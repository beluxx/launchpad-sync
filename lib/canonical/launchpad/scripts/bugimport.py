--- conflicted
+++ resolved
@@ -33,16 +33,10 @@
 
 from canonical.database.constants import UTC_NOW
 from canonical.launchpad.interfaces import (
-<<<<<<< HEAD
-    IBugSet, IBugActivitySet, IBugAttachmentSet,
-    ICveSet, IEmailAddressSet, ILaunchpadCelebrities, PersonCreationRationale,
-    ILibraryFileAliasSet, IMessageSet, IPersonSet, CreateBugParams)
-=======
     BugTaskStatus, CreateBugParams, IBugActivitySet, IBugAttachmentSet,
-    IBugExternalRefSet, IBugSet, ICveSet, IEmailAddressSet,
+    IBugSet, ICveSet, IEmailAddressSet,
     ILaunchpadCelebrities, ILibraryFileAliasSet, IMessageSet, IPersonSet,
     PersonCreationRationale)
->>>>>>> 398bb763
 from canonical.launchpad.scripts.bugexport import BUGS_XMLNS
 from canonical.lp.dbschema import BugTaskImportance, BugAttachmentType
 
