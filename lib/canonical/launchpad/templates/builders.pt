<tal:layout define="columns1 default">
<html xmlns="http://www.w3.org/1999/xhtml" xml:lang="en"
      lang="en"
      metal:use-macro="context/@@main_template/master"
      i18n:domain="launchpad">

<body>

<metal:block fill-slot="head_epilogue">
    <meta http-equiv="refresh" content="300">
</metal:block>

<<<<<<< HEAD
  <div metal:fill-slot="main">

=======
    <div metal:fill-slot="main">
>>>>>>> 7e2b6a87
      <h1>Build machines for Launchpad</h1>

      <p class="highlighted">
        The Launchpad build farm works tirelessly to compile packages,
        performing checks on them and generating several distribution formats.
      </p>

      <table class="listing" width="100%">
      <thead>
        <tr>
            <th>Name</th>
            <th>Architecture</th>
            <th>Owner</th>
            <th>Status</th>
        </tr>
      </thead>
      <tbody>
        <tal:builder repeat="builder context/getBuilders">
          <tr>
            <td>
              <a tal:attributes="href builder/fmt:url">
                 <img alt="[builder]" src="/++resource++info" />
                 <span tal:replace="builder/name" />
              </a>
            </td>
            <td tal:content="builder/processor/title">LOCATION</td>
            <td tal:content="builder/owner/displayname">Owner</td>
            <td tal:content="builder/status">STATUS</td>
          </tr>
<<<<<<< HEAD
          <tr>
            <td class="discreet" colspan="6">
=======
          <tr class="secondary">
            <td
              class="discreet"
              colspan="6"
            >
>>>>>>> 7e2b6a87
              <span tal:replace="builder/url">http://localhost:8221/</span>
              &#8212;
              <span tal:replace="builder/description">Description.</span>
            </td>
          </tr>
        </tal:builder>
      </tbody>
      </table>
<<<<<<< HEAD

      <p class="discreet">Last updated <span tal:replace="view/now"/></p>

  </div>
</body>
</html>
=======
      <ul>
        <li class="add">
          <a href="+new">Add Machine&hellip;</a>
        </li>
      </ul>
    </div>
  </body>
</html>
</tal:layout>
>>>>>>> 7e2b6a87
<|MERGE_RESOLUTION|>--- conflicted
+++ resolved
@@ -1,4 +1,3 @@
-<tal:layout define="columns1 default">
 <html xmlns="http://www.w3.org/1999/xhtml" xml:lang="en"
       lang="en"
       metal:use-macro="context/@@main_template/master"
@@ -10,12 +9,8 @@
     <meta http-equiv="refresh" content="300">
 </metal:block>
 
-<<<<<<< HEAD
   <div metal:fill-slot="main">
 
-=======
-    <div metal:fill-slot="main">
->>>>>>> 7e2b6a87
       <h1>Build machines for Launchpad</h1>
 
       <p class="highlighted">
@@ -45,16 +40,8 @@
             <td tal:content="builder/owner/displayname">Owner</td>
             <td tal:content="builder/status">STATUS</td>
           </tr>
-<<<<<<< HEAD
           <tr>
             <td class="discreet" colspan="6">
-=======
-          <tr class="secondary">
-            <td
-              class="discreet"
-              colspan="6"
-            >
->>>>>>> 7e2b6a87
               <span tal:replace="builder/url">http://localhost:8221/</span>
               &#8212;
               <span tal:replace="builder/description">Description.</span>
@@ -63,21 +50,9 @@
         </tal:builder>
       </tbody>
       </table>
-<<<<<<< HEAD
 
       <p class="discreet">Last updated <span tal:replace="view/now"/></p>
 
   </div>
 </body>
 </html>
-=======
-      <ul>
-        <li class="add">
-          <a href="+new">Add Machine&hellip;</a>
-        </li>
-      </ul>
-    </div>
-  </body>
-</html>
-</tal:layout>
->>>>>>> 7e2b6a87
