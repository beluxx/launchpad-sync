# Copyright 2009 Canonical Ltd.  This software is licensed under the
# GNU Affero General Public License version 3 (see the file LICENSE).

"""Tests for BranchJobs."""

__metaclass__ = type

import datetime
import os
import shutil
import tempfile

from bzrlib import errors as bzr_errors
from bzrlib.branch import (
    Branch,
    BzrBranchFormat7,
    )
from bzrlib.repofmt.knitpack_repo import RepositoryFormatKnitPack6
from bzrlib.bzrdir import (
    BzrDir,
    BzrDirMetaFormat1,
    )
<<<<<<< HEAD
=======
from bzrlib.repofmt.knitpack_repo import RepositoryFormatKnitPack6
>>>>>>> 60224e79
from bzrlib.revision import NULL_REVISION
from bzrlib.transport import get_transport
import pytz
from sqlobject import SQLObjectNotFound
from storm.locals import Store
import transaction
from zope.component import getUtility
from zope.security.proxy import removeSecurityProxy

from canonical.config import config
from canonical.database.constants import UTC_NOW
from canonical.launchpad.interfaces.emailaddress import EmailAddressStatus
from canonical.launchpad.interfaces.lpstorm import IMasterStore
from canonical.launchpad.testing.librarianhelpers import (
    get_newest_librarian_file,
    )
from canonical.launchpad.webapp import canonical_url
from canonical.launchpad.webapp.testing import verifyObject
from canonical.testing.layers import (
    DatabaseFunctionalLayer,
    LaunchpadZopelessLayer,
    )
from lp.code.bzr import (
    BranchFormat,
    RepositoryFormat,
    )
from lp.code.enums import (
    BranchMergeProposalStatus,
    BranchSubscriptionDiffSize,
    BranchSubscriptionNotificationLevel,
    CodeReviewNotificationLevel,
    )
from lp.code.errors import AlreadyLatestFormat
from lp.code.interfaces.branchjob import (
    IBranchDiffJob,
    IBranchJob,
    IBranchScanJob,
    IBranchUpgradeJob,
    IReclaimBranchSpaceJob,
    IReclaimBranchSpaceJobSource,
    IRevisionMailJob,
    IRosettaUploadJob,
    )
from lp.code.model.branchjob import (
    BranchDiffJob,
    BranchJob,
    BranchJobDerived,
    BranchJobType,
    BranchScanJob,
    BranchUpgradeJob,
    ReclaimBranchSpaceJob,
    RevisionMailJob,
    RevisionsAddedJob,
    RosettaUploadJob,
    )
from lp.code.model.branchrevision import BranchRevision
from lp.code.model.revision import RevisionSet
from lp.codehosting.vfs import branch_id_to_path
from lp.scripts.helpers import TransactionFreeOperation
from lp.services.job.interfaces.job import JobStatus
from lp.services.job.model.job import Job
from lp.services.job.runner import JobRunner
from lp.services.osutils import override_environ
from lp.testing import TestCaseWithFactory
from lp.testing.mail_helpers import pop_notifications
from lp.translations.enums import RosettaImportStatus
from lp.translations.interfaces.translationimportqueue import (
    ITranslationImportQueue,
    )
from lp.translations.interfaces.translations import (
    TranslationsBranchImportMode,
    )


class TestBranchJob(TestCaseWithFactory):
    """Tests for BranchJob."""

    layer = DatabaseFunctionalLayer

    def test_providesInterface(self):
        """Ensure that BranchJob implements IBranchJob."""
        branch = self.factory.makeAnyBranch()
        verifyObject(
            IBranchJob, BranchJob(branch, BranchJobType.STATIC_DIFF, {}))

    def test_destroySelf_destroys_job(self):
        """Ensure that BranchJob.destroySelf destroys the Job as well."""
        branch = self.factory.makeAnyBranch()
        branch_job = BranchJob(branch, BranchJobType.STATIC_DIFF, {})
        job_id = branch_job.job.id
        branch_job.destroySelf()
        self.assertRaises(SQLObjectNotFound, BranchJob.get, job_id)


class TestBranchJobDerived(TestCaseWithFactory):

    layer = LaunchpadZopelessLayer

    def test_getOopsMailController(self):
        """By default, no mail is sent about failed BranchJobs."""
        branch = self.factory.makeAnyBranch()
        job = BranchJob(branch, BranchJobType.STATIC_DIFF, {})
        derived = BranchJobDerived(job)
        self.assertIs(None, derived.getOopsMailController('x'))


class TestBranchDiffJob(TestCaseWithFactory):
    """Tests for BranchDiffJob."""

    layer = LaunchpadZopelessLayer

    def test_providesInterface(self):
        """Ensure that BranchDiffJob implements IBranchDiffJob."""
        verifyObject(
            IBranchDiffJob, BranchDiffJob.create(1, '0', '1'))

    def test_run_revision_ids(self):
        """Ensure that run calculates revision ids."""
        self.useBzrBranches(direct_database=True)
        branch, tree = self.create_branch_and_tree()
        # XXX: AaronBentley 2010-08-06 bug=614404: a bzr username is
        # required to generate the revision-id.
        with override_environ(BZR_EMAIL='me@example.com'):
            tree.commit('First commit', rev_id='rev1')
        job = BranchDiffJob.create(branch, '0', '1')
        static_diff = job.run()
        self.assertEqual('null:', static_diff.from_revision_id)
        self.assertEqual('rev1', static_diff.to_revision_id)

    def test_run_diff_content(self):
        """Ensure that run generates expected diff."""
        self.useBzrBranches(direct_database=True)

        tree_location = tempfile.mkdtemp()
        self.addCleanup(lambda: shutil.rmtree(tree_location))

        branch, tree = self.create_branch_and_tree(
            tree_location=tree_location)
        tree_file = os.path.join(tree_location, 'file')
        open(tree_file, 'wb').write('foo\n')
        tree.add('file')
        # XXX: AaronBentley 2010-08-06 bug=614404: a bzr username is
        # required to generate the revision-id.
        with override_environ(BZR_EMAIL='me@example.com'):
            tree.commit('First commit')
            open(tree_file, 'wb').write('bar\n')
            tree.commit('Next commit')
        job = BranchDiffJob.create(branch, '1', '2')
        static_diff = job.run()
        transaction.commit()
        content_lines = static_diff.diff.text.splitlines()
        self.assertEqual(
            content_lines[3:], ['@@ -1,1 +1,1 @@', '-foo', '+bar', ''],
            content_lines[3:])
        self.assertEqual(7, len(content_lines))

    def test_run_is_idempotent(self):
        """Ensure running an equivalent job emits the same diff."""
        self.useBzrBranches(direct_database=True)
        branch, tree = self.create_branch_and_tree()
        # XXX: AaronBentley 2010-08-06 bug=614404: a bzr username is
        # required to generate the revision-id.
        with override_environ(BZR_EMAIL='me@example.com'):
            tree.commit('First commit')
        job1 = BranchDiffJob.create(branch, '0', '1')
        static_diff1 = job1.run()
        job2 = BranchDiffJob.create(branch, '0', '1')
        static_diff2 = job2.run()
        self.assertTrue(static_diff1 is static_diff2)

    def create_rev1_diff(self):
        """Create a StaticDiff for use by test methods.

        This diff contains an add of a file called hello.txt, with contents
        "Hello World\n".
        """
        self.useBzrBranches(direct_database=True)
        branch, tree = self.create_branch_and_tree()
        tree_transport = tree.bzrdir.root_transport
        tree_transport.put_bytes("hello.txt", "Hello World\n")
        tree.add('hello.txt')
        # XXX: AaronBentley 2010-08-06 bug=614404: a bzr username is
        # required to generate the revision-id.
        with override_environ(BZR_EMAIL='me@example.com'):
            tree.commit('rev1', timestamp=1e9, timezone=0)
        job = BranchDiffJob.create(branch, '0', '1')
        diff = job.run()
        transaction.commit()
        return diff

    def test_diff_contents(self):
        """Ensure the diff contents match expectations."""
        diff = self.create_rev1_diff()
        expected = (
            "=== added file 'hello.txt'" '\n'
            "--- hello.txt" '\t' "1970-01-01 00:00:00 +0000" '\n'
            "+++ hello.txt" '\t' "2001-09-09 01:46:40 +0000" '\n'
            "@@ -0,0 +1,1 @@" '\n'
            "+Hello World" '\n'
            '\n')
        self.assertEqual(diff.diff.text, expected)

    def test_diff_is_bytes(self):
        """Diffs should be bytestrings.

        Diffs have no single encoding, because they may encompass files in
        multiple encodings.  Therefore, we consider them binary, to avoid
        lossy decoding.
        """
        diff = self.create_rev1_diff()
        self.assertIsInstance(diff.diff.text, str)


class TestBranchScanJob(TestCaseWithFactory):
    """Tests for `BranchScanJob`."""

    layer = LaunchpadZopelessLayer

    def test_providesInterface(self):
        """Ensure that BranchScanJob implements IBranchScanJob."""
        branch = self.factory.makeAnyBranch()
        job = BranchScanJob.create(branch)
        verifyObject(IBranchScanJob, job)

    def test_run(self):
        """Ensure the job scans the branch."""
        self.useBzrBranches(direct_database=True)

        db_branch, bzr_tree = self.create_branch_and_tree()
        # XXX: AaronBentley 2010-08-06 bug=614404: a bzr username is
        # required to generate the revision-id.
        with override_environ(BZR_EMAIL='me@example.com'):
            bzr_tree.commit('First commit', rev_id='rev1')
            bzr_tree.commit('Second commit', rev_id='rev2')
            bzr_tree.commit('Third commit', rev_id='rev3')
            LaunchpadZopelessLayer.commit()

            job = BranchScanJob.create(db_branch)
            LaunchpadZopelessLayer.switchDbUser(config.branchscanner.dbuser)
            job.run()
            LaunchpadZopelessLayer.switchDbUser(config.launchpad.dbuser)

            self.assertEqual(db_branch.revision_count, 3)

            bzr_tree.commit('Fourth commit', rev_id='rev4')
            bzr_tree.commit('Fifth commit', rev_id='rev5')

        job = BranchScanJob.create(db_branch)
        LaunchpadZopelessLayer.switchDbUser(config.branchscanner.dbuser)
        job.run()

        self.assertEqual(db_branch.revision_count, 5)


class TestBranchUpgradeJob(TestCaseWithFactory):
    """Tests for `BranchUpgradeJob`."""

    layer = LaunchpadZopelessLayer

    def make_format(self, branch_format=None, repo_format=None):
        # Return a Bzr MetaDir format with the provided branch and repository
        # formats.
        if branch_format is None:
            branch_format = BzrBranchFormat7
        if repo_format is None:
            repo_format = RepositoryFormatKnitPack6
        format = BzrDirMetaFormat1()
        format.set_branch_format(branch_format())
        format._set_repository_format(repo_format())
        return format

    def test_providesInterface(self):
        """Ensure that BranchUpgradeJob implements IBranchUpgradeJob."""
        branch = self.factory.makeAnyBranch(
            branch_format=BranchFormat.BZR_BRANCH_5,
            repository_format=RepositoryFormat.BZR_REPOSITORY_4)
        job = BranchUpgradeJob.create(branch, self.factory.makePerson())
        verifyObject(IBranchUpgradeJob, job)

    def test_upgrades_branch(self):
        """Ensure that a branch with an outdated format is upgraded."""
        self.useBzrBranches(direct_database=True)
        db_branch, tree = self.create_knit()
        self.assertEqual(
            tree.branch.repository._format.get_format_string(),
            'Bazaar-NG Knit Repository Format 1')

        job = BranchUpgradeJob.create(db_branch, self.factory.makePerson())

        dbuser = config.launchpad.dbuser
        self.becomeDbUser(config.upgrade_branches.dbuser)
        with TransactionFreeOperation.require():
            job.run()
        new_branch = Branch.open(tree.branch.base)
        self.assertEqual(
            new_branch.repository._format.get_format_string(),
            'Bazaar repository format 2a (needs bzr 1.16 or later)\n')

        self.becomeDbUser(dbuser)
        self.assertFalse(db_branch.needs_upgrading)

    def test_needs_no_upgrading(self):
        # Branch upgrade job creation should raise an AlreadyLatestFormat if
        # the branch does not need to be upgraded.
        branch = self.factory.makeAnyBranch(
            branch_format=BranchFormat.BZR_BRANCH_7,
            repository_format=RepositoryFormat.BZR_CHK_2A)
        self.assertRaises(
            AlreadyLatestFormat, BranchUpgradeJob.create, branch,
            self.factory.makePerson())

    def create_knit(self):
        db_branch, tree = self.create_branch_and_tree(format='knit')
        db_branch.branch_format = BranchFormat.BZR_BRANCH_5
        db_branch.repository_format = RepositoryFormat.BZR_KNIT_1
        return db_branch, tree

    def test_existing_bzr_backup(self):
        # If the target branch already has a backup.bzr dir, the upgrade copy
        # should remove it.
        self.useBzrBranches(direct_database=True)
        db_branch, tree = self.create_knit()

        # Add a fake backup.bzr dir
        source_branch_transport = get_transport(db_branch.getInternalBzrUrl())
        source_branch_transport.mkdir('backup.bzr')
        source_branch_transport.clone('.bzr').copy_tree_to_transport(
            source_branch_transport.clone('backup.bzr'))

        job = BranchUpgradeJob.create(db_branch, self.factory.makePerson())
        self.becomeDbUser(config.upgrade_branches.dbuser)
        job.run()

        new_branch = Branch.open(tree.branch.base)
        self.assertEqual(
            new_branch.repository._format.get_format_string(),
            'Bazaar repository format 2a (needs bzr 1.16 or later)\n')

    def test_db_user_can_request_scan(self):
        # The database user that does the upgrade needs to be able to request
        # a scan of the branch.
        branch = self.factory.makeAnyBranch()
        self.becomeDbUser(config.upgrade_branches.dbuser)
        # Scan jobs are created by the branchChanged method.
        branch.branchChanged('', 'new-id', None, None, None)
        Store.of(branch).flush()

    def test_not_branch_error(self):
        self.useBzrBranches(direct_database=True)
        db_branch, tree = self.create_branch_and_tree()
        branch2 = BzrDir.create_branch_convenience('.')
        tree.branch.set_stacked_on_url(branch2.base)
        branch2.bzrdir.destroy_branch()
        # Create BranchUpgradeJob manually, because we're trying to upgrade a
        # branch that doesn't need upgrading.
        requester = self.factory.makePerson()
        branch_job = BranchJob(
            db_branch, BranchJobType.UPGRADE_BRANCH, {}, requester=requester)
        job = BranchUpgradeJob(branch_job)
        self.becomeDbUser(config.upgrade_branches.dbuser)
        runner = JobRunner([job])
        with self.noOops():
            runner.runJobHandleError(job)
        (mail,) = pop_notifications()
        self.assertEqual(
            'Launchpad error while upgrading a branch', mail['subject'])
        self.assertIn('Not a branch', mail.get_payload(decode=True))


class TestRevisionMailJob(TestCaseWithFactory):
    """Tests for BranchDiffJob."""

    layer = LaunchpadZopelessLayer

    def test_providesInterface(self):
        """Ensure that RevisionMailJob implements IRevisionMailJob."""
        branch = self.factory.makeAnyBranch()
        job = RevisionMailJob.create(
            branch, 0, 'from@example.com', 'hello', False, 'subject')
        verifyObject(IRevisionMailJob, job)

    def test_repr(self):
        """Ensure that the revision mail job as a reasonable repr."""
        branch = self.factory.makeAnyBranch()
        job = RevisionMailJob.create(
            branch, 0, 'from@example.com', 'hello', False, 'subject')
        self.assertEqual(
            '<REVISION_MAIL branch job (%s) for %s>'
            % (job.context.id, branch.unique_name),
            repr(job))

    def test_run_sends_mail(self):
        """Ensure RevisionMailJob.run sends mail with correct values."""
        branch = self.factory.makeAnyBranch()
        branch.subscribe(
            branch.registrant,
            BranchSubscriptionNotificationLevel.FULL,
            BranchSubscriptionDiffSize.WHOLEDIFF,
            CodeReviewNotificationLevel.FULL,
            branch.registrant)
        job = RevisionMailJob.create(
            branch, 0, 'from@example.com', 'hello', False, 'subject')
        job.run()
        (mail, ) = pop_notifications()
        self.assertEqual('0', mail['X-Launchpad-Branch-Revision-Number'])
        self.assertEqual('from@example.com', mail['from'])
        self.assertEqual('subject', mail['subject'])
        self.assertEqual(
            'hello\n'
            '\n--\n'
            '%(identity)s\n'
            '%(url)s\n'
            '\nYou are subscribed to branch %(identity)s.\n'
            'To unsubscribe from this branch go to'
            ' %(url)s/+edit-subscription\n' % {
                'url': canonical_url(branch),
                'identity': branch.bzr_identity,
                },
            mail.get_payload(decode=True))

    def test_revno_string(self):
        """Ensure that revnos can be strings."""
        branch = self.factory.makeAnyBranch()
        job = RevisionMailJob.create(
            branch, 'removed', 'from@example.com', 'hello', False, 'subject')
        self.assertEqual('removed', job.revno)

    def test_revno_long(self):
        "Ensure that the revno is a long, not an int."
        branch = self.factory.makeAnyBranch()
        job = RevisionMailJob.create(
            branch, 1, 'from@example.com', 'hello', False, 'subject')
        self.assertIsInstance(job.revno, long)

    def test_perform_diff_performs_diff(self):
        """Ensure that a diff is generated when perform_diff is True."""
        self.useBzrBranches(direct_database=True)
        branch, tree = self.create_branch_and_tree()
        tree.bzrdir.root_transport.put_bytes('foo', 'bar\n')
        tree.add('foo')
        # XXX: AaronBentley 2010-08-06 bug=614404: a bzr username is
        # required to generate the revision-id.
        with override_environ(BZR_EMAIL='me@example.com'):
            tree.commit('First commit')
        job = RevisionMailJob.create(
            branch, 1, 'from@example.com', 'hello', True, 'subject')
        mailer = job.getMailer()
        self.assertIn('+bar\n', mailer.diff)

    def test_perform_diff_ignored_for_revno_0(self):
        """For the null revision, no diff is generated."""
        self.useBzrBranches(direct_database=True)
        branch, tree = self.create_branch_and_tree()
        job = RevisionMailJob.create(
            branch, 0, 'from@example.com', 'hello', True, 'subject')
        self.assertIs(None, job.from_revision_spec)
        self.assertIs(None, job.to_revision_spec)
        mailer = job.getMailer()
        self.assertIs(None, mailer.diff)

    def test_iterReady_ignores_BranchDiffJobs(self):
        """Only BranchDiffJobs should not be listed."""
        branch = self.factory.makeAnyBranch()
        BranchDiffJob.create(branch, 0, 1)
        self.assertEqual([], list(RevisionMailJob.iterReady()))

    def test_iterReady_includes_ready_jobs(self):
        """Ready jobs should be listed."""
        branch = self.factory.makeAnyBranch()
        job = RevisionMailJob.create(
            branch, 0, 'from@example.org', 'body', False, 'subject')
        job.job.sync()
        job.context.sync()
        self.assertEqual([job], list(RevisionMailJob.iterReady()))

    def test_iterReady_excludes_unready_jobs(self):
        """Unready jobs should not be listed."""
        branch = self.factory.makeAnyBranch()
        job = RevisionMailJob.create(
            branch, 0, 'from@example.org', 'body', False, 'subject')
        job.job.start()
        job.job.complete()
        self.assertEqual([], list(RevisionMailJob.iterReady()))


class TestRevisionsAddedJob(TestCaseWithFactory):
    """Tests for RevisionsAddedJob."""

    layer = LaunchpadZopelessLayer

    def test_create(self):
        """RevisionsAddedJob.create uses the correct values."""
        branch = self.factory.makeBranch()
        job = RevisionsAddedJob.create(branch, 'rev1', 'rev2', '')
        self.assertEqual('rev1', job.last_scanned_id)
        self.assertEqual('rev2', job.last_revision_id)
        self.assertEqual(branch, job.branch)
        self.assertEqual(
            BranchJobType.REVISIONS_ADDED_MAIL, job.context.job_type)

    def test_iterReady(self):
        """IterReady iterates through ready jobs."""
        branch = self.factory.makeBranch()
        job = RevisionsAddedJob.create(branch, 'rev1', 'rev2', '')
        self.assertEqual([job], list(RevisionsAddedJob.iterReady()))

    def updateDBRevisions(self, branch, bzr_branch, revision_ids=None):
        """Update the database for the revisions.

        :param branch: The database branch associated with the revisions.
        :param bzr_branch: The Bazaar branch associated with the revisions.
        :param revision_ids: The ids of the revisions to update.  If not
            supplied, the branch revision history is used.
        """
        if revision_ids is None:
            revision_ids = bzr_branch.revision_history()
        for bzr_revision in bzr_branch.repository.get_revisions(revision_ids):
            existing = branch.getBranchRevision(
                revision_id=bzr_revision.revision_id)
            if existing is None:
                revision = RevisionSet().newFromBazaarRevision(bzr_revision)
            else:
                revision = RevisionSet().getByRevisionId(
                    bzr_revision.revision_id)
            try:
                revno = bzr_branch.revision_id_to_revno(revision.revision_id)
            except bzr_errors.NoSuchRevision:
                revno = None
            if existing is not None:
                branchrevision = IMasterStore(branch).find(
                    BranchRevision,
                    BranchRevision.branch_id == branch.id,
                    BranchRevision.revision_id == revision.id)
                branchrevision.remove()
            branch.createBranchRevision(revno, revision)

    def create3CommitsBranch(self):
        """Create a branch with three commits."""
        branch, tree = self.create_branch_and_tree()
        tree.lock_write()
        try:
            # XXX: AaronBentley 2010-08-06 bug=614404: a bzr username is
            # required to generate the revision-id.
            with override_environ(BZR_EMAIL='me@example.com'):
                tree.commit('rev1', rev_id='rev1')
                tree.commit('rev2', rev_id='rev2')
                tree.commit('rev3', rev_id='rev3')
            transaction.commit()
            self.layer.switchDbUser('branchscanner')
            self.updateDBRevisions(
                branch, tree.branch, ['rev1', 'rev2', 'rev3'])
        finally:
            tree.unlock()
        return branch, tree

    def test_iterAddedMainline(self):
        """iterAddedMainline iterates through mainline revisions."""
        self.useBzrBranches(direct_database=True)
        branch, tree = self.create3CommitsBranch()
        job = RevisionsAddedJob.create(branch, 'rev1', 'rev2', '')
        job.bzr_branch.lock_read()
        self.addCleanup(job.bzr_branch.unlock)
        [(revision, revno)] = list(job.iterAddedMainline())
        self.assertEqual(2, revno)

    def test_iterAddedNonMainline(self):
        """iterAddedMainline drops non-mainline revisions."""
        self.useBzrBranches(direct_database=True)
        branch, tree = self.create3CommitsBranch()
        tree.pull(tree.branch, overwrite=True, stop_revision='rev2')
        tree.add_parent_tree_id('rev3')
        # XXX: AaronBentley 2010-08-06 bug=614404: a bzr username is
        # required to generate the revision-id.
        with override_environ(BZR_EMAIL='me@example.com'):
            tree.commit('rev3a', rev_id='rev3a')
        self.updateDBRevisions(branch, tree.branch, ['rev3', 'rev3a'])
        job = RevisionsAddedJob.create(branch, 'rev1', 'rev3', '')
        job.bzr_branch.lock_read()
        self.addCleanup(job.bzr_branch.unlock)
        out = [x.revision_id for x, y in job.iterAddedMainline()]
        self.assertEqual(['rev2'], out)

    def test_iterAddedMainline_order(self):
        """iterAddedMainline iterates in commit order."""
        self.useBzrBranches(direct_database=True)
        branch, tree = self.create3CommitsBranch()
        job = RevisionsAddedJob.create(branch, 'rev1', 'rev3', '')
        job.bzr_branch.lock_read()
        self.addCleanup(job.bzr_branch.unlock)
        # Since we've gone from rev1 to rev3, we've added rev2 and rev3.
        [(rev2, revno2), (rev3, revno3)] = list(job.iterAddedMainline())
        self.assertEqual('rev2', rev2.revision_id)
        self.assertEqual(2, revno2)
        self.assertEqual('rev3', rev3.revision_id)
        self.assertEqual(3, revno3)

    def makeBranchWithCommit(self):
        """Create a branch with a commit."""
        jrandom = self.factory.makePerson(name='jrandom')
        product = self.factory.makeProduct(name='foo')
        branch = self.factory.makeProductBranch(
            name='bar', product=product, owner=jrandom)
        branch.subscribe(
            branch.registrant,
            BranchSubscriptionNotificationLevel.FULL,
            BranchSubscriptionDiffSize.WHOLEDIFF,
            CodeReviewNotificationLevel.FULL,
            branch.registrant)
        branch, tree = self.create_branch_and_tree(db_branch=branch)
        tree.branch.nick = 'nicholas'
        tree.lock_write()
        self.addCleanup(tree.unlock)
        # XXX: AaronBentley 2010-08-06 bug=614404: a bzr username is
        # required to generate the revision-id.
        with override_environ(BZR_EMAIL='me@example.com'):
            tree.commit(
                'rev1', rev_id='rev1', timestamp=1000, timezone=0,
                committer='J. Random Hacker <jrandom@example.org>')
        return branch, tree

    def makeRevisionsAddedWithMergeCommit(self, authors=None,
                                          include_ghost=False):
        """Create a RevisionsAdded job with a revision that is a merge.

        :param authors: If specified, the list of authors of the commit
            that merges the others.
        :param include_ghost:If true, add revision 2c as a ghost revision.
        """
        self.useBzrBranches(direct_database=True)
        branch, tree = self.create_branch_and_tree()
        tree.branch.nick = 'nicholas'
        # XXX: AaronBentley 2010-08-06 bug=614404: a bzr username is
        # required to generate the revision-id.
        with override_environ(BZR_EMAIL='me@example.com'):
            tree.commit('rev1')
            tree2 = tree.bzrdir.sprout('tree2').open_workingtree()
            tree2.commit('rev2a', rev_id='rev2a-id', committer='foo@')
            tree2.commit('rev3', rev_id='rev3-id',
                         authors=['bar@', 'baz@blaine.com'])
            tree.merge_from_branch(tree2.branch)
            tree3 = tree.bzrdir.sprout('tree3').open_workingtree()
            tree3.commit('rev2b', rev_id='rev2b-id', committer='qux@')
            tree.merge_from_branch(tree3.branch, force=True)
            if include_ghost:
                tree.add_parent_tree_id('rev2c-id')
            tree.commit('rev2d', rev_id='rev2d-id', timestamp=1000,
                timezone=0, authors=authors,
                committer='J. Random Hacker <jrandom@example.org>')
        return RevisionsAddedJob.create(branch, 'rev2d-id', 'rev2d-id', '')

    def test_getMergedRevisionIDs(self):
        """Ensure the correct revision ids are returned for a merge."""
        job = self.makeRevisionsAddedWithMergeCommit(include_ghost=True)
        job.bzr_branch.lock_write()
        graph = job.bzr_branch.repository.get_graph()
        self.addCleanup(job.bzr_branch.unlock)
        self.assertEqual(set(['rev2a-id', 'rev3-id', 'rev2b-id', 'rev2c-id']),
                         job.getMergedRevisionIDs('rev2d-id', graph))

    def test_findRelatedBMP(self):
        """The related branch merge proposals can be identified."""
        self.useBzrBranches(direct_database=True)
        target_branch, tree = self.create_branch_and_tree('tree')
        desired_proposal = self.factory.makeBranchMergeProposal(
            target_branch=target_branch)
        desired_proposal.source_branch.last_scanned_id = 'rev2a-id'
        wrong_revision_proposal = self.factory.makeBranchMergeProposal(
            target_branch=target_branch)
        wrong_revision_proposal.source_branch.last_scanned_id = 'rev3-id'
        wrong_target_proposal = self.factory.makeBranchMergeProposal()
        wrong_target_proposal.source_branch.last_scanned_id = 'rev2a-id'
        job = RevisionsAddedJob.create(target_branch, 'rev2b-id', 'rev2b-id',
                                       '')
        self.assertEqual(
            [desired_proposal], job.findRelatedBMP(['rev2a-id']))

    def test_findRelatedBMP_one_per_source(self):
        """findRelatedBMP only returns the most recent proposal for any
        particular source branch.
        """
        self.useBzrBranches(direct_database=True)
        target_branch, tree = self.create_branch_and_tree('tree')
        the_past = datetime.datetime(2009, 1, 1, tzinfo=pytz.UTC)
        old_proposal = self.factory.makeBranchMergeProposal(
            target_branch=target_branch, date_created=the_past,
            set_state=BranchMergeProposalStatus.MERGED)
        source_branch = old_proposal.source_branch
        source_branch.last_scanned_id = 'rev2a-id'
        desired_proposal = source_branch.addLandingTarget(
            source_branch.owner, target_branch)
        job = RevisionsAddedJob.create(
            target_branch, 'rev2b-id', 'rev2b-id', '')
        self.assertEqual(
            [desired_proposal], job.findRelatedBMP(['rev2a-id']))

    def test_getAuthors(self):
        """Ensure getAuthors returns the authors for the revisions."""
        job = self.makeRevisionsAddedWithMergeCommit()
        job.bzr_branch.lock_write()
        self.addCleanup(job.bzr_branch.unlock)
        graph = job.bzr_branch.repository.get_graph()
        revision_ids = ['rev2a-id', 'rev3-id', 'rev2b-id']
        self.assertEqual(set(['foo@', 'bar@', 'baz@blaine.com', 'qux@']),
                         job.getAuthors(revision_ids, graph))

    def test_getAuthors_with_ghost(self):
        """getAuthors ignores ghosts when returning the authors."""
        job = self.makeRevisionsAddedWithMergeCommit(include_ghost=True)
        job.bzr_branch.lock_write()
        graph = job.bzr_branch.repository.get_graph()
        self.addCleanup(job.bzr_branch.unlock)
        revision_ids = ['rev2a-id', 'rev3-id', 'rev2b-id', 'rev2c-id']
        self.assertEqual(set(['foo@', 'bar@', 'baz@blaine.com', 'qux@']),
                         job.getAuthors(revision_ids, graph))

    def test_getRevisionMessage(self):
        """getRevisionMessage provides a correctly-formatted message."""
        self.useBzrBranches(direct_database=True)
        branch, tree = self.makeBranchWithCommit()
        job = RevisionsAddedJob.create(branch, 'rev1', 'rev1', '')
        message = job.getRevisionMessage('rev1', 1)
        self.assertEqual(
        '------------------------------------------------------------\n'
        'revno: 1\n'
        'committer: J. Random Hacker <jrandom@example.org>\n'
        'branch nick: nicholas\n'
        'timestamp: Thu 1970-01-01 00:16:40 +0000\n'
        'message:\n'
        '  rev1\n', message)

    def test_getRevisionMessage_with_merge_authors(self):
        """Merge authors are included after the main bzr log."""
        self.factory.makePerson(name='baz',
            displayname='Basil Blaine',
            email='baz@blaine.com',
            email_address_status=EmailAddressStatus.VALIDATED)
        job = self.makeRevisionsAddedWithMergeCommit()
        message = job.getRevisionMessage('rev2d-id', 1)
        self.assertEqual(
        u'Merge authors:\n'
        '  bar@\n'
        '  Basil Blaine (baz)\n'
        '  foo@\n'
        '  qux@\n'
        '------------------------------------------------------------\n'
        'revno: 2 [merge]\n'
        'committer: J. Random Hacker <jrandom@example.org>\n'
        'branch nick: nicholas\n'
        'timestamp: Thu 1970-01-01 00:16:40 +0000\n'
        'message:\n'
        '  rev2d\n', message)

    def test_getRevisionMessage_with_merge_authors_and_authors(self):
        """Merge authors are separate from normal authors."""
        job = self.makeRevisionsAddedWithMergeCommit(authors=['quxx'])
        message = job.getRevisionMessage('rev2d-id', 1)
        self.assertEqual(
        'Merge authors:\n'
        '  bar@\n'
        '  baz@blaine.com\n'
        '  foo@\n'
        '  qux@\n'
        '------------------------------------------------------------\n'
        'revno: 2 [merge]\n'
        'author: quxx\n'
        'committer: J. Random Hacker <jrandom@example.org>\n'
        'branch nick: nicholas\n'
        'timestamp: Thu 1970-01-01 00:16:40 +0000\n'
        'message:\n'
        '  rev2d\n', message)

    def makeJobAndBMP(self):
        job = self.makeRevisionsAddedWithMergeCommit()
        hacker = self.factory.makePerson(displayname='J. Random Hacker',
                                         name='jrandom')
        bmp = self.factory.makeBranchMergeProposal(target_branch=job.branch,
                                                   registrant=hacker)
        bmp.source_branch.last_scanned_id = 'rev3-id'
        return job, bmp

    def test_getRevisionMessage_with_related_BMP(self):
        """Information about related proposals is displayed."""
        job, bmp = self.makeJobAndBMP()
        transaction.commit()
        self.layer.switchDbUser(config.sendbranchmail.dbuser)
        message = job.getRevisionMessage('rev2d-id', 1)
        self.assertEqual(
        'Merge authors:\n'
        '  bar@\n'
        '  baz@blaine.com\n'
        '  foo@\n'
        '  qux@\n'
        'Related merge proposals:\n'
        '  %s\n'
        '  proposed by: J. Random Hacker (jrandom)\n'
        '------------------------------------------------------------\n'
        'revno: 2 [merge]\n'
        'committer: J. Random Hacker <jrandom@example.org>\n'
        'branch nick: nicholas\n'
        'timestamp: Thu 1970-01-01 00:16:40 +0000\n'
        'message:\n'
        '  rev2d\n' % canonical_url(bmp), message)

    def test_getRevisionMessage_with_related_superseded_BMP(self):
        """Superseded proposals are skipped."""
        job, bmp = self.makeJobAndBMP()
        bmp2 = bmp.resubmit(bmp.registrant)
        transaction.commit()
        self.layer.switchDbUser(config.sendbranchmail.dbuser)
        message = job.getRevisionMessage('rev2d-id', 1)
        self.assertEqual(
        'Merge authors:\n'
        '  bar@\n'
        '  baz@blaine.com\n'
        '  foo@\n'
        '  qux@\n'
        'Related merge proposals:\n'
        '  %s\n'
        '  proposed by: J. Random Hacker (jrandom)\n'
        '------------------------------------------------------------\n'
        'revno: 2 [merge]\n'
        'committer: J. Random Hacker <jrandom@example.org>\n'
        'branch nick: nicholas\n'
        'timestamp: Thu 1970-01-01 00:16:40 +0000\n'
        'message:\n'
        '  rev2d\n' % canonical_url(bmp2), message)

    def test_getRevisionMessage_with_BMP_with_requested_review(self):
        """Information about incomplete reviews is omitted.

        If there is a related branch merge proposal, and it has
        requested reviews which have not been completed, they are ignored.
        """
        job, bmp = self.makeJobAndBMP()
        reviewer = self.factory.makePerson()
        bmp.nominateReviewer(reviewer, bmp.registrant)
        transaction.commit()
        self.layer.switchDbUser(config.sendbranchmail.dbuser)
        message = job.getRevisionMessage('rev2d-id', 1)
        self.assertEqual(
        'Merge authors:\n'
        '  bar@\n'
        '  baz@blaine.com\n'
        '  foo@\n'
        '  qux@\n'
        'Related merge proposals:\n'
        '  %s\n'
        '  proposed by: J. Random Hacker (jrandom)\n'
        '------------------------------------------------------------\n'
        'revno: 2 [merge]\n'
        'committer: J. Random Hacker <jrandom@example.org>\n'
        'branch nick: nicholas\n'
        'timestamp: Thu 1970-01-01 00:16:40 +0000\n'
        'message:\n'
        '  rev2d\n' % canonical_url(bmp), message)

    def test_getRevisionMessage_with_related_rejected_BMP(self):
        """The reviewer is shown for non-approved proposals."""
        job = self.makeRevisionsAddedWithMergeCommit()
        hacker = self.factory.makePerson(displayname='J. Random Hacker',
                                         name='jrandom')
        reviewer = self.factory.makePerson(displayname='J. Random Reviewer',
                                           name='jrandom2')
        job.branch.reviewer = reviewer
        bmp = self.factory.makeBranchMergeProposal(target_branch=job.branch,
                                                   registrant=hacker)
        bmp.rejectBranch(reviewer, 'rev3-id')
        bmp.source_branch.last_scanned_id = 'rev3-id'
        message = job.getRevisionMessage('rev2d-id', 1)
        self.assertEqual(
        'Merge authors:\n'
        '  bar@\n'
        '  baz@blaine.com\n'
        '  foo@\n'
        '  qux@\n'
        'Related merge proposals:\n'
        '  %s\n'
        '  proposed by: J. Random Hacker (jrandom)\n'
        '------------------------------------------------------------\n'
        'revno: 2 [merge]\n'
        'committer: J. Random Hacker <jrandom@example.org>\n'
        'branch nick: nicholas\n'
        'timestamp: Thu 1970-01-01 00:16:40 +0000\n'
        'message:\n'
        '  rev2d\n' % canonical_url(bmp), message)

    def test_email_format(self):
        """Contents of the email are as expected."""
        self.useBzrBranches(direct_database=True)
        db_branch, tree = self.create_branch_and_tree()
        first_revision = 'rev-1'
        tree.bzrdir.root_transport.put_bytes('hello.txt', 'Hello World\n')
        tree.add('hello.txt')
        # XXX: AaronBentley 2010-08-06 bug=614404: a bzr username is
        # required to generate the revision-id.
        with override_environ(BZR_EMAIL='me@example.com'):
            tree.commit(
                rev_id=first_revision, message="Log message",
                committer="Joe Bloggs <joe@example.com>",
                timestamp=1000000000.0, timezone=0)
            tree.bzrdir.root_transport.put_bytes(
                'hello.txt', 'Hello World\n\nFoo Bar\n')
            second_revision = 'rev-2'
            tree.commit(
                rev_id=second_revision, message="Extended contents",
                committer="Joe Bloggs <joe@example.com>",
                timestamp=1000100000.0, timezone=0)
        transaction.commit()
        self.layer.switchDbUser('branchscanner')
        self.updateDBRevisions(db_branch, tree.branch)
        expected = (
            u"-" * 60 + '\n'
            "revno: 1" '\n'
            "committer: Joe Bloggs <joe@example.com>" '\n'
            "branch nick: %s" '\n'
            "timestamp: Sun 2001-09-09 01:46:40 +0000" '\n'
            "message:" '\n'
            "  Log message" '\n'
            "added:" '\n'
            "  hello.txt" '\n' % tree.branch.nick)
        job = RevisionsAddedJob.create(db_branch, '', '', '')
        self.assertEqual(
            job.getRevisionMessage(first_revision, 1), expected)

        expected_message = (
            u"-" * 60 + '\n'
            "revno: 2" '\n'
            "committer: Joe Bloggs <joe@example.com>" '\n'
            "branch nick: %s" '\n'
            "timestamp: Mon 2001-09-10 05:33:20 +0000" '\n'
            "message:" '\n'
            "  Extended contents" '\n'
            "modified:" '\n'
            "  hello.txt" '\n' % tree.branch.nick)
        tree.branch.lock_read()
        tree.branch.unlock()
        message = job.getRevisionMessage(second_revision, 2)
        self.assertEqual(message, expected_message)

    def test_message_encoding(self):
        """Test handling of non-ASCII commit messages."""
        self.useBzrBranches(direct_database=True)
        db_branch, tree = self.create_branch_and_tree()
        rev_id = 'rev-1'
        # XXX: AaronBentley 2010-08-06 bug=614404: a bzr username is
        # required to generate the revision-id.
        with override_environ(BZR_EMAIL='me@example.com'):
            tree.commit(
                rev_id=rev_id, message=u"Non ASCII: \xe9",
                committer=u"Non ASCII: \xed", timestamp=1000000000.0,
                timezone=0)
        transaction.commit()
        self.layer.switchDbUser('branchscanner')
        self.updateDBRevisions(db_branch, tree.branch)
        job = RevisionsAddedJob.create(db_branch, '', '', '')
        message = job.getRevisionMessage(rev_id, 1)
        # The revision message must be a unicode object.
        expected = (
            u'-' * 60 + '\n'
            u"revno: 1" '\n'
            u"committer: Non ASCII: \xed" '\n'
            u"branch nick: %s" '\n'
            u"timestamp: Sun 2001-09-09 01:46:40 +0000" '\n'
            u"message:" '\n'
            u"  Non ASCII: \xe9" '\n' % tree.branch.nick)
        self.assertEqual(message, expected)

    def test_getMailerForRevision(self):
        """The mailer for the revision is as expected."""
        self.useBzrBranches(direct_database=True)
        branch, tree = self.makeBranchWithCommit()
        revision = tree.branch.repository.get_revision('rev1')
        job = RevisionsAddedJob.create(branch, 'rev1', 'rev1', '')
        mailer = job.getMailerForRevision(revision, 1, True)
        subject = mailer.generateEmail(
            branch.registrant.preferredemail.email, branch.registrant).subject
        self.assertEqual(
            '[Branch ~jrandom/foo/bar] Rev 1: rev1', subject)

    def test_only_nodiff_subscribers_means_no_diff_generated(self):
        """No diff is generated when no subscribers need it."""
        self.layer.switchDbUser('launchpad')
        self.useBzrBranches(direct_database=True)
        branch, tree = self.create_branch_and_tree()
        subscriptions = branch.getSubscriptionsByLevel(
            [BranchSubscriptionNotificationLevel.FULL])
        for s in subscriptions:
            s.max_diff_lines = BranchSubscriptionDiffSize.NODIFF
        job = RevisionsAddedJob.create(branch, '', '', '')
        self.assertFalse(job.generateDiffs())


class TestRosettaUploadJob(TestCaseWithFactory):
    """Tests for RosettaUploadJob."""

    layer = LaunchpadZopelessLayer

    def setUp(self):
        super(TestRosettaUploadJob, self).setUp()
        self.series = None

    def _makeBranchWithTreeAndFile(self, file_name, file_content=None):
        return self._makeBranchWithTreeAndFiles(((file_name, file_content), ))

    def _makeBranchWithTreeAndFiles(self, files):
        """Create a branch with a tree that contains the given files.

        :param files: A list of pairs of file names and file content. file
            content is a byte string and may be None or missing completely,
            in which case an arbitrary unique string is used.
        :returns: The revision of the first commit.
        """
        self.useBzrBranches(direct_database=True)
        self.branch, self.tree = self.create_branch_and_tree()
        return self._commitFilesToTree(files, 'First commit')

    def _makeRosettaUploadJob(self):
        """Create a `RosettaUploadJob`."""
        # RosettaUploadJob's parent BranchJob is joined to Job through
        # BranchJob.job, but in tests those two ids can also be the same.
        # This may hide broken joins, so make sure that the ids are not
        # identical.
        # There are at least as many Jobs as BranchJobs, so we can whack
        # the two out of any accidental sync by advancing the Job.id
        # sequence.
        dummy = Job()
        dummy.sync()
        dummy.destroySelf()

        # Now create the RosettaUploadJob.
        job = RosettaUploadJob.create(self.branch, NULL_REVISION)
        job.job.sync()
        job.context.sync()
        return job

    def _commitFilesToTree(self, files, commit_message=None):
        """Add files to the tree.

        :param files: A list of pairs of file names and file content. file
            content is a byte string and may be None or missing completely,
            in which case an arbitrary unique string is used.
        :returns: The revision of this commit.
        """
        for file_pair in files:
            file_name = file_pair[0]
            try:
                file_content = file_pair[1]
                if file_content is None:
                    raise IndexError  # Same as if missing.
            except IndexError:
                file_content = self.factory.getUniqueString()
            dname = os.path.dirname(file_name)
            self.tree.bzrdir.root_transport.clone(dname).create_prefix()
            self.tree.bzrdir.root_transport.put_bytes(file_name, file_content)
        if len(files) > 0:
            self.tree.smart_add(
                [self.tree.abspath(file_pair[0]) for file_pair in files])
        if commit_message is None:
            commit_message = self.factory.getUniqueString('commit')
        # XXX: AaronBentley 2010-08-06 bug=614404: a bzr username is
        # required to generate the revision-id.
        with override_environ(BZR_EMAIL='me@example.com'):
            revision_id = self.tree.commit(commit_message)
        self.branch.last_scanned_id = revision_id
        self.branch.last_mirrored_id = revision_id
        return revision_id

    def _makeProductSeries(self, mode):
        if self.series is None:
            self.series = self.factory.makeProductSeries()
            self.series.branch = self.branch
            self.series.translations_autoimport_mode = mode

    def _runJobWithFile(self, import_mode, file_name, file_content=None):
        return self._runJobWithFiles(
            import_mode, ((file_name, file_content), ))

    def _runJobWithFiles(self, import_mode, files,
                         do_upload_translations=False):
        self._makeBranchWithTreeAndFiles(files)
        return self._runJob(import_mode, NULL_REVISION,
                            do_upload_translations)

    def _runJob(self, import_mode, revision_id,
                do_upload_translations=False):
        self._makeProductSeries(import_mode)
        job = RosettaUploadJob.create(self.branch, revision_id,
                                      do_upload_translations)
        if job is not None:
            job.run()
        queue = getUtility(ITranslationImportQueue)
        # Using getAllEntries also asserts that the right product series
        # was used in the upload.
        return list(queue.getAllEntries(target=self.series))

    def test_providesInterface(self):
        # RosettaUploadJob implements IRosettaUploadJob.
        self.branch = self.factory.makeAnyBranch()
        self._makeProductSeries(
            TranslationsBranchImportMode.IMPORT_TEMPLATES)
        job = self._makeRosettaUploadJob()
        verifyObject(IRosettaUploadJob, job)

    def test_upload_pot(self):
        # A POT can be uploaded to a product series that is
        # configured to do so, other files are not uploaded.
        pot_name = "foo.pot"
        entries = self._runJobWithFiles(
            TranslationsBranchImportMode.IMPORT_TEMPLATES,
            ((pot_name,), ('eo.po',), ('README',)))
        self.assertEqual(len(entries), 1)
        entry = entries[0]
        self.assertEqual(pot_name, entry.path)

    def test_upload_pot_subdir(self):
        # A POT can be uploaded from a subdirectory.
        pot_path = "subdir/foo.pot"
        entries = self._runJobWithFile(
            TranslationsBranchImportMode.IMPORT_TEMPLATES, pot_path)
        self.assertEqual(len(entries), 1)
        entry = entries[0]
        self.assertEqual(pot_path, entry.path)

    def test_init_translation_file_lists_skip_dirs(self):
        # The method _init_translation_file_lists extracts all translation
        # files from the branch but does not add changed directories to the
        # template_files_changed and translation_files_changed lists .
        pot_path = u"subdir/foo.pot"
        pot_content = self.factory.getUniqueString()
        po_path = u"subdir/foo.po"
        po_content = self.factory.getUniqueString()
        self._makeBranchWithTreeAndFiles(((pot_path, pot_content),
                                          (po_path, po_content)))
        self._makeProductSeries(TranslationsBranchImportMode.NO_IMPORT)
        job = RosettaUploadJob.create(self.branch, NULL_REVISION, True)
        job._init_translation_file_lists()

        self.assertEqual([(pot_path, pot_content)],
                         job.template_files_changed)
        self.assertEqual([(po_path, po_content)],
                         job.translation_files_changed)

    def test_upload_xpi_template(self):
        # XPI templates are indentified by a special name. They are imported
        # like POT files.
        pot_name = "en-US.xpi"
        entries = self._runJobWithFiles(
            TranslationsBranchImportMode.IMPORT_TEMPLATES,
            ((pot_name,), ('eo.xpi',), ('README',)))
        self.assertEqual(len(entries), 1)
        entry = entries[0]
        self.assertEqual(pot_name, entry.path)

    def test_upload_empty_pot(self):
        # An empty POT cannot be uploaded, if if the product series is
        # configured for template import.
        entries = self._runJobWithFile(
            TranslationsBranchImportMode.IMPORT_TEMPLATES, 'empty.pot', '')
        self.assertEqual(entries, [])

    def test_upload_hidden_pot(self):
        # A POT cannot be uploaded if its name starts with a dot.
        entries = self._runJobWithFile(
            TranslationsBranchImportMode.IMPORT_TEMPLATES, '.hidden.pot')
        self.assertEqual(entries, [])

    def test_upload_pot_hidden_in_subdirectory(self):
        # In fact, if any parent directory is hidden, the file will not be
        # imported.
        entries = self._runJobWithFile(
            TranslationsBranchImportMode.IMPORT_TEMPLATES,
            'bar/.hidden/bla/foo.pot')
        self.assertEqual(entries, [])

    def test_upload_pot_uploader(self):
        # The uploader of a POT is the series owner.
        entries = self._runJobWithFile(
            TranslationsBranchImportMode.IMPORT_TEMPLATES, 'foo.pot')
        entry = entries[0]
        self.assertEqual(self.series.owner, entry.importer)

    def test_upload_pot_content(self):
        # The content of the uploaded file is stored in the librarian.
        # The uploader of a POT is the series owner.
        POT_CONTENT = "pot content\n"
        self._runJobWithFile(
            TranslationsBranchImportMode.IMPORT_TEMPLATES,
            'foo.pot', POT_CONTENT)
        # Commit so that the file is stored in the librarian.
        transaction.commit()
        self.assertEqual(POT_CONTENT, get_newest_librarian_file().read())

    def test_upload_changed_files(self):
        # Only changed files are queued for import.
        pot_name = "foo.pot"
        revision_id = self._makeBranchWithTreeAndFiles(
            ((pot_name,), ('eo.po',), ('README',)))
        self._commitFilesToTree(((pot_name, ), ))
        entries = self._runJob(
            TranslationsBranchImportMode.IMPORT_TEMPLATES, revision_id)
        self.assertEqual(len(entries), 1)
        entry = entries[0]
        self.assertEqual(pot_name, entry.path)

    def test_upload_to_no_import_series(self):
        # Nothing can be uploaded to a product series that is
        # not configured to do so.
        entries = self._runJobWithFiles(
            TranslationsBranchImportMode.NO_IMPORT,
            (('foo.pot',), ('eo.po',), ('README',)))
        self.assertEqual([], entries)

    def test_upload_translations(self):
        # A PO file can be uploaded if the series is configured for it.
        po_path = "eo.po"
        entries = self._runJobWithFile(
            TranslationsBranchImportMode.IMPORT_TRANSLATIONS, po_path)
        self.assertEqual(1, len(entries))
        entry = entries[0]
        self.assertEqual(po_path, entry.path)

    def test_upload_template_and_translations(self):
        # The same configuration will upload template and translation files
        # in one go. Other files are still ignored.
        entries = self._runJobWithFiles(
            TranslationsBranchImportMode.IMPORT_TRANSLATIONS,
            (('foo.pot',), ('eo.po',), ('fr.po',), ('README',)))
        self.assertEqual(3, len(entries))

    def test_upload_extra_translations_no_import(self):
        # Even if the series is configured not to upload any files, the
        # job can be told to upload template and translation files.
        entries = self._runJobWithFiles(
            TranslationsBranchImportMode.NO_IMPORT,
            (('foo.pot',), ('eo.po',), ('fr.po',), ('README',)), True)
        self.assertEqual(3, len(entries))

    def test_upload_extra_translations_import_templates(self):
        # Even if the series is configured to only upload template files, the
        # job can be told to upload translation files, too.
        entries = self._runJobWithFiles(
            TranslationsBranchImportMode.IMPORT_TEMPLATES,
            (('foo.pot',), ('eo.po',), ('fr.po',), ('README',)), True)
        self.assertEqual(3, len(entries))

    def test_upload_approved(self):
        # A single new entry should be created approved.
        entries = self._runJobWithFile(
            TranslationsBranchImportMode.IMPORT_TEMPLATES, 'foo.pot')
        self.assertEqual(len(entries), 1)
        entry = entries[0]
        self.assertEqual(RosettaImportStatus.APPROVED, entry.status)

    def test_upload_simplest_case_approved(self):
        # A single new entry should be created approved and linked to the
        # only POTemplate object in the database, if there is only one such
        # object for this product series.
        self._makeBranchWithTreeAndFile('foo.pot')
        self._makeProductSeries(TranslationsBranchImportMode.IMPORT_TEMPLATES)
        potemplate = self.factory.makePOTemplate(self.series)
        entries = self._runJob(None, NULL_REVISION)
        self.assertEqual(len(entries), 1)
        entry = entries[0]
        self.assertEqual(potemplate, entry.potemplate)
        self.assertEqual(RosettaImportStatus.APPROVED, entry.status)

    def test_upload_multiple_approved(self):
        # A single new entry should be created approved and linked to the
        # only POTemplate object in the database, if there is only one such
        # object for this product series.
        self._makeBranchWithTreeAndFiles(
            [('foo.pot', None), ('bar.pot', None)])
        self._makeProductSeries(TranslationsBranchImportMode.IMPORT_TEMPLATES)
        self.factory.makePOTemplate(self.series, path='foo.pot')
        self.factory.makePOTemplate(self.series, path='bar.pot')
        entries = self._runJob(None, NULL_REVISION)
        self.assertEqual(len(entries), 2)
        self.assertEqual(RosettaImportStatus.APPROVED, entries[0].status)
        self.assertEqual(RosettaImportStatus.APPROVED, entries[1].status)

    def test_iterReady_job_type(self):
        # iterReady only returns RosettaUploadJobs.
        self._makeBranchWithTreeAndFiles([])
        self._makeProductSeries(
            TranslationsBranchImportMode.IMPORT_TEMPLATES)
        # Add a job that is not a RosettaUploadJob.
        BranchDiffJob.create(self.branch, 0, 1)
        ready_jobs = list(RosettaUploadJob.iterReady())
        self.assertEqual([], ready_jobs)

    def test_iterReady_not_ready(self):
        # iterReady only returns RosettaUploadJobs in ready state.
        self._makeBranchWithTreeAndFiles([])
        self._makeProductSeries(
            TranslationsBranchImportMode.IMPORT_TEMPLATES)
        # Add a job and complete it -> not in ready state.
        job = self._makeRosettaUploadJob()
        job.job.start()
        job.job.complete()
        ready_jobs = list(RosettaUploadJob.iterReady())
        self.assertEqual([], ready_jobs)

    def test_iterReady_revision_ids_differ(self):
        # iterReady does not return jobs for branches where last_scanned_id
        # and last_mirror_id are different.
        self._makeBranchWithTreeAndFiles([])
        self.branch.last_scanned_id = NULL_REVISION  # Was not scanned yet.
        self._makeProductSeries(
            TranslationsBranchImportMode.IMPORT_TEMPLATES)
        # Put the job in ready state.
        self._makeRosettaUploadJob()
        ready_jobs = list(RosettaUploadJob.iterReady())
        self.assertEqual([], ready_jobs)

    def test_iterReady(self):
        # iterReady only returns RosettaUploadJob in ready state.
        self._makeBranchWithTreeAndFiles([])
        self._makeProductSeries(
            TranslationsBranchImportMode.IMPORT_TEMPLATES)
        # Put the job in ready state.
        job = self._makeRosettaUploadJob()
        ready_jobs = list(RosettaUploadJob.iterReady())
        self.assertEqual([job], ready_jobs)

    def test_findUnfinishedJobs(self):
        # findUnfinishedJobs returns jobs that haven't finished yet.
        self._makeBranchWithTreeAndFiles([])
        self._makeProductSeries(
            TranslationsBranchImportMode.IMPORT_TEMPLATES)
        job = self._makeRosettaUploadJob()
        unfinished_jobs = list(RosettaUploadJob.findUnfinishedJobs(
            self.branch))
        self.assertEqual([job.context], unfinished_jobs)

    def test_findUnfinishedJobs_does_not_find_finished_jobs(self):
        # findUnfinishedJobs ignores completed jobs.
        self._makeBranchWithTreeAndFiles([])
        self._makeProductSeries(
            TranslationsBranchImportMode.IMPORT_TEMPLATES)
        job = self._makeRosettaUploadJob()
        job.job.start()
        job.job.complete()
        unfinished_jobs = list(RosettaUploadJob.findUnfinishedJobs(
            self.branch))
        self.assertEqual([], unfinished_jobs)

    def test_findUnfinishedJobs_does_not_find_failed_jobs(self):
        # findUnfinishedJobs ignores failed jobs.
        self._makeBranchWithTreeAndFiles([])
        self._makeProductSeries(
            TranslationsBranchImportMode.IMPORT_TEMPLATES)
        job = self._makeRosettaUploadJob()
        job.job.start()
        job.job.complete()
        job.job._status = JobStatus.FAILED
        unfinished_jobs = list(RosettaUploadJob.findUnfinishedJobs(
            self.branch))
        self.assertEqual([], unfinished_jobs)


class TestReclaimBranchSpaceJob(TestCaseWithFactory):

    layer = LaunchpadZopelessLayer

    def cleanBranchArea(self):
        """Ensure that the branch area is present and empty."""
        mirrored = config.codehosting.mirrored_branches_root
        shutil.rmtree(mirrored, ignore_errors=True)
        os.makedirs(mirrored)
        self.addCleanup(shutil.rmtree, mirrored)

    def setUp(self):
        TestCaseWithFactory.setUp(self)
        self.cleanBranchArea()

    def test_providesInterface(self):
        # ReclaimBranchSpaceJob implements IReclaimBranchSpaceJob.
        job = getUtility(IReclaimBranchSpaceJobSource).create(
            self.factory.getUniqueInteger())
        self.assertProvides(job, IReclaimBranchSpaceJob)

    def test_scheduled_in_future(self):
        # A freshly created ReclaimBranchSpaceJob is scheduled to run in a
        # week's time.
        job = getUtility(IReclaimBranchSpaceJobSource).create(
            self.factory.getUniqueInteger())
        self.assertEqual(
            datetime.timedelta(days=7),
            job.job.scheduled_start - job.job.date_created)

    def test_stores_id(self):
        # An instance of ReclaimBranchSpaceJob stores the ID of the branch
        # that has been deleted.
        branch_id = self.factory.getUniqueInteger()
        job = getUtility(IReclaimBranchSpaceJobSource).create(branch_id)
        self.assertEqual(branch_id, job.branch_id)

    def makeJobReady(self, job):
        """Force `job` to be scheduled to run now.

        New `ReclaimBranchSpaceJob`s are scheduled to run a week after
        creation, so to be able to test running the job we have to force them
        to be scheduled now.
        """
        removeSecurityProxy(job).job.scheduled_start = UTC_NOW

    def runReadyJobs(self):
        """Run all ready `ReclaimBranchSpaceJob`s with the appropriate dbuser.
        """
        # switchDbUser aborts the current transaction, so we need to commit to
        # make sure newly added jobs are still there after we call it.
        self.layer.txn.commit()
        self.layer.switchDbUser(config.reclaimbranchspace.dbuser)
        job_count = 0
        for job in ReclaimBranchSpaceJob.iterReady():
            job.run()
            job_count += 1
        self.assertTrue(job_count > 0, "No jobs ran!")

    def test_run_no_branch_on_disk(self):
        # Running a job to reclaim space for a branch that was never pushed to
        # does nothing quietly.
        branch_id = self.factory.getUniqueInteger()
        job = getUtility(IReclaimBranchSpaceJobSource).create(branch_id)
        self.makeJobReady(job)
        # Just "assertNotRaises"
        self.runReadyJobs()

    def test_run_with_branch_on_disk(self):
        # Running a job to reclaim space for a branch that was pushed to
        # but never mirrored removes the branch from the hosted area.
        branch_id = self.factory.getUniqueInteger()
        job = getUtility(IReclaimBranchSpaceJobSource).create(branch_id)
        self.makeJobReady(job)
        branch_path = os.path.join(
            config.codehosting.mirrored_branches_root,
            branch_id_to_path(branch_id), '.bzr')
        os.makedirs(branch_path)
        self.runReadyJobs()
        self.assertFalse(os.path.exists(branch_path))<|MERGE_RESOLUTION|>--- conflicted
+++ resolved
@@ -15,15 +15,11 @@
     Branch,
     BzrBranchFormat7,
     )
-from bzrlib.repofmt.knitpack_repo import RepositoryFormatKnitPack6
 from bzrlib.bzrdir import (
     BzrDir,
     BzrDirMetaFormat1,
     )
-<<<<<<< HEAD
-=======
 from bzrlib.repofmt.knitpack_repo import RepositoryFormatKnitPack6
->>>>>>> 60224e79
 from bzrlib.revision import NULL_REVISION
 from bzrlib.transport import get_transport
 import pytz
