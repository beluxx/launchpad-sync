# Copyright 2004-2005 Canonical Ltd.  All rights reserved.

"""This module is used by the Launchpad webapp to determine titles for pages.

See https://wiki.launchpad.canonical.com/LaunchpadTitles

This module contains string or unicode literals assigned to names, or functions
such as this one:

  def bug_index(context, view):
      return 'Bug %s: %s' % (context.id, context.title)

The names of string or unicode literals and functions are the names of
the page templates, but with hyphens changed to underscores.  So, the function
bug_index given about is for the page template bug-index.pt.

If the function needs to include details from the request, this is available
from view.request.  However, these functions should not access view.request.
Instead, the view class should make a function or attribute available that
provides the required information.

If the function returns None, it means that the default page title for the
whole of Launchpad should be used.  This is defined in the variable
DEFAULT_LAUNCHPAD_TITLE.

Note that there are shortcuts for some common substitutions at the top of this
module.

The strings and functions for page titles are arranged in alphabetical order
after the helpers.

"""
__metaclass__ = type

from zope.component import getUtility
from canonical.launchpad.interfaces import (
    IProduct, IDistribution, IDistroRelease, ILaunchBag)
from canonical.launchpad.webapp import smartquote

DEFAULT_LAUNCHPAD_TITLE = 'Launchpad'

# Helpers.

class BugPageTitle:
    def __call__(self, context, view):
        return smartquote('Bug #%d: "%s"') % (context.id, context.title)


class BugTaskPageTitle:
    def __call__(self, context, view):
        return smartquote('Bug #%d in %s: "%s"') % (
            context.bug.id, context.targetname, context.bug.title)


class BugTaskTargetingTitle:
    def __call__(self, context, view):
        return "Bug #%d in %s - Target fix to releases" % (
            context.bug.id, context.targetname)


class SubstitutionHelper:
    def __init__(self, text):
        self.text = text

    def __call__(self, context, view):
        raise NotImplementedError


class ContextDisplayName(SubstitutionHelper):
    def __call__(self, context, view):
        return self.text % context.displayname


class ContextId(SubstitutionHelper):
    def __call__(self, context, view):
        return self.text % context.id


class ContextTitle(SubstitutionHelper):
    def __call__(self, context, view):
        return self.text % context.title


class ContextBrowsername(SubstitutionHelper):
    def __call__(self, context, view):
        return self.text % context.browsername


class LaunchbagBugID(SubstitutionHelper):
    def __call__(self, context, view):
        return self.text % getUtility(ILaunchBag).bug.id


# Functions and strings used as the titles of pages.

bazaar_index = 'The Launchpad Bazaar'

bazaar_sync_review = 'Review upstream repositories for Launchpad Bazaar syncing'

def binarypackagerelease_index(context, view):
    return "%s binary package in Launchpad" % context.title

binarypackagenames_index = 'Binary package name set'

bounties_index = 'Bounties registered in Launchpad'

bounty_add = 'Register a new bounty'

bounty_add = 'Register a bounty in Launchpad'

bounty_edit = ContextTitle(smartquote('Edit bounty "%s"'))

bounty_link = ContextTitle('Link a bounty to %s')

bounty_index = ContextTitle(smartquote('Bounty "%s"'))

bounty_subscription = ContextTitle(smartquote('Subscription to bounty "%s"'))

branch_edit = ContextTitle(smartquote('Edit branch "%s"'))

branch_index = ContextTitle(smartquote('Bazaar branch "%s"'))

branch_subscription = ContextTitle(smartquote('Subscription to branch "%s"'))

branchtarget_branches = ContextTitle('Branches for %s')

bug_activity = ContextId('Bug #%s - Activity log')

def bug_add(context, view):
    # XXX, Brad Bollenbach, 2005-07-15: This is a hack until our fancy
    # new page title machinery allows for two different pages that use
    # the same template to have different titles (the way ZCML does.)
    # See https://launchpad.ubuntu.com/malone/bugs/1376
    product_context = IProduct(context, None)
    distro_context = IDistribution(context, None)
    distrorelease_context = IDistroRelease(context, None)

    if product_context or distro_context or distrorelease_context is not None:
        context_title = ContextTitle('Report a bug about %s')
        return context_title(context, view)
    else:
        return "Report a bug"

bug_addsubscriber = LaunchbagBugID("Bug #%d - Add a subscriber")

bug_attachment_add = LaunchbagBugID('Bug #%d - Add an attachment')

def bug_attachment_edit(context, view):
    return smartquote('Bug #%d - Edit attachment "%s"') % (
        context.bug.id, context.title)

bug_cve = LaunchbagBugID("Bug #%d - Add CVE reference")

bug_edit = BugPageTitle()

bug_extref_add = LaunchbagBugID("Bug #%d - Add a Web link")

def bug_extref_edit(context, view):
    return smartquote('Bug #%d - Edit Web link "%s"') % (
        context.bug.id, context.title)

bug_index = BugPageTitle()

bug_mark_as_duplicate = ContextId('Bug #%d - Mark as duplicate')

bug_removecve = LaunchbagBugID("Bug #%d - Remove CVE reference")

bug_secrecy = ContextId('Bug #%d - Set visibility')

bug_subscription = ContextId('Subscription to bug #%s')

bug_watch_add = LaunchbagBugID('Bug #%d - Add external bug watch')

buglisting_advanced = ContextTitle("Bugs in %s")

buglisting_default = ContextTitle("Bugs in %s")

def bugwatch_editform(context, view):
    return 'Bug #%d - Edit external bug watch (%s in %s)' % (
        context.bug.id, context.remotebug, context.bugtracker.title)

# bugpackageinfestations_index is a redirect

# bugproductinfestations_index is a redirect

def bugs_assigned(context, view):
    if view.user:
        return 'Bugs assigned to %s' % view.user.browsername
    else:
        return 'No-one to display bugs for'

bugtask_index = BugTaskPageTitle()

bugtask_release_targeting = BugTaskTargetingTitle()

bugtask_view = BugTaskPageTitle()

bugtask_edit = BugTaskPageTitle()

# bugtask_macros_buglisting contains only macros
# bugtasks_index is a redirect

bugtracker_edit = ContextTitle(smartquote('Edit bug tracker "%s"'))

bugtracker_index = ContextTitle(smartquote('Bug tracker "%s"'))

bugtrackers_add = 'Register a bug tracker in Malone'

bugtrackers_index = 'Bug trackers registered in Malone'

build_buildlog = ContextTitle('Build log for %s')

build_changes = ContextTitle('Changes in %s')

<<<<<<< HEAD
build_index = ContextTitle('Build details for %s')
=======
build_reset = ContextTitle('Reset %s')

builders = 'Launchpad Build Farm Overview'
>>>>>>> f140ffa9

builders = 'Launchpad build farm'

builder_edit = ContextTitle(smartquote('Edit build machine "%s"'))

builder_index = ContextTitle(smartquote('Build machine "%s"'))

builder_cancel = ContextTitle(smartquote('Cancel job for "%s"'))

builder_mode = ContextTitle('Change mode for “%s”')

calendar_index = ContextTitle('%s')

calendar_event_addform = ContextTitle('Add event to %s')

calendar_event_display = ContextTitle(smartquote('Event "%s"'))

calendar_event_editform = ContextTitle(smartquote('Edit event "%s"'))

calendar_subscribe = ContextTitle(smartquote('Subscribe to "%s"'))

calendar_subscriptions = 'Calendar subscriptions'

def calendar_view(context, view):
    return '%s - %s' % (context.calendar.title, view.datestring)
calendar_view_day = calendar_view
calendar_view_week = calendar_view
calendar_view_month = calendar_view
calendar_view_year = calendar_view

codeofconduct_admin = 'Administer codes of conduct in Launchpad'

codeofconduct_index = ContextTitle('%s')

codeofconduct_list = 'Codes of conduct in Launchpad'

cveset_all = 'All CVE entries registered in Launchpad'

cveset_index = 'Launchpad CVE tracker'

cve_index = ContextDisplayName('%s')

cve_bug = ContextDisplayName('Link %s to a bug report')

cve_removebug = ContextDisplayName('Remove link between %s and a bug report')

debug_root_changelog = 'Launchpad changelog'

debug_root_index = 'Launchpad Debug Home Page'

default_editform = 'Default "Edit" Page'

distributionmirror_addarchrelease = ContextTitle(
    'Add new Arch Release for mirror %s')

distributionmirror_addsourcerelease = ContextTitle(
    'Add new Source Release for mirror %s')

distributionmirror_edit = ContextTitle('Edit mirror %s')

distributionmirror_index = ContextTitle('Mirror %s')

distribution_allpackages = ContextTitle('All packages in %s')

<<<<<<< HEAD
distribution_cvereport = ContextTitle('CVE reports for %s')
=======
distribution_bugcontact = ContextTitle('Edit Bug Contact for %s')

distribution_cvereport = ContextTitle('CVE Reports for %s')
>>>>>>> f140ffa9

distribution_members = ContextTitle('%s distribution members')

distribution_memberteam = ContextTitle(
    smartquote("Change %s's distribution team"))

distribution_newmirror = ContextTitle("Register a new mirror for %s")

distribution_officialmirrors = ContextTitle("Official mirrors of %s")

distribution_allmirrors = ContextTitle("All mirrors of %s")

distribution_translations = ContextDisplayName('Translating %s')

distribution_translators = ContextTitle(
    smartquote("Appoint %s's translation group"))

distribution_search = ContextDisplayName(smartquote("Search %s's packages"))

distribution_index = ContextTitle('%s in Launchpad')

distribution_builds = ContextTitle('%s builds')

distributionsourcepackage_bugs = ContextTitle('Bugs in %s')

distributionsourcepackage_index = ContextTitle('%s')

distributionsourcepackage_manage_bugcontacts = ContextTitle('Bug Contacts for %s')

distributionsourcepackagerelease_index = ContextTitle('%s')

distroarchrelease_admin = ContextTitle('Administer %s')

distroarchrelease_index = ContextTitle('%s in Launchpad')

distroarchrelease_builds = ContextTitle('%s builds')

distroarchrelease_search = ContextTitle(
    smartquote("Search %s's binary packages"))

distroarchreleasebinarypackage_index = ContextTitle('%s')

distroarchreleasebinarypackagerelease_index = ContextTitle('%s')

distrorelease_addport = ContextTitle('Add a port of %s')

distrorelease_bugs = ContextTitle('Bugs in %s')

distrorelease_cvereport = ContextDisplayName('CVE report for %s')

def distrorelease_index(context, view):
    return '%s %s in Launchpad' % (context.distribution.title, context.version)

distrorelease_packaging = ContextDisplayName('Mapping packages to upstream '
    'for %s')

distrorelease_search = ContextDisplayName('Search packages in %s')

distrorelease_translations = ContextTitle('Translations of %s in Rosetta')

distrorelease_builds = ContextTitle('Builds for %s')

distroreleasebinarypackage_index = ContextTitle('%s')

distroreleaselanguage = ContextTitle('%s')

distroreleasesourcepackagerelease_index = ContextTitle('%s')

distros_index = 'Distributions registered in Launchpad'

errorservice_config = 'Configure error log'

errorservice_entry = 'Error log entry'

errorservice_index = 'Error log report'

errorservice_tbentry = 'Traceback entry'

foaf_mergepeople = 'Merge accounts'
# XXX mpt 20051209: Include the account you're merging in the title

foaf_mergerequest_sent = 'Merge request sent'

foaf_newaccount = 'Get a Launchpad account'

foaf_newteam = 'Register a new team in Launchpad'

<<<<<<< HEAD
foaf_requestmerge_multiple = 'Merge Launchpad accounts'

foaf_requestmerge = 'Merge Launchpad accounts'

foaf_resetpassword = 'Reset your Launchpad password'

foaf_validateemail = 'Confirm e-mail address'
=======
foaf_mergerequest_sent = 'Merge User Accounts'

foaf_newteam = 'FOAF: Create a new Team'
>>>>>>> f140ffa9

foaf_validateteamemail = 'Confirm e-mail address'

foaf_validategpg = 'Confirm OpenPGP key'

<<<<<<< HEAD
foaf_validatesignonlygpg = 'Confirm sign-only OpenPGP key'

karmaaction_index = 'Karma actions'

karmaaction_edit = 'Edit karma action'
=======
foaf_todo = 'To-Do List'

karmaaction_index = 'Karma Actions'

karmaaction_edit = 'Edit Karma Action'
>>>>>>> f140ffa9

# launchpad_debug doesn't need a title.

def launchpad_addform(context, view):
    # Returning None results in the default Launchpad page title being used.
    return getattr(view, 'page_title', None)

launchpad_editform = launchpad_addform

launchpad_feedback = 'Help us improve Launchpad'

launchpad_forbidden = 'Forbidden'

launchpad_forgottenpassword = 'Forgotten your Launchpad password?'

template_form = 'XXX PLEASE DO NOT USE THIS TEMPLATE XXX'

# launchpad_css is a css file

# launchpad_js is standard javascript

# XXX: The general form is a fallback form; I'm not sure why it is
# needed, nor why it needs a pagetitle, but I can't debug this today.
#   -- kiko, 2005-09-29
launchpad_generalform = "Launchpad - General Form (Should Not Be Displayed)"

launchpad_legal = 'Launchpad legalese'

launchpad_login = 'Log in or register with Launchpad'

launchpad_log_out = 'Log out from Launchpad'

launchpad_notfound = 'Error: Page not found'

launchpad_oops = 'Error: Oops'

launchpad_requestexpired = 'Error: Timeout'

# launchpad_widget_macros doesn't need a title.

logintoken_index = 'Launchpad: redirect to the logintoken page'

logintoken_mergepeople = 'Merge User Accounts'

logintoken_newaccount = 'Create a New Launchpad Account'

logintoken_resetpassword = 'Forgotten your Password?'

logintoken_validateemail = 'Validate email address'

logintoken_validategpg = 'Validate GPG Key'

logintoken_validatesignonlygpg = 'Validate Sign-Only GPG Key'

logintoken_validateteamemail = 'Validate email address'

# main_template has the code to insert one of these titles.

malone_about = 'About Malone'

malone_distros_index = 'Report a bug about a distribution'

malone_index = 'Malone: the Launchpad bug tracker'

# malone_people_index is a redirect

# malone_template is a means to include the mainmaster template

# messagechunk_snippet is a fragment

# messages_index is a redirect

message_add = ContextId('Bug #%d - Add a comment')

milestone_add = ContextDisplayName('Add milestone for %s')

milestone_index = ContextTitle('%s')

milestone_edit = ContextTitle('Edit %s')

no_app_component_yet = 'Missing App Component'

no_page_yet = 'Missing Page'

no_url_yet = 'No url for this yet'

# object_pots is a fragment.

object_potemplatenames = ContextDisplayName('Template names for %s')

object_reassignment = ContextTitle('Reassign %s')

def package_bugs(context, view):
    return 'Bugs in %s' % context.name

people_index = 'People registered with Launchpad'

people_list = 'People registered with Launchpad'

person_assignedbugs = ContextDisplayName('Bugs assigned to %s')

person_bounties = ContextDisplayName('Bounties for %s')

person_branch_add = ContextDisplayName('Register a new branch for %s')

person_changepassword = 'Change your password'

person_codesofconduct = ContextDisplayName('%s Signed codes of conduct')

person_edit = ContextDisplayName(smartquote("%s's details"))

person_editemails = ContextDisplayName(smartquote("%s's e-mail addresses"))

person_editgpgkeys = ContextDisplayName(smartquote("%s's OpenPGP keys"))

person_edithomepage = ContextDisplayName(smartquote("%s's home page"))

person_editircnicknames = ContextDisplayName(smartquote("%s's IRC nicknames"))

person_editjabberids = ContextDisplayName(smartquote("%s's Jabber IDs"))

person_editsshkeys = ContextDisplayName(smartquote("%s's SSH keys"))

person_editwikinames = ContextDisplayName(smartquote("%s's wiki names"))

# person_foaf is an rdf file

person_images = ContextDisplayName(smartquote("%s's hackergotchi and emblem"))

person_index = ContextDisplayName('%s in Launchpad')

person_karma = ContextDisplayName(smartquote("%s's karma in Launchpad"))

person_packages = ContextDisplayName('Packages maintained by %s')

person_packagebugs = ContextDisplayName('Bugs on software %s maintains')

person_reportedbugs = ContextDisplayName('Bugs %s reported')

person_review = ContextDisplayName("Review %s")

person_subscribedbugs = ContextDisplayName('Bugs %s is subscribed to')

person_translations = ContextDisplayName('Translations made by %s')

person_teamhierarchy = ContextDisplayName('Team hierarchy for %s')

pofile_edit = 'Rosetta: Edit PO file details'
# XXX mpt 20051209: This should be more context-sensitive

pofile_export = ContextTitle('%s file exports')

def pofile_index(context, view):
    return 'Rosetta: %s in %s' % (
        context.potemplate.title, context.language.englishname)

def pofile_translate(context, view):
    return 'Translating %s into %s with Rosetta' % (
        context.potemplate.displayname,
        context.language.englishname)

pofile_upload = ContextTitle('%s upload in Rosetta')

# portlet_* are portlets

poll_edit = ContextTitle(smartquote('Edit poll "%s"'))

poll_index = ContextTitle(smartquote('Poll: "%s"'))

poll_newoption = ContextTitle(smartquote('New option for poll "%s"'))

def poll_new(context, view):
    return 'Create a new Poll in team %s' % context.team.displayname

def polloption_edit(context, view):
    return 'Edit option: %s' % context.title

poll_options = ContextTitle(smartquote('Options for poll "%s"'))

poll_vote_condorcet = ContextTitle(smartquote('Vote in poll "%s"'))

poll_vote_simple = ContextTitle(smartquote('Vote in poll "%s"'))

potemplate_add = 'Add a new template to Rosetta'

# potemplate_chart is a fragment

potemplate_edit = ContextTitle(smartquote('Edit "%s" in Rosetta'))

potemplate_index = ContextTitle(smartquote('"%s" in Rosetta'))

potemplate_upload = ContextTitle(smartquote('"%s" upload in Rosetta'))

potemplate_export = ContextTitle(smartquote('Export translations of "%s"'))

potemplatename_add = 'Add a new template name to Rosetta'

potemplatename_edit = ContextTitle(smartquote('Edit "%s" in Rosetta'))

potemplatename_index = ContextTitle(smartquote('"%s" in Rosetta'))

potemplatenames_index = 'Template names in Launchpad'

product_add = 'Register a product with Launchpad'

<<<<<<< HEAD
product_bugs = ContextDisplayName('Bugs in %s')
=======
product_bugcontact = ContextTitle('Edit Bug Contact for %s')

product_bugs = ContextDisplayName('%s upstream bug reports')
>>>>>>> f140ffa9

product_branches = ContextDisplayName(
    smartquote("%s's code branches in Launchpad"))

product_distros = ContextDisplayName('%s packages: Comparison of distributions')

product_edit = ContextTitle('%s in Launchpad')

product_index = ContextTitle('%s in Launchpad')

product_packages = ContextDisplayName('%s packages in Launchpad')

product_translations = ContextTitle('Translations of %s in Rosetta')

def productrelease(context, view):
    return '%s %s in Launchpad' % (
        context.product.displayname, context.version)

def productrelease_edit(context, view):
    return '%s %s in Launchpad' % (
        context.product.displayname, context.version)

productrelease_add = ContextTitle('Register a new %s release in Launchpad')

productseries_translations = ContextTitle('Translation templates for %s')

productseries_ubuntupkg = 'Ubuntu source package'

products_index = 'Products registered in Launchpad'

productseries_source = 'Import product series'

<<<<<<< HEAD
productseries_sourceadmin = 'Add source import'
=======
productseries_translations_upload = 'Request New Translations Upload'

project = ContextTitle('Upstream Project: %s')
>>>>>>> f140ffa9

project = ContextTitle('%s in Launchpad')

project_branches = ContextTitle('Bazaar branches for %s')

project_bugs = ContextTitle('Bugs in %s')

project_edit = ContextTitle('%s project details')

project_interest = 'Rosetta: Project not translatable'

project_rosetta_index = ContextTitle('Rosetta: %s')

projects_index = 'Projects registered in Launchpad'

projects_request = 'Rosetta: Request a project'

projects_search = 'Search for projects in Launchpad'

rdf_index = "Launchpad RDF"

# redirect_up is a redirect

def reference_index(context, view):
    return 'Web links for bug %s' % context.bug.id

# references_index is a redirect

registry_about = 'About the Launchpad Registry'

registry_index = 'Product and group registration in Launchpad'

registry_listall = 'Launchpad: Complete list' # bug 3508

registry_review = 'Review Launchpad items'

related_bounties = ContextDisplayName('Bounties for %s')

<<<<<<< HEAD
root_index = 'Launchpad'
=======
remotebug_index = ContextTitle('%s')

root_index = 'The Launchpad Home Page'
>>>>>>> f140ffa9

rosetta_about = 'About Rosetta'

rosetta_index = 'Rosetta'

rosetta_preferences = 'Rosetta: Preferences'

product_branch_add = ContextDisplayName('Register a new %s branch')

def productseries_edit(context, view):
    return '%s %s details' % (context.product.displayname, context.name)

productseries_new = ContextDisplayName('Register a new %s release series')

def productseries(context, view):
    return '%s release series: %s' % (
        context.product.displayname, context.displayname)

shipit_index = 'ShipIt'

shipit_exports = 'ShipIt exports'

shipit_myrequest = "Your ShipIt order"

shipit_reports = 'ShipIt reports'

shipitrequests_index = 'ShipIt requests'

shipitrequests_search = 'Search ShipIt requests'

shipitrequest_edit = 'Edit ShipIt request'

shipit_notfound = 'Error: Page not found'

shipit_default_error = 'Error: Oops'

signedcodeofconduct_index = ContextDisplayName('%s')

signedcodeofconduct_add = ContextTitle('Sign %s')

signedcodeofconduct_acknowledge = 'Acknowledge code of conduct signature'

signedcodeofconduct_activate = ContextDisplayName('Activating %s')

signedcodeofconduct_deactivate = ContextDisplayName('Deactivating %s')

sourcepackage = ContextTitle('%s')

sourcepackage_bugs = ContextDisplayName('Bugs in %s')

sourcepackage_buildlog = ContextTitle('Build log for %s')

sourcepackage_builds = ContextTitle('Builds for %s')

sourcepackage_translate = ContextTitle('Help translate %s')

sourcepackage_changelog = 'Source package changelog'

sourcepackage_filebug = ContextTitle("Report a bug about %s")

sourcepackage_gethelp = ContextTitle('Help and support options for %s')

sourcepackage_hctstatus = ContextTitle('%s HCT status')

def sourcepackage_index(context, view):
    return '%s source packages' % context.distrorelease.title

sourcepackage_packaging = ContextTitle('Define upstream series for %s')

sourcepackage_translate = ContextTitle('Help translate %s')

sourcepackage_translations = ContextTitle(
    'Rosetta translation templates for %s')

sourcepackagebuild_buildlog = 'Source package build log'

sourcepackagebuild_changes = 'Source package changes'

def sourcepackagebuild_index(context, view):
    return 'Builds of %s' % context.sourcepackagerelease.sourcepackage.summary

sourcepackagenames_index = 'Source package name set'

sourcepackagerelease_index = ContextTitle('Source package %s')

def sourcepackages(context, view):
    return '%s source packages' % context.distrorelease.title

sourcepackages_comingsoon = 'Coming soon'

sources_index = 'Bazaar: Upstream revision control imports'

sourcesource_index = 'Upstream source import'

specification_add = 'Register a feature specification in Launchpad'

specification_addsubscriber = 'Subscribe someone else to this spec'

specification_bug = ContextTitle(
  'Link specification \N{left double quotation mark}%s'
  '\N{right double quotation mark} to a bug report')

specification_removebug = 'Remove link to bug report'

specification_retargeting = 'Attach spec to a different product or distribution'

specification_superseding = 'Mark specification as superseded by another'

specification_dependency = 'Create a specification dependency'

specification_deptree = 'Complete dependency tree'

specification_milestone = 'Target feature to milestone'

specification_people = 'Change specification assignee, drafter, and reviewer'

specification_priority = 'Change specification priority'

specification_distrorelease = ('Target specification at a distribution release')

specification_productseries = 'Target specification at a series'

specification_removedep = 'Remove a dependency'

specification_givefeedback = 'Clear feedback requests'

specification_requestfeedback = 'Request feedback on this specification'

specification_edit = 'Edit specification details'

specification_linksprint = 'Put specification on sprint agenda'

specification_status = 'Edit specification status'

specification_index = ContextTitle(smartquote('Feature specification: "%s"'))

specification_subscription = 'Subscribe to specification'

specification_queue = 'Queue specification for review'

specifications_index = ContextTitle('%s')

specificationtarget_specs = ContextTitle('Specifications for %s')

specificationtarget_specplan = ContextTitle('Project plan for %s')

specificationtarget_workload = ContextTitle('Feature workload in %s')

sprint_attend = ContextTitle('Register your attendance at %s')

sprint_edit = ContextTitle(smartquote('Edit "%s" details'))

sprint_index = ContextTitle('%s (sprint or meeting)')

sprint_new = 'Register a meeting or sprint in Launchpad'

sprint_register = 'Register someone to attend this meeting'

sprint_table = ContextTitle('Table of specifications for %s')

sprint_workload = ContextTitle('Workload at %s')

sprints_index = 'Meetings and sprints registered in Launchpad'

sprintspecification_edit = 'Edit specification-sprint relationship'

sprintspecification_admin = 'Approve specification for sprint agenda'

tickets_index = 'Launchpad tech support system'

ticket_add = ContextDisplayName('Request support with %s')

ticket_bug = ContextId('Link support request #%s to a bug report')

ticket_edit = ContextId('Edit support request #%s details')

def ticket_index(context, view):
    text = (
        smartquote('%s support request #%d: "%s"') %
        (context.target.displayname, context.id, context.title))
    return text

ticket_history = ContextId('History of support request #%s')

ticket_makebug = ContextId('Create bug report based on request #%s')

ticket_reject = ContextId('Reject support request #%s')

ticket_removebug = ContextId('Remove bug link from request #%s')

ticket_reopen = ContextId('Reopen request #%s')

ticket_subscription = ContextId('Subscription to request #%s')

tickettarget_tickets = ContextTitle('Support requests for %s')

standardshipitrequests_index = 'Standard ShipIt options'

standardshipitrequest_new = 'Create a new standard option'

standardshipitrequest_edit = 'Edit standard option'

team_addmember = ContextBrowsername('Add members to %s')

team_edit = 'Edit team information'

team_editemail = ContextDisplayName('%s contact e-mail address')

team_index = ContextBrowsername(smartquote('"%s" team in Launchpad'))

team_editproposed = ContextBrowsername('Proposed members of %s')

team_join = ContextBrowsername('Join %s')

team_leave = ContextBrowsername('Leave %s')

team_members = ContextBrowsername(smartquote('"%s" members'))

def teammembership_index(context, view):
    return smartquote("%s's membership status in %s") % (
        context.person.browsername, context.team.browsername)

team_newpoll = ContextTitle('New poll for team %s')

team_polls = ContextTitle('Polls for team %s')

template_auto_add = 'Launchpad Auto-Add Form'

template_auto_edit = 'Launchpad Auto-Edit Form'

template_edit = 'EXAMPLE EDIT TITLE'

template_index = '%EXAMPLE TITLE'

template_new = 'EXAMPLE NEW TITLE'

<<<<<<< HEAD
translationgroup = ContextTitle(smartquote('"%s" Rosetta translation group'))
=======
translationgroup = ContextTitle('Rosetta Translation Group: %s')
translationgroups = 'Rosetta Translation Groups'

translationimportqueueentry_index = 'Translation Import Queue Entry'
translationimportqueue_index = 'Translation Import Queue'
translationimportqueue_blocked = 'Translation Import Queue - Blocked'

# ul_main_template is probably obselete
>>>>>>> f140ffa9

translationgroups = 'Rosetta translation groups'

unauthorized = 'Error: Not authorized'<|MERGE_RESOLUTION|>--- conflicted
+++ resolved
@@ -212,13 +212,9 @@
 
 build_changes = ContextTitle('Changes in %s')
 
-<<<<<<< HEAD
 build_index = ContextTitle('Build details for %s')
-=======
+
 build_reset = ContextTitle('Reset %s')
-
-builders = 'Launchpad Build Farm Overview'
->>>>>>> f140ffa9
 
 builders = 'Launchpad build farm'
 
@@ -283,13 +279,9 @@
 
 distribution_allpackages = ContextTitle('All packages in %s')
 
-<<<<<<< HEAD
+distribution_bugcontact = ContextTitle('Change bug contact for %s')
+
 distribution_cvereport = ContextTitle('CVE reports for %s')
-=======
-distribution_bugcontact = ContextTitle('Edit Bug Contact for %s')
-
-distribution_cvereport = ContextTitle('CVE Reports for %s')
->>>>>>> f140ffa9
 
 distribution_members = ContextTitle('%s distribution members')
 
@@ -368,46 +360,17 @@
 
 errorservice_tbentry = 'Traceback entry'
 
-foaf_mergepeople = 'Merge accounts'
-# XXX mpt 20051209: Include the account you're merging in the title
-
 foaf_mergerequest_sent = 'Merge request sent'
 
-foaf_newaccount = 'Get a Launchpad account'
-
 foaf_newteam = 'Register a new team in Launchpad'
 
-<<<<<<< HEAD
 foaf_requestmerge_multiple = 'Merge Launchpad accounts'
 
 foaf_requestmerge = 'Merge Launchpad accounts'
 
-foaf_resetpassword = 'Reset your Launchpad password'
-
-foaf_validateemail = 'Confirm e-mail address'
-=======
-foaf_mergerequest_sent = 'Merge User Accounts'
-
-foaf_newteam = 'FOAF: Create a new Team'
->>>>>>> f140ffa9
-
-foaf_validateteamemail = 'Confirm e-mail address'
-
-foaf_validategpg = 'Confirm OpenPGP key'
-
-<<<<<<< HEAD
-foaf_validatesignonlygpg = 'Confirm sign-only OpenPGP key'
-
 karmaaction_index = 'Karma actions'
 
 karmaaction_edit = 'Edit karma action'
-=======
-foaf_todo = 'To-Do List'
-
-karmaaction_index = 'Karma Actions'
-
-karmaaction_edit = 'Edit Karma Action'
->>>>>>> f140ffa9
 
 # launchpad_debug doesn't need a title.
 
@@ -613,13 +576,9 @@
 
 product_add = 'Register a product with Launchpad'
 
-<<<<<<< HEAD
+product_bugcontact = ContextTitle('Edit bug contact for %s')
+
 product_bugs = ContextDisplayName('Bugs in %s')
-=======
-product_bugcontact = ContextTitle('Edit Bug Contact for %s')
-
-product_bugs = ContextDisplayName('%s upstream bug reports')
->>>>>>> f140ffa9
 
 product_branches = ContextDisplayName(
     smartquote("%s's code branches in Launchpad"))
@@ -652,13 +611,9 @@
 
 productseries_source = 'Import product series'
 
-<<<<<<< HEAD
 productseries_sourceadmin = 'Add source import'
-=======
-productseries_translations_upload = 'Request New Translations Upload'
-
-project = ContextTitle('Upstream Project: %s')
->>>>>>> f140ffa9
+
+productseries_translations_upload = 'Request new translations upload'
 
 project = ContextTitle('%s in Launchpad')
 
@@ -697,13 +652,9 @@
 
 related_bounties = ContextDisplayName('Bounties for %s')
 
-<<<<<<< HEAD
+remotebug_index = ContextTitle('%s')
+
 root_index = 'Launchpad'
-=======
-remotebug_index = ContextTitle('%s')
-
-root_index = 'The Launchpad Home Page'
->>>>>>> f140ffa9
 
 rosetta_about = 'About Rosetta'
 
@@ -940,19 +891,11 @@
 
 template_new = 'EXAMPLE NEW TITLE'
 
-<<<<<<< HEAD
 translationgroup = ContextTitle(smartquote('"%s" Rosetta translation group'))
-=======
-translationgroup = ContextTitle('Rosetta Translation Group: %s')
-translationgroups = 'Rosetta Translation Groups'
+translationgroups = 'Rosetta translation groups'
 
 translationimportqueueentry_index = 'Translation Import Queue Entry'
 translationimportqueue_index = 'Translation Import Queue'
 translationimportqueue_blocked = 'Translation Import Queue - Blocked'
 
-# ul_main_template is probably obselete
->>>>>>> f140ffa9
-
-translationgroups = 'Rosetta translation groups'
-
 unauthorized = 'Error: Not authorized'