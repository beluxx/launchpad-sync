--- conflicted
+++ resolved
@@ -15,11 +15,8 @@
 from datetime import datetime, timedelta
 from email.Encoders import encode_base64
 from email.Utils import make_msgid, formatdate
-<<<<<<< HEAD
 from email.Message import Message as EmailMessage
-=======
 from itertools import count
->>>>>>> 05c7b0f5
 from StringIO import StringIO
 
 import pytz
