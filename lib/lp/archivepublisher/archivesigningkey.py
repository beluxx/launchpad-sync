--- conflicted
+++ resolved
@@ -108,15 +108,8 @@
         gpghandler.uploadPublicKey(pub_key.fingerprint)
 
         key_owner = getUtility(ILaunchpadCelebrities).ppa_key_guard
-<<<<<<< HEAD
         key, _ = getUtility(IGPGKeySet).activate(
             key_owner, pub_key, pub_key.can_encrypt)
-        self.archive._signing_key = key
-=======
-        key = getUtility(IGPGKeySet).new(
-            key_owner, pub_key.keyid, pub_key.fingerprint, pub_key.keysize,
-            algorithm, active=True, can_encrypt=pub_key.can_encrypt)
->>>>>>> 8834ff95
         self.archive.signing_key_owner = key.owner
         self.archive.signing_key_fingerprint = key.fingerprint
         del get_property_cache(self.archive).signing_key
