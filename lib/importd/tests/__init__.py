--- conflicted
+++ resolved
@@ -1,11 +1,7 @@
 from importd.tests import testutil
 from importd.tests import (
-<<<<<<< HEAD
-    test_bzrmanager, test_cvsstrategy, test_Job, test_safety)
-=======
     test_Job, test_bzrmanager,
-    test_cvsstrategy, test_jobstrategy, test_svnstrategy)
->>>>>>> df23327b
+    test_cvsstrategy, test_jobstrategy, test_safety, test_svnstrategy)
 
 
 def test_suite():
