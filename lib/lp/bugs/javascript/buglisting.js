--- conflicted
+++ resolved
@@ -121,16 +121,11 @@
 Y.extend(
     module.BugListingNavigator,
     Y.lp.app.listing_navigator.ListingNavigator, {
-<<<<<<< HEAD
-    initializer: function(config) {
-        this.constructor.superclass.initializer.apply(this, arguments);
-=======
     _bindUI: function () {
         initInlineHelp();
     },
 
     initializer: function(config) {
->>>>>>> 00b08117
         this.get('model').get('history').after(
             'change', this.history_changed, this);
     },
