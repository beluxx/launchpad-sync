<html
  xmlns="http://www.w3.org/1999/xhtml"
  xmlns:tal="http://xml.zope.org/namespaces/tal"
  xmlns:metal="http://xml.zope.org/namespaces/metal"
  xmlns:i18n="http://xml.zope.org/namespaces/i18n"
  metal:use-macro="view/macro:page/main_side"
  i18n:domain="launchpad">

  <body>
    <metal:block fill-slot="head_epilogue">
      <metal:yui-dependencies
        use-macro="context/@@launchpad_widget_macros/yui2calendar-dependencies" />
      <script id="milestone-script" type="text/javascript"
        tal:condition="context/menu:overview/create_milestone/enabled"
        tal:content="view/register_milestone_script"></script>
      <tal:uses_launchpad_bugtracker
         condition="context/bug_tracking_usage/enumvalue:LAUNCHPAD">
        <script type="text/javascript"
          tal:condition="
            request/features/malone.advanced-structural-subscriptions.enabled">
            LPS.use('lp.registry.structural_subscription', function(Y) {
                var module = Y.lp.registry.structural_subscription;
                Y.on('domready', function() {
                  module.setup({content_box: "#structural-subscription-content-box"});
                });
            });
        </script>
      </tal:uses_launchpad_bugtracker>
    </metal:block>

    <tal:heading metal:fill-slot="heading">
      <h1 tal:content="context/displayname">project 1.x series</h1>
    </tal:heading>

    <tal:registering metal:fill-slot="registering">
        Registered by
        <a tal:replace="structure context/registrant/fmt:link" />
        <span tal:content="context/date_created/fmt:displaydate"
              tal:attributes="title context/date_created/fmt:datetime"
          >on 2005-01-01</span>
    </tal:registering>

    <div metal:fill-slot="main">
      <div class="top-portlet"
        tal:define="binarycount context/binarycount">
        <div class="summary"
          tal:content="structure context/summary/fmt:text-to-html" />

        <div tal:content="structure context/description/fmt:text-to-html" />

        <form name="search" action="+search" method="GET"
          tal:condition="binarycount">
          <input size="35" type="text" name="text"/>
          <input type="submit" value="Find a Package"/>
        </form>

        <p tal:condition="not: binarycount">
          <tal:distroseries replace="context/title" />
          has no packages recorded in Launchpad.
        </p>
      </div>

      <div class="yui-g">
        <div class="yui-u first">
          <div
            tal:replace="structure context/@@+portlet-details"/>
        </div>
        <tal:derivation
          tal:condition="request/features/soyuz.derived_series_ui.enabled">
          <div class="yui-u"
<<<<<<< HEAD
               tal:condition="python:context.is_derived_series or context.is_initializing">
=======
               tal:condition="python: context.is_derived_series or
                              context.isInitializing()">
>>>>>>> 888b2dc6
            <div tal:replace="structure context/@@+portlet-derivation" />
          </div>
        </tal:derivation>

        <div class="yui-u">
          <div tal:replace="structure context/@@+portlet-package-summary" />
        </div>
      </div>

      <div class="portlet">
        <h2>Milestones</h2>

        <table tal:replace="structure context/@@+table-milestones" />

        <ul class="horizontal" style="margin-bottom: 1em;">
          <li>
            <a tal:replace="structure context/menu:overview/create_milestone/fmt:icon-link" />
          </li>
        </ul>
      </div>

      <div class="yui-g">
        <div class="yui-u first">
          <div
            tal:replace="structure context/@@+portlet-architectures" />
          <div
            tal:content="structure context/@@+portlet-latestbugs"
            tal:condition="context/@@+get-involved/official_malone" />
        </div>

        <div class="yui-u">
          <div tal:replace="structure context/@@+portlet-latestuploads" />

          <div
            tal:content="structure context/@@+portlet-latestspecs"
            tal:define="blueprints_usage context/@@+get-involved/blueprints_usage"
            condition="blueprints_usage/enumvalue:LAUNCHPAD" />

          <div
           tal:replace="structure context/distribution/@@+portlet-coming-sprints" />

          <div class="portlet">
            <h2>Related series and milestones</h2>

            <ul id="related-series">
              <li>
                <a class="sprite info"
                  tal:attributes="href context/distribution/fmt:url/+series">All
                  series for
                  <tal:project replace="context/distribution/displayname" /></a>
              </li>
              <li>
                <a class="sprite info"
                  tal:attributes="href context/distribution/fmt:url/+milestones">All
                  milestones for
                  <tal:project replace="context/distribution/displayname" /></a>
              </li>
            </ul>
          </div>
        </div>
        <div class="yui-u">
          <div id="structural-subscription-content-box"></div>
        </div>
      </div>
    </div>

    <tal:side metal:fill-slot="side"
      define="overview_menu context/menu:overview">
      <div id="global-actions" class="portlet"
           condition="overview_menu/subscribe_to_bug_mail/enabled|overview_menu/subscribe/enabled|nothing">
        <ul>
          <li tal:condition="overview_menu/edit/enabled">
            <a tal:replace="structure overview_menu/edit/fmt:link" />
          </li>
          <li tal:condition="overview_menu/admin/enabled">
            <a tal:replace="structure overview_menu/admin/fmt:link" />
          </li>
          <li tal:condition="overview_menu/subscribe/enabled|nothing">
            <a tal:replace="structure overview_menu/subscribe/fmt:link" />
          </li>
          <li tal:condition="overview_menu/subscribe_to_bug_mail/enabled|nothing">
            <a tal:replace="structure overview_menu/subscribe_to_bug_mail/fmt:link" />
          </li>
        </ul>
      </div>

      <div tal:replace="structure context/@@+get-involved" />
    </tal:side>
  </body>
</html><|MERGE_RESOLUTION|>--- conflicted
+++ resolved
@@ -68,12 +68,8 @@
         <tal:derivation
           tal:condition="request/features/soyuz.derived_series_ui.enabled">
           <div class="yui-u"
-<<<<<<< HEAD
-               tal:condition="python:context.is_derived_series or context.is_initializing">
-=======
                tal:condition="python: context.is_derived_series or
                               context.isInitializing()">
->>>>>>> 888b2dc6
             <div tal:replace="structure context/@@+portlet-derivation" />
           </div>
         </tal:derivation>
