--- conflicted
+++ resolved
@@ -442,11 +442,7 @@
         # default_branch_unique_name).
         product = self.factory.makeProduct()
         default_branch = self.factory.enableDefaultStackingForProduct(product)
-<<<<<<< HEAD
-        branch = self.factory.makeBranch(product=product)
-=======
         branch = self.factory.makeProductBranch(product=product)
->>>>>>> 04dfed0a
         info = self.storage._getBranchPullInfo(branch)
         self.assertEqual(
             (branch.id, branch.getPullURL(), branch.unique_name,
@@ -551,15 +547,9 @@
         name = self.factory.getUniqueString()
         fault = self.branchfs.createBranch(
             owner.id, escape('/~%s/+junk/%s' % (team.name, name)))
-<<<<<<< HEAD
-        self.assertFaultEqual(
-            PERMISSION_DENIED_FAULT_CODE,
-            BranchCreationNoTeamOwnedJunkBranches.error_message, fault)
-=======
         expected_fault = faults.PermissionDenied(
             BranchCreationNoTeamOwnedJunkBranches.error_message)
         self.assertFaultEqual(expected_fault, fault)
->>>>>>> 04dfed0a
 
     def test_createBranch_bad_product(self):
         # Creating a branch for a non-existant product fails.
@@ -623,139 +613,7 @@
         path = escape('/~%s' % owner.name)
         fault = self.branchfs.createBranch(owner.id, path)
         message = "Cannot create branch at '%s'" % path
-<<<<<<< HEAD
-        self.assertFaultEqual(
-            PERMISSION_DENIED_FAULT_CODE, message, fault)
-
-    def test_createBranch_source_package(self):
-        # createBranch can take the path to a source package branch and create
-        # it with all the right attributes.
-        owner = self.factory.makePerson()
-        distroseries = self.factory.makeDistroRelease()
-        sourcepackagename = self.factory.makeSourcePackageName()
-        branch_name = self.factory.getUniqueString()
-        unique_name = '/~%s/%s/%s/%s/%s' % (
-            owner.name,
-            distroseries.distribution.name,
-            distroseries.name,
-            sourcepackagename.name,
-            branch_name)
-        branch_id = self.branchfs.createBranch(owner.id, escape(unique_name))
-        login(ANONYMOUS)
-        branch = self.branch_set.get(branch_id)
-        self.assertEqual(owner, branch.owner)
-        self.assertEqual(distroseries, branch.distroseries)
-        self.assertEqual(sourcepackagename, branch.sourcepackagename)
-        self.assertEqual(branch_name, branch.name)
-        self.assertEqual(owner, branch.registrant)
-        self.assertEqual(BranchType.HOSTED, branch.branch_type)
-
-    def test_createBranch_invalid_distro(self):
-        # If createBranch is called with the path to a non-existent distro, it
-        # will return a Fault saying so in plain English.
-        owner = self.factory.makePerson()
-        distroseries = self.factory.makeDistroRelease()
-        sourcepackagename = self.factory.makeSourcePackageName()
-        branch_name = self.factory.getUniqueString()
-        unique_name = '/~%s/ningnangnong/%s/%s/%s' % (
-            owner.name, distroseries.name, sourcepackagename.name,
-            branch_name)
-        fault = self.branchfs.createBranch(owner.id, escape(unique_name))
-        message = "No such distribution: 'ningnangnong'."
-        self.assertFaultEqual(
-            NOT_FOUND_FAULT_CODE, message, fault)
-
-    def test_createBranch_invalid_distroseries(self):
-        # If createBranch is called with the path to a non-existent
-        # distroseries, it will return a Fault saying so.
-        owner = self.factory.makePerson()
-        distribution = self.factory.makeDistribution()
-        sourcepackagename = self.factory.makeSourcePackageName()
-        branch_name = self.factory.getUniqueString()
-        unique_name = '/~%s/%s/ningnangnong/%s/%s' % (
-            owner.name, distribution.name, sourcepackagename.name,
-            branch_name)
-        fault = self.branchfs.createBranch(owner.id, escape(unique_name))
-        message = "No such distribution series: 'ningnangnong'."
-        self.assertFaultEqual(
-            NOT_FOUND_FAULT_CODE, message, fault)
-
-    def test_createBranch_invalid_sourcepackagename(self):
-        # If createBranch is called with the path to an invalid source
-        # package, it will return a Fault saying so.
-        owner = self.factory.makePerson()
-        distroseries = self.factory.makeDistroRelease()
-        branch_name = self.factory.getUniqueString()
-        unique_name = '/~%s/%s/%s/ningnangnong/%s' % (
-            owner.name, distroseries.distribution.name, distroseries.name,
-            branch_name)
-        fault = self.branchfs.createBranch(owner.id, escape(unique_name))
-        message = "No such source package: 'ningnangnong'."
-        self.assertFaultEqual(
-            NOT_FOUND_FAULT_CODE, message, fault)
-
-    def test_getBranchInformation_owned(self):
-        # When we get the branch information for one of our own hosted
-        # branches, we get the database id of the branch, and a flag saying
-        # that we can write to that branch.
-        requester = self.factory.makePerson()
-        branch = self.factory.makeBranch(BranchType.HOSTED, owner=requester)
-        branch_id, permissions = self.branchfs.getBranchInformation(
-            requester.id, branch.owner.name, branch.product.name, branch.name)
-        login(ANONYMOUS)
-        self.assertEqual(branch.id, branch_id)
-        self.assertEqual(WRITABLE, permissions)
-
-    def test_getBranchInformation_team_owned(self):
-        # When we get the branch information for a hosted branch owned by one
-        # of our teams, we get the database id of the branch, and a flag
-        # saying that we can write to that branch.
-        requester = self.factory.makePerson()
-        team = self.factory.makeTeam(requester)
-        branch = self.factory.makeBranch(BranchType.HOSTED, owner=team)
-        branch_id, permissions = self.branchfs.getBranchInformation(
-            requester.id, branch.owner.name, branch.product.name, branch.name)
-        login(ANONYMOUS)
-        self.assertEqual(branch.id, branch_id)
-        self.assertEqual(WRITABLE, permissions)
-
-    def test_getBranchInformation_team_unowned(self):
-        # We only have read-only access to hosted branches owned by other
-        # teams.
-        requester = self.factory.makePerson()
-        team = self.factory.makeTeam(self.factory.makePerson())
-        branch = self.factory.makeBranch(BranchType.HOSTED, owner=team)
-        branch_id, permissions = self.branchfs.getBranchInformation(
-            requester.id, branch.owner.name, branch.product.name, branch.name)
-        login(ANONYMOUS)
-        self.assertEqual(branch.id, branch_id)
-        self.assertEqual(READ_ONLY, permissions)
-
-    def test_getBranchInformation_nonexistent(self):
-        # When we get the branch information for a non-existent branch, we get
-        # a tuple of two empty strings (the empty string being an
-        # approximation of 'None').
-        requester_id = self.factory.getUniqueInteger()
-        branch_id, permissions = self.branchfs.getBranchInformation(
-            12, 'some-name', 'some-product', 'doesnt-exist')
-        login(ANONYMOUS)
-        self.assertEqual('', branch_id)
-        self.assertEqual('', permissions)
-
-    def test_getBranchInformation_unowned(self):
-        # When we get the branch information for a branch that we don't own,
-        # we get the database id and a flag saying that we can only read that
-        # branch.
-        requester = self.factory.makePerson()
-        branch = self.factory.makeBranch()
-        branch_id, permissions = self.branchfs.getBranchInformation(
-            requester.id, branch.owner.name, branch.product.name, branch.name)
-        login(ANONYMOUS)
-        self.assertEqual(branch.id, branch_id)
-        self.assertEqual(READ_ONLY, permissions)
-=======
         self.assertFaultEqual(faults.PermissionDenied(message), fault)
->>>>>>> 04dfed0a
 
     def test_createBranch_source_package(self):
         # createBranch can take the path to a source package branch and create
@@ -771,60 +629,6 @@
             branch_name)
         branch_id = self.branchfs.createBranch(owner.id, escape(unique_name))
         login(ANONYMOUS)
-<<<<<<< HEAD
-        self.assertEqual((branch.id, READ_ONLY), branch_info)
-
-    def _makeProductWithDevFocus(self, private=False):
-        """Make a stacking-enabled product with a development focus.
-
-        :param private: Whether the development focus branch should be
-            private.
-        :return: The new Product and the new Branch.
-        """
-        product = self.factory.makeProduct()
-        branch = self.factory.makeBranch(product=product, private=private)
-        self.factory.enableDefaultStackingForProduct(product, branch)
-        self.assertEqual(product.default_stacked_on_branch, branch)
-        return product, branch
-
-    def test_getDefaultStackedOnBranch_invisible(self):
-        # When the default stacked-on branch for a product is not visible to
-        # the requesting user, then we return the empty string.
-        requester = self.factory.makePerson()
-        product, branch = self._makeProductWithDevFocus(private=True)
-        stacked_on_url = self.branchfs.getDefaultStackedOnBranch(
-            requester.id, product.name)
-        self.assertEqual('', stacked_on_url)
-
-    def test_getDefaultStackedOnBranch_private(self):
-        # When the default stacked-on branch for a product is private but
-        # visible to the requesting user, we return the URL to the branch
-        # relative to the host.
-        product, branch = self._makeProductWithDevFocus(private=True)
-        # We want to know who owns it and what its name is. We are a test and
-        # should be allowed to know such things.
-        branch = removeSecurityProxy(branch)
-        unique_name = branch.unique_name
-        stacked_on_url = self.branchfs.getDefaultStackedOnBranch(
-            branch.owner.id, product.name)
-        self.assertEqual('/' + unique_name, stacked_on_url)
-
-    def test_getDefaultStackedOnBranch_junk(self):
-        # getDefaultStackedOnBranch returns the empty string for '+junk'.
-        requester = self.factory.makePerson()
-        branch = self.branchfs.getDefaultStackedOnBranch(
-            requester.id, '+junk')
-        self.assertEqual('', branch)
-
-    def test_getDefaultStackedOnBranch_none_set(self):
-        # getDefaultStackedOnBranch returns the empty string when there is no
-        # branch set.
-        requester = self.factory.makePerson()
-        product = self.factory.makeProduct()
-        branch = self.branchfs.getDefaultStackedOnBranch(
-            requester.id, product.name)
-        self.assertEqual('', branch)
-=======
         branch = self.branch_set.get(branch_id)
         self.assertEqual(owner, branch.owner)
         self.assertEqual(sourcepackage.distroseries, branch.distroseries)
@@ -833,7 +637,6 @@
         self.assertEqual(branch_name, branch.name)
         self.assertEqual(owner, branch.registrant)
         self.assertEqual(BranchType.HOSTED, branch.branch_type)
->>>>>>> 04dfed0a
 
     def test_createBranch_invalid_distro(self):
         # If createBranch is called with the path to a non-existent distro, it
