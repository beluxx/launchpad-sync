# Copyright 2005 Canonical Ltd.  All rights reserved.

"""Branch interfaces."""

__metaclass__ = type

__all__ = [
    'IBranch',
    'IBranchSet',
    'IBranchLifecycleFilter'
    ]

from zope.interface import Interface, Attribute

from zope.component import getUtility
from zope.schema import Bool, Int, Choice, Text, TextLine, Datetime

from canonical.config import config
from canonical.lp.dbschema import (BranchLifecycleStatus,
                                   BranchLifecycleStatusFilter)

from canonical.launchpad import _
from canonical.launchpad.fields import Title, Summary, URIField, Whiteboard
from canonical.launchpad.validators import LaunchpadValidationError
from canonical.launchpad.validators.name import name_validator
from canonical.launchpad.interfaces import IHasOwner
from canonical.launchpad.interfaces.validation import valid_webref
from canonical.launchpad.interfaces.validation import valid_branch_url

class BranchURIField(URIField):

    def _validate(self, value):
        # import here to avoid circular import
        from canonical.launchpad.webapp import canonical_url
        from canonical.launchpad.webapp.uri import URI

        super(BranchURIField, self)._validate(value)
        # URIField has already established that we have a valid URI
        uri = URI(value)
        supermirror_root = URI(config.launchpad.supermirror_root)
        if supermirror_root.contains(uri):
            message = _(
                "Don't manually register a bzr branch on "
                "<code>bazaar.launchpad.net</code>. Create it by SFTP, and it "
                "is registered automatically.")
            raise LaunchpadValidationError(message)

        if IBranch.providedBy(self.context) and self.context.url == str(uri):
            return # url was not changed

        if uri.path == '/':
            message = _(
                "URLs for branches cannot point to the root of a site.")
            raise LaunchpadValidationError(message)

        branch = getUtility(IBranchSet).getByUrl(str(uri))
        if branch is not None:
            message = _(
                "The bzr branch <a href=\"%s\">%s</a> is already registered "
                "with this URL.")
            raise LaunchpadValidationError(
                message, canonical_url(branch), branch.displayname)


class IBranch(IHasOwner):
    """A Bazaar branch."""

    id = Int(title=_('ID'), readonly=True, required=True)
    name = TextLine(
        title=_('Name'), required=True, description=_("Keep very "
        "short, unique, and descriptive, because it will be used in URLs. "
        "Examples: main, devel, release-1.0, gnome-vfs."),
        constraint=name_validator)
    title = Title(
        title=_('Title'), required=False, description=_("Describe the "
        "branch as clearly as possible in up to 70 characters. This "
        "title is displayed in every branch list or report."))
    summary = Summary(
        title=_('Summary'), required=False, description=_("A "
        "single-paragraph description of the branch. This will be "
        "displayed on the branch page."))
    url = BranchURIField(
        title=_('Branch URL'), required=True,
        allowed_schemes=['http', 'https', 'ftp', 'sftp', 'bzr+ssh'],
        allow_userinfo=False,
        allow_query=False,
        allow_fragment=False,
        trailing_slash=False,
        description=_("The URL where the Bazaar branch is hosted. This is "
            "the URL used to checkout the branch. The only branch format "
            "supported is that of the Bazaar revision control system, see "
            "www.bazaar-vcs.org for more information."))

    whiteboard = Whiteboard(title=_('Whiteboard'), required=False,
        description=_('Notes on the current status of the branch.'))
    mirror_status_message = Text(
        title=_('The last message we got when mirroring this branch '
                'into supermirror.'), required=False, readonly=False)
    started_at = Int(title=_('Started At'), required=False,
        description=_("The number of the first revision"
                      " to display on that branch."))

    # People attributes
    """Product owner, it can either a valid Person or Team
            inside Launchpad context."""
    owner = Choice(title=_('Owner'), required=True, vocabulary='ValidOwner',
        description=_("Branch owner, either a valid Person or Team."))
    author = Choice(
        title=_('Author'), required=False, vocabulary='ValidPersonOrTeam',
        description=_("The author of the branch. Leave blank if the author "
                      "does not have a Launchpad account."))

    # Product attributes
    product = Choice(
        title=_('Product'), required=False, vocabulary='Product',
        description=_("The product this branch belongs to."))
    product_name = Attribute("The name of the product, or '+junk'.")
    branch_product_name = Attribute(
        "The product name specified within the branch.")
    product_locked = Bool(
        title=_("Product Locked"),
        description=_("Whether the product name specified within the branch "
                      " is overriden by the product name set in Launchpad."))

    # Display attributes
    unique_name = Attribute(
        "Unique name of the branch, including the owner and product names.")
    displayname = Attribute(
        "The branch title if provided, or the unique_name.")
    sort_key = Attribute(
        "Key for sorting branches for display.")


    # Home page attributes
    home_page = URIField(
        title=_('Web Page'), required=False,
        allowed_schemes=['http', 'https', 'ftp'],
        allow_userinfo=False,
        description=_("The URL of a web page describing the branch, "
                      "if there is such a page."))
    branch_home_page = Attribute(
        "The home page URL specified within the branch.")
    home_page_locked = Bool(
        title=_("Home Page Locked"),
        description=_("Whether the home page specified within the branch "
                      " is overriden by the home page set in Launchpad."))

    # Stats and status attributes
    lifecycle_status = Choice(
        title=_('Status'), vocabulary='BranchLifecycleStatus',
        default=BranchLifecycleStatus.NEW,
        description=_(
        "The author's assessment of the branch's maturity. "
        " Mature: recommend for production use."
        " Development: useful work that is expected to be merged eventually."
        " Experimental: not recommended for merging yet, and maybe ever."
        " Merged: integrated into mainline, of historical interest only."
        " Abandoned: no longer considered relevant by the author."
        " New: unspecified maturity."))

    landing_target = Choice(
        title=_('Landing Target'), vocabulary='Branch',
        required=False, default=None,
        description=_(
        "The target branch the author would like to see this branch merged "
        "into eventually"))

    current_delta_url = Attribute(
        "URL of a page showing the delta produced "
        "by merging this branch into the landing branch.")
    current_diff_adds = Attribute(
        "Count of lines added in merge delta.")
    current_diff_deletes = Attribute(
        "Count of lines deleted in the merge delta.")
    current_conflicts_url = Attribute(
        "URL of a page showing the conflicts produced "
        "by merging this branch into the landing branch.")
    current_activity = Attribute("Current branch activity.")
    stats_updated = Attribute("Last time the branch stats were updated.")

    # Mirroring attributes

    last_mirrored = Datetime(
        title=_("Last time this branch was successfully mirrored."),
        required=False)
    last_mirrored_id = Text(
        title=_("Last mirrored revision ID"), required=False,
        description=_("The head revision ID of the branch when last "
                      "successfully mirrored."))
    last_mirror_attempt = Datetime(
        title=_("Last time a mirror of this branch was attempted."),
        required=False)
    mirror_failures = Attribute(
        "Number of failed mirror attempts since the last successful mirror.")
    pull_disabled = Bool(
        title=_("Do not try to pull this branch anymore."),
        description=_("Disable periodic pulling of this branch by Launchpad. "
                      "That will prevent connection attempts to the branch "
                      "URL. Use this if the branch is no longer available."))

    # Scanning attributes
    last_scanned = Datetime(
        title=_("Last time this branch was successfully scanned."),
        required=False)
    last_scanned_id = Text(
        title=_("Last scanned revision ID"), required=False,
        description=_("The head revision ID of the branch when last "
                      "successfully scanned."))
    revision_count = Int(
        title=_("Revision count"),
        description=_("The number of revisions in the branch")
        )

    cache_url = Attribute("Private mirror of the branch, for internal use.")
    warehouse_url = Attribute(
        "URL for accessing the branch by ID. "
        "This is for in-datacentre services only and allows such services to "
        "be unaffected during branch renames. "
        "See doc/bazaar for more information about the branch warehouse.")

    # Bug attributes
    related_bugs = Attribute(
        "The bugs related to this branch, likely branches on which "
        "some work has been done to fix this bug.")

    # Specification attributes
    spec_links = Attribute("Specifications linked to this branch")

    # Joins
    revision_history = Attribute("The sequence of revisions in that branch.")
    subscriptions = Attribute("BranchSubscriptions associated to this branch.")
    subscribers = Attribute("Persons subscribed to this branch.")

    date_created = Datetime(
        title=_('Date Created'), required=True, readonly=True)

    def has_subscription(person):
        """Is this person subscribed to the branch?"""

    def latest_revisions(quantity=10):
        """A specific number of the latest revisions in that branch."""

    def revisions_since(timestamp):
        """Revisions in the history that are more recent than timestamp."""

    # subscription-related methods
    def subscribe(person):
        """Subscribe this person to the branch.

        :return: new or existing BranchSubscription."""

    def unsubscribe(person):
        """Remove the person's subscription to this branch."""

<<<<<<< HEAD
    # revision number manipulation
=======
>>>>>>> 74578a00
    def getBranchRevision(sequence):
        """Gets the BranchRevision for the given sequence number.

        If no such BranchRevision exists, None is returned.
        """

    def createBranchRevision(sequence, revision):
        """Create a BranchRevision mapping sequence to revision."""
<<<<<<< HEAD

    def truncateHistory(from_rev):
        """Truncate the history of the given branch.

        BranchRevision objects with sequence numbers greater than or
        equal to from_rev are destroyed.

        Returns True if any BranchRevision objects were destroyed.
        """
=======
>>>>>>> 74578a00

    def updateScannedDetails(revision_id, revision_count):
        """Updates attributes associated with the scanning of the branch.

        A single entry point that is called solely from the branch scanner
        script.
        """


class IBranchSet(Interface):
    """Interface representing the set of branches."""

    def __getitem__(branch_id):
        """Return the branch with the given id.

        Raise NotFoundError if there is no such branch.
        """

    def __iter__():
        """Return an iterator that will go through all branches."""

    def count():
        """Return the number of branches in the database."""

    def countBranchesWithAssociatedBugs():
        """Return the number of branches that have bugs associated."""

    def get(branch_id, default=None):
        """Return the branch with the given id.

        Return the default value if there is no such branch.
        """

    def new(name, owner, product, url, title,
            lifecycle_status=BranchLifecycleStatus.NEW, author=None,
            summary=None, home_page=None, date_created=None):
        """Create a new branch."""

    def getByUniqueName(self, unique_name, default=None):
        """Find a branch by its ~owner/product/name unique name.

        Return the default value if no match was found.
        """

    def getByUrl(url, default=None):
        """Find a branch by URL.

        Either from the external specified in Branch.url, or from the
        supermirror URL on http://bazaar.launchpad.net/.

        Return the default value if no match was found.
        """

    def getBranchesToScan():
        """Return an iterator for the branches that need to be scanned."""

    def getProductDevelopmentBranches(products):
        """Return branches that are associated with the products dev series.

        The branches will be either the import branches if imported, or
        the user branches if native.
        """

    def getBranchSummaryForProducts(products):
        """Return the branch count and last commit time for the products."""

    def getRecentlyChangedBranches(branch_count):
        """Return a list of branches that have been recently updated.

        The list will contain at most branch_count items, and excludes
        branches owned by the vcs-imports user.
        """

    def getRecentlyImportedBranches(branch_count):
        """Return a list of branches that have been recently imported.

        The list will contain at most branch_count items, and only
        has branches owned by the vcs-imports user.
        """

    def getRecentlyRegisteredBranches(branch_count):
        """Return a list of branches that have been recently registered.

        The list will contain at most branch_count items.
        """

    def getLastCommitForBranches(branches):
        """Return a map of branch to last commit time."""

    def getBranchesForOwners(people):
        """Return the branches that are owned by the people specified."""


class IBranchLifecycleFilter(Interface):
    """A helper interface to render lifecycle filter choice."""

    # Stats and status attributes
    lifecycle = Choice(
        title=_('Lifecycle Filter'), vocabulary='BranchLifecycleStatusFilter',
        default=BranchLifecycleStatusFilter.CURRENT,
        description=_(
        "The author's assessment of the branch's maturity. "
        " Mature: recommend for production use."
        " Development: useful work that is expected to be merged eventually."
        " Experimental: not recommended for merging yet, and maybe ever."
        " Merged: integrated into mainline, of historical interest only."
        " Abandoned: no longer considered relevant by the author."
        " New: unspecified maturity."))<|MERGE_RESOLUTION|>--- conflicted
+++ resolved
@@ -252,10 +252,6 @@
     def unsubscribe(person):
         """Remove the person's subscription to this branch."""
 
-<<<<<<< HEAD
-    # revision number manipulation
-=======
->>>>>>> 74578a00
     def getBranchRevision(sequence):
         """Gets the BranchRevision for the given sequence number.
 
@@ -264,18 +260,6 @@
 
     def createBranchRevision(sequence, revision):
         """Create a BranchRevision mapping sequence to revision."""
-<<<<<<< HEAD
-
-    def truncateHistory(from_rev):
-        """Truncate the history of the given branch.
-
-        BranchRevision objects with sequence numbers greater than or
-        equal to from_rev are destroyed.
-
-        Returns True if any BranchRevision objects were destroyed.
-        """
-=======
->>>>>>> 74578a00
 
     def updateScannedDetails(revision_id, revision_count):
         """Updates attributes associated with the scanning of the branch.
