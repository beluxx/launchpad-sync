--- conflicted
+++ resolved
@@ -434,8 +434,6 @@
                 "a", this.widget.get("choice").value);
         },
 
-<<<<<<< HEAD
-=======
         testAddChoices: function() {
             this.widget.add_choices(
                 [{value: 'c', text: 'c', data: 'c'}]);
@@ -464,7 +462,6 @@
                 attrselect("data")(this.widget.get("choices")));
         },
 
->>>>>>> 1483584c
         testAddChoicesEvents: function() {
             /* Calling add_choices() causes choicesChange and
                choiceChange events to fire. */
