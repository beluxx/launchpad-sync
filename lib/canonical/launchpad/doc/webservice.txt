= RESTful Web Services =

LAZR builds on Zope conventions to make it easy to expose your model
objects as RESTful HTTP resources. I'll demonstrate these features by
defining a model for managing recipes, and then publishing the model
objects as resources through a web service.

# XXX leonardr 2008-04-23 bug=221037: This test should be moved to
# launchpad/doc and made to run without layers.

== Example model objects ==

Here's the interface for a simple set of model objects. This is the
kind of model object you'd find in any Zope application, with no
special knowledge of web services. The model is of a group of
cookbooks. Each cookbook has a known person as the author. Each
cookbook contains multiple recipes. A recipe is a recipe _for_ a dish,
and two or more cookbooks may provide different recipes for the same
dish. Users may comment on cookbooks and on individual recipes.

    # All classes defined in this test are new-style classes.
    >>> __metaclass__ = type

    >>> from zope.interface import Interface, Attribute
    >>> from zope.schema import Bool, Bytes, Int, Text, TextLine, Object

    >>> class IAuthor(Interface):
    ...     name = TextLine(title=u"Name", required=True)
    ...     # favorite_recipe.schema will be set to IRecipe once
    ...     # IRecipe is defined.
    ...     favorite_recipe = Object(schema=Interface)

    >>> class ICommentTarget(Interface):
    ...     comments = Attribute('List of comments about this object.')

    >>> class IComment(Interface):
    ...     target = Attribute('The object containing this comment.')
    ...     text = TextLine(title=u"Text", required=True)

    >>> class ICookbook(ICommentTarget):
    ...     name = TextLine(title=u"Name", required=True)
    ...     author = Object(schema=IAuthor)
    ...     cuisine = TextLine(title=u"Cuisine", required=False, default=None)
    ...     recipes = Attribute("List of recipes published in this cookbook.")
    ...     cover = Bytes(0, 5000, title=u"An image of the cookbook's cover.")

    >>> class IDish(Interface):
    ...     name = TextLine(title=u"Name", required=True)
    ...     recipes = Attribute("List of recipes for this dish.")

    >>> class IRecipe(ICommentTarget):
    ...     id = Int(title=u"Unique ID", required=True)
    ...     dish = Object(schema=IDish)
    ...     cookbook = Object(schema=ICookbook)
    ...     instructions = Text(title=u"How to prepare the recipe.",
    ...         required=True)
    ...     private = Bool(title=u"Whether the public can see this recipe.",
    ...                    default=False)

    >>> IAuthor['favorite_recipe'].schema = IRecipe

Here's the interface for the 'set' objects that manage the authors,
cookbooks, and dishes. The inconsistent naming is intentional.

    >>> class IAuthorSet(Interface):
    ...     def getAllAuthors(self):
    ...         "Get all authors."
    ...
    ...     def getAuthor(self, name):
    ...         "Retrieve a single author by name."

    >>> class ICookbookSet(Interface):
    ...     def getAll(self):
    ...         "Get all cookbooks."
    ...
    ...     def get(self, name):
    ...         "Retrieve a single cookbook by name."
    ...
    ...     def findRecipes(self, name):
    ...         "Find recipes with a given name, across cookbooks."

    >>> class IDishSet(Interface):
    ...     def getAll(self):
    ...         "Get all dishes."
    ...
    ...     def get(self, name):
    ...         "Retrieve a single dish by name."


Here are simple implementations of IAuthor, IComment, ICookbook, IDish,
and IRecipe.

    >>> from zope.security.checker import CheckerPublic
    >>> from zope.interface import implements
    >>> from canonical.lazr.security import protect_schema

    >>> class Author:
    ...     implements(IAuthor)
    ...     def __init__(self, name):
    ...         self.name = name
    ...         self.favorite_recipe = None
    >>> protect_schema(Author, IAuthor, write_permission=CheckerPublic)

    >>> class Comment(object):
    ...     implements(IComment)
    ...     def __init__(self, target, text):
    ...         self.target = target
    ...         self.text = text
    ...         self.target.comments.append(self)
    >>> protect_schema(Comment, IComment, write_permission=CheckerPublic)

    >>> class Cookbook:
    ...     implements(ICookbook)
    ...     def __init__(self, name, author, cuisine=None):
    ...         self.name = name
    ...         self.author = author
    ...         self.recipes = []
    ...         self.comments = []
    ...         self.cuisine = cuisine
    ...         self.cover = None
    >>> protect_schema(Cookbook, ICookbook, write_permission=CheckerPublic)

    >>> class Dish:
    ...     implements(IDish)
    ...     def __init__(self, name):
    ...         self.name = name
    ...         self.recipes = []
    >>> protect_schema(Dish, IDish, write_permission=CheckerPublic)

    >>> class Recipe:
    ...     implements(IRecipe)
    ...     def __init__(self, id, cookbook, dish, instructions,
    ...                  private=False):
    ...         self.id = id
    ...         self.cookbook = cookbook
    ...         self.cookbook.recipes.append(self)
    ...         self.dish = dish
    ...         self.dish.recipes.append(self)
    ...         self.instructions = instructions
    ...         self.comments = []
    ...         self.private = private
    >>> protect_schema(Recipe, IRecipe, read_permission='launchpad.View',
    ...                write_permission=CheckerPublic)

Here are the "model objects" themselves:

    >>> A1 = Author(u"Julia Child")
    >>> A2 = Author(u"Irma S. Rombauer")
    >>> A3 = Author(u"James Beard")
    >>> AUTHORS = [A1, A2, A3]

    >>> C1 = Cookbook(u"Mastering the Art of French Cooking", A1)
    >>> C2 = Cookbook(u"The Joy of Cooking", A2)
    >>> C3 = Cookbook(u"James Beard's American Cookery", A3)
    >>> COOKBOOKS = [C1, C2, C3]

    >>> D1 = Dish("Roast chicken")
    >>> C1_D1 = Recipe(1, C1, D1, u"You can always judge...")
    >>> C2_D1 = Recipe(2, C2, D1, u"Draw, singe, stuff, and truss...")
    >>> C3_D1 = Recipe(3, C3, D1, u"A perfectly roasted chicken is...")

    >>> D2 = Dish("Baked beans")
    >>> C2_D2 = Recipe(4, C2, D2, "Preheat oven to...")
    >>> C3_D2 = Recipe(5, C3, D2, "Without doubt the most famous...", True)

    >>> D3 = Dish("Foies de voilaille en aspic")
    >>> C1_D3 = Recipe(6, C1, D3, "Chicken livers sauteed in butter...")

    >>> COM1 = Comment(C2_D1, "Clear and concise.")
    >>> COM2 = Comment(C2, "A kitchen staple.")

    >>> A1.favorite_recipe = C1_D1
    >>> A2.favorite_recipe = C2_D2
    >>> A3.favorite_recipe = C3_D2

Here's a simple CookbookSet with a predefined list of cookbooks.

    >>> from zope.component import provideUtility
    >>> class CookbookSet:
    ...     implements(ICookbookSet)
    ...     def __init__(self):
    ...         self.cookbooks = COOKBOOKS
    ...
    ...     def newCookbook(self, author_name, title, cuisine):
    ...         authors = AuthorSet()
    ...         author = authors.getAuthor(author_name)
    ...         if author is None:
    ...             author = authors.newAuthor(author_name)
    ...         cookbook = Cookbook(title, author, cuisine)
    ...         self.cookbooks.append(cookbook)
    ...         return cookbook
    ...
    ...     def getAll(self):
    ...         return self.cookbooks
    ...
    ...     def get(self, name):
    ...         match = [c for c in self.cookbooks if c.name == name]
    ...         if len(match) > 0:
    ...             return match[0]
    ...         return None
    ...
    ...     def findRecipes(self, name):
    ...         """Find recipes for a given dish across cookbooks."""
    ...         matches = []
    ...         for c in self.cookbooks:
    ...             for r in c.recipes:
    ...                 if r.dish.name == name:
    ...                     matches.append(r)
    ...                     break
    ...         # A somewhat arbitrary and draconian bit of error handling
    ...         # for the sake of demonstration.
    ...         if len(matches) == 0:
    ...             raise ValueError("No matches for %s" % name)
    ...         return matches
    >>> protect_schema(CookbookSet, ICookbookSet)
    >>> provideUtility(CookbookSet(), ICookbookSet)

Here's a simple AuthorSet with predefined authors.

    >>> class AuthorSet:
    ...     implements(IAuthorSet)
    ...     def __init__(self):
    ...         self.authors = AUTHORS
    ...
    ...     def newAuthor(self, name):
    ...         author = Author(name)
    ...         self.authors.append(author)
    ...         return author
    ...
    ...     def getAllAuthors(self):
    ...         return self.authors
    ...
    ...     def getAuthor(self, name):
    ...         match = [p for p in self.authors if p.name == name]
    ...         if len(match) > 0:
    ...             return match[0]
    ...         return None
    >>> protect_schema(AuthorSet, IAuthorSet)
    >>> provideUtility(AuthorSet(), IAuthorSet)

Finally, a simple DishSet with predefined dishes.

    >>> class DishSet:
    ...     implements(IDishSet)
    ...     def __init__(self):
    ...         self.dishes = [D1, D2, D3]
    ...
    ...     def getAll(self):
    ...         return self.dishes
    ...
    ...     def get(self, name):
    ...         match = [d for d in self.dishes if d.name == name]
    ...         if len(match) > 0:
    ...             return match[0]
    ...         return None
    >>> protect_schema(DishSet, IDishSet)
    >>> provideUtility(DishSet(), IDishSet)


== Security ==

Here's an IAuthorization implementation for our business objects. Its
lenient policy makes it possible, in general, for users to see the
objects.

    >>> from canonical.launchpad.webapp.interfaces import IAuthorization
    >>> from zope.component import provideAdapter
    >>> class OpenAuthorization:
    ...     implements(IAuthorization)
    ...     def __init__(self, context):
    ...         pass
    ...
    ...     def checkUnauthenticated(self):
    ...         return True
    ...
    ...     def checkAuthenticated(self, user):
    ...         return True
    >>> provideAdapter(OpenAuthorization, [IAuthor],
    ...                IAuthorization, name='launchpad.View')
    >>> provideAdapter(OpenAuthorization, [IComment],
    ...                IAuthorization, name='launchpad.View')
    >>> provideAdapter(OpenAuthorization, [ICookbook],
    ...                IAuthorization, name='launchpad.View')
    >>> provideAdapter(OpenAuthorization, [IDish],
    ...                IAuthorization, name='launchpad.View')

Here's an different IAuthorization implementation for IRecipe. This
will prevent unauthenticated users from seeing private recipes.

    >>> class PublicOnlyAuthorization:
    ...     implements(IAuthorization)
    ...     def __init__(self, context):
    ...         self.context = context
    ...
    ...     def checkUnauthenticated(self):
    ...         return not self.context.private
    ...
    ...     def checkAuthenticated(self, user):
    ...         return True
    >>> provideAdapter(PublicOnlyAuthorization, [IRecipe],
    ...                IAuthorization, name='launchpad.View')


== Navigation ==

The web service uses the standard Navigation components to map URLs to
components to publish (see navigation.txt) and the standard
ICanonicalUrlData to map content object back to URL (see
canonical_url.txt).

The navigation for these components:

    >>> from urllib import unquote
    >>> from canonical.launchpad.webapp.publisher import (
    ...     Navigation, stepthrough)
    >>> from zope.publisher.interfaces.browser import (
    ...     IBrowserPublisher, IDefaultBrowserLayer)

    >>> def register_navigation(navigation, for_):
    ...     provideAdapter(navigation, [for_, IDefaultBrowserLayer],
    ...         IBrowserPublisher)

    >>> class DishSetNavigation(Navigation):
    ...     def traverse(self, name):
    ...         return self.context.get(unquote(name))
    >>> register_navigation(DishSetNavigation, IDishSet)

    >>> class AuthorSetNavigation(Navigation):
    ...     def traverse(self, name):
    ...         return self.context.getAuthor(unquote(name))
    >>> register_navigation(AuthorSetNavigation, IAuthorSet)

    >>> class CookbookSetNavigation(Navigation):
    ...     def traverse(self, name):
    ...         return self.context.get(unquote(name))
    >>> register_navigation(CookbookSetNavigation, ICookbookSet)

    >>> class CookbookNavigation(Navigation):
    ...     @stepthrough('comments')
    ...     def traverse_comments(self, name):
    ...         try:
    ...             return self.context.comments[int(name)-1]
    ...         except (IndexError, TypeError, ValueError):
    ...             return None
    ...
    ...     @stepthrough('recipes')
    ...     def traverse_recipes(self, name):
    ...         name = unquote(name)
    ...         for recipe in self.context.recipes:
    ...             if recipe.dish.name == name:
    ...                 return recipe
    ...         return None
    >>> register_navigation(CookbookNavigation, ICookbook)

    >>> class RecipeNavigation(Navigation):
    ...     @stepthrough('comments')
    ...     def traverse_comments(self, name):
    ...         try:
    ...             return self.context.comments[int(name)-1]
    ...         except (IndexError, TypeError, ValueError):
    ...             return None
    >>> register_navigation(RecipeNavigation, IRecipe)

    >>> class RootNavigation(Navigation):
    ...     top_level_names = {
    ...         'dishes': DishSet(),
    ...         'cookbooks': CookbookSet(),
    ...         'authors': AuthorSet()}
    ...
    ...     def traverse(self, name):
    ...         return self.top_level_names.get(name)

The canonical URLs for these components:

    >>> from urllib import quote
    >>> from canonical.launchpad.webapp.interfaces import ICanonicalUrlData
    >>> class BaseUrlData(object):
    ...     inside = None
    ...     def __init__(self, context):
    ...         self.context = context
    ...         self.rootsite = None
    ...
    ...     @property
    ...     def path(self):
    ...         return quote(self.context.name)

    >>> class AuthorUrlData(BaseUrlData):
    ...     @property
    ...     def inside(self):
    ...         return AuthorSet()
    >>> provideAdapter(AuthorUrlData, [IAuthor], ICanonicalUrlData)

    >>> class DishUrlData(BaseUrlData):
    ...     @property
    ...     def inside(self):
    ...         return DishSet()
    >>> provideAdapter(DishUrlData, [IDish], ICanonicalUrlData)

    >>> class RecipeUrlData(BaseUrlData):
    ...     @property
    ...     def inside(self):
    ...         return self.context.cookbook
    ...     @property
    ...     def path(self):
    ...         return quote(u"recipes/%s" % str(self.context.dish.name))
    >>> provideAdapter(RecipeUrlData, [IRecipe], ICanonicalUrlData)

    >>> class CookbookUrlData(BaseUrlData):
    ...     @property
    ...     def inside(self):
    ...         return CookbookSet()
    >>> provideAdapter(CookbookUrlData, [ICookbook], ICanonicalUrlData)

    >>> class DishSetUrlData(BaseUrlData):
    ...     path = 'dishes'
    >>> provideAdapter(DishSetUrlData, [IDishSet], ICanonicalUrlData)

    >>> class CookbookSetUrlData(BaseUrlData):
    ...     path = 'cookbooks'
    >>> provideAdapter(CookbookSetUrlData, [ICookbookSet], ICanonicalUrlData)

    >>> class AuthorSetUrlData(BaseUrlData):
    ...     path = 'authors'
    >>> provideAdapter(AuthorSetUrlData, [IAuthorSet], ICanonicalUrlData)

    >>> class CommentUrlData(BaseUrlData):
    ...     @property
    ...     def path(self):
    ...         return "comments/%d" % (
    ...             self.context.target.comments.index(self.context)+1)
    ...     @property
    ...     def inside(self):
    ...         return self.context.target
    >>> provideAdapter(CommentUrlData, [Comment], ICanonicalUrlData)


== Defining the resources ==

LAZR provides an interface, IEntry, used by an individual model object
exposed through a specific resource. This interface defines only one
attribute 'schema' which should contain a schema describing the data
fields available in the entry.  The same kind of fields defined by a
model interface like IRecipe.  It is expected that the entry adapter
also provides that schema itself.

If there's not much to an interface, you can expose it through the web
service exactly as it's defined, by defining a class that inherits
from both the interface and IEntry. Since IAuthor and IComment are so
simple, we can define IAuthorEntry and ICommentEntry this way:

    >>> from canonical.lazr.interfaces import IEntry
    >>> class IAuthorEntry(IAuthor, IEntry):
    ...     """The part of an author we expose through the web service."""

    >>> from canonical.lazr.interfaces import IEntry
    >>> class ICommentEntry(IComment, IEntry):
    ...     """The part of a comment we expose through the web service."""

That usually doesn't work, though, because we usually don't want to
expose to the web service the same data model we expose
internally. Usually there are fields we don't want to expose,
synthetic fields we do want to expose, fields we want to expose as a
different type under a different name, and so on. This is why we have
IEntry in the first place: the IEntry interface defines the interface
we _do_ want to expose through the web service.

The reason we can't just define IDishEntry(IDish, IEntry) is that
IDish defines the "recipes" collection as an Attribute. Attribute is
about as generic as "object", and doesn't convey any information about
what kind of object is in the collection, or even that "recipes" is a
collection at all. To expose the corresponding field to the web
service we use CollectionField.

    >>> from canonical.lazr.fields import CollectionField
    >>> class IDishEntry(IEntry):
    ...     "The part of a dish that we expose through the web service."
    ...     recipes = CollectionField(value_type=Object(schema=IRecipe))


In the following code block we define an interface that exposes the
underlying Recipe's name but not its ID. References to associated
objects (like the recipe's cookbook) are represented with the
zope.schema.Object type: this makes it possible to serve a link from a
recipe to its cookbook.

    >>> class IRecipeEntry(IEntry):
    ...     "The part of a recipe that we expose through the web service."
    ...     cookbook = Object(schema=ICookbook)
    ...     dish = Object(schema=IDish)
    ...     instructions = Text(title=u"Name", required=True)
    ...     comments = CollectionField(value_type=Object(schema=IComment))

    >>> class ICookbookEntry(IEntry):
    ...     name = TextLine(title=u"Name", required=True)
    ...     cuisine = TextLine(title=u"Cuisine", required=False, default=None)
    ...     author = Object(schema=IAuthor)
    ...     recipes = CollectionField(value_type=Object(schema=IRecipe))
    ...     comments = CollectionField(value_type=Object(schema=IComment))
    ...     cover = Bytes(0, 5000, title=u"An image of the cookbook's cover.")


== Implementing the resources ==

Here's the implementation of IAuthorEntry: a simple decorator on the
original model object. It subclasses Entry, a simple base class that
defines a constructor. (See lazr/doc/decorates.txt for more on
decorates().)

    >>> from zope.component import adapts
    >>> from zope.interface.verify import verifyObject
    >>> from canonical.lazr import decorates
    >>> from canonical.lazr.rest import Entry

    >>> class AuthorEntry(Entry):
    ...     """An author, as exposed through the web service."""
    ...     adapts(IAuthor)
    ...     decorates(IAuthorEntry)
    ...     schema = IAuthorEntry

    >>> verifyObject(IAuthorEntry, AuthorEntry(A1))
    True

The "schema" attribute points to the interface class that defines the
attributes exposed through the web service. Above, "schema" is
IAuthorEntry, which exposes only "name".

IEntry also defines an invariant that enforce that it can be
adapted to the interface defined in the schema attribute. This
is usually not a problem, since the schema is usually the interface
itself.

    >>> IAuthorEntry.validateInvariants(AuthorEntry(A1))

But the invariant will complain if that doesn't isn't true.

    >>> class InvalidAuthorEntry(Entry):
    ...     adapts(IAuthor)
    ...     decorates(IAuthorEntry)
    ...     schema = ICookbookEntry

    >>> verifyObject(IAuthorEntry, InvalidAuthorEntry(A1))
    True
    >>> IAuthorEntry.validateInvariants(InvalidAuthorEntry(A1))
    Traceback (most recent call last):
      ...
    Invalid: InvalidAuthorEntry doesn't provide its ICookbookEntry schema.

Other entries are defined similarly.

# XXX flacoste 2008/03/17 Update this example to show how adapters can
# be used to resolve the impedance mismatch between the web-service
# visible interface and the internal data model.)

    >>> class CookbookEntry(Entry):
    ...     """A cookbook, as exposed through the web service."""
    ...     adapts(ICookbook)
    ...     decorates(ICookbookEntry)
    ...     schema = ICookbookEntry

    >>> class DishEntry(Entry):
    ...     """A dish, as exposed through the web service."""
    ...     adapts(IDish)
    ...     decorates(IDishEntry)
    ...     schema = IDishEntry

    >>> class CommentEntry(Entry):
    ...     """A comment, as exposed through the web service."""
    ...     adapts(IComment)
    ...     decorates(ICommentEntry)
    ...     schema = ICommentEntry

    >>> class RecipeEntry(Entry):
    ...     adapts(IRecipe)
    ...     decorates(IRecipeEntry)
    ...     schema = IRecipeEntry


We need to register these entries as an adapter from (eg.) IAuthor to
(eg.) IAuthorEntry. In ZCML a registration would look like this.

    <adapter
        for="my.app.interfaces.IAuthor"
        provides="my.app.interfaces.IAuthorEntry"
        factory="my.app.rest.AuthorEntry"
        />

Since we're in the middle of a Python test we need to do the equivalent
in Python code:

    >>> provideAdapter(AuthorEntry, [IAuthor], IAuthorEntry)
    >>> provideAdapter(CookbookEntry, [ICookbook], ICookbookEntry)
    >>> provideAdapter(DishEntry, [IDish], IDishEntry)
    >>> provideAdapter(CommentEntry, [IComment], ICommentEntry)
    >>> provideAdapter(RecipeEntry, [IRecipe], IRecipeEntry)

LAZR also defines an interface and a base class for collections of
objects. I'll use it to expose the AuthorSet collection and other
top-level collections through the web service. A collection must
define a method called find(), which returns the model objects in the
collection.

    >>> from canonical.lazr.rest import Collection
    >>> from canonical.lazr.interfaces import ICollection

    >>> class AuthorCollection(Collection):
    ...     """A collection of authors, as exposed through the web service."""
    ...
    ...     entry_schema = IAuthorEntry
    ...
    ...     def find(self):
    ...        """Find all the authors."""
    ...        return self.context.getAllAuthors()
    ...
    >>> provideAdapter(AuthorCollection, [IAuthorSet], ICollection)

    >>> verifyObject(ICollection, AuthorCollection(AuthorSet()))
    True

    >>> class CookbookCollection(Collection):
    ...     """A collection of cookbooks, as exposed through the web service.
    ...     """
    ...
    ...     entry_schema = ICookbookEntry
    ...
    ...     def find(self):
    ...        """Find all the cookbooks."""
    ...        return self.context.getAll()
    >>> provideAdapter(CookbookCollection, [ICookbookSet], ICollection)

    >>> class DishCollection(Collection):
    ...     """A collection of dishes, as exposed through the web service."""
    ...
    ...     entry_schema = IDishEntry
    ...
    ...     def find(self):
    ...        """Find all the dishes."""
    ...        return self.context.getAll()
    >>> provideAdapter(DishCollection, [IDishSet], ICollection)

Like Entry, Collection is a simple base class that defines a
constructor. The 'entry_schema' attribute gives a Collection class
knowledge about what kind of entry it's supposed to contain.

    >>> DishCollection.entry_schema
    <InterfaceClass __builtin__.IDishEntry>

We also need to define a collection of the recipes associated with a
cookbook. We say that the collection of recipes is scoped to a
cookbook. Scoped collections adapters are looked for based on the type
of the scope, and the type of the entries contained in the scoped
collection. There is a default ScopedCollection adapter that works
whenever the scoped collection is available as an iterable attribute
of the context.

    >>> from zope.component import getMultiAdapter
    >>> from canonical.lazr.interfaces import IScopedCollection

    >>> def scope_collection(parent, child, name):
    ...     """A helper method that simulates a scoped collection lookup."""
    ...     parent_entry = IEntry(parent)
    ...     scoped = getMultiAdapter((parent_entry, IEntry(child)),
    ...                               IScopedCollection)
    ...     scoped.relationship = parent_entry.schema.get(name)
    ...     return scoped

The default adapter works just fine with the collection of recipes for
a cookbook.

    >>> scoped_collection = scope_collection(C1, C1_D1, 'recipes')
    >>> scoped_collection
    <canonical.lazr.rest.resource.ScopedCollection...>

Like a regular collection, a scoped collection knows what kind of
object is inside it. Recall that the 'recipes' collection of a
cookbook was defined as one that contains Objects with a schema of
IRecipe. This information is available to the ScopedCollection object.

    >>> scoped_collection.entry_schema
    <InterfaceClass __builtin__.IRecipeEntry>


== Custom operations ==

The CookbookSet class defines a method called 'findRecipes'. This is
exposed through the cookbook collection resource as a custom operation
called 'find_recipes'. Each custom operation is implemented as a class
that implementsIResourceGETOperation.

    >>> from canonical.lazr.rest import ResourceGETOperation
    >>> from zope.schema import TextLine
    >>> from zope.publisher.interfaces.http import IHTTPApplicationRequest
    >>> from canonical.lazr.fields import Reference
    >>> from canonical.lazr.interfaces import IResourceGETOperation
    >>> class FindRecipesOperation(ResourceGETOperation):
    ...    """An operation that searches for recipes across cookbooks."""
    ...    params = [ TextLine(__name__='name') ]
    ...    return_type = CollectionField(value_type=Reference(schema=IRecipe))
    ...
    ...    def call(self, name):
    ...        try:
    ...            return self.context.findRecipes(name)
    ...        except ValueError, e:
    ...            self.request.response.setStatus(400)
    ...            return str(e)

To register the class we just defined as implementing the
'find_recipes' operation, we need to register it as a named adapter
providing IResourceGETOperation for the ICookbookSet interface.

    >>> provideAdapter(FindRecipesOperation,
    ...                [ICookbookSet, IHTTPApplicationRequest],
    ...                IResourceGETOperation, "find_recipes")

The same underlying method is exposed through the recipe entry
resource as a custom operation called 'find_similar_recipes'.

    >>> class FindSimilarRecipesOperation(ResourceGETOperation):
    ...    """Finds recipes with the same name."""
    ...    params = []
    ...    return_type = CollectionField(value_type=Reference(schema=IRecipe))
    ...
    ...    def call(self):
    ...        try:
    ...            return CookbookSet().findRecipes(self.context.dish.name)
    ...        except AssertionError, e:
    ...            self.request.response.setStatus(400)
    ...            return str(e)

    >>> provideAdapter(FindSimilarRecipesOperation,
    ...                [IRecipe, IHTTPApplicationRequest],
    ...                IResourceGETOperation, "find_similar_recipes")

Named GET operations are read-only operations like searches, but
resources can also expose named write operations, through POST. Here's
a named factory operation for creating a new cookbook.

    >>> from canonical.lazr.rest import ResourcePOSTOperation
    >>> class CookbookFactoryOperation(ResourcePOSTOperation):
    ...     """An operation that creates a new cookbook."""
    ...     params = (
    ...         TextLine(__name__='author_name'),
    ...         TextLine(__name__='title'),
    ...         TextLine(
    ...             __name__='cuisine', default=u'Brazilian', required=False),
    ...     )
    ...     return_type = Object(schema=IRecipe)
    ...
    ...     def call(self, author_name, title, cuisine):
    ...         cookbook = CookbookSet().newCookbook(
    ...             author_name, title, cuisine)
    ...         self.request.response.setStatus(201)
    ...         self.request.response.setHeader(
    ...             "Location", canonical_url(cookbook))
    ...         return cookbook

    >>> from canonical.lazr.interfaces import IResourcePOSTOperation
    >>> provideAdapter(CookbookFactoryOperation,
    ...                [ICookbookSet, IHTTPApplicationRequest],
    ...                IResourcePOSTOperation, "create_cookbook")


== Resource objects ==

LAZR's Resource objects are the objects that actually handle incoming
HTTP requests. There are a few very common types of HTTP resources,
and LAZR defines classes for some of them. For instance, there's the
"collection" resource that responds to GET (to get the items in the
collection) and POST (to invoke named operations on the
collection). LAZR implements this as a CollectionResource which uses
the HTTP arguments to drive Collection methods like find().

Of course, a CollectionResource has to expose a collection _of_
something. That's why each CollectionResource is associated with some
concrete implementation of ICollection, like AuthorCollection. All you
have to do is define the behaviour of the collection, and
CollectionResource takes care of exposing the collection through HTTP.

Similarly, you can implement RecipeEntry to the IEntry interface, and
expose it through the web as an EntryResource.


== The Service Root Resource ==

How are these Resource objects connected to the web? Through the
ServiceRootResource. This is a special resource that represents the
root of the object tree.

    >>> from canonical.launchpad.webapp.interfaces import (
    ...    ILaunchpadApplication)
    >>> from canonical.lazr.interfaces import IServiceRootResource
    >>> from canonical.lazr.rest import ServiceRootResource
    >>> class IMyWebServiceApplication(ILaunchpadApplication,
    ...                                IServiceRootResource):
    ...     """Marker interface for the web service."""
    >>> class MyServiceRootResource(ServiceRootResource):
    ...     implements(IMyWebServiceApplication)
    >>> register_navigation(RootNavigation, IMyWebServiceApplication)

    >>> from canonical.launchpad.webapp.servers import WebServicePublication
    >>> class MyWebServicePublication(WebServicePublication):
    ...    def getApplication(self, request):
    ...        return MyServiceRootResource()

If you call the service root resource, and pass in an HTTP request, it
will act as though you had performed a GET on the URL
'http://api.launchpad.net/beta/'.

    >>> from canonical.launchpad.webapp.servers import WebServiceTestRequest
    >>> from cStringIO import StringIO

    >>> def create_web_service_request(
    ...     path_info, method='GET', body=None, environ=None):
    ...     test_environ = {
    ...         'SERVER_URL': 'http://api.launchpad.dev',
    ...         'HTTP_HOST': 'api.launchpad.dev',
    ...         'PATH_INFO': path_info,
    ...     }
    ...     if environ is not None:
    ...         test_environ.update(environ)
    ...     if body is None:
    ...         body_instream = body
    ...     else:
    ...         test_environ['CONTENT_LENGTH'] = len(body)
    ...         body_instream = StringIO(body)
    ...     request = WebServiceTestRequest(
    ...         body_instream=body_instream, environ=test_environ,
    ...         method=method)
    ...     request.setPublication(MyWebServicePublication(None))
    ...     # Set the "current" request.
    ...     login(ANONYMOUS, request)
    ...     request.processInputs()
    ...     return request

    >>> app = MyServiceRootResource()
    >>> from canonical.launchpad.interfaces import IOpenLaunchBag
    >>> getUtility(IOpenLaunchBag).add(app)
    >>> request = create_web_service_request('/beta/')
    >>> ignore = request.traverse(app)

The response document is a JSON document full of links to the
top-level collections of authors, cookbooks, and dishes. It's the
'home page' for the web service.

    # XXX leonardr 2008-04-24 bug=221037: It also includes top-level
    # collections from the Launchpad web service. This part of the
    # test can be simplified once the test is moved to another layer.
    >>> import simplejson
    >>> response = app(request)
    >>> representation = simplejson.loads(response)

    >>> representation["AuthorCollection_collection_link"]
    u'http://api.launchpad.dev/beta/authors'

    >>> representation["CookbookCollection_collection_link"]
    u'http://api.launchpad.dev/beta/cookbooks'

    >>> representation["DishCollection_collection_link"]
    u'http://api.launchpad.dev/beta/dishes'

The standard canonical_url() function can be used to generate URLs to
content objects published on the web service. It works for the web
service root also.

    >>> from canonical.launchpad.webapp import canonical_url
    >>> ICanonicalUrlData.providedBy(app)
    True
    >>> canonical_url(app)
    u'http://api.launchpad.dev/beta/'


=== WADL documents ===

Every resource can serve a WADL representation of itself. The main
WADL document is the WADL representation of the server root. It
describes the capabilities of the web service as a whole.

    >>> wadl_headers = {'HTTP_ACCEPT' : 'application/vd.sun.wadl+xml'}
    >>> wadl_request = create_web_service_request(
    ...     '/beta/', environ=wadl_headers)
    >>> wadl_resource = wadl_request.traverse(app)
    >>> print wadl_resource(wadl_request)
    <?xml version="1.0"?>
    <wadl:application ...>
    ...
    </wadl:application>

If the resources are improperly configured, the WADL can't be
generated. Here's an example, where DishCollection is registered as an
adapter twice. Earlier it was registered as the adapter for IDishSet;
here it's also registered as the adapter for IAuthorSet. The WADL
generation doesn't know whether to describe DishCollection using the
named operations defined against IAuthorSet or the named operations
defined against IDishSet, so there's an AssertionError.

    >>> provideAdapter(DishCollection, [IAuthorSet], ICollection)
    >>> print wadl_resource(wadl_request)
    Traceback (most recent call last):
    ...
    AssertionError: There must be one (and only one) adapter
    from DishCollection to ICollection.


== Collection resources ==

The default root navigation defined in our model contains the top-level
Set objects that should be published. When these sets are published on
the web service, they will we wrapped in the appropriate
CollectionResource.

The following example is equivalent to requesting
'http://api.launchpad.net/cookbooks/'. The code will traverse to the
CookbookSet published normally at '/cookbooks' and it will be wrapped
into a CollectionResource.

    >>> request = create_web_service_request('/beta/cookbooks')
    >>> collection = request.traverse(app)
    >>> collection
    <canonical.lazr.rest.resource.CollectionResource object ...>

Calling the collection resource yields a JSON document, which can be
parsed with standard tools.

    >>> representation = simplejson.loads(collection())
    >>> representation['resource_type_link']
    u'http://api.launchpad.dev/beta/#CookbookCollection'


=== Pagination ===

Collections are paginated and served one page at a time. This
particular collection is small enough to fit on one page; it's only
got three entries.

    >>> sorted(representation.keys())
    [u'entries', u'resource_type_link', u'start', u'total_size']
    >>> len(representation['entries'])
    3
    >>> representation['total_size']
    3

But if we ask for a page size of two, we can see how pagination
works. Here's page one, with two cookbooks on it.

    >>> request = create_web_service_request(
    ...     '/beta/cookbooks', environ={'QUERY_STRING' : 'ws.size=2'})
    >>> collection = request.traverse(app)
    >>> representation = simplejson.loads(collection())

    >>> sorted(representation.keys())
    [u'entries', u'next_collection_link', u'resource_type_link', 
     u'start', u'total_size']
    >>> representation['next_collection_link']
    u'http://api.launchpad.dev/beta/cookbooks?ws.start=2&ws.size=2'
    >>> len(representation['entries'])
    2
    >>> representation['total_size']
    3

Follow the 'next_collection_link' and you'll end up at page two, which
has the last cookbook on it.

    >>> request = create_web_service_request(
    ...     '/beta/cookbooks',
    ...     environ={'QUERY_STRING' : 'ws.start=2&ws.size=2'})
    >>> collection = request.traverse(app)
    >>> representation = simplejson.loads(collection())

    >>> sorted(representation.keys())
    [u'entries', u'prev_collection_link', u'resource_type_link',
     u'start', u'total_size']
    >>> representation['prev_collection_link']
    u'http://api.launchpad.dev/beta/cookbooks?ws.start=0&ws.size=2'
    >>> len(representation['entries'])
    1


=== Custom operations ===

A collection may also expose a number of custom operations through
GET. The cookbook collection exposes a custom GET operation called
'find_recipes', which searches for recipes with a given name across
cookbooks.

    >>> request = create_web_service_request(
    ...    '/beta/cookbooks',
    ...    environ={'QUERY_STRING' :
    ...             'ws.op=find_recipes&name=Roast%20chicken'})
    >>> operation_resource = request.traverse(app)
    >>> chicken_recipes = simplejson.loads(operation_resource())
    >>> sorted([c['instructions'] for c in chicken_recipes])
    [u'A perfectly roasted chicken is...',
     u'Draw, singe, stuff, and truss...',
     u'You can always judge...']

Custom operations may include custom error checking. Error messages
are passed along to the client.

    >>> request = create_web_service_request(
    ...    '/beta/cookbooks',
    ...    environ={'QUERY_STRING' :
    ...             'ws.op=find_recipes&name=NoSuchRecipe'})
    >>> operation_resource = request.traverse(app)
    >>> print operation_resource()
    No matches for NoSuchRecipe

Collections may also support named POST operations. These operations
are often factory operations. Here we create a new cookbook for an
existing author:

    >>> body = ("ws.op=create_cookbook&title=Beard%20on%20Bread&"
    ...         "author_name=James%20Beard")
    >>> request = create_web_service_request(
    ...     '/beta/cookbooks', 'POST', body,
    ...     {'CONTENT_TYPE' : 'application/x-www-form-urlencoded'})
    >>> operation_resource = request.traverse(app)
    >>> result = operation_resource()

    >>> request.response.getStatus()
    201
    >>> request.response.getHeader('Location')
    'http://api.launchpad.dev/beta/cookbooks/Beard%20on%20Bread'

Here we create a cookbook for a new author.

    >>> body = ("ws.op=create_cookbook&title=Everyday%20Greens&"
    ...         "author_name=Deborah%20Madison")
    >>> request = create_web_service_request(
    ...     '/beta/cookbooks', 'POST', body,
    ...     {'CONTENT_TYPE' : 'application/x-www-form-urlencoded'})
    >>> operation_resource = request.traverse(app)
    >>> result = operation_resource()
    >>> request.response.getStatus()
    201
    >>> request.response.getHeader('Location')
    'http://api.launchpad.dev/beta/cookbooks/Everyday%20Greens'

The new Author object is created implicitly and is published as a
resource afterwards.

    >>> path = '/beta/authors/Deborah%20Madison'
    >>> request = create_web_service_request(path)
    >>> author = request.traverse(app)
    >>> simplejson.loads(author())['name']
    u'Deborah Madison'


== Entry resources ==

The collection resource is a list of entries. Each entry has some
associated information (like 'name'), a 'self_link' (the URL to the
entry's resource), and possibly links to associated resources.

    >>> import operator
    >>> request = create_web_service_request('/beta/cookbooks')
    >>> collection = request.traverse(app)
    >>> representation = simplejson.loads(collection())
    >>> entries = sorted(representation['entries'],
    ...                  key=operator.itemgetter('name'))
    >>> entries[0]['name']
    u'Beard on Bread'
    >>> entries[0]['self_link']
    u'http://api.launchpad.dev/beta/cookbooks/Beard%20on%20Bread'

Each cookbook, for instance, has a link to its author and a link to a
cover image.

    >>> entries[0]['author_link']
    u'http://api.launchpad.dev/beta/authors/James%20Beard'
    >>> entries[0]['cover_link']
    u'http://api.launchpad.dev/beta/cookbooks/Beard%20on%20Bread/cover'

Calling the CollectionResource object makes it process the incoming
request. Since this is a GET request, calling the resource publishes
the resource to the web. A CollectionResource is made up of a bunch of
EntryResources, and the base EntryResource class knows how to use the
entry schema class (in this case, IRecipeEntry) to publish a JSON
document.

The same way collections are wrapped into CollectionResource, navigating
to an object that has an IEntry adapter, will wrap it into an
EntryResource.

For instance, creating a new cookbook and making a request to its URL
will wrap it into an EntryResource.

    >>> body = ("ws.op=create_cookbook&title=Feijoada&"
    ...         "author_name=Fernando%20Yokota")
    >>> request = create_web_service_request(
    ...     '/beta/cookbooks', 'POST', body,
    ...     {'CONTENT_TYPE' : 'application/x-www-form-urlencoded'})
    >>> operation_resource = request.traverse(app)
    >>> result = operation_resource()
    >>> request.response.getHeader('Location')
    'http://api.launchpad.dev/beta/cookbooks/Feijoada'
    >>> request = create_web_service_request('/beta/cookbooks/Feijoada')
    >>> feijoada_resource = request.traverse(app)
    >>> feijoada_resource
    <canonical.lazr.rest.resource.EntryResource object ...>
    >>> feijoada = simplejson.loads(feijoada_resource())

Notice how the request above didn't specify the book's cuisine,
but since that is not a required field Launchpad used the default
value (Brazilian) specified in CookbookFactoryOperation for it.

    >>> sorted(feijoada.items())
    [(u'author_link',
      u'http://api.launchpad.dev/beta/authors/Fernando%20Yokota'),
     (u'comments_collection_link',
      u'http://api.launchpad.dev/beta/cookbooks/Feijoada/comments'),
     (u'cover_link',
      u'http://api.launchpad.dev/beta/cookbooks/Feijoada/cover'),
     (u'cuisine', u'Brazilian'),
     (u'name', u'Feijoada'),
     (u'recipes_collection_link',
      u'http://api.launchpad.dev/beta/cookbooks/Feijoada/recipes'),
     (u'resource_type_link',
      u'http://api.launchpad.dev/beta/#CookbookEntry'),
     (u'self_link', u'http://api.launchpad.dev/beta/cookbooks/Feijoada')]

You can also traverse from an entry to an item in a scoped collection:

    >>> request = create_web_service_request(
    ...     quote('/beta/cookbooks/The Joy of Cooking/recipes/Roast chicken'))
    >>> chicken_recipe_resource = request.traverse(app)
    >>> chicken_recipe = simplejson.loads(chicken_recipe_resource())
    >>> sorted(chicken_recipe.items())
    [(u'comments_collection_link',
      u'http://api...Joy%20of%20Cooking/recipes/Roast%20chicken/comments'),
    (u'cookbook_link',
     u'http://api.launchpad.dev/beta/cookbooks/The%20Joy%20of%20Cooking'),
    (u'dish_link', u'http://api.launchpad.dev/beta/dishes/Roast%20chicken'),
    (u'instructions', u'Draw, singe, stuff, and truss...'),
    (u'self_link',
     u'http://api.../The%20Joy%20of%20Cooking/recipes/Roast%20chicken')]

Another example traversing to a comment:

    >>> roast_chicken_comments_url = quote(
    ... '/beta/cookbooks/The Joy of Cooking/recipes/Roast chicken/comments')
    >>> request = create_web_service_request(roast_chicken_comments_url)
    >>> comments_resource = request.traverse(app)

    >>> comments = simplejson.loads(comments_resource())
    >>> [c['text'] for c in comments['entries']]
    [u'Clear and concise.']

    >>> request = create_web_service_request(
    ...     roast_chicken_comments_url + '/1')
    >>> comment_one_resource = request.traverse(app)
    >>> comment_one = simplejson.loads(comment_one_resource())
    >>> sorted(comment_one.items())
    [(u'resource_type_link', u'http://api.launchpad.dev/beta/#CommentEntry'),
     (u'self_link',
      u'http://api...Joy%20of%20Cooking/recipes/Roast%20chicken/comments/1'),
     (u'text', u'Clear and concise.')]

An entry may expose a number of custom operations through GET. The
recipe entry exposes a custom GET operation called
'find_similar_recipes', which searches for recipes with the same name
across cookbooks.

    >>> request = create_web_service_request(
    ...     '/beta/cookbooks/The%20Joy%20of%20Cooking/recipes/Roast%20chicken',
    ...     environ={'QUERY_STRING' : 'ws.op=find_similar_recipes'})
    >>> operation_resource = request.traverse(app)
    >>> chicken_recipes = simplejson.loads(operation_resource())
    >>> sorted([c['instructions'] for c in chicken_recipes])
    [u'A perfectly roasted chicken is...',
     u'Draw, singe, stuff, and truss...',
     u'You can always judge...']


== Named operation return values ==

The return value of a named operation is serialized to a JSON data
structure, and the response's Content-Type header is set to
<<<<<<< HEAD
application/json. This test shows how different return values are
=======
application/json. These examples show how different return values are
>>>>>>> 97c27403
serialized.

    >>> class DummyOperation(ResourceGETOperation):
    ...
    ...     params = ()
    ...     result = None
    ...
    ...     def call(self):
    ...         return self.result

    >>> def make_dummy_operation_request(result):
    ...    request = create_web_service_request('/')
    ...    operation = DummyOperation(None, request)
    ...    operation.result = result
    ...    return request, operation

Scalar Python values like strings and booleans are serialized as you'd
expect.

    >>> request, operation = make_dummy_operation_request("A string.")
    >>> print operation()
    "A string."
    >>> request.response.getStatus()
    200
    >>> print request.response.getHeader('Content-Type')
    application/json

    >>> request, operation = make_dummy_operation_request(True)
    >>> operation()
    'true'

    >>> request, operation = make_dummy_operation_request(10)
    >>> operation()
    '10'

    >>> request, operation = make_dummy_operation_request(None)
    >>> operation()
    'null'

    >>> request, operation = make_dummy_operation_request(1.3)
    >>> operation()
    '1.3'

When a named operation returns an object that has an IEntry
implementation, the object is serialized to a JSON hash.

    >>> request, operation = make_dummy_operation_request(D2)
    >>> operation()
    '{...}'

A named operation can return a data structure that incorporates
objects with IEntry implementations. Here's a dictionary that contains
a Dish object. The Dish object is serialized as a JSON dictionary
within the larger dictionary.

    >>> request, operation = make_dummy_operation_request({'dish': D2})
    >>> operation()
    '{"dish": {...}}'

When a named operation returns a list or tuple of objects, we serve
the whole thing as a JSON list.

    >>> request, operation = make_dummy_operation_request([1,2,3])
    >>> operation()
    '[1, 2, 3]'

    >>> request, operation = make_dummy_operation_request((C1_D1, C2_D1))
    >>> operation()
    '[{...}, {...}]'

<<<<<<< HEAD
When a named operation returns a data-fetching object like a
SQLObjectResultSet, we don't return the whole list. Instead, we return
one batch of results, described as a JSON hash.
=======
When a named operation returns a non-builtin object that provides the
iterator protocol, we don't return the whole list. The object probably
provides access to a potentially huge dataset, like a list of database
results. In this case we do the same thing we do when serving a
collection resource. We fetch one batch of results and represent it as
a JSON hash containing a list of entries.
>>>>>>> 97c27403

    >>> class DummyResultSet(object):
    ...     results = [C1_D1, C2_D1]
    ...
    ...     def __iter__(self):
    ...         return iter(self.results)
    ...
    ...     def __len__(self):
    ...         return len(self.results)
    ...
    ...     def __getitem__(self, index):
    ...         return self.results[index]

    >>> recipes = DummyResultSet()
    >>> request, operation = make_dummy_operation_request(recipes)
    >>> operation()
    '{"total_size": 2, ... "entries": [{...}, {...}]}'

When a named operation returns an object that has an ICollection
implementation, the result is similar: we return a JSON hash
describing one batch from the collection.

    >>> request, operation = make_dummy_operation_request(DishSet())
    >>> operation()
    '{"total_size": ..., "start": ...}'

If the return value can't be converted into JSON, you'll get an
exception.

    >>> request, operation = make_dummy_operation_request(object())
    >>> operation()
    Traceback (most recent call last):
    ...
    TypeError: Could not serialize object <object...> to JSON.

    >>> request, operation = make_dummy_operation_request(
    ...     {'anobject' : object()})
    >>> operation()
    Traceback (most recent call last):
    ...
    TypeError: Could not serialize object {'anobject': <object...>} to JSON.

    >>> request, operation = make_dummy_operation_request([object()])
    >>> operation()
    Traceback (most recent call last):
    ...
    TypeError: Could not serialize object [<object object...>] to JSON.


== Resource Visibility ==

Certain resources might not be visible to every user. In this example,
certain recipes have been designated as private and can't be seen by
unauthenticated users. For demonstration purposes, the recipe for
"Baked beans" in "James Beard's American Cookery" has been marked as
private. An unauthorized attempt to GET this resource will result in
an error.

    >>> private_recipe_url = quote(
    ...     "/beta/cookbooks/James Beard's American Cookery/recipes/"
    ...     "Baked beans")
    >>> get_request = create_web_service_request(private_recipe_url)
    >>> recipe_resource = get_request.traverse(app)
    Traceback (most recent call last):
    ...
    Unauthorized: (<Recipe object...>, 'dish', 'launchpad.View')

The recipe will not show up in collections:

    >>> recipes_url = quote(
    ...     "/beta/cookbooks/James Beard's American Cookery/recipes")
    >>> get_request = create_web_service_request(recipes_url)
    >>> collection_resource = get_request.traverse(app)
    >>> collection = simplejson.loads(collection_resource())

The web service knows about two recipes from James Beard's American
Cookery, but an unauthorized user can only see one of them.

    >>> len(collection['entries'])
    1

Note that the 'total_size' of the collection is slightly inaccurate,
having been generated before invisible recipes were filtered out.

    >>> collection['total_size']
    2

As it happens, the author "James Beard" has his 'favorite_recipe'
attribute set to the "Baked beans" recipe. But an unauthorized user
can't see anything about that recipe, not even its URL.

    >>> beard_url = quote('/beta/authors/James Beard')
    >>> get_request = create_web_service_request(beard_url)
    >>> author_resource = get_request.traverse(app)
    >>> author = simplejson.loads(author_resource())

The author's name is public information, so it's visible. But the link
to his favorite recipe has been redacted.

    >>> author['name']
    u'James Beard'
    >>> author['favorite_recipe_link']
    u'tag:launchpad.net:2008:redacted'

It's possible to use a representation that contains redacted
information when sending a PUT or PATCH request back to the
server. The server will know that the client isn't actually trying to
set the field value to 'tag:launchpad.net:2008:redacted'.

    >>> headers = {'CONTENT_TYPE' : 'application/json'}
    >>> body = simplejson.dumps(author)
    >>> put_request = create_web_service_request(
    ...     beard_url, body=body, environ=headers, method='PUT')
    >>> put_request.traverse(app)()
    ''

And since no special permission is necessary to _change_ a person's
'favorite_recipe', it's possible to set it to a visible recipe using
PUT, even when its current value is redacted.

    >>> author['favorite_recipe_link'] = 'http://' + quote(
    ...     'api.launchpad.dev/beta/cookbooks/'
    ...     'The Joy of Cooking/recipes/Roast chicken')
    >>> body = simplejson.dumps(author)
    >>> put_request = create_web_service_request(
    ...     beard_url, body=body, environ=headers, method='PUT')
    >>> put_request.traverse(app)()
    ''

After that PUT, James Beard's 'favorite_recipe' attribute is no longer
redacted. It's the value set by the PUT request.

    >>> get_request = create_web_service_request(beard_url)
    >>> author_resource = get_request.traverse(app)
    >>> author = simplejson.loads(author_resource())
    >>> author['favorite_recipe_link']
    u'http://api.launchpad.dev/beta/cookbooks/The%20Joy%20of%20Cooking/recipes/Roast%20chicken'

Finally, you can't set an attribute to a value that you wouldn't have
permission to see:

    >>> author['favorite_recipe_link'] = (
    ...     'http://api.launchpad.dev' + private_recipe_url)
    >>> body = simplejson.dumps(author)
    >>> put_request = create_web_service_request(
    ...     beard_url, body=body, environ=headers, method='PUT')
    >>> put_request.traverse(app)()
    Traceback (most recent call last):
    ...
    Unauthorized: (<Recipe object...>, 'dish', 'launchpad.View')


== Stored file resources ==

Binary files, such as the covers of cookbooks, are stored on an
external server, but they have addresses within the web service. A
newly created cookbook has no cover.

    >>> cover_url = quote('/beta/cookbooks/The Joy of Cooking/cover')
    >>> get_request = create_web_service_request(cover_url)
    >>> file_resource = get_request.traverse(app)
    >>> file_resource()
    Traceback (most recent call last):
    ...
    NotFound: ... name: 'cover'

    >>> print C2.cover
    None

A cookbook can be given a cover with PUT.

    >>> headers = {'CONTENT_TYPE' : 'image/png'}
    >>> body = 'Pretend this is an image.'
    >>> put_request = create_web_service_request(
    ...     cover_url, body=body, environ=headers, method='PUT')
    >>> file_resource = put_request.traverse(app)
    >>> file_resource()

    >>> C2.cover
    <LibraryFileAlias ...>

At this point it exists:

    >>> get_request = create_web_service_request(cover_url)
    >>> file_resource = get_request.traverse(app)
    >>> file_resource()
    >>> get_request.response.getStatus()
    303
    >>> print get_request.response.getHeader('Location')
    http://localhost:58000/.../cover

The cover can be deleted with DELETE.

    >>> delete_request = create_web_service_request(
    ...     cover_url, method='DELETE')
    >>> file_resource = delete_request.traverse(app)
    >>> file_resource()

    >>> get_request = create_web_service_request(cover_url)
    >>> file_resource = get_request.traverse(app)
    >>> file_resource()
    Traceback (most recent call last):
    ...
    NotFound: ... name: 'cover'

    >>> print C2.cover
    None


== Requesting non available resources ==

If the user tries to traverse to a nonexistent object, the result is a
NotFound exception.

Requesting a non-existent top-level collection:

    >>> create_web_service_request('/beta/nosuchcollection').traverse(app)
    Traceback (most recent call last):
    ...
    NotFound: ... name: u'nosuchcollection'

Requesting a non-existent cookbook:

    >>> create_web_service_request('/beta/cookbooks/104').traverse(app)
    Traceback (most recent call last):
    ...
    NotFound: ... name: u'104'

Requesting an attribute which isn't exposed as a collection:

    >>> create_web_service_request(
    ...     '/beta/cookbooks/The%20Joy%20of%20Cooking/name').traverse(app)
    Traceback (most recent call last):
    ...
    NotFound: ... name: u'name'

Requesting a non-existent comment:

    >>> create_web_service_request(
    ...  '/beta/cookbooks/The%20Joy%20of%20Cooking/comments/10').traverse(app)
    Traceback (most recent call last):
    ...
    NotFound: ... name: u'10'


== Manipulating entries ==

Most entry resources support write operations by responding to PATCH
requests. The entity-body of a PATCH request should be a JSON document
with new values for some of the entry's attributes. Basically, a set
of assertions about what the object *should* look like.

Here, we modify the name of one of the cookbooks.

    >>> headers = {'CONTENT_TYPE' : 'application/json'}
    >>> body = '{"name" : "The Joy of Cooking (revised)"}'

    >>> patch_request = create_web_service_request(
    ...     '/beta/cookbooks/The%20Joy%20of%20Cooking', body=body,
    ...     environ=headers, method='PATCH')
    >>> joy_resource_patch = patch_request.traverse(app)
    >>> joy_resource_patch()
    ''

    >>> patch_request.response.getHeader('Location')
    'http://api.../cookbooks/The%20Joy%20of%20Cooking%20%28revised%29'

The new name is reflected in the cookbook's representation, and the
cookbook's URL has changed as well.

    >>> request = create_web_service_request(
    ...     '/beta/cookbooks/The%20Joy%20of%20Cooking%20%28revised%29')
    >>> joy_resource = request.traverse(app)
    >>> joy = simplejson.loads(joy_resource())
    >>> joy['name']
    u'The Joy of Cooking (revised)'

An entry that responds to PATCH will also respond to PUT. With PUT you
modify the document you got in response to a GET request, and send the
whole thing back to the server, whereas with PATCH you're creating a
new document that describes a subset of the entry's state.

Here, we use PUT to change the cookbook's name back to what it was
before. Note that we send the entire dictionary back to the server.

    >>> joy['name'] = 'The Joy of Cooking'
    >>> body = simplejson.dumps(joy)
    >>> put_request = create_web_service_request(
    ...     '/beta/cookbooks/The%20Joy%20of%20Cooking%20%28revised%29',
    ...     body=body, environ=headers, method='PUT')

    >>> joy_resource_put = put_request.traverse(app)
    >>> joy_resource_put()
    ''

The cookbook's URL has changed back to what it was before.

    >>> put_request.response.getStatus()
    301
    >>> put_request.response.getHeader('Location')
    'http://api.launchpad.dev/beta/cookbooks/The%20Joy%20of%20Cooking'

So has the cookbook's name.

    >>> joy_resource = create_web_service_request(
    ...     '/beta/cookbooks/The%20Joy%20of%20Cooking').traverse(app)
    >>> joy = simplejson.loads(joy_resource())
    >>> joy['name']
    u'The Joy of Cooking'

It's also possible to change the relationships between objects. Here,
we change a cookbook's author. Since all objects are identified by
their URLs, we make the change by modifying the cookbook's
'author_link' field to point to another author.

    >>> joy['author_link'] = u'http://api.launchpad.dev/beta/authors/Julia%20Child'
    >>> resource = create_web_service_request(
    ...     '/beta/cookbooks/The%20Joy%20of%20Cooking',
    ...     body=simplejson.dumps(joy), environ=headers,
    ...     method='PUT').traverse(app)
    >>> resource()
    ''

    >>> joy = simplejson.loads(joy_resource())
    >>> joy['author_link']
    u'http://api.launchpad.dev/beta/authors/Julia%20Child'


= Cleanup =

The final step is to unregister the adapters registered for this test,
so that they don't show up in other tests as parts of the site.

    >>> from zope.app import zapi
    >>> def unregister(required, provided, name=''):
    ...     manager = zapi.getGlobalSiteManager()
    ...     manager.adapters.register(required, provided, name, None)
    ...     del manager._registrations[(tuple(required), provided, name)]
    >>> unregister([IAuthor], IAuthorEntry)
    >>> unregister([ICookbook], ICookbookEntry)
    >>> unregister([IDish], IDishEntry)
    >>> unregister([IComment], ICommentEntry)
    >>> unregister([IRecipe], IRecipeEntry)

    >>> unregister([IAuthorSet], ICollection)
    >>> unregister([ICookbookSet], ICollection)
    >>> unregister([IDishSet], ICollection)

    >>> unregister([IAuthor], IAuthorization, 'launchpad.View')
    >>> unregister([ICookbook], IAuthorization, 'launchpad.View')
    >>> unregister([IComment], IAuthorization, 'launchpad.View')
    >>> unregister([IDish], IAuthorization, 'launchpad.View')
    >>> unregister([IRecipe], IAuthorization, 'launchpad.View')

    >>> unregister([ICookbookSet, IHTTPApplicationRequest],
    ...                   IResourcePOSTOperation, 'create_cookbook')
    >>> unregister([ICookbookSet, IHTTPApplicationRequest],
    ...                    IResourceGETOperation, "find_recipes")
    >>> unregister([IRecipe, IHTTPApplicationRequest],
    ...                   IResourceGETOperation, "find_similar_recipes")<|MERGE_RESOLUTION|>--- conflicted
+++ resolved
@@ -1174,11 +1174,7 @@
 
 The return value of a named operation is serialized to a JSON data
 structure, and the response's Content-Type header is set to
-<<<<<<< HEAD
-application/json. This test shows how different return values are
-=======
 application/json. These examples show how different return values are
->>>>>>> 97c27403
 serialized.
 
     >>> class DummyOperation(ResourceGETOperation):
@@ -1249,18 +1245,12 @@
     >>> operation()
     '[{...}, {...}]'
 
-<<<<<<< HEAD
-When a named operation returns a data-fetching object like a
-SQLObjectResultSet, we don't return the whole list. Instead, we return
-one batch of results, described as a JSON hash.
-=======
 When a named operation returns a non-builtin object that provides the
 iterator protocol, we don't return the whole list. The object probably
 provides access to a potentially huge dataset, like a list of database
 results. In this case we do the same thing we do when serving a
 collection resource. We fetch one batch of results and represent it as
 a JSON hash containing a list of entries.
->>>>>>> 97c27403
 
     >>> class DummyResultSet(object):
     ...     results = [C1_D1, C2_D1]
