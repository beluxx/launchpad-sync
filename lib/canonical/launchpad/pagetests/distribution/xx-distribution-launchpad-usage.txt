--- conflicted
+++ resolved
@@ -23,24 +23,18 @@
       ...
     Unauthorized...
 
-<<<<<<< HEAD
 The distribution's registrant can access the page, but even he/she can't change
 the usage.
 
     >>> from zope.testbrowser.testing import Browser
-    >>> registrant = Browser()
-    >>> registrant.addHeader(
-    ...     'Authorization', 'Basic celso.providelo@canonical.com:cprov')
+    >>> registrant = setupBrowser(
+    ...     auth='Basic celso.providelo@canonical.com:cprov')
     >>> registrant.open('http://launchpad.dev/ubuntu/+edit')
     >>> print registrant.url
     http://launchpad.dev/ubuntu/+edit
 
     >>> print registrant.getControl(
     ...     'Translations for this distribution are done in Launchpad').selected
-=======
-    >>> browser = setupBrowser(auth='Basic test@canonical.com:test')
-    >>> browser.open('http://launchpad.dev/ubuntu/+launchpad')
->>>>>>> 1a7dc701
     Traceback (most recent call last):
     ...
     LookupError: label...
