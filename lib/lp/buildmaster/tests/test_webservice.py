--- conflicted
+++ resolved
@@ -5,12 +5,9 @@
 
 __metaclass__ = type
 
-<<<<<<< HEAD
 from json import dumps
 
-=======
 from testtools.matchers import Equals
->>>>>>> a85e009e
 from zope.component import getUtility
 
 from lp.registry.interfaces.person import IPersonSet
