# Copyright 2004-2008 Canonical Ltd.  All rights reserved.
# We use global in this module.
# pylint: disable-msg=W0602

__metaclass__ = type

import os
import sys
import thread
import threading
import traceback
from time import time
import warnings

from psycopg2.extensions import (
    ISOLATION_LEVEL_AUTOCOMMIT, ISOLATION_LEVEL_READ_COMMITTED,
    ISOLATION_LEVEL_SERIALIZABLE, QueryCanceledError)

from storm.database import register_scheme
from storm.databases.postgres import Postgres, PostgresTimeoutTracer
from storm.exceptions import TimeoutError
from storm.store import Store
from storm.tracer import install_tracer
from storm.zope.interfaces import IZStorm

import transaction
from zope.component import getUtility
from zope.interface import (
<<<<<<< HEAD
    classImplements, classProvides, alsoProvides,
    implementer, implements, Interface)
from zope.rdb.interfaces import IDBICursor
=======
    classImplements, classProvides, alsoProvides, implements)
>>>>>>> aa5d5ad8
from zope.security.proxy import ProxyFactory, removeSecurityProxy

from canonical.config import config, dbconfig, DatabaseConfig
from canonical.database.interfaces import IRequestExpired
from canonical.lazr.utils import safe_hasattr
from canonical.launchpad.interfaces import (
    IMasterObject, IMasterStore, ISlaveStore)
from canonical.launchpad.webapp.interfaces import (
    ALL_STORES, AUTH_STORE, DEFAULT_FLAVOR, IStoreSelector,
    MAIN_STORE, MASTER_FLAVOR, SLAVE_FLAVOR)
from canonical.launchpad.webapp.opstats import OpStats


__all__ = [
    'DisconnectionError',
    'RequestExpired',
    'set_request_started',
    'clear_request_started',
    'get_request_statements',
    'get_request_start_time',
    'get_request_duration',
    'get_store_name',
    'hard_timeout_expired',
    'soft_timeout_expired',
    'StoreSelector',
    ]


classImplements(TimeoutError, IRequestExpired)


def _get_dirty_commit_flags():
    """Return the current dirty commit status"""
    from canonical.ftests.pgsql import ConnectionWrapper
    return (ConnectionWrapper.committed, ConnectionWrapper.dirty)

def _reset_dirty_commit_flags(previous_committed, previous_dirty):
    """Set the dirty commit status to False unless previous is True"""
    from canonical.ftests.pgsql import ConnectionWrapper
    if not previous_committed:
        ConnectionWrapper.committed = False
    if not previous_dirty:
        ConnectionWrapper.dirty = False


_local = threading.local()

def set_request_started(starttime=None):
    """Set the start time for the request being served by the current
    thread.

    If the argument is given, it is used as the start time for the
    request, as returned by time().  If it is not given, the
    current time is used.
    """
    if getattr(_local, 'request_start_time', None) is not None:
        warnings.warn('set_request_started() called before previous request '
                      'finished', stacklevel=1)

    if starttime is None:
        starttime = time()
    _local.request_start_time = starttime
    _local.request_statements = []
    _local.current_statement_timeout = None


def clear_request_started():
    """Clear the request timer.  This function should be called when
    the request completes.
    """
    if getattr(_local, 'request_start_time', None) is None:
        warnings.warn('clear_request_started() called outside of a request')

    _local.request_start_time = None
    _local.request_statements = []


def summarize_requests():
    """Produce human-readable summary of requests issued so far."""
    secs = get_request_duration()
    statements = getattr(_local, 'request_statements', [])
    log = "%s queries issued in %.2f seconds" % (len(statements), secs)
    return log


def store_sql_statements_and_request_duration(event):
    event.request.setInWSGIEnvironment(
        'launchpad.sqlstatements', len(get_request_statements()))
    event.request.setInWSGIEnvironment(
        'launchpad.requestduration', get_request_duration())


def get_request_statements():
    """Get the list of executed statements in the request.

    The list is composed of (starttime, endtime, statement) tuples.
    Times are given in milliseconds since the start of the request.
    """
    return getattr(_local, 'request_statements', [])


def get_request_start_time():
    """Get the time at which the request started."""
    return getattr(_local, 'request_start_time', None)


def get_request_duration(now=None):
    """Get the duration of the current request in seconds."""
    starttime = getattr(_local, 'request_start_time', None)
    if starttime is None:
        return -1

    if now is None:
        now = time()
    return now - starttime


def _log_statement(starttime, endtime, connection_wrapper, statement):
    """Log that a database statement was executed."""
    request_starttime = getattr(_local, 'request_start_time', None)
    if request_starttime is None:
        return

    # convert times to integer millisecond values
    starttime = int((starttime - request_starttime) * 1000)
    endtime = int((endtime - request_starttime) * 1000)
    _local.request_statements.append((starttime, endtime, statement))

    # store the last executed statement as an attribute on the current
    # thread
    threading.currentThread().lp_last_sql_statement = statement


def _check_expired(timeout):
    """Checks whether the current request has passed the given timeout."""
    if timeout is None:
        return False # no timeout configured

    starttime = getattr(_local, 'request_start_time', None)
    if starttime is None:
        return False # no current request

    requesttime = (time() - starttime) * 1000
    return requesttime > timeout


def hard_timeout_expired():
    """Returns True if the hard request timeout been reached."""
    return _check_expired(config.database.db_statement_timeout)


def soft_timeout_expired():
    """Returns True if the soft request timeout been reached."""
    return _check_expired(config.database.soft_request_timeout)


class RequestExpired(RuntimeError):
    """Request has timed out."""
    implements(IRequestExpired)


# ---- Prevent database access in the main thread of the app server

class StormAccessFromMainThread(Exception):
    """The main thread must not access the database via Storm.

    Occurs only if the appserver is running. Other code, such as the test
    suite, can do what it likes.
    """

_main_thread_id = None

def break_main_thread_db_access(*ignored):
    """Ensure that Storm connections are not made in the main thread.

    When the app server is running, we want ensure we don't use the
    connection cache from the main thread as this would only be done
    on process startup and would leave an open connection dangling,
    wasting resources.

    This method is invoked by an IProcessStartingEvent - it would be
    easier to do on module load, but the test suite has legitimate uses
    for using connections from the main thread.
    """
    # Record the ID of the main thread.
    # pylint: disable-msg=W0603
    global _main_thread_id
    _main_thread_id = thread.get_ident()

    try:
        getUtility(IStoreSelector).get(MAIN_STORE, DEFAULT_FLAVOR)
    except StormAccessFromMainThread:
        # LaunchpadDatabase correctly refused to create a connection
        pass
    else:
        # We can't specify the order event handlers are called, so
        # this means some other code has used storm before this
        # handler.
        raise StormAccessFromMainThread()


# ---- Storm database classes

isolation_level_map = {
    'autocommit': ISOLATION_LEVEL_AUTOCOMMIT,
    'read_committed': ISOLATION_LEVEL_READ_COMMITTED,
    'serializable': ISOLATION_LEVEL_SERIALIZABLE,
    }


class LaunchpadDatabase(Postgres):

    def __init__(self, uri):
        # The uri is just a property name in the config, such as main_master
        # or auth_slave.
        # We don't invoke the superclass constructor as it has a very limited
        # opinion on what uri is.
        # pylint: disable-msg=W0231
        self._uri = uri

    def raw_connect(self):
        # Prevent database connections from the main thread if
        # break_main_thread_db_access() has been run.
        if (_main_thread_id is not None and
            _main_thread_id == thread.get_ident()):
            raise StormAccessFromMainThread()

        try:
            config_section, realm, flavor = self._uri.database.split('-')
        except ValueError:
            raise AssertionError(
                'Connection uri %s does not match section-realm-flavor format'
                % repr(self._uri.database))

        assert realm in ('main', 'auth'), 'Unknown realm %s' % realm
        assert flavor in ('master', 'slave'), 'Unknown flavor %s' % flavor

        my_dbconfig = DatabaseConfig()
        my_dbconfig.setConfigSection(config_section)

        # We set self._dsn here rather than in __init__ so when the Store
        # is reconnected it pays attention to any config changes.
        config_entry = '%s_%s' % (realm, flavor)
        connection_string = getattr(my_dbconfig, config_entry)
        assert 'user=' not in connection_string, (
                "Database username should not be specified in "
                "connection string (%s)." % connection_string)

        # Try to lookup dbuser using the $realm_dbuser key. If this fails,
        # fallback to the dbuser key.
        dbuser = getattr(my_dbconfig, '%s_dbuser' % realm, my_dbconfig.dbuser)

        self._dsn = "%s user=%s" % (connection_string, dbuser)

        flags = _get_dirty_commit_flags()
        raw_connection = super(LaunchpadDatabase, self).raw_connect()

        if my_dbconfig.isolation_level is None:
            isolation_level = ISOLATION_LEVEL_SERIALIZABLE
        else:
            isolation_level = isolation_level_map[my_dbconfig.isolation_level]
        raw_connection.set_isolation_level(isolation_level)

        # Set read only mode for the session.
        # An alternative would be to use the _ro users generated by
        # security.py, but this would needlessly double the number
        # of database users we need to maintain ACLs for on production.
        if flavor == SLAVE_FLAVOR:
            raw_connection.cursor().execute(
                'SET DEFAULT_TRANSACTION_READ_ONLY TO TRUE')
            # Make the altered session setting stick.
            raw_connection.commit()
        else:
            assert config_entry.endswith('_master'), (
                'DB connection URL %s does not meet naming convention.')

        _reset_dirty_commit_flags(*flags)
        return raw_connection


class LaunchpadSessionDatabase(Postgres):

    def raw_connect(self):
        self._dsn = 'dbname=%s user=%s' % (config.launchpad_session.dbname,
                                           config.launchpad_session.dbuser)
        if config.launchpad_session.dbhost:
            self._dsn += ' host=%s' % config.launchpad_session.dbhost

        flags = _get_dirty_commit_flags()
        raw_connection = super(LaunchpadSessionDatabase, self).raw_connect()
        if safe_hasattr(raw_connection, 'auto_close'):
            raw_connection.auto_close = False
        raw_connection.set_isolation_level(ISOLATION_LEVEL_AUTOCOMMIT)
        _reset_dirty_commit_flags(*flags)
        return raw_connection


register_scheme('launchpad', LaunchpadDatabase)
register_scheme('launchpad-session', LaunchpadSessionDatabase)


class LaunchpadTimeoutTracer(PostgresTimeoutTracer):
    """Storm tracer class to keep statement execution time bounded."""

    def __init__(self):
        # pylint: disable-msg=W0231
        # The parent class __init__ just sets the granularity
        # attribute, which we are handling with a property.
        pass

    @property
    def granularity(self):
        return dbconfig.db_statement_timeout_precision / 1000.0

    def connection_raw_execute(self, connection, raw_cursor,
                               statement, params):
        """See `TimeoutTracer`"""
        # Only perform timeout handling on LaunchpadDatabase
        # connections.
        if not isinstance(connection._database, LaunchpadDatabase):
            return
        # If we are outside of a request, don't do timeout adjustment.
        if self.get_remaining_time() is None:
            return
        try:
            super(LaunchpadTimeoutTracer, self).connection_raw_execute(
                connection, raw_cursor, statement, params)
        except TimeoutError:
            info = sys.exc_info()
            transaction.doom()
            OpStats.stats['timeouts'] += 1
            try:
                raise info[0], info[1], info[2]
            finally:
                info = None

    def connection_raw_execute_error(self, connection, raw_cursor,
                                     statement, params, error):
        """See `TimeoutTracer`"""
        # Only perform timeout handling on LaunchpadDatabase
        # connections.
        if not isinstance(connection._database, LaunchpadDatabase):
            return
        if isinstance(error, QueryCanceledError):
            OpStats.stats['timeouts'] += 1
            raise TimeoutError(statement, params)

    def get_remaining_time(self):
        """See `TimeoutTracer`"""
        if not dbconfig.db_statement_timeout:
            return None
        start_time = getattr(_local, 'request_start_time', None)
        if start_time is None:
            return None
        now = time()
        ellapsed = now - start_time
        return  dbconfig.db_statement_timeout / 1000.0 - ellapsed


class LaunchpadStatementTracer:
    """Storm tracer class to log executed statements."""

    def __init__(self):
        self._debug_sql = bool(os.environ.get('LP_DEBUG_SQL'))
        self._debug_sql_extra = bool(os.environ.get('LP_DEBUG_SQL_EXTRA'))

    def connection_raw_execute(self, connection, raw_cursor,
                               statement, params):
        if self._debug_sql_extra:
            traceback.print_stack()
            sys.stderr.write("." * 70 + "\n")
        if self._debug_sql or self._debug_sql_extra:
            sys.stderr.write(statement + "\n")
            sys.stderr.write("-" * 70 + "\n")

        now = time()
        connection._lp_statement_start_time = now

    def connection_raw_execute_success(self, connection, raw_cursor,
                                       statement, params):
        end = time()
        start = getattr(connection, '_lp_statement_start_time', end)
        _log_statement(start, end, connection, statement)

    def connection_raw_execute_error(self, connection, raw_cursor,
                                     statement, params, error):
        # Since we are just logging durations, we execute the same
        # hook code for errors as successes.
        self.connection_raw_execute_success(
            connection, raw_cursor, statement, params)


install_tracer(LaunchpadTimeoutTracer())
install_tracer(LaunchpadStatementTracer())


class DisallowedStoreError(Exception):
    """Raised when a request was made to access a Store that has been
    blocked by the current policy.
    """


class StoreSelector:
    classProvides(IStoreSelector)

    @staticmethod
    def setDefaultFlavor(name, flavor):
        """Change what the DEFAULT_FLAVOR is for the current thread."""
        if flavor is DEFAULT_FLAVOR:
            flavor = MASTER_FLAVOR
        try:
            _local.store_default_flavor[name] = flavor
        except AttributeError:
            _local.store_default_flavor = {}
            _local.store_default_flavor[name] = flavor

    @staticmethod
    def setGlobalDefaultFlavor(flavor):
        """Change what the DEFAULT_FLAVOR is for the current thread
        for all Stores.
        """
        for store in ALL_STORES:
            StoreSelector.setDefaultFlavor(store, flavor)

    @staticmethod
    def getDefaultFlavor(name):
        """Get the DEFAULT_FLAVOR for the current thread."""
        try:
            return _local.store_default_flavor[name]
        except (AttributeError, KeyError):
            return MASTER_FLAVOR

    @staticmethod
    def setConfigSectionName(section):
        """Change the section in the config file used to lookup database
        connection details.

        Pass None to reset to the default.
        """
        _local.store_dbconfig_section = section

    @staticmethod
    def getConfigSectionName():
        """Return the section in the config file to use to lookup
        database connection details.
        """
        try:
            return _local.store_dbconfig_section or dbconfig.getSectionName()
        except AttributeError:
            return dbconfig.getSectionName()

    @staticmethod
    def setAllowedStores(allowed_stores):
        """Specify which Stores may be accessed. Attempting to retrieve
        Stores not on this whitelist will raise a DisallowedStoreError.

        allowed_stores is a list of (store, flavor) tuples, such as
        [(MAIN_STORE, SLAVE_FLAVOR), (AUTH_STORE, SLAVE_FLAVOR)].

        Pass None to allow access to all Stores.
        """
        _local.allowed_stores = allowed_stores

    @staticmethod
    def getAllowedStores():
        """Return the Store whitelist, as per `setAllowedStores`."""
        return getattr(_local, 'allowed_stores', None)

    @staticmethod
    def get(name, flavor):
        """See `IStoreSelector`."""
        assert flavor in (MASTER_FLAVOR, SLAVE_FLAVOR, DEFAULT_FLAVOR), (
            'Invalid flavor %s' % flavor)

        if flavor == DEFAULT_FLAVOR:
            flavor = StoreSelector.getDefaultFlavor(name)

        allowed_stores = StoreSelector.getAllowedStores()
        if allowed_stores is not None and (name, flavor) not in allowed_stores:
            raise DisallowedStoreError(name, flavor)

        section = StoreSelector.getConfigSectionName()

        store = getUtility(IZStorm).get(
            '%s-%s-%s' % (section, name, flavor),
            'launchpad:%s-%s-%s' % (section, name, flavor))

        # Attach our marker interfaces
        if flavor == MASTER_FLAVOR:
            alsoProvides(store, IMasterStore)
        else:
            alsoProvides(store, ISlaveStore)

        return store


# There are not many tables outside of the main replication set, so we
# can just maintain a hardcoded list of what isn't in there for now.
_auth_store_tables = frozenset([
    'Account', 'AccountPassword', 'AuthToken', 'EmailAddress',
    'OpenIDAssociations', 'OpenIDAuthorization', 'OpenIDRPSummary',
    'OpenIDAuthorization'])


# We want to be able to adapt a Storm class to an IStore, IMasterStore or
# ISlaveStore. Unfortunately, the component architecture provides no
# way for us to declare that a class, and all its subclasses, provides
# a given interface. This means we need to use an global adapter.

def get_store(storm_class, flavor=DEFAULT_FLAVOR):
    """Return a flavored Store for the given database class."""
    table = getattr(removeSecurityProxy(storm_class), '__storm_table__', None)
    if table in _auth_store_tables:
        return getUtility(IStoreSelector).get(AUTH_STORE, flavor)
    elif table is not None:
        return getUtility(IStoreSelector).get(MAIN_STORE, flavor)
    else:
        return None


def get_master_store(storm_class):
    """Return the master Store for the given database class."""
    return get_store(storm_class, MASTER_FLAVOR)


def get_slave_store(storm_class):
    """Return the master Store for the given database class."""
    return get_store(storm_class, SLAVE_FLAVOR)


def get_object_from_master_store(obj):
    """Return a copy of the given object retrieved from its master Store.

    Returns the object if it already comes from the relevant master Store.

    Registered as a trusted adapter, so if the input is security wrapped,
    so is the result. Otherwise an unwrapped object is returned.
    """
    master_store = IMasterStore(obj)
    if master_store is not Store.of(obj):
        obj = master_store.get(obj.__class__, obj.id)
        if obj is None:
            return None
    alsoProvides(obj, IMasterObject)
    return obj


def get_store_name(store):
    """Helper to retrieve the store name for a ZStorm Store."""
    return getUtility(IZStorm).get_name(store)<|MERGE_RESOLUTION|>--- conflicted
+++ resolved
@@ -26,13 +26,7 @@
 import transaction
 from zope.component import getUtility
 from zope.interface import (
-<<<<<<< HEAD
-    classImplements, classProvides, alsoProvides,
-    implementer, implements, Interface)
-from zope.rdb.interfaces import IDBICursor
-=======
     classImplements, classProvides, alsoProvides, implements)
->>>>>>> aa5d5ad8
 from zope.security.proxy import ProxyFactory, removeSecurityProxy
 
 from canonical.config import config, dbconfig, DatabaseConfig
