--- conflicted
+++ resolved
@@ -404,6 +404,9 @@
                 removeBugSubscription
                 createBug"/>
 
+        <allow
+            interface="lp.translations.interfaces.customlanguagecode.IHasCustomLanguageCodes"/>
+
         <!-- IQuestionTarget -->
 
         <allow
@@ -1039,13 +1042,9 @@
         <allow
             interface="lp.registry.interfaces.product.IProductPublic"/>
         <allow
-<<<<<<< HEAD
             interface="lp.translations.interfaces.translationimportqueue.IHasTranslationImports"/>
-=======
-            interface="canonical.launchpad.interfaces.IHasCustomLanguageCodes"/>
-        <allow
-            interface="canonical.launchpad.interfaces.IHasTranslationImports"/>
->>>>>>> ded7aa9a
+        <allow
+            interface="lp.translations.interfaces.customlanguagecode.IHasCustomLanguageCodes"/>
         <require
             permission="launchpad.Driver"
             interface="lp.registry.interfaces.product.IProductDriverRestricted"/>
@@ -1469,13 +1468,7 @@
         <allow
             interface="canonical.launchpad.interfaces.IHasBuildRecords"/>
         <allow
-<<<<<<< HEAD
             interface="lp.translations.interfaces.translationimportqueue.IHasTranslationImports"/>
-=======
-            interface="canonical.launchpad.interfaces.IHasCustomLanguageCodes"/>
-        <allow
-            interface="canonical.launchpad.interfaces.IHasTranslationImports"/>
->>>>>>> ded7aa9a
         <allow
             interface="lp.translations.interfaces.potemplate.IHasTranslationTemplates"/>
 
