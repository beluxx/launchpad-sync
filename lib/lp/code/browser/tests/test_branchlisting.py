--- conflicted
+++ resolved
@@ -656,11 +656,7 @@
         product = self.factory.makeProduct()
         browser = self.getUserBrowser(
             canonical_url(product, rootsite='code'))
-<<<<<<< HEAD
-        self.assertFalse('Configure code' in browser.contents)
-=======
         self.assertFalse('Configure Code' in browser.contents)
->>>>>>> 853c410c
 
     def test_configure_codehosting_shown(self):
         # If the user has driver permissions, they are shown the configure
@@ -668,11 +664,7 @@
         product = self.factory.makeProduct()
         browser = self.getUserBrowser(
             canonical_url(product, rootsite='code'), user=product.owner)
-<<<<<<< HEAD
-        self.assertTrue('Configure code' in browser.contents)
-=======
         self.assertTrue('Configure Code' in browser.contents)
->>>>>>> 853c410c
 
 
 class TestPersonBranchesPage(BrowserTestCase):
