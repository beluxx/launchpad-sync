--- conflicted
+++ resolved
@@ -13,12 +13,9 @@
     'SQLObjectVocabularyBase',
     'NamedSQLObjectVocabulary',
     'NamedSQLObjectHugeVocabulary',
-<<<<<<< HEAD
     'sortkey_ordered_vocab_factory',
-=======
     'CountableIterator',
     'BatchedCountableIterator',
->>>>>>> 4a38db60
     'vocab_factory'
 ]
 
