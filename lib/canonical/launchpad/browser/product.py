# Copyright 2004-2007 Canonical Ltd.  All rights reserved.

"""Browser views for products."""

__metaclass__ = type

__all__ = [
    'ProductNavigation',
    'ProductDynMenu',
    'ProductShortLink',
    'ProductSOP',
    'ProductFacets',
    'ProductOverviewMenu',
    'ProductBugsMenu',
    'ProductSpecificationsMenu',
    'ProductBountiesMenu',
    'ProductBranchesMenu',
    'ProductTranslationsMenu',
    'ProductView',
    'ProductDownloadFileMixin',
    'ProductDownloadFilesView',
    'ProductAddView',
    'ProductAddViewBase',
    'ProductBrandingView',
    'ProductEditView',
    'ProductChangeTranslatorsView',
    'ProductReviewView',
    'ProductAddSeriesView',
    'ProductBugContactEditView',
    'ProductReassignmentView',
    'ProductRdfView',
    'ProductSetFacets',
    'ProductSetSOP',
    'ProductSetNavigation',
    'ProductSetContextMenu',
    'ProductSetView',
    'ProductBranchesView',
    'PillarSearchItem',
    ]

import cgi
from operator import attrgetter

import zope.security.interfaces
from zope.component import getUtility
from zope.event import notify
from zope.app.form.browser import TextAreaWidget, TextWidget
from zope.app.event.objectevent import ObjectCreatedEvent
from zope.app.pagetemplate.viewpagetemplatefile import ViewPageTemplateFile
from zope.interface import alsoProvides, implements

from canonical.cachedproperty import cachedproperty
from canonical.config import config
from canonical.launchpad import _
from canonical.launchpad.interfaces import (
    BranchListingSort, IBranchSet, IBugTracker, ICountry, IDistribution,
    IHasIcon, ILaunchBag, ILaunchpadCelebrities, IPillarNameSet, IProduct,
    IProductSeries, IProductSet, IProject, ITranslationImportQueue,
    License, NotFoundError, RESOLVED_BUGTASK_STATUSES,
    UnsafeFormGetSubmissionError)
from canonical.launchpad import helpers
from canonical.launchpad.browser.announcement import HasAnnouncementsView
from canonical.launchpad.browser.branding import BrandingChangeView
from canonical.launchpad.browser.branchlisting import BranchListingView
from canonical.launchpad.browser.branchref import BranchRef
from canonical.launchpad.browser.bugtask import (
    BugTargetTraversalMixin, get_buglisting_search_filter_url)
from canonical.launchpad.browser.faqtarget import FAQTargetNavigationMixin
from canonical.launchpad.browser.feeds import FeedsMixin
from canonical.launchpad.browser.launchpad import (
    StructuralObjectPresentation, DefaultShortLink)
from canonical.launchpad.browser.objectreassignment import (
    ObjectReassignmentView)
from canonical.launchpad.browser.productseries import get_series_branch_error
from canonical.launchpad.browser.questiontarget import (
    QuestionTargetFacetMixin, QuestionTargetTraversalMixin)
from canonical.launchpad.browser.seriesrelease import (
    SeriesOrReleasesMixinDynMenu)
from canonical.launchpad.browser.sprint import SprintsMixinDynMenu
from canonical.launchpad.mail import format_address, simple_sendmail
from canonical.launchpad.webapp import (
    action, ApplicationMenu, canonical_url, ContextMenu, custom_widget,
    enabled_with_permission, LaunchpadView, LaunchpadEditFormView,
    LaunchpadFormView, Link, Navigation, sorted_version_numbers,
    StandardLaunchpadFacets, stepto, stepthrough, structured)
from canonical.launchpad.webapp.batching import BatchNavigator
from canonical.launchpad.webapp.dynmenu import DynMenu, neverempty
from canonical.librarian.interfaces import ILibrarianClient
from canonical.widgets.product import LicenseWidget, ProductBugTrackerWidget
from canonical.widgets.textwidgets import StrippedTextWidget


class ProductNavigation(
    Navigation, BugTargetTraversalMixin,
    FAQTargetNavigationMixin, QuestionTargetTraversalMixin):

    usedfor = IProduct

    def breadcrumb(self):
        return self.context.displayname

    @stepto('.bzr')
    def dotbzr(self):
        if self.context.development_focus.series_branch:
            return BranchRef(self.context.development_focus.series_branch)
        else:
            return None

    @stepthrough('+spec')
    def traverse_spec(self, name):
        return self.context.getSpecification(name)

    @stepthrough('+milestone')
    def traverse_milestone(self, name):
        return self.context.getMilestone(name)

    @stepthrough('+release')
    def traverse_release(self, name):
        return self.context.getRelease(name)

    @stepthrough('+announcement')
    def traverse_announcement(self, name):
        return self.context.getAnnouncement(name)

    def traverse(self, name):
        return self.context.getSeries(name)


class ProductSetNavigation(Navigation):

    usedfor = IProductSet

    def breadcrumb(self):
        return 'Projects'

    def traverse(self, name):
        # Raise a 404 on an invalid product name
        product = self.context.getByName(name)
        if product is None:
            raise NotFoundError(name)
        return self.redirectSubTree(canonical_url(product))


class ProductLicenseMixin:
    """Adds license validation and requests reviews of licenses.

    Subclasses must inherit from Launchpad[Edit]FormView as well.

    Requires the "product" attribute be set in the child
    classes' action handler.
    """
    def validate(self, data):
        """Validate 'licenses' and 'license_info'.

        'licenses' must not be empty unless the product already
        exists and never has had a license set.

        'license_info' must not be empty if "Other/Proprietary"
        or "Other/Open Source" is checked.
        """
        licenses = data.get('licenses', [])
        license_widget = self.widgets.get('licenses')
        if (len(licenses) == 0 and
            license_widget is not None and
            not license_widget.allow_pending_license):
            # License is optional on +edit page if not already set.
            self.setFieldError(
                'licenses',
                'Select all licenses for this software or select '
                'Other/Proprietary or Other/Open Source.')
        elif License.OTHER_PROPRIETARY in licenses:
            if not data.get('license_info'):
                self.setFieldError(
                    'license_info',
                    'A description of the "Other/Proprietary" '
                    'license you checked is required.')
        elif License.OTHER_OPEN_SOURCE in licenses:
            if not data.get('license_info'):
                self.setFieldError(
                    'license_info',
                    'A description of the "Other/Open Source" '
                    'license you checked is required.')
        else:
            # Launchpad is ok with all licenses used in this project.
            pass

    def notifyFeedbackMailingList(self):
        """Email feedback@canonical.com to review product license."""
        if (License.OTHER_PROPRIETARY in self.product.licenses
                or License.OTHER_OPEN_SOURCE in self.product.licenses):
            user = getUtility(ILaunchBag).user
            subject = 'Project License Submitted'
            fromaddress = format_address("Launchpad",
                                         config.noreply_from_address)
            license_titles = '\n'.join(
                license.title for license in self.product.licenses)
            def indent(text):
                text = '\n    '.join(line for line in text.split('\n'))
                text = '    ' + text
                return text

            template = helpers.get_email_template('product-license.txt')
            message = template % dict(
                user_browsername=user.browsername,
                user_name=user.name,
                product_name=self.product.name,
                product_summary=indent(self.product.summary),
                license_titles=indent(license_titles),
                license_info=indent(self.product.license_info))

            reply_to = format_address(user.displayname,
                                      user.preferredemail.email)
            simple_sendmail(fromaddress,
                            'feedback@launchpad.net',
                            subject, message,
                            headers={'Reply-To': reply_to})

            self.request.response.addInfoNotification(_(
                "Launchpad is free to use for software under approved "
                "licenses. The Launchpad team will be in contact with "
                "you soon."))


class ProductSOP(StructuralObjectPresentation):

    def getIntroHeading(self):
        return None

    def getMainHeading(self):
        return self.context.title

    def listChildren(self, num):
        # product series, most recent first
        return list(self.context.serieses[:num])

    def listAltChildren(self, num):
        return None


class ProductFacets(QuestionTargetFacetMixin, StandardLaunchpadFacets):
    """The links that will appear in the facet menu for an IProduct."""

    usedfor = IProduct

    enable_only = ['overview', 'bugs', 'answers', 'specifications',
                   'translations', 'branches']

    links = StandardLaunchpadFacets.links

    def overview(self):
        text = 'Overview'
        summary = 'General information about %s' % self.context.displayname
        return Link('', text, summary)

    def bugs(self):
        text = 'Bugs'
        summary = 'Bugs reported about %s' % self.context.displayname
        return Link('', text, summary)

    def bounties(self):
        target = '+bounties'
        text = 'Bounties'
        summary = 'Bounties related to %s' % self.context.displayname
        return Link(target, text, summary)

    def branches(self):
        text = 'Code'
        summary = 'Branches for %s' % self.context.displayname
        return Link('', text, summary)

    def specifications(self):
        text = 'Blueprints'
        summary = 'Feature specifications for %s' % self.context.displayname
        return Link('', text, summary)

    def translations(self):
        text = 'Translations'
        summary = 'Translations of %s in Launchpad' % self.context.displayname
        return Link('', text, summary)


class ProductOverviewMenu(ApplicationMenu):

    usedfor = IProduct
    facet = 'overview'
    links = [
        'edit', 'branding', 'driver', 'reassign', 'top_contributors',
        'mentorship', 'distributions', 'packages', 'files', 'branch_add',
        'series_add', 'announce', 'announcements', 'administer',
        'branch_visibility', 'rdf']

    @enabled_with_permission('launchpad.Edit')
    def edit(self):
        text = 'Change details'
        return Link('+edit', text, icon='edit')

    @enabled_with_permission('launchpad.Edit')
    def branding(self):
        text = 'Change branding'
        return Link('+branding', text, icon='edit')

    @enabled_with_permission('launchpad.Edit')
    def driver(self):
        text = 'Appoint driver'
        summary = 'Someone with permission to set goals for all series'
        return Link('+driver', text, summary, icon='edit')

    @enabled_with_permission('launchpad.Edit')
    def reassign(self):
        text = 'Change maintainer'
        return Link('+reassign', text, icon='edit')

    def top_contributors(self):
        text = 'List top contributors'
        return Link('+topcontributors', text, icon='info')

    def distributions(self):
        text = 'Packaging information'
        return Link('+distributions', text, icon='info')

    def mentorship(self):
        text = 'Mentoring available'
        return Link('+mentoring', text, icon='info')

    def packages(self):
        text = 'Show distribution packages'
        return Link('+packages', text, icon='info')

    def files(self):
        text = 'Download project files'
        return Link('+download', text, icon='info')

    @enabled_with_permission('launchpad.Edit')
    def series_add(self):
        text = 'Register a series'
        return Link('+addseries', text, icon='add')

    @enabled_with_permission('launchpad.Edit')
    def announce(self):
        text = 'Make announcement'
        enabled = self.isBetaUser
        summary = 'Publish an item of news for this project'
        return Link('+announce', text, summary, enabled=enabled, icon='add')

    def announcements(self):
        text = 'Show announcements'
        enabled = bool(self.context.announcements().count()
                       and self.isBetaUser)
        return Link('+announcements', text, enabled=enabled)

    def branch_add(self):
        text = 'Register branch'
        return Link('+addbranch', text, icon='add')

    def rdf(self):
        text = structured(
            'Download <abbr title="Resource Description Framework">'
            'RDF</abbr> metadata')
        return Link('+rdf', text, icon='download')

    @enabled_with_permission('launchpad.Admin')
    def administer(self):
        text = 'Administer'
        return Link('+review', text, icon='edit')

    @enabled_with_permission('launchpad.Admin')
    def branch_visibility(self):
        text = 'Define branch visibility'
        return Link('+branchvisibility', text, icon='edit')


class ProductBugsMenu(ApplicationMenu):

    usedfor = IProduct
    facet = 'bugs'
    links = ['bugcontact', 'securitycontact', 'cve']

    def cve(self):
        return Link('+cve', 'CVE reports', icon='cve')

    @enabled_with_permission('launchpad.Edit')
    def bugcontact(self):
        text = 'Change bug contact'
        return Link('+bugcontact', text, icon='edit')

    @enabled_with_permission('launchpad.Edit')
    def securitycontact(self):
        text = 'Change security contact'
        return Link('+securitycontact', text, icon='edit')


class ProductBranchesMenu(ApplicationMenu):

    usedfor = IProduct
    facet = 'branches'
    links = ['branch_add', ]

    def branch_add(self):
        text = 'Register branch'
        summary = 'Register a new Bazaar branch for this project'
        return Link('+addbranch', text, summary, icon='add')


class ProductSpecificationsMenu(ApplicationMenu):

    usedfor = IProduct
    facet = 'specifications'
    links = ['listall', 'doc', 'roadmap', 'table', 'new']

    def listall(self):
        text = 'List all blueprints'
        summary = 'Show all specifications for %s' %  self.context.title
        return Link('+specs?show=all', text, summary, icon='info')

    def doc(self):
        text = 'List documentation'
        summary = 'List all complete informational specifications'
        return Link('+documentation', text, summary,
            icon='info')

    def roadmap(self):
        text = 'Roadmap'
        summary = (
            'Show the recommended sequence of specification implementation')
        return Link('+roadmap', text, summary, icon='info')

    def table(self):
        text = 'Assignments'
        summary = 'Show the full assignment of work, drafting and approving'
        return Link('+assignments', text, summary, icon='info')

    def new(self):
        text = 'Register a blueprint'
        summary = 'Register a new blueprint for %s' % self.context.title
        return Link('+addspec', text, summary, icon='add')


class ProductBountiesMenu(ApplicationMenu):

    usedfor = IProduct
    facet = 'bounties'
    links = ['new', 'link']

    def new(self):
        text = 'Register bounty'
        return Link('+addbounty', text, icon='add')

    def link(self):
        text = 'Link existing bounty'
        return Link('+linkbounty', text, icon='edit')


class ProductTranslationsMenu(ApplicationMenu):

    usedfor = IProduct
    facet = 'translations'
    links = ['translators', 'imports', 'translationdownload']

    def imports(self):
        text = 'See import queue'
        return Link('+imports', text)

    def translators(self):
        text = 'Change translators'
        return Link('+changetranslators', text, icon='edit')

    @enabled_with_permission('launchpad.AnyPerson')
    def translationdownload(self):
        text = 'Download translations'
        preferred_series = self.context.primary_translatable
        enabled = (self.context.official_rosetta and
            preferred_series is not None)
        link = ''
        if enabled:
            link = '%s/+export' % preferred_series.name

        return Link(link, text, icon='download', enabled=enabled)


def _sort_distros(a, b):
    """Put Ubuntu first, otherwise in alpha order."""
    if a['name'] == 'ubuntu':
        return -1
    return cmp(a['name'], b['name'])


class ProductSetSOP(StructuralObjectPresentation):

    def getIntroHeading(self):
        return None

    def getMainHeading(self):
        return self.context.title

    def listChildren(self, num):
        return []

    def listAltChildren(self, num):
        return None


class ProductSetFacets(StandardLaunchpadFacets):
    """The links that will appear in the facet menu for the IProductSet."""

    usedfor = IProductSet

    enable_only = ['overview']


class ProductSetContextMenu(ContextMenu):

    usedfor = IProductSet

    links = ['products', 'distributions', 'people', 'meetings',
             'all', 'register', 'register_team']

    def register(self):
        text = 'Register a project'
        return Link('+new', text, icon='add')

    def register_team(self):
        text = 'Register a team'
        return Link('/people/+newteam', text, icon='add')

    def all(self):
        text = 'List all projects'
        return Link('+all', text, icon='list')

    def products(self):
        return Link('/projects/', 'View projects')

    def distributions(self):
        return Link('/distros/', 'View distributions')

    def people(self):
        return Link('/people/', 'View people')

    def meetings(self):
        return Link('/sprints/', 'View meetings')


class SortSeriesMixin:
    """Provide access to helpers for series."""

    @property
    def sorted_series_list(self):
        """Return a sorted list of series.

        The series list is sorted by version in reverse order.
        The development focus is always first in the list.
        """
        series_list = list(self.context.serieses)
        series_list.remove(self.context.development_focus)
        # Now sort the list by name with newer versions before older.
        series_list = sorted_version_numbers(series_list,
                                             key=attrgetter('name'))
        series_list.insert(0, self.context.development_focus)
        return series_list


<<<<<<< HEAD
class ProductView(HasAnnouncementsView, LaunchpadView, SortSeriesMixin,
    FeedsMixin):
=======
class ProductView(HasAnnouncementsView, SortSeriesMixin):
>>>>>>> a70000c7

    __used_for__ = IProduct

    def __init__(self, context, request):
        HasAnnouncementsView.__init__(self, context, request)
        self.form = request.form_ng

    def initialize(self):
        self.product = self.context
        self.status_message = None

    @property
    def freshmeat_url(self):
        if self.context.freshmeatproject:
            return ("http://freshmeat.net/projects/%s"
                % self.context.freshmeatproject)
        return None

    @property
    def sourceforge_url(self):
        if self.context.sourceforgeproject:
            return ("http://sourceforge.net/projects/%s"
                % self.context.sourceforgeproject)
        return None

    @property
    def has_external_links(self):
        return (self.context.homepageurl or
                self.context.sourceforgeproject or
                self.context.freshmeatproject or
                self.context.wikiurl or
                self.context.screenshotsurl or
                self.context.downloadurl)

    @property
    def should_display_homepage(self):
        return (self.context.homepageurl and
                self.context.homepageurl not in
                    [self.freshmeat_url, self.sourceforge_url])

    @cachedproperty
    def uses_translations(self):
        """Whether this product has translatable templates."""
        return (self.context.official_rosetta and self.primary_translatable)

    @cachedproperty
    def primary_translatable(self):
        """Return a dictionary with the info for a primary translatable.

        If there is no primary translatable object, returns an empty
        dictionary.

        The dictionary has the keys:
         * 'title': The title of the translatable object.
         * 'potemplates': a set of PO Templates for this object.
         * 'base_url': The base URL to reach the base URL for this object.
        """
        translatable = self.context.primary_translatable

        if translatable is None:
            return {}

        return {
            'title': translatable.title,
            'potemplates': translatable.getCurrentTranslationTemplates(),
            'base_url': canonical_url(translatable)
            }

    def requestCountry(self):
        return ICountry(self.request, None)

    def browserLanguages(self):
        return helpers.browserLanguages(self.request)

    def distro_packaging(self):
        """This method returns a representation of the product packagings
        for this product, in a special structure used for the
        product-distros.pt page template.

        Specifically, it is a list of "distro" objects, each of which has a
        title, and an attribute "packagings" which is a list of the relevant
        packagings for this distro and product.
        """
        distros = {}
        # first get a list of all relevant packagings
        all_packagings = []
        for series in self.context.serieses:
            for packaging in series.packagings:
                all_packagings.append(packaging)
        # we sort it so that the packagings will always be displayed in the
        # distroseries version, then productseries name order
        all_packagings.sort(key=lambda a: (a.distroseries.version,
            a.productseries.name, a.id))
        for packaging in all_packagings:
            if distros.has_key(packaging.distroseries.distribution.name):
                distro = distros[packaging.distroseries.distribution.name]
            else:
                distro = {}
                distro['name'] = packaging.distroseries.distribution.name
                distro['title'] = packaging.distroseries.distribution.title
                distro['packagings'] = []
                distros[packaging.distroseries.distribution.name] = distro
            distro['packagings'].append(packaging)
        # now we sort the resulting set of "distro" objects, and return that
        result = distros.values()
        result.sort(cmp=_sort_distros)
        return result

    def projproducts(self):
        """Return a list of other products from the same project as this
        product, excluding this product"""
        if self.context.project is None:
            return []
        return [product for product in self.context.project.products
                        if product.id != self.context.id]

    def getClosedBugsURL(self, series):
        status = [status.title for status in RESOLVED_BUGTASK_STATUSES]
        url = canonical_url(series) + '/+bugs'
        return get_buglisting_search_filter_url(url, status=status)

    def getLatestBranches(self):
        return self.context.getLatestBranches(visible_by_user=self.user)


class ProductDownloadFileMixin:
    """Provides methods for managing download files."""

    def deleteFiles(self, releases):
        """Delete the selected files from the set of releases.

        :param releases: A set of releases in the view.
        :return: The number of files deleted.
        """
        del_count = 0
        for release in releases:
            for release_file in release.files:
                if release_file.libraryfile.id in self.delete_ids:
                    release.deleteFileAlias(release_file.libraryfile)
                    self.delete_ids.remove(release_file.libraryfile.id)
                    del_count += 1
        return del_count

    def getReleases(self):
        """Find the releases with download files for view."""
        raise NotImplementedError

    def fileURL(self, file_, release=None):
        """Create a download URL for the file."""
        if release is None:
            release = self.context
        return "%s/+download/%s" % (canonical_url(release),
                                    file_.libraryfile.filename)

    def processDeleteFiles(self):
        """If the 'delete_files' button was pressed, process the deletions."""
        del_count = None
        self.delete_ids = [int(value) for key, value in self.form.items()
                           if key.startswith('checkbox')]
        if 'delete_files' in self.form:
            if self.request.method == 'POST':
                del(self.form['delete_files'])
                releases = self.getReleases()
                del_count = self.deleteFiles(releases)
            else:
                # If there is a form submission and it is not a POST then
                # raise an error.  This is to protect against XSS exploits.
                raise UnsafeFormGetSubmissionError(self.form['delete_files'])
        if del_count is not None:
            if del_count <= 0:
                self.request.response.addNotification(
                    "No files were deleted.")
            elif del_count == 1:
                self.request.response.addNotification(
                    "1 file has been deleted.")
            else:
                self.request.response.addNotification(
                    "%d files have been deleted." %
                    del_count)


class ProductDownloadFilesView(LaunchpadView,
                               SortSeriesMixin,
                               ProductDownloadFileMixin):
    """View class for the product's file downloads page."""
    __used_for__ = IProduct

    def initialize(self):
        self.form = self.request.form
        self.product = self.context
        self.processDeleteFiles()

    def getReleases(self):
        """See `ProductDownloadFileMixin`."""
        releases = set()
        for series in self.product.serieses:
            releases.update(series.releases)
        return releases

    @cachedproperty
    def has_download_files(self):
        """Across series and releases do any download files exist?"""
        for series in self.product.serieses:
            for release in series.releases:
                if release.files.count() > 0:
                    return True
        return False

    @cachedproperty
    def milestones(self):
        """A mapping between series and releases that are milestones."""
        result = dict()
        for series in self.product.serieses:
            result[series] = dict()
            milestone_list = [m.name for m in series.milestones]
            for release in series.releases:
                if release.version in milestone_list:
                    result[series][release] = True
        return result

    def is_milestone(self, series, release):
        """Determine whether a release is milestone for the series."""
        return (series in self.milestones and
                release in self.milestones[series])

class ProductBrandingView(BrandingChangeView):

    schema = IProduct
    field_names = ['icon', 'logo', 'mugshot']


class ProductEditView(ProductLicenseMixin, LaunchpadEditFormView):
    """View class that lets you edit a Product object."""

    schema = IProduct
    label = "Change project details"
    field_names = [
        "displayname", "title", "summary", "description",
        "bug_reporting_guidelines", "project", "bugtracker",
        "enable_bug_expiration", "official_rosetta", "official_answers",
        "homepageurl", "sourceforgeproject", "freshmeatproject", "wikiurl",
        "screenshotsurl", "downloadurl", "programminglang",
        "development_focus", "licenses", "license_info"]
    custom_widget(
        'licenses', LicenseWidget, column_count=3, orientation='vertical')
    custom_widget('bugtracker', ProductBugTrackerWidget)

    def setUpWidgets(self):
        super(ProductEditView, self).setUpWidgets()
        # Licenses are optional on +edit page if they have not already
        # been set. Subclasses may not have 'licenses' widget.
        # ('licenses' in self.widgets) is broken.
        if (len(self.context.licenses) == 0 and
            self.widgets.get('licenses') is not None):
            self.widgets['licenses'].allow_pending_license = True

    def validate(self, data):
        """Constrain bug expiration to Launchpad Bugs tracker."""
        # enable_bug_expiration is disabled by JavaScript when bugtracker
        # is not 'In Launchpad'. The contraint is enforced here in case the
        # JavaScript fails to activate or run. Note that the bugtracker
        # name : values are {'In Launchpad' : object, 'Somewhere else' : None
        # 'In a registered bug tracker' : IBugTracker}.
        bugtracker = data.get('bugtracker', None)
        if bugtracker is None or IBugTracker.providedBy(bugtracker):
            data['enable_bug_expiration'] = False

    @action("Change", name='change')
    def change_action(self, action, data):
        previous_licenses = self.context.licenses
        self.updateContextFromData(data)
        # only send email the first time licenses are set
        if len(previous_licenses) == 0:
            # self.product is expected by notifyFeedbackMailingList
            self.product = self.context
            self.notifyFeedbackMailingList()

    @property
    def next_url(self):
        if self.context.active:
            return canonical_url(self.context)
        else:
            return canonical_url(getUtility(IProductSet))


class ProductChangeTranslatorsView(ProductEditView):
    label = "Change translation group"
    field_names = ["translationgroup", "translationpermission"]


class ProductReviewView(ProductEditView):
    label = "Administer project details"
    field_names = ["name", "owner", "active", "autoupdate", "reviewed",
                   "private_bugs"]

    def validate(self, data):
        if data.get('private_bugs') and self.context.bugcontact is None:
            self.setFieldError('private_bugs',
                'Set a <a href="%s/+bugcontact">bug contact</a> '
                'for this project first.' %
                canonical_url(self.context, rootsite="bugs"))


class ProductAddSeriesView(LaunchpadFormView):
    """A form to add new product series"""

    schema = IProductSeries
    field_names = ['name', 'summary', 'user_branch', 'releasefileglob']
    custom_widget('summary', TextAreaWidget, height=7, width=62)
    custom_widget('releasefileglob', StrippedTextWidget, displayWidth=40)

    series = None

    def validate(self, data):
        branch = data.get('user_branch')
        if branch is not None:
            message = get_series_branch_error(self.context, branch)
            if message:
                self.setFieldError('user_branch', message)

    @action(_('Register Series'), name='add')
    def add_action(self, action, data):
        self.series = self.context.newSeries(
            owner=self.user,
            name=data['name'],
            summary=data['summary'],
            branch=data['user_branch'])

    @property
    def next_url(self):
        assert self.series is not None, 'No series has been created'
        return canonical_url(self.series)


class ProductRdfView:
    """A view that sets its mime-type to application/rdf+xml"""

    template = ViewPageTemplateFile(
        '../templates/product-rdf.pt')

    def __init__(self, context, request):
        self.context = context
        self.request = request

    def __call__(self):
        """Render RDF output, and return it as a string encoded in UTF-8.

        Render the page template to produce RDF output.
        The return value is string data encoded in UTF-8.

        As a side-effect, HTTP headers are set for the mime type
        and filename for download."""
        self.request.response.setHeader('Content-Type', 'application/rdf+xml')
        self.request.response.setHeader('Content-Disposition',
                                        'attachment; filename=%s.rdf' %
                                        self.context.name)
        unicodedata = self.template()
        encodeddata = unicodedata.encode('utf-8')
        return encodeddata


class ProductDynMenu(
        DynMenu, SprintsMixinDynMenu, SeriesOrReleasesMixinDynMenu):

    menus = {
        '': 'mainMenu',
        'meetings': 'meetingsMenu',
        'series': 'seriesMenu',
        }

    @neverempty
    def mainMenu(self):
        yield self.makeLink('Meetings', page='+sprints', submenu='meetings')
        yield self.makeLink('Milestones', page='+milestones')
        yield self.makeLink('Series', page='+series', submenu='series')
        yield self.makeLink(
            'Related', submenu='related', context=self.context.project)


class Icon:
    """An icon for use with image:icon."""

    def __init__(self, library_id):
        self.library_id = library_id

    def getURL(self):
        http_url = getUtility(
            ILibrarianClient).getURLForAlias(self.library_id)
        if config.launchpad.vhosts.use_https:
            return http_url.replace('http', 'https', 1)
        else:
            return http_url


class PillarSearchItem:
    """A search result item representing a Pillar."""

    implements(IHasIcon)

    icon = None

    def __init__(self, pillar_type, name, displayname, summary, icon_id):
        self.pillar_type = pillar_type
        self.name = name
        self.displayname = displayname
        self.summary = summary
        if icon_id is not None:
            self.icon = Icon(icon_id)

        # Even though the object doesn't implement the interface properly, we
        # still say that it provides them so that the standard image:icon
        # formatter works.
        if pillar_type == 'project':
            alsoProvides(self, IProduct)
        elif pillar_type == 'distribution':
            alsoProvides(self, IDistribution)
        elif pillar_type == 'project group':
            alsoProvides(self, IProject)
        else:
            raise AssertionError("Unknown pillar type: %s" % pillar_type)


class ProductSetView(LaunchpadView):

    __used_for__ = IProductSet

    max_results_to_display = config.launchpad.default_batch_size

    def initialize(self):
        form = self.request.form_ng
        self.soyuz = form.getOne('soyuz')
        self.rosetta = form.getOne('rosetta')
        self.malone = form.getOne('malone')
        self.bazaar = form.getOne('bazaar')
        self.search_string = form.getOne('text')
        self.results = None

        self.searchrequested = False
        if (self.search_string is not None or
            self.bazaar is not None or
            self.malone is not None or
            self.rosetta is not None or
            self.soyuz is not None):
            self.searchrequested = True

        if form.getOne('exact_name'):
            # If exact_name is supplied, we try and locate this name in
            # the ProductSet -- if we find it, bingo, redirect. This
            # argument can be optionally supplied by callers.
            try:
                product = self.context[self.search_string]
            except NotFoundError:
                # No product found, perform a normal search instead.
                pass
            else:
                url = canonical_url(product)
                if form.getOne('malone'):
                    url = url + "/+bugs"
                self.request.response.redirect(url)
                return

    def all_batched(self):
        return BatchNavigator(self.context.all_active, self.request)

    @cachedproperty
    def matches(self):
        if not self.searchrequested:
            return None
        pillarset = getUtility(IPillarNameSet)
        return pillarset.count_search_matches(self.search_string)

    @cachedproperty
    def searchresults(self):
        search_string = self.search_string.lower()
        limit = self.max_results_to_display
        return [
            PillarSearchItem(
                pillar_type=item['type'], name=item['name'],
                displayname=item['title'], summary=item['description'],
                icon_id=item['icon'])
            for item in getUtility(IPillarNameSet).search(search_string,
                                                          limit)
        ]

    def tooManyResultsFound(self):
        return self.matches > self.max_results_to_display


class ProductAddViewBase(ProductLicenseMixin, LaunchpadFormView):
    """Abstract class for adding a new product.

    ProductLicenseMixin requires the "product" attribute be set in the
    child classes' action handler.
    """

    schema = IProduct
    product = None
    field_names = ['name', 'displayname', 'title', 'summary',
                   'description', 'homepageurl', 'sourceforgeproject',
                   'freshmeatproject', 'wikiurl', 'screenshotsurl',
                   'downloadurl', 'programminglang',
                   'licenses', 'license_info']
    custom_widget(
        'licenses', LicenseWidget, column_count=3, orientation='vertical')
    custom_widget('homepageurl', TextWidget, displayWidth=30)
    custom_widget('screenshotsurl', TextWidget, displayWidth=30)
    custom_widget('wikiurl', TextWidget, displayWidth=30)
    custom_widget('downloadurl', TextWidget, displayWidth=30)

    @property
    def next_url(self):
        assert self.product is not None, 'No product has been created'
        return canonical_url(self.product)


class ProductAddView(ProductAddViewBase):

    field_names = (ProductAddViewBase.field_names
                   + ['owner', 'project', 'reviewed'])

    label = "Register an upstream open source project"
    product = None

    def isVCSImport(self):
        if self.user is None:
            return False
        vcs_imports = getUtility(ILaunchpadCelebrities).vcs_imports
        return self.user.inTeam(vcs_imports)

    def setUpFields(self):
        super(ProductAddView, self).setUpFields()
        if not self.isVCSImport():
            # vcs-imports members get it easy and are able to change
            # the owner and reviewed status during the edit process;
            # this saves time wasted on getting to product/+admin.
            # The fields are not displayed for other people though.
            self.form_fields = self.form_fields.omit('owner', 'reviewed')

    @action(_('Add'), name='add')
    def add_action(self, action, data):
        if self.user is None:
            raise zope.security.interfaces.Unauthorized(
                "Need an authenticated Launchpad owner")
        if not self.isVCSImport():
            # Zope makes sure these are never set, since they are not in
            # self.form_fields
            assert "owner" not in data
            assert "reviewed" not in data
            data['owner'] = self.user
            data['reviewed'] = False
        self.product = getUtility(IProductSet).createProduct(
            name=data['name'],
            title=data['title'],
            summary=data['summary'],
            description=data['description'],
            displayname=data['displayname'],
            homepageurl=data['homepageurl'],
            downloadurl=data['downloadurl'],
            screenshotsurl=data['screenshotsurl'],
            wikiurl=data['wikiurl'],
            freshmeatproject=data['freshmeatproject'],
            sourceforgeproject=data['sourceforgeproject'],
            programminglang=data['programminglang'],
            project=data['project'],
            owner=data['owner'],
            reviewed=data['reviewed'],
            licenses = data['licenses'],
            license_info=data['license_info'])
        self.notifyFeedbackMailingList()
        notify(ObjectCreatedEvent(self.product))


class ProductBugContactEditView(LaunchpadEditFormView):
    """Browser view class for editing the product bug contact."""

    schema = IProduct
    field_names = ['bugcontact']

    @action('Change', name='change')
    def change_action(self, action, data):
        """Redirect to the product page with a success message."""
        self.updateContextFromData(data)

        product = self.context

        bugcontact = product.bugcontact
        if bugcontact:
            contact_display_value = None
            if bugcontact.preferredemail:
                # The bug contact was set to a new person or team.
                contact_display_value = bugcontact.preferredemail.email
            else:
                # The bug contact doesn't have a preferred email address,
                # so it must be a team.
                assert bugcontact.isTeam(), (
                    "Expected bug contact with no email address "
                    "to be a team.")
                contact_display_value = bugcontact.browsername

            self.request.response.addNotification(
                "Successfully changed the bug contact to %s" %
                contact_display_value)
        else:
            # The bug contact was set to noone.
            self.request.response.addNotification(
                "Successfully cleared the bug contact. There is no longer a "
                "contact address that will receive all bugmail for this "
                "project. You can set the bug contact again at any time.")

        self.request.response.redirect(canonical_url(product))

    def validate(self, data):
        """Validates the new bug contact for the product.

        The following values are valid as bug contacts:
            * None, indicating that the bug contact field for the product
              should be cleard in change_action().
            * A valid Person (email address or launchpad id).
            * A valid Team of which the current user is an administrator.

        If the the bug contact entered does not meet any of the above criteria
        then the submission will fail and the user will be notified of the
        error.
        """
        # data will not have a bugcontact entry in cases where the bugcontact
        # the user entered is valid according to the ValidPersonOrTeam
        # vocabulary (i.e. is not a Person, Team or None).
        if not data.has_key('bugcontact'):
            self.setFieldError(
                'bugcontact',
                'You must choose a valid person or team to be the bug contact'
                ' for %s.' %
                cgi.escape(self.context.displayname))

            return

        contact = data['bugcontact']

        if (contact is not None and contact.isTeam() and
            contact not in self.user.getAdministratedTeams()):
            error = (
                "You cannot set %(team)s as the bug contact for "
                "%(project)s because you are not an administrator of that "
                "team.<br />If you believe that %(team)s should be the bug"
                " contact for %(project)s, please notify one of the "
                "<a href=\"%(url)s\">%(team)s administrators</a>."

                % {'team': cgi.escape(contact.displayname),
                   'project': cgi.escape(self.context.displayname),
                   'url': canonical_url(contact, rootsite='mainsite')
                          + '/+members'})
            self.setFieldError('bugcontact', error)


class ProductReassignmentView(ObjectReassignmentView):
    """Reassign product to a new owner."""

    def __init__(self, context, request):
        ObjectReassignmentView.__init__(self, context, request)
        self.callback = self._reassignProductDependencies

    def _reassignProductDependencies(self, product, oldOwner, newOwner):
        """Reassign ownership of objects related to this product.

        Objects related to this product includes: ProductSeries,
        ProductReleases and TranslationImportQueueEntries that are owned
        by oldOwner of the product.

        """
        import_queue = getUtility(ITranslationImportQueue)
        for entry in import_queue.getAllEntries(target=product):
            if entry.importer == oldOwner:
                entry.importer = newOwner
        for series in product.serieses:
            if series.owner == oldOwner:
                series.owner = newOwner
        for release in product.releases:
            if release.owner == oldOwner:
                release.owner = newOwner

class ProductShortLink(DefaultShortLink):

    def getLinkText(self):
        return self.context.displayname


class ProductBranchesView(BranchListingView):
    """View for branch listing for a product."""

    extra_columns = ('author',)
    no_sort_by = (BranchListingSort.PRODUCT,)

    @cachedproperty
    def development_focus_branch(self):
        return self.context.development_focus.series_branch

    def _branches(self, lifecycle_status):
        return getUtility(IBranchSet).getBranchesForProduct(
            self.context, lifecycle_status, self.user, self.sort_by)

    @property
    def no_branch_message(self):
        if (self.selected_lifecycle_status is not None
            and self.hasAnyBranchesVisibleByUser()):
            message = (
                'There are branches registered for %s '
                'but none of them match the current filter criteria '
                'for this page. Try filtering on "Any Status".')
        else:
            message = (
                'There are no branches registered for %s '
                'in Launchpad today. We recommend you visit '
                '<a href="http://www.bazaar-vcs.org">www.bazaar-vcs.org</a> '
                'for more information about how you can use the Bazaar '
                'revision control system to improve community participation '
                'in this project.')
        return message % self.context.displayname<|MERGE_RESOLUTION|>--- conflicted
+++ resolved
@@ -558,12 +558,7 @@
         return series_list
 
 
-<<<<<<< HEAD
-class ProductView(HasAnnouncementsView, LaunchpadView, SortSeriesMixin,
-    FeedsMixin):
-=======
-class ProductView(HasAnnouncementsView, SortSeriesMixin):
->>>>>>> a70000c7
+class ProductView(HasAnnouncementsView, SortSeriesMixin, FeedsMixin):
 
     __used_for__ = IProduct
 
