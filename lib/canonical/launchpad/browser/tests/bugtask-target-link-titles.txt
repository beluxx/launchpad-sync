= Titles for bug task target links =

Some links to targets in the affects table have a title, which contains
some information about the target. There is a method,
getTargetLinkTitle() on BugTasksAndNominationsView, which generates the
title.

    >>> from canonical.launchpad.browser.bugtask import (
    ...     BugTasksAndNominationsView)
    >>> from canonical.launchpad.tests.test_publishing import (
    ...     SoyuzTestPublisher)
    >>> publisher = SoyuzTestPublisher()
    >>> factory = publisher.factory
<<<<<<< HEAD
    >>> unpublished_distro = factory.makeDistribution(
    ...     name='unpublished-distro', displayname='Unpublished Distro')
=======
>>>>>>> fedf5c9a
    >>> view = BugTasksAndNominationsView(factory.makeBug(), None)

The _getTableRowView() method uses the result from getTargetLinkTitle()
to set the target_link_title attribute.

    >>> from canonical.launchpad.webapp.servers import LaunchpadTestRequest
    >>> class TestBugTasksAndNominationsView(BugTasksAndNominationsView):
    ...     def getTargetLinkTitle(self, target):
    ...         return target
    >>> bug = factory.makeBug(product=factory.makeProduct('bug-target'))
    >>> bugtask = bug.bugtasks[0]
    >>> view = TestBugTasksAndNominationsView(bug, LaunchpadTestRequest())
    >>> returned_view = view._getTableRowView(bugtask, False, False)
    >>> returned_view.target_link_title.name
    u'bug-target'


== Distributions ==

For normal distribution, there is information about source packages, but
not for the distribution itself.


=== Unpublished ===

If the distribution doesn't have any published source packages, no
information is displayed for the source package.

    >>> view = BugTasksAndNominationsView(factory.makeBug(), None)
    >>> unpublished_distro = factory.makeDistribution(
    ...     displayname='Unpublished Distro')

    >>> print view.getTargetLinkTitle(unpublished_distro)
    None

    >>> unpublished_evolution = unpublished_distro.getSourcePackage(
    ...     'evolution')
    >>> print view.getTargetLinkTitle(unpublished_evolution)
    No current release for this source package in Unpublished Distro


=== Published ===

If there are published source packages in the distribution, information
about the current release is displayed.

    >>> import pytz
    >>> from datetime import datetime
    >>> from canonical.launchpad.interfaces.person import IPersonSet
    >>> published_distro = factory.makeDistribution(
    ...     name='published-distro', displayname='Published Distro')
    >>> published_distro_series = factory.makeDistroRelease(
    ...     published_distro, name='published-distro-series')
    >>> publisher.setUpDefaultDistroSeries(published_distro_series)
    <DistroSeries at ...>
    >>> print publisher.person.unique_displayname
    Foo Bar (name16)
    >>> no_priv = getUtility(IPersonSet).getByName('no-priv')
    >>> UTC = pytz.timezone('UTC')
    >>> publisher.getPubSource(
    ...     sourcename='evolution', version='1.0', component='universe',
    ...     date_uploaded=datetime(2008, 7, 18, 9, 30, 15, tzinfo=UTC),
    ...     maintainer=no_priv)
    <SourcePackagePublishingHistory at ...>
    >>> published_evolution = published_distro.getSourcePackage('evolution')
    >>> print view.getTargetLinkTitle(published_distro)
    None
    >>> print view.getTargetLinkTitle(published_evolution)
    Latest release: 1.0, uploaded to universe on 2008-07-18 09:30:15+00:00
    by Foo Bar (name16), maintained by No Privileges Person (no-priv)


== Distro series ==

The link titles for distribution series are similar to the distribution
ones. Only published source packages have link titles.


=== Unpublished ===

If the distribution series doesn't have any published source packages,
no information is displayed for the source package.

    >>> unpublished_distro_series = factory.makeDistroRelease(
    ...     distribution=unpublished_distro, name='unpublished-distro-series')
    >>> print view.getTargetLinkTitle(unpublished_distro_series)
    None

    >>> unpublished_series_evolution = (
    ...     unpublished_distro_series.getSourcePackage('evolution'))
    >>> print view.getTargetLinkTitle(unpublished_series_evolution)
    No current release for this source package in Unpublished Distro


=== Published ===

If there are published source packages in the series, information
about the current release is displayed.

    >>> published_distro_series = publisher.distroseries
    >>> print view.getTargetLinkTitle(published_distro_series)
    None

    >>> published_series_evolution = published_distro_series.getSourcePackage(
    ...     'evolution')

    >>> other_published_series = factory.makeDistroRelease(
    ...     distribution=published_distro)
    >>> publisher.getPubSource(
    ...     sourcename='evolution', version='2.0', component='universe',
    ...     date_uploaded=datetime(2008, 7, 18, 10, 20, 30, tzinfo=UTC),
    ...     maintainer=no_priv, distroseries=other_published_series)
    <SourcePackagePublishingHistory at ...>
    >>> other_published_series_evolution = (
    ...     other_published_series.getSourcePackage('evolution'))

    >>> print view.getTargetLinkTitle(published_series_evolution)
    Latest release: 1.0, uploaded to universe on 2008-07-18 09:30:15+00:00
    by Foo Bar (name16), maintained by No Privileges Person (no-priv)

    >>> print view.getTargetLinkTitle(other_published_series_evolution)
    Latest release: 2.0, uploaded to universe on 2008-07-18 10:20:30+00:00
    by Foo Bar (name16), maintained by No Privileges Person (no-priv)


== Products and product series ==

<<<<<<< HEAD
    >>> product = factory.makeProduct(name='product')
=======
Products and product series don't have any link titles.

    >>> product = factory.makeProduct()
>>>>>>> fedf5c9a
    >>> print view.getTargetLinkTitle(product)
    None

    >>> product_series = factory.makeProductSeries(
    ...     product=product, name='product-series')
    >>> print view.getTargetLinkTitle(product_series)
    None


== Initializing ==

    >>> bug = factory.makeBug(product=product)
    >>> bug_targets = [
    ...     product,
    ...     product_series,
    ...     published_distro,
    ...     published_evolution,
    ...     published_distro_series,
    ...     published_series_evolution,
    ...     unpublished_distro,
    ...     unpublished_evolution,
    ...     unpublished_distro_series,
    ...     unpublished_series_evolution,
    ...     ]
    >>> for bug_target in bug_targets:
    ...     bugtask = factory.makeBugTask(bug=bug, target=bug_target)
    >>> view = BugTasksAndNominationsView(bug, None)
    >>> view.initialize()
    >>> for bug_target in bug_targets:
    ...     release = view.target_releases.get(bug_target)
    ...     if release is None:
    ...         version = 'No releases'
    ...     else:
    ...         version = release.version
    ...     print "%s: %s" % (bug_target.bugtargetname, version)
    product: No releases
    product/product-series: No releases
    published-distro: No releases
    evolution (Published Distro): 2.0
    Published-distro Published-distro-series: No releases
    evolution (Published-distro Published-distro-series): 1.0
    unpublished-distro: No releases
    evolution (Unpublished Distro): No releases
    Unpublished-distro Unpublished-distro-series: No releases
    evolution (Unpublished-distro Unpublished-distro-series): No releases
<|MERGE_RESOLUTION|>--- conflicted
+++ resolved
@@ -11,11 +11,6 @@
     ...     SoyuzTestPublisher)
     >>> publisher = SoyuzTestPublisher()
     >>> factory = publisher.factory
-<<<<<<< HEAD
-    >>> unpublished_distro = factory.makeDistribution(
-    ...     name='unpublished-distro', displayname='Unpublished Distro')
-=======
->>>>>>> fedf5c9a
     >>> view = BugTasksAndNominationsView(factory.makeBug(), None)
 
 The _getTableRowView() method uses the result from getTargetLinkTitle()
@@ -46,7 +41,7 @@
 
     >>> view = BugTasksAndNominationsView(factory.makeBug(), None)
     >>> unpublished_distro = factory.makeDistribution(
-    ...     displayname='Unpublished Distro')
+    ...     name='unpublished-distro', displayname='Unpublished Distro')
 
     >>> print view.getTargetLinkTitle(unpublished_distro)
     None
@@ -143,13 +138,9 @@
 
 == Products and product series ==
 
-<<<<<<< HEAD
-    >>> product = factory.makeProduct(name='product')
-=======
 Products and product series don't have any link titles.
 
-    >>> product = factory.makeProduct()
->>>>>>> fedf5c9a
+    >>> product = factory.makeProduct(name='product')
     >>> print view.getTargetLinkTitle(product)
     None
 
