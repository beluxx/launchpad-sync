--- conflicted
+++ resolved
@@ -26,8 +26,6 @@
         # The parser reports an empty file as an error.
         self.assertRaises(TranslationFormatSyntaxError, self.parser.parse, '')
 
-<<<<<<< HEAD
-=======
     def testEmptyFileError(self):
         # Trying to import an empty file produces a sensible error
         # message.
@@ -41,7 +39,6 @@
 
         self.assertEqual(message, "File contains no messages.")
 
->>>>>>> 04dfed0a
     def testContentlessFile(self):
         # The parser reports a non-empty file holding no messages as an
         # error.
