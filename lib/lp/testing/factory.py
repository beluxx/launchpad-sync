# Copyright 2009 Canonical Ltd.  This software is licensed under the
# GNU Affero General Public License version 3 (see the file LICENSE).

# pylint: disable-msg=F0401

"""Testing infrastructure for the Launchpad application.

This module should not have any actual tests.
"""

__metaclass__ = type
__all__ = [
    'GPGSigningContext',
    'LaunchpadObjectFactory',
    'ObjectFactory',
    ]

from datetime import datetime, timedelta
from email.encoders import encode_base64
from email.utils import make_msgid, formatdate
from email.message import Message as EmailMessage
from email.mime.text import MIMEText
from email.mime.multipart import MIMEMultipart
from itertools import count
import os.path
from random import randint
from StringIO import StringIO
from threading import local

import pytz

from twisted.python.util import mergeFunctionMetadata

from zope.component import ComponentLookupError, getUtility
from zope.security.proxy import removeSecurityProxy

from canonical.autodecorate import AutoDecorate
from canonical.config import config
from canonical.database.constants import UTC_NOW
from canonical.database.sqlbase import flush_database_updates

from canonical.launchpad.database.account import Account
from canonical.launchpad.database.message import Message, MessageChunk
from canonical.launchpad.interfaces import IMasterStore, IStore
from canonical.launchpad.interfaces.account import (
    AccountCreationRationale, AccountStatus, IAccountSet)
from canonical.launchpad.interfaces.emailaddress import (
    EmailAddressStatus, IEmailAddressSet)
from canonical.launchpad.interfaces.gpghandler import IGPGHandler
from lp.hardwaredb.interfaces.hwdb import (
    HWSubmissionFormat, IHWDeviceDriverLinkSet, IHWSubmissionDeviceSet,
    IHWSubmissionSet)
from canonical.launchpad.interfaces.launchpad import ILaunchpadCelebrities
from canonical.launchpad.interfaces.librarian import ILibraryFileAliasSet
from canonical.launchpad.interfaces.temporaryblobstorage import (
    ITemporaryStorageManager)
from canonical.launchpad.ftests._sqlobject import syncUpdate
from canonical.launchpad.webapp.dbpolicy import MasterDatabasePolicy
from canonical.launchpad.webapp.interfaces import (
    IStoreSelector, MAIN_STORE, DEFAULT_FLAVOR)
<<<<<<< HEAD
from uuid import uuid1
=======
>>>>>>> 29df284a

from lp.blueprints.interfaces.specification import (
    ISpecificationSet, SpecificationDefinitionStatus)
from lp.blueprints.interfaces.sprint import ISprintSet

from lp.bugs.interfaces.bug import CreateBugParams, IBugSet
from lp.bugs.interfaces.bugtask import BugTaskStatus
from lp.bugs.interfaces.bugtracker import BugTrackerType, IBugTrackerSet
from lp.bugs.interfaces.bugwatch import IBugWatchSet
from lp.buildmaster.interfaces.builder import IBuilderSet
from lp.buildmaster.interfaces.buildbase import BuildStatus
from lp.buildmaster.interfaces.buildfarmjob import BuildFarmJobType
from lp.buildmaster.model.buildqueue import BuildQueue

from lp.code.enums import (
    BranchMergeProposalStatus, BranchSubscriptionNotificationLevel,
    BranchType, CodeImportMachineState, CodeImportReviewStatus,
    CodeImportResultStatus, CodeReviewNotificationLevel,
    RevisionControlSystems)
from lp.code.errors import UnknownBranchTypeError
from lp.code.interfaces.branchmergequeue import IBranchMergeQueueSet
from lp.code.interfaces.branchnamespace import get_branch_namespace
from lp.code.interfaces.branchtarget import IBranchTarget
from lp.code.interfaces.codeimport import ICodeImportSet
from lp.code.interfaces.codeimportevent import ICodeImportEventSet
from lp.code.interfaces.codeimportmachine import ICodeImportMachineSet
from lp.code.interfaces.codeimportresult import ICodeImportResultSet
from lp.code.interfaces.revision import IRevisionSet
from lp.code.interfaces.sourcepackagerecipe import (
    ISourcePackageRecipeSource, MINIMAL_RECIPE_TEXT)
from lp.code.interfaces.sourcepackagerecipebuild import (
    ISourcePackageRecipeBuildSource,
    )
from lp.code.model.diff import Diff, PreviewDiff, StaticDiff
from lp.codehosting.codeimport.worker import CodeImportSourceDetails

from lp.registry.interfaces.distribution import IDistributionSet
from lp.registry.model.distributionsourcepackage import (
    DistributionSourcePackage)
from lp.registry.interfaces.distroseries import IDistroSeries
from lp.registry.interfaces.gpg import GPGKeyAlgorithm, IGPGKeySet
from lp.registry.interfaces.mailinglist import (
    IMailingListSet, MailingListStatus)
from lp.registry.interfaces.mailinglistsubscription import (
    MailingListAutoSubscribePolicy)
from lp.registry.interfaces.person import (
    IPerson, IPersonSet, PersonCreationRationale, TeamSubscriptionPolicy)
from lp.registry.interfaces.poll import IPollSet, PollAlgorithm, PollSecrecy
from lp.registry.interfaces.product import IProductSet, License
from lp.registry.interfaces.productseries import IProductSeries
from lp.registry.interfaces.projectgroup import IProjectGroupSet
from lp.registry.interfaces.series import SeriesStatus
from lp.registry.interfaces.sourcepackage import (
    ISourcePackage, SourcePackageUrgency)
from lp.registry.interfaces.sourcepackagename import (
    ISourcePackageNameSet)
from lp.registry.interfaces.ssh import ISSHKeySet, SSHKeyType
from lp.registry.interfaces.distributionmirror import (
    MirrorContent, MirrorSpeed)
from lp.registry.interfaces.pocket import PackagePublishingPocket
from lp.registry.model.milestone import Milestone
from lp.registry.model.suitesourcepackage import SuiteSourcePackage

from lp.services.mail.signedmessage import SignedMessage
from lp.services.worlddata.interfaces.country import ICountrySet
from lp.services.worlddata.interfaces.language import ILanguageSet

from lp.soyuz.interfaces.archive import (
    default_name_by_purpose, IArchiveSet, ArchivePurpose)
from lp.soyuz.adapters.packagelocation import PackageLocation
from lp.soyuz.interfaces.binarypackagebuild import IBinaryPackageBuildSet
from lp.soyuz.interfaces.component import IComponentSet
from lp.soyuz.interfaces.packageset import IPackagesetSet
from lp.soyuz.interfaces.processor import IProcessorFamilySet
from lp.soyuz.interfaces.publishing import PackagePublishingStatus
from lp.soyuz.interfaces.section import ISectionSet
from lp.soyuz.model.processor import ProcessorFamily, ProcessorFamilySet
from lp.soyuz.model.publishing import SourcePackagePublishingHistory

from lp.testing import run_with_login, time_counter, login, logout

from lp.translations.interfaces.potemplate import IPOTemplateSet
from lp.translations.interfaces.translationgroup import (
    ITranslationGroupSet)
from lp.translations.interfaces.translationsperson import ITranslationsPerson
from lp.translations.interfaces.translator import ITranslatorSet
from lp.translations.interfaces.translationtemplatesbuildjob import (
    ITranslationTemplatesBuildJobSource)


SPACE = ' '

DIFF = """\
=== zbqvsvrq svyr 'yvo/yc/pbqr/vagresnprf/qvss.cl'
--- yvo/yc/pbqr/vagresnprf/qvss.cl      2009-10-01 13:25:12 +0000
+++ yvo/yc/pbqr/vagresnprf/qvss.cl      2010-02-02 15:48:56 +0000
@@ -121,6 +121,10 @@
                 'Gur pbasyvpgf grkg qrfpevovat nal cngu be grkg pbasyvpgf.'),
              ernqbayl=Gehr))

+    unf_pbasyvpgf = Obby(
+        gvgyr=_('Unf pbasyvpgf'), ernqbayl=Gehr,
+        qrfpevcgvba=_('Gur cerivrjrq zretr cebqhprf pbasyvpgf.'))
+
     # Gur fpurzn sbe gur Ersrerapr trgf cngpurq va _fpurzn_pvephyne_vzcbegf.
     oenapu_zretr_cebcbfny = rkcbegrq(
         Ersrerapr(
"""


def default_master_store(func):
    """Decorator to temporarily set the default Store to the master.

    In some cases, such as in the middle of a page test story,
    we might be calling factory methods with the default Store set
    to the slave which breaks stuff. For instance, if we set an account's
    password that needs to happen on the master store and this is forced.
    However, if we then read it back the default Store has to be used.
    """

    def with_default_master_store(*args, **kw):
        try:
            store_selector = getUtility(IStoreSelector)
        except ComponentLookupError:
            # Utilities not registered. No policies.
            return func(*args, **kw)
        store_selector.push(MasterDatabasePolicy())
        try:
            return func(*args, **kw)
        finally:
            store_selector.pop()
    return mergeFunctionMetadata(func, with_default_master_store)


# We use this for default parameters where None has a specific meaning. For
# example, makeBranch(product=None) means "make a junk branch". None, because
# None means "junk branch".
_DEFAULT = object()


class GPGSigningContext:
    """A helper object to hold the fingerprint, password and mode."""

    def __init__(self, fingerprint, password='', mode=None):
        self.fingerprint = fingerprint
        self.password = password
        self.mode = mode


class ObjectFactory:
    """Factory methods for creating basic Python objects."""

    __metaclass__ = AutoDecorate(default_master_store)

    def __init__(self):
        # Initialise the unique identifier.
        self._local = local()

    def getUniqueEmailAddress(self):
        return "%s@example.com" % self.getUniqueString('email')

    def getUniqueInteger(self):
        """Return an integer unique to this factory instance.

        For each thread, this will be a series of increasing numbers, but the
        starting point will be unique per thread.
        """
        counter = getattr(self._local, 'integer', None)
        if counter is None:
            counter = count(randint(0, 1000000))
            self._local.integer = counter
        return counter.next()

    def getUniqueHexString(self, digits=None):
        """Return a unique hexadecimal string.

        :param digits: The number of digits in the string. 'None' means you
            don't care.
        :return: A hexadecimal string, with 'a'-'f' in lower case.
        """
        hex_number = '%x' % self.getUniqueInteger()
        if digits is not None:
            hex_number = hex_number.zfill(digits)
        return hex_number

    def getUniqueString(self, prefix=None):
        """Return a string unique to this factory instance.

        The string returned will always be a valid name that can be used in
        Launchpad URLs.

        :param prefix: Used as a prefix for the unique string. If unspecified,
            defaults to 'generic-string'.
        """
        if prefix is None:
            prefix = "generic-string"
<<<<<<< HEAD
        string = "%s%s" % (prefix, str(uuid1())[:27])
=======
        string = "%s%s" % (prefix, self.getUniqueInteger())
>>>>>>> 29df284a
        return string.replace('_', '-').lower()

    def getUniqueUnicode(self):
        return self.getUniqueString().decode('latin-1')

    def getUniqueURL(self, scheme=None, host=None):
        """Return a URL unique to this run of the test case."""
        if scheme is None:
            scheme = 'http'
        if host is None:
            host = "%s.domain.com" % self.getUniqueString('domain')
        return '%s://%s/%s' % (scheme, host, self.getUniqueString('path'))

    def getUniqueDate(self):
        """Return a unique date since January 1 2009.

        Each date returned by this function will more recent (or further into
        the future) than the previous one.
        """
        epoch = datetime(2009, 1, 1, tzinfo=pytz.UTC)
        return epoch + timedelta(minutes=self.getUniqueInteger())

    def makeCodeImportSourceDetails(self, branch_id=None, rcstype=None,
                                    url=None, cvs_root=None, cvs_module=None):
        if branch_id is None:
            branch_id = self.getUniqueInteger()
        if rcstype is None:
            rcstype = 'svn'
        if rcstype in ['svn', 'bzr-svn', 'hg']:
            assert cvs_root is cvs_module is None
            if url is None:
                url = self.getUniqueURL()
        elif rcstype == 'cvs':
            assert url is None
            if cvs_root is None:
                cvs_root = self.getUniqueString()
            if cvs_module is None:
                cvs_module = self.getUniqueString()
        elif rcstype == 'git':
            assert cvs_root is cvs_module is None
            if url is None:
                url = self.getUniqueURL(scheme='git')
        else:
            raise AssertionError("Unknown rcstype %r." % rcstype)
        return CodeImportSourceDetails(
            branch_id, rcstype, url, cvs_root, cvs_module)


class LaunchpadObjectFactory(ObjectFactory):
    """Factory methods for creating Launchpad objects.

    All the factory methods should be callable with no parameters.
    When this is done, the returned object should have unique references
    for any other required objects.
    """

    def doAsUser(self, user, factory_method, **factory_args):
        """Perform a factory method while temporarily logged in as a user.

        :param user: The user to log in as, and then to log out from.
        :param factory_method: The factory method to invoke while logged in.
        :param factory_args: Keyword arguments to pass to factory_method.
        """
        login(user)
        try:
            result = factory_method(**factory_args)
        finally:
            logout()
        return result

    def makeCopyArchiveLocation(self, distribution=None, owner=None,
        name=None, enabled=True):
        """Create and return a new arbitrary location for copy packages."""
        copy_archive = self.makeArchive(distribution, owner, name,
                                        ArchivePurpose.COPY, enabled)

        distribution = copy_archive.distribution
        distroseries = distribution.currentseries
        pocket = PackagePublishingPocket.RELEASE

        location = PackageLocation(copy_archive, distribution, distroseries,
            pocket)
        return location

    def makeAccount(self, displayname, email=None, password=None,
                    status=AccountStatus.ACTIVE,
                    rationale=AccountCreationRationale.UNKNOWN):
        """Create and return a new Account."""
        account = getUtility(IAccountSet).new(
            rationale, displayname, password=password)
        removeSecurityProxy(account).status = status
        if email is None:
            email = self.getUniqueEmailAddress()
        email_status = EmailAddressStatus.PREFERRED
        if status != AccountStatus.ACTIVE:
            email_status = EmailAddressStatus.NEW
        email = self.makeEmail(
            email, person=None, account=account, email_status=email_status)
        return account

    def makeGPGKey(self, owner):
        """Give 'owner' a crappy GPG key for the purposes of testing."""
        key_id = self.getUniqueHexString(digits=8).upper()
        fingerprint = key_id + 'A' * 32
        return getUtility(IGPGKeySet).new(
            owner.id,
            keyid=key_id,
            fingerprint=fingerprint,
            keysize=self.getUniqueInteger(),
            algorithm=GPGKeyAlgorithm.R,
            active=True,
            can_encrypt=False)

    def makePerson(
        self, email=None, name=None, password=None,
        email_address_status=None, hide_email_addresses=False,
        displayname=None, time_zone=None, latitude=None, longitude=None):
        """Create and return a new, arbitrary Person.

        :param email: The email address for the new person.
        :param name: The name for the new person.
        :param password: The password for the person.
            This password can be used in setupBrowser in combination
            with the email address to create a browser for this new
            person.
        :param email_address_status: If specified, the status of the email
            address is set to the email_address_status.
        :param displayname: The display name to use for the person.
        :param hide_email_addresses: Whether or not to hide the person's email
            address(es) from other users.
        :param time_zone: This person's time zone, as a string.
        :param latitude: This person's latitude, as a float.
        :param longitude: This person's longitude, as a float.
        """
        if email is None:
            email = self.getUniqueEmailAddress()
        if name is None:
            name = self.getUniqueString('person-name')
        if password is None:
            password = self.getUniqueString('password')
        # By default, make the email address preferred.
        if (email_address_status is None
                or email_address_status == EmailAddressStatus.VALIDATED):
            email_address_status = EmailAddressStatus.PREFERRED
        # Set the password to test in order to allow people that have
        # been created this way can be logged in.
        person, email = getUtility(IPersonSet).createPersonAndEmail(
            email, rationale=PersonCreationRationale.UNKNOWN, name=name,
            password=password, displayname=displayname,
            hide_email_addresses=hide_email_addresses)
        naked_person = removeSecurityProxy(person)
        naked_person._password_cleartext_cached = password

        assert person.password is not None, (
            'Password not set. Wrong default auth Store?')

        if (time_zone is not None or latitude is not None or
            longitude is not None):
            naked_person.setLocation(latitude, longitude, time_zone, person)

        # Make sure the non-security-proxied object is not returned.
        del naked_person

        # To make the person someone valid in Launchpad, validate the
        # email.
        if email_address_status == EmailAddressStatus.PREFERRED:
            account = IMasterStore(Account).get(
                Account, person.accountID)
            account.status = AccountStatus.ACTIVE
            person.validateAndEnsurePreferredEmail(email)

        removeSecurityProxy(email).status = email_address_status

        # Ensure updated ValidPersonCache
        flush_database_updates()
        return person

    def makePersonByName(self, first_name, set_preferred_email=True,
                         use_default_autosubscribe_policy=False):
        """Create a new person with the given first name.

        The person will be given two email addresses, with the 'long form'
        (e.g. anne.person@example.com) as the preferred address.  Return
        the new person object.

        The person will also have their mailing list auto-subscription
        policy set to 'NEVER' unless 'use_default_autosubscribe_policy' is
        set to True. (This requires the Launchpad.Edit permission).  This
        is useful for testing, where we often want precise control over
        when a person gets subscribed to a mailing list.

        :param first_name: First name of the person, capitalized.
        :type first_name: string
        :param set_preferred_email: Flag specifying whether
            <name>.person@example.com should be set as the user's
            preferred email address.
        :type set_preferred_email: bool
        :param use_default_autosubscribe_policy: Flag specifying whether
            the person's `mailing_list_auto_subscribe_policy` should be set.
        :type use_default_autosubscribe_policy: bool
        :return: The newly created person.
        :rtype: `IPerson`
        """
        variable_name = first_name.lower()
        full_name = first_name + ' Person'
        # E.g. firstname.person@example.com will be an alternative address.
        preferred_address = variable_name + '.person@example.com'
        # E.g. aperson@example.org will be the preferred address.
        alternative_address = variable_name[0] + 'person@example.org'
        person, email = getUtility(IPersonSet).createPersonAndEmail(
            preferred_address,
            PersonCreationRationale.OWNER_CREATED_LAUNCHPAD,
            name=variable_name, displayname=full_name)
        if set_preferred_email:
            # setPreferredEmail no longer activates the account
            # automatically.
            account = IMasterStore(Account).get(Account, person.accountID)
            account.activate(
                "Activated by factory.makePersonByName",
                password='foo',
                preferred_email=email)
            person.setPreferredEmail(email)

        if not use_default_autosubscribe_policy:
            # Shut off list auto-subscription so that we have direct control
            # over subscriptions in the doctests.
            person.mailing_list_auto_subscribe_policy = \
                MailingListAutoSubscribePolicy.NEVER
        account = IMasterStore(Account).get(Account, person.accountID)
        getUtility(IEmailAddressSet).new(
            alternative_address, person, EmailAddressStatus.VALIDATED,
            account)
        return person

    def makeEmail(self, address, person, account=None, email_status=None):
        """Create a new email address for a person.

        :param address: The email address to create.
        :type address: string
        :param person: The person to assign the email address to.
        :type person: `IPerson`
        :param account: The account to assign the email address to.  Will use
            the given person's account if None is provided.
        :type person: `IAccount`
        :param email_status: The default status of the email address,
            if given.  If not given, `EmailAddressStatus.VALIDATED`
            will be used.
        :type email_status: `EmailAddressStatus`
        :return: The newly created email address.
        :rtype: `IEmailAddress`
        """
        if email_status is None:
            email_status = EmailAddressStatus.VALIDATED
        if account is None:
            account = person.account
        return getUtility(IEmailAddressSet).new(
            address, person, email_status, account)

    def makeTeam(self, owner=None, displayname=None, email=None, name=None,
                 subscription_policy=TeamSubscriptionPolicy.OPEN,
                 visibility=None):
        """Create and return a new, arbitrary Team.

        :param owner: The person or person name to use as the team's owner.
            If not given, a person will be auto-generated.
        :type owner: `IPerson` or string
        :param displayname: The team's display name.  If not given we'll use
            the auto-generated name.
        :type string:
        :param email: The email address to use as the team's contact address.
        :type email: string
        :param subscription_policy: The subscription policy of the team.
        :type subscription_policy: `TeamSubscriptionPolicy`
        :param visibility: The team's visibility. If it's None, the default
            (public) will be used.
        :type visibility: `PersonVisibility`
        :return: The new team
        :rtype: `ITeam`
        """
        if owner is None:
            owner = self.makePerson()
        elif isinstance(owner, basestring):
            owner = getUtility(IPersonSet).getByName(owner)
        else:
            pass
        if name is None:
            name = self.getUniqueString('team-name')
        if displayname is None:
            displayname = SPACE.join(
                word.capitalize() for word in name.split('-'))
        team = getUtility(IPersonSet).newTeam(
            owner, name, displayname, subscriptionpolicy=subscription_policy)
        if visibility is not None:
            # Visibility is normally restricted to launchpad.Commercial, so
            # removing the security proxy as we don't care here.
            removeSecurityProxy(team).visibility = visibility
        if email is not None:
            team.setContactAddress(
                getUtility(IEmailAddressSet).new(email, team))
        return team

    def makePoll(self, team, name, title, proposition):
        """Create a new poll which starts tomorrow and lasts for a week."""
        dateopens = datetime.now(pytz.UTC) + timedelta(days=1)
        datecloses = dateopens + timedelta(days=7)
        return getUtility(IPollSet).new(
            team, name, title, proposition, dateopens, datecloses,
            PollSecrecy.SECRET, allowspoilt=True,
            poll_type=PollAlgorithm.SIMPLE)

    def makeTranslationGroup(
        self, owner=None, name=None, title=None, summary=None, url=None):
        """Create a new, arbitrary `TranslationGroup`."""
        if owner is None:
            owner = self.makePerson()
        if name is None:
            name = self.getUniqueString("translationgroup")
        if title is None:
            title = self.getUniqueString("title")
        if summary is None:
            summary = self.getUniqueString("summary")
        return getUtility(ITranslationGroupSet).new(
            name, title, summary, url, owner)

    def makeTranslator(
        self, language_code, group=None, person=None, license=True):
        """Create a new, arbitrary `Translator`."""
        language = getUtility(ILanguageSet).getLanguageByCode(language_code)
        if group is None:
            group = self.makeTranslationGroup()
        if person is None:
            person = self.makePerson()
        tx_person = ITranslationsPerson(person)
        tx_person.translations_relicensing_agreement = license
        return getUtility(ITranslatorSet).new(group, language, person)

    def makeMilestone(
        self, product=None, distribution=None, productseries=None, name=None):
        if product is None and distribution is None and productseries is None:
            product = self.makeProduct()
        if productseries is not None:
            product = productseries.product
        if name is None:
            name = self.getUniqueString()
        return Milestone(product=product, distribution=distribution,
                         productseries=productseries,
                         name=name)

    def makeProcessor(self, family=None, name=None, title=None,
                      description=None):
        """Create a new processor.

        :param family: Family of the processor
        :param name: Name of the processor
        :param title: Optional title
        :param description: Optional description
        :return: A `IProcessor`
        """
        if name is None:
            name = self.getUniqueString()
        if family is None:
            family = self.makeProcessorFamily()
        if title is None:
            title = "The %s processor" % name
        if description is None:
            description = "The %s and processor and compatible processors"
        return family.addProcessor(name, title, description)

    def makeProcessorFamily(self, name=None, title=None, description=None,
                            restricted=False):
        """Create a new processor family.

        :param name: Name of the family (e.g. x86)
        :param title: Optional title of the family
        :param description: Optional extended description
        :param restricted: Whether the processor family is restricted
        :return: A `IProcessorFamily`
        """
        if name is None:
            name = self.getUniqueString()
        if description is None:
            description = "Description of the %s processor family" % name
        if title is None:
            title = "%s and compatible processors." % name
        return getUtility(IProcessorFamilySet).new(name, title, description,
            restricted=restricted)

    def makeProductRelease(self, milestone=None, product=None,
                           productseries=None):
        if milestone is None:
            milestone = self.makeMilestone(product=product,
                                           productseries=productseries)
        return milestone.createProductRelease(
            milestone.product.owner, datetime.now(pytz.UTC))

    def makeProductReleaseFile(self, signed=True,
                               product=None, productseries=None,
                               milestone=None,
                               release=None,
                               description="test file"):
        signature_filename = None
        signature_content = None
        if signed:
            signature_filename = 'test.txt.asc'
            signature_content = '123'
        if release is None:
            release = self.makeProductRelease(product=product,
                                              productseries=productseries,
                                              milestone=milestone)
        return release.addReleaseFile(
            'test.txt', 'test', 'text/plain',
            uploader=release.milestone.product.owner,
            signature_filename=signature_filename,
            signature_content=signature_content,
            description=description)

    def makeProduct(
        self, name=None, project=None, displayname=None,
        licenses=None, owner=None, registrant=None,
        title=None, summary=None, official_malone=None,
        official_rosetta=None, bug_supervisor=None):
        """Create and return a new, arbitrary Product."""
        if owner is None:
            owner = self.makePerson()
        if name is None:
            name = self.getUniqueString('product-name')
        if displayname is None:
            if name is None:
                displayname = self.getUniqueString('displayname')
            else:
                displayname = name.capitalize()
        if licenses is None:
            licenses = [License.GNU_GPL_V2]
        if title is None:
            title = self.getUniqueString('title')
        if summary is None:
            summary = self.getUniqueString('summary')
        product = getUtility(IProductSet).createProduct(
            owner,
            name,
            displayname,
            title,
            summary,
            self.getUniqueString('description'),
            licenses=licenses,
            project=project,
            registrant=registrant)
        if official_malone is not None:
            product.official_malone = official_malone
        if official_rosetta is not None:
            removeSecurityProxy(product).official_rosetta = official_rosetta
        if bug_supervisor is not None:
            naked_product = removeSecurityProxy(product)
            naked_product.bug_supervisor = bug_supervisor
        return product

    def makeProductSeries(self, product=None, name=None, owner=None,
                          summary=None):
        """Create and return a new ProductSeries."""
        if product is None:
            product = self.makeProduct()
        if owner is None:
            owner = self.makePerson()
        if name is None:
            name = self.getUniqueString()
        if summary is None:
            summary = self.getUniqueString()
        # We don't want to login() as the person used to create the product,
        # so we remove the security proxy before creating the series.
        naked_product = removeSecurityProxy(product)
        return naked_product.newSeries(owner=owner, name=name,
                                       summary=summary)

    def makeProject(self, name=None, displayname=None, title=None,
                    homepageurl=None, summary=None, owner=None,
                    description=None):
        """Create and return a new, arbitrary ProjectGroup."""
        if owner is None:
            owner = self.makePerson()
        if name is None:
            name = self.getUniqueString('project-name')
        if displayname is None:
            displayname = self.getUniqueString('displayname')
        if summary is None:
            summary = self.getUniqueString('summary')
        if description is None:
            description = self.getUniqueString('description')
        if title is None:
            title = self.getUniqueString('title')
        return getUtility(IProjectGroupSet).new(
            name=name,
            displayname=displayname,
            title=title,
            homepageurl=homepageurl,
            summary=summary,
            description=description,
            owner=owner)

    def makeSprint(self, title=None, name=None):
        """Make a sprint."""
        if title is None:
            title = self.getUniqueString('title')
        owner = self.makePerson()
        if name is None:
            name = self.getUniqueString('name')
        time_starts = datetime(2009, 1, 1, tzinfo=pytz.UTC)
        time_ends = datetime(2009, 1, 2, tzinfo=pytz.UTC)
        time_zone = 'UTC'
        summary = self.getUniqueString('summary')
        return getUtility(ISprintSet).new(
            owner=owner, name=name, title=title, time_zone=time_zone,
            time_starts=time_starts, time_ends=time_ends, summary=summary)

    def makeBranch(self, branch_type=None, owner=None,
                   name=None, product=_DEFAULT, url=_DEFAULT, registrant=None,
                   private=False, stacked_on=None, sourcepackage=None,
                   reviewer=None, **optional_branch_args):
        """Create and return a new, arbitrary Branch of the given type.

        Any parameters for `IBranchNamespace.createBranch` can be specified to
        override the default ones.
        """
        if branch_type is None:
            branch_type = BranchType.HOSTED
        if owner is None:
            owner = self.makePerson()
        if name is None:
            name = self.getUniqueString('branch')

        if sourcepackage is None:
            if product is _DEFAULT:
                product = self.makeProduct()
            sourcepackagename = None
            distroseries = None
        else:
            assert product is _DEFAULT, (
                "Passed source package AND product details")
            product = None
            sourcepackagename = sourcepackage.sourcepackagename
            distroseries = sourcepackage.distroseries

        if registrant is None:
            if owner.is_team:
                registrant = owner.teamowner
            else:
                registrant = owner

        if branch_type in (BranchType.HOSTED, BranchType.IMPORTED):
            url = None
        elif branch_type in (BranchType.MIRRORED, BranchType.REMOTE):
            if url is _DEFAULT:
                url = self.getUniqueURL()
        else:
            raise UnknownBranchTypeError(
                'Unrecognized branch type: %r' % (branch_type,))

        namespace = get_branch_namespace(
            owner, product=product, distroseries=distroseries,
            sourcepackagename=sourcepackagename)
        branch = namespace.createBranch(
            branch_type=branch_type, name=name, registrant=registrant,
            url=url, **optional_branch_args)
        if private:
            removeSecurityProxy(branch).private = True
        if stacked_on is not None:
            removeSecurityProxy(branch).stacked_on = stacked_on
        if reviewer is not None:
            removeSecurityProxy(branch).reviewer = reviewer
        return branch

    def makePackageBranch(self, sourcepackage=None, distroseries=None,
                          sourcepackagename=None, **kwargs):
        """Make a package branch on an arbitrary package.

        See `makeBranch` for more information on arguments.

        You can pass in either `sourcepackage` or one or both of
        `distroseries` and `sourcepackagename`, but not combinations or all of
        them.
        """
        assert not(sourcepackage is not None and distroseries is not None), (
            "Don't pass in both sourcepackage and distroseries")
        assert not(sourcepackage is not None
                   and sourcepackagename is not None), (
            "Don't pass in both sourcepackage and sourcepackagename")
        if sourcepackage is None:
            sourcepackage = self.makeSourcePackage(
                sourcepackagename=sourcepackagename,
                distroseries=distroseries)
        return self.makeBranch(sourcepackage=sourcepackage, **kwargs)

    def makePersonalBranch(self, owner=None, **kwargs):
        """Make a personal branch on an arbitrary person.

        See `makeBranch` for more information on arguments.
        """
        if owner is None:
            owner = self.makePerson()
        return self.makeBranch(
            owner=owner, product=None, sourcepackage=None, **kwargs)

    def makeProductBranch(self, product=None, **kwargs):
        """Make a product branch on an arbitrary product.

        See `makeBranch` for more information on arguments.
        """
        if product is None:
            product = self.makeProduct()
        return self.makeBranch(product=product, **kwargs)

    def makeAnyBranch(self, **kwargs):
        """Make a branch without caring about its container.

        See `makeBranch` for more information on arguments.
        """
        return self.makeProductBranch(**kwargs)

    def makeBranchTargetBranch(self, target, branch_type=BranchType.HOSTED,
                               name=None, owner=None, creator=None):
        """Create a branch in a BranchTarget."""
        if name is None:
            name = self.getUniqueString('branch')
        if owner is None:
            owner = self.makePerson()
        if creator is None:
            creator = owner
        namespace = target.getNamespace(owner)
        return namespace.createBranch(branch_type, name, creator)

    def enableDefaultStackingForProduct(self, product, branch=None):
        """Give 'product' a default stacked-on branch.

        :param product: The product to give a default stacked-on branch to.
        :param branch: The branch that should be the default stacked-on
            branch.  If not supplied, a fresh branch will be created.
        """
        if branch is None:
            branch = self.makeBranch(product=product)
        # We just remove the security proxies to be able to change the objects
        # here.
        removeSecurityProxy(branch).branchChanged(
            '', 'rev1', None, None, None)
        naked_series = removeSecurityProxy(product.development_focus)
        naked_series.branch = branch
        return branch

    def enableDefaultStackingForPackage(self, package, branch):
        """Give 'package' a default stacked-on branch.

        :param package: The package to give a default stacked-on branch to.
        :param branch: The branch that should be the default stacked-on
            branch.
        """
        # We just remove the security proxies to be able to change the branch
        # here.
        removeSecurityProxy(branch).branchChanged(
            '', 'rev1', None, None, None)
        ubuntu_branches = getUtility(ILaunchpadCelebrities).ubuntu_branches
        run_with_login(
            ubuntu_branches.teamowner,
            package.development_version.setBranch,
            PackagePublishingPocket.RELEASE,
            branch,
            ubuntu_branches.teamowner)
        return branch

    def makeBranchMergeQueue(self, name=None):
        """Create a new multi branch merge queue."""
        if name is None:
            name = self.getUniqueString('name')
        return getUtility(IBranchMergeQueueSet).newMultiBranchMergeQueue(
            registrant=self.makePerson(),
            owner=self.makePerson(),
            name=name,
            summary=self.getUniqueString())

    def makeBranchMergeProposal(self, target_branch=None, registrant=None,
                                set_state=None, prerequisite_branch=None,
                                product=None, review_diff=None,
                                initial_comment=None, source_branch=None,
                                preview_diff=None, date_created=None,
                                description=None):
        """Create a proposal to merge based on anonymous branches."""
        if target_branch is not None:
            target = target_branch.target
        elif source_branch is not None:
            target = source_branch.target
        elif prerequisite_branch is not None:
            target = prerequisite_branch.target
        else:
            # Create a target product branch, and use that target.  This is
            # needed to make sure we get a branch target that has the needed
            # security proxy.
            target_branch = self.makeProductBranch(product)
            target = target_branch.target

        # Fall back to initial_comment for description.
        if description is None:
            description = initial_comment

        if target_branch is None:
            target_branch = self.makeBranchTargetBranch(target)
        if source_branch is None:
            source_branch = self.makeBranchTargetBranch(target)
        if registrant is None:
            registrant = self.makePerson()
        proposal = source_branch.addLandingTarget(
            registrant, target_branch,
            prerequisite_branch=prerequisite_branch, review_diff=review_diff,
            description=description, date_created=date_created)

        unsafe_proposal = removeSecurityProxy(proposal)
        if preview_diff is not None:
            unsafe_proposal.preview_diff = preview_diff
        if (set_state is None or
            set_state == BranchMergeProposalStatus.WORK_IN_PROGRESS):
            # The initial state is work in progress, so do nothing.
            pass
        elif set_state == BranchMergeProposalStatus.NEEDS_REVIEW:
            unsafe_proposal.requestReview()
        elif set_state == BranchMergeProposalStatus.CODE_APPROVED:
            unsafe_proposal.approveBranch(
                proposal.target_branch.owner, 'some_revision')
        elif set_state == BranchMergeProposalStatus.REJECTED:
            unsafe_proposal.rejectBranch(
                proposal.target_branch.owner, 'some_revision')
        elif set_state == BranchMergeProposalStatus.MERGED:
            unsafe_proposal.markAsMerged()
        elif set_state == BranchMergeProposalStatus.MERGE_FAILED:
            unsafe_proposal.setStatus(set_state, proposal.target_branch.owner)
        elif set_state == BranchMergeProposalStatus.QUEUED:
            unsafe_proposal.commit_message = self.getUniqueString(
                'commit message')
            unsafe_proposal.enqueue(
                proposal.target_branch.owner, 'some_revision')
        elif set_state == BranchMergeProposalStatus.SUPERSEDED:
            unsafe_proposal.resubmit(proposal.registrant)
        else:
            raise AssertionError('Unknown status: %s' % set_state)

        return proposal

    def makeBranchSubscription(self, branch=None, person=None,
                               subscribed_by=None):
        """Create a BranchSubscription.

        :param branch_title: The title to use for the created Branch
        :param person_displayname: The displayname for the created Person
        """
        if branch is None:
            branch = self.makeBranch()
        if person is None:
            person = self.makePerson()
        if subscribed_by is None:
            subscribed_by = person
        return branch.subscribe(person,
            BranchSubscriptionNotificationLevel.NOEMAIL, None,
            CodeReviewNotificationLevel.NOEMAIL, subscribed_by)

    def makeDiff(self, diff_text=DIFF):
        return Diff.fromFile(StringIO(diff_text), len(diff_text))

    def makePreviewDiff(self, conflicts=u''):
        diff = self.makeDiff()
        bmp = self.makeBranchMergeProposal()
        preview_diff = PreviewDiff()
        preview_diff.branch_merge_proposal = bmp
        preview_diff.conflicts = conflicts
        preview_diff.diff = diff
        preview_diff.source_revision_id = self.getUniqueUnicode()
        preview_diff.target_revision_id = self.getUniqueUnicode()
        return preview_diff

    def makeStaticDiff(self):
        return StaticDiff.acquireFromText(
            self.getUniqueUnicode(), self.getUniqueUnicode(),
            self.getUniqueString())

    def makeRevision(self, author=None, revision_date=None, parent_ids=None,
                     rev_id=None, log_body=None, date_created=None):
        """Create a single `Revision`."""
        if author is None:
            author = self.getUniqueString('author')
        elif IPerson.providedBy(author):
            author = author.preferredemail.email
        if revision_date is None:
            revision_date = datetime.now(pytz.UTC)
        if parent_ids is None:
            parent_ids = []
        if rev_id is None:
            rev_id = self.getUniqueString('revision-id')
        if log_body is None:
            log_body = self.getUniqueString('log-body')
        return getUtility(IRevisionSet).new(
            revision_id=rev_id, log_body=log_body,
            revision_date=revision_date, revision_author=author,
            parent_ids=parent_ids, properties={},
            _date_created=date_created)

    def makeRevisionsForBranch(self, branch, count=5, author=None,
                               date_generator=None):
        """Add `count` revisions to the revision history of `branch`.

        :param branch: The branch to add the revisions to.
        :param count: The number of revisions to add.
        :param author: A string for the author name.
        :param date_generator: A `time_counter` instance, defaults to starting
                               from 1-Jan-2007 if not set.
        """
        if date_generator is None:
            date_generator = time_counter(
                datetime(2007, 1, 1, tzinfo=pytz.UTC),
                delta=timedelta(days=1))
        sequence = branch.revision_count
        parent = branch.getTipRevision()
        if parent is None:
            parent_ids = []
        else:
            parent_ids = [parent.revision_id]

        revision_set = getUtility(IRevisionSet)
        if author is None:
            author = self.getUniqueString('author')
        for index in range(count):
            revision = revision_set.new(
                revision_id=self.getUniqueString('revision-id'),
                log_body=self.getUniqueString('log-body'),
                revision_date=date_generator.next(),
                revision_author=author,
                parent_ids=parent_ids,
                properties={})
            sequence += 1
            branch.createBranchRevision(sequence, revision)
            parent = revision
            parent_ids = [parent.revision_id]
        branch.startMirroring()
        removeSecurityProxy(branch).branchChanged(
            '', parent.revision_id, None, None, None)
        branch.updateScannedDetails(parent, sequence)

    def makeBranchRevision(self, branch, revision_id, sequence=None):
        revision = self.makeRevision(rev_id=revision_id)
        return branch.createBranchRevision(sequence, revision)

    def makeBug(self, product=None, owner=None, bug_watch_url=None,
                private=False, date_closed=None, title=None,
                date_created=None, description=None, comment=None,
                status=None):
        """Create and return a new, arbitrary Bug.

        The bug returned uses default values where possible. See
        `IBugSet.new` for more information.

        :param product: If the product is not set, one is created
            and this is used as the primary bug target.
        :param owner: The reporter of the bug. If not set, one is created.
        :param bug_watch_url: If specified, create a bug watch pointing
            to this URL.
        """
        if product is None:
            product = self.makeProduct()
        if owner is None:
            owner = self.makePerson()
        if title is None:
            title = self.getUniqueString()
        if comment is None:
            comment = self.getUniqueString()
        create_bug_params = CreateBugParams(
            owner, title, comment=comment, private=private,
            datecreated=date_created, description=description,
            status=status)
        create_bug_params.setBugTarget(product=product)
        bug = getUtility(IBugSet).createBug(create_bug_params)
        if bug_watch_url is not None:
            # fromText() creates a bug watch associated with the bug.
            getUtility(IBugWatchSet).fromText(bug_watch_url, bug, owner)
        if date_closed is not None:
            [bugtask] = bug.bugtasks
            bugtask.transitionToStatus(
                BugTaskStatus.FIXRELEASED, owner, when=date_closed)
        return bug

    def makeBugTask(self, bug=None, target=None, owner=None):
        """Create and return a bug task.

        If the bug is already targeted to the given target, the existing
        bug task is returned.

        :param bug: The `IBug` the bug tasks should be part of. If None,
            one will be created.
        :param target: The `IBugTarget`, to which the bug will be
            targeted to.
        """
        if bug is None:
            bug = self.makeBug()
        if target is None:
            target = self.makeProduct()
        existing_bugtask = bug.getBugTask(target)
        if existing_bugtask is not None:
            return existing_bugtask

        if owner is None:
            owner = self.makePerson()

        if IProductSeries.providedBy(target):
            # We can't have a series task without a distribution task.
            self.makeBugTask(bug, target.product)
        if IDistroSeries.providedBy(target):
            # We can't have a series task without a distribution task.
            self.makeBugTask(bug, target.distribution)
        if ISourcePackage.providedBy(target):
            distribution_package = target.distribution.getSourcePackage(
                target.sourcepackagename)
            # We can't have a series task without a distribution task.
            self.makeBugTask(bug, distribution_package)

        return bug.addTask(owner, target)

    def makeBugTracker(self, base_url=None, bugtrackertype=None):
        """Make a new bug tracker."""
        owner = self.makePerson()

        if base_url is None:
            base_url = 'http://%s.example.com/' % self.getUniqueString()
        if bugtrackertype is None:
            bugtrackertype = BugTrackerType.BUGZILLA

        return getUtility(IBugTrackerSet).ensureBugTracker(
            base_url, owner, bugtrackertype)

    def makeBugWatch(self, remote_bug=None, bugtracker=None, bug=None,
                     owner=None, bug_task=None):
        """Make a new bug watch."""
        if remote_bug is None:
            remote_bug = self.getUniqueInteger()

        if bugtracker is None:
            bugtracker = self.makeBugTracker()

        if bug_task is not None:
            # If someone passes a value for bug *and* a value for
            # bug_task then the bug value will get clobbered, but that
            # doesn't matter since the bug should be the one that the
            # bug task belongs to anyway (unless they're having a crazy
            # moment, in which case we're saving them from themselves).
            bug = bug_task.bug
        elif bug is None:
            bug = self.makeBug()

        if owner is None:
            owner = self.makePerson()

        bug_watch = getUtility(IBugWatchSet).createBugWatch(
            bug, owner, bugtracker, str(remote_bug))
        if bug_task is not None:
            bug_task.bugwatch = bug_watch

        # You need to be an admin to set next_check on a BugWatch.
        def set_next_check(bug_watch):
            bug_watch.next_check = datetime.now(pytz.timezone('UTC'))

        person = getUtility(IPersonSet).getByName('name16')
        run_with_login(person, set_next_check, bug_watch)
        return bug_watch

    def makeBugComment(self, bug=None, owner=None, subject=None, body=None,
                       bug_watch=None):
        """Create and return a new bug comment.

        :param bug: An `IBug` or a bug ID or name, or None, in which
            case a new bug is created.
        :param owner: An `IPerson`, or None, in which case a new
            person is created.
        :param subject: An `IMessage` or a string, or None, in which
            case a new message will be generated.
        :param body: An `IMessage` or a string, or None, in which
            case a new message will be generated.
        :param bug_watch: An `IBugWatch`, which will be used to set the
            new comment's bugwatch attribute.
        :return: An `IBugMessage`.
        """
        if bug is None:
            bug = self.makeBug()
        elif isinstance(bug, (int, long, basestring)):
            bug = getUtility(IBugSet).getByNameOrID(str(bug))
        if owner is None:
            owner = self.makePerson()
        if subject is None:
            subject = self.getUniqueString()
        if body is None:
            body = self.getUniqueString()
        return bug.newMessage(owner=owner, subject=subject,
                              content=body, parent=None, bugwatch=bug_watch,
                              remote_comment_id=None)

    def makeBugAttachment(self, bug=None, owner=None, data=None,
                          comment=None, filename=None, content_type=None,
                          description=None, is_patch=_DEFAULT):
        """Create and return a new bug attachment.

        :param bug: An `IBug` or a bug ID or name, or None, in which
            case a new bug is created.
        :param owner: An `IPerson`, or None, in which case a new
            person is created.
        :param data: A file-like object or a string, or None, in which
            case a unique string will be used.
        :param comment: An `IMessage` or a string, or None, in which
            case a new message will be generated.
        :param filename: A string, or None, in which case a unique
            string will be used.
        :param content_type: The MIME-type of this file.
        :param description: The description of the attachment.
        :param is_patch: If true, this attachment is a patch.
        :return: An `IBugAttachment`.
        """
        if bug is None:
            bug = self.makeBug()
        elif isinstance(bug, (int, long, basestring)):
            bug = getUtility(IBugSet).getByNameOrID(str(bug))
        if owner is None:
            owner = self.makePerson()
        if data is None:
            data = self.getUniqueString()
        if description is None:
            description = self.getUniqueString()
        if comment is None:
            comment = self.getUniqueString()
        if filename is None:
            filename = self.getUniqueString()
        # If the default value of is_patch when creating a new
        # BugAttachment should ever change, we don't want to interfere
        # with that.  So, we only override it if our caller explicitly
        # passed it.
        other_params = {}
        if is_patch is not _DEFAULT:
            other_params['is_patch'] = is_patch
        return bug.addAttachment(
            owner, data, comment, filename, content_type=content_type,
            description=description, **other_params)

    def makeSignedMessage(self, msgid=None, body=None, subject=None,
            attachment_contents=None, force_transfer_encoding=False,
            email_address=None, signing_context=None):
        """Return an ISignedMessage.

        :param msgid: An rfc2822 message-id.
        :param body: The body of the message.
        :param attachment_contents: The contents of an attachment.
        :param force_transfer_encoding: If True, ensure a transfer encoding is
            used.
        :param email_address: The address the mail is from.
        :param signing_context: A GPGSigningContext instance containing the
            gpg key to sign with.  If None, the message is unsigned.  The
            context also contains the password and gpg signing mode.
        """
        mail = SignedMessage()
        if email_address is None:
            person = self.makePerson()
            email_address = person.preferredemail.email
        mail['From'] = email_address
        mail['To'] = self.makePerson().preferredemail.email
        if subject is None:
            subject = self.getUniqueString('subject')
        mail['Subject'] = subject
        if msgid is None:
            msgid = self.makeUniqueRFC822MsgId()
        if body is None:
            body = self.getUniqueString('body')
        charset = 'ascii'
        try:
            body = body.encode(charset)
        except UnicodeEncodeError:
            charset = 'utf-8'
            body = body.encode(charset)
        mail['Message-Id'] = msgid
        mail['Date'] = formatdate()
        if signing_context is not None:
            gpghandler = getUtility(IGPGHandler)
            body = gpghandler.signContent(
                body, signing_context.fingerprint,
                signing_context.password, signing_context.mode)
            assert body is not None
        if attachment_contents is None:
            mail.set_payload(body)
            body_part = mail
        else:
            body_part = EmailMessage()
            body_part.set_payload(body)
            mail.attach(body_part)
            attach_part = EmailMessage()
            attach_part.set_payload(attachment_contents)
            attach_part['Content-type'] = 'application/octet-stream'
            if force_transfer_encoding:
                encode_base64(attach_part)
            mail.attach(attach_part)
            mail['Content-type'] = 'multipart/mixed'
        body_part['Content-type'] = 'text/plain'
        if force_transfer_encoding:
            encode_base64(body_part)
        body_part.set_charset(charset)
        mail.parsed_string = mail.as_string()
        return mail

    def makeSpecification(self, product=None, title=None, distribution=None):
        """Create and return a new, arbitrary Blueprint.

        :param product: The product to make the blueprint on.  If one is
            not specified, an arbitrary product is created.
        """
        if distribution is None and product is None:
            product = self.makeProduct()
        if title is None:
            title = self.getUniqueString('title')
        return getUtility(ISpecificationSet).new(
            name=self.getUniqueString('name'),
            title=title,
            specurl=None,
            summary=self.getUniqueString('summary'),
            definition_status=SpecificationDefinitionStatus.NEW,
            owner=self.makePerson(),
            product=product,
            distribution=distribution)

    def makeQuestion(self, target=None, title=None):
        """Create and return a new, arbitrary Question.

        :param target: The IQuestionTarget to make the question on. If one is
            not specified, an arbitrary product is created.
        :param title: The question title. If one is not provided, an
            arbitrary title is created.
        """
        if target is None:
            target = self.makeProduct()
        if title is None:
            title = self.getUniqueString('title')
        return target.newQuestion(
            owner=target.owner, title=title, description='description')

    def makeFAQ(self, target=None, title=None):
        """Create and return a new, arbitrary FAQ.

        :param target: The IFAQTarget to make the FAQ on. If one is
            not specified, an arbitrary product is created.
        :param title: The FAQ title. If one is not provided, an
            arbitrary title is created.
        """
        if target is None:
            target = self.makeProduct()
        if title is None:
            title = self.getUniqueString('title')
        return target.newFAQ(
            owner=target.owner, title=title, content='content')

    def makePackageCodeImport(self, sourcepackage=None, **kwargs):
        """Make a code import targetting a sourcepackage."""
        if sourcepackage is None:
            sourcepackage = self.makeSourcePackage()
        target = IBranchTarget(sourcepackage)
        return self.makeCodeImport(target=target, **kwargs)

    def makeProductCodeImport(self, product=None, **kwargs):
        """Make a code import targetting a product."""
        if product is None:
            product = self.makeProduct()
        target = IBranchTarget(product)
        return self.makeCodeImport(target=target, **kwargs)

    def makeCodeImport(self, svn_branch_url=None, cvs_root=None,
                       cvs_module=None, target=None, branch_name=None,
                       git_repo_url=None, hg_repo_url=None, registrant=None,
                       rcs_type=None):
        """Create and return a new, arbitrary code import.

        The type of code import will be inferred from the source details
        passed in, but defaults to a Subversion import from an arbitrary
        unique URL.
        """
        if (svn_branch_url is cvs_root is cvs_module is git_repo_url is
            hg_repo_url is None):
            svn_branch_url = self.getUniqueURL()

        if target is None:
            target = IBranchTarget(self.makeProduct())
        if branch_name is None:
            branch_name = self.getUniqueString('name')
        if registrant is None:
            registrant = self.makePerson()

        code_import_set = getUtility(ICodeImportSet)
        if svn_branch_url is not None:
            if rcs_type is None:
                rcs_type = RevisionControlSystems.SVN
            else:
                assert rcs_type in (RevisionControlSystems.SVN,
                                    RevisionControlSystems.BZR_SVN)
            return code_import_set.new(
                registrant, target, branch_name, rcs_type=rcs_type,
                url=svn_branch_url)
        elif git_repo_url is not None:
            assert rcs_type in (None, RevisionControlSystems.GIT)
            return code_import_set.new(
                registrant, target, branch_name,
                rcs_type=RevisionControlSystems.GIT,
                url=git_repo_url)
        elif hg_repo_url is not None:
            return code_import_set.new(
                registrant, target, branch_name,
                rcs_type=RevisionControlSystems.HG,
                url=hg_repo_url)
        else:
            assert rcs_type in (None, RevisionControlSystems.CVS)
            return code_import_set.new(
                registrant, target, branch_name,
                rcs_type=RevisionControlSystems.CVS,
                cvs_root=cvs_root, cvs_module=cvs_module)

    def makeCodeImportEvent(self):
        """Create and return a CodeImportEvent."""
        code_import = self.makeCodeImport()
        person = self.makePerson()
        code_import_event_set = getUtility(ICodeImportEventSet)
        return code_import_event_set.newCreate(code_import, person)

    def makeCodeImportJob(self, code_import=None):
        """Create and return a new code import job for the given import.

        This implies setting the import's review_status to REVIEWED.
        """
        if code_import is None:
            code_import = self.makeCodeImport()
        code_import.updateFromData(
            {'review_status': CodeImportReviewStatus.REVIEWED},
            code_import.registrant)
        return code_import.import_job

    def makeCodeImportMachine(self, set_online=False, hostname=None):
        """Return a new CodeImportMachine.

        The machine will be in the OFFLINE state."""
        if hostname is None:
            hostname = self.getUniqueString('machine-')
        if set_online:
            state = CodeImportMachineState.ONLINE
        else:
            state = CodeImportMachineState.OFFLINE
        machine = getUtility(ICodeImportMachineSet).new(hostname, state)
        return machine

    def makeCodeImportResult(self, code_import=None, result_status=None,
                             date_started=None, date_finished=None,
                             log_excerpt=None, log_alias=None, machine=None):
        """Create and return a new CodeImportResult."""
        if code_import is None:
            code_import = self.makeCodeImport()
        if machine is None:
            machine = self.makeCodeImportMachine()
        requesting_user = None
        if log_excerpt is None:
            log_excerpt = self.getUniqueString()
        if result_status is None:
            result_status = CodeImportResultStatus.FAILURE
        if date_finished is None:
            # If a date_started is specified, then base the finish time
            # on that.
            if date_started is None:
                date_finished = time_counter().next()
            else:
                date_finished = date_started + timedelta(hours=4)
        if date_started is None:
            date_started = date_finished - timedelta(hours=4)
        if log_alias is None:
            log_alias = self.makeLibraryFileAlias()
        return getUtility(ICodeImportResultSet).new(
            code_import, machine, requesting_user, log_excerpt, log_alias,
            result_status, date_started, date_finished)

    def makeCodeReviewComment(self, sender=None, subject=None, body=None,
                              vote=None, vote_tag=None, parent=None,
                              merge_proposal=None):
        if sender is None:
            sender = self.makePerson()
        if subject is None:
            subject = self.getUniqueString('subject')
        if body is None:
            body = self.getUniqueString('content')
        if merge_proposal is None:
            if parent:
                merge_proposal = parent.branch_merge_proposal
            else:
                merge_proposal = self.makeBranchMergeProposal(
                    registrant=sender)
        return merge_proposal.createComment(
            sender, subject, body, vote, vote_tag, parent)

    def makeCodeReviewVoteReference(self):
        bmp = removeSecurityProxy(self.makeBranchMergeProposal())
        candidate = self.makePerson()
        return bmp.nominateReviewer(candidate, bmp.registrant)

    def makeMessage(self, subject=None, content=None, parent=None,
                    owner=None):
        if subject is None:
            subject = self.getUniqueString()
        if content is None:
            content = self.getUniqueString()
        if owner is None:
            owner = self.makePerson()
        rfc822msgid = self.makeUniqueRFC822MsgId()
        message = Message(rfc822msgid=rfc822msgid, subject=subject,
            owner=owner, parent=parent)
        MessageChunk(message=message, sequence=1, content=content)
        return message

    def makeSeries(self, branch=None, name=None, product=None):
        """Create a new, arbitrary ProductSeries.

        :param branch: If supplied, the branch to set as
            ProductSeries.branch.
        :param name: If supplied, the name of the series.
        :param product: If supplied, the series is created for this product.
            Otherwise, a new product is created.
        """
        if product is None:
            product = self.makeProduct()
        if name is None:
            name = self.getUniqueString()
        # We don't want to login() as the person used to create the product,
        # so we remove the security proxy before creating the series.
        naked_product = removeSecurityProxy(product)
        series = naked_product.newSeries(
            product.owner, name, self.getUniqueString(), branch)
        if branch is not None:
            series.branch = branch
        syncUpdate(series)
        return series

    def makeLibraryFileAlias(self, filename=None, content=None,
                             content_type='text/plain', restricted=False,
                             expires=None):
        """Make a library file, and return the alias."""
        if filename is None:
            filename = self.getUniqueString('filename')
        if content is None:
            content = self.getUniqueString()
        library_file_alias_set = getUtility(ILibraryFileAliasSet)
        library_file_alias = library_file_alias_set.create(
            filename, len(content), StringIO(content), content_type,
            expires=expires, restricted=restricted)
        return library_file_alias

    def makeDistribution(self, name=None, displayname=None, owner=None,
                         members=None, title=None):
        """Make a new distribution."""
        if name is None:
            name = self.getUniqueString()
        if displayname is None:
            displayname = self.getUniqueString()
        if title is None:
            title = self.getUniqueString()
        description = self.getUniqueString()
        summary = self.getUniqueString()
        domainname = self.getUniqueString()
        if owner is None:
            owner = self.makePerson()
        if members is None:
            members = self.makeTeam(owner)
        return getUtility(IDistributionSet).new(
            name, displayname, title, description, summary, domainname,
            members, owner)

    def makeDistroRelease(self, distribution=None, version=None,
                          status=SeriesStatus.DEVELOPMENT,
                          parent_series=None, name=None, displayname=None):
        """Make a new distro release."""
        if distribution is None:
            distribution = self.makeDistribution()
        if name is None:
            name = self.getUniqueString()
        if displayname is None:
            displayname = name.capitalize()
        if version is None:
            version = "%s.0" % self.getUniqueInteger()

        # We don't want to login() as the person used to create the product,
        # so we remove the security proxy before creating the series.
        naked_distribution = removeSecurityProxy(distribution)
        series = naked_distribution.newSeries(
            version=version,
            name=name,
            displayname=displayname,
            title=self.getUniqueString(), summary=self.getUniqueString(),
            description=self.getUniqueString(),
            parent_series=parent_series, owner=distribution.owner)
        series.status = status
        return series

    # Most people think of distro releases as distro series.
    makeDistroSeries = makeDistroRelease

    def makeDistroArchSeries(self, distroseries=None,
                             architecturetag=None, processorfamily=None,
                             official=True, owner=None,
                             supports_virtualized=False):
        """Create a new distroarchseries"""

        if distroseries is None:
            distroseries = self.makeDistroRelease()
        if processorfamily is None:
            processorfamily = ProcessorFamilySet().getByName('powerpc')
        if owner is None:
            owner = self.makePerson()
        if architecturetag is None:
            architecturetag = self.getUniqueString('arch')
        return distroseries.newArch(
            architecturetag, processorfamily, official, owner,
            supports_virtualized)

    def makeComponent(self, name=None):
        """Make a new `IComponent`."""
        if name is None:
            name = self.getUniqueString()
        return getUtility(IComponentSet).ensure(name)

    def makeArchive(self, distribution=None, owner=None, name=None,
                    purpose=None, enabled=True, private=False,
                    virtualized=True, description=None, displayname=None):
        """Create and return a new arbitrary archive.

        :param distribution: Supply IDistribution, defaults to a new one
            made with makeDistribution() for non-PPAs and ubuntu for PPAs.
        :param owner: Supper IPerson, defaults to a new one made with
            makePerson().
        :param name: Name of the archive, defaults to a random string.
        :param purpose: Supply ArchivePurpose, defaults to PPA.
        :param enabled: Whether the archive is enabled.
        :param private: Whether the archive is created private.
        :param virtualized: Whether the archive is virtualized.
        :param description: A description of the archive.
        """
        if purpose is None:
            purpose = ArchivePurpose.PPA
        if distribution is None:
            # See bug #568769
            if purpose == ArchivePurpose.PPA:
                distribution = getUtility(ILaunchpadCelebrities).ubuntu
            else:
                distribution = self.makeDistribution()
        if owner is None:
            owner = self.makePerson()
        if name is None:
            if purpose != ArchivePurpose.PPA:
                name = default_name_by_purpose.get(purpose)
            if name is None:
                name = self.getUniqueString()

        # Making a distribution makes an archive, and there can be only one
        # per distribution.
        if purpose == ArchivePurpose.PRIMARY:
            return distribution.main_archive

        archive = getUtility(IArchiveSet).new(
            owner=owner, purpose=purpose,
            distribution=distribution, name=name, displayname=displayname,
            enabled=enabled, require_virtualized=virtualized,
            description=description)

        if private:
            naked_archive = removeSecurityProxy(archive)
            naked_archive.private = True
            naked_archive.buildd_secret = "sekrit"

        return archive

    def makeBuilder(self, processor=None, url=None, name=None, title=None,
                    description=None, owner=None, active=True,
                    virtualized=True, vm_host=None, manual=False):
        """Make a new builder for i386 virtualized builds by default.

        Note: the builder returned will not be able to actually build -
        we currently have a build slave setup for 'bob' only in the
        test environment.
        See lib/canonical/buildd/tests/buildd-slave-test.conf
        """
        if processor is None:
            processor_fam = ProcessorFamilySet().getByName('x86')
            processor = processor_fam.processors[0]
        if url is None:
            url = 'http://%s:8221/' % self.getUniqueString()
        if name is None:
            name = self.getUniqueString()
        if title is None:
            title = self.getUniqueString()
        if description is None:
            description = self.getUniqueString()
        if owner is None:
            owner = self.makePerson()

        return getUtility(IBuilderSet).new(
            processor, url, name, title, description, owner, active,
            virtualized, vm_host, manual=manual)

    def makeRecipe(self, *branches):
        """Make a builder recipe that references `branches`.

        If no branches are passed, return a recipe text that references an
        arbitrary branch.
        """
        from bzrlib.plugins.builder.recipe import RecipeParser
        if len(branches) == 0:
            branches = (self.makeAnyBranch(),)
        base_branch = branches[0]
        other_branches = branches[1:]
        text = MINIMAL_RECIPE_TEXT % base_branch.bzr_identity
        for i, branch in enumerate(other_branches):
            text += 'merge dummy-%s %s\n' % (i, branch.bzr_identity)
        parser = RecipeParser(text)
        return parser.parse()

    def makeSourcePackageRecipe(self, registrant=None, owner=None,
                                distroseries=None, name=None,
                                description=None, branches=(),
                                build_daily=False, daily_build_archive=None):
        """Make a `SourcePackageRecipe`."""
        if registrant is None:
            registrant = self.makePerson()
        if owner is None:
            owner = self.makePerson()
        if distroseries is None:
            distroseries = self.makeDistroSeries()
            distroseries.nominatedarchindep = distroseries.newArch(
                'i386', ProcessorFamily.get(1), False, owner,
                supports_virtualized=True)

        if name is None:
            name = self.getUniqueString().decode('utf8')
        if description is None:
            description = self.getUniqueString().decode('utf8')
        if daily_build_archive is None:
            daily_build_archive = self.makeArchive(
                distribution=distroseries.distribution, owner=owner)
        recipe = self.makeRecipe(*branches)
        source_package_recipe = getUtility(ISourcePackageRecipeSource).new(
            registrant, owner, name, recipe, description, [distroseries],
            daily_build_archive, build_daily)
        IStore(source_package_recipe).flush()
        return source_package_recipe

    def makeSourcePackageRecipeBuild(self, sourcepackage=None, recipe=None,
                                     requester=None, archive=None,
                                     sourcename=None, distroseries=None,
                                     pocket=None, date_created=None,
                                     status=BuildStatus.NEEDSBUILD):
        """Make a new SourcePackageRecipeBuild."""
        if recipe is None:
            recipe = self.makeSourcePackageRecipe(name=sourcename)
        if archive is None:
            archive = self.makeArchive()
        if distroseries is None:
            distroseries = self.makeDistroSeries(
                distribution=archive.distribution)
        if requester is None:
            requester = self.makePerson()
        spr_build = getUtility(ISourcePackageRecipeBuildSource).new(
            distroseries=distroseries,
            recipe=recipe,
            archive=archive,
            requester=requester,
            pocket=pocket,
            date_created=date_created)
        removeSecurityProxy(spr_build).buildstate = status
        return spr_build

    def makeSourcePackageRecipeBuildJob(
        self, score=9876, virtualized=True, estimated_duration=64,
        sourcename=None, recipe_build=None):
        """Create a `SourcePackageRecipeBuildJob` and a `BuildQueue` for
        testing."""
        if recipe_build is None:
            recipe_build = self.makeSourcePackageRecipeBuild(
                sourcename=sourcename)
        recipe_build_job = recipe_build.makeJob()

        store = getUtility(IStoreSelector).get(MAIN_STORE, DEFAULT_FLAVOR)
        bq = BuildQueue(
            job=recipe_build_job.job, lastscore=score,
            job_type=BuildFarmJobType.RECIPEBRANCHBUILD,
            estimated_duration = timedelta(seconds=estimated_duration),
            virtualized=virtualized)
        store.add(bq)
        return bq

    def makeTranslationTemplatesBuildJob(self, branch=None):
        """Make a new `TranslationTemplatesBuildJob`.

        :param branch: The branch that the job should be for.  If none
            is given, one will be created.
        """
        if branch is None:
            branch = self.makeBranch()

        jobset = getUtility(ITranslationTemplatesBuildJobSource)
        return jobset.create(branch)

    def makePOTemplate(self, productseries=None, distroseries=None,
                       sourcepackagename=None, owner=None, name=None,
                       translation_domain=None, path=None):
        """Make a new translation template."""
        if productseries is None and distroseries is None:
            # No context for this template; set up a productseries.
            productseries = self.makeProductSeries(owner=owner)
            # Make it use Translations, otherwise there's little point
            # to us creating a template for it.
            productseries.product.official_rosetta = True
        templateset = getUtility(IPOTemplateSet)
        subset = templateset.getSubset(
            distroseries, sourcepackagename, productseries)

        if name is None:
            name = self.getUniqueString()
        if translation_domain is None:
            translation_domain = self.getUniqueString()

        if owner is None:
            if productseries is None:
                owner = distroseries.owner
            else:
                owner = productseries.owner

        if path is None:
            path = 'messages.pot'

        return subset.new(name, translation_domain, path, owner)

    def makePOTemplateAndPOFiles(self, language_codes, **kwargs):
        """Create a POTemplate and associated POFiles.

        Create a POTemplate for the given distroseries/sourcepackagename or
        productseries and create a POFile for each language. Returns the
        template.
        """
        template = self.makePOTemplate(**kwargs)
        for language_code in language_codes:
            self.makePOFile(language_code, template, template.owner)
        return template

    def makePOFile(self, language_code, potemplate=None, owner=None,
                   variant=None, create_sharing=False):
        """Make a new translation file."""
        if potemplate is None:
            potemplate = self.makePOTemplate(owner=owner)
        return potemplate.newPOFile(language_code, variant,
                                    create_sharing=create_sharing)

    def makePOTMsgSet(self, potemplate, singular=None, plural=None,
                      context=None, sequence=0):
        """Make a new `POTMsgSet` in the given template."""
        if singular is None and plural is None:
            singular = self.getUniqueString()
        potmsgset = potemplate.createMessageSetFromText(
            singular, plural, context, sequence)
        removeSecurityProxy(potmsgset).sync()
        return potmsgset

    def makeTranslationMessage(self, pofile=None, potmsgset=None,
                               translator=None, suggestion=False,
                               reviewer=None, translations=None,
                               lock_timestamp=None, date_updated=None,
                               is_imported=False, force_shared=False,
                               force_diverged=False):
        """Make a new `TranslationMessage` in the given PO file."""
        if pofile is None:
            pofile = self.makePOFile('sr')
        if potmsgset is None:
            potmsgset = self.makePOTMsgSet(pofile.potemplate)
            potmsgset.setSequence(pofile.potemplate, 1)
        if translator is None:
            translator = self.makePerson()
        if translations is None:
            translations = [self.getUniqueString()]
        translation_message = potmsgset.updateTranslation(
            pofile, translator, translations, is_imported=is_imported,
            lock_timestamp=lock_timestamp, force_suggestion=suggestion,
            force_shared=force_shared, force_diverged=force_diverged)
        if date_updated is not None:
            naked_translation_message = removeSecurityProxy(
                translation_message)
            naked_translation_message.date_created = date_updated
            if translation_message.reviewer is not None:
                naked_translation_message.date_reviewed = date_updated
            naked_translation_message.sync()
        return translation_message

    def makeSharedTranslationMessage(self, pofile=None, potmsgset=None,
                                     translator=None, suggestion=False,
                                     reviewer=None, translations=None,
                                     date_updated=None, is_imported=False):
        translation_message = self.makeTranslationMessage(
            pofile=pofile, potmsgset=potmsgset, translator=translator,
            suggestion=suggestion, reviewer=reviewer, is_imported=is_imported,
            translations=translations, date_updated=date_updated,
            force_shared=True)
        return translation_message

    def makeTranslation(self, pofile, sequence,
                        english=None, translated=None,
                        is_imported=False):
        """Add a single current translation entry to the given pofile.
        This should only be used on pristine pofiles with pristine
        potemplates to avoid conflicts in the sequence numbers.
        For each entry a new POTMsgSet is created.

        :pofile: The pofile to add to.
        :sequence: The sequence number for the POTMsgSet.
        :english: The english string which becomes the msgid in the POTMsgSet.
        :translated: The translated string which becomes the msgstr.
        :is_imported: The is_imported flag of the translation message.
        """
        if english is None:
            english = self.getUniqueString('english')
        if translated is None:
            translated = self.getUniqueString('translated')
        naked_pofile = removeSecurityProxy(pofile)
        potmsgset = self.makePOTMsgSet(naked_pofile.potemplate, english,
            sequence=sequence)
        translation = removeSecurityProxy(
            self.makeTranslationMessage(naked_pofile, potmsgset,
                translations=[translated]))
        translation.is_imported = is_imported
        translation.is_current = True

    def makeMailingList(self, team, owner):
        """Create a mailing list for the team."""
        team_list = getUtility(IMailingListSet).new(team, owner)
        team_list.startConstructing()
        team_list.transitionToStatus(MailingListStatus.ACTIVE)
        return team_list

    def makeTeamAndMailingList(
        self, team_name, owner_name,
        visibility=None,
        subscription_policy=TeamSubscriptionPolicy.OPEN):
        """Make a new active mailing list for the named team.

        :param team_name: The new team's name.
        :type team_name: string
        :param owner_name: The name of the team's owner.
        :type owner: string
        :param visibility: The team's visibility. If it's None, the default
            (public) will be used.
        :type visibility: `PersonVisibility`
        :param subscription_policy: The subscription policy of the team.
        :type subscription_policy: `TeamSubscriptionPolicy`
        :return: The new team and mailing list.
        :rtype: (`ITeam`, `IMailingList`)
        """
        owner = getUtility(IPersonSet).getByName(owner_name)
        display_name = SPACE.join(
            word.capitalize() for word in team_name.split('-'))
        team = getUtility(IPersonSet).getByName(team_name)
        if team is None:
            team = self.makeTeam(
                owner, displayname=display_name, name=team_name,
                visibility=visibility,
                subscription_policy=subscription_policy)
        team_list = self.makeMailingList(team, owner)
        return team, team_list

    def makeMirrorProbeRecord(self, mirror):
        """Create a probe record for a mirror of a distribution."""
        log_file = StringIO()
        log_file.write("Fake probe, nothing useful here.")
        log_file.seek(0)

        library_alias = getUtility(ILibraryFileAliasSet).create(
            name='foo', size=len(log_file.getvalue()),
            file=log_file, contentType='text/plain')

        proberecord = mirror.newProbeRecord(library_alias)
        return proberecord

    def makeMirror(self, distribution, displayname, country=None,
                   http_url=None, ftp_url=None, rsync_url=None,
                   official_candidate=False):
        """Create a mirror for the distribution."""
        # If no URL is specified create an HTTP URL.
        if http_url is None and ftp_url is None and rsync_url is None:
            http_url = self.getUniqueURL()
        # If no country is given use Argentina.
        if country is None:
            country = getUtility(ICountrySet)['AR']

        mirror = distribution.newMirror(
            owner=distribution.owner,
            speed=MirrorSpeed.S256K,
            country=country,
            content=MirrorContent.ARCHIVE,
            displayname=displayname,
            description=None,
            http_base_url=http_url,
            ftp_base_url=ftp_url,
            rsync_base_url=rsync_url,
            official_candidate=official_candidate)
        return mirror

    def makeUniqueRFC822MsgId(self):
        """Make a unique RFC 822 message id.

        The created message id is guaranteed not to exist in the
        `Message` table already.
        """
        msg_id = make_msgid('launchpad')
        while Message.selectBy(rfc822msgid=msg_id).count() > 0:
            msg_id = make_msgid('launchpad')
        return msg_id

    def makeSourcePackageName(self, name=None):
        """Make an `ISourcePackageName`."""
        if name is None:
            name = self.getUniqueString()
        return getUtility(ISourcePackageNameSet).new(name)

    def getOrMakeSourcePackageName(self, name=None):
        """Get an existing`ISourcePackageName` or make a new one.

        This method encapsulates getOrCreateByName so that tests can be kept
        free of the getUtility(ISourcePackageNameSet) noise.
        """
        if name is None:
            return self.makeSourcePackageName()
        return getUtility(ISourcePackageNameSet).getOrCreateByName(name)

    def makeSourcePackage(self, sourcepackagename=None, distroseries=None):
        """Make an `ISourcePackage`."""
        # Make sure we have a real sourcepackagename object.
        if (sourcepackagename is None or
            isinstance(sourcepackagename, basestring)):
            sourcepackagename = self.getOrMakeSourcePackageName(
                sourcepackagename)
        if distroseries is None:
            distroseries = self.makeDistroRelease()
        return distroseries.getSourcePackage(sourcepackagename)

    def getAnySourcePackageUrgency(self):
        return SourcePackageUrgency.MEDIUM

    def makeSourcePackageRelease(self, archive=None, sourcepackagename=None,
                                 distroseries=None, maintainer=None,
                                 creator=None, component=None, section=None,
                                 urgency=None, version=None,
                                 builddepends=None, builddependsindep=None,
                                 build_conflicts=None,
                                 build_conflicts_indep=None,
                                 architecturehintlist='all',
                                 dsc_maintainer_rfc822=None,
                                 dsc_standards_version='3.6.2',
                                 dsc_format='1.0', dsc_binaries='foo-bin',
                                 date_uploaded=UTC_NOW,
                                 source_package_recipe_build=None):
        """Make a `SourcePackageRelease`."""
        if distroseries is None:
            if source_package_recipe_build is not None:
                distroseries = source_package_recipe_build.distroseries
            else:
                if archive is None:
                    distribution = None
                else:
                    distribution = archive.distribution
                distroseries = self.makeDistroRelease(
                    distribution=distribution)

        if archive is None:
            archive = self.makeArchive(
                distribution=distroseries.distribution,
                purpose=ArchivePurpose.PRIMARY)

        if sourcepackagename is None:
            sourcepackagename = self.makeSourcePackageName()

        if component is None:
            component = self.makeComponent()

        if urgency is None:
            urgency = self.getAnySourcePackageUrgency()

        if section is None:
            section = self.getUniqueString('section')
        section = getUtility(ISectionSet).ensure(section)

        if maintainer is None:
            maintainer = self.makePerson()

        maintainer_email = '%s <%s>' % (
            maintainer.displayname,
            maintainer.preferredemail.email)

        if creator is None:
            creator = self.makePerson()

        if version is None:
            version = self.getUniqueString('version')

        return distroseries.createUploadedSourcePackageRelease(
            sourcepackagename=sourcepackagename,
            maintainer=maintainer,
            creator=creator,
            component=component,
            section=section,
            urgency=urgency,
            version=version,
            builddepends=builddepends,
            builddependsindep=builddependsindep,
            build_conflicts=build_conflicts,
            build_conflicts_indep=build_conflicts_indep,
            architecturehintlist=architecturehintlist,
            changelog=None,
            changelog_entry=None,
            dsc=None,
            copyright=self.getUniqueString(),
            dscsigningkey=None,
            dsc_maintainer_rfc822=maintainer_email,
            dsc_standards_version=dsc_standards_version,
            dsc_format=dsc_format,
            dsc_binaries=dsc_binaries,
            archive=archive,
            dateuploaded=date_uploaded,
            source_package_recipe_build=source_package_recipe_build)

    def makeBinaryPackageBuild(self, source_package_release=None,
            distroarchseries=None):
        """Create a BinaryPackageBuild.

        If supplied, the source_package_release is used to determine archive.
        :param source_package_release: The SourcePackageRelease this binary
            build uses as its source.
        :param distroarchseries: The DistroArchSeries to use.
        """
        if source_package_release is None:
            archive = self.makeArchive()
        else:
            archive = source_package_release.upload_archive
        if source_package_release is None:
            multiverse = self.makeComponent(name='multiverse')
            source_package_release = self.makeSourcePackageRelease(
                archive, component=multiverse)
        processor = self.makeProcessor()
        if distroarchseries is None:
            distroarchseries = self.makeDistroArchSeries(
                distroseries=source_package_release.upload_distroseries,
                processorfamily=processor.family)
        binary_package_build = getUtility(IBinaryPackageBuildSet).new(
            source_package_release=source_package_release,
            processor=processor,
            distro_arch_series=distroarchseries,
            status=BuildStatus.NEEDSBUILD,
            archive=archive,
            pocket=PackagePublishingPocket.RELEASE,
            date_created=self.getUniqueDate())
        binary_package_build_job = binary_package_build.makeJob()
        BuildQueue(
            job=binary_package_build_job.job,
            job_type=BuildFarmJobType.PACKAGEBUILD)
        return binary_package_build

    def makeSourcePackagePublishingHistory(self, sourcepackagename=None,
                                           distroseries=None, maintainer=None,
                                           creator=None, component=None,
                                           section=None, urgency=None,
                                           version=None, archive=None,
                                           builddepends=None,
                                           builddependsindep=None,
                                           build_conflicts=None,
                                           build_conflicts_indep=None,
                                           architecturehintlist='all',
                                           dateremoved=None,
                                           date_uploaded=UTC_NOW,
                                           pocket=None,
                                           status=None,
                                           scheduleddeletiondate=None,
                                           dsc_standards_version='3.6.2',
                                           dsc_format='1.0',
                                           dsc_binaries='foo-bin',
                                           ):
        """Make a `SourcePackagePublishingHistory`."""
        if distroseries is None:
            if archive is None:
                distribution = None
            else:
                distribution = archive.distribution
            distroseries = self.makeDistroRelease(distribution=distribution)

        if archive is None:
            archive = self.makeArchive(
                distribution=distroseries.distribution,
                purpose=ArchivePurpose.PRIMARY)

        if pocket is None:
            pocket = self.getAnyPocket()

        if status is None:
            status = PackagePublishingStatus.PENDING

        spr = self.makeSourcePackageRelease(
            archive=archive,
            sourcepackagename=sourcepackagename,
            distroseries=distroseries,
            maintainer=maintainer,
            creator=creator, component=component,
            section=section,
            urgency=urgency,
            version=version,
            builddepends=builddepends,
            builddependsindep=builddependsindep,
            build_conflicts=build_conflicts,
            build_conflicts_indep=build_conflicts_indep,
            architecturehintlist=architecturehintlist,
            dsc_standards_version=dsc_standards_version,
            dsc_format=dsc_format,
            dsc_binaries=dsc_binaries,
            date_uploaded=date_uploaded)

        sspph = SourcePackagePublishingHistory(
            distroseries=distroseries,
            sourcepackagerelease=spr,
            component=spr.component,
            section=spr.section,
            status=status,
            datecreated=date_uploaded,
            dateremoved=dateremoved,
            scheduleddeletiondate=scheduleddeletiondate,
            pocket=pocket,
            archive=archive)

        # SPPH and SSPPH IDs are the same, since they are SPPH is a SQLVIEW
        # of SSPPH and other useful attributes.
        return SourcePackagePublishingHistory.get(sspph.id)

    def makePackageset(self, name=None, description=None, owner=None,
                       packages=(), distroseries=None):
        """Make an `IPackageset`."""
        if name is None:
            name = self.getUniqueString(u'package-set-name')
        if description is None:
            description = self.getUniqueString(u'package-set-description')
        if owner is None:
            person = self.getUniqueString(u'package-set-owner')
            owner = self.makePerson(name=person)
        techboard = getUtility(ILaunchpadCelebrities).ubuntu_techboard
        ps_set = getUtility(IPackagesetSet)
        package_set = run_with_login(
            techboard.teamowner,
            lambda: ps_set.new(name, description, owner, distroseries))
        run_with_login(owner, lambda: package_set.add(packages))
        return package_set

    def getAnyPocket(self):
        return PackagePublishingPocket.BACKPORTS

    def makeSuiteSourcePackage(self, distroseries=None,
                               sourcepackagename=None, pocket=None):
        if distroseries is None:
            distroseries = self.makeDistroRelease()
        if pocket is None:
            pocket = self.getAnyPocket()
        # Make sure we have a real sourcepackagename object.
        if (sourcepackagename is None or
            isinstance(sourcepackagename, basestring)):
            sourcepackagename = self.getOrMakeSourcePackageName(
                sourcepackagename)
        return SuiteSourcePackage(distroseries, pocket, sourcepackagename)

    def makeDistributionSourcePackage(self, sourcepackagename=None,
                                      distribution=None):
        # Make sure we have a real sourcepackagename object.
        if (sourcepackagename is None or
            isinstance(sourcepackagename, basestring)):
            sourcepackagename = self.getOrMakeSourcePackageName(
                sourcepackagename)
        if distribution is None:
            distribution = self.makeDistribution()

        return DistributionSourcePackage(distribution, sourcepackagename)

    def makeEmailMessage(self, body=None, sender=None, to=None,
                         attachments=None, encode_attachments=False):
        """Make an email message with possible attachments.

        :param attachments: Should be an interable of tuples containing
           (filename, content-type, payload)
        """
        if sender is None:
            sender = self.makePerson()
        if body is None:
            body = self.getUniqueString('body')
        if to is None:
            to = self.getUniqueEmailAddress()

        msg = MIMEMultipart()
        msg['Message-Id'] = make_msgid('launchpad')
        msg['Date'] = formatdate()
        msg['To'] = to
        msg['From'] = sender.preferredemail.email
        msg['Subject'] = 'Sample'

        if attachments is None:
            msg.set_payload(body)
        else:
            msg.attach(MIMEText(body))
            for filename, content_type, payload in attachments:
                attachment = EmailMessage()
                attachment.set_payload(payload)
                attachment['Content-Type'] = content_type
                attachment['Content-Disposition'] = (
                    'attachment; filename="%s"' % filename)
                if encode_attachments:
                    encode_base64(attachment)
                msg.attach(attachment)
        return msg

    def makeBundleMergeDirectiveEmail(self, source_branch, target_branch,
                                      signing_context=None, sender=None):
        """Create a merge directive email from two bzr branches.

        :param source_branch: The source branch for the merge directive.
        :param target_branch: The target branch for the merge directive.
        :param signing_context: A GPGSigningContext instance containing the
            gpg key to sign with.  If None, the message is unsigned.  The
            context also contains the password and gpg signing mode.
        :param sender: The `Person` that is sending the email.
        """
        from bzrlib.merge_directive import MergeDirective2
        md = MergeDirective2.from_objects(
            source_branch.repository, source_branch.last_revision(),
            public_branch=source_branch.get_public_branch(),
            target_branch=target_branch.getInternalBzrUrl(),
            local_target_branch=target_branch.getInternalBzrUrl(), time=0,
            timezone=0)
        email = None
        if sender is not None:
            email = sender.preferredemail.email
        return self.makeSignedMessage(
            body='My body', subject='My subject',
            attachment_contents=''.join(md.to_lines()),
            signing_context=signing_context, email_address=email)

    def makeMergeDirective(self, source_branch=None, target_branch=None,
        source_branch_url=None, target_branch_url=None):
        """Return a bzr merge directive object.

        :param source_branch: The source database branch in the merge
            directive.
        :param target_branch: The target database branch in the merge
            directive.
        :param source_branch_url: The URL of the source for the merge
            directive.  Overrides source_branch.
        :param target_branch_url: The URL of the target for the merge
            directive.  Overrides target_branch.
        """
        from bzrlib.merge_directive import MergeDirective2
        if source_branch_url is not None:
            assert source_branch is None
        else:
            if source_branch is None:
                source_branch = self.makeAnyBranch()
            source_branch_url = (
                config.codehosting.supermirror_root +
                source_branch.unique_name)
        if target_branch_url is not None:
            assert target_branch is None
        else:
            if target_branch is None:
                target_branch = self.makeAnyBranch()
            target_branch_url = (
                config.codehosting.supermirror_root +
                target_branch.unique_name)
        return MergeDirective2(
            'revid', 'sha', 0, 0, target_branch_url,
            source_branch=source_branch_url, base_revision_id='base-revid',
            patch='')

    def makeMergeDirectiveEmail(self, body='Hi!\n', signing_context=None):
        """Create an email with a merge directive attached.

        :param body: The message body to use for the email.
        :param signing_context: A GPGSigningContext instance containing the
            gpg key to sign with.  If None, the message is unsigned.  The
            context also contains the password and gpg signing mode.
        :return: message, file_alias, source_branch, target_branch
        """
        target_branch = self.makeProductBranch()
        source_branch = self.makeProductBranch(
            product=target_branch.product)
        md = self.makeMergeDirective(source_branch, target_branch)
        message = self.makeSignedMessage(body=body,
            subject='My subject', attachment_contents=''.join(md.to_lines()),
            signing_context=signing_context)
        message_string = message.as_string()
        file_alias = getUtility(ILibraryFileAliasSet).create(
            '*', len(message_string), StringIO(message_string), '*')
        return message, file_alias, source_branch, target_branch

    def makeHWSubmission(self, date_created=None, submission_key=None,
                         emailaddress=u'test@canonical.com',
                         distroarchseries=None, private=False,
                         contactable=False, system=None,
                         submission_data=None):
        """Create a new HWSubmission."""
        if date_created is None:
            date_created = datetime.now(pytz.UTC)
        if submission_key is None:
            submission_key = self.getUniqueString('submission-key')
        if distroarchseries is None:
            distroarchseries = self.makeDistroArchSeries()
        if system is None:
            system = self.getUniqueString('system-fingerprint')
        if submission_data is None:
            sample_data_path = os.path.join(
                config.root, 'lib', 'canonical', 'launchpad', 'scripts',
                'tests', 'simple_valid_hwdb_submission.xml')
            submission_data = open(sample_data_path).read()
        filename = self.getUniqueString('submission-file')
        filesize = len(submission_data)
        raw_submission = StringIO(submission_data)
        format = HWSubmissionFormat.VERSION_1
        submission_set = getUtility(IHWSubmissionSet)

        return submission_set.createSubmission(
            date_created, format, private, contactable,
            submission_key, emailaddress, distroarchseries,
            raw_submission, filename, filesize, system)

    def makeHWSubmissionDevice(self, submission, device, driver, parent,
                               hal_device_id):
        """Create a new HWSubmissionDevice."""
        device_driver_link_set = getUtility(IHWDeviceDriverLinkSet)
        device_driver_link = device_driver_link_set.getOrCreate(
            device, driver)
        return getUtility(IHWSubmissionDeviceSet).create(
            device_driver_link, submission, parent, hal_device_id)

    def makeSSHKey(self, person=None, keytype=SSHKeyType.RSA):
        """Create a new SSHKey."""
        if person is None:
            person = self.makePerson()
        return getUtility(ISSHKeySet).new(
            person=person, keytype=keytype, keytext=self.getUniqueString(),
            comment=self.getUniqueString())

    def makeBlob(self, blob=None, expires=None):
        """Create a new TemporaryFileStorage BLOB."""
        if blob is None:
            blob = self.getUniqueString()
        new_uuid = getUtility(ITemporaryStorageManager).new(blob, expires)

        return getUtility(ITemporaryStorageManager).fetch(new_uuid)<|MERGE_RESOLUTION|>--- conflicted
+++ resolved
@@ -58,10 +58,6 @@
 from canonical.launchpad.webapp.dbpolicy import MasterDatabasePolicy
 from canonical.launchpad.webapp.interfaces import (
     IStoreSelector, MAIN_STORE, DEFAULT_FLAVOR)
-<<<<<<< HEAD
-from uuid import uuid1
-=======
->>>>>>> 29df284a
 
 from lp.blueprints.interfaces.specification import (
     ISpecificationSet, SpecificationDefinitionStatus)
@@ -258,11 +254,7 @@
         """
         if prefix is None:
             prefix = "generic-string"
-<<<<<<< HEAD
-        string = "%s%s" % (prefix, str(uuid1())[:27])
-=======
         string = "%s%s" % (prefix, self.getUniqueInteger())
->>>>>>> 29df284a
         return string.replace('_', '-').lower()
 
     def getUniqueUnicode(self):
