--- conflicted
+++ resolved
@@ -56,8 +56,6 @@
                     self.logger.info('Removed %d entries from the queue.' %
                         removed_entries)
                     self.ztm.commit()
-<<<<<<< HEAD
-=======
 
                 # We need to block entries automatically to save Rosetta
                 # experts some work when a complete set of .po files and a
@@ -72,7 +70,6 @@
                     self.logger.info('Blocked %d entries from the queue.' %
                         blocked_entries)
                     self.ztm.commit()
->>>>>>> 46779544
                 # Exit the loop.
                 break
 
