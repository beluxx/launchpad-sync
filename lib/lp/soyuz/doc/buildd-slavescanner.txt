= Buildd Slave Scanner =

The Buildd Slave scanner is able to run over the build jobs being
processed in the current BuildFarm and collect information about the
status of the process, collect the results of finished jobs and
automatically dispatch new jobs to idle slaves.

The Master side of Buildd requires access to Launchpad Database, the
user designed for this kind of access is 'fiera', as in all test the
transaction should be retrieved.

    >>> from canonical.database.sqlbase import ZopelessTransactionManager
    >>> local_transaction = ZopelessTransactionManager._installed

We check for sent mails in some places, so load the stub mailer:

    >>> from lp.services.mail import stub
    >>> from canonical.database.sqlbase import commit

And create a utility function to make tests easier to read.

    >>> def check_mail_sent(last_stub_mail_count):
    ...    commit()
    ...    return len(stub.test_emails) == last_stub_mail_count + 3

The master also requires an 'logging' instance to not compromise the
standard output with noisily output.

    >>> import logging
    >>> logger = logging.getLogger()

Import MockBuilder and a series of MockSlaves to be used in this test.

    >>> from lp.soyuz.tests.soyuzbuilddhelpers import (
    ...    AbortedSlave, AbortingSlave, BuildingSlave,
    ...    LostBuildingBrokenSlave, MockBuilder, OkSlave, WaitingSlave)

Slave-scanner will deactivate a 'lost-building' builder that could not
be aborted appropriately.

    >>> from zope.security.proxy import removeSecurityProxy
    >>> from lp.buildmaster.interfaces.builder import CorruptBuildCookie
    >>> from lp.testing.fakemethod import FakeMethod
    >>> lostbuilding_builder = MockBuilder(
    ...     'Lost Building Broken Slave', LostBuildingBrokenSlave())
    >>> behavior = removeSecurityProxy(
    ...     lostbuilding_builder.current_build_behavior)
    >>> behavior.verifySlaveBuildCookie = FakeMethod(
    ...     failure=CorruptBuildCookie("Hopelessly lost!"))

    >>> lostbuilding_builder.updateStatus(logger)
    Aborting slave
    WARNING:root:Lost Building Broken Slave (http://fake:0000) marked as failed due to: <Fault 8002: 'Could not abort'>
    Traceback (most recent call last):
    ...
    Fault: <Fault 8002: 'Could not abort'>

'ensurePresent()' slave method always return True, it theoretically
means the slave has the requested file in cache.  In our MockBuilder
we simply display the URL of the file we're asked to get from the
librarian.  Typically the first file is always the chroot, which in
the case of this doctest is a dummy alias pointing at netapplet (!) so
it is not shown in each case below.

The mock slaves will also print, when necessary, whether it has been
passed an 'archives' property in the args dictionary.

The archives are passed from the buildmaster and controls what archives
exist in the apt sources.list.  If nothing is passed, the chroot's default
list applies, otherwise the passed list is used.  This behavior is required
in build slaves because some jobs may only depend on certain archives and
hence certain package dependencies.

The slavescanner system also perform build-notification for the
following states: FAILEDTOBUILD and CHROOTWAIT

    >>> from lp.buildmaster.interfaces.builder import IBuilderSet
    >>> from lp.soyuz.interfaces.binarypackagebuild import (
    ...     IBinaryPackageBuildSet)
    >>> import datetime, pytz

    >>> UTC = pytz.timezone('UTC')

We want to get a Build and make BuildQueue items for it:

    >>> a_build = getUtility(IBinaryPackageBuildSet).getByBuildID(8)

To make testing easier we provide a convenience function to put a BuildQueue
object into a preset fixed state:

    >>> default_start = datetime.datetime(2005, 1, 1, 8, 0, 0, tzinfo=UTC)
    >>> def setupBuildQueue(build_queue, builder):
    ...      build_queue.builder = builder
    ...      build_queue.setDateStarted(default_start)

Remove any previous buildmaster ROOT directory, to avoid any garbage
lock conflict (it would be recreated automatically if necessary)

    >>> from canonical.config import config
    >>> import shutil
    >>> import os
    >>> if os.access(config.builddmaster.root, os.F_OK):
    ...     shutil.rmtree(config.builddmaster.root)

Let's check the procedures to verify/collect running build process:

  WAITING - PACKAGEFAIL -> Package has failed to build, notice from
  builder is stored, but Build.buildstate is mark as 'Failed to Build':

Get a builder from the sample data:

    >>> a_builder = getUtility(IBuilderSet).get(1)

Make sure that a_builder has no active builds:

    >>> from canonical.launchpad.ftests import syncUpdate
    >>> if a_builder.currentjob is not None:
    ...     currentjob = a_builder.currentjob
    ...     currentjob.setDateStarted(None)
    ...     currentjob.builder = None
    ...     syncUpdate(currentjob)

Force the test builder to be 'ok' as the code required to do this
automatically is not yet factored into the content class.

    >>> a_builder.builderok = True

Create a mock slave so the builder can operate - one with a failed package.

    >>> a_builder.setSlaveForTesting(WaitingSlave('BuildStatus.PACKAGEFAIL'))

    >>> bqItem3 = a_build.buildqueue_record
    >>> setupBuildQueue(bqItem3, a_builder)
    >>> last_stub_mail_count = len(stub.test_emails)

Do the test execution:

    >>> build = getUtility(IBinaryPackageBuildSet).getByQueueEntry(bqItem3)
    >>> a_builder.updateBuild(bqItem3)
    >>> build.builder is not None
    True
    >>> build.datebuilt is not None
    True
    >>> build.buildduration is not None
    True
    >>> build.buildlog is not None
    True
    >>> check_mail_sent(last_stub_mail_count)
    True
    >>> build.buildstate.title
    'Failed to build'

WAITING - DEPWAIT -> a required dependency is missing, again notice
from builder, but Build.buildstate has the right state:

    >>> bqItem4 = a_build.queueBuild()
    >>> setupBuildQueue(bqItem4, a_builder)
    >>> last_stub_mail_count = len(stub.test_emails)

Create a mock slave so the builder can operate - one with a dependency error.

    >>> bqItem4.builder.setSlaveForTesting(
    ...                        WaitingSlave('BuildStatus.DEPFAIL',
    ...                                     'baz (>= 1.0.1)'))

Do the test execution:

    >>> build = getUtility(IBinaryPackageBuildSet).getByQueueEntry(bqItem4)
    >>> a_builder.updateBuild(bqItem4)
    CRITICAL:slave-scanner:***** bob is MANUALDEPWAIT *****
    >>> build.builder is not None
    True
    >>> build.datebuilt is not None
    True
    >>> build.buildduration is not None
    True
    >>> build.buildlog is not None
    True
    >>> check_mail_sent(last_stub_mail_count)
    False
    >>> build.dependencies
    u'baz (>= 1.0.1)'
    >>> build.buildstate.title
    'Could not build because of missing dependencies'

WAITING - CHROOTFAIL -> the Chroot for this distroseries is damage, nor
builder, but right state stored in Build entry:

    >>> bqItem5 = a_build.queueBuild()
    >>> setupBuildQueue(bqItem5, a_builder)
    >>> last_stub_mail_count = len(stub.test_emails)

  Create a mock slave so the builder can operate - one with a failed chroot.

    >>> bqItem5.builder.setSlaveForTesting(
    ...     WaitingSlave('BuildStatus.CHROOTFAIL'))
    >>> build = getUtility(IBinaryPackageBuildSet).getByQueueEntry(bqItem5)
    >>> a_builder.updateBuild(bqItem5)
    CRITICAL:slave-scanner:***** bob is CHROOTWAIT *****
    >>> build.builder is not None
    True
    >>> build.datebuilt is not None
    True
    >>> build.buildduration is not None
    True
    >>> build.buildlog is not None
    True
    >>> check_mail_sent(last_stub_mail_count)
    True
    >>> build.buildstate.title
    'Could not build because of chroot problem'

WAITING - BUILDERFAIL -> builder has failed by internal error, job is available for next build round:

    >>> bqItem6 = a_build.queueBuild()
    >>> bqItem6.markAsBuilding(a_builder)
    >>> last_stub_mail_count = len(stub.test_emails)

Create a mock slave so the builder can operate - one with a builder error.

    >>> bqItem6.builder.setSlaveForTesting(
    ...     WaitingSlave('BuildStatus.BUILDERFAIL'))

    >>> a_builder.updateBuild(bqItem6)
    WARNING:slave-scanner:***** bob has failed *****

    >>> from canonical.launchpad.ftests import sync
    >>> sync(a_builder)
    >>> a_builder.failnotes
    u'Builder returned BUILDERFAIL when asked for its status'

    >>> bqItem6.builder is None
    True
    >>> check_mail_sent(last_stub_mail_count)
    False
    >>> build = getUtility(IBinaryPackageBuildSet).getByQueueEntry(bqItem6)
    >>> print build.buildstate.title
    Pending build
    >>> job = bqItem6.specific_job.job
    >>> print job.status.title
    Waiting

Cleanup in preparation for the next test:

    >>> bqItem6.destroySelf()
    >>> a_builder.builderok = True


BUILDING -> builder still processing the job, simply collect the logtail:

    >>> bqItem7 = a_build.queueBuild()
    >>> setupBuildQueue(bqItem7, a_builder)
    >>> last_stub_mail_count = len(stub.test_emails)

Create a mock slave so the builder can operate - one which is building.

    >>> bqItem7.builder.setSlaveForTesting(BuildingSlave())
    >>> builder_id = bqItem7.builder.id
    >>> a_builder.updateBuild(bqItem7)

Due to updateBuild doing a commit we cannot compare the object instance.

    >>> bqItem7.builder.id is builder_id
    True
    >>> check_mail_sent(last_stub_mail_count)
    False
    >>> bqItem7.logtail
    u'This is a build log'

Cleanup in preparation for the next test:

    >>> bqItem7.destroySelf()

ABORTED -> builder was aborted, release builder and reset job for the
next build round:

    >>> bqItem8 = a_build.queueBuild()
    >>> setupBuildQueue(bqItem8, a_builder)
    >>> last_stub_mail_count = len(stub.test_emails)

    >>> bqItem8.builder.setSlaveForTesting(BuildingSlave())
    >>> a_builder.updateBuild(bqItem8)
    >>> bqItem8.builder.setSlaveForTesting(AbortedSlave())
    >>> bqItem8.builder.name
    u'bob'
    >>> a_builder.updateBuild(bqItem8)
    >>> bqItem8.builder is None
    True
    >>> print bqItem8.specific_job.build.buildstate.name
    NEEDSBUILD

Cleanup in preparation for the next test:

    >>> bqItem8.destroySelf()

ABORTING -> builder is trying to terminate its children process, the
only action master can perform is polling the slave status until it
gets ABORTED.

    >>> bqItem9 = a_build.queueBuild()
    >>> setupBuildQueue(bqItem9, a_builder)
    >>> last_stub_mail_count = len(stub.test_emails)

    >>> bqItem9.builder.setSlaveForTesting(AbortingSlave())
    >>> bqItem9.builder.name
    u'bob'
    >>> a_builder.updateBuild(bqItem9)
    >>> check_mail_sent(last_stub_mail_count)
    False
    >>> bqItem9.logtail
    u'Waiting for slave process to be terminated'

Cleanup in preparation for the next test:

    >>> bqItem9.destroySelf()


== Builder WAITING in OK state ==

This situation happens when the builder has finished the job and is
waiting for the master to collect its results.

The build record in question can end up in the following states:

 * FULLYBUILT: when binaries were collected and uploaded correctly;
 * FAILEDTOUPLOAD: binaries were collected but the upload was
                   rejected/failed.


=== Failed to Upload (FAILEDTOUPLOAD) ===

    >>> bqItem10 = a_build.queueBuild()
    >>> setupBuildQueue(bqItem10, a_builder)
    >>> last_stub_mail_count = len(stub.test_emails)

Create a mock slave so the builder gets the right responses for this test.

    >>> bqItem10.builder.setSlaveForTesting(
    ...     WaitingSlave('BuildStatus.OK'))

If the build record wasn't updated before/during the updateBuild
(precisely on binary upload time), the build will be considered
FAILEDTOUPLOAD:

    >>> build = getUtility(IBinaryPackageBuildSet).getByQueueEntry(bqItem10)
    >>> a_builder.updateBuild(bqItem10)
    WARNING:slave-scanner:Build ... upload failed.
    >>> build.builder is not None
    True
    >>> build.datebuilt is not None
    True
    >>> build.buildduration is not None
    True
    >>> build.buildlog is not None
    True
    >>> check_mail_sent(last_stub_mail_count)
    True
    >>> build.buildstate.title
    'Could not be uploaded correctly'

Let's check the emails generated by this 'failure'
(see build-failedtoupload-workflow.txt for more information):

    >>> from operator import itemgetter
    >>> local_test_emails = stub.test_emails[last_stub_mail_count:]
    >>> local_test_emails.sort(key=itemgetter(1), reverse=True)
    >>> for from_addr, to_addrs, raw_msg in local_test_emails:
    ...      print to_addrs
    ['mark@example.com']
    ['foo.bar@canonical.com']
    ['celso.providelo@canonical.com']

Note that a real failed-to-upload notification contains the respective
upload log information:

    >>> one_email = stub.test_emails.pop()
    >>> from_addr, to_addrs, raw_msg = one_email
    >>> print raw_msg
    Content-Type: text/plain; charset="utf-8"
    ...
    X-Launchpad-Build-State: FAILEDTOUPLOAD
    ...
     * Build Log: http://.../...i386.mozilla-firefox_0.9_NEEDSBUILD.txt.gz
    ...
    Upload log:
	DEBUG: Beginning processing
    ...
    DEBUG: Moving upload directory /var/tmp/builddmaster/incoming/... to
	/var/tmp/builddmaster/failed/...
	...


When a failure in processing the generated binaries occurs, the log
output is both emailed in an immediate notification, and stored in the
librarian for future reference.

    >>> build.upload_log is not None
    True

What we can clearly notice is that the buildlog is still containing
the old build state (BUILDING) in its name. This is a minor problem
that can be sorted by modifying the execution order of procedures
inside Buildergroup.buildStatus_OK method.


=== Successfully collected and uploaded  (FULLYBUILT) ===

Build item 6 has binary packages available in the sample data, letting us test
this case cleanly. We need to set the pocket to updates for this test as its
uploading to warty.

    >>> bqItem10 = getUtility(IBinaryPackageBuildSet).getByBuildID(
    ...     6).queueBuild()
    >>> build = getUtility(IBinaryPackageBuildSet).getByQueueEntry(bqItem10)

XXX: The pocket attribute is not intended to be changed in regular code, but
for this test we want to change it on the fly. An alternative would be to add
new sample data for a build that can be uploaded with binary packages attached
to it.

    >>> from lp.registry.interfaces.pocket import PackagePublishingPocket
    >>> removeSecurityProxy(
    ...     build).pocket = PackagePublishingPocket.UPDATES
    >>> setupBuildQueue(bqItem10, a_builder)
    >>> last_stub_mail_count = len(stub.test_emails)

Create a mock slave so the builder gets the right responses for this test.

    >>> bqItem10.builder.setSlaveForTesting(WaitingSlave('BuildStatus.OK'))

Now in order to emulate a successfully binary upload we will update
the build record to FULLYBUILT, as the process-upload would do:

    >>> from lp.buildmaster.interfaces.buildbase import BuildStatus
    >>> build.buildstate = BuildStatus.FULLYBUILT

Now the updateBuild should recognize this build record as a
Successfully built and uploaded procedure, not sending any
notification and updating the build information:

    >>> a_builder.updateBuild(bqItem10)
    >>> build.builder is not None
    True
    >>> build.datebuilt is not None
    True
    >>> build.buildduration is not None
    True
    >>> build.buildlog is not None
    True
    >>> build.buildstate.title
    'Successful build'
    >>> check_mail_sent(last_stub_mail_count)
    False

We do not store any build log information when the binary upload
processing succeeded.

    >>> build.upload_log is None
    True

WAITING -> GIVENBACK - slave requested build record to be rescheduled.

    >>> bqItem11 = a_build.queueBuild()
    >>> bqItem11.markAsBuilding(a_builder)
    >>> last_stub_mail_count = len(stub.test_emails)

Create a mock slave so the builder gets the right responses for this test.

    >>> bqItem11.builder.setSlaveForTesting(
    ...     WaitingSlave('BuildStatus.GIVENBACK'))
    >>> a_builder.updateBuild(bqItem11)
    WARNING:slave-scanner:***** i386 build of mozilla-firefox 0.9 in ubuntu hoary RELEASE is GIVENBACK by bob *****

Ensure GIVENBACK build preserves the history for future use. (we
can't be sure if logtail will contain any information, because it
depends on how long the build took to be processed and how often we
scanned it)

    >>> bqItem11.builder is None
    True
    >>> bqItem11.date_started is None
    True
    >>> bqItem11.lastscore
    0
    >>> check_mail_sent(last_stub_mail_count)
    False
    >>> build = getUtility(IBinaryPackageBuildSet).getByQueueEntry(bqItem11)
    >>> print build.buildstate.title
    Pending build
    >>> job = bqItem11.specific_job.job
    >>> print job.status.title
    Waiting

Cleanup in preparation for the next test:

    >>> bqItem11.destroySelf()

The Builddmaster should crash when collecting builds which are denied in
the given distroseries/pocket. Anytime it happens we need to manually
investigate why this build end up built. (should never happen in real
cases, and even so should be refused when we try to upload it.)

<<<<<<< HEAD
    >>> bqItem12 = getUtility(IBuildSet).getByBuildID(2).queueBuild()
=======
    >>> bqItem12 = getUtility(IBinaryPackageBuildSet).getByBuildID(
    ...     2).queueBuild()
>>>>>>> 92bf0304
    >>> setupBuildQueue(bqItem12, a_builder)
    >>> last_stub_mail_count = len(stub.test_emails)

Create a mock slave so the builder gets the right responses for this test.

    >>> bqItem12.builder.setSlaveForTesting(WaitingSlave('BuildStatus.OK'))
    >>> a_builder.updateBuild(bqItem12)
    Traceback (most recent call last):
    ...
    AssertionError: i386 build of mozilla-firefox 0.9 in ubuntu warty RELEASE (2) can not be built for pocket RELEASE: illegal status

We need 'a_builder' released (from 'bqItem12') so it can be associated with
'bqItem10' below.

    >>> bqItem12.builder = None

The buildlog is collected and compressed locally using gzip algorithm,
let's see how this method works:

<<<<<<< HEAD
    >>> bqItem10 = getUtility(IBuildSet).getByBuildID(6).queueBuild()
=======
    >>> bqItem10 = getUtility(IBinaryPackageBuildSet).getByBuildID(
    ...     6).queueBuild()
>>>>>>> 92bf0304
    >>> setupBuildQueue(bqItem10, a_builder)
    >>> bqItem10.builder.setSlaveForTesting(WaitingSlave('BuildStatus.OK'))

Before collecting and processing the buildlog we will store the files
already created in /tmp so we can verify later that this mechanism is
not leaving any temporary file behind. See bug #172798.

    >>> old_tmps = os.listdir('/tmp')

Collect and process the buildlog.

    >>> logfile_alias = bqItem10.specific_job.build.getLogFromSlave()

Audit the /tmp for lost temporary files, there should not be any new
files. For the record, the procedure creates files with the
'.buildlog' suffix.

    >>> sorted(os.listdir('/tmp')) == sorted(old_tmps)
    True

The buildlog was compressed and directly transferred to Librarian.

    >>> from canonical.launchpad.interfaces import ILibraryFileAliasSet
    >>> logfile = getUtility(ILibraryFileAliasSet)[logfile_alias]

    >>> print logfile.filename
    buildlog_ubuntu-warty-i386.foobar_1.0_FULLYBUILT.txt.gz

    >>> print logfile.mimetype
    text/plain

Needed so that the Librarian can serve the new file.

    >>> commit()

Check if the buildlog content is correct and accessible via the
library file directly and via Librarian http front-end.

Since LibrarianFileAlias does not implement required attributes for
gzip.open() (like tell() or seek()) we are obligated to read it again
in our filesystem.

    >>> built_builder = MockBuilder(
    ...     'Package Successfully Built',
    ...      WaitingSlave('BuildStatus.OK'))

    >>> import gzip, tempfile
    >>> fd, fname = tempfile.mkstemp()
    >>> tmp = os.fdopen(fd, 'wb')
    >>> tmp.write(logfile.read())
    >>> tmp.close()
    >>> gzip.open(fname).read() == built_builder.slave.getFile('buildlog').read()
    True

This also happens with urllib instance, we need to download it to the
filesystem before decompress.

    >>> import urllib
    >>> from_web = urllib.urlopen(logfile.http_url)
    >>> tmp = open(fname, 'wb')
    >>> tmp.write(from_web.read())
    >>> tmp.close()
    >>> gzip.open(fname).read() == built_builder.slave.getFile('buildlog').read()
    True

Both access methods work as expected, remove the temporary file used here.

    >>> os.remove(fname)

The Librarian serves buildlog files with 'gzip' content-encoding and
'text/plain' content-type. This combination instructs the browser to
decompress the file and display it inline, which makes it easier for
users to view it.

    >>> from canonical.launchpad.webapp.url import urlparse
    >>> parsed_url = urlparse(logfile.http_url)
    >>> netloc, path = parsed_url[1:3]

    >>> import httplib
    >>> con = httplib.HTTPConnection(netloc)
    >>> con.request("HEAD", path)
    >>> resp = con.getresponse()
    >>> headers = dict(resp.getheaders())

    >>> print headers['content-encoding']
    gzip

    >>> print headers['content-type']
    text/plain

Check the failed builds have made it into the failed directory:

    >>> failed_dir = os.path.join(config.builddmaster.root, 'failed')
    >>> failed_uploads = sorted(os.listdir(failed_dir))
    >>> len(failed_uploads)
    2

Remove build upload results root

    >>> shutil.rmtree(config.builddmaster.root)
    >>> bqItem10.destroySelf()
    >>> setupBuildQueue(bqItem12, a_builder)


== Setup chroots ==

Retrieve a known DistroArchSeries

    >>> from canonical.launchpad.interfaces import IDistributionSet
    >>> hoary_i386 = getUtility(IDistributionSet)['ubuntu']['hoary']['i386']
    >>> warty_i386 = getUtility(IDistributionSet)['ubuntu']['warty']['i386']

Create a totally bogus CHROOT

    >>> from canonical.launchpad.database import LibraryFileAlias
    >>> fake_chroot = LibraryFileAlias.get(1)
    >>> unused = hoary_i386.addOrUpdateChroot(fake_chroot)
    >>> unused = warty_i386.addOrUpdateChroot(fake_chroot)


== Build Dispatching ==

Build dispatching can be entirely done via IBuilder content class
using the findAndStartJob method.

We will use SoyuzTestPublisher to simulate the required context in the
next tests. Let's initialise it.

    >>> from lp.soyuz.tests.test_publishing import (
    ...     SoyuzTestPublisher)
    >>> from canonical.testing.layers import LaunchpadZopelessLayer

    >>> test_publisher = SoyuzTestPublisher()

    >>> commit()
    >>> LaunchpadZopelessLayer.switchDbUser('launchpad')

    >>> test_publisher.prepareBreezyAutotest()

    >>> commit()
    >>> LaunchpadZopelessLayer.switchDbUser(config.builddmaster.dbuser)

Helper function to create binary publications in this test.

    >>> def create_binary_publication_for(archive, distroseries, status):
    ...     commit()
    ...     LaunchpadZopelessLayer.switchDbUser('launchpad')
    ...     login('foo.bar@canonical.com')
    ...     pub_binaries = test_publisher.getPubBinaries(
    ...         archive=archive, distroseries=distroseries,
    ...         status=status)
    ...     commit()
    ...     LaunchpadZopelessLayer.switchDbUser(config.builddmaster.dbuser)
    ...     login(ANONYMOUS)

We will reset the sampledata building job before continue with the
tests.

    >>> current_job = a_builder.currentjob
    >>> resurrect_build = getUtility(IBinaryPackageBuildSet).getByQueueEntry(
    ...     current_job)
    >>> resurrect_build.buildstate = BuildStatus.NEEDSBUILD
    >>> syncUpdate(resurrect_build)
    >>> current_job.builder = None
    >>> current_job.setDateStarted(None)
    >>> syncUpdate(current_job)

IBuilder.findCandidate also identifies if there are builds for
superseded source package releases in the queue and marks the
corresponding build record as SUPERSEDED.

    >>> old_candidate = removeSecurityProxy(a_builder)._findBuildCandidate()
    >>> build = getUtility(IBinaryPackageBuildSet).getByQueueEntry(
    ...     old_candidate)
    >>> print build.buildstate.name
    NEEDSBUILD

The 'candidate' is constant until we dispatch it.

    >>> new_candidate = removeSecurityProxy(a_builder)._findBuildCandidate()
    >>> new_candidate.id == old_candidate.id
    True

Now let's disable the archive of the associated build record and see
whether the candidate will still be found.

    >>> build.archive.disable()
    >>> new_candidate = removeSecurityProxy(a_builder)._findBuildCandidate()
    >>> new_candidate is None
    True

The build candidate was not found because builds associated with disabled
archives are ignored. Now let's re-enable that archive and the build
candidate will be found again.

    >>> build.archive.enable()
    >>> new_candidate = removeSecurityProxy(a_builder)._findBuildCandidate()
    >>> new_candidate.id == old_candidate.id
    True

In order to make the current candidate be considered 'superseded' we
need to tweak the status of the current publication directly, as a
permissive database user.

    >>> from canonical.config import config
    >>> from canonical.launchpad.interfaces import PackagePublishingStatus
    >>> from canonical.testing.layers import LaunchpadZopelessLayer

    >>> spr = build.sourcepackagerelease
    >>> pub = removeSecurityProxy(build).current_source_publication
    >>> commit()
    >>> LaunchpadZopelessLayer.switchDbUser('launchpad')
    >>> pub.status = PackagePublishingStatus.SUPERSEDED
    >>> commit()
    >>> LaunchpadZopelessLayer.switchDbUser(config.builddmaster.dbuser)

Now, there we have another build candidate.

    >>> new_candidate = removeSecurityProxy(a_builder)._findBuildCandidate()
    >>> new_candidate.id != old_candidate.id
    True

Because the 'previous' candidate was marked as superseded, so it's not
part of the candidates list anymore.

    >>> print build.buildstate.name
    SUPERSEDED

If the candidate is for a private build whose source has not been
published yet, it will be temporarily skipped until the source is
published.  We need to tweak the status of the publishing record again
to demonstrate this, and also make the archive private:

XXX Michael Nelson 2010-02-19 bug=394276 Please let's put some time
aside to convert these to unit-tests.

    >>> naked_build = removeSecurityProxy(
    ...     getUtility(IBinaryPackageBuildSet).getByQueueEntry(new_candidate))
    >>> original_archive = naked_build.archive
    >>> secure_pub = naked_build.current_source_publication
    >>> commit()
    >>> LaunchpadZopelessLayer.switchDbUser('launchpad')
    >>> private_ppa = factory.makeArchive(private=True)
    >>> naked_build.archive = private_ppa
    >>> secure_pub.archive = private_ppa
    >>> secure_pub.status = PackagePublishingStatus.PENDING
    >>> commit()
    >>> LaunchpadZopelessLayer.switchDbUser(config.builddmaster.dbuser)

Let's try to find a new build candidate:

    >>> another_candidate = removeSecurityProxy(
    ...     a_builder)._findBuildCandidate()

Since there are no more candidates at all, _findBuildCandidate()
returned None:

    >>> print another_candidate
    None

If we publish the source, the build candidate will be found again:

    >>> LaunchpadZopelessLayer.switchDbUser('launchpad')
    >>> secure_pub.status = PackagePublishingStatus.PUBLISHED
    >>> commit()
    >>> LaunchpadZopelessLayer.switchDbUser(config.builddmaster.dbuser)

    >>> another_candidate = removeSecurityProxy(
    ...     a_builder)._findBuildCandidate()
    >>> another_candidate.id == new_candidate.id
    True

If the source is subsequently deleted or superseded before the build
starts it is also returned as a candidate so that the build can be
superseded.  We can supersede this publication which will have the effect of
making the build be superseded and no candidate is returned.

    >>> LaunchpadZopelessLayer.switchDbUser('launchpad')
    >>> secure_pub = naked_build.current_source_publication
    >>> secure_pub.status = PackagePublishingStatus.DELETED
    >>> secure_pub.status = PackagePublishingStatus.SUPERSEDED
    >>> commit()
    >>> LaunchpadZopelessLayer.switchDbUser(config.builddmaster.dbuser)

    >>> build = getUtility(IBinaryPackageBuildSet).getByQueueEntry(
    ...     current_job)
    >>> print build.buildstate.name
    NEEDSBUILD

    >>> another_candidate = removeSecurityProxy(
    ...     a_builder)._findBuildCandidate()
    >>> print another_candidate
    None

    >>> print build.buildstate.name
    SUPERSEDED

We'll reset the archive back to non-private for further tests:

    >>> commit()
    >>> LaunchpadZopelessLayer.switchDbUser('launchpad')
    >>> naked_build.archive = original_archive
    >>> secure_pub.archive = original_archive
    >>> commit()
    >>> LaunchpadZopelessLayer.switchDbUser(config.builddmaster.dbuser)

For building a candidate in the release pocket for the main component
and the primary archive It will pass an 'archives' argument to the
slave that contains sources.list entries for each pocket required in
the primary archive dependency tree.

We also pass arguments called 'suite' which is the current distroseries and
pocket, (e.g. edgy-updates) and 'archive_purpose' which contains the build's
archive.purpose (e.g. PRIMARY or PPA).  These latter two arguments are
used in the chroot to determine whether it needs to turn on some features
or not (like pkgstriptranslations and pkgmaintainermangler).

Please note also that the 'archive_private' flag is passed to the slave
builder.  It is True for private archives and False otherwise.

    >>> a_builder.setSlaveForTesting(OkSlave())
    >>> a_builder.is_available
    True
    >>> candidate = a_build.queueBuild()
    >>> removeSecurityProxy(a_builder)._dispatchBuildCandidate(candidate)
    ensurepresent called, url=...
    ensurepresent called,
        url=http://localhost:58000/3/firefox_0.9.2.orig.tar.gz
    OkSlave BUILDING
    Archives:
     deb http://ftpmaster.internal/ubuntu hoary main
    Suite: hoary
    Ogre-component: main
    Archive Purpose: PRIMARY
    Archive Private: False

    >>> candidate.destroySelf()

Currently we can theoretically dispatch a build candidate for a
builder in 'manual' mode.

Although this will not be optimal, because we can only
do it once the manual builder has been collected (due to the
BuildQueue.builder constraint). Also because we don't yet provide a
API/UI method to request the dispatch in advance.

    >>> a_builder.manual = True
    >>> commit()
    >>> a_builder.setSlaveForTesting(OkSlave())
    >>> a_builder.is_available
    True
    >>> candidate = a_build.queueBuild()
    >>> removeSecurityProxy(a_builder)._dispatchBuildCandidate(candidate)
    ensurepresent called, url=...
    ensurepresent called,
        url=http://localhost:58000/3/firefox_0.9.2.orig.tar.gz
    OkSlave BUILDING
    Archives:
     deb http://ftpmaster.internal/ubuntu hoary main
    Suite: hoary
    Ogre-component: main
    Archive Purpose: PRIMARY
    Archive Private: False

    >>> candidate.destroySelf()

Partner archive builds will set up the 'archives' argument such that it
references all the required pockets/components in the primary archive, in
addition to a reference to the release pocket in the partner archive itself.

    >>> ubuntu = getUtility(IDistributionSet)['ubuntu']
    >>> partner_archive = ubuntu.getArchiveByComponent('partner')
    >>> removeSecurityProxy(a_build).archive = partner_archive
    >>> commit()
    >>> a_builder.setSlaveForTesting(OkSlave())
    >>> a_builder.is_available
    True

    >>> candidate = a_build.queueBuild()
    >>> setupBuildQueue(candidate, a_builder)
    >>> last_stub_mail_count = len(stub.test_emails)

The partner archive won't be passed to the builder unless it has at
least one published binary availble in the target distroarchseries.
This feature fixes bug #196782, when archive/suites got passed to
builders before they get published on disk, i.e. the first build on
any PPA/suite will fail during the first 20 minutes because no empty
indexes are published.

Note that only a published binary in the right context will make the
archive relevant, anything PENDING or published in another context
wouldn't work.

    >>> warty = getUtility(IDistributionSet)['ubuntu']['warty']
    >>> create_binary_publication_for(
    ...    partner_archive, warty, PackagePublishingStatus.PUBLISHED)

    >>> hoary = getUtility(IDistributionSet)['ubuntu']['hoary']
    >>> create_binary_publication_for(
    ...    partner_archive, hoary, PackagePublishingStatus.PENDING)

So, at moment, partner archive is still not relevant for builds in
hoary/i386. It's not passed to the builder.

    >>> removeSecurityProxy(a_builder)._dispatchBuildCandidate(candidate)
    ensurepresent called, url=...
    ensurepresent called,
        url=http://localhost:58000/3/firefox_0.9.2.orig.tar.gz
    OkSlave BUILDING
    Archives:
     deb http://ftpmaster.internal/ubuntu hoary main restricted universe multiverse
     deb http://ftpmaster.internal/ubuntu hoary-security main restricted universe multiverse
     deb http://ftpmaster.internal/ubuntu hoary-updates main restricted universe multiverse
    Suite: hoary
    Ogre-component: main
    Archive Purpose: PARTNER
    Archive Private: False

Let's try it again.

    >>> candidate.destroySelf()
    >>> a_builder.setSlaveForTesting(OkSlave())
    >>> a_builder.is_available
    True

    >>> candidate = a_build.queueBuild()
    >>> setupBuildQueue(candidate, a_builder)
    >>> last_stub_mail_count = len(stub.test_emails)

    >>> removeSecurityProxy(a_build).archive = ubuntu.main_archive
    >>> candidate.destroySelf()

But this time We will create a valid publication on partner hoary/i386.

    >>> from lp.soyuz.interfaces.component import IComponentSet
    >>> commit()
    >>> LaunchpadZopelessLayer.switchDbUser('launchpad')
    >>> login('foo.bar@canonical.com')
    >>> pub_source = test_publisher.getPubSource(
    ...    archive=partner_archive, distroseries=hoary,
    ...    status=PackagePublishingStatus.PUBLISHED,
    ...    component='partner')
    >>> pub_binaries = test_publisher.getPubBinaries(
    ...     archive=partner_archive, pub_source=pub_source,
    ...     distroseries=hoary, status=PackagePublishingStatus.PUBLISHED)
    >>> partner_build = pub_binaries[0].binarypackagerelease.build
    >>> partner_candidate = partner_build.buildqueue_record
    >>> commit()
    >>> LaunchpadZopelessLayer.switchDbUser(config.builddmaster.dbuser)

Now when we dispatch the partner build, since it has one published
binary in hoary/i386, the partner archive gets included in the builder
sources_list.

    >>> removeSecurityProxy(
    ...     a_builder)._dispatchBuildCandidate(partner_candidate)
    ensurepresent called, url=...
    ensurepresent called, url=http://localhost:58000/.../foo_666.dsc
    OkSlave BUILDING
    Archives:
     deb http://ftpmaster.internal/ubuntu hoary
         main restricted universe multiverse
     deb http://ftpmaster.internal/ubuntu hoary-security
         main restricted universe multiverse
     deb http://ftpmaster.internal/ubuntu hoary-updates
         main restricted universe multiverse
     deb http://ftpmaster.internal/ubuntu-partner hoary partner
    Suite: hoary
    Ogre-component: partner
    Archive Purpose: PARTNER
    Archive Private: False

    >>> partner_candidate.destroySelf()

Similarly, PPA builds pass the 'archives' arguments:

    >>> from canonical.launchpad.interfaces import IPersonSet
    >>> cprov_archive = getUtility(IPersonSet).getByName('cprov').archive
    >>> removeSecurityProxy(a_build).archive = cprov_archive
    >>> a_builder.virtualized = True
    >>> a_builder.vm_host = 'localhost.ppa'
    >>> commit()
    >>> a_builder.setSlaveForTesting(OkSlave())
    >>> a_builder.is_available
    True

    >>> candidate = a_build.queueBuild()
    >>> setupBuildQueue(candidate, a_builder)
    >>> last_stub_mail_count = len(stub.test_emails)

Exactly as Partner, Celso's PPA won't be included if it doesn't
contain any published binary in hoary/i386. We will create it before
dispatching.

    >>> create_binary_publication_for(
    ...    cprov_archive, hoary, PackagePublishingStatus.PUBLISHED)

    >>> removeSecurityProxy(a_builder)._dispatchBuildCandidate(candidate)
    ensurepresent called, url=...
    ensurepresent called,
        url=http://localhost:58000/3/firefox_0.9.2.orig.tar.gz
    OkSlave BUILDING
    Archives:
     deb http://ftpmaster.internal/ubuntu hoary main restricted universe multiverse
     deb http://ftpmaster.internal/ubuntu hoary-security main restricted universe multiverse
     deb http://ftpmaster.internal/ubuntu hoary-updates main restricted universe multiverse
     deb http://ppa.launchpad.dev/cprov/ppa/ubuntu hoary main
    Suite: hoary
    Ogre-component: main
    Archive Purpose: PPA
    Archive Private: False

If the build is for a private PPA, the slave scanner will pass a
sources.list entry that contains a password to access the archive.

    >>> from canonical.testing import LaunchpadZopelessLayer
    >>> commit()
    >>> LaunchpadZopelessLayer.switchDbUser('launchpad')
    >>> login('foo.bar@canonical.com')
    >>> build = getUtility(IBinaryPackageBuildSet).getByQueueEntry(
    ...     candidate)
    >>> for build_file in build.sourcepackagerelease.files:
    ...     removeSecurityProxy(build_file).libraryfile.restricted = True
    >>> private_ppa = factory.makeArchive(
    ...     owner=cprov_archive.owner, name='pppa', private=True,
    ...     virtualized=False, distribution=ubuntu)

It's necessary to publish some binaries into the private PPA, otherwise
the PPA won't be included as a dependency in the sources list below.

    >>> binaries = test_publisher.getPubBinaries(
    ...     distroseries=ubuntu['hoary'], archive=private_ppa,
    ...     status=PackagePublishingStatus.PUBLISHED)
    >>> removeSecurityProxy(build).archive = private_ppa
    >>> commit()
    >>> LaunchpadZopelessLayer.switchDbUser(test_dbuser)
    >>> login(ANONYMOUS)

Dispatch the build again. Celso's archive sources.list entry now has the
buildd:secret@ part in the URL.

Also note that when ensurepresent() is called, it receives a URL that
points to the private archive rather than the librarian for the private
firefox file.  This is because the build slaves are not allowed to
access the restricted librarian as it cannot provide access via
credentials, unlike the archive itself.

Finally, the archive purpose is overridden to PRIMARY instead of PPA
for any archives that have require_virtualized as False.

In this circumstance, it also uses the component override from the PRIMARY
archive and not the one from the PPA, which on the absence of ancestry
defaults to 'universe'.

    >>> build = getUtility(IBinaryPackageBuildSet).getByQueueEntry(candidate)
    >>> print build.current_component.name
    main

This is so that the mangling tools will run over the built packages.

    >>> removeSecurityProxy(a_builder)._dispatchBuildCandidate(candidate)
    ensurepresent called, url=...
    ensurepresent called,
     url=http://private-ppa.../cprov/pppa/.../firefox_0.9.2.orig.tar.gz
    URL authorisation with buildd/sekrit
    OkSlave BUILDING
    Archives:
     deb http://buildd:sekrit@private-ppa.../cprov/pppa/ubuntu hoary main
     deb http://ftpmaster.internal/ubuntu hoary
         main restricted universe multiverse
     deb http://ftpmaster.internal/ubuntu hoary-security
         main restricted universe multiverse
     deb http://ftpmaster.internal/ubuntu hoary-updates
         main restricted universe multiverse
    Suite: hoary
    Ogre-component: universe
    Archive Purpose: PRIMARY
    Archive Private: True

We will create an ancestry in the primary archive target to the 'main'
component and this time the dispatching will follow that component.

    >>> sourcename = build.sourcepackagerelease.name

    >>> LaunchpadZopelessLayer.switchDbUser('launchpad')
    >>> login('foo.bar@canonical.com')

    >>> ancestry = test_publisher.getPubSource(
    ...     sourcename=sourcename, version='0.1', distroseries=hoary)

    >>> print ancestry.displayname
    mozilla-firefox 0.1 in hoary

    >>> print ancestry.component.name
    main

    >>> commit()
    >>> LaunchpadZopelessLayer.switchDbUser(config.builddmaster.dbuser)
    >>> login(ANONYMOUS)

    >>> removeSecurityProxy(a_builder)._dispatchBuildCandidate(candidate)
    ensurepresent called, ...
    ...
    Ogre-component: main
    ...

    >>> candidate.destroySelf()

Since this is a build in a private archive, the buildlog was uploaded to
the restricted librarian.

    >>> candidate = a_build.queueBuild()
    >>> setupBuildQueue(candidate, a_builder)
    >>> build.upload_log = None
    >>> candidate.builder.setSlaveForTesting(WaitingSlave('BuildStatus.OK'))
    >>> a_builder.updateBuild(candidate)
    WARNING:slave-scanner:Build ... upload failed.
    >>> local_transaction.commit()

    >>> build.archive.private
    True

    >>> lfa = build.buildlog
    >>> lfa.restricted
    True
    >>> print lfa.filename
    buildlog_ubuntu-hoary-i386.mozilla-firefox_0.9_BUILDING.txt.gz

The attempt to fetch the buildlog from the common librarian will fail
since this is a build in a private archive and the buildlog was thus
uploaded to the restricted librarian.

    >>> from canonical.librarian.interfaces import ILibrarianClient
    >>> getUtility(ILibrarianClient).getFileByAlias(lfa.id)
    Traceback (most recent call last):
      ...
    DownloadFailed: Alias ... cannot be downloaded from this client.

Accessing the buildlog via the restricted librarian will work as expected.

    >>> import urlparse
    >>> from canonical.librarian.interfaces import IRestrictedLibrarianClient
    >>> lfa2 = removeSecurityProxy(
    ...     getUtility(IRestrictedLibrarianClient).getFileByAlias(lfa.id))
    >>> url_parts = urlparse.urlsplit(lfa2.file.geturl())
    >>> print os.path.basename(url_parts[2])
    buildlog_ubuntu-hoary-i386.mozilla-firefox_0.9_BUILDING.txt.gz

A PPA can depend on another PPA. We can make Celso's PPA depend on
Mark's PPA:

    >>> commit()
    >>> LaunchpadZopelessLayer.switchDbUser('launchpad')
    >>> login('foo.bar@canonical.com')

We'll switch the build's archive back to Celso's PPA and set the PPA to
virtualized before adding the dependency on Mark's PPA.

    >>> removeSecurityProxy(build).archive = cprov_archive
    >>> cprov_archive.require_virtualized = True
    >>> for build_file in a_build.sourcepackagerelease.files:
    ...     removeSecurityProxy(build_file).libraryfile.restricted = False
    >>> mark_archive = getUtility(IPersonSet).getByName('mark').archive

    >>> unused_dep = cprov_archive.addArchiveDependency(
    ...      mark_archive, PackagePublishingPocket.RELEASE,
    ...      getUtility(IComponentSet)['main'])

    >>> commit()
    >>> LaunchpadZopelessLayer.switchDbUser(test_dbuser)
    >>> login(ANONYMOUS)

Now we can see that a build from Celso's PPA will be able to install
dependencies from Mark's PPA, if Mark's PPA has at least one binary
published in hoary/i386, which is not the case.

    >>> a_builder.setSlaveForTesting(OkSlave())
    >>> a_builder.is_available
    True

    >>> candidate = a_build.queueBuild()
    >>> setupBuildQueue(candidate, a_builder)
    >>> last_stub_mail_count = len(stub.test_emails)

    >>> removeSecurityProxy(a_builder)._dispatchBuildCandidate(candidate)
    ensurepresent called, url=...
    ensurepresent called,
        url=http://localhost:58000/3/firefox_0.9.2.orig.tar.gz
    OkSlave BUILDING
    Archives:
     deb http://ftpmaster.internal/ubuntu hoary main restricted universe multiverse
     deb http://ftpmaster.internal/ubuntu hoary-security main restricted universe multiverse
     deb http://ftpmaster.internal/ubuntu hoary-updates main restricted universe multiverse
     deb http://ppa.launchpad.dev/cprov/ppa/ubuntu hoary main
    Suite: hoary
    Ogre-component: main
    Archive Purpose: PPA
    Archive Private: False

We will create the required publication in Mark's PPA and try again.

    >>> candidate.destroySelf()
    >>> a_builder.setSlaveForTesting(OkSlave())
    >>> a_builder.is_available
    True

    >>> candidate = a_build.queueBuild()
    >>> setupBuildQueue(candidate, a_builder)
    >>> last_stub_mail_count = len(stub.test_emails)

    >>> create_binary_publication_for(
    ...    mark_archive, hoary, PackagePublishingStatus.PUBLISHED)

    >>> removeSecurityProxy(a_builder)._dispatchBuildCandidate(candidate)
    ensurepresent called, url=...
    ensurepresent called,
        url=http://localhost:58000/3/firefox_0.9.2.orig.tar.gz
    OkSlave BUILDING
    Archives:
     deb http://ftpmaster.internal/ubuntu hoary main restricted universe multiverse
     deb http://ftpmaster.internal/ubuntu hoary-security main restricted universe multiverse
     deb http://ftpmaster.internal/ubuntu hoary-updates main restricted universe multiverse
     deb http://ppa.launchpad.dev/cprov/ppa/ubuntu hoary main
     deb http://ppa.launchpad.dev/mark/ppa/ubuntu hoary main
    Suite: hoary
    Ogre-component: main
    Archive Purpose: PPA
    Archive Private: False

Clean up before continuing:

    >>> candidate.destroySelf()
    >>> a_builder.virtualized = False
    >>> removeSecurityProxy(a_build).archive = ubuntu.main_archive
    >>> commit()

Builddmaster stops before starting to build a denied build.
Since hoary is in development, we are not able to dispatch
builds for post-release pockets:

    >>> candidate = a_build.queueBuild()
    >>> setupBuildQueue(candidate, a_builder)
    >>> last_stub_mail_count = len(stub.test_emails)

Make a build in the updates pocket:

    >>> hoary = hoary_i386.distroseries
    >>> hoary_evo = hoary.getSourcePackage(
    ...    'evolution').currentrelease.sourcepackagerelease
    >>> updates_build = hoary_evo.createBuild(
    ...     distroarchseries=hoary_i386,
    ...     pocket=PackagePublishingPocket.UPDATES,
    ...     processor=hoary_i386.default_processor,
    ...     archive=hoary_i386.main_archive)
    >>> updates_bqItem = updates_build.queueBuild()

    >>> hoary_i386.distroseries.status.name
    'DEVELOPMENT'
    >>> removeSecurityProxy(a_builder)._dispatchBuildCandidate(updates_bqItem)
    Traceback (most recent call last):
    ...
    AssertionError: i386 build of evolution 1.0 in ubuntu hoary UPDATES (...) can not be built for pocket UPDATES: invalid pocket due to the series status of hoary.

== Pocket dependencies ==

Change the distroseries status for testing. FROZEN allows building in
all pockets:

    >>> from canonical.launchpad.interfaces import SeriesStatus
    >>> hoary_i386.distroseries.status = SeriesStatus.FROZEN

Now we can start a build in other pockets, and see what archives are
passed to the slave.

A build in the updates pocket:

    >>> a_builder.currentjob.destroySelf()

    >>> bqItem3 = a_build.queueBuild()
    >>> build = getUtility(IBinaryPackageBuildSet).getByQueueEntry(bqItem3)
    >>> removeSecurityProxy(build).pocket = (
    ...     PackagePublishingPocket.UPDATES)
    >>> last_stub_mail_count = len(stub.test_emails)
    >>> removeSecurityProxy(a_builder)._dispatchBuildCandidate(bqItem3)
    ensurepresent called, url=...
    ensurepresent called,
        url=http://localhost:58000/3/firefox_0.9.2.orig.tar.gz
    OkSlave BUILDING
    Archives:
     deb http://ftpmaster.internal/ubuntu hoary main
     deb http://ftpmaster.internal/ubuntu hoary-security main
     deb http://ftpmaster.internal/ubuntu hoary-updates main
    Suite: hoary-updates
    Ogre-component: main
    Archive Purpose: PRIMARY
    Archive Private: False

A build in the proposed pocket:

    >>> a_builder.currentjob.destroySelf()

    >>> bqItem3 = a_build.queueBuild()
    >>> removeSecurityProxy(build).pocket = (
    ...     PackagePublishingPocket.PROPOSED)
    >>> last_stub_mail_count = len(stub.test_emails)
    >>> removeSecurityProxy(a_builder)._dispatchBuildCandidate(bqItem3)
    ensurepresent called, url=...
    ensurepresent called,
        url=http://localhost:58000/3/firefox_0.9.2.orig.tar.gz
    OkSlave BUILDING
    Archives:
     deb http://ftpmaster.internal/ubuntu hoary main
     deb http://ftpmaster.internal/ubuntu hoary-proposed main
     deb http://ftpmaster.internal/ubuntu hoary-security main
     deb http://ftpmaster.internal/ubuntu hoary-updates main
    Suite: hoary-proposed
    Ogre-component: main
    Archive Purpose: PRIMARY
    Archive Private: False

A build in the backports pocket:

    >>> a_builder.currentjob.destroySelf()

    >>> bqItem3 = a_build.queueBuild()
    >>> removeSecurityProxy(build).pocket = (
    ...     PackagePublishingPocket.BACKPORTS)
    >>> last_stub_mail_count = len(stub.test_emails)
    >>> removeSecurityProxy(a_builder)._dispatchBuildCandidate(bqItem3)
    ensurepresent called, url=...
    ensurepresent called,
        url=http://localhost:58000/3/firefox_0.9.2.orig.tar.gz
    OkSlave BUILDING
    Archives:
     deb http://ftpmaster.internal/ubuntu hoary main restricted universe multiverse
     deb http://ftpmaster.internal/ubuntu hoary-backports main restricted universe multiverse
     deb http://ftpmaster.internal/ubuntu hoary-security main restricted universe multiverse
     deb http://ftpmaster.internal/ubuntu hoary-updates main restricted universe multiverse
    Suite: hoary-backports
    Ogre-component: main
    Archive Purpose: PRIMARY
    Archive Private: False

A build in the security pocket:

    >>> a_builder.currentjob.destroySelf()

    >>> bqItem3 = a_build.queueBuild()
    >>> removeSecurityProxy(build).buildstate = (
    ...     BuildStatus.NEEDSBUILD)
    >>> removeSecurityProxy(build).pocket = (
    ...     PackagePublishingPocket.SECURITY)
    >>> last_stub_mail_count = len(stub.test_emails)

The pocket-dependency infrastructure is ready to deal with SECURITY
pocket, however we explicitly skip security builds when dispatching
because Embargoed-Archives and Restricted-UI implementations are not
yet ready.

    >>> removeSecurityProxy(a_builder)._dispatchBuildCandidate(bqItem3)
    Traceback (most recent call last):
    ...
    AssertionError: Soyuz is not yet capable of building SECURITY uploads.

Builds for security pocket are marked as FAILEDTOBUILD inside the
_findBuildCandidate() method, see doc/buildd-dispatching.txt


== Builder Status Handler ==

IBuilder.slaveStatus should return a dict containing the following
items:

 * slave status string:  'BuilderStatus.IDLE'
 * job identifier string: '1-1'
 * job status string: 'BuildStatus.OK' or None
 * logtail (last 1K output of the ongoing build) as xmlrpclib.Binary or None
 * result file list: {'foo.deb', 'foo.changes'} or None
 * dependencies string: 'bar baz zaz' or None

    # Define a helper to print the slave status dict.
    >>> from collections import defaultdict
    >>> def printSlaveStatus(status_dict):
    ...     status_dict = defaultdict(lambda:None, status_dict)
    ...     print (
    ...         "builder_status: %(builder_status)s\n"
    ...         "build_status: %(build_status)s\n"
    ...         "logtail: %(logtail)r\n"
    ...         "filemap: %(filemap)s\n"
    ...         "dependencies: %(dependencies)s\n" % status_dict)

    >>> a_builder.setSlaveForTesting(OkSlave())
    >>> printSlaveStatus(a_builder.slaveStatus())
    builder_status: BuilderStatus.IDLE
    build_status: None
    logtail: None
    filemap: None
    dependencies: None

    >>> a_builder.setSlaveForTesting(BuildingSlave())
    >>> printSlaveStatus(a_builder.slaveStatus())
    builder_status: BuilderStatus.BUILDING
    build_status: None
    logtail: <xmlrpclib.Binary ...>
    filemap: None
    dependencies: None

    >>> a_builder.setSlaveForTesting(WaitingSlave(state='BuildStatus.OK'))
    >>> printSlaveStatus(a_builder.slaveStatus())
    builder_status: BuilderStatus.WAITING
    build_status: BuildStatus.OK
    logtail: None
    filemap: {}
    dependencies: None

    >>> a_builder.setSlaveForTesting(AbortingSlave())
    >>> printSlaveStatus(a_builder.slaveStatus())
    builder_status: BuilderStatus.ABORTING
    build_status: None
    logtail: None
    filemap: None
    dependencies: None

    >>> a_builder.setSlaveForTesting(AbortedSlave())
    >>> printSlaveStatus(a_builder.slaveStatus())
    builder_status: BuilderStatus.ABORTED
    build_status: None
    logtail: None
    filemap: None
    dependencies: None
<|MERGE_RESOLUTION|>--- conflicted
+++ resolved
@@ -500,12 +500,8 @@
 investigate why this build end up built. (should never happen in real
 cases, and even so should be refused when we try to upload it.)
 
-<<<<<<< HEAD
-    >>> bqItem12 = getUtility(IBuildSet).getByBuildID(2).queueBuild()
-=======
     >>> bqItem12 = getUtility(IBinaryPackageBuildSet).getByBuildID(
     ...     2).queueBuild()
->>>>>>> 92bf0304
     >>> setupBuildQueue(bqItem12, a_builder)
     >>> last_stub_mail_count = len(stub.test_emails)
 
@@ -525,12 +521,8 @@
 The buildlog is collected and compressed locally using gzip algorithm,
 let's see how this method works:
 
-<<<<<<< HEAD
-    >>> bqItem10 = getUtility(IBuildSet).getByBuildID(6).queueBuild()
-=======
     >>> bqItem10 = getUtility(IBinaryPackageBuildSet).getByBuildID(
     ...     6).queueBuild()
->>>>>>> 92bf0304
     >>> setupBuildQueue(bqItem10, a_builder)
     >>> bqItem10.builder.setSlaveForTesting(WaitingSlave('BuildStatus.OK'))
 
