--- conflicted
+++ resolved
@@ -273,14 +273,9 @@
     >>> from canonical.launchpad.interfaces import EmailAddressStatus
     >>> new_address = emailset.new(
     ...     config.mailman.archive_address, fred,
-<<<<<<< HEAD
-    ...     EmailAddressStatus.VALIDATED)
-    >>> transaction.commit()
-
-=======
     ...     EmailAddressStatus.VALIDATED, account=fred.account)
-    >>> flush_database_updates()
->>>>>>> 1206ece6
+    >>> transaction.commit()
+
     >>> mailinglist_api.isRegisteredInLaunchpad(config.mailman.archive_address)
     False
 
