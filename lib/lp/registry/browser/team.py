--- conflicted
+++ resolved
@@ -1005,11 +1005,7 @@
         'subscriptionpolicy', LaunchpadRadioWidgetWithDescription,
         orientation='vertical')
     custom_widget('teamdescription', TextAreaWidget, height=10, width=30)
-<<<<<<< HEAD
-    custom_widget('defaultrenewalperiod', StrippedTextWidget,
-=======
     custom_widget('defaultrenewalperiod', IntWidget,
->>>>>>> f1e5b8b7
         widget_class='field subordinate')
 
     def setUpFields(self):
