Person
======

The Person class is overloaded to represent both people and teams. Let's
log in as Robert Collins to ensure we have the privileges to do what
we're going to demonstrate.

    >>> from zope.component import getUtility
    >>> from zope.interface.verify import verifyObject
    >>> from canonical.database.sqlbase import sqlvalues, flush_database_updates
    >>> from canonical.launchpad.interfaces import (
    ...     IPersonSet, IPerson, IEmailAddressSet)
    >>> from canonical.launchpad.ftests import login, ANONYMOUS
    >>> from canonical.launchpad.helpers import contactEmailAddresses
    >>> from canonical.lp.dbschema import EmailAddressStatus

    >>> login(ANONYMOUS)

    >>> personset = getUtility(IPersonSet)
    >>> emailset = getUtility(IEmailAddressSet)

Verify that foobar (a Person object) correctly implements IPerson.

    >>> foobar = personset.getByName('name16')
    >>> verifyObject(IPerson, foobar)
    True

Access to people (Persons or Teams) is done through the IPersonSet
utility:

You can create a new person using the createPersonAndEmail method of
IPersonSet. All you need for that is a valid email address. You can also 
hide the user email addresses.

<<<<<<< HEAD
>>> from canonical.lp.dbschema import PersonCreationRationale
>>> p, email = personset.createPersonAndEmail(
...     'randomuser@randomhost.com', PersonCreationRationale.UNKNOWN,
...     hide_email_addresses=True)
>>> p.teamowner is None
True
>>> email.status == EmailAddressStatus.NEW
True
>>> p.is_valid_person # Not valid because no preferred email address
False
>>> p.hide_email_addresses
True
=======
    >>> p, email = personset.createPersonAndEmail(
    ...     'randomuser@randomhost.com', hide_email_addresses=True)
    >>> p.teamowner is None
    True
    >>> email.status == EmailAddressStatus.NEW
    True
    >>> p.is_valid_person # Not valid because no preferred email address
    False
    >>> p.hide_email_addresses
    True
>>>>>>> 6837ffae

In case of failure of creating a new person or email the method returns 
(None, None). Let's demonstrate this trying to create a person with 
an invalid email.
<<<<<<< HEAD
>>> p2, invalid_email = personset.createPersonAndEmail(
...     'test#canonical.com', PersonCreationRationale.UNKNOWN)
>>> p2, invalid_email
(None, None)

And now with the same name of a existing account
>>> p3, invalid_email = personset.createPersonAndEmail(
...     'randomemail@randomhost.com',PersonCreationRationale.UNKNOWN,
...     name='name12')
>>> p3, invalid_email
(None, None)

>>> vcs_imports = personset.getByName('vcs-imports')
>>> vcs_imports.teamowner is None
False
>>> vcs_imports.is_valid_person # Not valid person because it is a team
False
>>> lifeless = personset.getByName('lifeless')
>>> lifeless.teamowner is None
True
=======

    >>> p2, invalid_email = personset.createPersonAndEmail(
    ...     'test#canonical.com')
    >>> p2, invalid_email
    (None, None)

And now with the same name of a existing account

    >>> p3, invalid_email = personset.createPersonAndEmail(
    ...     'randomemail@randomhost.com', name='name12')
    >>> p3, invalid_email
    (None, None)

    >>> vcs_imports = personset.getByName('vcs-imports')
    >>> vcs_imports.teamowner is None
    False
    >>> vcs_imports.is_valid_person # Not valid person because it is a team
    False
    >>> lifeless = personset.getByName('lifeless')
    >>> lifeless.teamowner is None
    True
>>>>>>> 6837ffae

An IPerson has an inTeam method to allow us to easily check if a
person is a member of a team. It accepts an object implementing
IPerson, which is the common use case when checking permissions.

    >>> ddaa = personset.getByName('ddaa')
    >>> ddaa.is_valid_person
    True
    >>> lifeless.inTeam(vcs_imports) and ddaa.inTeam(vcs_imports)
    True

The inTeam method is cached to avoid unnecessary database lookups - this
was a cause of a number of timeouts

    >>> from zope.security.proxy import removeSecurityProxy
    >>> naked_lifeless = removeSecurityProxy(lifeless)
    >>> naked_lifeless._inTeam_cache[vcs_imports.id]
    True
    >>> naked_lifeless._inTeam_cache[vcs_imports.id] = False
    >>> lifeless.inTeam(vcs_imports)
    False
    >>> naked_lifeless._inTeam_cache[vcs_imports.id] = True
    >>> lifeless.inTeam(vcs_imports)
    True

If a Person is not a Team then the Person object will not provide the
ITeam interface.

    >>> from canonical.launchpad.interfaces import ITeam
    >>> ITeam.providedBy(lifeless)
    False

If a Person is a Team then the Person will provide the ITeam interface.

    >>> ITeam.providedBy(vcs_imports)
    True

If a team doesn't have a contact email address, all notifications we send to
the team will go to the preferred email of each member.

    >>> contactEmailAddresses(vcs_imports)
    set(['david.allouche@canonical.com', 'robertc@robertcollins.net',
         'foo.bar@canonical.com'])


Renaming
--------

All persons have a unique name in launchpad, so to allow them to change their
names, we must make sure that name is not already in use by someone else.

    >>> from canonical.launchpad.interfaces.person import PersonNameField
    >>> field = PersonNameField(__name__='name', title=u'Unique name',
    ...                         description=u'', readonly=False, required=True)
    >>> field = field.bind(lifeless)
    >>> field.context == lifeless
    True

You can always use your own name.

    >>> field.validate(lifeless.name)

Or a name that is not already in use.

    >>> field.validate(u'namenotinuse')

But you can't use Mark's name, of course. ;)

    >>> field.validate(u'sabdfl')
    Traceback (most recent call last):
      ...
    LaunchpadValidationError: ...sabdfl is already in use by another person/team...


Searching
---------

You can search based on a person's name or displayname, or any of the email
addresses that belongs to a person using the methods provided by IPersonSet.

While we don't have Full Text Indexes in the emailaddress table, we'll be
trying to match the text only against the beginning of an email address:

    >>> results = personset.find('ubuntu')
    >>> for person in results:
    ...     emails = [email.email for email in emailset.getByPerson(person)]
    ...     (person.displayname, person.name, emails)
    (u'Mirror Administrators', u'ubuntu-mirror-admins', [])
    (u'Sigurd Gartmann', u'sigurd-ubuntu', [u'sigurd-ubuntu@brogar.org'])
    (u'Ubuntu Gnome Team', u'name18', [])
    (u'Ubuntu Team', u'ubuntu-team', [u'support@ubuntu.com'])
    (u'Ubuntu Translators', u'ubuntu-translators', [])

    >>> results = personset.find('steve.alexander')
    >>> for person in results:
    ...     emails = [email.email for email in emailset.getByPerson(person)]
    ...     (person.displayname, person.name, emails)
    (u'Steve Alexander', u'stevea', [u'steve.alexander@ubuntulinux.com'])

Searching only for People based on their names or email addresses:

    >>> results = personset.findPerson('james.blackwell')
    >>> for person in results:
    ...     emails = [email.email for email in emailset.getByPerson(person)]
    ...     (person.displayname, person.name, emails)
    (u'James Blackwell', u'jblack', [u'james.blackwell@ubuntulinux.com'])

    >>> results = personset.findPerson('dave')
    >>> for person in results:
    ...     emails = [email.email for email in emailset.getByPerson(person)]
    ...     (person.displayname, person.name, emails)
    (u'Dave Miller', u'justdave', [u'dave.miller@ubuntulinux.com', u'justdave@bugzilla.org'])

Searching only for Teams based on their names or email addresses:

    >>> results = personset.findTeam('support')
    >>> for person in results:
    ...     emails = [email.email for email in emailset.getByPerson(person)]
    ...     (person.displayname, person.name, emails)
    (u'Ubuntu Team', u'ubuntu-team', [u'support@ubuntu.com'])

    >>> results = personset.findTeam('translators')
    >>> for person in results:
    ...     emails = [email.email for email in emailset.getByPerson(person)]
    ...     (person.displayname, person.name, emails)
    (u'Ubuntu Translators', u'ubuntu-translators', [])


Packages related to a person
----------------------------

To obtain the packages a person is related to, we can use the
latestMaintainedPackages() and latestUploadedButNotMaintainedPackages()
methods of IPersonSet. The former will return the latest
SourcePackageReleases a person uploaded in which he is listed as the
Maintainer. The latter will return the latest SourcePackageReleases a
person uploaded (where he isn't the maintainer).

    >>> sabdfl = personset.getByName('sabdfl')
    >>> for sprelease in sabdfl.latestMaintainedPackages():
    ...     print (sprelease.name, sprelease.uploaddistrorelease.fullreleasename,
    ...            sprelease.version)
    (u'alsa-utils', u'Debian Sid', u'1.0.9a-4')
    (u'pmount', u'Ubuntu Hoary', u'0.1-2')
    (u'netapplet', u'Ubuntu Warty', u'0.99.6-1')
    (u'netapplet', u'Ubuntu Hoary', u'1.0-1')
    (u'alsa-utils', u'Ubuntu Warty', u'1.0.8-1ubuntu1')
    (u'mozilla-firefox', u'Ubuntu Hoary', u'0.9')
    (u'evolution', u'Ubuntu Hoary', u'1.0')

    >>> for sprelease in sabdfl.latestUploadedButNotMaintainedPackages():
    ...     print (sprelease.name, sprelease.uploaddistrorelease.fullreleasename,
    ...            sprelease.version)
    (u'libstdc++', u'Ubuntu Hoary', u'b8p')
    (u'cnews', u'Ubuntu Hoary', u'cr.g7-37')
    (u'linux-source-2.6.15', u'Ubuntu Hoary', u'2.6.15.3')
    (u'at', u'Ubuntu Hoary', u'0.00')
    (u'alsa-utils', u'Ubuntu Hoary', u'1.0.9a-4ubuntu1')


Bug contact packages
--------------------

A person who chooses to receive all bugmail for a package is said to be
a "bug contact" for that package. A package may have zero, one, or more
bug contacts.

IPerson.getBugContactPackages returns this list of packages, sorted
alphabetically (A to Z) by package name.

    >>> [package.name for package in foobar.getBugContactPackages()]
    [u'mozilla-firefox', u'pmount']


Specification Lists
-------------------

We should be able to generate lists of specifications for people based on
certain criteria:

First, Carlos does not have any completed specifications assigned to him:

    >>> carlos = getUtility(IPersonSet).getByName('carlos')
    >>> from canonical.lp.dbschema import SpecificationFilter
    >>> carlos.specifications(filter=[
    ...     SpecificationFilter.ASSIGNEE, SpecificationFilter.COMPLETE]).count()
    0

Next, Carlos has three incomplete specs *related* to him:

    >>> filter = []
    >>> for spec in carlos.specifications(filter=filter):
    ...     print spec.name, spec.is_complete, spec.informational
    svg-support False False
    extension-manager-upgrades False True
    media-integrity-check False False

Carlos has 2 specifications assigned to him:

    >>> filter = [SpecificationFilter.ASSIGNEE]
    >>> for spec in carlos.specifications(filter=filter):
    ...     print spec.name
    svg-support
    extension-manager-upgrades

Just for fun, lets check the SAB. He should have one spec for which he
is the approver.

    >>> sabdfl = getUtility(IPersonSet).getByName('sabdfl')
    >>> filter = [SpecificationFilter.APPROVER]
    >>> for spec in sabdfl.specifications(filter=filter):
    ...     print spec.name
    extension-manager-upgrades

The Foo Bar person has a single spec which has feedback requested:

    >>> filter = [SpecificationFilter.FEEDBACK]
    >>> for spec in foobar.specifications(filter=filter):
    ...     print spec.name
    e4x

But has registered 5 of them:

    >>> filter = [SpecificationFilter.CREATOR]
    >>> print foobar.specifications(filter=filter).count()
    5

Now Celso, on the other hand, has 2 specs related to him:

    >>> cprov = personset.getByName('cprov')
    >>> cprov.specifications().count()
    2

On one of those, he is the approver:

    >>> filter = [SpecificationFilter.APPROVER]
    >>> for spec in cprov.specifications(filter=filter):
    ...     print spec.name
    svg-support

And on another one, he is the drafter

    >>> filter = [SpecificationFilter.DRAFTER]
    >>> for spec in cprov.specifications(filter=filter):
    ...     print spec.name
    e4x

We can filter for specifications that contain specific text:

    >>> for spec in cprov.specifications(filter=['svg']):
    ...     print spec.name
    svg-support

Inactive products are excluded from the listings.

    >>> from canonical.database.sqlbase import flush_database_updates
    >>> from canonical.launchpad.interfaces import IProductSet
    >>> from canonical.launchpad.ftests import login
    >>> firefox = getUtility(IProductSet).getByName('firefox')
    >>> login("foo.bar@canonical.com")
    >>> firefox.active = False
    >>> flush_database_updates()
    >>> cprov.specifications(filter=['svg']).count()
    0

Reset firefox so we don't mess up later tests.

    >>> firefox.active = True
    >>> flush_database_updates()


Ticket API
----------

It's easy to find out what tickets a person is related to:

    >>> name12 = personset.getByName('name16')
    >>> [(t.title, t.status.title) for t in name12.tickets()]
    [(u'mailto: problem in webpage', 'Answered'),
     (u'Slow system', 'Open'),
     (u'Firefox loses focus and gets stuck', 'Open'),
     (u'Firefox is slow and consumes too much RAM', 'Rejected')]

    >>> [(t.title, t.status.title) for t in name12.answered_tickets]
    [(u'mailto: problem in webpage', 'Answered'),
     (u'Firefox is slow and consumes too much RAM', 'Rejected')]

    >>> [(t.title, t.status.title) for t in name12.assigned_tickets]
    []

    >>> [(t.title, t.status.title) for t in name12.subscribed_tickets]
    [(u'Slow system', 'Open'),
     (u'Firefox is slow and consumes too much RAM', 'Rejected')]

Ubunteros
---------

To list all Ubunteros, use IPersonSet.getUbunteros():

    >>> [p.name for p in personset.getUbunteros()]
    [u'name16']

To check if a person is an Ubuntero, use IPerson.is_ubuntero:

    >>> foobar.is_ubuntero
    True

Branches
--------

** See branch.txt for API related to branches.
<|MERGE_RESOLUTION|>--- conflicted
+++ resolved
@@ -32,22 +32,10 @@
 IPersonSet. All you need for that is a valid email address. You can also 
 hide the user email addresses.
 
-<<<<<<< HEAD
->>> from canonical.lp.dbschema import PersonCreationRationale
->>> p, email = personset.createPersonAndEmail(
-...     'randomuser@randomhost.com', PersonCreationRationale.UNKNOWN,
-...     hide_email_addresses=True)
->>> p.teamowner is None
-True
->>> email.status == EmailAddressStatus.NEW
-True
->>> p.is_valid_person # Not valid because no preferred email address
-False
->>> p.hide_email_addresses
-True
-=======
+    >>> from canonical.lp.dbschema import PersonCreationRationale
     >>> p, email = personset.createPersonAndEmail(
-    ...     'randomuser@randomhost.com', hide_email_addresses=True)
+    ...     'randomuser@randomhost.com', PersonCreationRationale.UNKNOWN,
+    ...     hide_email_addresses=True)
     >>> p.teamowner is None
     True
     >>> email.status == EmailAddressStatus.NEW
@@ -56,43 +44,21 @@
     False
     >>> p.hide_email_addresses
     True
->>>>>>> 6837ffae
 
 In case of failure of creating a new person or email the method returns 
 (None, None). Let's demonstrate this trying to create a person with 
 an invalid email.
-<<<<<<< HEAD
->>> p2, invalid_email = personset.createPersonAndEmail(
-...     'test#canonical.com', PersonCreationRationale.UNKNOWN)
->>> p2, invalid_email
-(None, None)
-
-And now with the same name of a existing account
->>> p3, invalid_email = personset.createPersonAndEmail(
-...     'randomemail@randomhost.com',PersonCreationRationale.UNKNOWN,
-...     name='name12')
->>> p3, invalid_email
-(None, None)
-
->>> vcs_imports = personset.getByName('vcs-imports')
->>> vcs_imports.teamowner is None
-False
->>> vcs_imports.is_valid_person # Not valid person because it is a team
-False
->>> lifeless = personset.getByName('lifeless')
->>> lifeless.teamowner is None
-True
-=======
 
     >>> p2, invalid_email = personset.createPersonAndEmail(
-    ...     'test#canonical.com')
+    ...     'test#canonical.com', PersonCreationRationale.UNKNOWN)
     >>> p2, invalid_email
     (None, None)
 
 And now with the same name of a existing account
 
     >>> p3, invalid_email = personset.createPersonAndEmail(
-    ...     'randomemail@randomhost.com', name='name12')
+    ...     'randomemail@randomhost.com',PersonCreationRationale.UNKNOWN,
+    ...     name='name12')
     >>> p3, invalid_email
     (None, None)
 
@@ -104,7 +70,6 @@
     >>> lifeless = personset.getByName('lifeless')
     >>> lifeless.teamowner is None
     True
->>>>>>> 6837ffae
 
 An IPerson has an inTeam method to allow us to easily check if a
 person is a member of a team. It accepts an object implementing
