# Copyright 2009 Canonical Ltd.  This software is licensed under the
# GNU Affero General Public License version 3 (see the file LICENSE).

# pylint: disable-msg=E0611,W0212

"""Database class for table Archive."""

__metaclass__ = type

__all__ = ['Archive', 'ArchiveSet']

import re

from lazr.lifecycle.event import ObjectCreatedEvent
from sqlobject import  (
    BoolCol, ForeignKey, IntCol, StringCol)
from sqlobject.sqlbuilder import SQLConstant
from storm.expr import Or, And, Select
from storm.locals import Count, Join
from storm.store import Store
from zope.component import getUtility
from zope.event import notify
from zope.interface import alsoProvides, implements
from zope.security.interfaces import Unauthorized

from lp.archiveuploader.utils import re_issource, re_isadeb
from canonical.config import config
from canonical.database.constants import UTC_NOW
from canonical.database.datetimecol import UtcDateTimeCol
from canonical.database.enumcol import EnumCol
from canonical.database.sqlbase import (
    cursor, quote, quote_like, sqlvalues, SQLBase)
from lp.soyuz.adapters.packagelocation import PackageLocation
from canonical.launchpad.components.tokens import (
    create_unique_token_for_table)
from lp.soyuz.model.archivedependency import ArchiveDependency
from lp.soyuz.model.archiveauthtoken import ArchiveAuthToken
from lp.soyuz.model.archivesubscriber import ArchiveSubscriber
from lp.soyuz.model.build import Build
from lp.soyuz.model.distributionsourcepackagecache import (
    DistributionSourcePackageCache)
from lp.soyuz.model.distroseriespackagecache import DistroSeriesPackageCache
from lp.soyuz.model.files import (
    BinaryPackageFile, SourcePackageReleaseFile)
from canonical.launchpad.database.librarian import (
    LibraryFileAlias, LibraryFileContent)
from lp.soyuz.model.packagediff import PackageDiff
from lp.soyuz.model.publishedpackage import PublishedPackage
from lp.soyuz.model.publishing import (
    SourcePackagePublishingHistory, BinaryPackagePublishingHistory)
from lp.soyuz.model.queue import PackageUpload, PackageUploadSource
from lp.soyuz.model.sourcepackagerelease import SourcePackageRelease
from lp.registry.model.teammembership import TeamParticipation
from lp.soyuz.interfaces.archive import (
    AlreadySubscribed, ArchiveDependencyError, ArchiveNotPrivate,
    ArchivePurpose, DistroSeriesNotFound, IArchive, IArchiveSet,
    IDistributionArchive, InvalidComponent, IPPA, MAIN_ARCHIVE_PURPOSES,
<<<<<<< HEAD
    PocketNotFound, SourceNotFound, default_name_by_purpose)
from lp.soyuz.interfaces.archiveauthtoken import IArchiveAuthTokenSet
=======
    PocketNotFound, default_name_by_purpose)
from lp.soyuz.interfaces.archiveauthtoken import (
    IArchiveAuthTokenSet)
>>>>>>> 00e262ad
from lp.soyuz.interfaces.archivepermission import (
    ArchivePermissionType, IArchivePermissionSet)
from lp.soyuz.interfaces.archivesubscriber import (
    ArchiveSubscriberStatus, IArchiveSubscriberSet, ArchiveSubscriptionError)
from lp.soyuz.interfaces.binarypackagerelease import BinaryPackageFileType
from lp.soyuz.interfaces.build import BuildStatus, IBuildSet
from lp.soyuz.interfaces.buildrecords import IHasBuildRecords
from lp.soyuz.interfaces.component import IComponent, IComponentSet
from lp.registry.interfaces.distroseries import IDistroSeriesSet
from lp.registry.interfaces.person import PersonVisibility
from canonical.launchpad.interfaces.launchpad import (
    ILaunchpadCelebrities, NotFoundError)
from lp.registry.interfaces.role import IHasOwner
from lp.soyuz.interfaces.queue import PackageUploadStatus
from lp.soyuz.interfaces.packagecopyrequest import IPackageCopyRequestSet
from lp.soyuz.interfaces.publishing import (
    PackagePublishingPocket, PackagePublishingStatus, IPublishingSet)
from lp.registry.interfaces.sourcepackagename import ISourcePackageNameSet
from lp.soyuz.scripts.packagecopier import CannotCopy, do_copy
from canonical.launchpad.webapp.interfaces import (
    IStoreSelector, MAIN_STORE, DEFAULT_FLAVOR)
from canonical.launchpad.webapp.url import urlappend
from canonical.launchpad.validators.name import valid_name
from lp.registry.interfaces.person import (
    validate_person_not_private_membership)


class Archive(SQLBase):
    implements(IArchive, IHasOwner, IHasBuildRecords)
    _table = 'Archive'
    _defaultOrder = 'id'

    owner = ForeignKey(
        dbName='owner', foreignKey='Person',
        storm_validator=validate_person_not_private_membership, notNull=True)

    def _validate_archive_name(self, attr, value):
        """Only allow renaming of COPY archives.

        Also assert the name is valid when set via an unproxied object.
        """
        if not self._SO_creating:
            assert self.is_copy, "Only COPY archives can be renamed."
        assert valid_name(value), "Invalid name given to unproxied object."
        return value

    def _validate_archive_privacy(self, attr, value):
        """Require private team owners to have private archives.

        If the owner of the archive is private, then the archive cannot be
        made public.
        """
        if not value:
            # The archive is transitioning from public to private.
            assert self.owner.visibility != PersonVisibility.PRIVATE, (
                "Private teams may not have public PPAs.")
        return value

    name = StringCol(
        dbName='name', notNull=True, storm_validator=_validate_archive_name)

    displayname = StringCol(dbName='displayname', notNull=True)

    description = StringCol(dbName='description', notNull=False, default=None)

    distribution = ForeignKey(
        foreignKey='Distribution', dbName='distribution', notNull=False)

    purpose = EnumCol(
        dbName='purpose', unique=False, notNull=True, schema=ArchivePurpose)

    enabled = BoolCol(dbName='enabled', notNull=True, default=True)

    publish = BoolCol(dbName='publish', notNull=True, default=True)

    private = BoolCol(dbName='private', notNull=True, default=False,
                      storm_validator=_validate_archive_privacy)

    require_virtualized = BoolCol(
        dbName='require_virtualized', notNull=True, default=True)

    authorized_size = IntCol(
        dbName='authorized_size', notNull=False, default=1024)

    sources_cached = IntCol(
        dbName='sources_cached', notNull=False, default=0)

    binaries_cached = IntCol(
        dbName='binaries_cached', notNull=False, default=0)

    package_description_cache = StringCol(
        dbName='package_description_cache', notNull=False, default=None)

    buildd_secret = StringCol(dbName='buildd_secret', default=None)

    total_count = IntCol(dbName='total_count', notNull=True, default=0)

    pending_count = IntCol(dbName='pending_count', notNull=True, default=0)

    succeeded_count = IntCol(
        dbName='succeeded_count', notNull=True, default=0)

    building_count = IntCol(
        dbName='building_count', notNull=True, default=0)

    failed_count = IntCol(dbName='failed_count', notNull=True, default=0)

    date_created = UtcDateTimeCol(dbName='date_created')

    signing_key = ForeignKey(
        foreignKey='GPGKey', dbName='signing_key', notNull=False)

    relative_build_score = IntCol(
        dbName='relative_build_score', notNull=True, default=0)

    def _init(self, *args, **kw):
        """Provide the right interface for URL traversal."""
        SQLBase._init(self, *args, **kw)

        # Provide the additional marker interface depending on what type
        # of archive this is.  See also the browser:url declarations in
        # zcml/archive.zcml.
        if self.is_ppa:
            alsoProvides(self, IPPA)
        else:
            alsoProvides(self, IDistributionArchive)

    @property
    def is_ppa(self):
        """See `IArchive`."""
        return self.purpose == ArchivePurpose.PPA

    @property
    def is_copy(self):
        """See `IArchive`."""
        return self.purpose == ArchivePurpose.COPY

    @property
    def is_main(self):
        """See `IArchive`."""
        return self.purpose in MAIN_ARCHIVE_PURPOSES

    @property
    def series_with_sources(self):
        """See `IArchive`."""
        cur = cursor()
        query = """SELECT DISTINCT distroseries FROM
                      SourcePackagePublishingHistory WHERE
                      SourcePackagePublishingHistory.archive = %s"""
        cur.execute(query % self.id)
        published_series_ids = [int(row[0]) for row in cur.fetchall()]
        return [s for s in self.distribution.serieses if s.id in
                published_series_ids]

    @property
    def dependencies(self):
        query = """
            ArchiveDependency.dependency = Archive.id AND
            Archive.owner = Person.id AND
            ArchiveDependency.archive = %s
        """ % sqlvalues(self)
        clauseTables = ["Archive", "Person"]
        orderBy = ['Person.displayname']
        dependencies = ArchiveDependency.select(
            query, clauseTables=clauseTables, orderBy=orderBy)
        return dependencies

    @property
    def expanded_archive_dependencies(self):
        """See `IArchive`."""
        archives = []
        if self.is_ppa:
            archives.append(self.distribution.main_archive)
        archives.append(self)
        archives.extend(
            [archive_dep.dependency for archive_dep in self.dependencies])
        return archives

    @property
    def archive_url(self):
        """See `IArchive`."""
        archive_postfixes = {
            ArchivePurpose.PRIMARY : '',
            ArchivePurpose.PARTNER : '-partner',
        }

        if self.is_ppa:
            if self.private:
                url = config.personalpackagearchive.private_base_url
            else:
                url = config.personalpackagearchive.base_url
            return urlappend(
                url, "/".join(
                    (self.owner.name, self.name, self.distribution.name)))

        try:
            postfix = archive_postfixes[self.purpose]
        except KeyError:
            raise AssertionError(
                "archive_url unknown for purpose: %s" % self.purpose)
        return urlappend(
            config.archivepublisher.base_url,
            self.distribution.name + postfix)

    @property
    def signing_key_fingerprint(self):
        if self.signing_key is not None:
            return self.signing_key.fingerprint

        return None

    def getBuildRecords(self, build_state=None, name=None, pocket=None,
                        arch_tag=None, user=None):
        """See IHasBuildRecords"""
        # Ignore "user", since anyone already accessing this archive
        # will implicitly have permission to see it.
        return getUtility(IBuildSet).getBuildsForArchive(
            self, build_state, name, pocket, arch_tag)

    def getPublishedSources(self, name=None, version=None, status=None,
                            distroseries=None, pocket=None,
                            exact_match=False, created_since_date=None):
        """See `IArchive`."""
        clauses = ["""
            SourcePackagePublishingHistory.archive = %s AND
            SourcePackagePublishingHistory.sourcepackagerelease =
                SourcePackageRelease.id AND
            SourcePackageRelease.sourcepackagename =
                SourcePackageName.id
            """ % sqlvalues(self)]
        clauseTables = ['SourcePackageRelease', 'SourcePackageName']
        orderBy = ['SourcePackageName.name',
                   '-SourcePackagePublishingHistory.id']

        if name is not None:
            if exact_match:
                clauses.append("""
                    SourcePackageName.name=%s
                """ % sqlvalues(name))
            else:
                clauses.append("""
                    SourcePackageName.name LIKE '%%' || %s || '%%'
                """ % quote_like(name))

        if version is not None:
            assert name is not None, (
                "'version' can be only used when name is set")
            clauses.append("""
                SourcePackageRelease.version = %s
            """ % sqlvalues(version))
        else:
            order_const = "debversion_sort_key(SourcePackageRelease.version)"
            desc_version_order = SQLConstant(order_const+" DESC")
            orderBy.insert(1, desc_version_order)

        if status is not None:
            try:
                status = tuple(status)
            except TypeError:
                status = (status,)
            clauses.append("""
                SourcePackagePublishingHistory.status IN %s
            """ % sqlvalues(status))

        if distroseries is not None:
            clauses.append("""
                SourcePackagePublishingHistory.distroseries = %s
            """ % sqlvalues(distroseries))

        if pocket is not None:
            clauses.append("""
                SourcePackagePublishingHistory.pocket = %s
            """ % sqlvalues(pocket))

        if created_since_date is not None:
            clauses.append("""
                SourcePackagePublishingHistory.datecreated >= %s
            """ % sqlvalues(created_since_date))

        preJoins = [
            'sourcepackagerelease.creator',
            'sourcepackagerelease.dscsigningkey',
            'distroseries',
            'section',
            ]

        sources = SourcePackagePublishingHistory.select(
            ' AND '.join(clauses), clauseTables=clauseTables, orderBy=orderBy,
            prejoins=preJoins)

        return sources

    def getSourcesForDeletion(self, name=None, status=None,
            distroseries=None):
        """See `IArchive`."""
        clauses = ["""
            SourcePackagePublishingHistory.archive = %s AND
            SourcePackagePublishingHistory.sourcepackagerelease =
                SourcePackageRelease.id AND
            SourcePackageRelease.sourcepackagename =
                SourcePackageName.id
        """ % sqlvalues(self)]

        has_published_binaries_clause = """
            EXISTS (SELECT TRUE FROM
                BinaryPackagePublishingHistory bpph,
                BinaryPackageRelease bpr, Build
            WHERE
                bpph.archive = %s AND
                bpph.status = %s AND
                bpph.binarypackagerelease = bpr.id AND
                bpr.build = Build.id AND
                Build.sourcepackagerelease = SourcePackageRelease.id)
        """ % sqlvalues(self, PackagePublishingStatus.PUBLISHED)

        source_deletable_states = (
            PackagePublishingStatus.PENDING,
            PackagePublishingStatus.PUBLISHED,
            )
        clauses.append("""
           (%s OR SourcePackagePublishingHistory.status IN %s)
        """ % (has_published_binaries_clause,
               quote(source_deletable_states)))

        if status is not None:
            try:
                status = tuple(status)
            except TypeError:
                status = (status,)
            clauses.append("""
                SourcePackagePublishingHistory.status IN %s
            """ % sqlvalues(status))

        if distroseries is not None:
            clauses.append("""
                SourcePackagePublishingHistory.distroseries = %s
            """ % sqlvalues(distroseries))

        clauseTables = ['SourcePackageRelease', 'SourcePackageName']

        order_const = "debversion_sort_key(SourcePackageRelease.version)"
        desc_version_order = SQLConstant(order_const+" DESC")
        orderBy = ['SourcePackageName.name', desc_version_order,
                   '-SourcePackagePublishingHistory.id']

        if name is not None:
            clauses.append("""
                    SourcePackageName.name LIKE '%%' || %s || '%%'
                """ % quote_like(name))

        preJoins = ['sourcepackagerelease']
        sources = SourcePackagePublishingHistory.select(
            ' AND '.join(clauses), clauseTables=clauseTables, orderBy=orderBy,
            prejoins=preJoins)

        return sources

    @property
    def number_of_sources(self):
        """See `IArchive`."""
        return self.getPublishedSources(
            status=PackagePublishingStatus.PUBLISHED).count()

    @property
    def sources_size(self):
        """See `IArchive`."""
        store = getUtility(IStoreSelector).get(MAIN_STORE, DEFAULT_FLAVOR)
        result = store.find(
            (LibraryFileContent),
            SourcePackagePublishingHistory.archive == self.id,
            SourcePackagePublishingHistory.dateremoved == None,
            SourcePackagePublishingHistory.sourcepackagereleaseID ==
                SourcePackageReleaseFile.sourcepackagereleaseID,
            SourcePackageReleaseFile.libraryfileID == LibraryFileAlias.id,
            LibraryFileAlias.contentID == LibraryFileContent.id)

        # We need to select distinct `LibraryFileContent`s because that how
        # they end up published in the archive disk. Duplications may happen
        # because of the publishing records join, the same `LibraryFileAlias`
        # gets logically re-published in several locations and the fact that
        # the same `LibraryFileContent` can be shared by multiple
        # `LibraryFileAlias.` (librarian-gc).
        result = result.config(distinct=True)
        size = sum([lfc.filesize for lfc in result])
        return size

    def _getBinaryPublishingBaseClauses (
        self, name=None, version=None, status=None, distroarchseries=None,
        pocket=None, exact_match=False):
        """Base clauses and clauseTables for binary publishing queries.

        Returns a list of 'clauses' (to be joined in the callsite) and
        a list of clauseTables required according the given arguments.
        """
        clauses = ["""
            BinaryPackagePublishingHistory.archive = %s AND
            BinaryPackagePublishingHistory.binarypackagerelease =
                BinaryPackageRelease.id AND
            BinaryPackageRelease.binarypackagename =
                BinaryPackageName.id
        """ % sqlvalues(self)]
        clauseTables = ['BinaryPackageRelease', 'BinaryPackageName']
        orderBy = ['BinaryPackageName.name',
                   '-BinaryPackagePublishingHistory.id']

        if name is not None:
            if exact_match:
                clauses.append("""
                    BinaryPackageName.name=%s
                """ % sqlvalues(name))
            else:
                clauses.append("""
                    BinaryPackageName.name LIKE '%%' || %s || '%%'
                """ % quote_like(name))

        if version is not None:
            assert name is not None, (
                "'version' can be only used when name is set")
            clauses.append("""
                BinaryPackageRelease.version = %s
            """ % sqlvalues(version))
        else:
            order_const = "debversion_sort_key(BinaryPackageRelease.version)"
            desc_version_order = SQLConstant(order_const + " DESC")
            orderBy.insert(1, desc_version_order)

        if status is not None:
            try:
                status = tuple(status)
            except TypeError:
                status = (status,)
            clauses.append("""
                BinaryPackagePublishingHistory.status IN %s
            """ % sqlvalues(status))

        if distroarchseries is not None:
            try:
                distroarchseries = tuple(distroarchseries)
            except TypeError:
                distroarchseries = (distroarchseries,)
            # XXX cprov 20071016: there is no sqlrepr for DistroArchSeries
            # uhmm, how so ?
            das_ids = "(%s)" % ", ".join(str(d.id) for d in distroarchseries)
            clauses.append("""
                BinaryPackagePublishingHistory.distroarchseries IN %s
            """ % das_ids)

        if pocket is not None:
            clauses.append("""
                BinaryPackagePublishingHistory.pocket = %s
            """ % sqlvalues(pocket))

        return clauses, clauseTables, orderBy

    def getAllPublishedBinaries(self, name=None, version=None, status=None,
                                distroarchseries=None, pocket=None,
                                exact_match=False):
        """See `IArchive`."""
        clauses, clauseTables, orderBy = self._getBinaryPublishingBaseClauses(
            name=name, version=version, status=status, pocket=pocket,
            distroarchseries=distroarchseries, exact_match=exact_match)

        all_binaries = BinaryPackagePublishingHistory.select(
            ' AND '.join(clauses) , clauseTables=clauseTables,
            orderBy=orderBy)

        return all_binaries

    def getPublishedOnDiskBinaries(self, name=None, version=None, status=None,
                                   distroarchseries=None, pocket=None,
                                   exact_match=False):
        """See `IArchive`."""
        clauses, clauseTables, orderBy = self._getBinaryPublishingBaseClauses(
            name=name, version=version, status=status, pocket=pocket,
            distroarchseries=distroarchseries, exact_match=exact_match)

        clauses.append("""
            BinaryPackagePublishingHistory.distroarchseries =
                DistroArchSeries.id AND
            DistroArchSeries.distroseries = DistroSeries.id
        """)
        clauseTables.extend(['DistroSeries', 'DistroArchSeries'])

        # Retrieve only the binaries published for the 'nominated architecture
        # independent' (usually i386) in the distroseries in question.
        # It includes all architecture-independent binaries only once and the
        # architecture-specific built for 'nominatedarchindep'.
        nominated_arch_independent_clause = ["""
            DistroSeries.nominatedarchindep =
                BinaryPackagePublishingHistory.distroarchseries
        """]
        nominated_arch_independent_query = ' AND '.join(
            clauses + nominated_arch_independent_clause)
        nominated_arch_independents = BinaryPackagePublishingHistory.select(
            nominated_arch_independent_query, clauseTables=clauseTables)

        # Retrieve all architecture-specific binary publications except
        # 'nominatedarchindep' (already included in the previous query).
        no_nominated_arch_independent_clause = ["""
            DistroSeries.nominatedarchindep !=
                BinaryPackagePublishingHistory.distroarchseries AND
            BinaryPackageRelease.architecturespecific = true
        """]
        no_nominated_arch_independent_query = ' AND '.join(
            clauses + no_nominated_arch_independent_clause)
        no_nominated_arch_independents = (
            BinaryPackagePublishingHistory.select(
            no_nominated_arch_independent_query, clauseTables=clauseTables))

        # XXX cprov 20071016: It's not possible to use the same ordering
        # schema returned by self._getBinaryPublishingBaseClauses.
        # It results in:
        # ERROR:  missing FROM-clause entry for table "binarypackagename"
        unique_binary_publications = nominated_arch_independents.union(
            no_nominated_arch_independents)

        return unique_binary_publications

    @property
    def number_of_binaries(self):
        """See `IArchive`."""
        return self.getPublishedOnDiskBinaries(
            status=PackagePublishingStatus.PUBLISHED).count()

    @property
    def binaries_size(self):
        """See `IArchive`."""
        store = getUtility(IStoreSelector).get(MAIN_STORE, DEFAULT_FLAVOR)

        clauses = [
            BinaryPackagePublishingHistory.archive == self.id,
            BinaryPackagePublishingHistory.dateremoved == None,
            BinaryPackagePublishingHistory.binarypackagereleaseID ==
                BinaryPackageFile.binarypackagereleaseID,
            BinaryPackageFile.libraryfileID == LibraryFileAlias.id,
            LibraryFileAlias.contentID == LibraryFileContent.id
            ]

        # Exclude DDEBs from the repository size, they are not published
        # on disk for PPAs. See bug #399444 for more information.
        if self.is_ppa:
            clauses.append(
                BinaryPackageFile.filetype != BinaryPackageFileType.DDEB)

        result = store.find(LibraryFileContent, *clauses)

        # See `IArchive.sources_size`.
        result = result.config(distinct=True)
        size = sum([lfc.filesize for lfc in result])
        return size

    @property
    def estimated_size(self):
        """See `IArchive`."""
        size = self.sources_size + self.binaries_size
        # 'cruft' represents the increase in the size of the archive
        # indexes related to each publication. We assume it is around 1K
        # but that's over-estimated.
        cruft = (
            self.number_of_sources + self.number_of_binaries) * 1024
        return size + cruft

    def allowUpdatesToReleasePocket(self):
        """See `IArchive`."""
        purposeToPermissionMap = {
            ArchivePurpose.COPY : True,
            ArchivePurpose.PARTNER : True,
            ArchivePurpose.PPA : True,
            ArchivePurpose.PRIMARY : False,
        }

        try:
            permission = purposeToPermissionMap[self.purpose]
        except KeyError:
            # Future proofing for when new archive types are added.
            permission = False

        return permission

    def updateArchiveCache(self):
        """See `IArchive`."""
        # Compiled regexp to remove puntication.
        clean_text = re.compile('(,|;|:|\.|\?|!)')

        # XXX cprov 20080402 bug=207969: The set() is only used because we
        # have a limitation in our FTI setup, it only indexes the first 2500
        # chars of the target columns. When such limitation
        # gets fixed we should probably change it to a normal list and
        # benefit of the FTI rank for ordering.
        cache_contents = set()
        def add_cache_content(content):
            """Sanitise and add contents to the cache."""
            content = clean_text.sub(' ', content)
            terms = [term.lower() for term in content.strip().split()]
            for term in terms:
                cache_contents.add(term)

        # Cache owner name and displayname.
        add_cache_content(self.owner.name)
        add_cache_content(self.owner.displayname)

        # Cache source package name and its binaries information, binary
        # names and summaries.
        sources_cached = DistributionSourcePackageCache.select(
            "archive = %s" % sqlvalues(self), prejoins=["distribution"])
        for cache in sources_cached:
            add_cache_content(cache.distribution.name)
            add_cache_content(cache.name)
            add_cache_content(cache.binpkgnames)
            add_cache_content(cache.binpkgsummaries)

        # Cache distroseries names with binaries.
        binaries_cached = DistroSeriesPackageCache.select(
            "archive = %s" % sqlvalues(self), prejoins=["distroseries"])
        for cache in binaries_cached:
            add_cache_content(cache.distroseries.name)

        # Collapse all relevant terms in 'package_description_cache' and
        # update the package counters.
        self.package_description_cache = " ".join(cache_contents)
        self.sources_cached = sources_cached.count()
        self.binaries_cached = binaries_cached.count()

    def findDepCandidateByName(self, distroarchseries, name):
        """See `IArchive`."""
        archives = [
            archive.id for archive in self.expanded_archive_dependencies]

        query = """
            binarypackagename = %s AND
            distroarchseries = %s AND
            archive IN %s AND
            packagepublishingstatus = %s
        """ % sqlvalues(name, distroarchseries, archives,
                        PackagePublishingStatus.PUBLISHED)

        return PublishedPackage.selectFirst(query, orderBy=['-id'])

    def getArchiveDependency(self, dependency):
        """See `IArchive`."""
        return ArchiveDependency.selectOneBy(
            archive=self, dependency=dependency)

    def removeArchiveDependency(self, dependency):
        """See `IArchive`."""
        dependency = self.getArchiveDependency(dependency)
        if dependency is None:
            raise AssertionError("This dependency does not exist.")
        dependency.destroySelf()

    def addArchiveDependency(self, dependency, pocket, component=None):
        """See `IArchive`."""
        if dependency == self:
            raise ArchiveDependencyError(
                "An archive should not depend on itself.")

        a_dependency = self.getArchiveDependency(dependency)
        if a_dependency is not None:
            raise ArchiveDependencyError(
                "Only one dependency record per archive is supported.")

        if dependency.is_ppa:
            if pocket is not PackagePublishingPocket.RELEASE:
                raise ArchiveDependencyError(
                    "Non-primary archives only support the RELEASE pocket.")
            if (component is not None and
                component.id is not getUtility(IComponentSet)['main'].id):
                raise ArchiveDependencyError(
                    "Non-primary archives only support the 'main' component.")

        return ArchiveDependency(
            archive=self, dependency=dependency, pocket=pocket,
            component=component)

    def getPermissions(self, user, item, perm_type):
        """See `IArchive`."""
        permission_set = getUtility(IArchivePermissionSet)
        return permission_set.checkAuthenticated(user, self, perm_type, item)

    def getPermissionsForPerson(self, person):
        """See `IArchive`."""
        permission_set = getUtility(IArchivePermissionSet)
        return permission_set.permissionsForPerson(self, person)

    def getUploadersForPackage(self, source_package_name):
        """See `IArchive`."""
        permission_set = getUtility(IArchivePermissionSet)
        return permission_set.uploadersForPackage(self, source_package_name)

    def getUploadersForComponent(self, component_name=None):
        """See `IArchive`."""
        permission_set = getUtility(IArchivePermissionSet)
        return permission_set.uploadersForComponent(self, component_name)

    def getQueueAdminsForComponent(self, component_name):
        """See `IArchive`."""
        permission_set = getUtility(IArchivePermissionSet)
        return permission_set.queueAdminsForComponent(self, component_name)

    def getComponentsForQueueAdmin(self, person):
        """See `IArchive`."""
        permission_set = getUtility(IArchivePermissionSet)
        return permission_set.componentsForQueueAdmin(self, person)

    def getBuildCounters(self, include_needsbuild=True):
        """See `IArchiveSet`."""

        # First grab a count of each build state for all the builds in
        # this archive:
        store = Store.of(self)
        extra_exprs = []
        if not include_needsbuild:
            extra_exprs.append(Build.buildstate != BuildStatus.NEEDSBUILD)

        find_spec = (
            Build.buildstate,
            Count(Build.id)
            )
        result = store.using(Build).find(
            find_spec,
            Build.archive == self,
            *extra_exprs
            ).group_by(Build.buildstate).order_by(Build.buildstate)

        # Create a map for each count summary to a number of buildstates:
        count_map = {
            'failed': (
                BuildStatus.CHROOTWAIT,
                BuildStatus.FAILEDTOBUILD,
                BuildStatus.FAILEDTOUPLOAD,
                BuildStatus.MANUALDEPWAIT,
                ),
             # The 'pending' count is a list because we may append to it
             # later.
            'pending': [
                BuildStatus.BUILDING,
                ],
            'succeeded': (
                BuildStatus.FULLYBUILT,
                ),
            'superseded': (
                BuildStatus.SUPERSEDED,
                ),
             # The 'total' count is a list because we may append to it
             # later.
            'total': [
                BuildStatus.CHROOTWAIT,
                BuildStatus.FAILEDTOBUILD,
                BuildStatus.FAILEDTOUPLOAD,
                BuildStatus.MANUALDEPWAIT,
                BuildStatus.BUILDING,
                BuildStatus.FULLYBUILT,
                BuildStatus.SUPERSEDED,
                ]
            }

        # If we were asked to include builds with the state NEEDSBUILD,
        # then include those builds in the 'pending' and total counts.
        if include_needsbuild:
            count_map['pending'].append(BuildStatus.NEEDSBUILD)
            count_map['total'].append(BuildStatus.NEEDSBUILD)

        # Initialize all the counts in the map to zero:
        build_counts = dict((count_type, 0) for count_type in count_map)

        # For each count type that we want to return ('failed', 'total'),
        # there may be a number of corresponding buildstate counts.
        # So for each buildstate count in the result set...
        for buildstate, count in result:
            # ...go through the count map checking which counts this
            # buildstate belongs to and add it to the aggregated
            # count.
            for count_type, build_states in count_map.items():
                if buildstate in build_states:
                    build_counts[count_type] += count

        return build_counts

    def getBuildSummariesForSourceIds(self, source_ids):
        """See `IArchive`."""
        publishing_set = getUtility(IPublishingSet)
        return publishing_set.getBuildStatusSummariesForSourceIdsAndArchive(
            source_ids,
            archive=self)

    def canUpload(self, user, component_or_package=None):
        """See `IArchive`."""
        assert not self.is_copy, "Uploads to copy archives are not allowed."
        # PPA access is immediately granted if the user is in the PPA
        # team.
        if self.is_ppa:
            if user.inTeam(self.owner):
                return True
            else:
                # If the user is not in the PPA team, default to using
                # the main component for further ACL checks.  This is
                # not ideal since PPAs don't use components, but when
                # packagesets replace them for main archive uploads this
                # interface will no longer require them because we can
                # then relax the database constraint on
                # ArchivePermission.
                component_or_package = getUtility(IComponentSet)['main']

        # Otherwise any archive, including PPAs, uses the standard
        # ArchivePermission entries.
        return self._authenticate(
            user, component_or_package, ArchivePermissionType.UPLOAD)

    def canAdministerQueue(self, user, component):
        """See `IArchive`."""
        return self._authenticate(
            user, component, ArchivePermissionType.QUEUE_ADMIN)

    def _authenticate(self, user, component, permission):
        """Private helper method to check permissions."""
        permissions = self.getPermissions(user, component, permission)
        return permissions.count() > 0

    def newPackageUploader(self, person, source_package_name):
        """See `IArchive`."""
        permission_set = getUtility(IArchivePermissionSet)
        return permission_set.newPackageUploader(
            self, person, source_package_name)

    def newPackagesetUploader(self, person, packageset, explicit=False):
        """See `IArchive`."""
        permission_set = getUtility(IArchivePermissionSet)
        return permission_set.newPackagesetUploader(
            self, person, packageset, explicit)

    def newComponentUploader(self, person, component_name):
        """See `IArchive`."""
        if self.is_ppa:
            if IComponent.providedBy(component_name):
                name = component_name.name
            elif isinstance(component_name, basestring):
                name = component_name
            else:
                name = None

            if name is None or name != 'main':
                raise InvalidComponent("Component for PPAs should be 'main'")

        permission_set = getUtility(IArchivePermissionSet)
        return permission_set.newComponentUploader(
            self, person, component_name)

    def newQueueAdmin(self, person, component_name):
        """See `IArchive`."""
        permission_set = getUtility(IArchivePermissionSet)
        return permission_set.newQueueAdmin(self, person, component_name)

    def deletePackageUploader(self, person, source_package_name):
        """See `IArchive`."""
        permission_set = getUtility(IArchivePermissionSet)
        return permission_set.deletePackageUploader(
            self, person, source_package_name)

    def deleteComponentUploader(self, person, component_name):
        """See `IArchive`."""
        permission_set = getUtility(IArchivePermissionSet)
        return permission_set.deleteComponentUploader(
            self, person, component_name)

    def deleteQueueAdmin(self, person, component_name):
        """See `IArchive`."""
        permission_set = getUtility(IArchivePermissionSet)
        return permission_set.deleteQueueAdmin(self, person, component_name)

    def getUploadersForPackageset(self, packageset, direct_permissions=True):
        """See `IArchive`."""
        permission_set = getUtility(IArchivePermissionSet)
        return permission_set.uploadersForPackageset(
            self, packageset, direct_permissions)

    def deletePackagesetUploader(self, person, packageset, explicit=False):
        """See `IArchive`."""
        permission_set = getUtility(IArchivePermissionSet)
        return permission_set.deletePackagesetUploader(
            self, person, packageset, explicit)

    def getPackagesetsForUploader(self, person):
        """See `IArchive`."""
        permission_set = getUtility(IArchivePermissionSet)
        return permission_set.packagesetsForUploader(self, person)

    def getPackagesetsForSourceUploader(self, sourcepackagename, person):
        """See `IArchive`."""
        permission_set = getUtility(IArchivePermissionSet)
        return permission_set.packagesetsForSourceUploader(
            self, sourcepackagename, person)

    def getPackagesetsForSource(
        self, sourcepackagename, direct_permissions=True):
        """See `IArchive`."""
        permission_set = getUtility(IArchivePermissionSet)
        return permission_set.packagesetsForSource(
            self, sourcepackagename, direct_permissions)

    def isSourceUploadAllowed(self, sourcepackagename, person):
        """See `IArchive`."""
        permission_set = getUtility(IArchivePermissionSet)
        return permission_set.isSourceUploadAllowed(
            self, sourcepackagename, person)

    def getFileByName(self, filename):
        """See `IArchive`."""
        store = getUtility(IStoreSelector).get(MAIN_STORE, DEFAULT_FLAVOR)

        base_clauses = (
            LibraryFileAlias.filename == filename,
            )

        if re_issource.match(filename):
            clauses = (
                SourcePackagePublishingHistory.archive == self.id,
                SourcePackagePublishingHistory.sourcepackagereleaseID ==
                    SourcePackageReleaseFile.sourcepackagereleaseID,
                SourcePackageReleaseFile.libraryfileID ==
                    LibraryFileAlias.id,
                )
        elif re_isadeb.match(filename):
            clauses = (
                BinaryPackagePublishingHistory.archive == self.id,
                BinaryPackagePublishingHistory.binarypackagereleaseID ==
                    BinaryPackageFile.binarypackagereleaseID,
                BinaryPackageFile.libraryfileID == LibraryFileAlias.id,
                )
        elif filename.endswith('_source.changes'):
            clauses = (
                SourcePackagePublishingHistory.archive == self.id,
                SourcePackagePublishingHistory.sourcepackagereleaseID ==
                    PackageUploadSource.sourcepackagereleaseID,
                PackageUploadSource.packageuploadID == PackageUpload.id,
                PackageUpload.status == PackageUploadStatus.DONE,
                PackageUpload.changesfileID == LibraryFileAlias.id,
                )
        else:
            raise NotFoundError(filename)

        def do_query():
            result = store.find((LibraryFileAlias), *(base_clauses + clauses))
            result = result.config(distinct=True)
            result.order_by(LibraryFileAlias.id)
            return result.first()

        archive_file = do_query()

        if archive_file is None:
            # If a diff.gz wasn't found in the source-files domain, try in
            # the PackageDiff domain.
            if filename.endswith('.diff.gz'):
                clauses = (
                    SourcePackagePublishingHistory.archive == self.id,
                    SourcePackagePublishingHistory.sourcepackagereleaseID ==
                        PackageDiff.to_sourceID,
                    PackageDiff.diff_contentID == LibraryFileAlias.id,
                    )
                package_diff_file = do_query()
                if package_diff_file is not None:
                    return package_diff_file

            raise NotFoundError(filename)

        return archive_file

    def requestPackageCopy(self, target_location, requestor, suite=None,
        copy_binaries=False, reason=None):
        """See `IArchive`."""
        if suite is None:
            distroseries = self.distribution.currentseries
            pocket = PackagePublishingPocket.RELEASE
        else:
            # Note: a NotFoundError will be raised if it is not found.
            distroseries, pocket = self.distribution.getDistroSeriesAndPocket(
                suite)

        source_location = PackageLocation(self, self.distribution,
                                          distroseries, pocket)

        return getUtility(IPackageCopyRequestSet).new(
            source_location, target_location, requestor, copy_binaries,
            reason)

    def syncSources(self, source_names, from_archive, to_pocket,
                    to_series=None, include_binaries=False):
        """See `IArchive`."""
        # Find and validate the source package names in source_names.
        sources = []
        for name in source_names:
            source_package_name = getUtility(ISourcePackageNameSet)[name]
            # Grabbing the item at index 0 ensures it's the most recent
            # publication.
            sources.append(
                from_archive.getPublishedSources(
                    name=name, exact_match=True)[0])

        self._copySources(sources, to_pocket, to_series, include_binaries)

    def syncSource(self, source_name, version, from_archive, to_pocket,
                   to_series=None, include_binaries=False):
        """See `IArchive`."""
        # Find and validate the source package version required.
        source_package_name = getUtility(ISourcePackageNameSet)[source_name]
        source = from_archive.getPublishedSources(
            name=source_name, version=version, exact_match=True)[0]

        self._copySources([source], to_pocket, to_series, include_binaries)

    def _copySources(self, sources, to_pocket, to_series=None,
                     include_binaries=False):
        """Private helper function to copy sources to this archive.

        It takes a list of SourcePackagePublishingHistory but the other args
        are strings.
        """
        # Convert the to_pocket string to its enum.
        try:
            pocket = PackagePublishingPocket.items[to_pocket.upper()]
        except KeyError, error:
            raise PocketNotFound(error)

        # Fail immediately if the destination pocket is not Release and
        # this archive is a PPA.
        if self.is_ppa and pocket != PackagePublishingPocket.RELEASE:
            raise CannotCopy(
                "Destination pocket must be 'release' for a PPA.")

        # Now convert the to_series string to a real distroseries.
        if to_series is not None:
            result = getUtility(IDistroSeriesSet).queryByName(
                self.distribution, to_series)
            if result is None:
                raise DistroSeriesNotFound(to_series)
            series = result
        else:
            series = None

        # Perform the copy, may raise CannotCopy.
        do_copy(sources, self, series, pocket, include_binaries)

    def newAuthToken(self, person, token=None, date_created=None):
        """See `IArchive`."""

        # First, ensure that a current subscription exists for the
        # person and archive:
        # XXX: noodles 2009-03-02 bug=336779: This can be removed once
        # newAuthToken() is moved into IArchiveView.
        subscription_set = getUtility(IArchiveSubscriberSet)
        subscriptions = subscription_set.getBySubscriber(person, archive=self)
        if subscriptions.count() == 0:
            raise Unauthorized(
                "You do not have a subscription for %s." % self.displayname)

        # Second, ensure that the current subscription does not already
        # have a token:
        token_set = getUtility(IArchiveAuthTokenSet)
        previous_token = token_set.getActiveTokenForArchiveAndPerson(
            self, person)
        if previous_token:
            raise ArchiveSubscriptionError(
                "%s already has a token for %s." % (
                    person.displayname, self.displayname))

        # Now onto the actual token creation:
        if token is None:
            token = create_unique_token_for_table(20, ArchiveAuthToken.token)
        archive_auth_token = ArchiveAuthToken()
        archive_auth_token.archive = self
        archive_auth_token.person = person
        archive_auth_token.token = token
        if date_created is not None:
            archive_auth_token.date_created = date_created
        store = getUtility(IStoreSelector).get(MAIN_STORE, DEFAULT_FLAVOR)
        store.add(archive_auth_token)
        return archive_auth_token

    def newSubscription(self, subscriber, registrant, date_expires=None,
                        description=None):
        """See `IArchive`."""

        # We do not currently allow subscriptions for non-private archives:
        if self.private is False:
            raise ArchiveNotPrivate(
                "Only private archives can have subscriptions.")

        # Ensure there is not already a current subscription for subscriber:
        subscriptions = getUtility(IArchiveSubscriberSet).getBySubscriber(
            subscriber, archive=self)
        if subscriptions.count() > 0:
            raise AlreadySubscribed(
            "%s already has a current subscription for '%s'." % (
                subscriber.displayname, self.displayname))

        subscription = ArchiveSubscriber()
        subscription.archive = self
        subscription.registrant = registrant
        subscription.subscriber = subscriber
        subscription.date_expires = date_expires
        subscription.description = description
        subscription.status = ArchiveSubscriberStatus.CURRENT
        subscription.date_created = UTC_NOW
        store = getUtility(IStoreSelector).get(MAIN_STORE, DEFAULT_FLAVOR)
        store.add(subscription)

        # Notify any listeners that a new subscription was created.
        # This is used currently for sending email notifications.
        notify(ObjectCreatedEvent(subscription))

        return subscription


class ArchiveSet:
    implements(IArchiveSet)
    title = "Archives registered in Launchpad"

    def get(self, archive_id):
        """See `IArchiveSet`."""
        return Archive.get(archive_id)

    def getPPAByDistributionAndOwnerName(self, distribution, person_name,
                                         ppa_name):
        """See `IArchiveSet`"""
        query = """
            Archive.purpose = %s AND
            Archive.distribution = %s AND
            Person.id = Archive.owner AND
            Archive.name = %s AND
            Person.name = %s
        """ % sqlvalues(
                ArchivePurpose.PPA, distribution, ppa_name, person_name)

        return Archive.selectOne(query, clauseTables=['Person'])

    def _getDefaultArchiveNameByPurpose(self, purpose):
        """Return the default for a archive in a given purpose.

        The default names are:

         * PRIMARY: 'primary';
         * PARTNER: 'partner';
         * PPA: 'ppa'.

        :param purpose: queried `ArchivePurpose`.

        :raise: `AssertionError` If the given purpose is not in this list,
            i.e. doesn't have a default name.

        :return: the name text to be used as name.
        """
        if purpose not in default_name_by_purpose.keys():
            raise AssertionError(
                "'%s' purpose has no default name." % purpose.name)

        return default_name_by_purpose[purpose]


    def getByDistroPurpose(self, distribution, purpose, name=None):
        """See `IArchiveSet`."""
        if purpose == ArchivePurpose.PPA:
            raise AssertionError(
                "This method should not be used to lookup PPAs. "
                "Use 'getPPAByDistributionAndOwnerName' instead.")

        if name is None:
            name = self._getDefaultArchiveNameByPurpose(purpose)

        return Archive.selectOneBy(
            distribution=distribution, purpose=purpose, name=name)

    def getByDistroAndName(self, distribution, name):
        """See `IArchiveSet`."""
        return Archive.selectOne("""
            Archive.distribution = %s AND
            Archive.name = %s AND
            Archive.purpose != %s
            """ % sqlvalues(distribution, name, ArchivePurpose.PPA))

    def _getDefaultDisplayname(self, name, owner, distribution, purpose):
        """See `IArchive`."""
        if purpose == ArchivePurpose.PPA:
            if name == default_name_by_purpose.get(purpose):
                displayname = 'PPA for %s' % owner.displayname
            else:
                displayname = 'PPA named %s for %s' % (
                    name, owner.displayname)
            return displayname

        if purpose == ArchivePurpose.COPY:
            displayname = "Copy archive %s for %s" % (
                name, owner.displayname)
            return displayname

        return '%s for %s' % (purpose.title, distribution.title)

    def new(self, purpose, owner, name=None, displayname=None,
            distribution=None, description=None, enabled=True,
            require_virtualized=True):
        """See `IArchiveSet`."""
        if distribution is None:
            distribution = getUtility(ILaunchpadCelebrities).ubuntu

        if name is None:
            name = self._getDefaultArchiveNameByPurpose(purpose)

        # Deny Archives names equal their distribution names. This conflict
        # results in archives with awkward repository URLs
        if name == distribution.name:
            raise AssertionError(
                'Archives cannot have the same name as their distribution.')

        # If displayname is not given, create a default one.
        if displayname is None:
            displayname = self._getDefaultDisplayname(
                name=name, owner=owner, distribution=distribution,
                purpose=purpose)

        # Copy archives are to be instantiated with the 'publish' flag turned
        # off.
        if purpose == ArchivePurpose.COPY:
            publish = False
        else:
            publish = True

        # For non-PPA archives we enforce unique names within the context of a
        # distribution.
        if purpose != ArchivePurpose.PPA:
            archive = Archive.selectOne(
                "Archive.distribution = %s AND Archive.name = %s" %
                sqlvalues(distribution, name))
            if archive is not None:
                raise AssertionError(
                    "archive '%s' exists already in '%s'." %
                    (name, distribution.name))
        else:
            archive = Archive.selectOneBy(
                owner=owner, distribution=distribution, name=name,
                purpose=ArchivePurpose.PPA)
            if archive is not None:
                raise AssertionError(
                    "Person '%s' already has a PPA named '%s'." %
                    (owner.name, name))

        # Signing-key for the default PPA is reused when it's already present.
        signing_key = None
        if purpose == ArchivePurpose.PPA and owner.archive is not None:
            signing_key = owner.archive.signing_key

        new_archive = Archive(
            owner=owner, distribution=distribution, name=name,
            displayname=displayname, description=description,
            purpose=purpose, publish=publish, signing_key=signing_key,
            enabled=enabled, require_virtualized=require_virtualized)

        # Private teams cannot have public PPAs.
        if owner.visibility == PersonVisibility.PRIVATE:
            new_archive.buildd_secret = create_unique_token_for_table(
                20, Archive.buildd_secret)
            new_archive.private = True

        return new_archive


    def __iter__(self):
        """See `IArchiveSet`."""
        return iter(Archive.select())

    def getNumberOfPPASourcesForDistribution(self, distribution):
        cur = cursor()
        query = """
             SELECT SUM(sources_cached) FROM Archive
             WHERE purpose = %s AND private = FALSE AND
                   distribution = %s
        """ % sqlvalues(ArchivePurpose.PPA, distribution)
        cur.execute(query)
        size = cur.fetchall()[0][0]
        if size is None:
            return 0
        return int(size)

    def getNumberOfPPABinariesForDistribution(self, distribution):
        cur = cursor()
        query = """
             SELECT SUM(binaries_cached) FROM Archive
             WHERE purpose = %s AND private = FALSE AND
                   distribution = %s
        """ % sqlvalues(ArchivePurpose.PPA, distribution)
        cur.execute(query)
        size = cur.fetchall()[0][0]
        if size is None:
            return 0
        return int(size)

    def getPPAsForUser(self, user):
        """See `IArchiveSet`."""
        # Avoiding circular imports.
        from lp.soyuz.model.archivepermission import ArchivePermission

        store = Store.of(user)
        direct_membership = store.find(
            Archive,
            Archive.purpose == ArchivePurpose.PPA,
            TeamParticipation.team == Archive.ownerID,
            TeamParticipation.person == user,
            )
        third_part_upload_acl = store.find(
            Archive,
            Archive.purpose == ArchivePurpose.PPA,
            ArchivePermission.archiveID == Archive.id,
            ArchivePermission.person == user,
            )

        result = direct_membership.union(third_part_upload_acl)
        result.order_by(Archive.displayname)

        return result

    def getPPAsPendingSigningKey(self):
        """See `IArchiveSet`."""
        store = getUtility(IStoreSelector).get(MAIN_STORE, DEFAULT_FLAVOR)
        origin = (
            Archive,
            Join(SourcePackagePublishingHistory,
                 SourcePackagePublishingHistory.archive == Archive.id),)
        results = store.using(*origin).find(
            Archive,
            Archive.signing_key == None,
            Archive.purpose == ArchivePurpose.PPA,
            Archive.enabled == True)
        results.order_by(Archive.date_created)
        return results.config(distinct=True)

    def getLatestPPASourcePublicationsForDistribution(self, distribution):
        """See `IArchiveSet`."""
        query = """
            SourcePackagePublishingHistory.archive = Archive.id AND
            SourcePackagePublishingHistory.distroseries =
                DistroSeries.id AND
            Archive.private = FALSE AND
            DistroSeries.distribution = %s AND
            Archive.purpose = %s
        """ % sqlvalues(distribution, ArchivePurpose.PPA)

        return SourcePackagePublishingHistory.select(
            query, limit=5, clauseTables=['Archive', 'DistroSeries'],
            orderBy=['-datecreated', '-id'])

    def getMostActivePPAsForDistribution(self, distribution):
        """See `IArchiveSet`."""
        cur = cursor()
        query = """
             SELECT a.id, count(*) as C
             FROM Archive a, SourcePackagePublishingHistory spph
             WHERE
                 spph.archive = a.id AND
                 a.private = FALSE AND
                 spph.datecreated >= now() - INTERVAL '1 week' AND
                 a.distribution = %s AND
                 a.purpose = %s
             GROUP BY a.id
             ORDER BY C DESC, a.id
             LIMIT 5
        """ % sqlvalues(distribution, ArchivePurpose.PPA)

        cur.execute(query)

        most_active = []
        for archive_id, number_of_uploads in cur.fetchall():
            archive = Archive.get(int(archive_id))
            the_dict = {'archive': archive, 'uploads': number_of_uploads}
            most_active.append(the_dict)

        return most_active

    def getBuildCountersForArchitecture(self, archive, distroarchseries):
        """See `IArchiveSet`."""
        cur = cursor()
        query = """
            SELECT buildstate, count(id) FROM Build
            WHERE archive = %s AND distroarchseries = %s
            GROUP BY buildstate ORDER BY buildstate;
        """ % sqlvalues(archive, distroarchseries)
        cur.execute(query)
        result = cur.fetchall()

        status_map = {
            'failed': (
                BuildStatus.CHROOTWAIT,
                BuildStatus.FAILEDTOBUILD,
                BuildStatus.FAILEDTOUPLOAD,
                BuildStatus.MANUALDEPWAIT,
                ),
            'pending': (
                BuildStatus.BUILDING,
                BuildStatus.NEEDSBUILD,
                ),
            'succeeded': (
                BuildStatus.FULLYBUILT,
                ),
            }

        status_and_counters = {}

        # Set 'total' counter
        status_and_counters['total'] = sum(
            [counter for status, counter in result])

        # Set each counter according 'status_map'
        for key, status in status_map.iteritems():
            status_and_counters[key] = 0
            for status_value, status_counter in result:
                status_values = [item.value for item in status]
                if status_value in status_values:
                    status_and_counters[key] += status_counter

        return status_and_counters

    def getPrivatePPAs(self):
        """See `IArchiveSet`."""
        store = getUtility(IStoreSelector).get(MAIN_STORE, DEFAULT_FLAVOR)
        return store.find(
            Archive,
            Archive.private == True,
            Archive.purpose == ArchivePurpose.PPA)

    def getArchivesForDistribution(self, distribution, name=None,
                                   purposes=None, user=None):
        """See `IArchiveSet`."""
        extra_exprs = []

        # If a single purpose is passed in, convert it into a tuple,
        # otherwise assume a list was passed in.
        if purposes in ArchivePurpose:
            purposes = (purposes,)

        if purposes:
            extra_exprs.append(Archive.purpose.is_in(purposes))

        if name is not None:
            extra_exprs.append(Archive.name == name)

        if user is not None:
            admins = getUtility(ILaunchpadCelebrities).admin
            if not user.inTeam(admins):
                # Enforce privacy-awareness for logged-in, non-admin users,
                # so that they can only see the private archives that they're
                # allowed to see.

                # Create a subselect to capture all the teams that are
                # owners of archives AND the user is a member of:
                user_teams_subselect = Select(
                    TeamParticipation.teamID,
                    where=And(
                       TeamParticipation.personID == user.id,
                       TeamParticipation.teamID == Archive.ownerID))

                # Append the extra expression to capture either public
                # archives, or archives owned by the user, or archives
                # owned by a team of which the user is a member:
                # Note: 'Archive.ownerID == user.id'
                # is unnecessary below because there is a TeamParticipation
                # entry showing that each person is a member of the "team"
                # that consists of themselves.
                extra_exprs.append(
                    Or(
                        Archive.private == False,
                        Archive.ownerID.is_in(user_teams_subselect)))

        else:
            # Anonymous user; filter to include only public archives in
            # the results.
            extra_exprs.append(Archive.private == False)


        query = Store.of(distribution).find(
            Archive,
            Archive.distribution == distribution,
            *extra_exprs)

        return query

    def getPublicationsInArchives(self, source_package_name, archive_list,
                                  distribution):
        """See `IArchiveSet`."""
        archive_ids = [archive.id for archive in archive_list]

        store = Store.of(source_package_name)

        # Return all the published source pubs for the given name in the
        # given list of archives. Note: importing DistroSeries here to
        # avoid circular imports.
        from lp.registry.model.distroseries import DistroSeries
        results = store.find(
            SourcePackagePublishingHistory,
            Archive.id.is_in(archive_ids),
            SourcePackagePublishingHistory.archive == Archive.id,
            (SourcePackagePublishingHistory.status ==
                PackagePublishingStatus.PUBLISHED),
            (SourcePackagePublishingHistory.sourcepackagerelease ==
                SourcePackageRelease.id),
            SourcePackageRelease.sourcepackagename == source_package_name,
            SourcePackagePublishingHistory.distroseries == DistroSeries.id,
            DistroSeries.distribution == distribution,
            )

        return results<|MERGE_RESOLUTION|>--- conflicted
+++ resolved
@@ -55,14 +55,8 @@
     AlreadySubscribed, ArchiveDependencyError, ArchiveNotPrivate,
     ArchivePurpose, DistroSeriesNotFound, IArchive, IArchiveSet,
     IDistributionArchive, InvalidComponent, IPPA, MAIN_ARCHIVE_PURPOSES,
-<<<<<<< HEAD
-    PocketNotFound, SourceNotFound, default_name_by_purpose)
+    PocketNotFound, default_name_by_purpose)
 from lp.soyuz.interfaces.archiveauthtoken import IArchiveAuthTokenSet
-=======
-    PocketNotFound, default_name_by_purpose)
-from lp.soyuz.interfaces.archiveauthtoken import (
-    IArchiveAuthTokenSet)
->>>>>>> 00e262ad
 from lp.soyuz.interfaces.archivepermission import (
     ArchivePermissionType, IArchivePermissionSet)
 from lp.soyuz.interfaces.archivesubscriber import (
