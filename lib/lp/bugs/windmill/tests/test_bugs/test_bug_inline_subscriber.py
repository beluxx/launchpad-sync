# Copyright 2009 Canonical Ltd.  This software is licensed under the
# GNU Affero General Public License version 3 (see the file LICENSE).

from canonical.launchpad.windmill.testing import lpuser
from canonical.launchpad.windmill.testing.constants import (
    PAGE_LOAD, FOR_ELEMENT, SLEEP)

from windmill.authoring import WindmillTestClient

BUG_URL = u'http://bugs.launchpad.dev:8085/bugs/%s'
SUBSCRIPTION_LINK = u'//div[@id="portlet-subscribers"]/div/div/a'
PERSON_LINK = u'//div[@id="subscribers-links"]/div/a[@name="%s"]'

def test_inline_subscriber():
    """Test inline subscribing on bugs pages.

    This test makes sure that subscribing and unsubscribing
    from a bug works inline on a bug page.
    """
    client = WindmillTestClient('Inline bug page subscribers test')

    lpuser.SAMPLE_PERSON.ensure_login(client)

    # Open a bug page and wait for it to finish loading.
    client.open(url=BUG_URL % 11)
    client.waits.forPageLoad(timeout=PAGE_LOAD)

    # Ensure the subscriber's portlet has finished loading.
    client.waits.forElement(
        id=u'subscribers-links', timeout=FOR_ELEMENT)

    # "Sample Person" should not be subscribed initially.
    client.asserts.assertText(
        xpath=SUBSCRIPTION_LINK, validator=u'Subscribe')

    # Subscribe "Sample Person" and check that the subscription
    # link now reads "Unsubscribe", that the person's name
    # appears in the subscriber's list, and that the icon
    # has changed to the remove icon.
    client.click(xpath=SUBSCRIPTION_LINK)
    client.waits.sleep(milliseconds=SLEEP)
    client.asserts.assertText(
        xpath=SUBSCRIPTION_LINK, validator=u'Unsubscribe')
    client.asserts.assertNode(xpath=PERSON_LINK % u'Sample Person')
    client.asserts.assertProperty(
        xpath=SUBSCRIPTION_LINK,
        validator=u'className|remove')

    # Make sure the unsubscribe link also works, that
    # the person's named is removed from the subscriber's list,
    # and that the icon has changed to the add icon.
    client.click(xpath=SUBSCRIPTION_LINK)
    client.waits.sleep(milliseconds=SLEEP)
    client.asserts.assertText(
        xpath=SUBSCRIPTION_LINK, validator=u'Subscribe')
    client.asserts.assertProperty(
        xpath=SUBSCRIPTION_LINK,
<<<<<<< HEAD
        validator=u'style.backgroundImage|url(/@@/add)')
    client.asserts.assertNotNode(xpath=PERSON_LINK % u'Sample Person')
=======
        validator=u'className|add')
    client.asserts.assertNotNode(classname=SAMPLE_PERSON_CLASS)
>>>>>>> 51d28b4a

    # Subscribe again in order to check that the minus icon
    # next to the subscriber's name works as an inline unsubscribe link.
    client.click(xpath=SUBSCRIPTION_LINK)
    client.waits.sleep(milliseconds=SLEEP)
    client.asserts.assertText(
        xpath=SUBSCRIPTION_LINK, validator=u'Unsubscribe')
    client.click(id=u'unsubscribe-icon-subscriber-12')
    client.waits.sleep(milliseconds=SLEEP)
    client.asserts.assertText(
        xpath=SUBSCRIPTION_LINK, validator=u'Subscribe')
    client.asserts.assertProperty(
        xpath=SUBSCRIPTION_LINK,
<<<<<<< HEAD
        validator=u'style.backgroundImage|url(/@@/add)')
    client.asserts.assertNotNode(xpath=PERSON_LINK % u'Sample Person')
=======
        validator=u'className|add')
    client.asserts.assertNotNode(classname=SAMPLE_PERSON_CLASS)
>>>>>>> 51d28b4a

    # Test inline subscribing of others by subscribing Ubuntu Team.
    # To confirm, look for the Ubuntu Team element after subscribing.
    client.click(link=u'Subscribe someone else')
    client.waits.forElement(
        name=u'search', timeout=FOR_ELEMENT)
    client.type(text=u'ubuntu-team', name=u'search')
    client.click(
        xpath=u'//table[contains(@class, "yui-picker") '
               'and not(contains(@class, "yui-picker-hidden"))]'
               '//div[@class="yui-picker-search-box"]/button')
    search_result_xpath = (u'//table[contains(@class, "yui-picker") '
                            'and not(contains(@class, "yui-picker-hidden"))]'
                            '//ul[@class="yui-picker-results"]/li[1]/span')
    client.waits.forElement(
        xpath=search_result_xpath, timeout=FOR_ELEMENT)
    client.click(xpath=search_result_xpath)
    client.waits.forElement(
        id=u'subscribers-links', timeout=FOR_ELEMENT)
    client.asserts.assertNode(xpath=PERSON_LINK % u'Ubuntu Team')

    # The same team cannot be subscribed again.
    client.click(link=u'Subscribe someone else')
    client.waits.forElement(
        name=u'search', timeout=FOR_ELEMENT)
    client.type(text=u'ubuntu-team', name=u'search')
    client.click(
        xpath=u'//table[contains(@class, "yui-picker") '
               'and not(contains(@class, "yui-picker-hidden"))]'
               '//div[@class="yui-picker-search-box"]/button')
    search_result_xpath = (u'//table[contains(@class, "yui-picker") '
                            'and not(contains(@class, "yui-picker-hidden"))]'
                            '//ul[@class="yui-picker-results"]/li[1]/span')
    client.waits.forElement(
        xpath=search_result_xpath, timeout=FOR_ELEMENT)
    client.click(xpath=search_result_xpath)
    client.waits.forElement(
        classname=u'yui-lazr-formoverlay-errors',
        timeout=FOR_ELEMENT)
    client.asserts.assertText(
        classname=u'yui-lazr-formoverlay-errors',
        validator=u'Ubuntu Team has already been subscribed')
    # Clear the error message by clicking the OK button.
    client.click(
        xpath=u'//div[@class="yui-lazr-formoverlay-actions"]/button[2]')

    # Sample Person is logged in currently. She is not a
    # member of Ubuntu Team, and so, does not have permission
    # to unsubscribe the team.
    client.asserts.assertNotNode(id=u'unsubscribe-icon-subscriber-17')

    # Login Foo Bar who is a member of Ubuntu Team.
    # After login, wait for the page load and subscribers portlet.
    lpuser.FOO_BAR.ensure_login(client)
    client.waits.forPageLoad(timeout=PAGE_LOAD)
    client.waits.forElement(
        id=u'subscribers-links', timeout=FOR_ELEMENT)

    # Now test inline unsubscribing of a team, by ensuring
    # that Ubuntu Team is removed from the subscribers list.
    client.click(id=u'unsubscribe-icon-subscriber-17')
    client.waits.sleep(milliseconds=SLEEP)
    client.asserts.assertNotNode(xpath=PERSON_LINK % u'Ubuntu Team')

    # Test unsubscribing via the remove icon for duplicates.
    # First, go to bug 6 and subscribe.
    client.open(url=BUG_URL % 6)
    client.waits.forPageLoad(timeout=PAGE_LOAD)
    client.waits.forElement(
        id=u'subscribers-links', timeout=FOR_ELEMENT)
    client.click(xpath=SUBSCRIPTION_LINK)
    client.waits.sleep(milliseconds=SLEEP)
    client.asserts.assertText(
        xpath=SUBSCRIPTION_LINK, validator=u'Unsubscribe')
    client.asserts.assertNode(xpath=PERSON_LINK % u'Foo Bar')
    # Bug 6 is a dupe of bug 5, so go to bug 5 to unsubscribe.
    client.open(url=BUG_URL % 5)
    client.waits.forPageLoad(timeout=PAGE_LOAD)
    client.waits.forElement(
        id=u'subscribers-links', timeout=FOR_ELEMENT)
    client.click(id=u'unsubscribe-icon-subscriber-16')
    client.waits.sleep(milliseconds=SLEEP)
    client.asserts.assertText(
        xpath=SUBSCRIPTION_LINK, validator=u'Subscribe')
    client.asserts.assertNotNode(xpath=PERSON_LINK % u'Foo Bar')
    # Then back to bug 6 to confirm the duplicate is also unsubscribed.
    client.open(url=BUG_URL % 6)
    client.waits.forPageLoad(timeout=PAGE_LOAD)
    client.waits.forElement(
        id=u'subscribers-links', timeout=FOR_ELEMENT)
    client.asserts.assertText(
        xpath=SUBSCRIPTION_LINK, validator=u'Subscribe')
    client.asserts.assertNotNode(xpath=PERSON_LINK % u'Foo Bar')

    # Subscribe/Unsubscribe link handling when dealing
    # with duplicates...
    #
    # First test case, ensure unsubscribing works when
    # dealing with a duplicate and an indirect subscription.
    lpuser.SAMPLE_PERSON.ensure_login(client)
    # Go to bug 6, the dupe, and subscribe.
    client.open(url=BUG_URL % 6)
    client.waits.forPageLoad(timeout=PAGE_LOAD)
    client.waits.forElement(
        id=u'subscribers-links', timeout=FOR_ELEMENT)
    client.click(xpath=SUBSCRIPTION_LINK)
    client.waits.sleep(milliseconds=SLEEP)
    client.asserts.assertText(
        xpath=SUBSCRIPTION_LINK, validator=u'Unsubscribe')
    # Now back to bug 5.
    client.open(url=BUG_URL % 5)
    client.waits.forPageLoad(timeout=PAGE_LOAD)
    client.waits.forElement(
        id=u'subscribers-links', timeout=FOR_ELEMENT)
    # Confirm there are 2 subscriber links: one in duplicate subscribers,
    # and one in indirect subscribers.
    client.asserts.assertNode(
        xpath=(u'//div[@id="subscribers-from-duplicates"]'
               '/div/a[@name="Sample Person"]'))
    client.asserts.assertNode(
        xpath=(u'//div[@id="subscribers-indirect"]'
               '/div/a[text() = "Sample Person"]'))
    # Clicking "Unsubscribe" successfully removes the duplicate subscription,
    # but the indirect subscription remains.
    client.click(xpath=SUBSCRIPTION_LINK)
    client.waits.sleep(milliseconds=SLEEP)
    client.asserts.assertNotNode(
        xpath=(u'//div[@id="subscribers-from-duplicates"]'
               '/div/a[@name="Sample Person"]'))
    client.asserts.assertNode(
        xpath=(u'//div[@id="subscribers-indirect"]'
               '/div/a[text() = "Sample Person"]'))

    # Second test case, confirm duplicate handling is correct between direct
    # and duplicate subscriptions.  Subscribe directly to bug 5.
    client.click(xpath=SUBSCRIPTION_LINK)
    client.waits.sleep(milliseconds=SLEEP)
    client.asserts.assertText(
        xpath=SUBSCRIPTION_LINK, validator=u'Unsubscribe')
    # Go to bug 6, the dupe, and subscribe.
    client.open(url=BUG_URL % 6)
    client.waits.forPageLoad(timeout=PAGE_LOAD)
    client.waits.forElement(
        id=u'subscribers-links', timeout=FOR_ELEMENT)
    client.click(xpath=SUBSCRIPTION_LINK)
    client.waits.sleep(milliseconds=SLEEP)
    client.asserts.assertText(
        xpath=SUBSCRIPTION_LINK, validator=u'Unsubscribe')
<<<<<<< HEAD
    # Confirm there are 2 subscriber links: one in direct subscribers,
    # and one in duplicate subscribers.
    client.asserts.assertNode(xpath=PERSON_LINK % u'Foo Bar')
=======
    # Now back to bug 5. Confirm there are 2 subscriptions.
    client.open(url=BUG_URL % 5)
    client.asserts.assertNode(
        xpath=(u'//div[@id="subscribers-links"]'
               '/div/a[@name="Sample Person"]'))
>>>>>>> 51d28b4a
    client.asserts.assertNode(
        xpath=(u'//div[@id="subscribers-from-duplicates"]'
               '/div/a[@name="Sample Person"]'))
    # The first click unsubscribes the direct subscription, leaving
    # the duplicate subscription.
    client.click(xpath=SUBSCRIPTION_LINK)
    client.waits.sleep(milliseconds=SLEEP)
<<<<<<< HEAD
=======
    client.asserts.assertNotNode(
        xpath=(u'//div[@id="subscribers-links"]'
               '/div/a[@name="Sample Person"]'))
>>>>>>> 51d28b4a
    client.asserts.assertNode(
        xpath=(u'//div[@id="subscribers-from-duplicates"]'
               '/div/a[@name="Sample Person"]'))
    # The second unsubscribe removes the duplicate, too.
    client.click(xpath=SUBSCRIPTION_LINK)
    client.waits.sleep(milliseconds=SLEEP)
    client.asserts.assertNotNode(
        xpath=(u'//div[@id="subscribers-from-duplicates"]'
               '/div/a[@name="Sample Person"]'))<|MERGE_RESOLUTION|>--- conflicted
+++ resolved
@@ -55,13 +55,8 @@
         xpath=SUBSCRIPTION_LINK, validator=u'Subscribe')
     client.asserts.assertProperty(
         xpath=SUBSCRIPTION_LINK,
-<<<<<<< HEAD
-        validator=u'style.backgroundImage|url(/@@/add)')
+        validator=u'className|add')
     client.asserts.assertNotNode(xpath=PERSON_LINK % u'Sample Person')
-=======
-        validator=u'className|add')
-    client.asserts.assertNotNode(classname=SAMPLE_PERSON_CLASS)
->>>>>>> 51d28b4a
 
     # Subscribe again in order to check that the minus icon
     # next to the subscriber's name works as an inline unsubscribe link.
@@ -75,13 +70,8 @@
         xpath=SUBSCRIPTION_LINK, validator=u'Subscribe')
     client.asserts.assertProperty(
         xpath=SUBSCRIPTION_LINK,
-<<<<<<< HEAD
-        validator=u'style.backgroundImage|url(/@@/add)')
+        validator=u'className|add')
     client.asserts.assertNotNode(xpath=PERSON_LINK % u'Sample Person')
-=======
-        validator=u'className|add')
-    client.asserts.assertNotNode(classname=SAMPLE_PERSON_CLASS)
->>>>>>> 51d28b4a
 
     # Test inline subscribing of others by subscribing Ubuntu Team.
     # To confirm, look for the Ubuntu Team element after subscribing.
@@ -230,17 +220,11 @@
     client.waits.sleep(milliseconds=SLEEP)
     client.asserts.assertText(
         xpath=SUBSCRIPTION_LINK, validator=u'Unsubscribe')
-<<<<<<< HEAD
-    # Confirm there are 2 subscriber links: one in direct subscribers,
-    # and one in duplicate subscribers.
-    client.asserts.assertNode(xpath=PERSON_LINK % u'Foo Bar')
-=======
     # Now back to bug 5. Confirm there are 2 subscriptions.
     client.open(url=BUG_URL % 5)
     client.asserts.assertNode(
         xpath=(u'//div[@id="subscribers-links"]'
                '/div/a[@name="Sample Person"]'))
->>>>>>> 51d28b4a
     client.asserts.assertNode(
         xpath=(u'//div[@id="subscribers-from-duplicates"]'
                '/div/a[@name="Sample Person"]'))
@@ -248,12 +232,9 @@
     # the duplicate subscription.
     client.click(xpath=SUBSCRIPTION_LINK)
     client.waits.sleep(milliseconds=SLEEP)
-<<<<<<< HEAD
-=======
     client.asserts.assertNotNode(
         xpath=(u'//div[@id="subscribers-links"]'
                '/div/a[@name="Sample Person"]'))
->>>>>>> 51d28b4a
     client.asserts.assertNode(
         xpath=(u'//div[@id="subscribers-from-duplicates"]'
                '/div/a[@name="Sample Person"]'))
