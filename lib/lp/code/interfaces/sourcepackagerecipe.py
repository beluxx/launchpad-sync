--- conflicted
+++ resolved
@@ -192,15 +192,9 @@
                 "The name of the recipe is part of the URL and needs to "
                 "be unique for the given owner.")))
 
-<<<<<<< HEAD
-    description = Description(
+    description = exported(Description(
         title=_('Description'), required=False,
-        description=_('A short description of the recipe.'))
-=======
-    description = exported(Description(
-        title=_('Description'), required=True,
         description=_('A short description of the recipe.')))
->>>>>>> b3ad59e1
 
     date_last_modified = exported(
         Datetime(required=True, readonly=True))
