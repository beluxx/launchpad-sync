<<<<<<< HEAD
=======
launchpad-buildd (72) hardy-cat; urgency=low

  * break out readyservice.py from tachandler.py. LP#663828

 -- LaMont Jones <lamont@canonical.com>  Wed, 20 Oct 2010 13:03:23 -0600

>>>>>>> d5220ad1
launchpad-buildd (71) hardy-cat; urgency=low

  * Detect ppa hosts for build recipes.  LP#662664
  * Better recipe builds. LP#599100, 627119, 479705

 -- LaMont Jones <lamont@canonical.com>  Tue, 19 Oct 2010 13:48:33 -0600

launchpad-buildd (70) hardy-cat; urgency=low

  [ LaMont Jones ]
  * Restore the rest of version 68.

  [ James Westby ]
  * buildrecipe: Specify BZR_EMAIL via sudo so that the called command
    sees the environment variable.
  * buildrecipe: call sudo -i -u instead of sudo -iu so that it works with
    older versions of sudo.
  * buildrecipe: flush stdout before calling another command so that
    the build log has the output correctly interleaved.

  [ William Grant ]
  * correct arch_tag arguments.

 -- LaMont Jones <lamont@canonical.com>  Fri, 20 Aug 2010 13:27:55 -0600

launchpad-buildd (69) hardy-cat; urgency=low

  * REVERT all of version 68 except for BZR_EMAIL LP#617072
    (Not reflected in bzr.)

 -- LaMont Jones <lamont@canonical.com>  Tue, 17 Aug 2010 10:40:03 -0600

launchpad-buildd (68) hardy-cat; urgency=low

  [ William Grant ]
  * Take an 'arch_tag' argument, so the master can override the slave
    architecture.

  [ Jelmer Vernooij ]

  * Explicitly use source format 1.0.
  * Add LSB information to init script.
  * Use debhelper >= 5 (available in dapper, not yet deprecated in
    maverick).
  * Fix spelling in description.
  * Install example buildd configuration.

  [ Paul Hummer ]
  * Provide BZR_EMAIL for bzr 2.2 in the buildds LP#617072

 -- LaMont Jones <lamont@canonical.com>  Mon, 16 Aug 2010 13:25:09 -0600

launchpad-buildd (67) hardy-cat; urgency=low

  * Force aptitude installation for recipe builds on maverick

 -- LaMont Jones <lamont@canonical.com>  Fri, 23 Jul 2010 14:22:23 -0600

launchpad-buildd (66) hardy-cat; urgency=low

  * handle [linux-any] build-dependencies.  LP#604981

 -- LaMont Jones <lamont@canonical.com>  Mon, 19 Jul 2010 12:13:31 -0600

launchpad-buildd (65) hardy-cat; urgency=low

  * Drop preinst check, since human time does not scale across a large
    rollout.  soyuz just needs to deal with upgrades mid-build better.

 -- LaMont Jones <lamont@canonical.com>  Thu, 08 Jul 2010 05:04:02 -0600

launchpad-buildd (64) hardy-cat; urgency=low

  * Pottery now strips quotes from variables.

 -- Jeroen Vermeulen <jtv@canonical.com>  Wed, 30 Jun 2010 12:50:59 +0200

launchpad-buildd (63) hardy-cat; urgency=low

  * Drop apply-ogre-model, since override-sources-list replaced it three years
    ago. Also clean up extra_args parsing a bit.

 -- William Grant <wgrant@ubuntu.com>  Sat, 12 Jun 2010 11:33:11 +1000

launchpad-buildd (62) hardy-cat; urgency=low

  * Make the buildds cope with not having a sourcepackagename LP#587109 

 -- LaMont Jones <lamont@canonical.com>  Tue, 08 Jun 2010 13:02:31 -0600

launchpad-buildd (61) hardy-cat; urgency=high

  [ William Grant ]
  * Fixed translation templates slave to return files properly. LP#549422

  [ Danilo Segan ]
  * Added more output to generate-translation-templates. LP#580345

  [ Henning Eggers ]
  * Improved output of build xmplrpc call, not returning None now. LP#581746
  * Added apache2 dependency. LP#557634
  * Added preinst script to prevent installation when a build is running.
    LP#557347

  [ LaMont Jones ]
  * preinst needs to detect a stale buildlog as well.

 -- LaMont Jones <lamont@canonical.com>  Fri, 21 May 2010 05:52:53 -0600

launchpad-buildd (60) lucid-cat; urgency=low

  * Depends: lsb-release, which is ubuntu-minimal, but not essential.

 -- LaMont Jones <lamont@ubuntu.com>  Thu, 01 Apr 2010 08:54:48 -0600

launchpad-buildd (59) lucid-cat; urgency=low

  [ Henning Eggers ]
  * Added translation template generation code (pottery).

  [ LaMont Jones ]
  * set umask for twisted where supported

 -- LaMont Jones <lamont@canonical.com>  Wed, 31 Mar 2010 10:38:15 -0600

launchpad-buildd (58~1) karmic; urgency=low

  * Misc fixes to match APIs.

 -- Aaron Bentley <aaron@aaronbentley.com>  Fri, 15 Jan 2010 10:03:07 +1300

launchpad-buildd (58~0) karmic; urgency=low

  * Include buildrecipe.py.

 -- Aaron Bentley <aaron@aaronbentley.com>  Wed, 13 Jan 2010 17:06:59 +1300

launchpad-buildd (57) hardy-cat; urgency=low

  * Split the sbuild wrapper from DebianBuildManager into a new
    BinaryPackageBuildManager, and point the 'debian' builder at that
    instead.

 -- William Grant <wgrant@ubuntu.com>  Tue, 12 Jan 2010 09:22:50 +1300

launchpad-buildd (56) hardy-cat; urgency=low

  * only error out on implicit-function-pointers check on lucid or later,
    non-32-bit architectures.  Warnings elsewhere.  LP#504078
  * drop use of ccache and /var/cache/apt/archives, since we don't use one,
    and the other is just plain silly.

 -- LaMont Jones <lamont@canonical.com>  Mon, 11 Jan 2010 13:12:49 -0700

launchpad-buildd (54) hardy-cat; urgency=low

  [ William Grant ]
  * debian.py: Tell sbuild to build debug symbols if the
    build_debug_symbols argument is True.
  * sbuild: Set "Build-Debug-Symbols: yes" in CurrentlyBuilding if
    we have been told to build debug symbols.

  [ LaMont Jones ]
  * do not ignore SIGHUP in builds - it breaks test suites. LP#453460
  * create filecache-default/ccache directories in init.d as well as postinst
  * sbuild: run dpkg-source inside the chroot.  LP#476036
  * sbuild: change the regexp for dpkg-source extraction to handle both karmic and pre-karmic dpkg.  LP#476036
  * use --print-architecture instead of --print-installation-architecture
  * mount-chroot: copy hosts et al into chroot. LP#447919
  * provide and call check-implicit-function-pointers.

 -- LaMont Jones <lamont@canonical.com>  Mon, 14 Dec 2009 12:00:10 -0700

launchpad-buildd (52) dapper-cat; urgency=low

  * Depends: apt-transport-https

 -- LaMont Jones <lamont@canonical.com>  Fri, 09 Oct 2009 11:00:50 -0600

launchpad-buildd (50) dapper-cat; urgency=low

  * sbuild: Change all invocations of apt and dpkg to occur inside
    the build chroot, rather than happening outside the chroot with
    a bunch of flags to operate on data files in the chroot.  This
    should clear up issues we see with mismatched host toolchains.
  * sbuild: Revert the above in the case of "apt-get source" which
    doesn't require any fancy features in the chroot and, frankly,
    is much easier to manage if it's executed externally.
  * scan-for-processes: Bring in a change from production to make
    sure that we follow symlinks in our search for process roots.
  * sbuild-package: Output NR_PROCESSORS in the build logs, for
    sightly easier debugging of possible parallel build bugs.
  * update-debian-chroot: Stop using chapt-get, and instead chroot
    into the build chroot and call the native apt-get there.
  * update-debian-chroot: Cargo-cult the linux32 magic from the
    sbuild wrapper to set our personality on chroot upgrades.
  * mount-chroot: Mount sys in the chroot too.  While it shouldn't
    be, strictly-speaking, required for anything, it's nice to have.
  * chapt-get, slave_chroot_tool.py: Delete both as obsolete cruft.

 -- Adam Conrad <adconrad@ubuntu.com>  Fri, 24 Jul 2009 07:21:30 -0600

launchpad-buildd (49) dapper-cat; urgency=low

  * sbuild.conf: bump default automake from automake1.8 to automake1.9

 -- Adam Conrad <adconrad@ubuntu.com>  Fri, 12 Sep 2008 08:54:24 -0600

launchpad-buildd (48) dapper-cat; urgency=low

  * sbuild-package: If we're an amd64 host system, but being used
    to build i386 or lpia, use linux32 to pretend to be i686.

 -- Adam Conrad <adconrad@ubuntu.com>  Fri, 12 Sep 2008 08:12:34 -0600

launchpad-buildd (47) dapper-cat; urgency=low

  * slave.py: If the logfile doesn't currently exist on disk when
    getLogTail() goes looking for it (which is a possible race with
    the new sanitisation code), just return an empty string.

 -- Adam Conrad <adconrad@ubuntu.com>  Mon, 02 Jun 2008 13:09:55 -0600

launchpad-buildd (46) dapper-cat; urgency=low

  * slave.py: Accept a separate username and password to the
    ensurePresent() call which, if present, are used to install
    an auth handler to cope with basic http auth with the http
    server when fetching files.
  * slave.py: Ensure that build logs are sanitized so that any
    user:password@ parts in URLs are removed.

 -- Julian Edwards <julian.edwards@canonical.com>  Tue, 29 Apr 2008 14:25:00 +0100

launchpad-buildd (45) dapper-cat; urgency=low

  * slave.py: Stop setting BuilderStatus.WAITING in each failure
    method, as this gives us a race where the builddmaster might
    dispatch another build to us before we're done cleaning up.
  * slave.py: Don't set BuildStatus.OK in buildComplete(), this is
    now a generic "the build has ended, succesfully or not" method.
  * slave.py: Define a new buildOK() method that sets BuildStatus.OK.
  * debian.py: When done cleaning, if the build isn't already marked
    as failed, call buildOK, then call buildComplete unconditionally.
  * The above changes should resolve https://launchpad.net/bugs/179466

 -- Adam Conrad <adconrad@ubuntu.com>  Tue, 08 Apr 2008 14:12:07 -0600

launchpad-buildd (44) dapper-cat; urgency=low

  * slave.py: Redefine "private" _unpackChroot() as "public" doUnpack(),
    so we can use it from the build iteration control process.
  * slave.py: Make the initiate method set a _chroottarfile private
    variable for use by doUnpack(), rather than calling _unpackChroot().
  * slave.py: Trigger the forked buildd process with an echo statement.
  * debian.py: Add the INIT state to the DebianBuildState class.
  * debian.py: Start the build process at INIT state instead of UNPACK.
  * debian.py: Add iterate_INIT(), which just checks success of the
    initial variable sanitisation checks, then hands off to doUnpack().
  * debian.py: Adjust the failure return calls of the UNPACK and MOUNT
    methods to chrootFail() instead of builderFail(), for correctness.
  * The above changes should resolve https://launchpad.net/bugs/211974

 -- Adam Conrad <adconrad@ubuntu.com>  Mon, 07 Apr 2008 13:53:20 -0600

launchpad-buildd (43) dapper-cat; urgency=low

  * unpack-chroot: Move the ntpdate calls below the bunzip/exec bit,
    so we don't run ntpdate twice when unzipping tarballs, which 
    happens on every single build on Xen hosts (like the PPA hosts).
  * debian/control: We use adduser in postinst, depending on it helps.
  * debian/control: Set myself as the Maintainer, since I'm in here.
  * debian/control: Change our section from "misc" to "admin".
  * sbuild{,-package}: Pass DEB_BUILD_OPTIONS="parallel=N" to dpkg.

 -- Adam Conrad <adconrad@ubuntu.com>  Thu, 24 Jan 2008 15:39:20 -0700

launchpad-buildd (42) dapper-cat; urgency=low

  * sbuild: using "eq" to evaluate strings instead of "==" is ever
    so slightly less retarded (fixed the launchpad bug #184565)

 -- Adam Conrad <adconrad@ubuntu.com>  Tue, 22 Jan 2008 16:21:54 -0700

launchpad-buildd (41) dapper-cat; urgency=low

  * sbuild: If we've already marked a package as "installed" with a
    valid version, don't overwrite that version with PROVIDED.

 -- Adam Conrad <adconrad@ubuntu.com>  Thu, 17 Jan 2008 10:39:26 -0700

launchpad-buildd (40) dapper-cat; urgency=low

  * sbuild: Don't allow versioned build-deps to be satisfied by provided
    packages, but force them to go through the "upgrade/downgrade" tests.
  * sbuild: Do --info and --contents on _all.deb packages as well, if
    we're building arch:all packages.
  * sbuild: Don't process ENV_OVERRIDE anymore, we only had an override
    for one thing anyway (LC_ALL), and this code caused bug #87077.
  * sbuild-package: Call sbuild with LC_ALL=C explicitely, to compensate.
  * Makefile: clean up the makefile a bit to DTRT (as I expect it).

 -- Adam Conrad <adconrad@ubuntu.com>  Tue, 15 Jan 2008 16:51:08 -0700

launchpad-buildd (39) unstable; urgency=low

  * If we're fed an archive_purpose argument from the builddmaster,
    we pass --purpose=$archive_purpose to sbuild, and if we get suite
    from the builddmaster, we pass --dist=$suite to sbuild.
  * Mangle sbuild to write out Suite: and Purpose: stanzas to our
    CurrentlyBuilding file, according to command-line input.
  * Now that we're no longer always feeding -dautobuild to sbuild,
    fix up sbuild to always look for the chroot at chroot-autobuild
    instead of the Debian Way of using chroot-$suite.
  * If the config file contains an ntphost stanza, use that with
    ntpdate to sync the system's clock before we unpack the chroot.
  * Mangle update-config to add an ntphost stanza to the default
    config, and to 's/-dautobuild //' from the sbuild arguments.

 -- Adam Conrad <adconrad@ubuntu.com>  Thu, 20 Dec 2007 01:51:49 -0700

launchpad-buildd (38) unstable; urgency=high

  * unpack-chroot: set $PATH rather than hardcoding paths to binaries
    since bzip2 moved from /usr/bin to /bin in edgy and didn't bother with
    compatability symlinks.

 -- James Troup <james.troup@canonical.com>  Wed, 21 Nov 2007 17:08:36 +0000

launchpad-buildd (37) dapper; urgency=high

  * update-debian-chroot: Adam's LPIA support (i.e. overriding
    architecture for chapt-get).
  * debian/launchpad-buildd.cron.daily: fix run-on-line.
  * debian/postinst: only create ~buildd/.sbuildrc if it doesn't exist.
    This avoids the problem of upgrades of the launchpad-buildd package
    resetting the architecture to i386 on lpia builders.

 -- James Troup <james.troup@canonical.com>  Wed, 14 Nov 2007 18:34:46 +0000

launchpad-buildd (36) dapper; urgency=low

  * changing override-sources to replace current sources.list with
    the content sent by buildmaster instead of prepend. It will allow
    us to cope more easily with SoyuzArchive implementation (PARTNER,
    EMBARGOED, PPA)

 -- Celso Providelo <cprov@canonical.com>  Thu, 7 Aug 2007 14:10:26 -0300

launchpad-buildd (35) unstable; urgency=low

  * including previous code changes (32 & 33).

 -- Celso Providelo <cprov@canonical.com>  Thu, 23 May 2007 17:40:26 -0300

launchpad-buildd (34) unstable; urgency=low

  * add suport for overriding the chroot /etc/apt/sources.list with the
    content of builddmaster build arguments 'archives'.

 -- Celso Providelo <cprov@canonical.com>  Thu, 17 May 2007 15:12:26 -0300

launchpad-buildd (33) unstable; urgency=low

  * Mangle sbuild further to allow us to publish Martin's debug debs (ddeb)
    to public_html/ddebs/ until such a time as soyuz can do this natively.
  * Fix the auto-dep-wait regexes to allow for versions with ~ in them.
  * Make cron.daily clean out translations and ddebs more than 1 week old.

 -- Adam Conrad <adconrad@ubuntu.com>  Sat, 30 Sep 2006 17:25:25 +1000

launchpad-buildd (32) unstable; urgency=low

  * We need to create /var/run/launchpad-buildd in our init script in the
    case (such as in current dapper) where /var/run is on a tmpfs.
  * Our init script shouldn't exit non-zero on "stop" if already stopped.
  * Remove exc_info argument from our call to self.log in slave.py, which
    clearly doesn't support that argument, so stop producing tracebacks.
  * Reset self.builddependencies in our clean routine, so the variable
    doesn't get leaked to the next build, causing me SERIOUS confusion.
  * Tidy up translation handling a bit more to deal with old chroots (where
    pkgstriptranslations won't dpkg-distaddfile for us), and to chmod the
    translation dirs after the build, so apache can actually get at them.
  * Add --no_save to our command line to avoid useless -shutdown.tap files.
  * Make sure umount-chroot doesn't fail, even if there's nothing to umount.
  * Append to the cron.daily cleaning to also occasionally clean up the apt
    cache and /home/buildd/filecache-default, so we don't run out of disk.

 -- Adam Conrad <adconrad@ubuntu.com>  Fri, 17 Mar 2006 19:39:05 +1100

launchpad-buildd (31) unstable; urgency=low

  * Cherry-pick patch from Ryan's sbuild that outputs dpkg --purge output
    line-by-line, instead of as one big blob, to make output on the web
    UI a little bit more friendly for people following along at home.
  * Install a cron.daily script (eww) to purge old build logs for now until
    I have the time to learn how twisted's native log rotation works.

 -- Adam Conrad <adconrad@ubuntu.com>  Wed, 15 Mar 2006 17:23:26 +1100

launchpad-buildd (30) unstable; urgency=low

  * Move our translation publishing mojo so it happens BEFORE we move
    all the files from debian/files out of the chroot, instead of after.

 -- Adam Conrad <adconrad@ubuntu.com>  Wed,  8 Mar 2006 18:50:49 +1100

launchpad-buildd (29) unstable; urgency=low

  * Use dpkg --print-installation-architecture in our postinst instead
    of --print-architecture to avoid spewing suprious error messages.
  * Remove the check for log_dir, since we call sbuild with --nolog,
    and stop creating $HOME/logs in the user setup part of postinst.

 -- Adam Conrad <adconrad@ubuntu.com>  Tue,  7 Mar 2006 19:13:56 +1100

launchpad-buildd (28) unstable; urgency=low

  * Modify the protocol method ensurepresent to return additional
    information about the target files lookup procedure. It helps to
    debug intermittent Librarian errors.

 -- Celso Providelo <celso.providelo@canonical.com>  Mon, 06 Mar 2006 16:42:00 -0300

launchpad-buildd (27) unstable; urgency=low

  * Update the slave chroot tool to use getent so it works on the production
    buildds

 -- Daniel Silverstone <daniel.silverstone@canonical.com>  Mon, 20 Feb 2006 12:57:45 +0000

launchpad-buildd (26) unstable; urgency=low

  * Update buildd-slave code to allow for GIVENBACK status returns,
    matching the states under which sbuild used to do --auto-give-back.
  * Port over sanae's build log regex parsing to allow us to do:
    - Automatic dep-wait handling, based on sbuild's logs of apt-get.
    - Automatic give-backs for a few corner cases (like kernel bugs).
  * Make sbuild stop dying if we have no sendmail installed, since we
    don't really want it sending mail in the launchpad world anyway.
  * Call sbuild and apt with "LANG=C", so we don't have to worry about
    locales matching between the base system and the autobuild chroots.
  * Clear up confusion in build states with 's/BUILDFAIL/PACKAGEFAIL/'

 -- Adam Conrad <adconrad@ubuntu.com>  Mon, 27 Feb 2006 14:00:08 +1100

launchpad-buildd (25) unstable; urgency=low

  * Update sbuild.conf to current yumminess.

 -- Daniel Silverstone <daniel.silverstone@canonical.com>  Fri,  3 Feb 2006 19:22:01 +0000

launchpad-buildd (24) unstable; urgency=low

  * Add /var/cache/apt/archives to the buildd chroots when mounting

 -- Daniel Silverstone <daniel.silverstone@canonical.com>  Fri,  3 Feb 2006 00:30:07 +0000

launchpad-buildd (23) unstable; urgency=low

  * And make apply-ogre-model use $SUDO, yay

 -- Daniel Silverstone <daniel.silverstone@canonical.com>  Fri, 27 Jan 2006 13:59:10 +0000

launchpad-buildd (22) unstable; urgency=low

  * Fix typo in apply-ogre-model (missing space)

 -- Daniel Silverstone <daniel.silverstone@canonical.com>  Fri, 27 Jan 2006 13:55:12 +0000

launchpad-buildd (21) unstable; urgency=low

  * Fix the .extend call for the --comp argument to pass it as one argument
    instead of as - - c o m p = m a i n (which kinda doesn't work)

 -- Daniel Silverstone <daniel.silverstone@canonical.com>  Fri, 27 Jan 2006 13:45:34 +0000

launchpad-buildd (20) unstable; urgency=low

  * Update sbuild to the latest sbuild from adam.
  * Make sure we pass --archive=ubuntu
  * Make sure we pass --comp=<the component we're building for>

 -- Daniel Silverstone <daniel.silverstone@canonical.com>  Thu, 26 Jan 2006 17:20:49 +0000

launchpad-buildd (19) unstable; urgency=low

  * Add ogre support to the slave chroot tool
  * Make sure the chroot tool ensures localhost in /etc/hosts in the chroot

 -- Daniel Silverstone <daniel.silverstone@canonical.com>  Wed, 25 Jan 2006 12:29:04 +0000

launchpad-buildd (18) unstable; urgency=low

  * Remove sbuildrc.tmp dangleberry in postinst
  * Add linux32 to set of depends so that hppa, sparc and powerpc can build
  * Make hppa, sparc, powerpc use linux32 to invoke the sbuild binary
  * Add --resolve-deps to debootstrap invocation
  * Make chroot tool use /bin/su - rather than /bin/sh for chrooting. shiny
    (apparently)
  * Add a bunch of deps infinity spotted.
  * Make sure we chown the chroot tarball to the calling user after packing
    it up.

 -- Daniel Silverstone <daniel.silverstone@canonical.com>  Wed,  9 Nov 2005 17:37:37 -0500

launchpad-buildd (17) unstable; urgency=low

  * Changed default UID/GID to match the ldap buildd UID/GID

 -- Daniel Silverstone <daniel.silverstone@canonical.com>  Wed,  9 Nov 2005 17:13:22 -0500

launchpad-buildd (16) unstable; urgency=low

  * Change the XMLRPC method 'ensure' to be 'ensurepresent'

 -- Daniel Silverstone <daniel.silverstone@canonical.com>  Wed,  5 Oct 2005 15:50:58 +0100

launchpad-buildd (15) unstable; urgency=low

  * Fix it so getting a logtail when less than 2k is available will work.
  * Actually install apply-ogre-model
  * Also spot arch_indep properly

 -- Daniel Silverstone <daniel.silverstone@canonical.com>  Mon,  3 Oct 2005 14:34:55 +0100

launchpad-buildd (14) unstable; urgency=low

  * Slight bug in slave.py meant missing .emptyLog() attribute. Fixed.

 -- Daniel Silverstone <daniel.silverstone@canonical.com>  Mon,  3 Oct 2005 14:21:16 +0100

launchpad-buildd (13) unstable; urgency=low

  * Fix a syntax error in the postinst
  * Oh, and actually include the buildd config upgrader

 -- Daniel Silverstone <daniel.silverstone@canonical.com>  Mon,  3 Oct 2005 12:17:50 +0100

launchpad-buildd (12) unstable; urgency=low

  * Implement V1.0new protocol.
  * Add in OGRE support
  * Add in archindep support
  * If upgrading from < v12, will remove -A from sbuildargs and add in
    a default ogrepath to any buildd configs found in /etc/launchpad-buildd
  * Prevent launchpad-buildd init from starting ~ files
  
 -- Daniel Silverstone <daniel.silverstone@canonical.com>  Sun,  2 Oct 2005 23:20:08 +0100

launchpad-buildd (11) unstable; urgency=low

  * Quieten down the slave scripts and make them prettier for the logs.
  * make unpack-chroot uncompress the chroot and keep it uncompressed if
    possible. This fixes bug#2699
  * Make the slave run the process reaper run even if the build failed.

 -- Daniel Silverstone <daniel.silverstone@canonical.com>  Fri, 30 Sep 2005 00:24:45 +0100

launchpad-buildd (10) unstable; urgency=low

  * Make sure /etc/source-dependencies is present in the postinst.
    (just need to be touched)

 -- Daniel Silverstone <daniel.silverstone@canonical.com>  Wed, 28 Sep 2005 22:02:26 +0100

launchpad-buildd (9) unstable; urgency=low

  * Implement /filecache/XXX urls in the slave to permit larger file transfer

 -- Daniel Silverstone <daniel.silverstone@canonical.com>  Tue, 27 Sep 2005 13:16:52 +0100

launchpad-buildd (8) unstable; urgency=low

  * spiv's crappy spawnFDs implementation needs an int not a file handle
    and can't cope with converting one to the other :-(

 -- Daniel Silverstone <daniel.silverstone@canonical.com>  Tue, 27 Sep 2005 02:18:05 +0100

launchpad-buildd (7) unstable; urgency=low

  * Made sure the slave puts /dev/null on the subprocess stdin.

 -- Daniel Silverstone <daniel.silverstone@canonical.com>  Tue, 27 Sep 2005 01:52:50 +0100

launchpad-buildd (6) unstable; urgency=low

  * Removed slavechroot.py from installed set.

 -- Daniel Silverstone <daniel.silverstone@canonical.com>  Thu, 15 Sep 2005 11:39:25 +0100

launchpad-buildd (5) unstable; urgency=low

  * Add slave tool and example chroot configuration
  * Added debootstrap and dpkg-dev to the dependencies

 -- Daniel Silverstone <daniel.silverstone@canonical.com>  Fri,  9 Sep 2005 16:38:22 +0100

launchpad-buildd (4) unstable; urgency=low

  * Add sbuild.conf which was previously missing
  * Fix up abort protocol and various other bits in the slave

 -- Daniel Silverstone <daniel.silverstone@canonical.com>  Fri,  9 Sep 2005 14:24:31 +0100

launchpad-buildd (3) unstable; urgency=low

  * Modified postinst to make sure ccache and log dirs are created
    even if the user already exists.

 -- Daniel Silverstone <daniel.silverstone@canonical.com>  Wed,  7 Sep 2005 15:50:36 +0100

launchpad-buildd (2) unstable; urgency=low

  * Fixes to postinst to make sure ccache and log dirs are created if missing.
  * Added README to explain how to build the package.

 -- Daniel Silverstone <daniel.silverstone@canonical.com>  Thu,  1 Sep 2005 10:46:08 +0100

launchpad-buildd (1) unstable; urgency=low

  * Initial version

 -- Daniel Silverstone <daniel.silverstone@canonical.com>  Mon, 13 Jun 2005 11:08:38 +0100
<|MERGE_RESOLUTION|>--- conflicted
+++ resolved
@@ -1,12 +1,9 @@
-<<<<<<< HEAD
-=======
 launchpad-buildd (72) hardy-cat; urgency=low
 
   * break out readyservice.py from tachandler.py. LP#663828
 
  -- LaMont Jones <lamont@canonical.com>  Wed, 20 Oct 2010 13:03:23 -0600
 
->>>>>>> d5220ad1
 launchpad-buildd (71) hardy-cat; urgency=low
 
   * Detect ppa hosts for build recipes.  LP#662664
