/*
  Add Comments to Launchpad database. Please keep these alphabetical by
  table.
*/

-- Announcement

COMMENT ON TABLE Announcement IS 'A project announcement. This is a single item of news or information that the project is communicating. Announcements can be attached to a Project, a Product or a Distribution.';
COMMENT ON COLUMN Announcement.date_announced IS 'The date at which an announcement will become public, if it is active. If this is not set then the announcement will not become public until someone consciously publishes it (which sets this date).';
COMMENT ON COLUMN Announcement.url IS 'A web location for the announcement itself.';
COMMENT ON COLUMN Announcement.active IS 'Whether or not the announcement is public. This is TRUE by default, but can be set to FALSE if the project "retracts" the announcement.';

-- AnswerContact

COMMENT ON TABLE AnswerContact IS 'Defines the answer contact for a given question target. The answer contact will be automatically notified about changes to any questions filed on the question target.';
COMMENT ON COLUMN AnswerContact.product IS 'The product that the answer contact supports.';
COMMENT ON COLUMN AnswerContact.distribution IS 'The distribution that the answer contact supports.';
COMMENT ON COLUMN AnswerContact.sourcepackagename IS 'The sourcepackagename that the answer contact supports.';
COMMENT ON COLUMN AnswerContact.person IS 'The person or team associated with the question target.';
COMMENT ON COLUMN AnswerContact.date_created IS 'The date the answer contact was submitted.';

-- Branch
COMMENT ON TABLE Branch IS 'Bzr branch';
COMMENT ON COLUMN Branch.registrant IS 'The user that registered the branch.';
COMMENT ON COLUMN Branch.branch_type IS 'Branches are currently one of HOSTED (1), MIRRORED (2), or IMPORTED (3).';
COMMENT ON COLUMN Branch.whiteboard IS 'Notes on the current status of the branch';
COMMENT ON COLUMN Branch.summary IS 'A single paragraph description of the branch';
COMMENT ON COLUMN Branch.lifecycle_status IS 'Authors assesment of the branchs maturity';
COMMENT ON COLUMN Branch.mirror_status_message IS 'The last message we got when mirroring this branch.';
COMMENT ON COLUMN Branch.last_mirrored IS 'The time when the branch was last mirrored.';
COMMENT ON COLUMN Branch.last_mirrored_id IS 'The revision ID of the branch when it was last mirrored.';
COMMENT ON COLUMN Branch.last_scanned IS 'The time when the branch was last scanned.';
COMMENT ON COLUMN Branch.last_scanned_id IS 'The revision ID of the branch when it was last scanned.';
COMMENT ON COLUMN Branch.revision_count IS 'The number of revisions in the associated bazaar branch revision_history.';
COMMENT ON COLUMN Branch.next_mirror_time IS 'The time when we will next mirror this branch (NULL means never). This will be set automatically by pushing to a hosted branch, which, once mirrored, will be set back to NULL.';
COMMENT ON COLUMN Branch.private IS 'If the branch is private, then only the owner and subscribers of the branch can see it.';
COMMENT ON COLUMN Branch.date_last_modified IS 'A branch is modified any time a user updates something using a view, a new revision for the branch is scanned, or the branch is linked to a bug, blueprint or merge proposal.';
COMMENT ON COLUMN Branch.reviewer IS 'The reviewer (person or) team are able to transition merge proposals targetted at the branch throught the CODE_APPROVED state.';
COMMENT ON COLUMN Branch.merge_robot IS 'The robot that controls the automatic landing onto this branch.';
COMMENT ON COLUMN Branch.merge_control_status IS 'When there is no merge_robot set, the merge_control_status must be set to Manual.  If a merge_robot is set, then the branch merge_control_status can be set to Automatic which means that the merge robot will start merging the branches.';
COMMENT ON COLUMN Branch.home_page IS 'This column is deprecated and to be removed soon.';
COMMENT ON COLUMN Branch.branch_format IS 'The bzr branch format';
COMMENT ON COLUMN Branch.repository_format IS 'The bzr repository format';
COMMENT ON COLUMN Branch.metadir_format IS 'The bzr metadir format';
COMMENT ON COLUMN Branch.stacked_on IS 'The Launchpad branch that this branch is stacked on (if any).';

-- BranchMergeProposal

COMMENT ON TABLE BranchMergeProposal IS 'Branch merge proposals record the intent of landing (or merging) one branch on another.';
COMMENT ON COLUMN BranchMergeProposal.registrant IS 'The person that created the merge proposal.';
COMMENT ON COLUMN BranchMergeProposal.source_branch IS 'The branch where the work is being written.  This branch contains the changes that the registrant wants to land.';
COMMENT ON COLUMN BranchMergeProposal.target_branch IS 'The branch where the user wants the changes from the source branch to be merged into.';
COMMENT ON COLUMN BranchMergeProposal.dependent_branch IS 'If the source branch was not branched off the target branch, then this is considered the dependent_branch.';
COMMENT ON COLUMN BranchMergeProposal.date_created IS 'When the registrant created the merge proposal.';
COMMENT ON COLUMN BranchMergeProposal.whiteboard IS 'Used to write other information about the branch, like test URLs.';
COMMENT ON COLUMN BranchMergeProposal.merged_revno IS 'This is the revision number of the revision on the target branch that includes the merge from the source branch.';
COMMENT ON COLUMN BranchMergeProposal.merge_reporter IS 'This is the user that marked the proposal as merged.';
COMMENT ON COLUMN BranchMergeProposal.date_merged IS 'This is the date that merge occurred.';
COMMENT ON COLUMN BranchMergeProposal.commit_message IS 'This is the commit message that is to be used when the branch is landed by a robot.';
COMMENT ON COLUMN BranchMergeProposal.queue_position IS 'The position on the merge proposal in the overall landing queue.  If the branch has a merge_robot set and the merge robot controls multiple branches then the queue position is unique over all the queued merge proposals for the landing robot.';
COMMENT ON COLUMN BranchMergeProposal.queue_status IS 'This is the current state of the merge proposal.';
COMMENT ON COLUMN BranchMergeProposal.date_review_requested IS 'The date that the merge proposal enters the REVIEW_REQUESTED state. This is stored so that we can determine how long a branch has been waiting for code approval.';
COMMENT ON COLUMN BranchMergeProposal.reviewer IS 'The individual who said that the code in this branch is OK to land.';
COMMENT ON COLUMN BranchMergeProposal.date_reviewed IS 'When the reviewer said the code is OK to land.';
COMMENT ON COLUMN BranchMergeProposal.reviewed_revision_id IS 'The Bazaar revision ID that was approved to land.';
COMMENT ON COLUMN BranchMergeProposal.queuer IS 'The individual who submitted the branch to the merge queue. This is usually the merge proposal registrant.';
COMMENT ON COLUMN BranchMergeProposal.date_queued IS 'When the queuer submitted the branch to the merge queue.';
COMMENT ON COLUMN BranchMergeProposal.queued_revision_id IS 'The Bazaar revision ID that is queued to land.';
COMMENT ON COLUMN BranchMergeProposal.merger IS 'The merger is the person who merged the branch.';
COMMENT ON COLUMN BranchMergeProposal.merged_revision_id IS 'The Bazaar revision ID that was actually merged.  If the owner of the source branch is a trusted person, this may be different than the revision_id that was actually queued or reviewed.';
COMMENT ON COLUMN BranchMergeProposal.date_merge_started IS 'If the merge is performed by a bot the time the merge was started is recorded otherwise it is NULL.';
COMMENT ON COLUMN BranchMergeProposal.date_merge_finished IS 'If the merge is performed by a bot the time the merge was finished is recorded otherwise it is NULL.';
COMMENT ON COLUMN BranchMergeProposal.merge_log_file IS 'If the merge is performed by a bot the log file is accessible from the librarian.';
COMMENt ON COLUMN BranchMergeProposal.root_message_id IS 'The root message of this BranchMergeProposal''s mail thread.';
COMMENT ON COLUMN BranchMergeProposal.superseded_by IS 'The proposal to merge has been superceded by this one.';


-- BranchMergeRobot

COMMENT ON TABLE BranchMergeRobot IS 'In order to have a single merge robot be able to control landings on multiple branches, we need some robot entity.';
COMMENT ON COLUMN BranchMergeRobot.registrant IS 'The person that created the merge robot.';
COMMENT ON COLUMN BranchMergeRobot.owner IS 'The person or team that is able to update the robot and manage the landing queue.';
COMMENT ON COLUMN BranchMergeRobot.name IS 'The name of the robot.  This is unique for the owner.';
COMMENT ON COLUMN BranchMergeRobot.whiteboard IS 'Any interesting comments about the robot itself.';
COMMENT ON COLUMN BranchMergeRobot.date_created IS 'When this robot was created.';

-- BranchSubscription

COMMENT ON TABLE BranchSubscription IS 'An association between a person or team and a bazaar branch.';
COMMENT ON COLUMN BranchSubscription.person IS 'The person or team associated with the branch.';
COMMENT ON COLUMN BranchSubscription.branch IS 'The branch associated with the person or team.';
COMMENT ON COLUMN BranchSubscription.notification_level IS 'The level of email the person wants to receive from branch updates.';
COMMENT ON COLUMN BranchSubscription.max_diff_lines IS 'If the generated diff for a revision is larger than this number, then the diff is not sent in the notification email.';
COMMENT ON COLUMN BranchSubscription.review_level IS 'The level of email the person wants to receive from review activity';

-- BranchVisibilityPolicy

COMMENT ON TABLE BranchVisibilityPolicy IS 'Defines the policy for the initial visibility of branches.';
COMMENT ON COLUMN BranchVisibilityPolicy.project IS 'Even though projects don\'t directly have branches themselves, if a product of the project does not specify its own branch visibility policies, those of the project are used.';
COMMENT ON COLUMN BranchVisibilityPolicy.product IS 'The product that the visibility policies apply to.';
COMMENT ON COLUMN BranchVisibilityPolicy.team IS 'Refers to the team that the policy applies to.  NULL is used to indicate ALL people, as there is no team defined for *everybody*.';
COMMENT ON COLUMN BranchVisibilityPolicy.policy IS 'An enumerated type, one of PUBLIC or PRIVATE.  PUBLIC is the default value.';

-- BranchWithSortKeys

COMMENT ON VIEW BranchWithSortKeys IS 'A hack to allow the sorting of queries to Branch by human-meaningful keys in the face of limitations in SQLObject.  Will go away when we start using Storm.  This view has all the columns of Branch with three extra names joined on to it.';
COMMENT ON COLUMN BranchWithSortKeys.product_name IS 'Branch.product.name';
COMMENT ON COLUMN BranchWithSortKeys.author_name IS 'Branch.author.displayname';
COMMENT ON COLUMN BranchWithSortKeys.owner_name IS 'Branch.owner.displayname';

-- Bug

COMMENT ON TABLE Bug IS 'A software bug that requires fixing. This particular bug may be linked to one or more products or source packages to identify the location(s) that this bug is found.';
COMMENT ON COLUMN Bug.name IS 'A lowercase name uniquely identifying the bug';
COMMENT ON COLUMN Bug.private IS 'Is this bug private? If so, only explicit subscribers will be able to see it';
COMMENT ON COLUMN Bug.security_related IS 'Is this bug a security issue?';
COMMENT ON COLUMN Bug.description IS 'A detailed description of the bug. Initially this will be set to the contents of the initial email or bug filing comment, but later it can be edited to give a more accurate description of the bug itself rather than the symptoms observed by the reporter.';
COMMENT ON COLUMN Bug.date_last_message IS 'When the last BugMessage was attached to this Bug. Maintained by a trigger on the BugMessage table.';
COMMENT ON COLUMN Bug.number_of_duplicates IS 'The number of bugs marked as duplicates of this bug, populated by a trigger after setting the duplicateof of bugs.';
COMMENT ON COLUMN Bug.message_count IS 'The number of messages (currently just comments) on this bugbug, maintained by the set_bug_message_count_t trigger.';
COMMENT ON COLUMN Bug.users_affected_count IS 'The number of users affected by this bug, maintained by the set_bug_users_affected_count_t trigger.';

-- BugBranch
COMMENT ON TABLE BugBranch IS 'A branch related to a bug, most likely a branch for fixing the bug.';
COMMENT ON COLUMN BugBranch.bug IS 'The bug associated with this branch.';
COMMENT ON COLUMN BugBranch.branch IS 'The branch associated to the bug.';
COMMENT ON COLUMN BugBranch.revision_hint IS 'An optional revision at which this branch became interesting to this bug, and/or may contain a fix for the bug.';
COMMENT ON COLUMN BugBranch.status IS 'The status of the bugfix in this branch.';
COMMENT ON COLUMN BugBranch.whiteboard IS 'Additional information about the status of the bugfix in this branch.';
COMMENT ON COLUMN BugBranch.registrant IS 'The person who linked the bug to the branch.';

-- BugNomination
COMMENT ON TABLE BugNomination IS 'A bug nominated for fixing in a distroseries or productseries';
COMMENT ON COLUMN BugNomination.bug IS 'The bug being nominated.';
COMMENT ON COLUMN BugNomination.distroseries IS 'The distroseries for which the bug is nominated.';
COMMENT ON COLUMN BugNomination.productseries IS 'The productseries for which the bug is nominated.';
COMMENT ON COLUMN BugNomination.status IS 'The status of the nomination.';
COMMENT ON COLUMN BugNomination.date_created IS 'The date the nomination was submitted.';
COMMENT ON COLUMN BugNomination.date_decided IS 'The date the nomination was approved or declined.';
COMMENT ON COLUMN BugNomination.owner IS 'The person that submitted the nomination';
COMMENT ON COLUMN BugNomination.decider IS 'The person who approved or declined the nomination';

-- BugTag
COMMENT ON TABLE BugTag IS 'Attaches simple text tags to a bug.';
COMMENT ON COLUMN BugTag.bug IS 'The bug the tags is attached to.';
COMMENT ON COLUMN BugTag.tag IS 'The text representation of the tag.';

-- OfficialBugTag
COMMENT ON TABLE OfficialBugTag IS 'Bug tags that have been officially endorced by this product''s or distribution''s lead';

-- BugTask
COMMENT ON TABLE BugTask IS 'Links a given Bug to a particular (sourcepackagename, distro) or product.';
COMMENT ON COLUMN BugTask.targetnamecache IS 'A cached value of the target name of this bugtask, to make it easier to sort and search on the target name.';
COMMENT ON COLUMN BugTask.bug IS 'The bug that is assigned to this (sourcepackagename, distro) or product.';
COMMENT ON COLUMN BugTask.product IS 'The product in which this bug shows up.';
COMMENT ON COLUMN BugTask.productseries IS 'The product series to which the bug is targeted';
COMMENT ON COLUMN BugTask.sourcepackagename IS 'The name of the sourcepackage in which this bug shows up.';
COMMENT ON COLUMN BugTask.distribution IS 'The distro of the named sourcepackage.';
COMMENT ON COLUMN BugTask.status IS 'The general health of the bug, e.g. Accepted, Rejected, etc.';
COMMENT ON COLUMN BugTask.importance IS 'The importance of fixing the bug.';
COMMENT ON COLUMN BugTask.priority IS 'Obsolete.';
COMMENT ON COLUMN BugTask.binarypackagename IS 'The name of the binary package built from the source package. This column may only contain a value if this bug task is linked to a sourcepackage (not a product)';
COMMENT ON COLUMN BugTask.assignee IS 'The person who has been assigned to fix this bug in this product or (sourcepackagename, distro)';
COMMENT ON COLUMN BugTask.date_assigned IS 'The date on which the bug in this (sourcepackagename, distro) or product was assigned to someone to fix';
COMMENT ON COLUMN BugTask.datecreated IS 'A timestamp for the creation of this bug assignment. Note that this is not the date the bug was created (though it might be), it''s the date the bug was assigned to this product, which could have come later.';
COMMENT ON COLUMN BugTask.date_confirmed IS 'The date when this bug transitioned from an unconfirmed status to a confirmed one. If the state regresses to a one that logically occurs before Confirmed, e.g., Unconfirmed, this date is cleared.';
COMMENT ON COLUMN BugTask.date_inprogress IS 'The date on which this bug transitioned from not being in progress to a state >= In Progress. If the status moves back to a pre-In Progress state, this date is cleared';
COMMENT ON COLUMN BugTask.date_closed IS 'The date when this bug transitioned to a resolved state, e.g., Rejected, Fix Released, etc. If the state changes back to a pre-closed state, this date is cleared';
COMMENT ON COLUMN BugTask.milestone IS 'A way to mark a bug for grouping purposes, e.g. to say it needs to be fixed by version 1.2';
COMMENT ON COLUMN BugTask.statusexplanation IS 'A place to store bug task specific information as free text';
COMMENT ON COLUMN BugTask.bugwatch IS 'This column allows us to link a bug
task to a bug watch. In other words, we are connecting the state of the task
to the state of the bug in a different bug tracking system. To the best of
our ability we\'ll try and keep the bug task syncronised with the state of
the remote bug watch.';
COMMENT ON COLUMN BugTask.date_left_new IS 'The date when this bug first transitioned out of the NEW status.';
COMMENT ON COLUMN BugTask.date_triaged IS 'The date when this bug transitioned to a status >= TRIAGED.';
COMMENT ON COLUMN BugTask.date_fix_committed IS 'The date when this bug transitioned to a status >= FIXCOMMITTED.';
COMMENT ON COLUMN BugTask.date_fix_released IS 'The date when this bug transitioned to a FIXRELEASED status.';


-- BugNotification

COMMENT ON TABLE BugNotification IS 'The text representation of changes to a bug, which are used to send email notifications to bug changes.';
COMMENT ON COLUMN BugNotification.bug IS 'The bug that was changed.';
COMMENT ON COLUMN BugNotification.message IS 'The message the contains the textual representation of the change.';
COMMENT ON COLUMN BugNotification.is_comment IS 'Is the change a comment addition.';
COMMENT ON COLUMN BugNotification.date_emailed IS 'When this notification was emailed to the bug subscribers.';

-- BugNotificationRecipient
COMMENT ON TABLE BugNotificationRecipient IS 'The recipient for a bug notification.';
COMMENT ON COLUMN BugNotificationRecipient.bug_notification IS 'The notification this recipient should get.';
COMMENT ON COLUMN BugNotificationRecipient.person IS 'The person who should receive this notification.';
COMMENT ON COLUMN BugNotificationRecipient.reason_header IS 'The reason this person is receiving this notification (the value for the X-Launchpad-Message-Rationale header).';
COMMENT ON COLUMN BugNotificationRecipient.reason_body IS 'A line of text describing the reason this person is receiving this notification (to be included in the email message).';


-- BugPackageInfestation

COMMENT ON TABLE BugPackageInfestation IS 'A BugPackageInfestation records the impact that a bug is known to have on a specific sourcepackagerelease. This allows us to track the versions of a package that are known to be affected or unaffected by a bug.';
COMMENT ON COLUMN BugPackageInfestation.bug IS 'The Bug that infests this source package release.';
COMMENT ON COLUMN BugPackageInfestation.sourcepackagerelease IS 'The package (software) release that is infested with the bug. This points at the specific source package release version, such as "apache 2.0.48-1".';
COMMENT ON COLUMN BugPackageInfestation.explicit IS 'This field records whether or not the infestation was documented by a user of the system, or inferred from some other source such as the fact that it is documented to affect prior and subsequent releases of the package.';
COMMENT ON COLUMN BugPackageInfestation.infestationstatus IS 'The nature of the bug infestation for this source package release. Values are documented in dbschema.BugInfestationStatus, and include AFFECTED, UNAFFECTED, FIXED and VICTIMISED. See the dbschema.py file for details.';
COMMENT ON COLUMN BugPackageInfestation.creator IS 'The person who recorded this infestation. Typically, this is the user who reports the specific problem on that specific package release.';
COMMENT ON COLUMN BugPackageInfestation.verifiedby IS 'The person who verified that this infestation affects this specific package.';
COMMENT ON COLUMN BugPackageInfestation.dateverified IS 'The timestamp when the problem was verified on that specific release. This a small step towards a complete workflow for defect verification and management on specific releases.';
COMMENT ON COLUMN BugPackageInfestation.lastmodified IS 'The timestamp when this infestation report was last modified in any way. For example, when the infestation was adjusted, or it was verified, or otherwise modified.';
COMMENT ON COLUMN BugPackageInfestation.lastmodifiedby IS 'The person who touched this infestation report last, in any way.';

-- BugProductInfestation

COMMENT ON TABLE BugProductInfestation IS 'A BugProductInfestation records the impact that a bug is known to have on a specific productrelease. This allows us to track the versions of a product that are known to be affected or unaffected by a bug.';
COMMENT ON COLUMN BugProductInfestation.bug IS 'The Bug that infests this product release.';
COMMENT ON COLUMN BugProductInfestation.productrelease IS 'The product (software) release that is infested with the bug. This points at the specific release version, such as "apache 2.0.48".';
COMMENT ON COLUMN BugProductInfestation.explicit IS 'This field records whether or not the infestation was documented by a user of the system, or inferred from some other source such as the fact that it is documented to affect prior and subsequent releases of the product.';
COMMENT ON COLUMN BugProductInfestation.infestationstatus IS 'The nature of the bug infestation for this product release. Values are documented in dbschema.BugInfestationStatus, and include AFFECTED, UNAFFECTED, FIXED and VICTIMISED. See the dbschema.py file for details.';
COMMENT ON COLUMN BugProductInfestation.creator IS 'The person who recorded this infestation. Typically, this is the user who reports the specific problem on that specific product release.';
COMMENT ON COLUMN BugProductInfestation.verifiedby IS 'The person who verified that this infestation affects this specific product release.';
COMMENT ON COLUMN BugProductInfestation.dateverified IS 'The timestamp when the problem was verified on that specific release. This a small step towards a complete workflow for defect verification and management on specific releases.';
COMMENT ON COLUMN BugProductInfestation.lastmodified IS 'The timestamp when this infestation report was last modified in any way. For example, when the infestation was adjusted, or it was verified, or otherwise modified.';
COMMENT ON COLUMN BugProductInfestation.lastmodifiedby IS 'The person who touched this infestation report last, in any way.';

-- BugTracker

COMMENT ON TABLE BugTracker IS 'A bug tracker in some other project. Malone allows us to link Malone bugs with bugs recorded in other bug tracking systems, and to keep the status of the relevant bug task in sync with the status in that upstream bug tracker. So, for example, you might note that Malone bug #43224 is the same as a bug in the Apache bugzilla, number 534536. Then when the upstream guys mark that bug fixed in their bugzilla, Malone know that the bug is fixed upstream.';
COMMENT ON COLUMN BugTracker.bugtrackertype IS 'The type of bug tracker, a pointer to the table of bug tracker types. Currently we know about debbugs and bugzilla bugtrackers, and plan to support roundup and sourceforge as well.';
COMMENT ON COLUMN BugTracker.name IS 'The unique name of this bugtracker, allowing us to refer to it directly.';
COMMENT ON COLUMN BugTracker.summary IS 'A brief summary of this bug tracker, which might for example list any interesting policies regarding the use of the bug tracker. The summary is displayed in bold at the top of the bug tracker page.';
COMMENT ON COLUMN BugTracker.title IS 'A title for the bug tracker, used in listings of all the bug trackers and also displayed at the top of the descriptive page for the bug tracker.';
COMMENT ON COLUMN BugTracker.contactdetails IS 'The contact details of the people responsible for that bug tracker. This allows us to coordinate the syncing of bugs to and from that bug tracker with the responsible people on the other side.';
COMMENT ON COLUMN BugTracker.baseurl IS 'The base URL for this bug tracker. Using our knowledge of the bugtrackertype, and the details in the BugWatch table we are then able to calculate relative URLs for relevant pages in the bug tracker based on this baseurl.';
COMMENT ON COLUMN BugTracker.owner IS 'The person who created this bugtracker entry and who thus has permission to modify it. Ideally we would like this to be the person who coordinates the running of the actual bug tracker upstream.';
COMMENT ON COLUMN BugTracker.version IS 'The version of the bug tracker software being used.';
COMMENT ON COLUMN BugTracker.block_comment_pushing IS 'Whether to block pushing comments to the bug tracker. Having a value of false means that we will push the comments if the bug tracker supports it.';
COMMENT ON COLUMN BugTracker.has_lp_plugin IS 'Whether we have confirmed that the Launchpad plugin was installed on the bug tracker, the last time checkwatches was run.';

-- BugTrackerAlias

COMMENT ON TABLE BugTrackerAlias IS 'A bugtracker alias is a URL that also refers to the same bugtracker as the master bugtracker. For example, a bugtracker might be accessible as both http://www.bugsrus.com/ and http://bugsrus.com/. A bugtracker can have many aliases, and all of them are checked to prevents users registering duplicate bugtrackers inadvertently.';
COMMENT ON COLUMN BugTrackerAlias.bugtracker IS 'The master bugtracker that this alias refers to.';
COMMENT ON COLUMN BugTrackerAlias.base_url IS 'Another base URL for this bug tracker. See BugTracker.baseurl.';

-- BugTrackerPerson

COMMENT ON TABLE BugTrackerPerson IS 'A mapping from a user in an external bug tracker to a Person record in Launchpad. This is used when we can''t get an e-mail address from the bug tracker.';
COMMENT ON COLUMN BugTrackerPerson.date_created IS 'When was this mapping added.';
COMMENT ON COLUMN BugTrackerPerson.bugtracker IS 'The external bug tracker in which this user has an account.';
COMMENT ON COLUMN BugTrackerPerson.name IS 'The (within the bug tracker) unique username in the external bug tracker.';
COMMENT ON COLUMN BugTrackerPerson.person IS 'The Person record in Launchpad this user corresponds to.';

-- BugCve

COMMENT ON TABLE BugCve IS 'A table that records the link between a given malone bug number, and a CVE entry.';


-- BugWatch

COMMENT ON COLUMN BugWatch.last_error_type IS 'The type of error which last prevented this entry from being updated. Legal values are defined by the BugWatchErrorType enumeration.';
COMMENT ON COLUMN BugWatch.remote_importance IS 'The importance of the bug as returned by the remote server. This will be converted into a Launchpad BugTaskImportance value.';
COMMENT ON COLUMN BugWatch.remote_lp_bug_id IS 'The bug in Launchpad that the remote bug is pointing at. This can be different than the BugWatch.bug column, since the same remote bug can be linked from multiple bugs in Launchpad, but the remote bug can only link to a single bug in Launchpad. The main use case for this column is to avoid having to query the remote bug tracker for this information, in order to decide whether we need to give this information to the remote bug tracker.';


-- BugAffectsPerson

COMMENT ON TABLE BugAffectsPerson IS 'This table maintains a mapping between bugs and users indicating that they are affected by that bug. The value is calculated and cached in the Bug.users_affected_count column.';
COMMENT ON COLUMN BugAffectsPerson.bug IS 'The bug affecting this person.';
COMMENT ON COLUMN BugAffectsPerson.person IS 'The person affected by this bug.';


-- CodeImport

COMMENT ON TABLE CodeImport IS 'The persistent record of an import from a foreign version control system to Bazaar, from the initial request to the regularly updated import branch.';
COMMENT ON COLUMN CodeImport.branch IS 'The Bazaar branch produced by the import system.  Always non-NULL: a placeholder branch is created when the import is created.  The import is associated to a Product and Series though the branch.';
COMMENT ON COLUMN CodeImport.registrant IS 'The person who originally requested this import.';
COMMENT ON COLUMN CodeImport.owner IS 'The person who is currently responsible for keeping the import details up to date, initially set to the registrant. This person can edit some of the details of the code import branch.';
COMMENT ON COLUMN CodeImport.review_status IS 'Whether this code import request has been reviewed, and whether it was accepted.';
COMMENT ON COLUMN CodeImport.rcs_type IS 'The revision control system used by the import source. The value is defined in dbschema.RevisionControlSystems.';
COMMENT ON COLUMN CodeImport.svn_branch_url IS 'The URL of the Subversion branch for this import.';
COMMENT ON COLUMN CodeImport.cvs_root IS 'The $CVSROOT details, probably of the form :pserver:user@host:/path.';
COMMENT ON COLUMN CodeImport.cvs_module IS 'The module in cvs_root to import, often the name of the project.';
COMMENT ON COLUMN CodeImport.date_last_successful IS 'When this code import last succeeded. NULL if this import has never succeeded.';
COMMENT ON COLUMN CodeImport.assignee IS 'The person in charge of delivering this code import and interacting with the owner.';
COMMENT ON COLUMN Codeimport.update_interval IS 'How often should this import be updated. If NULL, defaults to a system-wide value set by the Launchpad administrators.';
--COMMENT ON COLUMN CodeImport.modified_by IS 'The user modifying the CodeImport.  This column is never actually set in the database -- it is only present to communicate to the trigger that creates the event, which will intercept and remove the value for this column.';

-- CodeImportEvent

COMMENT ON TABLE CodeImportEvent IS 'A record of events in the code import system.  Rows in this table are created by triggers on other code import tables.';
COMMENT ON COLUMN CodeImportEvent.entry_type IS 'The type of event that is recorded by this entry. Legal values are defined by the CodeImportEventType enumeration.';
COMMENT ON COLUMN CodeImportEvent.code_import IS 'The code import that was associated to this event, if any and if it has not been deleted.';
COMMENT ON COLUMN CodeImportEvent.person IS 'The user who caused the event, if the event is not automatically generated.';
COMMENT ON COLUMN CodeImportEvent.machine IS 'The code import machine that was concerned by this event, if any.';

-- CodeImportEventData

COMMENT ON TABLE CodeImportEventData IS 'Additional data associated to a particular code import event.';
COMMENT ON COLUMN CodeImportEventData.event IS 'The event the data is associated to.';
COMMENT ON COLUMN CodeImportEventData.data_type IS 'The type of additional data, from the CodeImportEventDataType enumeration.';
COMMENT ON COLUMN CodeImportEventData.data_value IS 'The value of the additional data.  A string.';

-- CodeImportJob

COMMENT ON TABLE CodeImportJob IS 'A pending or active code import job.  There is always such a row for any active import, but it will not run until date_due is in the past.';
COMMENT ON COLUMN CodeImportJob.code_import IS 'The code import that is being worked upon.';
COMMENT ON COLUMN CodeImportJob.machine IS 'The machine job is currently scheduled to run on, or where the job is currently running.';
COMMENT ON COLUMN CodeImportJob.date_due IS 'When the import should happen.';
COMMENT ON COLUMN CodeImportJob.state IS 'One of PENDING (waiting until its due or a machine is online), SCHEDULED (assigned to a machine, but not yet running) or RUNNING (actually in the process of being imported now).';
COMMENT ON COLUMN CodeImportJob.requesting_user IS 'The user who requested the import, if any. Set if and only if reason = REQUEST.';
COMMENT ON COLUMN CodeImportJob.ordering IS 'A measure of how urgent the job is -- queue entries with lower "ordering" should be processed first, or in other works "ORDER BY ordering" returns the most import jobs first.';
COMMENT ON COLUMN CodeImportJob.heartbeat IS 'While the job is running, this field should be updated frequently to indicate that the import job hasn''t crashed.';
COMMENT ON COLUMN CodeImportJob.logtail IS 'The last few lines of output produced by the running job. It should be updated at the same time as the heartbeat.';
COMMENT ON COLUMN CodeImportJob.date_started IS 'When the import began to be processed.';

-- CodeImportResult

COMMENT ON TABLE CodeImportResult IS 'A completed code import job.';
COMMENT ON COLUMN CodeImportResult.code_import IS 'The code import for which the job was run.';
COMMENT ON COLUMN CodeImportResult.machine IS 'The machine the job ran on.';
COMMENT ON COLUMN CodeImportResult.log_file IS 'A partial log of the job for users to see. It is normally only recorded if the job failed in a step that interacts with the remote repository. If a job was successful, or failed in a houskeeping step, the log file would not contain information useful to the user.';
COMMENT ON COLUMN CodeImportResult.log_excerpt IS 'The last few lines of the partial log, in case it is set.';
COMMENT ON COLUMN CodeImportResult.status IS 'How the job ended. Success, some kind of failure, or some kind of interruption before completion.';
COMMENT ON COLUMN CodeImportResult.date_job_started IS 'When the job started to run (date_created is when it finished).';
--COMMENT ON COLUMN CodeImportResult.killing_user IS 'The user who killed the job.';

-- CodeImportMachine

COMMENT ON TABLE CodeImportMachine IS 'The record of a machine capable of performing jobs for the code import system.';
COMMENT ON COLUMN CodeImportMachine.hostname IS 'The (unique) hostname of the machine.';
COMMENT ON COLUMN CodeImportMachine.heartbeat IS 'When the code-import-controller daemon was last known to be running on this machine. If it is not updated for a long time the machine state will change to offline.';
COMMENT ON COLUMN CodeImportMachine.state IS 'Whether the controller daemon on this machine is offline, online, or quiescing (running but not accepting new jobs).';
--COMMENT ON COLUMN CodeImportMachine.quiescing_requested_by IS 'The user who put this machine in the quiescing state.';
--COMMENT ON COLUMN CodeImportMachine.quiescing_message IS 'The reason for the quiescing request.';
--COMMENT ON COLUMN CodeImportMachine.offline_reason IS 'The reason the machine was taken offline, from the CodeImportMachineOfflineReason enumeration.';

-- CodeReviewMessage

COMMENT ON TABLE CodeReviewMessage IS 'A message that is part of a code review discussion.';
COMMENT ON COLUMN CodeReviewMessage.branch_merge_proposal IS 'The merge proposal that is being discussed.';
COMMENT ON COLUMN CodeReviewMessage.message IS 'The actual message.';
COMMENT ON COLUMN CodeReviewMessage.vote IS 'The reviewer''s vote for this message.';
COMMENT ON COLUMN CodeReviewMessage.vote_tag IS 'A short description of the vote';

-- CodeReviewVote

COMMENT ON TABLE CodeReviewVote IS 'Reference to a person''s last vote in a code review discussion.';
COMMENT ON COLUMN CodeReviewVote.branch_merge_proposal IS 'The BranchMergeProposal for the code review.';
COMMENT ON COLUMN CodeReviewVote.reviewer IS 'The person performing the review.';
COMMENT ON COLUMN CodeReviewVote.review_type IS 'The aspect of the code being reviewed.';
COMMENT ON COLUMN CodeReviewVote.registrant IS 'The person who registered this vote';
COMMENT ON COLUMN CodeReviewVote.vote_message IS 'The message associated with the vote';
COMMENT ON COLUMN CodeReviewVote.date_created IS 'The date this vote reference was created';

-- CommercialSubscription
COMMENT ON TABLE CommercialSubscription is 'A Commercial Subscription entry for a project.  Projects with licenses of Other/Proprietary must purchase a subscription in order to use Launchpad.';
COMMENT ON COLUMN CommercialSubscription.date_created IS 'The date this subscription was created in Launchpad.';
COMMENT ON COLUMN CommercialSubscription.date_last_modified IS 'The date this subscription was last modified.';
COMMENT ON COLUMN CommercialSubscription.date_starts IS 'The beginning date for this subscription.  It is invalid until that date.';
COMMENT ON COLUMN CommercialSubscription.date_expires IS 'The expiration date for this subscription.  It is invalid after that date.';
COMMENT ON COLUMN CommercialSubscription.status IS 'The current status.  One of: SUBSCRIBED, LAPSED, SUSPENDED.';
COMMENT ON COLUMN CommercialSubscription.product IS 'The product this subscription enables.';
COMMENT ON COLUMN CommercialSubscription.registrant IS 'The person who created this subscription.';
COMMENT ON COLUMN CommercialSubscription.purchaser IS 'The person who purchased this subscription.';
COMMENT ON COLUMN CommercialSubscription.whiteboard IS 'A place for administrators to store comments related to this subscription.';
COMMENT ON COLUMN CommercialSubscription.sales_system_id IS 'A reference in the external sales system (e.g. Salesforce) that can be used to identify this subscription.';

-- CustomLanguageCode
COMMENT ON TABLE CustomLanguageCode IS 'Overrides translation importer''s interpretation of language codes where needed.';
COMMENT ON COLUMN CustomLanguageCode.product IS 'Product for which this custom language code applies (alternative to distribution + source package name).';
COMMENT ON COLUMN CustomLanguageCode.distribution IS 'Distribution in which this custom language code applies (if not a product).';
COMMENT ON COLUMN CustomLanguageCode.sourcepackagename IS 'Source package name to which this custom language code applies; goes with distribution.';
COMMENT ON COLUMN CustomLanguageCode.language_code IS 'Custom language code; need not be for a real language, and typically not for a "useful" language.';
COMMENT ON COLUMN CustomLanguageCode.language IS 'Language to which code really refers in this context, or NULL if files with this code are to be rejected.';

-- CVE

COMMENT ON TABLE CVE IS 'A CVE Entry. The formal database of CVE entries is available at http://cve.mitre.org/ and we sync that database into Launchpad on a regular basis.';
COMMENT ON COLUMN CVE.sequence IS 'The official CVE entry number. It takes the form XXXX-XXXX where the first four digits are a year indicator, like 2004, and the latter four are the sequence number of the vulnerability in that year.';
COMMENT ON COLUMN CVE.status IS 'The current status of the CVE. The values are documented in dbschema.CVEState, and are Entry, Candidate, and Deprecated.';
COMMENT ON COLUMN CVE.datemodified IS 'The last time this CVE entry changed in some way - including addition or modification of references.';


-- CveReference

COMMENT ON TABLE CveReference IS 'A reference in the CVE system that shows what outside tracking numbers are associated with the CVE. These are tracked in the CVE database and extracted from the daily XML dump that we fetch.';
COMMENT ON COLUMN CveReference.source IS 'The SOURCE of the CVE reference. This is a text string, like XF or BUGTRAQ or MSKB. Each string indicates a different kind of reference. The list of known types is documented on the CVE web site. At some future date we might turn this into an enum rather than a text, but for the moment we prefer to keep it fluid and just suck in what CVE gives us. This means that CVE can add new source types without us having to update our code.';
COMMENT ON COLUMN CveReference.url IS 'The URL to this reference out there on the web, if it was present in the CVE database.';
COMMENT ON COLUMN CveReference.content IS 'The content of the ref in the CVE database. This is sometimes a comment, sometimes a description, sometimes a bug number... it is not predictable.';


-- DistributionSourcepackage

COMMENT ON TABLE DistributionSourcePackage IS 'Representing a sourcepackage in a distribution across all distribution series.';
COMMENT ON COLUMN DistributionSourcePackage.bug_reporting_guidelines IS 'Guidelines to the end user for reporting bugs on a particular a source package in a distribution.';


-- DistributionSourcePackageCache

COMMENT ON TABLE DistributionSourcePackageCache IS 'A cache of the text associated with binary and source packages in the distribution. This table allows for fast queries to find a source packagename that matches a given text.';
COMMENT ON COLUMN DistributionSourcePackageCache.distribution IS 'The distribution in which we are checking.';
COMMENT ON COLUMN DistributionSourcePackageCache.sourcepackagename IS 'The source package name for which we are caching details.';
COMMENT ON COLUMN DistributionSourcePackageCache.name IS 'The source package name itself. This is just a copy of the value of sourcepackagename.name. We have it here so it can be part of the full text index.';
COMMENT ON COLUMN DistributionSourcePackageCache.binpkgnames IS 'The binary package names of binary packages generated from these source packages across all architectures.';
COMMENT ON COLUMN DistributionSourcePackageCache.binpkgsummaries IS 'The aggregated summaries of all the binary packages generated from these source packages in this distribution.';
COMMENT ON COLUMN DistributionSourcePackageCache.binpkgdescriptions IS 'The aggregated description of all the binary packages generated from these source packages in this distribution.';
COMMENT ON COLUMN DistributionSourcePackageCache.changelog IS 'A concatenation of the source package release changelogs for this source package, where the status is not REMOVED.';
COMMENT ON COLUMN DistributionSourcePackageCache.archive IS 'The archive where the source is published.';


-- DistroSeriesPackageCache

COMMENT ON TABLE DistroSeriesPackageCache IS 'A cache of the text associated with binary packages in the distroseries. This table allows for fast queries to find a binary packagename that matches a given text.';
COMMENT ON COLUMN DistroSeriesPackageCache.distroseries IS 'The distroseries in which we are checking.';
COMMENT ON COLUMN DistroSeriesPackageCache.binarypackagename IS 'The binary package name for which we are caching details.';
COMMENT ON COLUMN DistroSeriesPackageCache.name IS 'The binary package name itself. This is just a copy of the value of binarypackagename.name. We have it here so it can be part of the full text index.';
COMMENT ON COLUMN DistroSeriesPackageCache.summary IS 'A single summary for one of the binary packages of this name in this distroseries. We could potentially have binary packages in different architectures with the same name and different summaries, so this is a way of collapsing to one arbitrarily-chosen one, for display purposes. The chances of actually having different summaries and descriptions is pretty small. It could happen, though, because of the way package superseding works when a package does not build on a specific architecture.';
COMMENT ON COLUMN DistroSeriesPackageCache.summaries IS 'The aggregated summaries of all the binary packages with this name in this distroseries.';
COMMENT ON COLUMN DistroSeriesPackageCache.descriptions IS 'The aggregated description of all the binary packages with this name in this distroseries.';
COMMENT ON COLUMN DistroSeriesPackageCache.archive IS 'The archive where the binary is published.';

-- EmailAddress

COMMENT ON COLUMN EmailAddress.email IS 'An email address used by a Person. The email address is stored in a casesensitive way, but must be case insensitivly unique.';
COMMENT ON INDEX emailaddress__person__key IS 'Ensures that a Person only has one preferred email address';
COMMENT ON INDEX emailaddress__account__key IS 'Ensures that an Account only has one preferred email address';


-- FeaturedProject

COMMENT ON TABLE FeaturedProject IS 'A list of featured projects. This table is really just a list of pillarname IDs, if a project\'s pillar name is in this list then it is a featured project and will be listed on the Launchpad home page.';
COMMENT ON COLUMN FeaturedProject.pillar_name IS 'A reference to PillarName.id';

-- KarmaCategory

COMMENT ON TABLE KarmaCategory IS 'A category of karma. This allows us to
present an overall picture of the different areas where a user has been
active.';


-- LaunchpadStatistic

COMMENT ON TABLE LaunchpadStatistic IS 'A store of system-wide statistics or other integer values, keyed by names. The names are unique and the values can be any integer. Each field has a place to store the timestamp when it was last updated, so it is possible to know how far out of date any given statistic is.';

-- MailingList

COMMENT ON TABLE MailingList IS 'The mailing list for a team.  Teams may have zero or one mailing list, and a mailing list is associated with exactly one team.  This table manages the state changes that a team mailing list can go through, and it contains information that will be used to instruct Mailman how to create, delete, and modify mailing lists (via XMLRPC).';
COMMENT ON COLUMN MailingList.team IS 'The team this mailing list is associated with.';
COMMENT ON COLUMN MailingList.registrant IS 'The id of the Person who requested this list be created.';
COMMENT ON COLUMN MailingList.date_registered IS 'Date the list was requested to be created';
COMMENT ON COLUMN MailingList.reviewer IS 'The id of the Person who reviewed the creation request, or NULL if not yet reviewed.';
COMMENT ON COLUMN MailingList.date_reviewed IS 'The date the request was reviewed, or NULL if not yet reviewed.';
COMMENT ON COLUMN MailingList.date_activated IS 'The date the list was (last) activated.  If the list is not yet active, this field will be NULL.';
COMMENT ON COLUMN MailingList.status IS 'The current status of the mailing list, as a dbschema.MailingListStatus value.';
COMMENT ON COLUMN MailingList.welcome_message IS 'Text sent to new members when they are subscribed to the team list.  If NULL, no welcome message is sent.';

-- MailingListSubscription

COMMENT ON TABLE MailingListSubscription IS 'Track the subscriptions of a person to team mailing lists.';
COMMENT ON COLUMN MailingListSubscription.person IS 'The person who is subscribed to the mailing list.';
COMMENT ON COLUMN MailingListSubscription.mailing_list IS 'The mailing list this person is subscribed to.';
COMMENT ON COLUMN MailingListSubscription.date_joined IS 'The date this person subscribed to the mailing list.';
COMMENT ON COLUMN MailingListSubscription.email_address IS 'Which of the person\'s email addresses are subscribed to the mailing list.  This may be NULL to indicate that it\'s the person\'s preferred address.';

-- MailingListBan

COMMENT ON TABLE MailingListBan IS 'Track explicit Launchpad-wide posting bans imposed on people by Launchpad administrators.';
COMMENT ON COLUMN MailingListBan.person IS 'The person who was banned.';
COMMENT ON COLUMN MailingListBan.banned_by IS 'The administrator who imposed the ban.';
COMMENT ON COLUMN MailingListBan.date_banned IS 'When the ban was imposed.';
COMMENT ON COLUMN MailingListBan.reason IS 'The reason for the ban.';

-- MentoringOffer
COMMENT ON TABLE MentoringOffer IS 'An offer to provide mentoring if someone wa nts to help get a specific bug fixed or blueprint implemented. These offers are specifically associated with a team in which the offeror is a member, so it beco mes possible to encourage people who want to join a team to start by working on things that existing team members are willing to mentor.';
COMMENT ON COLUMN MentoringOffer.team IS 'This is the team to which this offer of mentoring is associated. We associate each offer of mentoring with a team, de signated as "the team which will most benefit from the bug fix or spec implement ation", and this then allows us to provide a list of work for which mentoring is available for prospective members of those teams. This is really the "onramp" i dea - the list is the "onramp" to membership in the relevant team.';

-- MessageApproval

COMMENT ON TABLE MessageApproval IS 'Track mailing list postings awaiting approval from the team owner.';
COMMENT ON COLUMN MessageApproval.message IS 'Foreign key to message table pointing to the posted message.';
COMMENT ON COLUMN MessageApproval.posted_by IS 'The person who posted the message.';
COMMENT ON COLUMN MessageApproval.mailing_list IS 'The mailing list to which the message was posted.';
COMMENT ON COLUMN MessageApproval.posted_message IS 'Foreign key to libraryfilealias table pointing to where the posted message\'s text lives.';
COMMENT ON COLUMN MessageApproval.posted_date IS 'The date the message was posted.';
COMMENT ON COLUMN MessageApproval.status IS 'The status of the posted message.  Values are described in dbschema.PostedMessageStatus.';
COMMENT ON COLUMN MessageApproval.reason IS 'The reason for the current status if any. This information will be displayed to the end user and mailing list moderators need to be aware of this - not a private whiteboard.';
COMMENT ON COLUMN MessageApproval.disposed_by IS 'The person who disposed of (i.e. approved or rejected) the message, or NULL if no disposition has yet been made.';
COMMENT ON COLUMN MessageApproval.disposal_date IS 'The date on which this message was disposed, or NULL if no disposition has yet been made.';

-- Product
COMMENT ON TABLE Product IS 'Product: a DOAP Product. This table stores core information about an open source product. In Launchpad, anything that can be shipped as a tarball would be a product, and in some cases there might be products for things that never actually ship, depending on the project. For example, most projects will have a \'website\' product, because that allows you to file a Malone bug against the project website. Note that these are not actual product releases, which are stored in the ProductRelease table.';
COMMENT ON COLUMN Product.owner IS 'The Product owner would typically be the person who created this product in Launchpad. But we will encourage the upstream maintainer of a product to become the owner in Launchpad. The Product owner can edit any aspect of the Product, as well as appointing people to specific roles with regard to the Product. Also, the owner can add a new ProductRelease and also edit Rosetta POTemplates associated with this product.';
COMMENT ON COLUMN Product.registrant IS 'The Product registrant is the Person who created the product in Launchpad.  It is set at creation and is never changed thereafter.';
COMMENT ON COLUMN Product.summary IS 'A brief summary of the product. This will be displayed in bold at the top of the product page, above the description.';
COMMENT ON COLUMN Product.description IS 'A detailed description of the product, highlighting primary features of the product that may be of interest to end-users. The description may also include links and other references to useful information on the web about this product. The description will be displayed on the product page, below the product summary.';
COMMENT ON COLUMN Product.project IS 'Every Product belongs to one and only one Project, which is referenced in this column.';
COMMENT ON COLUMN Product.listurl IS 'This is the URL where information about a mailing list for this Product can be found. The URL might point at a web archive or at the page where one can subscribe to the mailing list.';
COMMENT ON COLUMN Product.programminglang IS 'This field records, in plain text, the name of any significant programming languages used in this product. There are no rules, conventions or restrictions on this field at present, other than basic sanity. Examples might be "Python", "Python, C" and "Java".';
COMMENT ON COLUMN Product.downloadurl IS 'The download URL for a Product should be the best place to download that product, typically off the relevant Project web site. This should not point at the actual file, but at a web page with download information.';
COMMENT ON COLUMN Product.lastdoap IS 'This column stores a cached copy of the last DOAP description we saw for this product. See the Project.lastdoap field for more info.';
COMMENT ON COLUMN Product.sourceforgeproject IS 'The SourceForge project name for this product. This is not unique as SourceForge doesn\'t use the same project/product structure as DOAP.';
COMMENT ON COLUMN Product.freshmeatproject IS 'The FreshMeat project name for this product. This is not unique as FreshMeat does not have the same project/product structure as DOAP';
COMMENT ON COLUMN Product.reviewed IS 'Whether or not someone at Canonical has reviewed this product.';
COMMENT ON COLUMN Product.active IS 'Whether or not this product should be considered active.';
COMMENT ON COLUMN Product.translationgroup IS 'The TranslationGroup that is responsible for translations for this product. Note that the Product may be part of a Project which also has a TranslationGroup, in which case the translators from both the product and project translation group have permission to edit the translations of this product.';
COMMENT ON COLUMN Product.translationpermission IS 'The level of openness of this product\'s translation process. The enum lists different approaches to translation, from the very open (anybody can edit any translation in any language) to the completely closed (only designated translators can make any changes at all).';
COMMENT ON COLUMN Product.official_rosetta IS 'Whether or not this product upstream uses Rosetta for its official translation team and coordination. This is a useful indicator in terms of whether translations in Rosetta for this upstream will quickly move upstream.';
COMMENT ON COLUMN Product.official_malone IS 'Whether or not this product upstream uses Malone for an official bug tracker. This is useful to help indicate whether or not people are likely to pick up on bugs registered in Malone.';
COMMENT ON COLUMN Product.official_answers IS 'Whether or not this product upstream uses Answers officialy. This is useful to help indicate whether or not that a question will receive an answer.';
COMMENT ON COLUMN Product.official_codehosting IS 'Whether or not this product upstream uses codehosting officially.';
COMMENT ON COLUMN Product.bug_supervisor IS 'Person who is responsible for managing bugs on this product.';
COMMENT ON COLUMN Product.security_contact IS 'The person or team who handles security-related issues in the product.';
COMMENT ON COLUMN Product.driver IS 'This is a driver for the overall product. This driver will be able to approve nominations of bugs and specs to any series in the product, including backporting to old stable series. You want the smallest group of "overall drivers" here, because you can add specific drivers to each series individually.';
--COMMENT ON COLUMN Product.bugtracker IS 'The external bug tracker that is used to track bugs primarily for this product, if it\'s different from the project bug tracker.';
COMMENT ON COLUMN Product.development_focus IS 'The product series that is the current focus of development.';
COMMENT ON COLUMN Product.homepage_content IS 'A home page for this product in the Launchpad.';
COMMENT ON COLUMN Product.icon IS 'The library file alias to a small image to be used as an icon whenever we are referring to a product.';
COMMENT ON COLUMN Product.mugshot IS 'The library file alias of a mugshot image to display as the branding of a product, on its home page.';
COMMENT ON COLUMN Product.logo IS 'The library file alias of a smaller version of this product\'s mugshot.';
COMMENT ON COLUMN Product.private_bugs IS 'Indicates whether bugs filed in this product are automatically marked as private.';
COMMENT ON COLUMN Product.private_specs IS 'Indicates whether specs filed in this product are automatically marked as private.';
COMMENT ON COLUMN Product.license_info IS 'Additional information about licenses that are not included in the License enumeration.';
COMMENT ON COLUMN Product.enable_bug_expiration IS 'Indicates whether automatic bug expiration is enabled.';
COMMENT ON COLUMN Product.official_blueprints IS 'Whether or not this product upstream uses Blueprints officially. This is useful to help indicate whether or not the upstream project will be actively watching the blueprints in Launchpad.';
COMMENT ON COLUMN Product.bug_reporting_guidelines IS 'Guidelines to the end user for reporting bugs on this product.';
COMMENT ON COLUMN Product.reviewer_whiteboard IS 'A whiteboard for Launchpad admins, registry experts and the project owners to capture the state of current issues with the project.';
COMMENT ON COLUMN Product.license_approved IS 'The Other/Open Source license has been approved by an administrator.';

-- ProductLicense
COMMENT ON TABLE ProductLicense IS 'The licenses that cover the software for a product.';
COMMENT ON COLUMN ProductLicense.product IS 'Foreign key to the product that has licenses associated with it.';
COMMENT ON COLUMN ProductLicense.license IS 'An integer referencing a value in the License enumeration in product.py';

-- ProductRelease

COMMENT ON TABLE ProductRelease IS 'A Product Release. This is table stores information about a specific \'upstream\' software release, like Apache 2.0.49 or Evolution 1.5.4.';
COMMENT ON COLUMN ProductRelease.version IS 'This is a text field containing the version string for this release, such as \'1.2.4\' or \'2.0.38\' or \'7.4.3\'.';
--COMMENT ON COLUMN ProductRelease.codename IS 'This is the GSV Name of this release, like \'that, and a pair of testicles\' or \'All your base-0 are belong to us\'. Many upstream projects are assigning fun names to their releases - these go in this field.';
COMMENT ON COLUMN ProductRelease.summary IS 'A summary of this ProductRelease. This should be a very brief overview of changes and highlights, just a short paragraph of text. The summary is usually displayed in bold at the top of a page for this product release, above the more detailed description or changelog.';
COMMENT ON COLUMN ProductRelease.productseries IS 'A pointer to the Product Series this release forms part of. Using a Product Series allows us to distinguish between releases on stable and development branches of a product even if they are interspersed in time.';

-- ProductReleaseFile

COMMENT ON TABLE ProductReleaseFile IS 'Links a ProductRelease to one or more files in the Librarian.';
COMMENT ON COLUMN ProductReleaseFile.productrelease IS 'This is the product release this file is associated with';
COMMENT ON COLUMN ProductReleaseFile.libraryfile IS 'This is the librarian entry';
COMMENT ON COLUMN ProductReleaseFile.signature IS 'This is the signature of the librarian entry as uploaded by the user.';
COMMENT ON COLUMN ProductReleaseFile.description IS 'A description of what the file contains';
COMMENT ON COLUMN ProductReleaseFile.filetype IS 'An enum of what kind of file this is. Code tarballs are marked for special treatment (importing into bzr)';
COMMENT ON COLUMN ProductReleaseFile.uploader IS 'The person who uploaded this file.';
COMMENT ON COLUMN ProductReleaseFile.date_uploaded IS 'The date this file was uploaded.';
COMMENT on COLUMN ProductReleaseFile.id IS '';

-- ProductSeries
COMMENT ON TABLE ProductSeries IS 'A ProductSeries is a set of product releases that are related to a specific version of the product. Typically, each major release of the product starts a new ProductSeries. These often map to a branch in the revision control system of the project, such as "2_0_STABLE". A few conventional Series names are "head" for releases of the HEAD branch, "1.0" for releases with version numbers like "1.0.0" and "1.0.1".  Each product has at least one ProductSeries';
COMMENT ON COLUMN ProductSeries.name IS 'The name of the ProductSeries is like a unix name, it should not contain any spaces and should start with a letter or number. Good examples are "2.0", "3.0", "head" and "development".';
COMMENT ON COLUMN ProductSeries.status IS 'The current status of this productseries.';
COMMENT ON COLUMN ProductSeries.summary IS 'A summary of this Product Series. A good example would include the date the series was initiated and whether this is the current recommended series for people to use. The summary is usually displayed at the top of the page, in bold, just beneath the title and above the description, if there is a description field.';
COMMENT ON COLUMN ProductSeries.driver IS 'This is a person or team who can approve spes and bugs for implementation or fixing in this specific series. Note that the product drivers and project drivers can also do this for any series in the product or project, so use this only for the specific team responsible for this specific series.';
COMMENT ON COLUMN ProductSeries.importstatus IS 'A status flag which
gives the state of our efforts to import the upstream code from its revision
control system and publish that in the baz revision control system. The
allowed values are documented in ImportStatus.';
COMMENT ON COLUMN ProductSeries.rcstype IS 'The revision control system used
by upstream for this product series. The value is defined in
dbschema.RevisionControlSystems.  If NULL, then there should be no CVS or
SVN information attached to this productseries, otherwise the relevant
fields for CVS or SVN etc should be filled out.';
COMMENT ON COLUMN ProductSeries.cvsroot IS 'The CVS root where this
productseries hosts its code. Only used if rcstype is CVS.';
COMMENT ON COLUMN ProductSeries.cvsmodule IS 'The CVS module which contains
the upstream code for this productseries. Only used if rcstype is CVS.';
COMMENT ON COLUMN ProductSeries.cvsmodule IS 'The CVS branch that contains
the upstream code for this productseries.  Only used if rcstype is CVS.';
COMMENT ON COLUMN ProductSeries.cvstarfileurl IS 'The URL of a tarfile of
the CVS repository for this productseries. This is an optimisation of the
CVS import process - instead of hitting the server to pass us every set of
changes in history, we can sometimes arrange to be given a tarfile of the
CVS repository and then process it all locally. Once imported, we switch
back to using the CVS server for ongoing syncronization.  Only used if
rcstype is CVS.';
COMMENT ON COLUMN ProductSeries.svnrepository IS 'The URL of the SVN branch
where the upstream productseries code can be found. This single URL is the
equivalent of the cvsroot, cvsmodule and cvsbranch for CVS. Only used if
rcstype is SVN.';
COMMENT ON COLUMN ProductSeries.releasefileglob IS 'A fileglob that lets us
see which URLs are potentially new upstream tarball releases. For example:
http://ftp.gnu.org/gnu/libtool/libtool-1.5.*.gz.';
COMMENT ON COLUMN ProductSeries.releaseverstyle IS 'An enum giving the style
of this product series release version numbering system.  The options are
documented in dbschema.UpstreamReleaseVersionStyle.  Most applications use
Gnu style numbering, but there are other alternatives.';
COMMENT ON COLUMN ProductSeries.dateprocessapproved IS 'The timestamp when
this upstream import was certified for processing. Processing means it has
passed autotesting, and is being moved towards production syncing. If the
sync goes well, it will be approved for sync and then be fully in
production.';
COMMENT ON COLUMN ProductSeries.datesyncapproved IS 'The timestamp when this
upstream import was certified for ongoing syncronisation.';
COMMENT ON COLUMN ProductSeries.dateautotested IS 'This upstream revision
control system target has passed automatic testing. It can probably be moved
towards production sync status. This date is the timestamp when it passed
the autotester. The autotester allows us to find the low hanging fruit that
is easily brought into the bazaar import system by highlighting repositories
which had no apparent difficulty in being imported.';
COMMENT ON COLUMN ProductSeries.datestarted IS 'The timestamp when we last
initiated an import test or sync of this upstream repository.';
COMMENT ON COLUMN ProductSeries.datefinished IS 'The timestamp when we last
completed an import test or sync of this upstream repository.';
COMMENT ON COLUMN ProductSeries.datelastsynced IS 'The timestamp when we last successfully completed a production sync of this upstream repository.';
COMMENT ON COLUMN ProductSeries.date_published_sync IS 'The saved value of datelastsynced from the last time it was older than the corresponding branch\'s last_mirrored timestamp. The timestamp currently published import branch is either datelastsynced or datepublishedsync.';
COMMENT ON COLUMN ProductSeries.import_branch IS 'The VCS imports branch for
this product series.  If user_branch is not set, then this is considered the
product series branch.';
COMMENT ON COLUMN ProductSeries.user_branch IS 'The branch for this product
series, as set by the user.  If this is not set, then import_branch is
considered to be the product series branch';

-- ProductSeriesCodeImport

COMMENT ON TABLE ProductSeriesCodeImport IS 'A record of which ProductSeries'' import data a CodeImport was constructed from.';
COMMENT ON COLUMN ProductSeriesCodeImport.productseries IS 'The source ProductSeries.';
COMMENT ON COLUMN ProductSeriesCodeImport.codeimport IS 'The CodeImport that was constructed from the ProductSeries.';

-- Project
COMMENT ON TABLE Project IS 'Project: A DOAP Project. This table is the core of the DOAP section of the Launchpad database. It contains details of a single open source Project and is the anchor point for products, potemplates, and translationefforts.';
COMMENT ON COLUMN Project.owner IS 'The owner of the project will initially be the person who creates this Project in the system. We will encourage upstream project leaders to take on this role. The Project owner is able to edit the project.';
COMMENT ON COLUMN Project.registrant IS 'The registrant is the Person who created the project in Launchpad.  It is set at creation and is never changed thereafter.';
COMMENT ON COLUMN Project.driver IS 'This person or team has the ability to approve specs as goals for any series in any product in the project. Similarly, this person or team can approve bugs as targets for fixing in any series, or backporting of fixes to any series.';
COMMENT ON COLUMN Project.summary IS 'A brief summary of this project. This
will be displayed in bold text just above the description and below the
title. It should be a single paragraph of not more than 80 words.';
COMMENT ON COLUMN Project.description IS 'A detailed description of this
project. This should primarily be focused on the organisational aspects of
the project, such as the people involved and the structures that the project
uses to govern itself. It might refer to the primary products of the project
but the detailed descriptions of those products should be in the
Product.description field, not here. So, for example, useful information
such as the dates the project was started and the way the project
coordinates itself are suitable here.';
COMMENT ON COLUMN Project.homepageurl IS 'The home page URL of this project. Note that this could well be the home page of the main product of this project as well, if the project is too small to have a separate home page for project and product.';
COMMENT ON COLUMN Project.wikiurl IS 'This is the URL of a wiki that includes information about the project. It might be a page in a bigger wiki, or it might be the top page of a wiki devoted to this project.';
COMMENT ON COLUMN Project.lastdoap IS 'This column stores a cached copy of the last DOAP description we saw for this project. We cache the last DOAP fragment for this project because there may be some aspects of it which we are unable to represent in the database (such as multiple homepageurl\'s instead of just a single homepageurl) and storing the DOAP file allows us to re-parse it later and recover this information when our database model has been updated appropriately.';
COMMENT ON COLUMN Project.name IS 'A short lowercase name uniquely identifying the product. Use cases include being used as a key in URL traversal.';
COMMENT ON COLUMN Project.sourceforgeproject IS 'The SourceForge project name for this project. This is not unique as SourceForge doesn\'t use the same project/product structure as DOAP.';
COMMENT ON COLUMN Project.freshmeatproject IS 'The FreshMeat project name for this project. This is not unique as FreshMeat does not have the same project/product structure as DOAP';
COMMENT ON COLUMN Project.reviewed IS 'Whether or not someone at Canonical has reviewed this project.';
COMMENT ON COLUMN Project.active IS 'Whether or not this project should be considered active.';
COMMENT ON COLUMN Project.translationgroup IS 'The translation group that has permission to edit translations across all products in this project. Note that individual products may have their own translationgroup, in which case those translators will also have permission to edit translations for that product.';
COMMENT ON COLUMN Project.translationpermission IS 'The level of openness of
this project\'s translation process. The enum lists different approaches to
translation, from the very open (anybody can edit any translation in any
language) to the completely closed (only designated translators can make any
changes at all).';
-- COMMENT ON COLUMN Project.bugtracker IS 'The external bug tracker that is used to track bugs primarily for products within this project.';
COMMENT ON COLUMN Project.homepage_content IS 'A home page for this project in the Launchpad.';
COMMENT ON COLUMN Project.icon IS 'The library file alias to a small image to be used as an icon whenever we are referring to a project.';
COMMENT ON COLUMN Project.mugshot IS 'The library file alias of a mugshot image to display as the branding of a project, on its home page.';
COMMENT ON COLUMN Project.logo IS 'The library file alias of a smaller version of this product\'s mugshot.';
COMMENT ON COLUMN Project.bug_reporting_guidelines IS 'Guidelines to the end user for reporting bugs on products in this project.';
COMMENT ON COLUMN Project.reviewer_whiteboard IS 'A whiteboard for Launchpad admins, registry experts and the project owners to capture the state of current issues with the project.';

-- ProjectRelationship
COMMENT ON TABLE ProjectRelationship IS 'Project Relationships. This table stores information about the way projects are related to one another in the open source world. The actual nature of the relationship is stored in the \'label\' field, and possible values are given by the ProjectRelationship enum in dbschema.py. Examples are AGGREGATES ("the Gnome Project AGGREGATES EOG and Evolution and Gnumeric and AbiWord") and SIMILAR ("the Evolution project is SIMILAR to the Mutt project").';
COMMENT ON COLUMN ProjectRelationship.subject IS 'The subject of the relationship. Relationships are generally unidirectional - A AGGREGATES B is not the same as B AGGREGATES A. In the example "Gnome AGGREGATES Evolution", Gnome is the subject.';
COMMENT ON COLUMN ProjectRelationship.object IS 'The object of the relationship. In the example "Gnome AGGREGATES Evolution", Evolution is the object.';
COMMENT ON COLUMN ProjectRelationship.label IS 'The nature of the relationship. This integer takes one of the values enumerated in dbschema.py ProjectRelationship';


-- POTMsgSet
COMMENT ON TABLE POTMsgSet IS 'This table is stores a collection of msgids
without their translations and all kind of information associated to that set
of messages that could be found in a potemplate file.';
COMMENT ON COLUMN POTMsgSet.context IS 'Context uniquely defining a message when there are messages with same primemsgids.';
COMMENT ON COLUMN POTMsgSet.msgid_singular IS 'The singular msgid for this message.';
COMMENT ON COLUMN POTMsgSet.msgid_plural IS 'The plural msgid for this message.';
COMMENT ON COLUMN POTMsgSet."sequence" IS 'The position of this message set inside the potemplate.';
COMMENT ON COLUMN POTMsgSet.potemplate IS 'The potemplate where this message set is stored.';
COMMENT ON COLUMN POTMsgSet.commenttext IS 'The comment text that is associated to this message set.';
COMMENT ON COLUMN POTMsgSet.filereferences IS 'The list of files and their line number where this message set was extracted from.';
COMMENT ON COLUMN POTMsgSet.sourcecomment IS 'The comment that was extracted from the source code.';
COMMENT ON COLUMN POTMsgSet.flagscomment IS 'The flags associated with this set (like c-format).';

-- POTemplate
COMMENT ON TABLE POTemplate IS 'This table stores a pot file for a given product.';
COMMENT ON COLUMN POTemplate.sourcepackagename IS 'A reference to a sourcepackage name from where this POTemplate comes.';
COMMENT ON COLUMN POTemplate.distroseries IS 'A reference to the distribution from where this POTemplate comes.';
COMMENT ON COLUMN POTemplate.sourcepackageversion IS 'The sourcepackage version string from where this potemplate was imported last time with our buildd <-> Rosetta gateway.';
COMMENT ON COLUMN POTemplate.header IS 'The header of a .pot file when we import it. Most important info from it is POT-Creation-Date and custom headers.';
COMMENT ON COLUMN POTemplate.name IS 'The name of the POTemplate set. It must be unique';
COMMENT ON COLUMN POTemplate.productseries IS 'A reference to a ProductSeries from where this POTemplate comes.';
COMMENT ON COLUMN POTemplate.path IS 'The path to the .pot source file inside the tarball tree, including the filename.';
COMMENT ON COLUMN POTemplate.from_sourcepackagename IS 'The sourcepackagename from where the last .pot file came (only if it\'s different from POTemplate.sourcepackagename)';
COMMENT ON COLUMN POTemplate.source_file IS 'Reference to Librarian file storing the last uploaded template file.';
COMMENT ON COLUMN POTemplate.source_file_format IS 'File format for the Librarian file referenced in "source_file" column.';
COMMENT ON COLUMN POTemplate.translation_domain IS 'The translation domain for this POTemplate';

-- POFile
COMMENT ON TABLE POFile IS 'This table stores a PO file for a given PO template.';
COMMENT ON COLUMN POFile.path IS 'The path (included the filename) inside the tree from where the content was imported.';
COMMENT ON COLUMN POFile.from_sourcepackagename IS 'The sourcepackagename from where the last .po file came (only if it\'s different from POFile.potemplate.sourcepackagename)';
COMMENT ON COLUMN POFile.unreviewed_count IS 'Number of POTMsgSets with new,
unreviewed TranslationMessages for this POFile.';

-- TranslationRelicensingAgreement
COMMENT ON TABLE TranslationRelicensingAgreement IS 'Who of translation contributors wants their translations relicensed and who does not.';
COMMENT ON COLUMN TranslationRelicensingAgreement.person IS 'A translator which has submitted their answer.';
COMMENT ON COLUMN TranslationRelicensingAgreement.allow_relicensing IS 'Does this person want their translations relicensed under BSD.';
COMMENT ON COLUMN TranslationRelicensingAgreement.date_decided IS 'Date when the last change of opinion was registered.';

-- RevisionAuthor
COMMENT ON TABLE RevisionAuthor IS 'All distinct authors for revisions.';
COMMENT ON COLUMN RevisionAuthor.name IS 'The exact text extracted from the branch revision.';
COMMENT ON COLUMN RevisionAuthor.email IS 'A valid email address extracted from the name.  This email address may or may not be associated with a Launchpad user at this stage.';
COMMENT ON COLUMN RevisionAuthor.person IS 'The Launchpad person that has a verified email address that matches the email address of the revision author.';

-- Sprint
COMMENT ON TABLE Sprint IS 'A meeting, sprint or conference. This is a convenient way to keep track of a collection of specs that will be discussed, and the people that will be attending.';
COMMENT ON COLUMN Sprint.driver IS 'The driver (together with the registrant or owner) is responsible for deciding which topics will be accepted onto the agenda of the sprint.';
COMMENT ON COLUMN Sprint.time_zone IS 'The timezone of the sprint, stored in text format from the Olsen database names, like "US/Eastern".';
COMMENT ON COLUMN Sprint.homepage_content IS 'A home page for this sprint in the Launchpad.';
COMMENT ON COLUMN Sprint.icon IS 'The library file alias to a small image to be used as an icon whenever we are referring to a sprint.';
COMMENT ON COLUMN Sprint.mugshot IS 'The library file alias of a mugshot image to display as the branding of a sprint, on its home page.';
COMMENT ON COLUMN Sprint.logo IS 'The library file alias of a smaller version of this sprint\'s mugshot.';

-- SprintAttendance
COMMENT ON TABLE SprintAttendance IS 'The record that someone will be attending a particular sprint or meeting.';
COMMENT ON COLUMN SprintAttendance.time_starts IS 'The time from which the person will be available to participate in meetings at the sprint.';
COMMENT ON COLUMN SprintAttendance.time_ends IS 'The time of departure from the sprint or conference - this is the last time at which the person is available for meetings during the sprint.';


-- SprintSpecification
COMMENT ON TABLE SprintSpecification IS 'The link between a sprint and a specification, so that we know which specs are going to be discussed at which sprint.';
COMMENT ON COLUMN SprintSpecification.status IS 'Whether or not the spec has been approved on the agenda for this sprint.';
COMMENT ON COLUMN SprintSpecification.whiteboard IS 'A place to store comments specifically related to this spec being on the agenda of this meeting.';
COMMENT ON COLUMN SprintSpecification.registrant IS 'The person who nominated this specification for the agenda of the sprint.';
COMMENT ON COLUMN SprintSpecification.decider IS 'The person who approved or declined this specification for the sprint agenda.';
COMMENT ON COLUMN SprintSpecification.date_decided IS 'The date this specification was approved or declined for the agenda.';

-- TeamMembership
COMMENT ON TABLE TeamMembership IS 'The direct membership of a person on a given team.';
COMMENT ON COLUMN TeamMembership.person IS 'The person.';
COMMENT ON COLUMN TeamMembership.team IS 'The team.';
COMMENT ON COLUMN TeamMembership.status IS 'The state of the membership.';
COMMENT ON COLUMN TeamMembership.date_created IS 'The date this membership was created.';
COMMENT ON COLUMN TeamMembership.date_joined IS 'The date this membership was made active for the first time.';
COMMENT ON COLUMN TeamMembership.date_expires IS 'The date this membership will expire, if any.';
COMMENT ON COLUMN TeamMembership.last_changed_by IS 'The person who reviewed the last change to this membership.';
COMMENT ON COLUMN TeamMembership.last_change_comment IS 'The comment left by the reviewer for the change.';
COMMENT ON COLUMN TeamMembership.date_last_changed IS 'The date this membership was last changed.';
COMMENT ON COLUMN TeamMembership.proposed_by IS 'The user who proposed the person as member of the team.';
COMMENT ON COLUMN TeamMembership.proponent_comment IS 'The comment left by the proponent.';
COMMENT ON COLUMN TeamMembership.date_proposed IS 'The date of the proposal.';
COMMENT ON COLUMN TeamMembership.acknowledged_by IS 'The member (or someone acting on his behalf) who accepts an invitation to join a team';
COMMENT ON COLUMN TeamMembership.date_acknowledged IS 'The date of acknowledgement.';
COMMENT ON COLUMN TeamMembership.acknowledger_comment IS 'The comment left by the person who acknowledged the membership.';
COMMENT ON COLUMN TeamMembership.reviewed_by IS 'The team admin who reviewed (approved/declined) the membership.';
COMMENT ON COLUMN TeamMembership.reviewer_comment IS 'The comment left by the approver.';
COMMENT ON COLUMN TeamMembership.date_reviewed IS 'The date the membership was
approved/declined.';

-- TeamParticipation
COMMENT ON TABLE TeamParticipation IS 'The participation of a person on a team, which can be a direct or indirect membership.';
COMMENT ON COLUMN TeamParticipation.person IS 'The member.';
COMMENT ON COLUMN TeamParticipation.team IS 'The team.';

-- TranslationMessage
COMMENT ON TABLE TranslationMessage IS 'This table stores a concrete
translation for a POTMsgSet message. It knows who, when and where did it,
and whether it was reviewed by someone and when was it reviewed.';
COMMENT ON COLUMN TranslationMessage.pofile IS 'The translation file which
this translation message is part of.';
COMMENT ON COLUMN TranslationMessage.potmsgset IS 'The template message which
this translation message is a translation of.';
COMMENT ON COLUMN TranslationMessage.date_created IS 'The date we saw this
translation first.';
COMMENT ON COLUMN TranslationMessage.submitter IS 'The person that made
the submission through the web to Launchpad, or the last translator on the
translation file that we are processing, or the person who uploaded that
pofile to Launchpad. In short, our best guess as to the person who is
contributing that translation.';
COMMENT ON COLUMN TranslationMessage.date_reviewed IS 'The date when this
message was reviewed for last time.';
COMMENT ON COLUMN TranslationMessage.reviewer IS 'The person who did the
review and accepted current translations.';
COMMENT ON COLUMN TranslationMessage.msgstr0 IS 'Translation for plural form 0
(if any).';
COMMENT ON COLUMN TranslationMessage.msgstr1 IS 'Translation for plural form 1
(if any).';
COMMENT ON COLUMN TranslationMessage.msgstr2 IS 'Translation for plural form 2
(if any).';
COMMENT ON COLUMN TranslationMessage.msgstr3 IS 'Translation for plural form 3
(if any).';
COMMENT ON COLUMN TranslationMessage.comment IS 'Text of translator
comment from the translation file.';
COMMENT ON COLUMN TranslationMessage.origin IS 'The source of this
translation. This indicates whether the translation was in a translation file
that we parsed (probably one published in a package or branch or tarball), in
which case its value will be 1, or was submitted through the web, in which
case its value will be 2.';
COMMENT ON COLUMN TranslationMessage.validation_status IS 'Whether we have
validated this translation. Being 0 the value that says this row has not been
validated yet, 1 the value that says it is correct and 2 the value noting that
there was an unknown error with the validation.';
COMMENT ON COLUMN TranslationMessage.is_current IS 'Whether this translation
is being used in Launchpad.';
COMMENT ON COLUMN TranslationMessage.is_fuzzy IS 'Whether this translation
must be checked before use it.';
COMMENT ON COLUMN TranslationMessage.is_imported IS 'Whether this translation
is being used in latest imported file.';
COMMENT ON COLUMN TranslationMessage.was_obsolete_in_last_import IS 'Whether
this translation was obsolete in last imported file.';
COMMENT ON COLUMN TranslationMessage.was_fuzzy_in_last_import IS 'Whether this
imported translation must be checked before use it.';

-- Question
COMMENT ON TABLE Question IS 'A question, or support request, for a distribution or for an application. Such questions are created by end users who need support on a particular feature or package or product.';
COMMENT ON COLUMN Question.assignee IS 'The person who has been assigned to resolve this question. Note that there is no requirement that every question be assigned somebody. Anybody can chip in to help resolve a question, and if they think they have done so we call them the "answerer".';
COMMENT ON COLUMN Question.answerer IS 'The person who last claimed to have "solved" this support question, giving a response that the owner believe should be sufficient to close the question. This will move the status of the question to "SOLVED". Note that the only person who can actually set the status to SOLVED is the person who asked the question.';
COMMENT ON COLUMN Question.answer IS 'The QuestionMessage that was accepted by the submitter as the "answer" to the question';
COMMENT ON COLUMN Question.product IS 'The upstream product to which this quesiton is related. Note that a quesiton MUST be linked either to a product, or to a distribution.';
COMMENT ON COLUMN Question.distribution IS 'The distribution for which a question was filed. Note that a request MUST be linked either to a product or a distribution.';
COMMENT ON COLUMN Question.sourcepackagename IS 'An optional source package name. This only makes sense if the question is bound to a distribution.';
COMMENT ON COLUMN Question.datelastquery IS 'The date we last saw a comment from the requester (owner).';
COMMENT ON COLUMN Question.datelastresponse IS 'The date we last saw a comment from somebody other than the requester.';
COMMENT ON COLUMN Question.dateaccepted IS 'The date we "confirmed" or "accepted" this question. It is usually set to the date of the first response by someone other than the requester. This allows us to track the time between first request and first response.';
COMMENT ON COLUMN Question.datedue IS 'The date this question is "due", if such a date can be established. Usually this will be set automatically on the basis of a support contract SLA commitment.';
COMMENT ON COLUMN Question.date_solved IS 'The date this question was last marked as solved by the requester (owner). The requester either found a solution, or accepted an answer from another user.';
COMMENT ON COLUMN Question.dateclosed IS 'The date the requester marked this question CLOSED.';
COMMENT ON COLUMN Question.language IS 'The language of the question''s title and description.';
COMMENT ON COLUMN Question.whiteboard IS 'A general status whiteboard. This is a scratch space to which arbitrary data can be added (there is only one constant whiteboard with no history). It is displayed at the top of the question. So its a useful way for projects to add their own semantics or metadata to the Answer Tracker.';
COMMENT ON COLUMN Question.faq IS 'The FAQ document that contains the long answer to this question.';

-- QuestionBug

COMMENT ON TABLE QuestionBug IS 'A link between a question and a bug, showing that the bug is somehow related to this question.';

-- QuestionMessage

COMMENT ON TABLE QuestionMessage IS 'A link between a question and a message. This means that the message will be displayed on the question page.';
COMMENT ON COLUMN QuestionMessage.action IS 'The action on the question that was done with this message. This is a value from the QuestionAction enum.';
COMMENT ON COLUMN QuestionMessage.new_status IS 'The status of the question after this message.';

-- QuestionReopening

COMMENT ON TABLE QuestionReopening IS 'A record of the times when a question was re-opened. In each case we store the time that it happened, the person who did it, and the person who had previously answered / rejected the question.';
COMMENT ON COLUMN QuestionReopening.reopener IS 'The person who reopened the question.';
COMMENT ON COLUMN QuestionReopening.answerer IS 'The person who was previously listed as the answerer of the question.';
COMMENT ON COLUMN QuestionReopening.priorstate IS 'The state of the question before it was reopened. You can reopen a question that is ANSWERED, or CLOSED, or REJECTED.';


-- QuestionSubscription

COMMENT ON TABLE QuestionSubscription IS 'A subscription of a person to a particular question.';


-- FAQ
COMMENT ON TABLE FAQ IS 'A technical document containing the answer to a common question.';
COMMENT ON COLUMN FAQ.id IS 'The FAQ document sequence number.';
COMMENT ON COLUMN FAQ.title IS 'The document title.';
COMMENT ON COLUMN FAQ.tags IS 'White-space separated list of tags.';
COMMENT ON COLUMN FAQ.content IS 'The content of FAQ. It can also contain a short summary and a link.';
COMMENT ON COLUMN FAQ.product IS 'The product to which this document is
related. Either "product" or "distribution" must be set.';
COMMENT ON COLUMN FAQ.distribution IS 'The distribution to which this document
is related. Either "product" or "distribution" must be set.';
COMMENT ON COLUMN FAQ.owner IS 'The person who created the document.';
COMMENT ON COLUMN FAQ.date_created IS 'The datetime when the document was created.';
COMMENT ON COLUMN FAQ.last_updated_by IS 'The person who last modified the document.';
COMMENT ON COLUMN FAQ.date_last_updated IS 'The datetime when the document was last modified.';


-- DistroSeriesLanguage

COMMENT ON TABLE DistroSeriesLanguage IS 'A cache of the current translation status of that language across an entire distroseries.';
COMMENT ON COLUMN DistroSeriesLanguage.dateupdated IS 'The date these statistucs were last updated.';
COMMENT ON COLUMN DistroSeriesLanguage.currentcount IS 'As per IRosettaStats.';
COMMENT ON COLUMN DistroSeriesLanguage.updatescount IS 'As per IRosettaStats.';
COMMENT ON COLUMN DistroSeriesLanguage.rosettacount IS 'As per IRosettaStats.';
COMMENT ON COLUMN DistroSeriesLanguage.unreviewed_count IS 'As per IRosettaStats.';
COMMENT ON COLUMN DistroSeriesLanguage.contributorcount IS 'The total number of contributors to the translation of this distroseries into this language.';

COMMENT ON COLUMN SourcePackageName.name IS
    'A lowercase name identifying one or more sourcepackages';
COMMENT ON COLUMN BinaryPackageName.name IS
    'A lowercase name identifying one or more binarypackages';


-- Distribution

COMMENT ON COLUMN Distribution.lucilleconfig IS 'Configuration
information which lucille will use when processing uploads and
generating archives for this distribution';
COMMENT ON COLUMN Distribution.members IS 'Person or team with upload and commit priviledges relating to this distribution. Other rights may be assigned to this role in the future.';
COMMENT ON COLUMN Distribution.mirror_admin IS 'Person or team with privileges to mark a mirror as official.';
COMMENT ON COLUMN Distribution.driver IS 'The team or person responsible for approving goals for each release in the distribution. This should usually be a very small team because the Distribution driver can approve items for backporting to past releases as well as the current release under development. Each distroseries has its own driver too, so you can have the small superset in the Distribution driver, and then specific teams per distroseries for backporting, for example, or for the current release management team on the current development focus release.';
COMMENT ON COLUMN Distribution.translationgroup IS 'The translation group that is responsible for all translation work in this distribution.';
COMMENT ON COLUMN Distribution.translationpermission IS 'The level of openness of this distribution\'s translation process. The enum lists different approaches to translation, from the very open (anybody can edit any translation in any language) to the completely closed (only designated translators can make any changes at all).';
COMMENT ON COLUMN Distribution.bug_supervisor IS 'Person who is responsible for managing bugs on this distribution.';
COMMENT ON COLUMN Distribution.security_contact IS 'The person or team who handles security-related issues in the distribution.';
COMMENT ON COLUMN Distribution.official_rosetta IS 'Whether or not this distribution uses Rosetta for its official translation team and coordination.';
COMMENT ON COLUMN Distribution.official_malone IS 'Whether or not this distribution uses Malone for an official bug tracker.';
COMMENT ON COLUMN Distribution.official_answers IS 'Whether or not this product upstream uses Answers officialy.';

COMMENT ON COLUMN Distribution.translation_focus IS 'The DistroSeries that should get the translation effort focus.';
COMMENT ON COLUMN Distribution.language_pack_admin IS 'The Person or Team that handle language packs for the distro release.';
COMMENT ON COLUMN Distribution.enable_bug_expiration IS 'Indicates whether automatic bug expiration is enabled.';
COMMENT ON COLUMN Distribution.bug_reporting_guidelines IS 'Guidelines to the end user for reporting bugs on this distribution.';
COMMENT ON COLUMN Distribution.reviewer_whiteboard IS 'A whiteboard for Launchpad admins, registry experts and the project owners to capture the state of current issues with the project.';

-- DistroSeries

COMMENT ON COLUMN DistroSeries.lucilleconfig IS 'Configuration
information which lucille will use when processing uploads and
generating archives for this distro release';
COMMENT ON COLUMN DistroSeries.summary IS 'A brief summary of the distro release. This will be displayed in bold at the top of the distroseries page, above the distroseries description. It should include any high points that are particularly important to draw to the attention of users.';
COMMENT ON COLUMN DistroSeries.description IS 'An extensive list of the features in this release of the distribution. This will be displayed on the main distro release page, below the summary.';
COMMENT ON COLUMN DistroSeries.hide_all_translations IS 'Whether we should hid
e all available translations for this distro release to non admin users.';
COMMENT ON COLUMN DistroSeries.messagecount IS 'This is a cached value and may be a few hours out of sync with reality. It should, however, be in sync with the values in DistroSeriesLanguage, and should never be updated separately. The total number of translation messages in this distro release, as per IRosettaStats.';
COMMENT ON COLUMN DistroSeries.nominatedarchindep IS 'This is the DistroArchSeries nominated to build architecture independent packages within this DistroRelase, it is mandatory for buildable distroseries, i.e., Auto Build System will avoid to create build jobs for a DistroSeries with no nominatedarchindep, but the database model allow us to do it (for non-buildable DistroSeries). See further info in NominatedArchIndep specification.';
COMMENT ON COLUMN DistroSeries.binarycount IS 'A cache of the number of distinct binary package names published in this distro release.';
COMMENT ON COLUMN DistroSeries.sourcecount IS 'A cache of the number of distinct source package names published in this distro release.';
COMMENT ON COLUMN DistroSeries.language_pack_base IS 'Current full export language pack for this distribution release.';
COMMENT ON COLUMN DistroSeries.language_pack_delta IS 'Current language pack update based on language_pack_base information.';
COMMENT ON COLUMN DistroSeries.language_pack_proposed IS 'Either a full or update language pack being tested to be used in language_pack_base or language_pack_delta.';
COMMENT ON COLUMN DistroSeries.language_pack_full_export_requested IS 'Whether next language pack export should be a full export or an update.';


-- PackageDiff

COMMENT ON TABLE PackageDiff IS 'This table stores diffs bettwen two scpecific SourcePackageRelease versions.';
COMMENT ON COLUMN PackageDiff.date_requested IS 'Instant when the diff was requested.';
COMMENT ON COLUMN PackageDiff.requester IS 'The Person responsible for the request.';
COMMENT ON COLUMN PackageDiff.from_source IS 'The SourcePackageRelease to diff from.';
COMMENT ON COLUMN PackageDiff.to_source IS 'The SourcePackageRelease to diff to.';
COMMENT ON COLUMN PackageDiff.date_fulfilled IS 'Instant when the diff was completed.';
COMMENT ON COLUMN PackageDiff.diff_content IS 'LibraryFileAlias containing the th diff results.';


-- PackageUpload
COMMENT ON TABLE PackageUpload IS 'An upload. This table stores information pertaining to uploads to a given DistroSeries/Archive.';

COMMENT ON COLUMN PackageUpload.status IS 'This is an integer field containing the current status of the upload. Possible values are given by the UploadStatus class in dbschema.py';

COMMENT ON COLUMN PackageUpload.distroseries IS 'This integer field refers to the DistroSeries to which this upload is targeted';

COMMENT ON COLUMN PackageUpload.pocket IS 'This is the pocket the upload is targeted at.';

COMMENT ON COLUMN PackageUpload.changesfile IS 'The changes file associated with this upload.';

COMMENT ON COLUMN PackageUpload.archive IS 'The archive to which this upload is targetted.';

-- PackageUploadSource
COMMENT ON TABLE PackageUploadSource IS 'Link between an upload and a source package. This table stores information pertaining to the source files in a package upload.';

COMMENT ON COLUMN PackageUploadSource.packageupload IS 'This integer field refers to the PackageUpload row that this source belongs to.';

COMMENT ON COLUMN PackageUploadSource.sourcepackagerelease IS 'This integer field refers to the SourcePackageRelease record related to this upload.';

-- PackageUploadBuild
COMMENT ON TABLE PackageUploadBuild IS 'An upload binary build. This table stores information pertaining to the builds in a package upload.';

COMMENT ON COLUMN PackageUploadBuild.packageupload IS 'This integer field refers to the PackageUpload row that this source belongs to.';

COMMENT ON COLUMN PackageUploadBuild.build IS 'This integer field refers to the Build record related to this upload.';

-- PackageUploadCustom
COMMENT ON TABLE PackageUploadCustom IS 'An uploaded custom format file. This table stores information pertaining to the custom upload formats in a package upload.';

COMMENT ON COLUMN PackageUploadCustom.packageupload IS 'The PackageUpload row this refers to.';

COMMENT ON COLUMN PackageUploadCustom.customformat IS 'The format of this particular custom uploaded file.';

COMMENT ON COLUMN PackageUploadCustom.libraryfilealias IS 'The actual file as a librarian alias.';

-- SourcePackageName
COMMENT ON COLUMN SourcePackageName.name IS
    'A lowercase name identifying one or more sourcepackages';
COMMENT ON COLUMN BinaryPackageName.name IS
    'A lowercase name identifying one or more binarypackages';

-- SecureBinaryPackagePublishingHistory
COMMENT ON TABLE SecureBinaryPackagePublishingHistory IS 'PackagePublishingHistory: The history of a BinaryPackagePublishing record. This table represents the lifetime of a publishing record from inception to deletion. Records are never removed from here and in time the publishing table may become a view onto this table. A column being NULL indicates there''s no data for that state transition. E.g. a package which is removed without being superseded won''t have datesuperseded or supersededby filled in.';
COMMENT ON COLUMN SecureBinaryPackagePublishingHistory.binarypackagerelease IS 'The binarypackage being published.';
COMMENT ON COLUMN SecureBinaryPackagePublishingHistory.distroarchseries IS 'The distroarchseries into which the binarypackage is being published.';
COMMENT ON COLUMN SecureBinaryPackagePublishingHistory.status IS 'The current status of the publishing.';
COMMENT ON COLUMN SecureBinaryPackagePublishingHistory.component IS 'The component into which the publishing takes place.';
COMMENT ON COLUMN SecureBinaryPackagePublishingHistory.section IS 'The section into which the publishing takes place.';
COMMENT ON COLUMN SecureBinaryPackagePublishingHistory.priority IS 'The priority at which the publishing takes place.';
COMMENT ON COLUMN SecureBinaryPackagePublishingHistory.datecreated IS 'The date/time on which the publishing record was created.';
COMMENT ON COLUMN SecureBinaryPackagePublishingHistory.datepublished IS 'The date/time on which the source was actually published into an archive.';
COMMENT ON COLUMN SecureBinaryPackagePublishingHistory.datesuperseded IS 'The date/time on which the source was superseded by a new source.';
COMMENT ON COLUMN SecureBinaryPackagePublishingHistory.supersededby IS 'The build which superseded this package. This seems odd but it is important because a new build may not actually build a given binarypackage and we need to supersede it appropriately';
COMMENT ON COLUMN SecureBinaryPackagePublishingHistory.datemadepending IS 'The date/time on which this publishing record was made to be pending removal from the archive.';
COMMENT ON COLUMN SecureBinaryPackagePublishingHistory.scheduleddeletiondate IS 'The date/time at which the package is/was scheduled to be deleted.';
COMMENT ON COLUMN SecureBinaryPackagePublishingHistory.dateremoved IS 'The date/time at which the package was actually deleted.';
COMMENT ON COLUMN SecureBinaryPackagePublishingHistory.pocket IS 'The pocket into which this record is published. The RELEASE pocket (zero) provides behaviour as normal. Other pockets may append things to the distroseries name such as the UPDATES pocket (-updates) or the SECURITY pocket (-security).';
COMMENT ON COLUMN SecureBinaryPackagePublishingHistory.embargo IS 'The publishing record is embargoed from publication if this is set to TRUE. When TRUE, this column prevents the publication record from even showing up in the publishing tables.';
COMMENT ON COLUMN SecureBinaryPackagePublishingHistory.embargolifted IS 'The date and time when we lifted the embargo on this publishing record. I.E. when embargo was set to FALSE having previously been set to TRUE.';
COMMENT ON COLUMN SecureBinaryPackagePublishingHistory.archive IS 'Target archive for this publishing record.';
COMMENT ON COLUMN SecureBinaryPackagePublishingHistory.removed_by IS 'Person responsible for the removal.';
COMMENT ON COLUMN SecureBinaryPackagePublishingHistory.removal_comment IS 'Reason why the publication was removed.';

-- BinaryPackagePublishingHistory and PublishedPackage Views

COMMENT ON VIEW BinaryPackagePublishingHistory IS 'View on SecureBinaryPackagePublishingHistory that restricts access to embargoed entries';

COMMENT ON VIEW PublishedPackage IS
    'A very large view that brings together all the information about
    packages that are currently being published within a distribution. This
    view was designed for the page which shows packages published in the
    distribution, but may be more widely used.';

-- ProcessorFamily

COMMENT ON TABLE ProcessorFamily IS 'An architecture, that might consist of several actual processors. Different distributions call these architectures different things, so we have an "architecturetag" in DistroArchSeries that might be different to the architecture\'s name.';
COMMENT ON COLUMN ProcessorFamily.name IS 'The name of the architecture. This is a short unix-style name such as i386 or amd64';
COMMENT ON COLUMN ProcessorFamily.title IS 'A title for the architecture. For example "Intel i386 Compatible".';
COMMENT ON COLUMN ProcessorFamily.description IS 'A description for this processor family. It might include any gotchas such as the fact that i386 does not necessarily mean that code would run on a 386... Ubuntu for example requires a 486.';

-- Processor

COMMENT ON TABLE Processor IS 'A single processor for which code might be compiled. For example, i386, P2, P3, P4, Itanium1, Itanium2... each processor belongs to a ProcessorFamily, and it might be that a package is compiled several times for a given Family, with different optimisation settings for each processor.';
COMMENT ON COLUMN Processor.name IS 'The name of this processor, for example, i386, Pentium, P2, P3, P4, Itanium, Itanium2, K7, Athlon, Opteron... it should be short and unique.';
COMMENT ON COLUMN Processor.family IS 'The ProcessorFamily for this Processor.';

-- DistroArchSeries

COMMENT ON COLUMN DistroArchSeries.processorfamily IS 'A link to the ProcessorFamily table, giving the architecture of this DistroArchSeries.';
COMMENT ON COLUMN DistroArchSeries.architecturetag IS 'The name of this architecture in the context of this specific distro release. For example, some distributions might label amd64 as amd64, others might call is x86_64. This information is used, for example, in determining the names of the actual package files... such as the "amd64" part of "apache2_2.0.56-1_amd64.deb"';
COMMENT ON COLUMN DistroArchSeries.official IS 'Whether or not this architecture or "port" is an official release. If it is not official then you may not be able to install it or get all the packages for it.';
COMMENT ON COLUMN DistroArchSeries.package_count IS 'A cache of the number of binary packages published in this distro arch release. The count only includes packages published in the release pocket.';
COMMENT ON COLUMN DistroArchSeries.supports_virtualized IS 'Whether or not
virtualized build support should be provided by this specific distroarchseries';

-- LauncpadDatabaseRevision
COMMENT ON TABLE LaunchpadDatabaseRevision IS 'This table contains a list of the database patches that have been successfully applied to this database.';
COMMENT ON COLUMN LaunchpadDatabaseRevision.major IS 'Major number. This is the version of the baseline schema the patch was made agains.';
COMMENT ON COLUMN LaunchpadDatabaseRevision.minor IS 'Minor number. Patches made during development each increment the minor number.';
COMMENT ON COLUMN LaunchpadDatabaseRevision.patch IS 'The patch number will hopefully always be ''0'', as it exists to support emergency patches made to the production server. eg. If production is running ''4.0.0'' and needs to have a patch applied ASAP, we would create a ''4.0.1'' patch and roll it out. We then may need to refactor all the existing ''4.x.0'' patches.';

-- Karma
COMMENT ON TABLE Karma IS 'Used to quantify all the ''operations'' a user performs inside the system, which maybe reporting and fixing bugs, uploading packages, end-user support, wiki editting, etc.';
COMMENT ON COLUMN Karma.action IS 'A foreign key to the KarmaAction table.';
COMMENT ON COLUMN Karma.datecreated IS 'A timestamp for the assignment of this Karma.';
COMMENT ON COLUMN Karma.Person IS 'The Person for wich this Karma was assigned.';
COMMENT ON COLUMN Karma.product IS 'The Product on which a person performed an action that resulted on this karma.';
COMMENT ON COLUMN Karma.distribution IS 'The Distribution on which a person performed an action that resulted on this karma.';
COMMENT ON COLUMN Karma.sourcepackagename IS 'The SourcePackageName on which a person performed an action that resulted on this karma.';

-- KarmaAction
COMMENT ON TABLE KarmaAction IS 'Stores all the actions that would give karma to the user which performed it.';
COMMENT ON COLUMN KarmaAction.name IS 'The unique name of this action.';
COMMENT ON COLUMN KarmaAction.category IS 'A dbschema value used to group actions together.';
COMMENT ON COLUMN KarmaAction.points IS 'The number of points this action is worth of.';

-- KarmaCache
COMMENT ON TABLE KarmaCache IS 'Stores a cached value of a person\'s karma points, grouped by the action category and the context where that action was performed.';
COMMENT ON COLUMN KarmaCache.Person IS 'The person which performed the actions of this category, and thus got the karma.';
COMMENT ON COLUMN KarmaCache.Category IS 'The category of the actions.';
COMMENT ON COLUMN KarmaCache.KarmaValue IS 'The karma points of all actions of this category performed by this person on this context (product/distribution).';
COMMENT ON COLUMN Karma.product IS 'The Product on which a person performed an action that resulted on this karma.';
COMMENT ON COLUMN Karma.product IS 'The Project to which this Product belongs.  An entry on this table with a non-NULL Project and a NULL Product represents the total karma of the person across all products of that project..';
COMMENT ON COLUMN Karma.distribution IS 'The Distribution on which a person performed an action that resulted on this karma.';
COMMENT ON COLUMN Karma.sourcepackagename IS 'The SourcePackageName on which a person performed an action that resulted on this karma.';


-- Account
COMMENT ON TABLE Account IS 'An account that may be used for authenticating to Canonical or other systems.';
COMMENT ON COLUMN Account.status IS 'The status of the account.';
COMMENT ON COLUMN Account.status_comment IS 'The comment on the status of the account.';
COMMENT ON COLUMN Person.creation_rationale IS 'The rationale for the creation of this Account -- a PersonCreationRationale value.';
COMMENT ON COLUMN Account.date_status_set IS 'When the status was last changed.';
COMMENT ON COLUMN Account.displayname IS 'Name to display when rendering information about this account.';
COMMENT ON COLUMN Account.openid_identifier IS 'The key used to construct an OpenID identity URL for this account.';
COMMENT ON COLUMN Account.old_openid_identifier IS 'The previous openid_identifier, used for transitions to the current openid_identifier.';


-- AccountPassword
COMMENT ON TABLE AccountPassword IS 'A password used to authenticate an Account.';
COMMENT ON COLUMN AccountPassword.password IS 'SSHA digest encrypted password.';


-- Person
COMMENT ON TABLE Person IS 'A row represents a person if teamowner is NULL, and represents a team if teamowner is set.';
COMMENT ON COLUMN Person.account IS 'The Account linked to this Person, if there is one.';
COMMENT ON COLUMN Person.displayname IS 'Person or group''s name as it should be rendered to screen';
COMMENT ON COLUMN Person.teamowner IS 'id of the team owner. Team owners will have authority to add or remove people from the team.';
COMMENT ON COLUMN Person.teamdescription IS 'Informative description of the team. Format and restrictions are as yet undefined.';
COMMENT ON COLUMN Person.name IS 'Short mneumonic name uniquely identifying this person or team. Useful for url traversal or in places where we need to unambiguously refer to a person or team (as displayname is not unique).';
COMMENT ON COLUMN Person.language IS 'Preferred language for this person (unset for teams). UI should be displayed in this language wherever possible.';
COMMENT ON COLUMN Person.homepage_content IS 'A home page for this person in the Launchpad. In short, this is like a personal wiki page. The person will get to edit their own page, and it will be published on /people/foo/. Note that this is in text format, and will migrate to being in Moin format as a sort of mini-wiki-homepage.';
COMMENT ON COLUMN Person.icon IS 'The library file alias to a small image to be used as an icon whenever we are referring to that person.';
COMMENT ON COLUMN Person.mugshot IS 'The library file alias of a hackermugshot image to display as the "face" of a person, on their home page.';
COMMENT ON COLUMN Person.logo IS 'The library file alias of a smaller version of this person\'s mugshot.';
COMMENT ON COLUMN Person.creation_rationale IS 'The rationale for the creation of this person -- a dbschema value.';
COMMENT ON COLUMN Person.creation_comment IS 'A text comment for the creation of this person.';
COMMENT ON COLUMN Person.registrant IS 'The user who created this profile.';
COMMENT ON COLUMN Person.subscriptionpolicy IS 'The policy for new members to join this team.';
COMMENT ON COLUMN Person.renewal_policy IS 'The policy for membership renewal on this team.';
COMMENT ON COLUMN Person.personal_standing IS 'The standing of the person, which indicates (for now, just) whether the person can post to a mailing list without requiring first post moderation.  Values are documented in dbschema.PersonalStanding.';
COMMENT ON COLUMN Person.personal_standing_reason IS 'The reason a person\'s standing has changed.';
COMMENT ON COLUMN Person.mail_resumption_date IS 'A NULL resumption date or a date in the past indicates that there is no vacation in effect.  Vacations are granular to the day, so a datetime is not necessary.';
COMMENT ON COLUMN Person.mailing_list_auto_subscribe_policy IS 'The auto-subscription policy for the person, i.e. whether and how the user is automatically subscribed to mailing lists for teams they join.  Values are described in dbschema.MailingListAutoSubscribePolicy.';
COMMENT ON COLUMN Person.mailing_list_receive_duplicates IS 'True means the user wants to receive list copies of messages on which they are explicitly named as a recipient.';
COMMENT ON COLUMN Person.visibility IS 'person.PersonVisibility enumeration which can be set to Public, Public with Private Membership, or Private.';
COMMENT ON COLUMN Person.verbose_bugnotifications  IS 'If true, all bugnotifications sent to this Person will include the bug description.';

COMMENT ON VIEW ValidPersonCache IS 'A materialized view listing the Person.ids of all valid people (but not teams).';

-- PersonLanguage
COMMENT ON TABLE PersonLanguage IS 'PersonLanguage: This table stores the preferred languages that a Person has, it''s used in Rosetta to select the languages that should be showed to be translated.';
COMMENT ON COLUMN PersonLanguage.person IS 'This field is a reference to a Person object that has this preference.';
COMMENT ON COLUMN PersonLanguage.language IS 'This field is a reference to a Language object that says that the Person associated to this row knows how to translate/understand this language.';

-- PersonLocation
COMMENT ON TABLE PersonLocation IS 'The geographical coordinates and time zone for a person.';
COMMENT ON COLUMN PersonLocation.time_zone IS 'The name of the time zone this person prefers (if unset, UTC is used).  UI should display dates and times in this time zone wherever possible.';
COMMENT ON COLUMN PersonLocation.latitude IS 'The latitude this person has given for their default location.';
COMMENT ON COLUMN PersonLocation.longitude IS 'The longitude this person has given for their default location.';
COMMENT ON COLUMN PersonLocation.last_modified_by IS 'The person who last updated this record. We allow people to provide location and time zone information for other users, when those users have not specified their own location. This allows people to garden the location information for their teams, for example, like a wiki.';
COMMENT ON COLUMN PersonLocation.date_last_modified IS 'The date this record was last modified.';
COMMENT ON COLUMN PersonLocation.locked IS 'Whether or not this record can be modified by someone other than the person himself?';
COMMENT ON COLUMN PersonLocation.visible IS 'Should this person\'s location and time zone be visible to others?';


-- PersonNotification
COMMENT ON TABLE PersonNotification IS 'Notifications to be sent that are related to edits and changes of the details of a specific person or team. Note that these are not keyed against the "person who will be notified", these are notifications "about a person". We use this table to queue up notifications that can then be sent asyncronously - when one user edits information about another person (like the PersonLocation) we want to notify the person concerned that their details have been modified but we do not want to do this during the handling of the form submission. So we store the reminder to notify here, and send it later in a batch. This is modelled on the pattern of BugNotification.';
COMMENT ON COLUMN PersonNotification.person IS 'The Person who has been edited or modified.';
COMMENT ON COLUMN PersonNotification.body IS 'The textual body of the notification to be sent.';
COMMENT ON COLUMN PersonNotification.subject IS 'The subject of the mail to be sent.';
COMMENT ON COLUMN PersonNotification.date_emailed IS 'When this notification was emailed to the relevant people.';


-- Bounty
COMMENT ON TABLE Bounty IS 'A set of bounties for work to be done by the open source community. These bounties will initially be offered only by Canonical, but later we will create the ability for people to offer the bounties themselves, using us as a clearing house.';
COMMENT ON COLUMN Bounty.usdvalue IS 'This is the ESTIMATED value in US Dollars of the bounty. We say "estimated" because the bounty might one day be offered in one of several currencies, or people might contribute different amounts in different currencies to each bounty. This field will reflect an estimate based on recent currency exchange rates of the value of this bounty in USD.';
COMMENT ON COLUMN Bounty.difficulty IS 'An estimate of the difficulty of the bounty, as a dbschema.BountyDifficulty.';
COMMENT ON COLUMN Bounty.bountystatus IS 'The current status of this bounty
- an indicator of whether or not it is open, closed, or withdrawn.';
COMMENT ON COLUMN Bounty.reviewer IS 'The person who will review this bounty regularly for progress. The reviewer is the person who is responsible for establishing when the bounty is complete.';
COMMENT ON COLUMN Bounty.owner IS 'The person who created the bounty. The owner can update the specification of the bounty, and appoints the reviewer.';

COMMENT ON TABLE BountySubscription IS 'This table records whether or not someone it interested in a bounty. Subscribers will show up on the page with the bounty details.';
COMMENT ON COLUMN BountySubscription.bounty IS 'The bounty to which the person is subscribed.';
COMMENT ON COLUMN BountySubscription.person IS 'The person being subscribed to this bounty.';

COMMENT ON TABLE ProductBounty IS 'This table records a simple link between a bounty and a product. This bounty will be listed on the product web page, and the product will be mentioned on the bounty web page.';

COMMENT ON TABLE DistributionBounty IS 'This table records a simple link between a bounty and a distribution. This bounty will be listed on the distribution web page, and the distribution will be mentioned on the bounty web page.';

COMMENT ON TABLE ProjectBounty IS 'This table records a simple link between a bounty and a project. This bounty will be listed on the project web page, and the project will be mentioned on the bounty web page.';

-- Messaging subsytem
COMMENT ON TABLE BugMessage IS 'This table maps a message to a bug. In other words, it shows that a particular message is associated with a particular bug.';
COMMENT ON COLUMN BugMessage.bugwatch IS 'The external bug this bug comment was imported from.';
COMMENT ON COLUMN BugMessage.remote_comment_id IS 'The id this bug comment has in the external bug tracker, if it is an imported comment. If it is NULL while having a bugwatch set, this comment was added in Launchpad and needs to be pushed to the external bug tracker.';
COMMENT ON COLUMN BugMessage.visible IS 'If false, the bug comment is hidden and should not be shown in any UI.';
COMMENT ON TABLE Message IS 'This table stores a single RFC822-style message. Messages can be threaded (using the parent field). These messages can then be referenced from elsewhere in the system, such as the BugMessage table, integrating messageboard facilities with the rest of The Launchpad.';
COMMENT ON COLUMN Message.parent IS 'A "parent message". This allows for some level of threading in Messages.';
COMMENT ON COLUMN Message.subject IS 'The title text of the message, or the subject if it was an email.';
COMMENT ON COLUMN Message.distribution IS 'The distribution in which this message originated, if we know it.';
COMMENT ON COLUMN Message.raw IS 'The original unadulterated message if it arrived via email. This is required to provide access to the original, undecoded message.';

COMMENT ON TABLE MessageChunk IS 'This table stores a single chunk of a possibly multipart message. There will be at least one row in this table for each message. text/* parts are stored in the content column. All other parts are stored in the Librarian and referenced via the blob column. If both content and blob are NULL, then this chunk has been removed (eg. offensive, legal reasons, virus etc.)';
COMMENT ON COLUMN MessageChunk.content IS 'Text content for this chunk of the message. This content is full text searchable.';
COMMENT ON COLUMN MessageChunk.blob IS 'Binary content for this chunk of the message.';
COMMENT ON COLUMN MessageChunk.sequence IS 'Order of a particular chunk. Chunks are orders in ascending order starting from 1.';

-- Comments on Lucille views
COMMENT ON VIEW SourcePackageFilePublishing IS 'This view is used mostly by Lucille while performing publishing and unpublishing operations. It lists all the files associated with a sourcepackagerelease and collates all the textual representations needed for publishing components etc to allow rapid queries from SQLObject.';
COMMENT ON VIEW BinaryPackageFilePublishing IS 'This view is used mostly by Lucille while performing publishing and unpublishing operations. It lists all the files associated with a binarypackage and collates all the textual representations needed for publishing components etc to allow rapid queries from SQLObject.';

-- SourcePackageRelease

COMMENT ON TABLE SourcePackageRelease IS 'SourcePackageRelease: A source
package release. This table represents a specific release of a source
package. Source package releases may be published into a distroseries, or
even multiple distroseries.';
COMMENT ON COLUMN SourcePackageRelease.creator IS 'The creator of this
sourcepackagerelease. This is the person referred to in the top entry in the
package changelog in debian terms. Note that a source package maintainer in
Ubuntu might be person A, but a particular release of that source package
might in fact have been created by a different person B. The maintainer
would be recorded in the Maintainership table, while the creator of THIS
release would be recorded in the SourcePackageRelease.creator field.';
COMMENT ON COLUMN SourcePackageRelease.version IS 'The version string for
this source package release. E.g. "1.0-2" or "1.4-5ubuntu9.1". Note that, in
ubuntu-style and redhat-style distributions, the version+sourcepackagename
is unique, even across distroseries. In other words, you cannot have a
foo-1.2-1 package in Hoary that is different from foo-1.2-1 in Warty.';
COMMENT ON COLUMN SourcePackageRelease.dateuploaded IS 'The date/time that
this sourcepackagerelease was first uploaded to the Launchpad.';
COMMENT ON COLUMN SourcePackageRelease.urgency IS 'The urgency of the
upload. This is generally used to prioritise buildd activity but may also be
used for "testing" systems or security work in the future. The "urgency" is
set by the uploader, in the DSC file.';
COMMENT ON COLUMN SourcePackageRelease.dscsigningkey IS 'The GPG key used to
sign the DSC. This is not necessarily the maintainer\'s key, or the
creator\'s key. For example, it\'s possible to produce a package, then ask a
sponsor to upload it.';
COMMENT ON COLUMN SourcePackageRelease.component IS 'The component in which
this sourcepackagerelease is intended (by the uploader) to reside. E.g.
main, universe, restricted. Note that the distribution managers will often
override this data and publish the package in an entirely different
component.';
COMMENT ON COLUMN SourcePackageRelease.changelog_entry IS 'Changelog text section extracted from the changesfile.';
COMMENT ON COLUMN SourcePackageRelease.builddepends IS 'The build
dependencies for this source package release.';
COMMENT ON COLUMN SourcePackageRelease.builddependsindep IS 'The
architecture-independant build dependancies for this source package release.';
COMMENT ON COLUMN SourcePackageRelease.architecturehintlist IS 'The
architectures which this source package release believes it should be built.
This is used as a hint to the build management system when deciding what
builds are still needed.';
COMMENT ON COLUMN SourcePackageRelease.format IS 'The format of this
sourcepackage release, e.g. DPKG, RPM, EBUILD, etc. This is an enum, and the
values are listed in dbschema.SourcePackageFormat';
COMMENT ON COLUMN SourcePackageRelease.dsc IS 'The "Debian Source Control"
file for the sourcepackagerelease, from its upload into Ubuntu for the
first time.';
COMMENT ON COLUMN SourcePackageRelease.upload_distroseries IS 'The
distroseries into which this source package release was uploaded into
Launchpad / Ubuntu for the first time. In general, this will be the
development Ubuntu release into which this package was uploaded. For a
package which was unchanged between warty and hoary, this would show Warty.
For a package which was uploaded into Hoary, this would show Hoary.';
COMMENT ON COLUMN SourcePackageRelease.upload_archive IS 'The archive into which this sourcepackagerelese was originally uploaded.';
COMMENT ON COLUMN SourcePackageRelease.section IS 'This integer field references the Section which the source package claims to be in';
COMMENT ON COLUMN SourcePackageRelease.maintainer IS 'Reference to the person noted as source package maintainer in the DSC.';
COMMENT ON COLUMN SourcePackageRelease.sourcepackagename IS 'Reference to a SourcePackageName.';
COMMENT ON COLUMN SourcePackageRelease.dsc_maintainer_rfc822 IS 'The original maintainer line in RFC-822 format, to be used in archive indexes.';
COMMENT ON COLUMN SourcePackageRelease.dsc_standards_version IS 'DSC standards version (such as "3.6.2", "3.5.9", etc) used to build this source.';
COMMENT ON COLUMN SourcePackageRelease.dsc_format IS 'DSC format version (such as "1.0").';
COMMENT ON COLUMN SourcePackageRelease.dsc_binaries IS 'DSC binary line, claimed binary-names produce by this source.';
COMMENT ON COLUMN SourcePackageRelease.copyright IS 'The copyright associated with this sourcepackage. Often in the case of debian packages and will be found after the installation in /usr/share/doc/<binarypackagename>/copyright';
COMMENT ON COLUMN SourcePackageRelease.build_conflicts IS 'The list of packages that will conflict with this source while building, as mentioned in the control file "Build-Conflicts:" field.';
COMMENT ON COLUMN SourcePackageRelease.build_conflicts_indep IS 'The list of packages that will conflict with this source while building in architecture independent environment, as mentioned in the control file "Build-Conflicts-Indep:" field.';


-- SourcePackageName

COMMENT ON TABLE SourcePackageName IS 'SourcePackageName: A soyuz source package name.';

-- Specification
COMMENT ON TABLE Specification IS 'A feature specification. At the moment we do not store the actual specification, we store a URL for the spec, which is managed in a wiki somewhere else. We store the overall state of the spec, as well as queueing information about who needs to review the spec, and why.';
COMMENT ON COLUMN Specification.assignee IS 'The person who has been assigned to implement this specification.';
COMMENT ON COLUMN Specification.drafter IS 'The person who has been asked to draft this specification. They are responsible for getting the spec to "approved" state.';
COMMENT ON COLUMN Specification.approver IS 'The person who is responsible for approving the specification in due course, and who will probably be required to review the code itself when it is being implemented.';
COMMENT ON COLUMN Specification.product IS 'The product for which this is a feature specification. The specification must be connected either to a product, or to a distribution.';
COMMENT ON COLUMN Specification.distribution IS 'The distribution for which this is a feature specification. The specification must be connected either to a product, or to a distribution.';
COMMENT ON COLUMN Specification.distroseries IS 'If this is not NULL, then it means that the release managers have targeted this feature to be released in the given distroseries. It is not necessary to target a distroseries, but this is a useful way of know which specifications are, for example, BreezyGoals.';
COMMENT ON COLUMN Specification.productseries IS 'This is an indicator that the specification is planned, or targeted, for implementation in a given product series. It is not necessary to target a spec to a series, but it is a useful way of showing which specs are planned to implement for a given series.';
COMMENT ON COLUMN Specification.milestone IS 'This is an indicator that the feature defined in this specification is expected to be delivered for a given milestone. Note that milestones are not necessarily releases, they are a way of identifying a point in time and grouping bugs and features around that.';
COMMENT ON COLUMN Specification.definition_status IS 'An enum called SpecificationDefinitionStatus that shows what the current status (new, draft, implemented etc) the spec is currently in.';
COMMENT ON COLUMN Specification.priority IS 'An enum that gives the implementation priority (low, medium, high, emergency) of the feature defined in this specification.';
COMMENT ON COLUMN Specification.specurl IS 'The URL where the specification itself can be found. This is usually a wiki page somewhere.';
COMMENT ON COLUMN Specification.whiteboard IS 'As long as the specification is somewhere else (i.e. not in Launchpad) it will be useful to have a place to hold some arbitrary message or status flags that have meaning to the project, not Launchpad. This whiteboard is just the place for it.';
COMMENT ON COLUMN Specification.superseded_by IS 'The specification which replaced this specification.';
COMMENT ON COLUMN Specification.implementation_status IS 'The implementation status of this specification. This field is used to track the actual delivery of the feature (implementing the spec), as opposed to the definition of expected behaviour (writing the spec).';
COMMENT ON COLUMN Specification.goalstatus IS 'Whether or not the drivers for the goal product series or distro release have accepted this specification as a goal.';
COMMENT ON COLUMN Specification.goal_proposer IS 'The person who proposed this spec as a goal for the productseries or distroseries.';
COMMENT ON COLUMN Specification.date_goal_proposed IS 'The date the spec was proposed as a goal.';
COMMENT ON COLUMN Specification.goal_decider IS 'The person who approved or declined this goal.';
COMMENT ON COLUMN Specification.date_goal_decided IS 'The date this goal was accepted or declined.';
COMMENT ON COLUMN Specification.completer IS 'The person who changed the state of the spec in such a way that it was determined to be completed.';
COMMENT ON COLUMN Specification.date_completed IS 'The date this specification was completed or marked obsolete. This lets us chart the progress of a project (or a release) over time in terms of features implemented.';
-- COMMENT ON CONSTRAINT specification_completion_recorded_chk ON Specification IS 'A constraint to ensure that we have recorded the date of completion if the specification is in fact considered completed. The SQL behind the completion test is repeated at a code level in database/specification.py: as Specification.completeness, please ensure that the constraint is kept in sync with the code.';
COMMENT ON CONSTRAINT specification_completion_fully_recorded_chk ON Specification IS 'A constraint that ensures, where we have a date_completed, that we also have a completer. This means that the resolution was fully recorded.';
COMMENT ON COLUMN Specification.private IS 'Specification is private.';

-- SpecificationFeedback
COMMENT ON TABLE SpecificationFeedback IS 'A table representing a review request of a specification, from one user to another, with an optional message.';
COMMENT ON COLUMN SpecificationFeedback.reviewer IS 'The person who has been asked to do the review.';
COMMENT ON COLUMN SpecificationFeedback.requester IS 'The person who made the request.';
COMMENT ON COLUMN SpecificationFeedback.queuemsg IS 'An optional text message for the reviewer, from the requester.';

-- SpecificationBranch
COMMENT ON TABLE SpecificationBranch IS 'A branch related to a specification, most likely a branch for implementing the specification.  It is possible to have multiple branches for a given specification especially in the situation where the specification requires modifying multiple products.';
COMMENT ON COLUMN SpecificationBranch.specification IS 'The specification associated with this branch.';
COMMENT ON COLUMN SpecificationBranch.branch IS 'The branch associated to the specification.';
COMMENT ON COLUMN SpecificationBranch.registrant IS 'The person who linked the specification to the branch.';

-- SpecificationBug
COMMENT ON TABLE SpecificationBug IS 'A table linking a specification and a bug. This is used to provide for easy navigation from bugs to related specs, and vice versa.';

-- SpecificationSubscription
COMMENT ON TABLE SpecificationSubscription IS 'A table capturing a subscription of a person to a specification.';
COMMENT ON COLUMN SpecificationSubscription.essential IS 'A field that indicates whether or not this person is essential to discussions on the planned feature. This is used by the meeting scheduler to ensure that all the essential people are at any automatically scheduled BOFs discussing that spec.';

-- SpecificationDependency
COMMENT ON TABLE SpecificationDependency IS 'A table that stores information about which specification needs to be implemented before another specification can be implemented. We can create a chain of dependencies, and use that information for scheduling and prioritisation of work.';
COMMENT ON COLUMN SpecificationDependency.specification IS 'The spec for which we are creating a dependency.';
COMMENT ON COLUMN SpecificationDependency.dependency IS 'The spec on which it is dependant.';

-- SpecificationMessage
COMMENT ON TABLE SpecificationMessage IS 'Comments and discussion on a Specification.';

-- BinaryPackageRelease

COMMENT ON TABLE BinaryPackageRelease IS 'BinaryPackageRelease: A soyuz binary package representation. This table stores the records for each binary package uploaded into the system. Each sourcepackagerelease may build various binarypackages on various architectures.';
COMMENT ON COLUMN BinaryPackageRelease.binarypackagename IS 'A reference to the name of the binary package';
COMMENT ON COLUMN BinaryPackageRelease.version IS 'The version of the binary package. E.g. "1.0-2"';
COMMENT ON COLUMN BinaryPackageRelease.summary IS 'A summary of the binary package. Commonly used on listings of binary packages';
COMMENT ON COLUMN BinaryPackageRelease.description IS 'A longer more detailed description of the binary package';
COMMENT ON COLUMN BinaryPackageRelease.build IS 'The build in which this binarypackage was produced';
COMMENT ON COLUMN BinaryPackageRelease.binpackageformat IS 'The binarypackage format. E.g. RPM, DEB etc';
COMMENT ON COLUMN BinaryPackageRelease.component IS 'The archive component that this binarypackage is in. E.g. main, universe etc';
COMMENT ON COLUMN BinaryPackageRelease.section IS 'The archive section that this binarypackage is in. E.g. devel, libdevel, editors';
COMMENT ON COLUMN BinaryPackageRelease.priority IS 'The priority that this package has. E.g. Base, Standard, Extra, Optional';
COMMENT ON COLUMN BinaryPackageRelease.shlibdeps IS 'The shared library dependencies of this binary package';
COMMENT ON COLUMN BinaryPackageRelease.depends IS 'The list of packages this binarypackage depends on';
COMMENT ON COLUMN BinaryPackageRelease.recommends IS 'The list of packages this binarypackage recommends. Recommended packages often enhance the behaviour of a package.';
COMMENT ON COLUMN BinaryPackageRelease.suggests IS 'The list of packages this binarypackage suggests.';
COMMENT ON COLUMN BinaryPackageRelease.conflicts IS 'The list of packages this binarypackage conflicts with.';
COMMENT ON COLUMN BinaryPackageRelease.replaces IS 'The list of packages this binarypackage replaces files in. Often this is used to provide an upgrade path between two binarypackages of different names';
COMMENT ON COLUMN BinaryPackageRelease.provides IS 'The list of virtual packages (or real packages under some circumstances) which this binarypackage provides.';
COMMENT ON COLUMN BinaryPackageRelease.essential IS 'Whether or not this binarypackage is essential to the smooth operation of a base system';
COMMENT ON COLUMN BinaryPackageRelease.installedsize IS 'What the installed size of the binarypackage is. This is represented as a number of kilobytes of storage.';
COMMENT ON COLUMN BinaryPackageRelease.architecturespecific IS 'This field indicates whether or not a binarypackage is architecture-specific. If it is not specific to any given architecture then it can automatically be included in all the distroarchseries which pertain.';
COMMENT ON COLUMN BinaryPackageRelease.pre_depends IS 'The list of packages this binary requires to be installed beforehand in apt/dpkg format, as it is in control file "Pre-Depends:" field.';
COMMENT ON COLUMN BinaryPackageRelease.enhances IS 'The list of packages pointed as "enhanced" after the installation of this package, as it is in control file "Enhances:" field.';
COMMENT ON COLUMN BinaryPackageRelease.breaks IS 'The list of packages which will be broken by the installtion of this package, as it is in the control file "Breaks:" field.';


-- BinaryPackageFile

COMMENT ON TABLE BinaryPackageFile IS 'BinaryPackageFile: A soyuz <-> librarian link table. This table represents the ownership in the librarian of a file which represents a binary package';
COMMENT ON COLUMN BinaryPackageFile.binarypackagerelease IS 'The binary package which is represented by the file';
COMMENT ON COLUMN BinaryPackageFile.libraryfile IS 'The file in the librarian which represents the package';
COMMENT ON COLUMN BinaryPackageFile.filetype IS 'The "type" of the file. E.g. DEB, RPM';

-- BinaryPackageName

COMMENT ON TABLE BinaryPackageName IS 'BinaryPackageName: A soyuz binary package name.';

-- Distribution

COMMENT ON TABLE Distribution IS 'Distribution: A soyuz distribution. A distribution is a collection of DistroSeries. Distributions often group together policy and may be referred to by a name such as "Ubuntu" or "Debian"';
COMMENT ON COLUMN Distribution.name IS 'The unique name of the distribution as a short lowercase name suitable for use in a URL.';
COMMENT ON COLUMN Distribution.title IS 'The title of the distribution. More a "display name" as it were. E.g. "Ubuntu" or "Debian GNU/Linux"';
COMMENT ON COLUMN Distribution.description IS 'A description of the distribution. More detailed than the title, this column may also contain information about the project this distribution is run by.';
COMMENT ON COLUMN Distribution.domainname IS 'The domain name of the distribution. This may be used both for linking to the distribution and for context-related stuff.';
COMMENT ON COLUMN Distribution.owner IS 'The person in launchpad who is in ultimate-charge of this distribution within launchpad.';
COMMENT ON COLUMN Distribution.upload_sender IS 'The email address (and name) of the default sender used by the upload processor. If NULL, we fall back to the default sender in the launchpad config.';
COMMENT ON COLUMN Distribution.upload_admin IS 'Person foreign key which have access to modify the queue ui. If NULL, we fall back to launchpad admin members';
COMMENT ON COLUMN Distribution.homepage_content IS 'A home page for this distribution in the Launchpad.';
COMMENT ON COLUMN Distribution.icon IS 'The library file alias to a small image to be used as an icon whenever we are referring to a distribution.';
COMMENT ON COLUMN Distribution.mugshot IS 'The library file alias of a mugshot image to display as the branding of a distribution, on its home page.';
COMMENT ON COLUMN Distribution.logo IS 'The library file alias of a smaller version of this distributions\'s mugshot.';

-- DistroSeries

COMMENT ON TABLE DistroSeries IS 'DistroSeries: A soyuz distribution release. A DistroSeries is a given version of a distribution. E.g. "Warty" "Hoary" "Sarge" etc.';
COMMENT ON COLUMN DistroSeries.distribution IS 'The distribution which contains this distroseries.';
COMMENT ON COLUMN DistroSeries.name IS 'The unique name of the distroseries. This is a short name in lower case and would be used in sources.list configuration and in generated URLs. E.g. "warty" "sarge" "sid"';
COMMENT ON COLUMN DistroSeries.title IS 'The display-name title of the distroseries E.g. "Warty Warthog"';
COMMENT ON COLUMN DistroSeries.description IS 'The long detailed description of the release. This may describe the focus of the release or other related information.';
COMMENT ON COLUMN DistroSeries.version IS 'The version of the release. E.g. warty would be "4.10" and hoary would be "5.4"';
COMMENT ON COLUMN DistroSeries.releasestatus IS 'The current release status of this distroseries. E.g. "pre-release freeze" or "released"';
COMMENT ON COLUMN DistroSeries.datereleased IS 'The date on which this distroseries was released. (obviously only valid for released distributions)';
COMMENT ON COLUMN DistroSeries.parent_series IS 'The parent distroseries on which this distribution is based. This is related to the inheritance stuff.';
COMMENT ON COLUMN DistroSeries.owner IS 'The ultimate owner of this distroseries.';
COMMENT ON COLUMN DistroSeries.driver IS 'This is a person or team who can act as a driver for this specific release - note that the distribution drivers can also set goals for any release.';
COMMENT ON COLUMN DistroSeries.changeslist IS 'The email address (name name) of the changes announcement list for this distroseries. If NULL, no announcement mail will be sent.';
COMMENT ON COLUMN DistroSeries.defer_translation_imports IS 'Don''t accept PO imports for this release just now.';


-- DistroArchSeries

COMMENT ON TABLE DistroArchSeries IS 'DistroArchSeries: A soyuz distribution release for a given architecture. A distroseries runs on various architectures. The distroarchseries groups that architecture-specific stuff.';
COMMENT ON COLUMN DistroArchSeries.distroseries IS 'The distribution which this distroarchseries is part of.';


-- DistroComponentUploader

COMMENT ON TABLE DistroComponentUploader IS 'DistroComponentUploader: A record of who can upload what to where. Distributions are permitted to have multiple components. Those components are often subject to different uploader constraints. This table represents those variable constraints by linking a team to a distribution,component tuple.';
COMMENT ON COLUMN DistroComponentUploader.distribution IS 'The distribution to which this upload permission applies.';
COMMENT ON COLUMN DistroComponentUploader.component IS 'The component to which this upload permission applies.';
COMMENT ON COLUMN DIstroComponentUploader.uploader IS 'The uploader(s) permitted to upload to the given component in the given distribution. This is commonly a team but may be a single person in the case of a simple distribution.';


-- LibraryFileContent

COMMENT ON TABLE LibraryFileContent IS 'LibraryFileContent: A librarian file\'s contents. The librarian stores files in a safe and transactional way. This table represents the contents of those files within the database.';
COMMENT ON COLUMN LibraryFileContent.datecreated IS 'The date on which this librarian file was created';
COMMENT ON COLUMN LibraryFileContent.datemirrored IS 'When the file was mirrored from the librarian onto the backup server';
COMMENT ON COLUMN LibraryFileContent.filesize IS 'The size of the file';
COMMENT ON COLUMN LibraryFileContent.sha1 IS 'The SHA1 sum of the file\'s contents';
COMMENT ON COLUMN LibraryFileContent.md5 IS 'The MD5 sum of the file\'s contents';
COMMENT ON COLUMN LibraryFileContent.deleted IS 'This file has been removed from disk by the librarian garbage collector.';

-- LibraryFileAlias

COMMENT ON TABLE LibraryFileAlias IS 'LibraryFileAlias: A librarian file\'s alias. The librarian stores, along with the file contents, a record stating the file name and mimetype. This table represents it.';
COMMENT ON COLUMN LibraryFileAlias.content IS 'The libraryfilecontent which is the data in this file.';
COMMENT ON COLUMN LibraryFileAlias.filename IS 'The name of the file. E.g. "foo_1.0-1_i386.deb"';
COMMENT ON COLUMN LibraryFileAlias.mimetype IS 'The mime type of the file. E.g. "application/x-debian-package"';
COMMENT ON COLUMN LibraryFileAlias.expires IS 'The expiry date of this file. If NULL, this item may be removed as soon as it is no longer referenced. If set, the item will not be removed until this date. Once the date is passed, the file may be removed from disk even if this item is still being referenced (in which case content.deleted will be true)';
COMMENT ON COLUMN LibraryFileAlias.last_accessed IS 'Roughly when this file was last retrieved from the Librarian. Initially set to this item''s creation date.';
COMMENT ON COLUMN LibraryFileAlias.date_created IS 'The timestamp when this alias was created.';
COMMENT ON COLUMN LibraryFileAlias.restricted IS 'Is this file available only from the restricted librarian?';

-- SourcePackageReleaseFile

COMMENT ON TABLE SourcePackageReleaseFile IS 'SourcePackageReleaseFile: A soyuz source package release file. This table links sourcepackagereleasehistory records to the files which comprise the input.';
COMMENT ON COLUMN SourcePackageReleaseFile.libraryfile IS 'The libraryfilealias embodying this file';
COMMENT ON COLUMN SourcePackageReleaseFile.filetype IS 'The type of the file. E.g. TAR, DIFF, DSC';
COMMENT ON COLUMN SourcePackageReleaseFile.sourcepackagerelease IS 'The sourcepackagerelease that this file belongs to';

COMMENT ON TABLE LoginToken IS 'LoginToken stores one time tokens used for validating email addresses and other tasks that require verifying an email address is valid such as password recovery and account merging. This table will be cleaned occasionally to remove expired tokens. Expiry time is not yet defined.';
COMMENT ON COLUMN LoginToken.requester IS 'The Person that made this request. This will be null for password recovery requests.';
COMMENT ON COLUMN LoginToken.requesteremail IS 'The email address that was used to login when making this request. This provides an audit trail to help the end user confirm that this is a valid request. It is not a link to the EmailAddress table as this may be changed after the request is made. This field will be null for password recovery requests.';
COMMENT ON COLUMN LoginToken.email IS 'The email address that this request was sent to.';
COMMENT ON COLUMN LoginToken.created IS 'The timestamp that this request was made.';
COMMENT ON COLUMN LoginToken.tokentype IS 'The type of request, as per dbschema.TokenType.';
COMMENT ON COLUMN LoginToken.token IS 'The token (not the URL) emailed used to uniquely identify this request. This token will be used to generate a URL that when clicked on will continue a workflow.';
COMMENT ON COLUMN LoginToken.fingerprint IS 'The GPG key fingerprint to be validated on this transaction, it means that a new register will be created relating this given key with the requester in question. The requesteremail still passing for the same usual checks.';
COMMENT ON COLUMN LoginToken.date_consumed IS 'The date and time when this token was consumed. It\'s NULL if it hasn\'t been consumed yet.';

COMMENT ON TABLE Milestone IS 'An identifier that helps a maintainer group together things in some way, e.g. "1.2" could be a Milestone that bazaar developers could use to mark a task as needing fixing in bazaar 1.2.';
COMMENT ON COLUMN Milestone.name IS 'The identifier text, e.g. "1.2."';
COMMENT ON COLUMN Milestone.product IS 'The product for which this is a milestone.';
COMMENT ON COLUMN Milestone.distribution IS 'The distribution to which this milestone belongs, if it is a distro milestone.';
COMMENT ON COLUMN Milestone.distroseries IS 'The distroseries for which this is a milestone. A milestone on a distroseries is ALWAYS also a milestone for the same distribution. This is because milestones started out on products/distributions but are moving to being on series/distroseries.';
COMMENT ON COLUMN Milestone.productseries IS 'The productseries for which this is a milestone. A milestone on a productseries is ALWAYS also a milestone for the same product. This is because milestones started out on products/distributions but are moving to being on series/distroseries.';
COMMENT ON COLUMN Milestone.dateexpected IS 'If set, the date on which we expect this milestone to be delivered. This allows for optional sorting by date.';
COMMENT ON COLUMN Milestone.visible IS 'Whether or not this milestone should be displayed in general listings. All milestones will be visible on the "page of milestones for product foo", but we want to be able to screen out obviously old milestones over time, for the general listings and vocabularies.';
COMMENT ON COLUMN Milestone.description IS 'A description of the milestone. This can be used to summarize the changes included in past milestones and to document the status of current milestones.';

COMMENT ON TABLE PushMirrorAccess IS 'Records which users can update which push mirrors';
COMMENT ON COLUMN PushMirrorAccess.name IS 'Name of an arch archive on the push mirror, e.g. lord@emf.net--2003-example';
COMMENT ON COLUMN PushMirrorAccess.person IS 'A person that has access to update the named archive';

-- Build
COMMENT ON TABLE Build IS 'Build: This table stores the build procedure information of a sourcepackagerelease and its results (binarypackagereleases) for a given distroarchseries.';
COMMENT ON COLUMN Build.datecreated IS 'When the build record was created.';
COMMENT ON COLUMN Build.datebuilt IS 'When the build record was processed.';
COMMENT ON COLUMN Build.buildduration IS 'How long this build took to be processed.';
COMMENT ON COLUMN Build.distroarchseries IS 'Points the target Distroarchrelease for this build.';
COMMENT ON COLUMN Build.processor IS 'Points to the Distroarchrelease available processor target for this build.';
COMMENT ON COLUMN Build.sourcepackagerelease IS 'Sourcepackagerelease which originated this build.';
COMMENT ON COLUMN Build.buildstate IS 'Stores the current build procedure state.';
COMMENT ON COLUMN Build.buildlog IS 'Points to the buildlog file stored in librarian.';
COMMENT ON COLUMN Build.builder IS 'Points to the builder which has once processed it.';
COMMENT ON COLUMN Build.pocket IS 'Stores the target pocket identifier for this build.';
COMMENT ON COLUMN Build.dependencies IS 'Contains a debian-like dependency line specifying the current missing-dependencies for this package.';
COMMENT ON COLUMN Build.archive IS 'Targeted archive for this build.';
COMMENT ON COLUMN Build.estimated_build_duration IS 'How long does the previous attempt to build this source took in this architecture.';
COMMENT ON COLUMN Build.build_warnings IS 'Warnings and diagnosis messages provided by the builder while building this job.';
COMMENT ON COLUMN Build.date_first_dispatched IS 'The instant the build was dispatched the first time. This value will not get overridden if the build is retried.';
COMMENT ON COLUMN Build.upload_log IS 'Reference to a LibraryFileAlias containing the upload log messages generated while processing the binaries resulted from this build.';

-- Builder
COMMENT ON TABLE Builder IS 'Builder: This table stores the build-slave registry and status information as: name, url, trusted, builderok, builderaction, failnotes.';
COMMENT ON COLUMN Builder.builderok IS 'Should a builder fail for any reason, from out-of-disk-space to not responding to the buildd master, the builderok flag is set to false and the failnotes column is filled with a reason.';
COMMENT ON COLUMN Builder.failnotes IS 'This column gets filled out with a textual description of how/why a builder has failed. If the builderok column is true then the value in this column is irrelevant and should be treated as NULL or empty.';
COMMENT ON COLUMN Builder.virtualized IS 'Whether or not the builder is a virtual Xen builder. Packages coming via ubuntu workflow are trusted to build on non-Xen and do not need facist behaviour to be built. Other packages like ppa/grumpy incoming packages can contain malicious code, so are unstrusted and build in a Xen virtual machine.';
COMMENT ON COLUMN Builder.url IS 'The url to the build slave. There may be more than one build slave on a given host so this url includes the port number to use. The default port number for a build slave is 8221';
COMMENT ON COLUMN Builder.manual IS 'Whether or not builder was manual mode, i.e., collect any result from the it, but do not dispach anything to it automatically.';
COMMENT ON COLUMN Builder.vm_host IS 'The virtual machine host associated to this builder. It should be empty for "native" builders (old fashion or architectures not yet supported by XEN).';
COMMENT ON COLUMN Builder.active IS 'Whether to present or not the builder in the public list of builders avaialble. It is used to hide transient or defunct builders while they get fixed.';

-- BuildQueue
COMMENT ON TABLE BuildQueue IS 'BuildQueue: The queue of builds in progress/scheduled to run. This table is the core of the build daemon master. It lists all builds in progress or scheduled to start.';
COMMENT ON COLUMN BuildQueue.build IS 'The build for which this queue item exists. This is how the buildd master will find all the files it needs to perform the build';
COMMENT ON COLUMN BuildQueue.builder IS 'The builder assigned to this build. Some builds will have a builder assigned to queue them up; some will be building on the specified builder already; others will not have a builder yet (NULL) and will be waiting to be assigned into a builder''s queue';
COMMENT ON COLUMN BuildQueue.created IS 'The timestamp of the creation of this row. This is used by the buildd master scheduling algorithm to decide how soon to schedule a build to run on a given builder.';
COMMENT ON COLUMN BuildQueue.buildstart IS 'The timestamp of the start of the build run on the given builder. If this is NULL then the build is not running yet.';
COMMENT ON COLUMN BuildQueue.logtail IS 'The tail end of the log of the current build. This is updated regularly as the buildd master polls the buildd slaves. Once the build is complete; the full log will be lodged with the librarian and linked into the build table.';
COMMENT ON COLUMN BuildQueue.lastscore IS 'The last score ascribed to this build record. This can be used in the UI among other places.';
COMMENT ON COLUMN BuildQueue.manual IS 'Indicates if the current record was or not rescored manually, if so it get skipped from the auto-score procedure.';

-- Mirrors

COMMENT ON TABLE Mirror IS 'Stores general information about mirror sites. Both regular pull mirrors and top tier mirrors are included.';
COMMENT ON COLUMN Mirror.baseurl IS 'The base URL to the mirror, including protocol and optional trailing slash.';
COMMENT ON COLUMN Mirror.country IS 'The country where the mirror is located.';
COMMENT ON COLUMN Mirror.name IS 'Unique name for the mirror, suitable for use in URLs.';
COMMENT ON COLUMN Mirror.description IS 'Description of the mirror.';
COMMENT ON COLUMN Mirror.freshness IS 'dbschema.MirrorFreshness enumeration indicating freshness.';
COMMENT ON COLUMN Mirror.lastcheckeddate IS 'UTC timestamp of when the last check for freshness and consistency was made. NULL indicates no check has ever been made.';
COMMENT ON COLUMN Mirror.approved IS 'True if this mirror has been approved by the Ubuntu/Canonical mirror manager, otherwise False.';

COMMENT ON TABLE MirrorContent IS 'Stores which distroarchseries and compoenents a given mirror has.';
COMMENT ON COLUMN MirrorContent.distroarchseries IS 'A distroarchseries that this mirror contains.';
COMMENT ON COLUMN MirrorContent.component IS 'What component of the distroarchseries that this mirror contains.';

COMMENT ON TABLE MirrorSourceContent IS 'Stores which distroseries and components a given mirror that includes source packages has.';
COMMENT ON COLUMN MirrorSourceContent.distroseries IS 'A distroseries that this mirror contains.';
COMMENT ON COLUMN MirrorSourceContent.component IS 'What component of the distroseries that this sourcepackage mirror contains.';

-- SecureSourcePackagePublishingHistory

COMMENT ON TABLE SecureSourcePackagePublishingHistory IS 'SourcePackagePublishingHistory: The history of a SourcePackagePublishing record. This table represents the lifetime of a publishing record from inception to deletion. Records are never removed from here and in time the publishing table may become a view onto this table. A column being NULL indicates there''s no data for that state transition. E.g. a package which is removed without being superseded won''t have datesuperseded or supersededby filled in.';
COMMENT ON COLUMN SecureSourcePackagePublishingHistory.sourcepackagerelease IS 'The sourcepackagerelease being published.';
COMMENT ON COLUMN SecureSourcePackagePublishingHistory.distroseries IS 'The distroseries into which the sourcepackagerelease is being published.';
COMMENT ON COLUMN SecureSourcePackagePublishingHistory.status IS 'The current status of the publishing.';
COMMENT ON COLUMN SecureSourcePackagePublishingHistory.component IS 'The component into which the publishing takes place.';
COMMENT ON COLUMN SecureSourcePackagePublishingHistory.section IS 'The section into which the publishing takes place.';
COMMENT ON COLUMN SecureSourcePackagePublishingHistory.datecreated IS 'The date/time on which the publishing record was created.';
COMMENT ON COLUMN SecureSourcePackagePublishingHistory.datepublished IS 'The date/time on which the source was actually published into an archive.';
COMMENT ON COLUMN SecureSourcePackagePublishingHistory.datesuperseded IS 'The date/time on which the source was superseded by a new source.';
COMMENT ON COLUMN SecureSourcePackagePublishingHistory.supersededby IS 'The source which superseded this one.';
COMMENT ON COLUMN SecureSourcePackagePublishingHistory.datemadepending IS 'The date/time on which this publishing record was made to be pending removal from the archive.';
COMMENT ON COLUMN SecureSourcePackagePublishingHistory.scheduleddeletiondate IS 'The date/time at which the source is/was scheduled to be deleted.';
COMMENT ON COLUMN SecureSourcePackagePublishingHistory.dateremoved IS 'The date/time at which the source was actually deleted.';
COMMENT ON COLUMN SecureSourcePackagePublishingHistory.pocket IS 'The pocket into which this record is published. The RELEASE pocket (zero) provides behaviour as normal. Other pockets may append things to the distroseries name such as the UPDATES pocket (-updates), the SECURITY pocket (-security) and the PROPOSED pocket (-proposed)';
COMMENT ON COLUMN SecureSourcePackagePublishingHistory.embargo IS 'The publishing record is embargoed from publication if this is set to TRUE. When TRUE, this column prevents the publication record from even showing up in the publishing tables.';
COMMENT ON COLUMN SecureSourcePackagePublishingHistory.embargolifted IS 'The date and time when we lifted the embargo on this publishing record. I.E. when embargo was set to FALSE having previously been set to TRUE.';
COMMENT ON COLUMN SecureSourcePackagePublishingHistory.removed_by IS 'Person responsible for the removal.';
COMMENT ON COLUMN SecureSourcePackagePublishingHistory.removal_comment IS 'Reason why the publication was removed.';

-- SourcePackagePublishingHistory View

COMMENT ON VIEW SourcePackagePublishingHistory IS 'A view on SecureSourcePackagePublishingHistory that restricts access to embargoed entries';
COMMENT ON COLUMN SecureSourcePackagePublishingHistory.archive IS 'The target archive for thi publishing record.';

-- Packaging
COMMENT ON TABLE Packaging IS 'DO NOT JOIN THROUGH THIS TABLE. This is a set
of information linking upstream product series (branches) to distro
packages, but it\'s not planned or likely to be complete, in the sense that
we do not attempt to have information for every branch in every derivative
distro managed in Launchpad. So don\'t join through this table to get from
product to source package, or vice versa. Rather, use the
ProductSeries.sourcepackages attribute, or the
SourcePackage.productseries attribute. You may need to create a
SourcePackage with a given sourcepackagename and distroseries, then use its
.productrelease attribute. The code behind those methods does more than just
join through the tables, it is also smart enough to look at related
distro\'s and parent distroseries, and at Ubuntu in particular.';
COMMENT ON COLUMN Packaging.productseries IS 'The upstream product series
that has been packaged in this distroseries sourcepackage.';
COMMENT ON COLUMN Packaging.sourcepackagename IS 'The source package name for
the source package that includes the upstream productseries described in
this Packaging record. There is no requirement that such a sourcepackage
actually be published in the distro.';
COMMENT ON COLUMN Packaging.distroseries IS 'The distroseries in which the
productseries has been packaged.';
COMMENT ON COLUMN Packaging.packaging IS 'A dbschema Enum (PackagingType)
describing the way the upstream productseries has been packaged. Generally
it will be of type PRIME, meaning that the upstream productseries is the
primary substance of the package, but it might also be INCLUDES, if the
productseries has been included as a statically linked library, for example.
This allows us to say that a given Source Package INCLUDES libneon but is a
PRIME package of tla, for example. By INCLUDES we mean that the code is
actually lumped into the package as ancilliary support material, rather
than simply depending on a separate packaging of that code.';
COMMENT ON COLUMN Packaging.owner IS 'This is not the "owner" in the sense
of giving the person any special privileges to edit the Packaging record,
it is simply a record of who told us about this packaging relationship. Note
that we do not keep a history of these, so if someone sets it correctly,
then someone else sets it incorrectly, we lose the first setting.';

-- Translator / TranslationGroup

COMMENT ON TABLE TranslationGroup IS 'This represents an organised translation group that spans multiple languages. Effectively it consists of a list of people (pointers to Person), and each Person is associated with a Language. So, for each TranslationGroup we can ask the question "in this TranslationGroup, who is responsible for translating into Arabic?", for example.';
COMMENT ON TABLE Translator IS 'A translator is a person in a TranslationGroup who is responsible for a particular language. At the moment, there can only be one person in a TranslationGroup who is the Translator for a particular language. If you want multiple people, then create a launchpad team and assign that team to the language.';
COMMENT ON COLUMN Translator.translationgroup IS 'The TranslationGroup for which this Translator is working.';
COMMENT ON COLUMN Translator.language IS 'The language for which this Translator is responsible in this TranslationGroup. Note that the same person may be responsible for multiple languages, but any given language can only have one Translator within the TranslationGroup.';
COMMENT ON COLUMN Translator.translator IS 'The Person who is responsible for this language in this translation group.';

-- PocketChroot
COMMENT ON TABLE PocketChroot IS 'PocketChroots: Which chroot belongs to which pocket of which distroarchseries. Any given pocket of any given distroarchseries needs a specific chroot in order to be built. This table links it all together.';
COMMENT ON COLUMN PocketChroot.distroarchseries IS 'Which distroarchseries this chroot applies to.';
COMMENT ON COLUMN PocketChroot.pocket IS 'Which pocket of the distroarchseries this chroot applies to. Valid values are specified in dbschema.PackagePublishingPocket';
COMMENT ON COLUMN PocketChroot.chroot IS 'The chroot used by the pocket of the distroarchseries.';

-- POExportRequest
COMMENT ON TABLE POExportRequest IS
'A request from a user that a PO template or a PO file be exported
asynchronously.';
COMMENT ON COLUMN POExportRequest.person IS
'The person who made the request.';
COMMENT ON COLUMN POExportRequest.potemplate IS
'The PO template being requested.';
COMMENT ON COLUMN POExportRequest.pofile IS
'The PO file being requested, or NULL.';
COMMENT ON COLUMN POExportRequest.format IS
'The format the user would like the export to be in. See the RosettaFileFormat DB schema for possible values.';

-- GPGKey
COMMENT ON TABLE GPGKey IS 'A GPG key belonging to a Person';
COMMENT ON COLUMN GPGKey.keyid IS 'The 8 character GPG key id, uppercase and no whitespace';
COMMENT ON COLUMN GPGKey.fingerprint IS 'The 40 character GPG fingerprint, uppercase and no whitespace';
COMMENT ON COLUMN GPGKey.active IS 'True if this key is active for use in Launchpad context, false could be deactivated by user or revoked in the global key ring.';
COMMENT ON COLUMN GPGKey.algorithm IS 'The algorithm used to generate this key. Valid values defined in dbschema.GPGKeyAlgorithms';
COMMENT ON COLUMN GPGKey.keysize IS 'Size of the key in bits, as reported by GPG. We may refuse to deal with keysizes < 768 bits in the future.';
COMMENT ON COLUMN GPGKey.can_encrypt IS 'Whether the key has been validated for use in encryption (as opposed to just signing)';

-- Poll
COMMENT ON TABLE Poll IS 'The polls belonging to teams.';
COMMENT ON COLUMN Poll.team IS 'The team this poll belongs to';
COMMENT ON COLUMN Poll.name IS 'The unique name of this poll.';
COMMENT ON COLUMN Poll.title IS 'The title of this poll.';
COMMENT ON COLUMN Poll.dateopens IS 'The date and time when this poll opens.';
COMMENT ON COLUMN Poll.datecloses IS 'The date and time when this poll closes.';
COMMENT ON COLUMN Poll.proposition IS 'The proposition that is going to be voted.';
COMMENT ON COLUMN Poll.type IS 'The type of this poll (Simple, Preferential, etc).';
COMMENT ON COLUMN Poll.allowspoilt IS 'If people can spoil their votes.';
COMMENT ON COLUMN Poll.secrecy IS 'If people votes are SECRET (no one can see), ADMIN (team administrators can see) or PUBLIC (everyone can see).';

-- PollOption
COMMENT ON TABLE PollOption IS 'The options belonging to polls.';
COMMENT ON COLUMN PollOption.poll IS 'The poll this options belongs to.';
COMMENT ON COLUMN PollOption.name IS 'The name of this option.';
COMMENT ON COLUMN PollOption.title IS 'A short title for this option.';
COMMENT ON COLUMN PollOption.active IS 'If TRUE, people will be able to vote on this option. Otherwise they don\'t.';

-- Vote
COMMENT ON TABLE Vote IS 'The table where we store the actual votes of people.  It may or may not have a reference to the person who voted, depending on the poll\'s secrecy.';
COMMENT ON COLUMN Vote.person IS 'The person who voted. It\'s NULL for secret polls.';
COMMENT ON COLUMN Vote.poll IS 'The poll for which this vote applies.';
COMMENT ON COLUMN Vote.preference IS 'Used to identify in what order the options were chosen by a given user (in case of preferential voting).';
COMMENT ON COLUMN Vote.option IS 'The choosen option.';
COMMENT ON COLUMN Vote.token IS 'A unique token that\'s give to the user so he can change his vote later.';

-- VoteCast
COMMENT ON TABLE VoteCast IS 'Here we store who has already voted in a poll, to ensure they do not vote again, and potentially to notify people that they may still vote.';
COMMENT ON COLUMN VoteCast.person IS 'The person who voted.';
COMMENT ON COLUMN VoteCast.poll IS 'The poll in which this person voted.';

-- ShippingRequest
COMMENT ON TABLE ShippingRequest IS 'A shipping request made through ShipIt.';
COMMENT ON COLUMN ShippingRequest.recipient IS 'The person who requested.';
COMMENT ON COLUMN ShippingRequest.daterequested IS 'The date this request was made.';
COMMENT ON COLUMN ShippingRequest.type IS 'The type of the request.';
COMMENT ON COLUMN ShippingRequest.status IS 'The status of the request.';
COMMENT ON COLUMN ShippingRequest.whoapproved IS 'The person who approved this.';
COMMENT ON COLUMN ShippingRequest.whocancelled IS 'The person who cancelled this.';
COMMENT ON COLUMN ShippingRequest.reason IS 'A comment from the requester explaining why he want the CDs.';
COMMENT ON COLUMN ShippingRequest.highpriority IS 'Is this a high priority request?';
COMMENT ON COLUMN ShippingRequest.city IS 'The city to which this request should be shipped.';
COMMENT ON COLUMN ShippingRequest.phone IS 'The phone number of the requester.';
COMMENT ON COLUMN ShippingRequest.country IS 'The country to which this request should be shipped.';
COMMENT ON COLUMN ShippingRequest.province IS 'The province to which this request should be shipped.';
COMMENT ON COLUMN ShippingRequest.postcode IS 'The postcode to which this request should be shipped.';
COMMENT ON COLUMN ShippingRequest.addressline1 IS 'The address (first line) to which this request should be shipped.';
COMMENT ON COLUMN ShippingRequest.addressline2 IS 'The address (second line) to which this request should be shipped.';
COMMENT ON COLUMN ShippingRequest.organization IS 'The organization requesting the CDs.';
COMMENT ON COLUMN ShippingRequest.recipientdisplayname IS 'Used as the recipient\'s name when a request is made by a ShipIt admin in behalf of someone else';
COMMENT ON COLUMN ShippingRequest.shipment IS 'The corresponding Shipment record for this request, generated on export.';
COMMENT ON COLUMN ShippingRequest.normalized_address IS 'The normalized
address of this request. It is maintained by a trigger because it''s safer than hacking sqlobject''s internals (specially because we sometimes update data behind sqlobject''s back).';

-- RequestedCDs
COMMENT ON TABLE RequestedCDs IS 'The requested CDs of a Shipping Request.';
COMMENT ON COLUMN RequestedCDs.quantity IS 'The number of CDs.';
COMMENT ON COLUMN RequestedCDs.quantityapproved IS 'The number of CDs that were approved for shipping, in case the request was approved.';
COMMENT ON COLUMN RequestedCDs.request IS 'The request itself.';
COMMENT ON COLUMN RequestedCDs.distroseries IS 'The distroseries of the CDs (e.g. Ubuntu Breezy).';
COMMENT ON COLUMN RequestedCDs.architecture IS 'The architecture the CDs are meant to be installed on (e.g. x86).';
COMMENT ON COLUMN RequestedCDs.flavour IS 'The flavour of the distroseries (e.g. EdUbuntu).';

-- StandardShipItRequest
COMMENT ON TABLE StandardShipItRequest IS 'The Standard ShipIt Requests. This is what we want most of the people to choose, having only a few people placing custom requests.';
COMMENT ON COLUMN StandardShipItRequest.flavour IS 'The Distribution Flavour';
COMMENT ON COLUMN StandardShipItRequest.quantityx86 IS 'The quantity of X86 CDs';
COMMENT ON COLUMN StandardShipItRequest.quantityamd64 IS 'The quantity of AMD64 CDs';
COMMENT ON COLUMN StandardShipItRequest.quantityppc IS 'The quantity of PowerPC CDs';
COMMENT ON COLUMN StandardShipItRequest.isdefault IS 'Is this the order that is pre-selected in the options we give for the user?';
COMMENT ON COLUMN StandardShipItRequest.description IS 'The description of this option.';

-- ShipItSurvey*
COMMENT ON TABLE ShipItSurvey IS 'A sequence of questions and their answers given by a ShipIt user.';
COMMENT ON TABLE ShipItSurveyQuestion IS 'The text of a question that is asked of ShipIt users.';
COMMENT ON TABLE ShipItSurveyAnswer IS 'The text of an answer given by ShipIt users. Answers are usually multiple choice, but freeform answers could be stored here too.';
COMMENT ON TABLE ShipItSurveyResult IS 'A single element in a ShipItSurvey.';
COMMENT ON COLUMN ShipItSurveyResult.answer IS 'The given answer. NULL indicates not answered (which may be different to declined to answer).';

-- Shipment
COMMENT ON TABLE Shipment IS 'A shipment is the link between a ShippingRequest and a ShippingRun. When a Shipment is created for a ShippingRequest, it gets locked and can\'t be changed anymore.';
COMMENT ON COLUMN Shipment.logintoken IS 'A unique token used to identify users that come back after receiving CDs as part of an shock and awe campaign.';
COMMENT ON COLUMN Shipment.shippingrun IS 'The shippingrun to which this shipment belongs.';
COMMENT ON COLUMN Shipment.dateshipped IS 'The date when this shipment was shipped by the shipping company.';
COMMENT ON COLUMN Shipment.shippingservice IS 'The shipping service used for this shipment.';
COMMENT ON COLUMN Shipment.trackingcode IS 'A code used to track the shipment after it\'s shipped.';

-- ShippingRun
COMMENT ON TABLE ShippingRun IS 'A shipping run is a set of shipments that are sent to the shipping company in the same date.';
COMMENT ON COLUMN ShippingRun.datecreated IS 'The date this shipping run was created.';
COMMENT ON COLUMN ShippingRun.sentforshipping IS 'The exported file was sent to the shipping company already?';
COMMENT ON COLUMN ShippingRun.csvfile IS 'A csv file with all requests of this shipping run, to be sent to the shipping company.';
COMMENT ON COLUMN ShippingRun.requests_count IS 'A cache of the number of requests that are part of this ShippingRun, to avoid an expensive COUNT(*) query to get this data.';

-- Language
COMMENT ON TABLE Language IS 'A human language.';
COMMENT ON COLUMN Language.code IS 'The ISO 639 code for this language';
COMMENT ON COLUMN Language.uuid IS 'Mozilla language pack unique ID';
COMMENT ON COLUMN Language.englishname IS 'The english name for this language';
COMMENT ON COLUMN Language.nativename IS 'The name of this language in the language itself';
COMMENT ON COLUMN Language.pluralforms IS 'The number of plural forms this language has';
COMMENT ON COLUMN Language.pluralexpression IS 'The plural expression for this language, as used by gettext';
COMMENT ON COLUMN Language.visible IS 'Whether this language should usually be visible or not';
COMMENT ON COLUMN Language.direction IS 'The direction that text is written in this language';

-- ShipItReport
COMMENT ON TABLE ShipItReport IS 'A report generated with the ShipIt data.';
COMMENT ON COLUMN ShipItReport.datecreated IS 'The date this report run was created.';
COMMENT ON COLUMN ShipItReport.csvfile IS 'A csv file with the report';

-- Continent
COMMENT ON TABLE Continent IS 'A continent in this huge world.';
COMMENT ON COLUMN Continent.code IS 'A two-letter code for a continent.';
COMMENT ON COLUMN Continent.name IS 'The name of the continent.';

-- DistributionMirror
COMMENT ON TABLE DistributionMirror IS 'A mirror of a given distribution.';
COMMENT ON COLUMN DistributionMirror.distribution IS 'The distribution to which the mirror refers to.';
COMMENT ON COLUMN DistributionMirror.name IS 'The unique name of the mirror.';
COMMENT ON COLUMN DistributionMirror.http_base_url IS 'The HTTP URL used to access the mirror.';
COMMENT ON COLUMN DistributionMirror.ftp_base_url IS 'The FTP URL used to access the mirror.';
COMMENT ON COLUMN DistributionMirror.rsync_base_url IS 'The Rsync URL used to access the mirror.';
COMMENT ON COLUMN DistributionMirror.displayname IS 'The displayname of the mirror.';
COMMENT ON COLUMN DistributionMirror.description IS 'A description of the mirror.';
COMMENT ON COLUMN DistributionMirror.owner IS 'The owner of the mirror.';
COMMENT ON COLUMN DistributionMirror.reviewer IS 'The person who reviewed the mirror.';
COMMENT ON COLUMN DistributionMirror.speed IS 'The speed of the mirror\'s Internet link.';
COMMENT ON COLUMN DistributionMirror.country IS 'The country where the mirror is located.';
COMMENT ON COLUMN DistributionMirror.content IS 'The content that is mirrored.';
COMMENT ON COLUMN DistributionMirror.official_candidate IS 'Is the mirror a candidate for becoming an official mirror?';
COMMENT ON COLUMN DistributionMirror.enabled IS 'Is this mirror enabled?';
COMMENT ON COLUMN DistributionMirror.status IS 'This mirror\'s status.';
COMMENT ON COLUMN DistributionMirror.whiteboard IS 'Notes on the current status of the mirror';
COMMENT ON COLUMN DistributionMirror.date_created IS 'The date and time the mirror was created.';
COMMENT ON COLUMN DistributionMirror.date_reviewed IS 'The date and time the mirror was reviewed.';

-- MirrorDistroArchSeries
COMMENT ON TABLE MirrorDistroArchSeries IS 'The mirror of the packages of a given Distro Arch Release.';
COMMENT ON COLUMN MirrorDistroArchSeries.distribution_mirror IS 'The distribution mirror.';
COMMENT ON COLUMN MirrorDistroArchSeries.distroarchseries IS 'The distro arch series.';
COMMENT ON COLUMN MirrorDistroArchSeries.freshness IS 'The freshness of the mirror, that is, how up-to-date it is.';
COMMENT ON COLUMN MirrorDistroArchSeries.pocket IS 'The PackagePublishingPocket.';

-- MirrorDistroSeriesSource
COMMENT ON TABLE MirrorDistroSeriesSource IS 'The mirror of a given Distro Release';
COMMENT ON COLUMN MirrorDistroSeriesSource.distribution_mirror IS 'The distribution mirror.';
COMMENT ON COLUMN MirrorDistroSeriesSource.distroseries IS 'The Distribution Release.';
COMMENT ON COLUMN MirrorDistroSeriesSource.freshness IS 'The freshness of the mirror, that is, how up-to-date it is.';

-- MirrorCDImageDistroSeries
COMMENT ON TABLE MirrorCDImageDistroSeries IS 'The mirror of a given CD/DVD image.';
COMMENT ON COLUMN MirrorCDImageDistroSeries.distribution_mirror IS 'The distribution mirror.';
COMMENT ON COLUMN MirrorCDImageDistroSeries.distroseries IS 'The Distribution Release.';
COMMENT ON COLUMN MirrorCDImageDistroSeries.flavour IS 'The Distribution Release Flavour.';

-- MirrorProbeRecord
COMMENT ON TABLE MirrorProbeRecord IS 'Records stored when a mirror is probed.';
COMMENT ON COLUMN MirrorProbeRecord.distribution_mirror IS 'The DistributionMirror.';
COMMENT ON COLUMN MirrorProbeRecord.log_file IS 'The log file of the probe.';
COMMENT ON COLUMN MirrorProbeRecord.date_created IS 'The date and time the probe was performed.';

-- TranslationImportQueueEntry
COMMENT ON TABLE TranslationImportQueueEntry IS 'Queue with translatable resources pending to be imported into Rosetta.';
COMMENT ON COLUMN TranslationImportQueueEntry.path IS 'The path (included the filename) where this file was stored when we imported it.';
COMMENT ON COLUMN TranslationImportQueueEntry.content IS 'The file content that is being imported.';
COMMENT ON COLUMN TranslationImportQueueEntry.format IS 'The file format of the content that is being imported.';
COMMENT ON COLUMN TranslationImportQueueEntry.importer IS 'The person that did the import.';
COMMENT ON COLUMN TranslationImportQueueEntry.dateimported IS 'The timestamp when the import was done.';
COMMENT ON COLUMN TranslationImportQueueEntry.distroseries IS 'The distribution release related to this import.';
COMMENT ON COLUMN TranslationImportQueueEntry.sourcepackagename IS 'The source package name related to this import.';
COMMENT ON COLUMN TranslationImportQueueEntry.productseries IS 'The product series related to this import.';
COMMENT ON COLUMN TranslationImportQueueEntry.is_published IS 'Notes whether is a published upload.';
COMMENT ON COLUMN TranslationImportQueueEntry.pofile IS 'Link to the POFile where this import will end.';
COMMENT ON COLUMN TranslationImportQueueEntry.potemplate IS 'Link to the POTemplate where this import will end.';
COMMENT ON COLUMN TranslationImportQueueEntry.date_status_changed IS 'The date when the status of this entry was changed.';
COMMENT ON COLUMN TranslationImportQueueEntry.status IS 'The status of the import: 1 Approved, 2 Imported, 3 Deleted, 4 Failed, 5 Needs Review, 6 Blocked.';

-- Archive
COMMENT ON TABLE Archive IS 'A package archive. Commonly either a distribution''s main_archive or a ppa''s archive.';
COMMENT ON COLUMN Archive.owner IS 'Identifies the PPA owner when it has one.';
COMMENT ON COLUMN Archive.description IS 'Allow users to describe their PPAs content.';
COMMENT ON COLUMN Archive.enabled IS 'Whether or not the PPA is enabled for accepting uploads.';
COMMENT ON COLUMN Archive.authorized_size IS 'Size, in MiB, allowed for this PPA.';
COMMENT ON COLUMN Archive.whiteboard IS 'Administrator comments about interventions made in the PPA configuration.';
COMMENT ON COLUMN Archive.distribution IS 'The distribution that uses this archive.';
COMMENT ON COLUMN Archive.purpose IS 'The purpose of this archive, e.g. COMMERCIAL.  See the ArchivePurpose DBSchema item.';
COMMENT ON COLUMN Archive.private IS 'Whether or not the archive is private. This affects the global visibility of the archive.';
COMMENT ON COLUMN Archive.package_description_cache IS 'Text blob containing all source and binary names and descriptions concatenated. Used to to build the tsearch indexes on this table.';
COMMENT ON COLUMN Archive.sources_cached IS 'Number of sources already cached for this archive.';
COMMENT ON COLUMN Archive.binaries_cached IS 'Number of binaries already cached for this archive.';
COMMENT ON COLUMN Archive.require_virtualized IS 'Whether this archive has binaries that should be built on a virtual machine, e.g. PPAs';
COMMENT ON COLUMN Archive.name IS 'The name of the archive.';
COMMENT ON COLUMN Archive.name IS 'Whether this archive should be published.';
COMMENT ON COLUMN Archive.date_updated IS 'When were the rebuild statistics last updated?';
COMMENT ON COLUMN Archive.total_count IS 'How many source packages are in the rebuild archive altogether?';
COMMENT ON COLUMN Archive.pending_count IS 'How many packages still need building?';
COMMENT ON COLUMN Archive.succeeded_count IS 'How many source packages were built sucessfully?';
COMMENT ON COLUMN Archive.failed_count IS 'How many packages failed to build?';
COMMENT ON COLUMN Archive.building_count IS 'How many packages are building at present?';

-- ArchiveAuthToken

COMMENT ON TABLE ArchiveAuthToken IS 'Authorisation tokens to use in .htaccess for published archives.';
COMMENT ON COLUMN ArchiveAuthToken.archive IS 'The archive to which this token refers.';
COMMENT ON COLUMN ArchiveAuthToken.person IS 'The person to which this token applies.';
COMMENT ON COLUMN ArchiveAuthToken.date_created IS 'The date and time this token was created.';
COMMENT ON COLUMN ArchiveAuthToken.date_deactivated IS 'The date and time this token was deactivated.';
COMMENT ON COLUMN ArchiveAuthToken.token IS 'The token text for this authorisation.';

-- ArchiveDependency
COMMENT ON TABLE ArchiveDependency IS 'This table maps a given archive to all other archives it should depend on.';
COMMENT ON COLUMN ArchiveDependency.date_created IS 'Instant when the dependency was created.';
COMMENT ON COLUMN ArchiveDependency.archive IS 'The archive where the dependency should be applied.';
COMMENT ON COLUMN ArchiveDependency.dependency IS 'The archive to depend on.';

-- ArchivePermission

COMMENT ON TABLE ArchivePermission IS 'ArchivePermission: A record of who has permission to upload and approve uploads to an archive (and hence a distribution)';
COMMENT ON COLUMN ArchivePermission.date_created IS 'The date that this permission was created.';
COMMENT ON COLUMN ArchivePermission.archive IS 'The archive to which this permission applies.';
COMMENT ON COLUMN ArchivePermission.permission IS 'The permission type being granted.';
COMMENT ON COLUMN ArchivePermission.person IS 'The person or team to whom the permission is being granted.';
COMMENT ON COLUMN ArchivePermission.component IS 'The component to which this upload permission applies.';
COMMENT ON COLUMN ArchivePermission.sourcepackagename IS 'The source package name to which this permission applies.  This can be used to provide package-level permissions to single users.';


<<<<<<< HEAD
-- ArchiveSubscriber

COMMENT ON TABLE ArchiveSubscriber IS 'An authorised person or team subscription to an archive.';
COMMENT ON COLUMN ArchiveSubscriber.archive IS 'The archive that the subscriber is authorised to see.';
COMMENT ON COLUMN ArchiveSubscriber.registrant IS 'The person who authorised this subscriber.';
COMMENT ON COLUMN ArchiveSubscriber.date_created IS 'The date and time this subscription was created.';
COMMENT ON COLUMN ArchiveSubscriber.subscriber IS 'The person or team that this subscription refers to.';
COMMENT ON COLUMN ArchiveSubscriber.date_expires IS 'The date and time this subscription will expire. If NULL, it does not expire.';
COMMENT ON COLUMN ArchiveSubscriber.status IS 'The status of the subscription, e.g. PENDING, ACTIVE, CANCELLING, CANCELLED.';
COMMENT ON COLUMN ArchiveSubscriber.description IS 'An optional note for the archive owner to describe the token.';
COMMENT ON COLUMN ArchiveSubscriber.date_cancelled IS 'The date and time this subscription was revoked.';
COMMENT ON COLUMN ArchiveSubscriber.cancelled_by IS 'The person who revoked this subscription.';

=======
-- PackageCopyRequest

COMMENT ON TABLE PackageCopyRequest IS 'PackageCopyRequest: A table that captures the status and the details of an inter-archive package copy operation.';
COMMENT ON COLUMN PackageCopyRequest.requester IS 'The person who requested the archive operation.';
COMMENT ON COLUMN PackageCopyRequest.source_archive IS 'The archive from which packages are to be copied.';
COMMENT ON COLUMN PackageCopyRequest.source_distroseries IS 'The distroseries to which the packages to be copied belong in the source archive.';
COMMENT ON COLUMN PackageCopyRequest.source_component IS 'The component to which the packages to be copied belong in the source archive.';
COMMENT ON COLUMN PackageCopyRequest.source_pocket IS 'The pocket for the packages to be copied.';
COMMENT ON COLUMN PackageCopyRequest.target_archive IS 'The archive to which packages will be copied.';
COMMENT ON COLUMN PackageCopyRequest.target_distroseries IS 'The target distroseries.';
COMMENT ON COLUMN PackageCopyRequest.target_component IS 'The target component.';
COMMENT ON COLUMN PackageCopyRequest.target_pocket IS 'The target pocket.';
COMMENT ON COLUMN PackageCopyRequest.status IS 'Archive operation status, may be one of: new, in-progress, complete, failed, cancelling, cancelled.';
COMMENT ON COLUMN PackageCopyRequest.reason IS 'The reason why this copy operation was requested.';
COMMENT ON COLUMN PackageCopyRequest.date_created IS 'Date of creation for this archive operation.';
COMMENT ON COLUMN PackageCopyRequest.date_started IS 'Start date/time of this archive operation.';
COMMENT ON COLUMN PackageCopyRequest.date_completed IS 'When did this archive operation conclude?';

-- ArchiveArch

COMMENT ON TABLE ArchiveArch IS 'ArchiveArch: A table that allows a user to specify which architectures an archive requires or supports.';
COMMENT ON COLUMN ArchiveArch.archive IS 'The archive for which an architecture is specified.';
COMMENT ON COLUMN ArchiveArch.processorfamily IS 'The architecture specified for the archive on hand.';
>>>>>>> c4b4f916

-- Component
COMMENT ON TABLE Component IS 'Known components in Launchpad';
COMMENT ON COLUMN Component.name IS 'Component name text';
COMMENT ON COLUMN Component.description IS 'Description of this component.';


-- Section
COMMENT ON TABLE Section IS 'Known sections in Launchpad';
COMMENT ON COLUMN Section.name IS 'Section name text';


-- ComponentSelection
COMMENT ON TABLE ComponentSelection IS 'Allowed components in a given distroseries.';
COMMENT ON COLUMN ComponentSelection.distroseries IS 'Refers to the distroseries in question.';
COMMENT ON COLUMN ComponentSelection.component IS 'Refers to the component in qestion.';


-- SectionSelection
COMMENT ON TABLE SectionSelection IS 'Allowed sections in a given distroseries.';
COMMENT ON COLUMN SectionSelection.distroseries IS 'Refers to the distroseries in question.';
COMMENT ON COLUMN SectionSelection.section IS 'Refers to the section in question.';

-- PillarName
COMMENT ON TABLE PillarName IS 'A cache of the names of our "Pillar''s" (distribution, product, project) to ensure uniqueness in this shared namespace. This is a materialized view maintained by database triggers.';
COMMENT ON COLUMN PillarName.alias_for IS 'An alias for another pillarname. Rows with this column set are not maintained by triggers.';

-- POFileTranslator
COMMENT ON TABLE POFileTranslator IS 'A materialized view caching who has translated what pofile.';
COMMENT ON COLUMN POFileTranslator.person IS 'The person who submitted the translation.';
COMMENT ON COLUMN POFileTranslator.pofile IS 'The pofile the translation was submitted for.';
COMMENT ON COLUMN POFileTranslator.latest_message IS 'Latest translation
message added to the translation file.';
COMMENT ON COLUMN POFileTranslator.date_last_touched IS 'When was added latest
translation message.';

-- NameBlacklist
COMMENT ON TABLE NameBlacklist IS 'A list of regular expressions used to blacklist names.';
COMMENT ON COLUMN NameBlacklist.regexp IS 'A Python regular expression. It will be compiled with the IGNORECASE, UNICODE and VERBOSE flags. The Python search method will be used rather than match, so ^ markers should be used to indicate the start of a string.';
COMMENT ON COLUMN NameBlacklist.comment IS 'An optional comment on why this regexp was entered. It should not be displayed to non-admins and its only purpose is documentation.';

-- ScriptActivity
COMMENT ON TABLE ScriptActivity IS 'Records of successful runs of scripts ';
COMMENT ON COLUMN ScriptActivity.name IS 'The name of the script';
COMMENT ON COLUMN ScriptActivity.hostname IS 'The hostname of the machine where the script was run';
COMMENT ON COLUMN ScriptActivity.date_started IS 'The date at which the script started';
COMMENT ON COLUMN ScriptActivity.date_completed IS 'The date at which the script completed';

-- RevisionProperty
COMMENT ON TABLE RevisionProperty IS 'A collection of name and value pairs that appear on a revision.';
COMMENT ON COLUMN RevisionProperty.revision IS 'The revision which has properties.';
COMMENT ON COLUMN RevisionProperty.name IS 'The name of the property.';
COMMENT ON COLUMN RevisionProperty.value IS 'The value of the property.';

-- Entitlement
COMMENT ON TABLE Entitlement IS 'Entitlements and usage of privileged features.';
COMMENT ON COLUMN Entitlement.person IS 'The person to which the entitlements apply.';
COMMENT ON COLUMN Entitlement.registrant IS 'The person (admin) who registered this entitlement.  It is NULL if imported directly from an external sales system.';
COMMENT ON COLUMN Entitlement.approved_by IS 'The person who approved this entitlement.  It is NULL if imported directly from an external sales system.';
COMMENT ON COLUMN Entitlement.date_approved IS 'Approval date of entitlement.  It is NULL if imported directly from an external sales system.';
COMMENT ON COLUMN Entitlement.date_created IS 'Creation date of entitlement.';
COMMENT ON COLUMN Entitlement.date_starts IS 'When this entitlement becomes active.';
COMMENT ON COLUMN Entitlement.date_expires IS 'When this entitlement expires.';
COMMENT ON COLUMN Entitlement.entitlement_type IS 'The type of this entitlement (e.g. private bug).';
COMMENT ON COLUMN Entitlement.quota IS 'Number of this entitlement allowed.';
COMMENT ON COLUMN Entitlement.amount_used IS 'Quantity of this entitlement allocation that is used.';
COMMENT ON COLUMN Entitlement.whiteboard IS 'A place for administrator notes.';
COMMENT ON COLUMN Entitlement.state IS 'The state (REQUESTED, ACTIVE, INACTIVE) of the entitlement.';
COMMENT ON COLUMN Entitlement.is_dirty IS 'This entitlement has been modified and the state needst to be updated on the external system.';
COMMENT ON COLUMN Entitlement.distribution IS 'The distribution to which this entitlement applies.';
COMMENT ON COLUMN Entitlement.product IS 'The product to which this entitlement applies.';
COMMENT ON COLUMN Entitlement.project IS 'The project to which this entitlement applies.';

-- OpenIdRPConfig
COMMENT ON TABLE OpenIdRPConfig IS 'Configuration information for OpenID Relying Parties';
COMMENT ON COLUMN OpenIdRPConfig.trust_root IS 'The trust root for this RP';
COMMENT ON COLUMN OpenIdRPConfig.displayname IS 'The human readable name for this RP';
COMMENT ON COLUMN OpenIDRPConfig.description IS 'A description of the RP.  Should indicate why the RP wants the user to log in';
COMMENT ON COLUMN OpenIdRPConfig.logo IS 'A reference to the logo for this RP';
COMMENT ON COLUMN OpenIdRPConfig.allowed_sreg IS 'A comma separated list of fields that can be sent to the RP via openid.sreg.  The field names should not have the "openid.sreg." prefix';
COMMENT ON COLUMN OpenIdRPConfig.creation_rationale IS 'A person creation rationale to use for users who create an account while logging in to this RP';

--OpenIDRPSummary
COMMENT ON TABLE OpenIDRPSummary IS 'The summary of the activity between a person and an RP.';
COMMENT ON COLUMN OpenIDRPSummary.account IS 'The account who used the RP.';
COMMENT ON COLUMN OpenIDRPSummary.openid_identifier IS 'The OpenID identifier used to login.';
COMMENT ON COLUMN OpenIDRPSummary.trust_root IS 'The trust root for the RP';
COMMENT ON COLUMN OpenIDRPSummary.date_created IS 'The creation date of this summary; the first time the person used the RP.';
COMMENT ON COLUMN OpenIDRPSummary.date_last_used IS 'The date the RP was last used.';
COMMENT ON COLUMN OpenIDRPSummary.total_logins IS 'The total number of times the RP was used by the person.';

-- ProductSubscription
-- COMMENT ON TABLE ProductSubscription IS 'Defines the support contacts for a given product. The support contacts will be automatically subscribed to every support request filed on the product.';

-- LanguagePack
COMMENT ON TABLE LanguagePack IS 'Store exported language packs for DistroSeries.';
COMMENT ON COLUMN LanguagePack.file IS 'Librarian file where the language pack is stored.';
COMMENT ON COLUMN LanguagePack.date_exported IS 'When was exported the language pack.';
COMMENT ON COLUMN LanguagePack.date_last_used IS 'When did we stop using the language pack. It\'s used to decide whether we can remove it completely from the system. When it\'s being used, its value is NULL';
COMMENT ON COLUMN LanguagePack.distroseries IS 'The distribution series from where this language pack was exported.';
COMMENT ON COLUMN LanguagePack.type IS 'Type of language pack. There are two types available, 1: Full export, 2: Update export based on language_pack_that_updates export.';
COMMENT ON COLUMN LanguagePack.updates IS 'The LanguagePack that this one updates.';

-- HWSubmission
COMMENT ON TABLE HWSubmission IS 'Raw HWDB submission data';
COMMENT ON COLUMN HWSubmission.date_created IS 'Date and time of the submission (generated by the client).';
COMMENT ON COLUMN HWSubmission.date_submitted IS 'Date and time of the submission (generated by the server).';
COMMENT ON COLUMN HWSubmission.format IS 'The format version of the submitted data, as given by the HWDB client. See HWSubmissionFormat for valid values.';
COMMENT ON COLUMN HWSubmission.status IS 'The status of the submission. See HWSubmissionProcessingStatus for valid values.';
COMMENT ON COLUMN HWSubmission.private IS 'If false, the submitter allows public access to the data. If true, the data may be used only for statistical purposes.';
COMMENT ON COLUMN HWSubmission.contactable IS 'If True, the submitter agrees to be contacted by upstream developers and package maintainers for tests etc.';
COMMENT ON COLUMN HWSubmission.submission_key IS 'A unique submission ID.';
COMMENT ON COLUMN HWSubmission.owner IS 'A reference to the Person table: The owner/submitter of the data.';
COMMENT ON COLUMN HWSubmission.distroarchseries IS 'A reference to the distroarchseries of the submission. This value is null, if the submitted values for distribution, distroseries and architecture do not match an existing entry in the Distroarchseries table.';
COMMENT ON COLUMN HWSubmission.raw_submission IS 'A reference to a row of LibraryFileAlias. The library file contains the raw submission data.';
COMMENT ON COLUMN HWSubmission.system_fingerprint IS 'A reference to an entry of the HWDBSystemFingerPrint table. This table stores the system name as returned by HAL (system.vendor, system.product)';
COMMENT ON COLUMN HWSubmission.raw_emailaddress IS 'The email address of the submitter.';

COMMENT ON TABLE HWSubmissionBug IS 'Link bugs to HWDB submissions';

COMMENT ON TABLE HWSystemFingerprint IS 'A distinct list of "fingerprints" (HAL system.name, system.vendor) from raw submission data';
COMMENT ON COLUMN HWSystemFingerprint.fingerprint IS 'The fingerprint';

COMMENT ON TABLE HWDriver IS 'Information about a driver for a device';
COMMENT ON COLUMN HWDriver.package_name IS 'The Debian package name a driver is a part of';
COMMENT ON COLUMN HWDriver.name IS 'The name of a driver.';

COMMENT ON TABLE HWVendorName IS 'A list of hardware vendor names.';
COMMENT ON COLUMN HWVendorName.name IS 'The name of a vendor.';

COMMENT ON TABLE HWVendorId IS 'Associates tuples (bus, vendor ID for this bus) with vendor names.';
COMMENT ON COLUMN HWVendorId.bus IS 'The bus.';
COMMENT ON COLUMN HWVendorId.vendor_id_for_bus IS 'The ID of a vendor for the bus given by column `bus`';

COMMENT ON TABLE HWDevice IS 'Basic information on devices.';
COMMENT ON COLUMN HWDevice.bus_vendor_id IS 'A reference to a HWVendorID record.';
COMMENT ON COLUMN HWDevice.bus_product_id IS 'The bus product ID of a device';
COMMENT ON COLUMN HWDevice.variant IS 'An optional additional description for a device that shares its vendor and product ID with another, technically different, device.';
COMMENT ON COLUMN HWDevice.name IS 'The human readable product name of the device.';
COMMENT ON COLUMN HWDevice.submissions IS 'The number of submissions that contain this device.';

COMMENT ON TABLE HWDeviceClass IS 'Capabilities of a device.';
COMMENT ON COLUMN HWDeviceClass.device IS 'A reference to a device.';
COMMENT ON COLUMN HWDeviceClass.main_class IS 'The main class of a device. Legal values are defined by the HWMainClass enumeration.';
COMMENT ON COLUMN HWDeviceClass.sub_class IS 'The sub-class of a device. Legal values are defined by the HWSubClass enumeration.';

COMMENT ON TABLE HWDeviceNameVariant IS 'Alternative vendor and product names of devices.';
COMMENT ON COLUMN HWDeviceNameVariant.vendor_name IS 'The alternative vendor name.';
COMMENT ON COLUMN HWDeviceNameVariant.product_name IS 'The alternative product name.';
COMMENT ON COLUMN HWDeviceNameVariant.device IS 'The device named by this alternative vendor and product names.';
COMMENT ON COLUMN HWDeviceNameVariant.submissions IS 'The number of submissions containing this alternative vendor and product name.';

COMMENT ON TABLE HWDeviceDriverLink IS 'Combinations of devices and drivers mentioned in submissions.';
COMMENT ON COLUMN HWDeviceDriverLink.device IS 'The device controlled by the driver.';
COMMENT ON COLUMN HWDeviceDriverLink.driver IS 'The driver controlling the device.';

COMMENT ON TABLE HWSubmissionDevice IS 'Links between devices and submissions.';
COMMENT ON COLUMN HWSubmissionDevice.device_driver_link IS 'The combination (device, driver) mentioned in a submission.';
COMMENT ON COLUMN HWSubmissionDevice.submission IS 'The submission mentioning this (device, driver) combination.';
COMMENT ON COLUMN HWSubmissionDevice.parent IS 'The parent device of this device.';
COMMENT ON COLUMN HWSubmissionDevice.hal_device_id IS 'The ID of the HAL node of this device in the submitted data.';

COMMENT ON TABLE HWTest IS 'General information about a device test.';
COMMENT ON COLUMN HWTest.namespace IS 'The namespace of a test.';
COMMENT ON COLUMN HWTest.name IS 'The name of a test.';

COMMENT ON TABLE HWTestAnswerChoice IS 'Choice values of multiple choice tests/questions.';
COMMENT ON COLUMN HWTestAnswerChoice.choice IS 'The choice value.';
COMMENT ON COLUMN HWTestAnswerChoice.test IS 'The test this choice belongs to.';

COMMENT ON TABLE HWTestAnswer IS 'The answer for a test from a submission. This can be either a multiple choice selection or a numerical value. Exactly one of the columns choice, intval, floatval must be non-null.';
COMMENT ON COLUMN HWTestAnswer.test IS 'The test answered by this answer.';
COMMENT ON COLUMN HWTestAnswer.choice IS 'The selected value of a multiple choice test.';
COMMENT ON COLUMN HWTestAnswer.intval IS 'The integer result of a test with a numerical result.';
COMMENT ON COLUMN HWTestAnswer.floatval IS 'The double precision floating point number result of a test with a numerical result.';
COMMENT ON COLUMN HWTestAnswer.unit IS 'The physical unit of a test with a numerical result.';

COMMENT ON TABLE HWTestAnswerCount IS 'Accumulated results of tests. Either the column choice or the columns average and sum_square must be non-null.';
COMMENT ON COLUMN HWTestAnswerCount.test IS 'The test.';
COMMENT ON COLUMN HWTestAnswerCount.distroarchseries IS 'The distroarchseries for which results are accumulated,';
COMMENT ON COLUMN HWTestAnswerCount.choice IS 'The choice value of a multiple choice test.';
COMMENT ON COLUMN HWTestAnswerCount.average IS 'The average value of the result of a numerical test.';
COMMENT ON COLUMN HWTestAnswerCount.sum_square IS 'The sum of the squares of the results of a numerical test.';
COMMENT ON COLUMN HWTestAnswerCount.unit IS 'The physical unit of a numerical test result.';
COMMENT ON COLUMN HWTestAnswerCount.num_answers IS 'The number of submissions from which the result is accumulated.';

COMMENT ON TABLE HWTestAnswerDevice IS 'Association of test results and device/driver combinations.';
COMMENT ON COLUMN HWTestAnswerDevice.answer IS 'The test answer.';
COMMENT ON COLUMN HWTestAnswerDevice.device_driver IS 'The device/driver combination.';

COMMENT ON TABLE HWTestAnswerCountDevice IS 'Association of accumulated test results and device/driver combinations.';
COMMENT ON COLUMN HWTestAnswerCountDevice.answer IS 'The test answer.';
COMMENT ON COLUMN HWTestAnswerCountDevice.device_driver IS 'The device/driver combination.';


-- StructuralSubscription
COMMENT ON TABLE StructuralSubscription IS 'A subscription to notifications about a Launchpad structure';
COMMENT ON COLUMN StructuralSubscription.product IS 'The subscription\`s target, when it is a product.';
COMMENT ON COLUMN StructuralSubscription.productseries IS 'The subscription\`s target, when it is a product series.';
COMMENT ON COLUMN StructuralSubscription.project IS 'The subscription\`s target, when it is a project.';
COMMENT ON COLUMN StructuralSubscription.milestone IS 'The subscription\`s target, when it is a milestone.';
COMMENT ON COLUMN StructuralSubscription.distribution IS 'The subscription\`s target, when it is a distribution.';
COMMENT ON COLUMN StructuralSubscription.distroseries IS 'The subscription\`s target, when it is a distribution series.';
COMMENT ON COLUMN StructuralSubscription.sourcepackagename IS 'The subscription\`s target, when it is a source-package';
COMMENT ON COLUMN StructuralSubscription.subscriber IS 'The person subscribed.';
COMMENT ON COLUMN StructuralSubscription.subscribed_by IS 'The person initiating the subscription.';
COMMENT ON COLUMN StructuralSubscription.bug_notification_level IS 'The volume and type of bug notifications this subscription will generate. The value is an item of the enumeration `BugNotificationLevel`.';
COMMENT ON COLUMN StructuralSubscription.blueprint_notification_level IS 'The volume and type of blueprint notifications this subscription will generate. The value is an item of the enumeration `BugNotificationLevel`.';
COMMENT ON COLUMN StructuralSubscription.date_created IS 'The date on which this subscription was created.';
COMMENT ON COLUMN StructuralSubscription.date_last_updated IS 'The date on which this subscription was last updated.';

-- OAuth
COMMENT ON TABLE OAuthConsumer IS 'A third part application that will access Launchpad on behalf of one of our users.';
COMMENT ON COLUMN OAuthConsumer.key IS 'The unique key for this consumer.';
COMMENT ON COLUMN OAuthConsumer.secret IS 'The secret used by this consumer (together with its key) to identify itself with Launchpad.';
COMMENT ON COLUMN OAuthConsumer.date_created IS 'The creation date.';
COMMENT ON COLUMN OAuthConsumer.disabled IS 'Is this consumer disabled?';

COMMENT ON TABLE OAuthRequestToken IS 'A request token which, once authorized by the user, is exchanged for an access token.';
COMMENT ON COLUMN OAuthRequestToken.consumer IS 'The consumer which is going to access the protected resources.';
COMMENT ON COLUMN OAuthRequestToken.person IS 'The person who authorized this token.';
COMMENT ON COLUMN OAuthRequestToken.permission IS 'The permission given by the
person to the consumer.';
COMMENT ON COLUMN OAuthRequestToken.key IS 'This token\'s unique key.';
COMMENT ON COLUMN OAuthRequestToken.secret IS 'The secret used by the consumer (together with the token\'s key) to get an access token once the user has authorized its use.';
COMMENT ON COLUMN OAuthRequestToken.date_created IS 'The date/time in which the token was created.';
COMMENT ON COLUMN OAuthRequestToken.date_expires IS 'When the authorization is to expire.';
COMMENT ON COLUMN OAuthRequestToken.date_reviewed IS 'When the authorization request was authorized or rejected by the person.';
COMMENT ON COLUMN OAuthRequestToken.product IS 'The product associated with this token.';
COMMENT ON COLUMN OAuthRequestToken.project IS 'The project associated with this token.';
COMMENT ON COLUMN OAuthRequestToken.distribution IS 'The distribution associated with this token.';
COMMENT ON COLUMN OAuthRequestToken.sourcepackagename IS 'The sourcepackagename associated with this token.';

COMMENT ON TABLE OAuthAccessToken IS 'An access token used by the consumer to act on behalf of one of our users.';
COMMENT ON COLUMN OAuthAccessToken.consumer IS 'The consumer which is going to access the protected resources.';
COMMENT ON COLUMN OAuthAccessToken.person IS 'The person on whose behalf the
consumer will access Launchpad.';
COMMENT ON COLUMN OAuthAccessToken.permission IS 'The permission given by that person to the consumer.';
COMMENT ON COLUMN OAuthAccessToken.key IS 'This token\'s unique key.';
COMMENT ON COLUMN OAuthAccessToken.secret IS 'The secret used by the consumer (together with the token\'s key) to access Launchpad on behalf of the person.';
COMMENT ON COLUMN OAuthAccessToken.date_created IS 'The date/time in which the token was created.';
COMMENT ON COLUMN OAuthAccessToken.date_expires IS 'The date/time in which this token will stop being accepted by Launchpad.';
COMMENT ON COLUMN OAuthAccessToken.product IS 'The product associated with this token.';
COMMENT ON COLUMN OAuthAccessToken.project IS 'The project associated with this token.';
COMMENT ON COLUMN OAuthAccessToken.distribution IS 'The distribution associated with this token.';
COMMENT ON COLUMN OAuthAccessToken.sourcepackagename IS 'The sourcepackagename associated with this token.';

COMMENT ON TABLE OAuthNonce IS 'The unique nonce for any request with a given timestamp and access token. This is generated by the consumer.';
COMMENT ON COLUMN OAuthNonce.access_token IS 'The access token.';
COMMENT ON COLUMN OAuthNonce.nonce IS 'The nonce itself.';
COMMENT ON COLUMN OAuthNonce.request_timestamp IS 'The date and time (as a timestamp) in which the request was made.';

COMMENT ON TABLE WebServiceBan IS 'A list of specifications of clients which should be denied access on the web service.';
COMMENT ON COLUMN WebServiceBan.person IS 'If set, all access by this person should be denied access.';
COMMENT ON COLUMN WebServiceBan.consumer IS 'If set, all access by this consumer should be denied.';
COMMENT ON COLUMN WebServiceBan.token IS 'If set, all all access using this token should be denied.';
COMMENT ON COLUMN WebServiceBan.ip IS 'If set, all requests from that host or network should be denied. If either person, consumer or token is also set, then only requests matching both the IP and the other constraint will be denied.';
COMMENT ON COLUMN WebServiceBan.date_created IS 'When this ban was created.';
COMMENT ON COLUMN WebServiceBan.active IS 'Is the ban still in effect?';<|MERGE_RESOLUTION|>--- conflicted
+++ resolved
@@ -1814,8 +1814,6 @@
 COMMENT ON COLUMN ArchivePermission.component IS 'The component to which this upload permission applies.';
 COMMENT ON COLUMN ArchivePermission.sourcepackagename IS 'The source package name to which this permission applies.  This can be used to provide package-level permissions to single users.';
 
-
-<<<<<<< HEAD
 -- ArchiveSubscriber
 
 COMMENT ON TABLE ArchiveSubscriber IS 'An authorised person or team subscription to an archive.';
@@ -1829,7 +1827,6 @@
 COMMENT ON COLUMN ArchiveSubscriber.date_cancelled IS 'The date and time this subscription was revoked.';
 COMMENT ON COLUMN ArchiveSubscriber.cancelled_by IS 'The person who revoked this subscription.';
 
-=======
 -- PackageCopyRequest
 
 COMMENT ON TABLE PackageCopyRequest IS 'PackageCopyRequest: A table that captures the status and the details of an inter-archive package copy operation.';
@@ -1853,7 +1850,6 @@
 COMMENT ON TABLE ArchiveArch IS 'ArchiveArch: A table that allows a user to specify which architectures an archive requires or supports.';
 COMMENT ON COLUMN ArchiveArch.archive IS 'The archive for which an architecture is specified.';
 COMMENT ON COLUMN ArchiveArch.processorfamily IS 'The architecture specified for the archive on hand.';
->>>>>>> c4b4f916
 
 -- Component
 COMMENT ON TABLE Component IS 'Known components in Launchpad';
