# Copyright 2006-2007 Canonical Ltd.  All rights reserved.

__metaclass__ = type
__all__ = ['BadMessage',
           'BranchStatusClient',
           'JobScheduler',
           'LockError',
           'PullerMaster',
           'PullerMasterProtocol',
           'TimeoutError',
           ]


import os
from StringIO import StringIO
import socket
import sys

from twisted.internet import defer, error, reactor
from twisted.internet.protocol import ProcessProtocol
from twisted.protocols.basic import NetstringReceiver, NetstringParseError
from twisted.protocols.policies import TimeoutMixin
from twisted.python import failure

from contrib.glock import GlobalLock, LockAlreadyAcquired

import canonical
from canonical.authserver.client.twistedclient import get_twisted_proxy
from canonical.cachedproperty import cachedproperty
from canonical.codehosting import branch_id_to_path
from canonical.codehosting.puller.worker import (
    get_canonical_url_for_branch_name)
from canonical.codehosting.puller import get_lock_id_for_branch_id
from canonical.config import config
from canonical.launchpad.webapp import errorlog


class BadMessage(Exception):
    """Raised when the protocol receives a message that we don't recognize."""

    def __init__(self, bad_netstring):
        Exception.__init__(
            self, 'Received unrecognized message: %r' % bad_netstring)


class TimeoutError(Exception):
    """Raised when the listener doesn't receive messages for a long time."""


class BranchStatusClient:
    """Twisted client for the branch status methods on the authserver."""

    def __init__(self):
        self.proxy = get_twisted_proxy(config.supermirror.authserver_url)

    def getBranchPullQueue(self, branch_type):
        return self.proxy.callRemote('getBranchPullQueue', branch_type)

    def startMirroring(self, branch_id):
        return self.proxy.callRemote('startMirroring', branch_id)

    def mirrorComplete(self, branch_id, last_revision_id):
        return self.proxy.callRemote(
            'mirrorComplete', branch_id, last_revision_id)

    def mirrorFailed(self, branch_id, reason):
        return self.proxy.callRemote('mirrorFailed', branch_id, reason)

    def recordSuccess(self, name, hostname, date_started, date_completed):
        started_tuple = tuple(date_started.utctimetuple())
        completed_tuple = tuple(date_completed.utctimetuple())
        return self.proxy.callRemote(
            'recordSuccess', name, hostname, started_tuple, completed_tuple)


class PullerMasterProtocol(ProcessProtocol, NetstringReceiver, TimeoutMixin):
    """The protocol for receiving events from the puller worker."""

    unexpected_error_received = False

    def __init__(self, deferred, listener, clock=None):
        """Construct an instance of the protocol, for listening to a worker.

        :param deferred: A Deferred that will be fired when the worker has
            finished (either successfully or unsuccesfully).
        :param listener: A PullerMaster object that is notified when the
            protocol receives events from the worker.
        :param clock: A provider of Twisted's IReactorTime.  This parameter
            exists to allow testing that does not depend on an external clock.
            If a clock is not passed in explicitly the reactor is used.
        """
        # This Deferred is created when branch mirroring starts and is fired
        # when it finishes (successfully or otherwise). Once this deferred is
        # created, the termination deferred will not be fired unless
        # _branch_mirror_complete_deferred is fired first.
        self._branch_mirror_complete_deferred = None
        # If the subprocess terminates before it tells us whether the
        # mirroring succeeded or failed, we assume it failed.  That means we
        # have to record whether the subprocess has told us such or not...
        self.reported_mirror_finished = False
        # This Deferred is fired only when the child process has terminated
        # *and* any other operations have completed.
        self._termination_deferred = deferred
        # When an unexpected error occurs, we terminate the subprocess which
        # will cause processEnded to be called with a ProcessTerminated
        # failure -- which isn't very interesting, we want to report to the
        # listener _why_ we killed the process so we store that here.
        self._termination_failure = None
        # When we SIGINT the process, we schedule a call to SIGKILL it a few
        # seconds later, to be sure it exits, but we want to be able to cancel
        # the call if the SIGINT does indeed kill the process so we stash it
        # here.
        self._sigkill_delayed_call = None
        self.listener = listener
        self._resetState()
        self._stderr = StringIO()
        if clock is None:
            clock = reactor
        self.clock = clock

    def _processTerminated(self, reason):
        self.setTimeout(None)
        if self._termination_deferred is None:
            # We have already fired the deferred and do not want to do so
            # again.
            return
        # Make sure we won't fire the Deferred twice
        deferred = self._termination_deferred
        self._termination_deferred = None
        if self._branch_mirror_complete_deferred is not None:
            # If we've started mirroring the branch, wait for that to finish
            # before firing the termination deferred.
            self._branch_mirror_complete_deferred.addCallback(
                self._fireTerminationDeferred, deferred, reason)
            self._branch_mirror_complete_deferred.addErrback(deferred.errback)
        else:
            # Otherwise, just fire it.
            self._fireTerminationDeferred(None, deferred, reason)

    def _fireTerminationDeferred(self, ignored, deferred, reason):
        if reason.check(error.ConnectionDone):
            deferred.callback(None)
        else:
            reason.error = self._stderr.getvalue()
            self._stderr.truncate(0)
            deferred.errback(reason)

    def _resetState(self):
        self._current_command = None
        self._expected_args = None
        self._current_args = []

    def callLater(self, period, func):
        """Override TimeoutMixin.callLater so we use self.clock.

        This allows us to write unit tests that don't depend on actual wall
        clock time.
        """
        return self.clock.callLater(period, func)

    def connectionMade(self):
        """Start the timeout counter when connection is made."""
        self.setTimeout(config.supermirror.worker_timeout)

    def dataReceived(self, data):
        NetstringReceiver.dataReceived(self, data)
        # XXX: JonathanLange 2007-10-16
        # bug=http://twistedmatrix.com/trac/ticket/2851: There are no hooks in
        # NetstringReceiver to catch a NetstringParseError. The best we can do
        # is check the value of brokenPeer.
        if self.brokenPeer:
            self.unexpectedError(failure.Failure(NetstringParseError(data)))

    def stringReceived(self, line):
        if (self._current_command is not None
            and self._expected_args is not None):
            self._current_args.append(line)
        elif self._current_command is not None:
            self._expected_args = int(line)
        else:
            if getattr(self, 'do_%s' % line, None) is None:
                self.unexpectedError(failure.Failure(BadMessage(line)))
            else:
                self._current_command = line

        if len(self._current_args) == self._expected_args:
            method = getattr(self, 'do_%s' % self._current_command)
            try:
                method(*self._current_args)
            finally:
                self._resetState()

    def do_startMirroring(self):
        self.resetTimeout()
        self._branch_mirror_complete_deferred = defer.maybeDeferred(
            self.listener.startMirroring)
        self._branch_mirror_complete_deferred.addErrback(self.unexpectedError)

    def do_mirrorSucceeded(self, latest_revision):
        self.reported_mirror_finished = True
        def mirrorSucceeded(ignored):
            return self.listener.mirrorSucceeded(latest_revision)
        self._branch_mirror_complete_deferred.addCallback(mirrorSucceeded)

    def do_mirrorFailed(self, reason, oops):
        self.reported_mirror_finished = True
        def mirrorFailed(ignored):
            return self.listener.mirrorFailed(reason, oops)
        self._branch_mirror_complete_deferred.addCallback(mirrorFailed)

    def do_progressMade(self):
        """Any progress resets the timout counter."""
        self.resetTimeout()

    def outReceived(self, data):
        self.dataReceived(data)

    def errReceived(self, data):
        self._stderr.write(data)

    def timeoutConnection(self):
        """When a timeout occurs, kill the process and record a TimeoutError.
        """
        self.unexpectedError(failure.Failure(TimeoutError()))

    def unexpectedError(self, failure):
        """Called when we receive malformed data, or on timeout.

        Causes of malformed data could be the client not sending a netstring,
        or sending an recognized command, or sending the wrong number of
        arguments for a command etc.

        Calling this method sends SIGINT to the child process, arranges to
        SIGKILL the process in a few seconds if it doesn't exit and records
        the failure for later use by processEnded().
        """
        self._termination_failure = failure
        try:
            self.transport.signalProcess('INT')
            self._sigkill_delayed_call = self.clock.callLater(
                5, self._sigkill)
        except error.ProcessExitedAlready:
            # The process has already died. Fine.
            pass

    def _sigkill(self):
        """Send SIGKILL to the child process.

        We rely on this killing the process, i.e. we assume that
        processEnded() will be called soon after this.
        """
        self._sigkill_delayed_call = None
        try:
            self.transport.signalProcess('KILL')
        except error.ProcessExitedAlready:
            # The process has already died. Fine.
            pass

    def processEnded(self, reason):
        """See `ProcessProtocol.processEnded`.

        Fires the termination deferred with reason or, if the process died
        because we killed it, why we killed it.
        """
        ProcessProtocol.processEnded(self, reason)
        if self._sigkill_delayed_call is not None:
            self._sigkill_delayed_call.cancel()
            self._sigkill_delayed_call = None
        if self._termination_failure is not None:
            reason = self._termination_failure
        if self.reported_mirror_finished:
            # If the subprocess already reported whether it succeeded or
            # failed, we're done.
            self._processTerminated(reason)
        else:
            # If the process finished before reporting, this is a failure.  If
            # there was any output on stderr, it was probably a traceback and
            # so we use the last line of it as the reason for failing.
            error = self._stderr.getvalue()
            if error:
                error = error.splitlines()[-1]
            else:
                error = str(reason.value)
            self.mirror_failed_deferred = defer.maybeDeferred(
                self.listener.mirrorFailed, error, None)
            self.mirror_failed_deferred.addBoth(
                lambda ignored: self._processTerminated(reason))


class PullerMaster:
    """Controller for a single puller worker.

    The `PullerMaster` kicks off a child worker process and handles the events
    generated by that process.
    """

    path_to_script = os.path.join(
        os.path.dirname(
            os.path.dirname(os.path.dirname(canonical.__file__))),
        'scripts/mirror-branch.py')
    master_protocol_class = PullerMasterProtocol

    def __init__(self, branch_id, source_url, unique_name, branch_type,
                 logger, client, available_oops_prefixes):
        """Construct a PullerMaster object.

        :param branch_id: The database ID of the branch to be mirrored.
        :param source_url: The location from which the branch is to be
            mirrored.
        :param unique_name: The unique name of the branch to be mirrored.
        :param branch_type: The BranchType of the branch to be mirrored (e.g.
            BranchType.HOSTED).
        :param logger: A Python logging object.
        :param client: An asynchronous client for the branch status XML-RPC
            service.
        :param available_oops_prefixes: A set of OOPS prefixes to pass out to
            worker processes. The purpose is to ensure that there are no
            collisions in OOPS prefixes between currently-running worker
            processes.
        """
        self.branch_id = branch_id
        self.source_url = source_url.strip()
        path = branch_id_to_path(branch_id)
        self.destination_url = os.path.join(
            config.supermirror.branchesdest, path)
        self.unique_name = unique_name
        self.branch_type = branch_type
        self.logger = logger
        self.branch_status_client = client
        self._available_oops_prefixes = available_oops_prefixes

    @cachedproperty
    def oops_prefix(self):
        """Allocate and return an OOPS prefix for the worker process."""
        try:
            return self._available_oops_prefixes.pop()
        except KeyError:
            self.unexpectedError(failure.Failure())
            raise

    def releaseOopsPrefix(self, pass_through=None):
        """Release the OOPS prefix allocated to this worker.

        :param pass_through: An unused parameter that is returned unmodified.
            Useful for adding this method as a Twisted callback / errback.
        """
        self._available_oops_prefixes.add(self.oops_prefix)
        return pass_through

    def mirror(self):
        """Spawn a worker process to mirror a branch."""
        deferred = defer.Deferred()
        protocol = self.master_protocol_class(deferred, self)
        command = [
            sys.executable, self.path_to_script, self.source_url,
            self.destination_url, str(self.branch_id), str(self.unique_name),
            self.branch_type.name, self.oops_prefix]
        env = os.environ.copy()
        env['BZR_EMAIL'] = get_lock_id_for_branch_id(self.branch_id)
        reactor.spawnProcess(protocol, sys.executable, command, env=env)
        return deferred

    def run(self):
        """Launch a child worker and mirror a branch, handling errors.

        This is the main method to call to mirror a branch.
        """
        deferred = self.mirror()
        deferred.addErrback(self.unexpectedError)
        deferred.addBoth(self.releaseOopsPrefix)
        return deferred

    def startMirroring(self):
        self.logger.info(
            'Mirroring branch %d: %s to %s', self.branch_id, self.source_url,
            self.destination_url)
        return self.branch_status_client.startMirroring(self.branch_id)

    def mirrorFailed(self, reason, oops):
        self.logger.info('Recorded %s', oops)
        self.logger.info('Recorded failure: %s', str(reason))
        return self.branch_status_client.mirrorFailed(self.branch_id, reason)

    def mirrorSucceeded(self, revision_id):
        self.logger.info('Successfully mirrored to rev %s', revision_id)
        return self.branch_status_client.mirrorComplete(
            self.branch_id, revision_id)

    def unexpectedError(self, failure, now=None):
        request = errorlog.ScriptRequest([
            ('branch_id', self.branch_id),
            ('source', self.source_url),
            ('dest', self.destination_url),
            ('error-explanation', failure.getErrorMessage())])
        request.URL = get_canonical_url_for_branch_name(self.unique_name)
        # If the subeprocess exited abnormally, the stderr it produced is
        # probably a much more interesting traceback than the one attached to
        # the Failure we've been passed.
        tb = None
        if failure.check(error.ProcessTerminated):
            tb = getattr(failure, 'error', None)
        if tb is None:
            tb = failure.getTraceback()
        errorlog.globalErrorUtility.raising(
            (failure.type, failure.value, tb), request,
            now)
        self.logger.info('Recorded %s', request.oopsid)


class JobScheduler:
    """Schedule and manage the mirroring of branches.

    The jobmanager is responsible for organizing the mirroring of all
    branches.
    """

    def __init__(self, branch_status_client, logger, branch_type):
        self.branch_status_client = branch_status_client
        self.logger = logger
        self.actualLock = None
        self.branch_type = branch_type
        self.name = 'branch-puller-%s' % branch_type.name.lower()
        self.lockfilename = '/var/lock/launchpad-%s.lock' % self.name

    @cachedproperty
    def available_oops_prefixes(self):
        """Generate and return a set of OOPS prefixes for worker processes.

        This set will contain at most config.supermirror.maximum_workers
        elements. It's expected that the contents of the set will be modified
        by `PullerMaster` objects.
        """
<<<<<<< HEAD
        return set(str(i) for i in range(config.supermirror.maximum_workers)])
=======
        return set(
            [str(i) for i in range(config.supermirror.maximum_workers)])
>>>>>>> cecd99b6

    def _run(self, puller_masters):
        """Run all branches_to_mirror registered with the JobScheduler."""
        self.logger.info('%d branches to mirror', len(puller_masters))
        assert config.supermirror.maximum_workers is not None, (
            "config.supermirror.maximum_workers is not defined.")
        semaphore = defer.DeferredSemaphore(
            config.supermirror.maximum_workers)
        deferreds = [
            semaphore.run(puller_master.run)
            for puller_master in puller_masters]
        deferred = defer.gatherResults(deferreds)
        deferred.addCallback(self._finishedRunning)
        return deferred

    def run(self):
        deferred = self.branch_status_client.getBranchPullQueue(
            self.branch_type.name)
        deferred.addCallback(self.getPullerMasters)
        deferred.addCallback(self._run)
        return deferred

    def _finishedRunning(self, ignored):
        self.logger.info('Mirroring complete')
        return ignored

    def getPullerMaster(self, branch_id, branch_src, unique_name):
        branch_src = branch_src.strip()
        return PullerMaster(
            branch_id, branch_src, unique_name, self.branch_type, self.logger,
            self.branch_status_client, self.available_oops_prefixes)

    def getPullerMasters(self, branches_to_pull):
        return [
            self.getPullerMaster(*branch) for branch in branches_to_pull]

    def lock(self):
        self.actualLock = GlobalLock(self.lockfilename)
        try:
            self.actualLock.acquire()
        except LockAlreadyAcquired:
            raise LockError(self.lockfilename)

    def unlock(self):
        self.actualLock.release()

    def recordActivity(self, date_started, date_completed):
        """Record successful completion of the script."""
        return self.branch_status_client.recordSuccess(
            self.name, socket.gethostname(), date_started, date_completed)


class LockError(StandardError):

    def __init__(self, lockfilename):
        StandardError.__init__(self)
        self.lockfilename = lockfilename

    def __str__(self):
        return 'Jobmanager unable to get master lock: %s' % self.lockfilename
<|MERGE_RESOLUTION|>--- conflicted
+++ resolved
@@ -430,12 +430,8 @@
         elements. It's expected that the contents of the set will be modified
         by `PullerMaster` objects.
         """
-<<<<<<< HEAD
-        return set(str(i) for i in range(config.supermirror.maximum_workers)])
-=======
         return set(
             [str(i) for i in range(config.supermirror.maximum_workers)])
->>>>>>> cecd99b6
 
     def _run(self, puller_masters):
         """Run all branches_to_mirror registered with the JobScheduler."""
