# Copyright 2009 Canonical Ltd.  This software is licensed under the
# GNU Affero General Public License version 3 (see the file LICENSE).

# pylint: disable-msg=E0611,W0212

"""Classes that implement IBugTask and its related interfaces."""

__metaclass__ = type

__all__ = [
    'BugTaskDelta',
    'BugTaskToBugAdapter',
    'BugTaskMixin',
    'BugTask',
    'BugTaskSet',
    'NullBugTask',
    'bugtask_sort_key',
    'get_bug_privacy_filter',
    'get_related_bugtasks_search_params',
    'search_value_to_where_condition']


import datetime
<<<<<<< HEAD
from operator import (
    attrgetter,
    itemgetter,
    )
=======
from operator import attrgetter
>>>>>>> 60b5b2e2

from lazr.enum import DBItem
import pytz
from sqlobject import (
    ForeignKey,
    SQLObjectNotFound,
    StringCol,
    )
from sqlobject.sqlbuilder import SQLConstant
from storm.expr import (
    Alias,
    And,
    AutoTables,
    Desc,
    In,
    Join,
    LeftJoin,
    Or,
    SQL,
    )
from storm.store import EmptyResultSet
from storm.zope.interfaces import (
    IResultSet,
    ISQLObjectResultSet,
    )
from zope.component import getUtility
from zope.interface import (
    alsoProvides,
    implements,
    )
from zope.interface.interfaces import IMethod
from zope.security.proxy import (
    isinstance as zope_isinstance,
    removeSecurityProxy,
    )

from canonical.config import config
from canonical.database.constants import UTC_NOW
from canonical.database.datetimecol import UtcDateTimeCol
from canonical.database.enumcol import EnumCol
from canonical.database.nl_search import nl_phrase_search
from canonical.database.sqlbase import (
    block_implicit_flushes,
    convert_storm_clause_to_string,
    cursor,
    quote,
    quote_like,
    SQLBase,
    sqlvalues,
    )
from canonical.launchpad.components.decoratedresultset import (
    DecoratedResultSet,
    )
from canonical.launchpad.helpers import shortlist
from canonical.launchpad.interfaces.launchpad import ILaunchpadCelebrities
from canonical.launchpad.interfaces.lpstorm import IStore
from canonical.launchpad.searchbuilder import (
    all,
    any,
    greater_than,
    not_equals,
    NULL,
    )
from canonical.launchpad.webapp.interfaces import (
    DEFAULT_FLAVOR,
    ILaunchBag,
    IStoreSelector,
    MAIN_STORE,
    )
from lp.app.errors import NotFoundError
from lp.bugs.interfaces.bug import IBugSet
from lp.bugs.interfaces.bugattachment import BugAttachmentType
from lp.bugs.interfaces.bugnomination import BugNominationStatus
from lp.bugs.interfaces.bugtask import (
    BUG_SUPERVISOR_BUGTASK_STATUSES,
    BugBranchSearch,
    BugTaskImportance,
    BugTaskSearchParams,
    BugTaskStatus,
    BugTaskStatusSearch,
    ConjoinedBugTaskEditError,
    IBugTask,
    IBugTaskDelta,
    IBugTaskSet,
    IDistroBugTask,
    IDistroSeriesBugTask,
    IllegalRelatedBugTasksParams,
    IllegalTarget,
    INullBugTask,
    IProductSeriesBugTask,
    IUpstreamBugTask,
    RESOLVED_BUGTASK_STATUSES,
    UNRESOLVED_BUGTASK_STATUSES,
    UserCannotEditBugTaskAssignee,
    UserCannotEditBugTaskImportance,
    UserCannotEditBugTaskMilestone,
    UserCannotEditBugTaskStatus,
    )
from lp.bugs.model.bugnomination import BugNomination
from lp.bugs.model.bugsubscription import BugSubscription
from lp.registry.interfaces.distribution import (
    IDistribution,
    IDistributionSet,
    )
from lp.registry.interfaces.distributionsourcepackage import (
    IDistributionSourcePackage,
    )
from lp.registry.interfaces.distroseries import (
    IDistroSeries,
    IDistroSeriesSet,
    )
from lp.registry.interfaces.milestone import IProjectGroupMilestone
from lp.registry.interfaces.person import (
    IPerson,
    validate_person,
    validate_public_person,
    )
from lp.registry.interfaces.product import (
    IProduct,
    IProductSet,
    )
from lp.registry.interfaces.productseries import (
    IProductSeries,
    IProductSeriesSet,
    )
from lp.registry.interfaces.projectgroup import IProjectGroup
from lp.registry.interfaces.sourcepackage import ISourcePackage
from lp.registry.interfaces.sourcepackagename import ISourcePackageNameSet
from lp.registry.model.pillar import pillar_sort_key
from lp.registry.model.sourcepackagename import SourcePackageName
from lp.services.propertycache import IPropertyCache
from lp.soyuz.enums import PackagePublishingStatus
from lp.soyuz.model.publishing import SourcePackagePublishingHistory
from lp.soyuz.model.sourcepackagerelease import SourcePackageRelease

debbugsseveritymap = {
    None: BugTaskImportance.UNDECIDED,
    'wishlist': BugTaskImportance.WISHLIST,
    'minor': BugTaskImportance.LOW,
    'normal': BugTaskImportance.MEDIUM,
    'important': BugTaskImportance.HIGH,
    'serious': BugTaskImportance.HIGH,
    'grave': BugTaskImportance.HIGH,
    'critical': BugTaskImportance.CRITICAL,
    }


def bugtask_sort_key(bugtask):
    """A sort key for a set of bugtasks. We want:

          - products first, followed by their productseries tasks
          - distro tasks, followed by their distroseries tasks
          - ubuntu first among the distros
    """
    if bugtask.product:
        product_name = bugtask.product.name
        productseries_name = None
    elif bugtask.productseries:
        productseries_name = bugtask.productseries.name
        product_name = bugtask.productseries.product.name
    else:
        product_name = None
        productseries_name = None

    if bugtask.distribution:
        distribution_name = bugtask.distribution.name
    else:
        distribution_name = None

    if bugtask.distroseries:
        distroseries_name = bugtask.distroseries.version
        distribution_name = bugtask.distroseries.distribution.name
    else:
        distroseries_name = None

    if bugtask.sourcepackagename:
        sourcepackage_name = bugtask.sourcepackagename.name
    else:
        sourcepackage_name = None

    # Move ubuntu to the top.
    if distribution_name == 'ubuntu':
        distribution_name = '-'

    return (
        bugtask.bug.id, distribution_name, product_name, productseries_name,
        distroseries_name, sourcepackage_name)


def get_related_bugtasks_search_params(user, context, **kwargs):
    """Returns a list of `BugTaskSearchParams` which can be used to
    search for all tasks related to a user given by `context`.

    Which tasks are related to a user?
      * the user has to be either assignee or owner of this task
        OR
      * the user has to be subscriber or commenter to the underlying bug
        OR
      * the user is reporter of the underlying bug, but this condition
        is automatically fulfilled by the first one as each new bug
        always get one task owned by the bug reporter
    """
    assert IPerson.providedBy(context), "Context argument needs to be IPerson"
    relevant_fields = ('assignee', 'bug_subscriber', 'owner', 'bug_commenter',
                       'structural_subscriber')
    search_params = []
    for key in relevant_fields:
        # all these parameter default to None
        user_param = kwargs.get(key)
        if user_param is None or user_param == context:
            # we are only creating a `BugTaskSearchParams` object if
            # the field is None or equal to the context
            arguments = kwargs.copy()
            arguments[key] = context
            if key == 'owner':
                # Specify both owner and bug_reporter to try to
                # prevent the same bug (but different tasks)
                # being displayed.
                # see `PersonRelatedBugTaskSearchListingView.searchUnbatched`
                arguments['bug_reporter'] = context
            search_params.append(
                BugTaskSearchParams.fromSearchForm(user, **arguments))
    if len(search_params) == 0:
        # unable to search for related tasks to user_context because user
        # modified the query in an invalid way by overwriting all user
        # related parameters
        raise IllegalRelatedBugTasksParams(
            ('Cannot search for related tasks to \'%s\', at least one '
             'of these parameter has to be empty: %s'
                %(context.name, ", ".join(relevant_fields))))
    return search_params


class BugTaskDelta:
    """See `IBugTaskDelta`."""

    implements(IBugTaskDelta)

    def __init__(self, bugtask, status=None, importance=None,
                 assignee=None, milestone=None, statusexplanation=None,
                 bugwatch=None, target=None):
        self.bugtask = bugtask

        self.assignee = assignee
        self.bugwatch = bugwatch
        self.importance = importance
        self.milestone = milestone
        self.status = status
        self.statusexplanation = statusexplanation
        self.target = target


class BugTaskMixin:
    """Mix-in class for some property methods of IBugTask implementations."""

    @property
    def bug_subscribers(self):
        """See `IBugTask`."""
        indirect_subscribers = self.bug.getIndirectSubscribers()
        return self.bug.getDirectSubscribers() + indirect_subscribers

    @property
    def bugtargetdisplayname(self):
        """See `IBugTask`."""
        return self.target.bugtargetdisplayname

    @property
    def bugtargetname(self):
        """See `IBugTask`."""
        return self.target.bugtargetname

    @property
    def target(self):
        """See `IBugTask`."""
        # We explicitly reference attributes here (rather than, say,
        # IDistroBugTask.providedBy(self)), because we can't assume this
        # task has yet been marked with the correct interface.
        if self.product:
            return self.product
        elif self.productseries:
            return self.productseries
        elif self.distribution:
            if self.sourcepackagename:
                return self.distribution.getSourcePackage(
                    self.sourcepackagename)
            else:
                return self.distribution
        elif self.distroseries:
            if self.sourcepackagename:
                return self.distroseries.getSourcePackage(
                    self.sourcepackagename)
            else:
                return self.distroseries
        else:
            raise AssertionError("Unable to determine bugtask target.")

    @property
    def related_tasks(self):
        """See `IBugTask`."""
        other_tasks = [
            task for task in self.bug.bugtasks if task != self]

        return other_tasks

    @property
    def pillar(self):
        """See `IBugTask`."""
        if self.product is not None:
            return self.product
        elif self.productseries is not None:
            return self.productseries.product
        elif self.distribution is not None:
            return self.distribution
        else:
            return self.distroseries.distribution

    @property
    def other_affected_pillars(self):
        """See `IBugTask`."""
        result = set()
        this_pillar = self.pillar
        for task in self.bug.bugtasks:
            that_pillar = task.pillar
            if that_pillar != this_pillar:
                result.add(that_pillar)
        return sorted(result, key=pillar_sort_key)

    @property
    def mentoring_offers(self):
        """See `IHasMentoringOffers`."""
        # mentoring is on IBug as a whole, not on a specific task, so we
        # pass through to the bug
        return self.bug.mentoring_offers

    def canMentor(self, user):
        """See `ICanBeMentored`."""
        # mentoring is on IBug as a whole, not on a specific task, so we
        # pass through to the bug
        return self.bug.canMentor(user)

    def isMentor(self, user):
        """See `ICanBeMentored`."""
        # mentoring is on IBug as a whole, not on a specific task, so we
        # pass through to the bug
        return self.bug.isMentor(user)

    def offerMentoring(self, user, team):
        """See `ICanBeMentored`."""
        # mentoring is on IBug as a whole, not on a specific task, so we
        # pass through to the bug
        return self.bug.offerMentoring(user, team)

    def retractMentoring(self, user):
        """See `ICanBeMentored`."""
        # mentoring is on IBug as a whole, not on a specific task, so we
        # pass through to the bug
        return self.bug.retractMentoring(user)


class NullBugTask(BugTaskMixin):
    """A null object for IBugTask.

    This class is used, for example, to be able to render a URL like:

      /products/evolution/+bug/5

    when bug #5 isn't yet reported in evolution.
    """
    implements(INullBugTask)

    def __init__(self, bug, product=None, productseries=None,
                 sourcepackagename=None, distribution=None,
                 distroseries=None):
        """Initialize a NullBugTask."""
        self.bug = bug
        self.product = product
        self.productseries = productseries
        self.sourcepackagename = sourcepackagename
        self.distribution = distribution
        self.distroseries = distroseries

        # Mark the task with the correct interface, depending on its
        # context.
        if self.product:
            alsoProvides(self, IUpstreamBugTask)
        elif self.distribution:
            alsoProvides(self, IDistroBugTask)
        elif self.distroseries:
            alsoProvides(self, IDistroSeriesBugTask)
        elif self.productseries:
            alsoProvides(self, IProductSeriesBugTask)
        else:
            raise AssertionError('Unknown NullBugTask: %r.' % self)

        # Make us provide the interface by setting all required attributes
        # to None, and define the methods as raising NotImplementedError.
        # The attributes are set to None because it doesn't make
        # sense for these attributes to have a value when there is no
        # real task there. (In fact, it may make sense for these
        # values to be non-null, but I haven't yet found a use case
        # for it, and I don't think there's any point on designing for
        # that until we've encountered one.)
        def this_is_a_null_bugtask_method(*args, **kwargs):
            raise NotImplementedError

        for name, spec in INullBugTask.namesAndDescriptions(True):
            if not hasattr(self, name):
                if IMethod.providedBy(spec):
                    value = this_is_a_null_bugtask_method
                else:
                    value = None
                setattr(self, name, value)

    @property
    def title(self):
        """See `IBugTask`."""
        return 'Bug #%s is not in %s: "%s"' % (
            self.bug.id, self.bugtargetdisplayname, self.bug.title)


def BugTaskToBugAdapter(bugtask):
    """Adapt an IBugTask to an IBug."""
    return bugtask.bug


@block_implicit_flushes
def validate_target_attribute(self, attr, value):
    """Update the targetnamecache."""
    # Don't update targetnamecache during _init().
    if self._SO_creating:
        return value
    # Determine the new target attributes.
    target_params = dict(
        product=self.product,
        productseries=self.productseries,
        sourcepackagename=self.sourcepackagename,
        distribution=self.distribution,
        distroseries=self.distroseries)
    utility_iface = {
        'productID': IProductSet,
        'productseriesID': IProductSeriesSet,
        'sourcepackagenameID': ISourcePackageNameSet,
        'distributionID': IDistributionSet,
        'distroseriesID': IDistroSeriesSet,
        }[attr]
    if value is None:
        target_params[attr[:-2]] = None
    else:
        target_params[attr[:-2]] = getUtility(utility_iface).get(value)

    # Use a NullBugTask to determine the new target.
    nulltask = NullBugTask(self.bug, **target_params)
    self.updateTargetNameCache(nulltask.target)

    return value


class PassthroughValue:
    """A wrapper to allow setting values on conjoined bug tasks."""

    def __init__(self, value):
        self.value = value


@block_implicit_flushes
def validate_conjoined_attribute(self, attr, value):
    # If the value has been wrapped in a _PassthroughValue instance,
    # then we are being updated by our conjoined master: pass the
    # value through without any checking.
    if isinstance(value, PassthroughValue):
        return value.value

    # If this bugtask has no bug yet, then we are probably being
    # instantiated.
    if self.bug is None:
        return value

    if self._isConjoinedBugTask():
        raise ConjoinedBugTaskEditError(
            "This task cannot be edited directly, it should be"
            " edited through its conjoined_master.")
    # The conjoined slave is updated before the master one because,
    # for distro tasks, conjoined_slave does a comparison on
    # sourcepackagename, and the sourcepackagenames will not match
    # if the conjoined master is altered before the conjoined slave!
    conjoined_bugtask = self.conjoined_slave
    if conjoined_bugtask:
        setattr(conjoined_bugtask, attr, PassthroughValue(value))

    return value


def validate_status(self, attr, value):
    if value not in self._NON_CONJOINED_STATUSES:
        return validate_conjoined_attribute(self, attr, value)
    else:
        return value


def validate_assignee(self, attr, value):
    value = validate_conjoined_attribute(self, attr, value)
    # Check if this person is valid and not None.
    return validate_person(self, attr, value)


@block_implicit_flushes
def validate_sourcepackagename(self, attr, value):
    is_passthrough = isinstance(value, PassthroughValue)
    value = validate_conjoined_attribute(self, attr, value)
    if not is_passthrough:
        self._syncSourcePackages(value)
    return validate_target_attribute(self, attr, value)


class BugTask(SQLBase, BugTaskMixin):
    """See `IBugTask`."""
    implements(IBugTask)
    _table = "BugTask"
    _defaultOrder = ['distribution', 'product', 'productseries',
                     'distroseries', 'milestone', 'sourcepackagename']
    _CONJOINED_ATTRIBUTES = (
        "status", "importance", "assigneeID", "milestoneID",
        "date_assigned", "date_confirmed", "date_inprogress",
        "date_closed", "date_incomplete", "date_left_new",
        "date_triaged", "date_fix_committed", "date_fix_released",
        "date_left_closed")
    _NON_CONJOINED_STATUSES = (BugTaskStatus.WONTFIX, )

    bug = ForeignKey(dbName='bug', foreignKey='Bug', notNull=True)
    product = ForeignKey(
        dbName='product', foreignKey='Product',
        notNull=False, default=None,
        storm_validator=validate_target_attribute)
    productseries = ForeignKey(
        dbName='productseries', foreignKey='ProductSeries',
        notNull=False, default=None,
        storm_validator=validate_target_attribute)
    sourcepackagename = ForeignKey(
        dbName='sourcepackagename', foreignKey='SourcePackageName',
        notNull=False, default=None,
        storm_validator=validate_sourcepackagename)
    distribution = ForeignKey(
        dbName='distribution', foreignKey='Distribution',
        notNull=False, default=None,
        storm_validator=validate_target_attribute)
    distroseries = ForeignKey(
        dbName='distroseries', foreignKey='DistroSeries',
        notNull=False, default=None,
        storm_validator=validate_target_attribute)
    milestone = ForeignKey(
        dbName='milestone', foreignKey='Milestone',
        notNull=False, default=None,
        storm_validator=validate_conjoined_attribute)
    status = EnumCol(
        dbName='status', notNull=True,
        schema=BugTaskStatus,
        default=BugTaskStatus.NEW,
        storm_validator=validate_status)
    statusexplanation = StringCol(dbName='statusexplanation', default=None)
    importance = EnumCol(
        dbName='importance', notNull=True,
        schema=BugTaskImportance,
        default=BugTaskImportance.UNDECIDED,
        storm_validator=validate_conjoined_attribute)
    assignee = ForeignKey(
        dbName='assignee', foreignKey='Person',
        storm_validator=validate_assignee,
        notNull=False, default=None)
    bugwatch = ForeignKey(dbName='bugwatch', foreignKey='BugWatch',
        notNull=False, default=None)
    date_assigned = UtcDateTimeCol(notNull=False, default=None,
        storm_validator=validate_conjoined_attribute)
    datecreated = UtcDateTimeCol(notNull=False, default=UTC_NOW)
    date_confirmed = UtcDateTimeCol(notNull=False, default=None,
        storm_validator=validate_conjoined_attribute)
    date_inprogress = UtcDateTimeCol(notNull=False, default=None,
        storm_validator=validate_conjoined_attribute)
    date_closed = UtcDateTimeCol(notNull=False, default=None,
        storm_validator=validate_conjoined_attribute)
    date_incomplete = UtcDateTimeCol(notNull=False, default=None,
        storm_validator=validate_conjoined_attribute)
    date_left_new = UtcDateTimeCol(notNull=False, default=None,
        storm_validator=validate_conjoined_attribute)
    date_triaged = UtcDateTimeCol(notNull=False, default=None,
        storm_validator=validate_conjoined_attribute)
    date_fix_committed = UtcDateTimeCol(notNull=False, default=None,
        storm_validator=validate_conjoined_attribute)
    date_fix_released = UtcDateTimeCol(notNull=False, default=None,
        storm_validator=validate_conjoined_attribute)
    date_left_closed = UtcDateTimeCol(notNull=False, default=None,
        storm_validator=validate_conjoined_attribute)
    owner = ForeignKey(
        dbName='owner', foreignKey='Person',
        storm_validator=validate_public_person, notNull=True)
    # The targetnamecache is a value that is only supposed to be set
    # when a bugtask is created/modified or by the
    # update-bugtask-targetnamecaches cronscript. For this reason it's
    # not exposed in the interface, and client code should always use
    # the bugtargetname and bugtargetdisplayname properties.
    #
    # This field is actually incorrectly named, since it currently
    # stores the bugtargetdisplayname.
    targetnamecache = StringCol(
        dbName='targetnamecache', notNull=False, default=None)

    @property
    def title(self):
        """See `IBugTask`."""
        return 'Bug #%s in %s: "%s"' % (
            self.bug.id, self.bugtargetdisplayname, self.bug.title)

    @property
    def bugtargetdisplayname(self):
        """See `IBugTask`."""
        return self.targetnamecache

    @property
    def age(self):
        """See `IBugTask`."""
        UTC = pytz.timezone('UTC')
        now = datetime.datetime.now(UTC)

        return now - self.datecreated

    @property
    def task_age(self):
        """See `IBugTask`."""
        return self.age.seconds

    # Several other classes need to generate lists of bug tasks, and
    # one thing they often have to filter for is completeness. We maintain
    # this single canonical query string here so that it does not have to be
    # cargo culted into Product, Distribution, ProductSeries etc
    completeness_clause =  """
        BugTask.status IN ( %s )
        """ % ','.join([str(a.value) for a in RESOLVED_BUGTASK_STATUSES])

    @property
    def is_complete(self):
        """See `IBugTask`.

        Note that this should be kept in sync with the completeness_clause
        above.
        """
        return self.status in RESOLVED_BUGTASK_STATUSES

    def findSimilarBugs(self, user, limit=10):
        """See `IBugTask`."""
        if self.product is not None:
            context_params = {'product': self.product}
        elif (self.sourcepackagename is not None and
            self.distribution is not None):
            context_params = {
                'distribution': self.distribution,
                'sourcepackagename': self.sourcepackagename,
                }
        elif self.distribution is not None:
            context_params = {'distribution': self.distribution}
        else:
            raise AssertionError("BugTask doesn't have a searchable target.")

        matching_bugtasks = getUtility(IBugTaskSet).findSimilar(
            user, self.bug.title, **context_params)

        # Make sure to exclude the current BugTask from the list of
        # matching tasks. We use 4*limit as an arbitrary value here to
        # make sure we select more than :limit: bugtasks.
        matching_bugtasks = [
            bug_task for bug_task in matching_bugtasks[:4*limit]
            if bug_task != self]

        matching_bugs = getUtility(IBugSet).getDistinctBugsForBugTasks(
            matching_bugtasks, user, limit)
        return matching_bugs

    def subscribe(self, person, subscribed_by):
        """See `IBugTask`."""
        return self.bug.subscribe(person, subscribed_by)

    def isSubscribed(self, person):
        """See `IBugTask`."""
        return self.bug.isSubscribed(person)

    def _syncSourcePackages(self, new_spnid):
        """Synchronize changes to source packages with other distrotasks.

        If one distroseriestask's source package is changed, all the
        other distroseriestasks with the same distribution and source
        package has to be changed, as well as the corresponding
        distrotask.
        """
        if self.bug is None:
            # The validator is being called on an incomplete bug task.
            return
        if self.distroseries is not None:
            distribution = self.distroseries.distribution
        else:
            distribution = self.distribution
        if distribution is not None:
            for bugtask in self.related_tasks:
                if bugtask.distroseries:
                    related_distribution = bugtask.distroseries.distribution
                else:
                    related_distribution = bugtask.distribution
                if (related_distribution == distribution and
                    bugtask.sourcepackagenameID == self.sourcepackagenameID):
                    bugtask.sourcepackagenameID = PassthroughValue(new_spnid)

    def getConjoinedMaster(self, bugtasks, bugtasks_by_package=None):
        """See `IBugTask`."""
        conjoined_master = None
        if IDistroBugTask.providedBy(self):
            if bugtasks_by_package is None:
                bugtasks_by_package = (
                    self.bug.getBugTasksByPackageName(bugtasks))
            bugtasks = bugtasks_by_package[self.sourcepackagename]
            possible_masters = [
                bugtask for bugtask in bugtasks
                if (bugtask.distroseries is not None and
                    bugtask.sourcepackagename == self.sourcepackagename)]
            # Return early, so that we don't have to get currentseries,
            # which is expensive.
            if len(possible_masters) == 0:
                return None
            current_series = self.distribution.currentseries
            for bugtask in possible_masters:
                if bugtask.distroseries == current_series:
                    conjoined_master = bugtask
                    break
        elif IUpstreamBugTask.providedBy(self):
            assert self.product.development_focus is not None, (
                'A product should always have a development series.')
            devel_focus = self.product.development_focus
            for bugtask in bugtasks:
                if bugtask.productseries == devel_focus:
                    conjoined_master = bugtask
                    break

        if (conjoined_master is not None and
            conjoined_master.status in self._NON_CONJOINED_STATUSES):
            conjoined_master = None
        return conjoined_master

    @property
    def conjoined_master(self):
        """See `IBugTask`."""
        return self.getConjoinedMaster(shortlist(self.bug.bugtasks))

    @property
    def conjoined_slave(self):
        """See `IBugTask`."""
        conjoined_slave = None
        if IDistroSeriesBugTask.providedBy(self):
            distribution = self.distroseries.distribution
            if self.distroseries != distribution.currentseries:
                # Only current series tasks are conjoined.
                return None
            for bugtask in shortlist(self.bug.bugtasks):
                if (bugtask.distribution == distribution and
                    bugtask.sourcepackagename == self.sourcepackagename):
                    conjoined_slave = bugtask
                    break
        elif IProductSeriesBugTask.providedBy(self):
            product = self.productseries.product
            if self.productseries != product.development_focus:
                # Only development focus tasks are conjoined.
                return None
            for bugtask in shortlist(self.bug.bugtasks):
                if bugtask.product == product:
                    conjoined_slave = bugtask
                    break

        if (conjoined_slave is not None and
            self.status in self._NON_CONJOINED_STATUSES):
            conjoined_slave = None
        return conjoined_slave

    def _isConjoinedBugTask(self):
        """Return True when conjoined_master is not None, otherwise False."""
        return self.conjoined_master is not None

    def _syncFromConjoinedSlave(self):
        """Ensure the conjoined master is synched from its slave.

        This method should be used only directly after when the
        conjoined master has been created after the slave, to ensure
        that they are in sync from the beginning.
        """
        conjoined_slave = self.conjoined_slave

        for synched_attr in self._CONJOINED_ATTRIBUTES:
            slave_attr_value = getattr(conjoined_slave, synched_attr)
            # Bypass our checks that prevent setting attributes on
            # conjoined masters by calling the underlying sqlobject
            # setter methods directly.
            setattr(self, synched_attr, PassthroughValue(slave_attr_value))

    def _init(self, *args, **kw):
        """Marks the task when it's created or fetched from the database."""
        SQLBase._init(self, *args, **kw)

        # We check both the foreign key column and the reference so we
        # can detect unflushed references.  The reference check will
        # only be made if the FK is None, so no additional queries
        # will be executed.
        if self.productID is not None or self.product is not None:
            alsoProvides(self, IUpstreamBugTask)
        elif (self.productseriesID is not None or
              self.productseries is not None):
            alsoProvides(self, IProductSeriesBugTask)
        elif self.distroseriesID is not None or self.distroseries is not None:
            alsoProvides(self, IDistroSeriesBugTask)
        elif self.distributionID is not None or self.distribution is not None:
            # If nothing else, this is a distro task.
            alsoProvides(self, IDistroBugTask)
        else:
            raise AssertionError("Task %d is floating." % self.id)

    @property
    def target_uses_malone(self):
        """See `IBugTask`"""
        # XXX sinzui 2007-10-04 bug=149009:
        # This property is not needed. Code should inline this implementation.
        return self.pillar.official_malone

    def transitionToMilestone(self, new_milestone, user):
        """See `IBugTask`."""
        if not self.userCanEditMilestone(user):
            raise UserCannotEditBugTaskMilestone(
                "User does not have sufficient permissions "
                "to edit the bug task milestone.")
        else:
            self.milestone = new_milestone

    def transitionToImportance(self, new_importance, user):
        """See `IBugTask`."""
        if not self.userCanEditImportance(user):
            raise UserCannotEditBugTaskImportance(
                "User does not have sufficient permissions "
                "to edit the bug task importance.")
        else:
            self.importance = new_importance

    def setImportanceFromDebbugs(self, severity):
        """See `IBugTask`."""
        try:
            self.importance = debbugsseveritymap[severity]
        except KeyError:
            raise ValueError('Unknown debbugs severity "%s".' % severity)
        return self.importance

    def canTransitionToStatus(self, new_status, user):
        """See `IBugTask`."""
        celebrities = getUtility(ILaunchpadCelebrities)
        if (user.inTeam(self.pillar.bug_supervisor) or
            user.inTeam(self.pillar.owner) or
            user.id == celebrities.bug_watch_updater.id or
            user.id == celebrities.bug_importer.id or
            user.id == celebrities.janitor.id):
            return True
        else:
            return (self.status is not BugTaskStatus.WONTFIX and
                    new_status not in BUG_SUPERVISOR_BUGTASK_STATUSES)

    def transitionToStatus(self, new_status, user, when=None):
        """See `IBugTask`."""
        if not new_status:
            # This is mainly to facilitate tests which, unlike the
            # normal status form, don't always submit a status when
            # testing the edit form.
            return

        if not self.canTransitionToStatus(new_status, user):
            raise UserCannotEditBugTaskStatus(
                "Only Bug Supervisors may change status to %s." % (
                    new_status.title,))

        if self.status == new_status:
            # No change in the status, so nothing to do.
            return

        old_status = self.status
        self.status = new_status

        if new_status == BugTaskStatus.UNKNOWN:
            # Ensure that all status-related dates are cleared,
            # because it doesn't make sense to have any values set for
            # date_confirmed, date_closed, etc. when the status
            # becomes UNKNOWN.
            self.date_confirmed = None
            self.date_inprogress = None
            self.date_closed = None
            self.date_incomplete = None
            self.date_triaged = None
            self.date_fix_committed = None
            self.date_fix_released = None

            return

        if when is None:
            UTC = pytz.timezone('UTC')
            when = datetime.datetime.now(UTC)

        # Record the date of the particular kinds of transitions into
        # certain states.
        if ((old_status < BugTaskStatus.CONFIRMED) and
            (new_status >= BugTaskStatus.CONFIRMED)):
            # Even if the bug task skips the Confirmed status
            # (e.g. goes directly to Fix Committed), we'll record a
            # confirmed date at the same time anyway, otherwise we get
            # a strange gap in our data, and potentially misleading
            # reports.
            self.date_confirmed = when

        if ((old_status < BugTaskStatus.INPROGRESS) and
            (new_status >= BugTaskStatus.INPROGRESS)):
            # Same idea with In Progress as the comment above about
            # Confirmed.
            self.date_inprogress = when

        if (old_status == BugTaskStatus.NEW and
            new_status > BugTaskStatus.NEW and
            self.date_left_new is None):
            # This task is leaving the NEW status for the first time
            self.date_left_new = when

        # If the new status is equal to or higher
        # than TRIAGED, we record a `date_triaged`
        # to mark the fact that the task has passed
        # through this status.
        if (old_status < BugTaskStatus.TRIAGED and
            new_status >= BugTaskStatus.TRIAGED):
            # This task is now marked as TRIAGED
            self.date_triaged = when

        # If the new status is equal to or higher
        # than FIXCOMMITTED, we record a `date_fixcommitted`
        # to mark the fact that the task has passed
        # through this status.
        if (old_status < BugTaskStatus.FIXCOMMITTED and
            new_status >= BugTaskStatus.FIXCOMMITTED):
            # This task is now marked as FIXCOMMITTED
            self.date_fix_committed = when

        # If the new status is equal to or higher
        # than FIXRELEASED, we record a `date_fixreleased`
        # to mark the fact that the task has passed
        # through this status.
        if (old_status < BugTaskStatus.FIXRELEASED and
            new_status >= BugTaskStatus.FIXRELEASED):
            # This task is now marked as FIXRELEASED
            self.date_fix_released = when

        # Bugs can jump in and out of 'incomplete' status
        # and for just as long as they're marked incomplete
        # we keep a date_incomplete recorded for them.
        if new_status == BugTaskStatus.INCOMPLETE:
            self.date_incomplete = when
        else:
            self.date_incomplete = None

        if ((old_status in UNRESOLVED_BUGTASK_STATUSES) and
            (new_status in RESOLVED_BUGTASK_STATUSES)):
            self.date_closed = when

        if ((old_status in RESOLVED_BUGTASK_STATUSES) and
            (new_status in UNRESOLVED_BUGTASK_STATUSES)):
            self.date_left_closed = when

        # Ensure that we don't have dates recorded for state
        # transitions, if the bugtask has regressed to an earlier
        # workflow state. We want to ensure that, for example, a
        # bugtask that went New => Confirmed => New
        # has a dateconfirmed value of None.
        if new_status in UNRESOLVED_BUGTASK_STATUSES:
            self.date_closed = None

        if new_status < BugTaskStatus.CONFIRMED:
            self.date_confirmed = None

        if new_status < BugTaskStatus.INPROGRESS:
            self.date_inprogress = None

        if new_status < BugTaskStatus.TRIAGED:
            self.date_triaged = None

        if new_status < BugTaskStatus.FIXCOMMITTED:
            self.date_fix_committed = None

        if new_status < BugTaskStatus.FIXRELEASED:
            self.date_fix_released = None

    def _userCanSetAssignee(self, user):
        """Used by methods to check if user can assign or unassign bugtask."""
        celebrities = getUtility(ILaunchpadCelebrities)
        return (
            user.inTeam(self.pillar.bug_supervisor) or
            user.inTeam(self.pillar.owner) or
            user.inTeam(self.pillar.driver) or
            (self.distroseries is not None and
             user.inTeam(self.distroseries.driver)) or
            (self.productseries is not None and
             user.inTeam(self.productseries.driver)) or
            user.inTeam(celebrities.admin)
            or user == celebrities.bug_importer)

    def userCanSetAnyAssignee(self, user):
        """See `IBugTask`."""
        if user is None:
            return False
        elif self.pillar.bug_supervisor is None:
            return True
        else:
            return self._userCanSetAssignee(user)

    def userCanUnassign(self, user):
        """True if user can set the assignee to None.

        This option not shown for regular users unless they or their teams
        are the assignees. Project owners, drivers, bug supervisors and
        Launchpad admins can always unassign.
        """
        return user is not None and (
            user.inTeam(self.assignee) or self._userCanSetAssignee(user))

    def canTransitionToAssignee(self, assignee):
        """See `IBugTask`."""
        # All users can assign and unassign themselves and their teams,
        # but only project owners, bug supervisors, project/distribution
        # drivers and Launchpad admins can assign others.
        user = getUtility(ILaunchBag).user
        return (
            user is not None and (
                user.inTeam(assignee) or
                (assignee is None and self.userCanUnassign(user)) or
                self.userCanSetAnyAssignee(user)))

    def transitionToAssignee(self, assignee):
        """See `IBugTask`."""
        if assignee == self.assignee:
            # No change to the assignee, so nothing to do.
            return

        if not self.canTransitionToAssignee(assignee):
            raise UserCannotEditBugTaskAssignee(
                'Regular users can assign and unassign only themselves and '
                'their teams. Only project owners, bug supervisors, drivers '
                'and release managers can assign others.')

        now = datetime.datetime.now(pytz.UTC)
        if self.assignee and not assignee:
            # The assignee is being cleared, so clear the date_assigned
            # value.
            self.date_assigned = None
        if not self.assignee and assignee:
            # The task is going from not having an assignee to having
            # one, so record when this happened
            self.date_assigned = now

        self.assignee = assignee

    def transitionToTarget(self, target):
        """See `IBugTask`.

        This method allows changing the target of some bug
        tasks. The rules it follows are similar to the ones
        enforced implicitly by the code in
        lib/canonical/launchpad/browser/bugtask.py#BugTaskEditView.
        """

        target_before_change = self.target

        if (self.milestone is not None and
            self.milestone.target != target):
            # If the milestone for this bugtask is set, we
            # have to make sure that it's a milestone of the
            # current target, or reset it to None
            self.milestone = None

        if IUpstreamBugTask.providedBy(self):
            if IProduct.providedBy(target):
                self.product = target
            else:
                raise IllegalTarget(
                    "Upstream bug tasks may only be re-targeted "
                    "to another project.")
        else:
            if (IDistributionSourcePackage.providedBy(target) and
                (target.distribution == self.target or
                 target.distribution == self.target.distribution)):
                self.sourcepackagename = target.sourcepackagename
            else:
                raise IllegalTarget(
                    "Distribution bug tasks may only be re-targeted "
                    "to a package in the same distribution.")

        # After the target has changed, we need to recalculate the maximum bug
        # heat for the new and old targets.
        if self.target != target_before_change:
            target_before_change.recalculateBugHeatCache()
            self.target.recalculateBugHeatCache()

    def updateTargetNameCache(self, newtarget=None):
        """See `IBugTask`."""
        if newtarget is None:
            newtarget = self.target
        targetname = newtarget.bugtargetdisplayname
        if self.targetnamecache != targetname:
            self.targetnamecache = targetname

    def getPackageComponent(self):
        """See `IBugTask`."""
        if ISourcePackage.providedBy(self.target):
            return self.target.latest_published_component
        if IDistributionSourcePackage.providedBy(self.target):
            spph = self.target.latest_overall_publication
            if spph:
                return spph.component
        return None

    def asEmailHeaderValue(self):
        """See `IBugTask`."""
        # Calculate an appropriate display value for the assignee.
        if self.assignee:
            if self.assignee.preferredemail:
                assignee_value = self.assignee.preferredemail.email
            else:
                # There is an assignee with no preferredemail, so we'll
                # "degrade" to the assignee.name. This might happen for teams
                # that don't have associated emails or when a bugtask was
                # imported from an external source and had its assignee set
                # automatically, even though the assignee may not even know
                # they have an account in Launchpad. :)
                assignee_value = self.assignee.name
        else:
            assignee_value = 'None'

        # Calculate an appropriate display value for the sourcepackage.
        if self.sourcepackagename:
            sourcepackagename_value = self.sourcepackagename.name
        else:
            # There appears to be no sourcepackagename associated with this
            # task.
            sourcepackagename_value = 'None'

        # Calculate an appropriate display value for the component, if the
        # target looks like some kind of source package.
        component = self.getPackageComponent()
        if component is None:
            component_name = 'None'
        else:
            component_name = component.name

        if IUpstreamBugTask.providedBy(self):
            header_value = 'product=%s;' % self.target.name
        elif IProductSeriesBugTask.providedBy(self):
            header_value = 'product=%s; productseries=%s;' %  (
                self.productseries.product.name, self.productseries.name)
        elif IDistroBugTask.providedBy(self):
            header_value = ((
                'distribution=%(distroname)s; '
                'sourcepackage=%(sourcepackagename)s; '
                'component=%(componentname)s;') %
                {'distroname': self.distribution.name,
                 'sourcepackagename': sourcepackagename_value,
                 'componentname': component_name})
        elif IDistroSeriesBugTask.providedBy(self):
            header_value = ((
                'distribution=%(distroname)s; '
                'distroseries=%(distroseriesname)s; '
                'sourcepackage=%(sourcepackagename)s; '
                'component=%(componentname)s;') %
                {'distroname': self.distroseries.distribution.name,
                 'distroseriesname': self.distroseries.name,
                 'sourcepackagename': sourcepackagename_value,
                 'componentname': component_name})
        else:
            raise AssertionError('Unknown BugTask context: %r.' % self)

        # We only want to have a milestone field in the header if there's
        # a milestone set for the bug.
        if self.milestone:
            header_value += ' milestone=%s;' % self.milestone.name

        header_value += ((
            ' status=%(status)s; importance=%(importance)s; '
            'assignee=%(assignee)s;') %
            {'status': self.status.title,
             'importance': self.importance.title,
             'assignee': assignee_value})

        return header_value

    def getDelta(self, old_task):
        """See `IBugTask`."""
        valid_interfaces = [
            IUpstreamBugTask,
            IProductSeriesBugTask,
            IDistroBugTask,
            IDistroSeriesBugTask,
            ]

        # This tries to find a matching pair of bug tasks, i.e. where
        # both provide IUpstreamBugTask, or both IDistroBugTask.
        # Failing that, it drops off the bottom of the loop and raises
        # the TypeError.
        for interface in valid_interfaces:
            if interface.providedBy(self) and interface.providedBy(old_task):
                break
        else:
            raise TypeError(
                "Can't calculate delta on bug tasks of incompatible types: "
                "[%s, %s]." % (repr(old_task), repr(self)))

        # calculate the differences in the fields that both types of tasks
        # have in common
        changes = {}
        for field_name in ("target", "status", "importance",
                           "assignee", "bugwatch", "milestone"):
            old_val = getattr(old_task, field_name)
            new_val = getattr(self, field_name)
            if old_val != new_val:
                changes[field_name] = {}
                changes[field_name]["old"] = old_val
                changes[field_name]["new"] = new_val

        if changes:
            changes["bugtask"] = self
            return BugTaskDelta(**changes)
        else:
            return None

    def _userIsPillarEditor(self, user):
        """Can the user edit this tasks's pillar?"""
        if user is None:
            return False
        if IUpstreamBugTask.providedBy(self):
            pillar = self.product
        elif IProductSeriesBugTask.providedBy(self):
            pillar = self.productseries.product
        elif IDistroBugTask.providedBy(self):
            pillar = self.distribution
        else:
            pillar = self.distroseries.distribution
        return ((pillar.bug_supervisor is not None and
                 user.inTeam(pillar.bug_supervisor)) or
                pillar.userCanEdit(user))

    def userCanEditMilestone(self, user):
        """See `IBugTask`."""
        return self._userIsPillarEditor(user)

    def userCanEditImportance(self, user):
        """See `IBugTask`."""
        celebs = getUtility(ILaunchpadCelebrities)
        return (self._userIsPillarEditor(user) or
                user == celebs.bug_watch_updater or
                user == celebs.bug_importer)


def search_value_to_where_condition(search_value):
    """Convert a search value to a WHERE condition.

        >>> search_value_to_where_condition(any(1, 2, 3))
        'IN (1,2,3)'
        >>> search_value_to_where_condition(any()) is None
        True
        >>> search_value_to_where_condition(not_equals('foo'))
        "!= 'foo'"
        >>> search_value_to_where_condition(greater_than('foo'))
        "> 'foo'"
        >>> search_value_to_where_condition(1)
        '= 1'
        >>> search_value_to_where_condition(NULL)
        'IS NULL'

    """
    if zope_isinstance(search_value, any):
        # When an any() clause is provided, the argument value
        # is a list of acceptable filter values.
        if not search_value.query_values:
            return None
        return "IN (%s)" % ",".join(sqlvalues(*search_value.query_values))
    elif zope_isinstance(search_value, not_equals):
        return "!= %s" % sqlvalues(search_value.value)
    elif zope_isinstance(search_value, greater_than):
        return "> %s" % sqlvalues(search_value.value)
    elif search_value is not NULL:
        return "= %s" % sqlvalues(search_value)
    else:
        # The argument value indicates we should match
        # only NULL values for the column named by
        # arg_name.
        return "IS NULL"


def get_bug_privacy_filter(user):
    """An SQL filter for search results that adds privacy-awareness."""
    return get_bug_privacy_filter_with_decorator(user)[0]


def _nocache_bug_decorator(obj):
    """A pass through decorator for consistency.

    :seealso: get_bug_privacy_filter_with_decorator
    """
    return obj


def _make_cache_user_can_view_bug(user):
    """Curry a decorator for bugtask queries to cache permissions.

    :seealso: get_bug_privacy_filter_with_decorator
    """
    userid = user.id
    def cache_user_can_view_bug(bugtask):
        IPropertyCache(bugtask.bug)._known_viewers = set([userid])
        return bugtask
    return cache_user_can_view_bug


def get_bug_privacy_filter_with_decorator(user):
    """Return a SQL filter to limit returned bug tasks.

    :return: A SQL filter, a decorator to cache visibility in a resultset that
        returns BugTask objects.
    """
    if user is None:
        return "Bug.private = FALSE", _nocache_bug_decorator
    admin_team = getUtility(ILaunchpadCelebrities).admin
    if user.inTeam(admin_team):
        return "", _nocache_bug_decorator
    # A subselect is used here because joining through
    # TeamParticipation is only relevant to the "user-aware"
    # part of the WHERE condition (i.e. the bit below.) The
    # other half of this condition (see code above) does not
    # use TeamParticipation at all.
    return ("""
        (Bug.private = FALSE OR EXISTS (
             SELECT BugSubscription.bug
             FROM BugSubscription, TeamParticipation
             WHERE TeamParticipation.person = %(personid)s AND
                   BugSubscription.person = TeamParticipation.team AND
                   BugSubscription.bug = Bug.id))
                     """ % sqlvalues(personid=user.id),
        _make_cache_user_can_view_bug(user))


def build_tag_set_query(joiner, tags):
    """Return an SQL snippet to find bugs matching the given tags.

    The tags are sorted so that testing the generated queries is
    easier and more reliable.

    :param joiner: The SQL set term used to join the individual tag
        clauses, typically "INTERSECT" or "UNION".
    :param tags: An iterable of valid tag names (not prefixed minus
        signs, not wildcards).
    """
    joiner = " %s " % joiner
    return joiner.join(
        "SELECT bug FROM BugTag WHERE tag = %s" % quote(tag)
        for tag in sorted(tags))


def build_tag_search_clause(tags_spec):
    """Return a tag search clause.

    :param tags_spec: An instance of `any` or `all` containing tag
        "specifications". A tag specification is a valid tag name
        optionally prefixed by a minus sign (denoting "not"), or an
        asterisk (denoting "any tag"), again optionally prefixed by a
        minus sign (and thus denoting "not any tag").
    """
    tags = set(tags_spec.query_values)
    wildcards = [tag for tag in tags if tag in ('*', '-*')]
    tags.difference_update(wildcards)
    include = [tag for tag in tags if not tag.startswith('-')]
    exclude = [tag[1:] for tag in tags if tag.startswith('-')]

    # Should we search for all specified tags or any of them?
    find_all = zope_isinstance(tags_spec, all)

    if find_all:
        # How to combine an include clause and an exclude clause when
        # both are generated.
        combine_with = 'AND'
        # The set of bugs that have *all* of the tags requested for
        # *inclusion*.
        include_clause = build_tag_set_query("INTERSECT", include)
        # The set of bugs that have *any* of the tags requested for
        # *exclusion*.
        exclude_clause = build_tag_set_query("UNION", exclude)
    else:
        # How to combine an include clause and an exclude clause when
        # both are generated.
        combine_with = 'OR'
        # The set of bugs that have *any* of the tags requested for
        # inclusion.
        include_clause = build_tag_set_query("UNION", include)
        # The set of bugs that have *all* of the tags requested for
        # exclusion.
        exclude_clause = build_tag_set_query("INTERSECT", exclude)

    # Search for the *presence* of any tag.
    if '*' in wildcards:
        # Only clobber the clause if not searching for all tags.
        if len(include_clause) == 0 or not find_all:
            include_clause = "SELECT bug FROM BugTag"

    # Search for the *absence* of any tag.
    if '-*' in wildcards:
        # Only clobber the clause if searching for all tags.
        if len(exclude_clause) == 0 or find_all:
            exclude_clause = "SELECT bug FROM BugTag"

    # Combine the include and exclude sets.
    if len(include_clause) > 0 and len(exclude_clause) > 0:
        return "(BugTask.bug IN (%s) %s BugTask.bug NOT IN (%s))" % (
            include_clause, combine_with, exclude_clause)
    elif len(include_clause) > 0:
        return "BugTask.bug IN (%s)" % include_clause
    elif len(exclude_clause) > 0:
        return "BugTask.bug NOT IN (%s)" % exclude_clause
    else:
        # This means that there were no tags (wildcard or specific) to
        # search for (which is allowed, even if it's a bit weird).
        return None


class BugTaskSet:
    """See `IBugTaskSet`."""
    implements(IBugTaskSet)

    _ORDERBY_COLUMN = None

    _open_resolved_upstream = """
                EXISTS (
                    SELECT TRUE FROM BugTask AS RelatedBugTask
                    WHERE RelatedBugTask.bug = BugTask.bug
                        AND RelatedBugTask.id != BugTask.id
                        AND ((
                            RelatedBugTask.bugwatch IS NOT NULL AND
                            RelatedBugTask.status %s)
                            OR (
                            RelatedBugTask.product IS NOT NULL AND
                            RelatedBugTask.bugwatch IS NULL AND
                            RelatedBugTask.status %s))
                    )
                """

    title = "A set of bug tasks"

    def get(self, task_id):
        """See `IBugTaskSet`."""
        # XXX: JSK: 2007-12-19: This method should probably return
        # None when task_id is not present. See:
        # https://bugs.edge.launchpad.net/launchpad/+bug/123592
        try:
            bugtask = BugTask.get(task_id)
        except SQLObjectNotFound:
            raise NotFoundError("BugTask with ID %s does not exist." %
                                str(task_id))
        return bugtask

    def getBugTasks(self, bug_ids):
        """See `IBugTaskSet`."""
        from lp.bugs.model.bug import Bug
        store = getUtility(IStoreSelector).get(MAIN_STORE, DEFAULT_FLAVOR)
        origin = [BugTask, Join(Bug, BugTask.bug == Bug.id)]
        columns = (Bug, BugTask)
        result = store.using(*origin).find(columns, Bug.id.is_in(bug_ids))
        bugs_and_tasks = {}
        for bug, task in result:
            if bug not in bugs_and_tasks:
                bugs_and_tasks[bug] = []
            bugs_and_tasks[bug].append(task)
        return bugs_and_tasks

    def getBugTaskBadgeProperties(self, bugtasks):
        """See `IBugTaskSet`."""
        # Import locally to avoid circular imports.
        from lp.blueprints.model.specificationbug import SpecificationBug
        from lp.bugs.model.bug import Bug
        from lp.bugs.model.bugbranch import BugBranch
        from lp.registry.model.mentoringoffer import MentoringOffer

        bug_ids = list(set(bugtask.bugID for bugtask in bugtasks))
        bug_ids_with_mentoring_offers = set(IStore(MentoringOffer).find(
                MentoringOffer.bugID, In(MentoringOffer.bugID, bug_ids)))
        bug_ids_with_specifications = set(IStore(SpecificationBug).find(
                SpecificationBug.bugID, In(SpecificationBug.bugID, bug_ids)))
        bug_ids_with_branches = set(IStore(BugBranch).find(
                BugBranch.bugID, In(BugBranch.bugID, bug_ids)))

        # Cache all bugs at once to avoid one query per bugtask. We
        # could rely on the Storm cache, but this is explicit.
        bugs = dict(IStore(Bug).find((Bug.id, Bug), In(Bug.id, bug_ids)))

        badge_properties = {}
        for bugtask in bugtasks:
            bug = bugs[bugtask.bugID]
            badge_properties[bugtask] = {
                'has_mentoring_offer':
                    bug.id in bug_ids_with_mentoring_offers,
                'has_specification':
                    bug.id in bug_ids_with_specifications,
                'has_branch':
                    bug.id in bug_ids_with_branches,
                'has_patch':
                    bug.latest_patch_uploaded is not None,
                }

        return badge_properties

    def getMultiple(self, task_ids):
        """See `IBugTaskSet`."""
        # Ensure we have a sequence of bug task IDs:
        task_ids = [int(task_id) for task_id in task_ids]
        # Query the database, returning the results in a dictionary:
        if len(task_ids) > 0:
            tasks = BugTask.select('id in %s' % sqlvalues(task_ids))
            return dict([(task.id, task) for task in tasks])
        else:
            return {}

    def findSimilar(self, user, summary, product=None, distribution=None,
                    sourcepackagename=None):
        """See `IBugTaskSet`."""
        if not summary:
            return EmptyResultSet()
        # Avoid circular imports.
        from lp.bugs.model.bug import Bug
        search_params = BugTaskSearchParams(user)
        constraint_clauses = ['BugTask.bug = Bug.id']
        if product:
            search_params.setProduct(product)
            constraint_clauses.append(
                'BugTask.product = %s' % sqlvalues(product))
        elif distribution:
            search_params.setDistribution(distribution)
            constraint_clauses.append(
                'BugTask.distribution = %s' % sqlvalues(distribution))
            if sourcepackagename:
                search_params.sourcepackagename = sourcepackagename
                constraint_clauses.append(
                    'BugTask.sourcepackagename = %s' % sqlvalues(
                        sourcepackagename))
        else:
            raise AssertionError('Need either a product or distribution.')

        search_params.fast_searchtext = nl_phrase_search(
            summary, Bug, ' AND '.join(constraint_clauses), ['BugTask'])
        return self.search(search_params, _noprejoins=True)

    def _buildStatusClause(self, status):
        """Return the SQL query fragment for search by status.

        Called from `buildQuery` or recursively."""
        if zope_isinstance(status, any):
            return '(' + ' OR '.join(
                self._buildStatusClause(dbitem)
                for dbitem
                in status.query_values) + ')'
        elif zope_isinstance(status, not_equals):
            return '(NOT %s)' % self._buildStatusClause(status.value)
        elif zope_isinstance(status, DBItem):
            with_response = (
                status == BugTaskStatusSearch.INCOMPLETE_WITH_RESPONSE)
            without_response = (
                status == BugTaskStatusSearch.INCOMPLETE_WITHOUT_RESPONSE)
            if with_response or without_response:
                status_clause = (
                    '(BugTask.status = %s) ' %
                    sqlvalues(BugTaskStatus.INCOMPLETE))
                if with_response:
                    status_clause += ("""
                        AND (Bug.date_last_message IS NOT NULL
                             AND BugTask.date_incomplete <=
                                 Bug.date_last_message)
                        """)
                elif without_response:
                    status_clause += ("""
                        AND (Bug.date_last_message IS NULL
                             OR BugTask.date_incomplete >
                                Bug.date_last_message)
                        """)
                else:
                    assert with_response != without_response
                return status_clause
            else:
                return '(BugTask.status = %s)' % sqlvalues(status)
        else:
            raise AssertionError(
                'Unrecognized status value: %s' % repr(status))

    def buildQuery(self, params):
        """Build and return an SQL query with the given parameters.

        Also return the clauseTables and orderBy for the generated query.

        :return: A query, the tables to query, ordering expression and a
            decorator to call on each returned row.
        """
        assert isinstance(params, BugTaskSearchParams)
        from lp.bugs.model.bug import Bug
        extra_clauses = ['Bug.id = BugTask.bug']
        clauseTables = [BugTask, Bug]
        decorators = []

        # These arguments can be processed in a loop without any other
        # special handling.
        standard_args = {
            'bug': params.bug,
            'importance': params.importance,
            'product': params.product,
            'distribution': params.distribution,
            'distroseries': params.distroseries,
            'productseries': params.productseries,
            'assignee': params.assignee,
            'sourcepackagename': params.sourcepackagename,
            'owner': params.owner,
            'date_closed': params.date_closed,
        }

        # Loop through the standard, "normal" arguments and build the
        # appropriate SQL WHERE clause. Note that arg_value will be one
        # of:
        #
        # * a searchbuilder.any object, representing a set of acceptable
        #   filter values
        # * a searchbuilder.NULL object
        # * an sqlobject
        # * a dbschema item
        # * None (meaning no filter criteria specified for that arg_name)
        #
        # XXX: kiko 2006-03-16:
        # Is this a good candidate for becoming infrastructure in
        # canonical.database.sqlbase?
        for arg_name, arg_value in standard_args.items():
            if arg_value is None:
                continue
            where_cond = search_value_to_where_condition(arg_value)
            if where_cond is not None:
                extra_clauses.append("BugTask.%s %s" % (arg_name, where_cond))

        if params.status is not None:
            extra_clauses.append(self._buildStatusClause(params.status))

        if params.milestone:
            if IProjectGroupMilestone.providedBy(params.milestone):
                where_cond = """
                    IN (SELECT Milestone.id
                        FROM Milestone, Product
                        WHERE Milestone.product = Product.id
                            AND Product.project = %s
                            AND Milestone.name = %s)
                """ % sqlvalues(params.milestone.target,
                                params.milestone.name)
            else:
                where_cond = search_value_to_where_condition(params.milestone)
            extra_clauses.append("BugTask.milestone %s" % where_cond)

        if params.project:
            # Circular.
            from lp.registry.model.product import Product
            clauseTables.append(Product)
            extra_clauses.append("BugTask.product = Product.id")
            if isinstance(params.project, any):
                extra_clauses.append("Product.project IN (%s)" % ",".join(
                    [str(proj.id) for proj in params.project.query_values]))
            elif params.project is NULL:
                extra_clauses.append("Product.project IS NULL")
            else:
                extra_clauses.append("Product.project = %d" %
                                     params.project.id)

        if params.omit_dupes:
            extra_clauses.append("Bug.duplicateof is NULL")

        if params.omit_targeted:
            extra_clauses.append("BugTask.distroseries is NULL AND "
                                 "BugTask.productseries is NULL")

        if params.has_cve:
            extra_clauses.append("BugTask.bug IN "
                                 "(SELECT DISTINCT bug FROM BugCve)")

        if params.attachmenttype is not None:
            if params.attachmenttype == BugAttachmentType.PATCH:
                extra_clauses.append("Bug.latest_patch_uploaded IS NOT NULL")
            else:
                attachment_clause = (
                    "Bug.id IN (SELECT bug from BugAttachment WHERE %s)")
                if isinstance(params.attachmenttype, any):
                    where_cond = "BugAttachment.type IN (%s)" % ", ".join(
                        sqlvalues(*params.attachmenttype.query_values))
                else:
                    where_cond = "BugAttachment.type = %s" % sqlvalues(
                        params.attachmenttype)
                extra_clauses.append(attachment_clause % where_cond)

        if params.searchtext:
            extra_clauses.append(self._buildSearchTextClause(params))

        if params.fast_searchtext:
            extra_clauses.append(self._buildFastSearchTextClause(params))

        if params.subscriber is not None:
            clauseTables.append(BugSubscription)
            extra_clauses.append("""Bug.id = BugSubscription.bug AND
                    BugSubscription.person = %(personid)s""" %
                    sqlvalues(personid=params.subscriber.id))

        if params.structural_subscriber is not None:
            structural_subscriber_clause = ("""BugTask.id IN (
                SELECT BugTask.id FROM BugTask, StructuralSubscription
                WHERE BugTask.product = StructuralSubscription.product
                  AND StructuralSubscription.subscriber = %(personid)s
                UNION ALL
                SELECT BugTask.id FROM BugTask, StructuralSubscription
                WHERE
                  BugTask.distribution = StructuralSubscription.distribution
                  AND BugTask.sourcepackagename =
                      StructuralSubscription.sourcepackagename
                  AND StructuralSubscription.subscriber = %(personid)s
                UNION ALL
                SELECT BugTask.id FROM BugTask, StructuralSubscription
                WHERE
                  BugTask.distroseries = StructuralSubscription.distroseries
                  AND StructuralSubscription.subscriber = %(personid)s
                UNION ALL
                SELECT BugTask.id FROM BugTask, StructuralSubscription
                WHERE
                  BugTask.milestone = StructuralSubscription.milestone
                  AND StructuralSubscription.subscriber = %(personid)s
                UNION ALL
                SELECT BugTask.id FROM BugTask, StructuralSubscription
                WHERE
                  BugTask.productseries = StructuralSubscription.productseries
                  AND StructuralSubscription.subscriber = %(personid)s
                UNION ALL
                SELECT BugTask.id FROM BugTask, StructuralSubscription, Product
                WHERE
                  BugTask.product = Product.id
                  AND Product.project = StructuralSubscription.project
                  AND StructuralSubscription.subscriber = %(personid)s
                UNION ALL
                SELECT BugTask.id FROM BugTask, StructuralSubscription
                WHERE
                  BugTask.distribution = StructuralSubscription.distribution
                  AND StructuralSubscription.sourcepackagename is NULL
                  AND StructuralSubscription.subscriber = %(personid)s)""" %
                sqlvalues(personid=params.structural_subscriber))
            extra_clauses.append(structural_subscriber_clause)

        if params.component:
            clauseTables += [SourcePackagePublishingHistory,
                             SourcePackageRelease]
            distroseries = None
            if params.distribution:
                distroseries = params.distribution.currentseries
            elif params.distroseries:
                distroseries = params.distroseries
            assert distroseries, (
                "Search by component requires a context with a distribution "
                "or distroseries.")

            if zope_isinstance(params.component, any):
                component_ids = sqlvalues(*params.component.query_values)
            else:
                component_ids = sqlvalues(params.component)

            distro_archive_ids = [
                archive.id
                for archive in distroseries.distribution.all_distro_archives]
            extra_clauses.extend(["""
            BugTask.sourcepackagename =
                SourcePackageRelease.sourcepackagename AND
            SourcePackageRelease.id =
                SourcePackagePublishingHistory.sourcepackagerelease AND
            SourcePackagePublishingHistory.distroseries = %s AND
            SourcePackagePublishingHistory.archive IN %s AND
            SourcePackagePublishingHistory.component IN %s AND
            SourcePackagePublishingHistory.status = %s
            """ % sqlvalues(distroseries,
                            distro_archive_ids,
                            component_ids,
                            PackagePublishingStatus.PUBLISHED)])

        upstream_clause = self._buildUpstreamClause(params)
        if upstream_clause:
            extra_clauses.append(upstream_clause)

        if params.tag:
            tag_clause = build_tag_search_clause(params.tag)
            if tag_clause is not None:
                extra_clauses.append(tag_clause)

        # XXX Tom Berger 2008-02-14:
        # We use StructuralSubscription to determine
        # the bug supervisor relation for distribution source
        # packages, following a conversion to use this object.
        # We know that the behaviour remains the same, but we
        # should change the terminology, or re-instate
        # PackageBugSupervisor, since the use of this relation here
        # is not for subscription to notifications.
        # See bug #191809
        if params.bug_supervisor:
            bug_supervisor_clause = """BugTask.id IN (
                SELECT BugTask.id FROM BugTask, Product
                WHERE BugTask.product = Product.id
                    AND Product.bug_supervisor = %(bug_supervisor)s
                UNION ALL
                SELECT BugTask.id
                FROM BugTask, StructuralSubscription
                WHERE
                  BugTask.distribution = StructuralSubscription.distribution
                    AND BugTask.sourcepackagename =
                        StructuralSubscription.sourcepackagename
                    AND StructuralSubscription.subscriber = %(bug_supervisor)s
                UNION ALL
                SELECT BugTask.id FROM BugTask, Distribution
                WHERE BugTask.distribution = Distribution.id
                    AND Distribution.bug_supervisor = %(bug_supervisor)s
                )""" % sqlvalues(bug_supervisor=params.bug_supervisor)
            extra_clauses.append(bug_supervisor_clause)

        if params.bug_reporter:
            bug_reporter_clause = (
                "BugTask.bug = Bug.id AND Bug.owner = %s" % sqlvalues(
                    params.bug_reporter))
            extra_clauses.append(bug_reporter_clause)

        if params.bug_commenter:
            bug_commenter_clause = """
            BugTask.id IN (
                SELECT BugTask.id FROM BugTask, BugMessage, Message
                WHERE Message.owner = %(bug_commenter)s
                    AND Message.id = BugMessage.message
                    AND BugTask.bug = BugMessage.bug
                    AND Message.id NOT IN (
                        SELECT BugMessage.message FROM BugMessage
                        WHERE BugMessage.bug = BugTask.bug
                        ORDER BY BugMessage.id
                        LIMIT 1
                    )
            )
            """ % sqlvalues(bug_commenter=params.bug_commenter)
            extra_clauses.append(bug_commenter_clause)

        if params.affects_me:
            params.affected_user = params.user
        if params.affected_user:
            affected_user_clause = """
            BugTask.id IN (
                SELECT BugTask.id FROM BugTask, BugAffectsPerson
                WHERE BugTask.bug = BugAffectsPerson.bug
                AND BugAffectsPerson.person = %(affected_user)s
                AND BugAffectsPerson.affected = TRUE
            )
            """ % sqlvalues(affected_user=params.affected_user)
            extra_clauses.append(affected_user_clause)

        if params.nominated_for:
            mappings = sqlvalues(
                target=params.nominated_for,
                nomination_status=BugNominationStatus.PROPOSED)
            if IDistroSeries.providedBy(params.nominated_for):
                mappings['target_column'] = 'distroseries'
            elif IProductSeries.providedBy(params.nominated_for):
                mappings['target_column'] = 'productseries'
            else:
                raise AssertionError(
                    'Unknown nomination target: %r.' % params.nominated_for)
            nominated_for_clause = """
                BugNomination.bug = BugTask.bug AND
                BugNomination.%(target_column)s = %(target)s AND
                BugNomination.status = %(nomination_status)s
                """ % mappings
            extra_clauses.append(nominated_for_clause)
            clauseTables.append(BugNomination)

        clause, decorator = get_bug_privacy_filter_with_decorator(params.user)
        if clause:
            extra_clauses.append(clause)
            decorators.append(decorator)

        hw_clause = self._buildHardwareRelatedClause(params)
        if hw_clause is not None:
            extra_clauses.append(hw_clause)

        if params.linked_branches == BugBranchSearch.BUGS_WITH_BRANCHES:
            extra_clauses.append(
                """EXISTS (
                    SELECT id FROM BugBranch WHERE BugBranch.bug=Bug.id)
                """)
        elif params.linked_branches == BugBranchSearch.BUGS_WITHOUT_BRANCHES:
            extra_clauses.append(
                """NOT EXISTS (
                    SELECT id FROM BugBranch WHERE BugBranch.bug=Bug.id)
                """)
        else:
            # If no branch specific search restriction is specified,
            # we don't need to add any clause.
            pass

        if params.modified_since:
            extra_clauses.append(
                "Bug.date_last_updated > %s" % (
                    sqlvalues(params.modified_since,)))

        orderby_arg = self._processOrderBy(params)

        query = " AND ".join(extra_clauses)

        if not decorators:
            decorator = lambda x:x
        else:
            def decorator(obj):
                for decor in decorators:
                    obj = decor(obj)
                return obj
        return query, clauseTables, orderby_arg, decorator

    def _buildUpstreamClause(self, params):
        """Return an clause for returning upstream data if the data exists.

        This method will handles BugTasks that do not have upstream BugTasks
        as well as thoses that do.
        """
        upstream_clauses = []
        if params.pending_bugwatch_elsewhere:
            if params.product:
                # Include only bugtasks that do no have bug watches that
                # belong to a product that does not use Malone.
                pending_bugwatch_elsewhere_clause = """
                    EXISTS (
                        SELECT TRUE
                        FROM BugTask AS RelatedBugTask
                            LEFT OUTER JOIN Product AS OtherProduct
                                ON RelatedBugTask.product = OtherProduct.id
                        WHERE RelatedBugTask.bug = BugTask.bug
                            AND RelatedBugTask.id = BugTask.id
                            AND RelatedBugTask.bugwatch IS NULL
                            AND OtherProduct.official_malone IS FALSE
                            AND RelatedBugTask.status != %s)
                    """ % sqlvalues(BugTaskStatus.INVALID)
            else:
                # Include only bugtasks that have other bugtasks on targets
                # not using Malone, which are not Invalid, and have no bug
                # watch.
                pending_bugwatch_elsewhere_clause = """
                    EXISTS (
                        SELECT TRUE
                        FROM BugTask AS RelatedBugTask
                            LEFT OUTER JOIN Distribution AS OtherDistribution
                                ON RelatedBugTask.distribution =
                                    OtherDistribution.id
                            LEFT OUTER JOIN Product AS OtherProduct
                                ON RelatedBugTask.product = OtherProduct.id
                        WHERE RelatedBugTask.bug = BugTask.bug
                            AND RelatedBugTask.id != BugTask.id
                            AND RelatedBugTask.bugwatch IS NULL
                            AND (
                                OtherDistribution.official_malone IS FALSE
                                OR OtherProduct.official_malone IS FALSE)
                            AND RelatedBugTask.status != %s)
                    """ % sqlvalues(BugTaskStatus.INVALID)

            upstream_clauses.append(pending_bugwatch_elsewhere_clause)

        if params.has_no_upstream_bugtask:
            # Find all bugs that has no product bugtask. We limit the
            # SELECT by matching against BugTask.bug to make the query
            # faster.
            has_no_upstream_bugtask_clause = """
                NOT EXISTS (SELECT TRUE
                            FROM BugTask AS OtherBugTask
                            WHERE OtherBugTask.bug = BugTask.bug
                                AND OtherBugTask.product IS NOT NULL)
            """
            upstream_clauses.append(has_no_upstream_bugtask_clause)

        # Our definition of "resolved upstream" means:
        #
        # * bugs with bugtasks linked to watches that are invalid,
        #   fixed committed or fix released
        #
        # * bugs with upstream bugtasks that are fix committed or fix released
        #
        # This definition of "resolved upstream" should address the use
        # cases we gathered at UDS Paris (and followup discussions with
        # seb128, sfllaw, et al.)
        if params.resolved_upstream:
            statuses_for_watch_tasks = [
                BugTaskStatus.INVALID,
                BugTaskStatus.FIXCOMMITTED,
                BugTaskStatus.FIXRELEASED]
            statuses_for_upstream_tasks = [
                BugTaskStatus.FIXCOMMITTED,
                BugTaskStatus.FIXRELEASED]

            only_resolved_upstream_clause = self._open_resolved_upstream % (
                    search_value_to_where_condition(
                        any(*statuses_for_watch_tasks)),
                    search_value_to_where_condition(
                        any(*statuses_for_upstream_tasks)))
            upstream_clauses.append(only_resolved_upstream_clause)
        if params.open_upstream:
            statuses_for_open_tasks = [
                BugTaskStatus.NEW,
                BugTaskStatus.INCOMPLETE,
                BugTaskStatus.CONFIRMED,
                BugTaskStatus.INPROGRESS,
                BugTaskStatus.UNKNOWN]
            only_open_upstream_clause = self._open_resolved_upstream % (
                    search_value_to_where_condition(
                        any(*statuses_for_open_tasks)),
                    search_value_to_where_condition(
                        any(*statuses_for_open_tasks)))
            upstream_clauses.append(only_open_upstream_clause)

        if upstream_clauses:
            upstream_clause = " OR ".join(upstream_clauses)
            return '(%s)' % upstream_clause
        return None

    def _buildSearchTextClause(self, params):
        """Build the clause for searchtext."""
        assert params.fast_searchtext is None, (
            'Cannot use fast_searchtext at the same time as searchtext.')

        searchtext_quoted = quote(params.searchtext)
        searchtext_like_quoted = quote_like(params.searchtext)

        if params.orderby is None:
            # Unordered search results aren't useful, so sort by relevance
            # instead.
            params.orderby = [
                SQLConstant("-rank(Bug.fti, ftq(%s))" % searchtext_quoted),
                SQLConstant(
                    "-rank(BugTask.fti, ftq(%s))" % searchtext_quoted)]

        comment_clause = """BugTask.id IN (
            SELECT BugTask.id
            FROM BugTask, BugMessage,Message, MessageChunk
            WHERE BugMessage.bug = BugTask.bug
                AND BugMessage.message = Message.id
                AND Message.id = MessageChunk.message
                AND MessageChunk.fti @@ ftq(%s))""" % searchtext_quoted
        text_search_clauses = [
            "Bug.fti @@ ftq(%s)" % searchtext_quoted,
            "BugTask.fti @@ ftq(%s)" % searchtext_quoted,
            "BugTask.targetnamecache ILIKE '%%' || %s || '%%'" % (
                searchtext_like_quoted)]
        # Due to performance problems, whether to search in comments is
        # controlled by a config option.
        if config.malone.search_comments:
            text_search_clauses.append(comment_clause)
        return "(%s)" % " OR ".join(text_search_clauses)

    def _buildFastSearchTextClause(self, params):
        """Build the clause to use for the fast_searchtext criteria."""
        assert params.searchtext is None, (
            'Cannot use searchtext at the same time as fast_searchtext.')

        fast_searchtext_quoted = quote(params.fast_searchtext)

        if params.orderby is None:
            # Unordered search results aren't useful, so sort by relevance
            # instead.
            params.orderby = [
                SQLConstant("-rank(Bug.fti, ftq(%s))" %
                fast_searchtext_quoted)]

        return "Bug.fti @@ ftq(%s)" % fast_searchtext_quoted

    def _buildHardwareRelatedClause(self, params):
        """Hardware related SQL expressions and tables for bugtask searches.

        :return: (tables, clauses) where clauses is a list of SQL expressions
            which limit a bugtask search to bugs related to a device or
            driver specified in search_params. If search_params contains no
            hardware related data, empty lists are returned.
        :param params: A `BugTaskSearchParams` instance.

        Device related WHERE clauses are returned if
        params.hardware_bus, params.hardware_vendor_id,
        params.hardware_product_id are all not None.
        """
        # Avoid cyclic imports.
        from lp.hardwaredb.model.hwdb import (
            HWSubmission, HWSubmissionBug, HWSubmissionDevice,
            _userCanAccessSubmissionStormClause,
            make_submission_device_statistics_clause)
        from lp.bugs.model.bug import Bug, BugAffectsPerson

        bus = params.hardware_bus
        vendor_id = params.hardware_vendor_id
        product_id = params.hardware_product_id
        driver_name = params.hardware_driver_name
        package_name = params.hardware_driver_package_name

        if (bus is not None and vendor_id is not None and
            product_id is not None):
            tables, clauses = make_submission_device_statistics_clause(
                bus, vendor_id, product_id, driver_name, package_name, False)
        elif driver_name is not None or package_name is not None:
            tables, clauses = make_submission_device_statistics_clause(
                None, None, None, driver_name, package_name, False)
        else:
            return None

        tables.append(HWSubmission)
        tables.append(Bug)
        clauses.append(HWSubmissionDevice.submission == HWSubmission.id)
        bug_link_clauses = []
        if params.hardware_owner_is_bug_reporter:
            bug_link_clauses.append(
                HWSubmission.ownerID == Bug.ownerID)
        if params.hardware_owner_is_affected_by_bug:
            bug_link_clauses.append(
                And(BugAffectsPerson.personID == HWSubmission.ownerID,
                    BugAffectsPerson.bug == Bug.id,
                    BugAffectsPerson.affected))
            tables.append(BugAffectsPerson)
        if params.hardware_owner_is_subscribed_to_bug:
            bug_link_clauses.append(
                And(BugSubscription.personID == HWSubmission.ownerID,
                    BugSubscription.bugID == Bug.id))
            tables.append(BugSubscription)
        if params.hardware_is_linked_to_bug:
            bug_link_clauses.append(
                And(HWSubmissionBug.bugID == Bug.id,
                    HWSubmissionBug.submissionID == HWSubmission.id))
            tables.append(HWSubmissionBug)

        if len(bug_link_clauses) == 0:
            return None

        clauses.append(Or(*bug_link_clauses))
        clauses.append(_userCanAccessSubmissionStormClause(params.user))

        tables = [convert_storm_clause_to_string(table) for table in tables]
        clauses = ['(%s)' % convert_storm_clause_to_string(clause)
                   for clause in clauses]
        clause = 'Bug.id IN (SELECT DISTINCT Bug.id from %s WHERE %s)' % (
            ', '.join(tables), ' AND '.join(clauses))
        return clause

    def search(self, params, *args, **kwargs):
        """See `IBugTaskSet`.

        :param _noprejoins: Private internal parameter to BugTaskSet which
            disables all use of prejoins : consolidated from code paths that
            claim they were inefficient and unwanted.
        """
        # Circular.
        from lp.registry.model.product import Product
        from lp.bugs.model.bug import Bug
        _noprejoins = kwargs.get('_noprejoins', False)
        store = IStore(BugTask)
        query, clauseTables, orderby, bugtask_decorator = self.buildQuery(
            params)
        if len(args) == 0:
            if _noprejoins:
                resultset = store.find(BugTask,
                    AutoTables(SQL("1=1"), clauseTables),
                    query)
                decorator = bugtask_decorator
            else:
                tables = clauseTables + [Product, SourcePackageName]
                origin = [
                    BugTask,
                    LeftJoin(Bug, BugTask.bug == Bug.id),
                    LeftJoin(Product, BugTask.product == Product.id),
                    LeftJoin(
                        SourcePackageName,
                        BugTask.sourcepackagename == SourcePackageName.id),
                    ]
                # NB: these may work with AutoTables, but its hard to tell,
                # this way is known to work.
                if BugNomination in tables:
                    # The relation is already in query.
                    origin.append(BugNomination)
                if BugSubscription in tables:
                    # The relation is already in query.
                    origin.append(BugSubscription)
                if SourcePackageRelease in tables:
                    origin.append(SourcePackageRelease)
                if SourcePackagePublishingHistory in tables:
                    origin.append(SourcePackagePublishingHistory)
                resultset = store.using(*origin).find(
                    (BugTask, Product, SourcePackageName, Bug),
                    AutoTables(SQL("1=1"), tables),
                    query)
                decorator=lambda row:bugtask_decorator(row[0])
            resultset.order_by(orderby)
            return DecoratedResultSet(resultset, result_decorator=decorator)

        bugtask_fti = SQL('BugTask.fti')
        result = store.find((BugTask, bugtask_fti), query,
                            AutoTables(SQL("1=1"), clauseTables))
        decorators = [bugtask_decorator]
        for arg in args:
            query, clauseTables, dummy, decorator = self.buildQuery(arg)
            result = result.union(
                store.find((BugTask, bugtask_fti), query,
                           AutoTables(SQL("1=1"), clauseTables)))
            # NB: assumes the decorators are all compatible.
            # This may need revisiting if e.g. searches on behalf of different
            # users are combined.
            decorators.append(decorator)
        def decorator(row):
            bugtask = row[0]
            for decorator in decorators:
                bugtask = decorator(bugtask)
            return bugtask

        # Build up the joins.
        # TODO: implement _noprejoins for this code path: as of 20100818 it
        # has been silently disabled because clients of the API were setting
        # prejoins=[] which had no effect; this TODO simply notes the reality
        # already existing when it was added.
        joins = Alias(result._get_select(), "BugTask")
        joins = Join(joins, Bug, BugTask.bug == Bug.id)
        joins = LeftJoin(joins, Product, BugTask.product == Product.id)
        joins = LeftJoin(joins, SourcePackageName,
                         BugTask.sourcepackagename == SourcePackageName.id)

        result = store.using(joins).find(
            (BugTask, Bug, Product, SourcePackageName))
        result.order_by(orderby)
        return DecoratedResultSet(result, result_decorator=decorator)

    def searchBugIds(self, params):
        """See `IBugTaskSet`."""
        query, clauseTables, orderby, decorator = self.buildQuery(
            params)
        store = IStore(BugTask)
        resultset = store.find(BugTask.bugID,
            AutoTables(SQL("1=1"), clauseTables), query)
        resultset.order_by(orderby)
        return resultset

    def getAssignedMilestonesFromSearch(self, search_results):
        """See `IBugTaskSet`."""
        # XXX: Gavin Panella 2009-03-05 bug=338184: There is currently
        # no clean way to get the underlying Storm ResultSet from an
        # SQLObjectResultSet, so we must remove the security proxy for
        # a moment.
        if ISQLObjectResultSet.providedBy(search_results):
            search_results = removeSecurityProxy(search_results)._result_set
        # Check that we have a Storm result set before we start doing
        # things with it.
        assert IResultSet.providedBy(search_results), (
            "search_results must provide IResultSet or ISQLObjectResultSet")
        # Remove ordering and make distinct.
        search_results = search_results.order_by().config(distinct=True)
        # Get milestone IDs.
        milestone_ids = [
            milestone_id for milestone_id in (
                search_results.values(BugTask.milestoneID))
            if milestone_id is not None]
        # Query for milestones.
        if len(milestone_ids) == 0:
            return []
        else:
            # Import here because of cyclic references.
            from lp.registry.model.milestone import (
                Milestone, milestone_sort_key)
            # We need the store that was used, we have no objects to key off
            # of other than the search result, and Store.of() doesn't
            # currently work on result sets. Additionally it may be a
            # DecoratedResultSet.
            if zope_isinstance(search_results, DecoratedResultSet):
                store = removeSecurityProxy(search_results).result_set._store
            else:
                store = search_results._store
            milestones = store.find(
                Milestone, In(Milestone.id, milestone_ids))
            return sorted(milestones, key=milestone_sort_key, reverse=True)

    def createTask(self, bug, owner, product=None, productseries=None,
                   distribution=None, distroseries=None,
                   sourcepackagename=None,
                   status=IBugTask['status'].default,
                   importance=IBugTask['importance'].default,
                   assignee=None, milestone=None):
        """See `IBugTaskSet`."""
        if not status:
            status = IBugTask['status'].default
        if not importance:
            importance = IBugTask['importance'].default
        if not assignee:
            assignee = None
        if not milestone:
            milestone = None

        if not bug.private and bug.security_related:
            if product and product.security_contact:
                bug.subscribe(product.security_contact, owner)
            elif distribution and distribution.security_contact:
                bug.subscribe(distribution.security_contact, owner)

        assert (product or productseries or distribution or distroseries), (
            'Got no bugtask target.')

        non_target_create_params = dict(
            bug=bug,
            status=status,
            importance=importance,
            assignee=assignee,
            owner=owner,
            milestone=milestone)
        bugtask = BugTask(
            product=product,
            productseries=productseries,
            distribution=distribution,
            distroseries=distroseries,
            sourcepackagename=sourcepackagename,
            **non_target_create_params)

        if distribution:
            # Create tasks for accepted nominations if this is a source
            # package addition.
            accepted_nominations = [
                nomination for nomination in bug.getNominations(distribution)
                if nomination.isApproved()]
            for nomination in accepted_nominations:
                accepted_series_task = BugTask(
                    distroseries=nomination.distroseries,
                    sourcepackagename=sourcepackagename,
                    **non_target_create_params)
                accepted_series_task.updateTargetNameCache()

        if bugtask.conjoined_slave:
            bugtask._syncFromConjoinedSlave()

        bugtask.updateTargetNameCache()

        return bugtask

    def getStatusCountsForProductSeries(self, user, product_series):
        """See `IBugTaskSet`."""
        bug_privacy_filter = get_bug_privacy_filter(user)
        if bug_privacy_filter != "":
            bug_privacy_filter = 'AND ' + bug_privacy_filter
        cur = cursor()

        # The union is actually much faster than a LEFT JOIN with the
        # Milestone table, since postgres optimizes it to perform index
        # scans instead of sequential scans on the BugTask table.
        query = """
            SELECT status, count(*)
            FROM (
                SELECT BugTask.status
                FROM BugTask
                    JOIN Bug ON BugTask.bug = Bug.id
                WHERE
                    BugTask.productseries = %(series)s
                    %(privacy)s

                UNION ALL

                SELECT BugTask.status
                FROM BugTask
                    JOIN Bug ON BugTask.bug = Bug.id
                    JOIN Milestone ON BugTask.milestone = Milestone.id
                WHERE
                    BugTask.productseries IS NULL
                    AND Milestone.productseries = %(series)s
                    %(privacy)s
                ) AS subquery
            GROUP BY status
            """ % dict(series=quote(product_series),
                       privacy=bug_privacy_filter)

        cur.execute(query)
        return cur.fetchall()

    def findExpirableBugTasks(self, min_days_old, user,
                              bug=None, target=None):
        """See `IBugTaskSet`.

        The list of Incomplete bugtasks is selected from products and
        distributions that use Launchpad to track bugs. To qualify for
        expiration, the bug and its bugtasks meet the follow conditions:

        1. The bug is inactive; the last update of the is older than
            Launchpad expiration age.
        2. The bug is not a duplicate.
        3. The bug does not have any other valid bugtasks.
        4. The bugtask belongs to a project with enable_bug_expiration set
           to True.
        5. The bugtask has the status Incomplete.
        6. The bugtask is not assigned to anyone.
        7. The bugtask does not have a milestone.

        Bugtasks cannot transition to Invalid automatically unless they meet
        all the rules stated above.

        This implementation returns the master of the master-slave conjoined
        pairs of bugtasks. Slave conjoined bugtasks are not included in the
        list because they can only be expired by calling the master bugtask's
        transitionToStatus() method. See 'Conjoined Bug Tasks' in
        c.l.doc/bugtasks.txt.

        Only bugtasks the specified user has permission to view are
        returned. The Janitor celebrity has permission to view all bugs.
        """
        if bug is None:
            bug_clause = ''
        else:
            bug_clause = 'AND Bug.id = %s' % sqlvalues(bug)

        if user == getUtility(ILaunchpadCelebrities).janitor:
            # The janitor needs access to all bugs.
            bug_privacy_filter = ''
        else:
            bug_privacy_filter = get_bug_privacy_filter(user)
            if bug_privacy_filter != '':
                bug_privacy_filter = "AND " + bug_privacy_filter
        unconfirmed_bug_condition = self._getUnconfirmedBugCondition()
        (target_join, target_clause) = self._getTargetJoinAndClause(target)
        expirable_bugtasks = BugTask.select("""
            BugTask.bug = Bug.id
            AND BugTask.id IN (
                SELECT BugTask.id
                FROM BugTask
                    JOIN Bug ON BugTask.bug = Bug.id
                    LEFT JOIN BugWatch on Bug.id = BugWatch.bug
                """ + target_join + """
                WHERE
                """ + target_clause + """
                """ + bug_clause + """
                """ + bug_privacy_filter + """
                    AND BugTask.status = %s
                    AND BugTask.assignee IS NULL
                    AND BugTask.milestone IS NULL
                    AND Bug.duplicateof IS NULL
                    AND Bug.date_last_updated < CURRENT_TIMESTAMP
                        AT TIME ZONE 'UTC' - interval '%s days'
                    AND BugWatch.id IS NULL
            )""" % sqlvalues(BugTaskStatus.INCOMPLETE, min_days_old) +
            unconfirmed_bug_condition,
            clauseTables=['Bug'],
            orderBy='Bug.date_last_updated')

        return expirable_bugtasks

    def _getUnconfirmedBugCondition(self):
        """Return the SQL to filter out BugTasks that has been confirmed

        A bugtasks cannot expire if the bug is, has been, or
        will be, confirmed to be legitimate. Once the bug is considered
        valid for one target, it is valid for all targets.
        """
        statuses_not_preventing_expiration = [
            BugTaskStatus.INVALID, BugTaskStatus.INCOMPLETE,
            BugTaskStatus.WONTFIX]

        unexpirable_status_list = [
            status for status in BugTaskStatus.items
            if status not in statuses_not_preventing_expiration]

        return """
             AND NOT EXISTS (
                SELECT TRUE
                FROM BugTask AS RelatedBugTask
                WHERE RelatedBugTask.bug = BugTask.bug
                    AND RelatedBugTask.status IN %s)
            """ % sqlvalues(unexpirable_status_list)

    def _getTargetJoinAndClause(self, target):
        """Return a SQL join clause to a `BugTarget`.

        :param target: A supported BugTarget or None. The target param must
            be either a Distribution, DistroSeries, Product, or ProductSeries.
            If target is None, the clause joins BugTask to all the supported
            BugTarget tables.
        :raises NotImplementedError: If the target is an IProjectGroup,
            ISourcePackage, or an IDistributionSourcePackage.
        :raises AssertionError: If the target is not a known implementer of
            `IBugTarget`
        """
        target_join = """
            JOIN (
                -- We create this rather bizarre looking structure
                -- because we must replicate the behaviour of BugTask since
                -- we are joining to it. So when distroseries is set,
                -- distribution should be NULL. The two pillar columns will
                -- be used in the WHERE clause.
                SELECT 0 AS distribution, 0 AS distroseries,
                       0 AS product , 0 AS productseries,
                       0 AS distribution_pillar, 0 AS product_pillar
                UNION
                    SELECT Distribution.id, NULL, NULL, NULL,
                        Distribution.id, NULL
                    FROM Distribution
                    WHERE Distribution.enable_bug_expiration IS TRUE
                UNION
                    SELECT NULL, DistroSeries.id, NULL, NULL,
                        Distribution.id, NULL
                    FROM DistroSeries
                        JOIN Distribution
                            ON DistroSeries.distribution = Distribution.id
                    WHERE Distribution.enable_bug_expiration IS TRUE
                UNION
                    SELECT NULL, NULL, Product.id, NULL,
                        NULL, Product.id
                    FROM Product
                    WHERE Product.enable_bug_expiration IS TRUE
                UNION
                    SELECT NULL, NULL, NULL, ProductSeries.id,
                        NULL, Product.id
                    FROM ProductSeries
                        JOIN Product
                            ON ProductSeries.Product = Product.id
                    WHERE Product.enable_bug_expiration IS TRUE) target
                ON (BugTask.distribution = target.distribution
                    OR BugTask.distroseries = target.distroseries
                    OR BugTask.product = target.product
                    OR BugTask.productseries = target.productseries)"""
        if target is None:
            target_clause = "TRUE IS TRUE"
        elif IDistribution.providedBy(target):
            target_clause = "target.distribution_pillar = %s" % sqlvalues(
                target)
        elif IDistroSeries.providedBy(target):
            target_clause = "BugTask.distroseries = %s" % sqlvalues(target)
        elif IProduct.providedBy(target):
            target_clause = "target.product_pillar = %s" % sqlvalues(target)
        elif IProductSeries.providedBy(target):
            target_clause = "BugTask.productseries = %s" % sqlvalues(target)
        elif (IProjectGroup.providedBy(target)
              or ISourcePackage.providedBy(target)
              or IDistributionSourcePackage.providedBy(target)):
            raise NotImplementedError(
                "BugTarget %s is not supported by ." % target)
        else:
            raise AssertionError("Unknown BugTarget type.")

        return (target_join, target_clause)

    def maintainedBugTasks(self, person, minimportance=None,
                           showclosed=False, orderBy=None, user=None):
        """See `IBugTaskSet`."""
        filters = ['BugTask.bug = Bug.id',
                   'BugTask.product = Product.id',
                   'Product.owner = TeamParticipation.team',
                   'TeamParticipation.person = %s' % person.id]

        if not showclosed:
            committed = BugTaskStatus.FIXCOMMITTED
            filters.append('BugTask.status < %s' % sqlvalues(committed))

        if minimportance is not None:
            filters.append(
                'BugTask.importance >= %s' % sqlvalues(minimportance))

        privacy_filter = get_bug_privacy_filter(user)
        if privacy_filter:
            filters.append(privacy_filter)

        # We shouldn't show duplicate bug reports.
        filters.append('Bug.duplicateof IS NULL')

        return BugTask.select(" AND ".join(filters),
            clauseTables=['Product', 'TeamParticipation', 'BugTask', 'Bug'])

    def getOpenBugTasksPerProduct(self, user, products):
        """See `IBugTaskSet`."""
        # Local import of Bug to avoid import loop.
        from lp.bugs.model.bug import Bug
        store = getUtility(IStoreSelector).get(MAIN_STORE, DEFAULT_FLAVOR)
        origin = [
            Bug,
            Join(BugTask, BugTask.bug == Bug.id),
            ]

        product_ids = [product.id for product in products]
        conditions = And(BugTask.status.is_in(UNRESOLVED_BUGTASK_STATUSES),
                         Bug.duplicateof == None,
                         BugTask.productID.is_in(product_ids))

        privacy_filter = get_bug_privacy_filter(user)
        if privacy_filter != '':
            conditions = And(conditions, privacy_filter)
        result = store.using(*origin).find(
            (BugTask.productID, SQL('COUNT(*)')),
            conditions)

        result = result.group_by(BugTask.productID)
        # The result will return a list of product ids and counts,
        # which will be converted into key-value pairs in the dictionary.
        return dict(result)

    def getOrderByColumnDBName(self, col_name):
        """See `IBugTaskSet`."""
        if BugTaskSet._ORDERBY_COLUMN is None:
            # Local import of Bug to avoid import loop.
            from lp.bugs.model.bug import Bug
            BugTaskSet._ORDERBY_COLUMN = {
                "id": BugTask.bugID,
                "importance": BugTask.importance,
                # TODO: sort by their name?
                "assignee": BugTask.assigneeID,
                "targetname": BugTask.targetnamecache,
                "status": BugTask.status,
                "title": Bug.title,
                "milestone": BugTask.milestoneID,
                "dateassigned": BugTask.date_assigned,
                "datecreated": BugTask.datecreated,
                "date_last_updated": Bug.date_last_updated,
                "date_closed": BugTask.date_closed,
                "number_of_duplicates": Bug.number_of_duplicates,
                "message_count": Bug.message_count,
                "users_affected_count": Bug.users_affected_count,
                "heat": Bug.heat,
                "latest_patch_uploaded": Bug.latest_patch_uploaded,
                }
        return BugTaskSet._ORDERBY_COLUMN[col_name]

    def _processOrderBy(self, params):
        """Process the orderby parameter supplied to search().

        This method ensures the sort order will be stable, and converting
        the string supplied to actual column names.

        :return: A Storm order_by tuple.
        """
        # Local import of Bug to avoid import loop.
        from lp.bugs.model.bug import Bug
        orderby = params.orderby
        if orderby is None:
            orderby = []
        elif not zope_isinstance(orderby, (list, tuple)):
            orderby = [orderby]

        orderby_arg = []
        # This set contains columns which are, in practical terms,
        # unique. When these columns are used as sort keys, they ensure
        # the sort will be consistent. These columns will be used to
        # decide whether we need to add the BugTask.bug and BugTask.id
        # columns to make the sort consistent over runs -- which is good
        # for the user and essential for the test suite.
        unambiguous_cols = set([
            BugTask.date_assigned,
            BugTask.datecreated,
            Bug.datecreated,
            Bug.date_last_updated])
        # Bug ID is unique within bugs on a product or source package.
        if (params.product or
            (params.distribution and params.sourcepackagename) or
            (params.distroseries and params.sourcepackagename)):
            in_unique_context = True
        else:
            in_unique_context = False

        if in_unique_context:
            unambiguous_cols.add(BugTask.bug)

        # Translate orderby keys into corresponding Table.attribute
        # strings.
        ambiguous = True
        for orderby_col in orderby:
            if isinstance(orderby_col, SQLConstant):
                orderby_arg.append(orderby_col)
                continue
            if orderby_col.startswith("-"):
                col = self.getOrderByColumnDBName(orderby_col[1:])
                order_clause = Desc(col)
            else:
                col = self.getOrderByColumnDBName(orderby_col)
                order_clause = col
            if col in unambiguous_cols:
                ambiguous = False
            orderby_arg.append(order_clause)

        if ambiguous:
            if in_unique_context:
                orderby_arg.append(BugTask.bugID)
            else:
                orderby_arg.append(BugTask.id)

        return tuple(orderby_arg)

    def dangerousGetAllTasks(self):
        """DO NOT USE THIS METHOD. For details, see `IBugTaskSet`"""
        return BugTask.select(orderBy='id')

    def getBugCountsForPackages(self, user, packages):
        """See `IBugTaskSet`."""
        distributions = sorted(
            set(package.distribution for package in packages),
            key=attrgetter('name'))
        counts = []
        for distribution in distributions:
            counts.extend(self._getBugCountsForDistribution(
                user, distribution, packages))
        return counts

    def _getBugCountsForDistribution(self, user, distribution, packages):
        """Get bug counts by package, belonging to the given distribution.

        See `IBugTask.getBugCountsForPackages` for more information.
        """
        packages = [
            package for package in packages
            if package.distribution == distribution]
        package_name_ids = [
            package.sourcepackagename.id for package in packages]

        open_bugs_cond = (
            'BugTask.status %s' % search_value_to_where_condition(
                any(*UNRESOLVED_BUGTASK_STATUSES)))

        sum_template = "SUM(CASE WHEN %s THEN 1 ELSE 0 END) AS %s"
        sums = [
            sum_template % (open_bugs_cond, 'open_bugs'),
            sum_template % (
                'BugTask.importance %s' % search_value_to_where_condition(
                    BugTaskImportance.CRITICAL), 'open_critical_bugs'),
            sum_template % (
                'BugTask.assignee IS NULL', 'open_unassigned_bugs'),
            sum_template % (
                'BugTask.status %s' % search_value_to_where_condition(
                    BugTaskStatus.INPROGRESS), 'open_inprogress_bugs'),
            sum_template % (
                'BugTask.importance %s' % search_value_to_where_condition(
                    BugTaskImportance.HIGH), 'open_high_bugs'),
            ]

        conditions = [
            'Bug.id = BugTask.bug',
            open_bugs_cond,
            'BugTask.sourcepackagename IN %s' % sqlvalues(package_name_ids),
            'BugTask.distribution = %s' % sqlvalues(distribution),
            'Bug.duplicateof is NULL',
            ]
        privacy_filter = get_bug_privacy_filter(user)
        if privacy_filter:
            conditions.append(privacy_filter)

        query = """SELECT BugTask.distribution,
                          BugTask.sourcepackagename,
                          %(sums)s
                   FROM BugTask, Bug
                   WHERE %(conditions)s
                   GROUP BY BugTask.distribution, BugTask.sourcepackagename"""
        cur = cursor()
        cur.execute(query % dict(
            sums=', '.join(sums), conditions=' AND '.join(conditions)))
        distribution_set = getUtility(IDistributionSet)
        sourcepackagename_set = getUtility(ISourcePackageNameSet)
        packages_with_bugs = set()
        counts = []
        for (distro_id, spn_id, open_bugs,
             open_critical_bugs, open_unassigned_bugs,
             open_inprogress_bugs,
             open_high_bugs) in shortlist(cur.fetchall()):
            distribution = distribution_set.get(distro_id)
            sourcepackagename = sourcepackagename_set.get(spn_id)
            source_package = distribution.getSourcePackage(sourcepackagename)
            # XXX: Bjorn Tillenius 2006-12-15:
            # Add a tuple instead of the distribution package
            # directly, since DistributionSourcePackage doesn't define a
            # __hash__ method.
            packages_with_bugs.add((distribution, sourcepackagename))
            package_counts = dict(
                package=source_package,
                open=open_bugs,
                open_critical=open_critical_bugs,
                open_unassigned=open_unassigned_bugs,
                open_inprogress=open_inprogress_bugs,
                open_high=open_high_bugs,
                )
            counts.append(package_counts)

        # Only packages with open bugs were included in the query. Let's
        # add the rest of the packages as well.
        all_packages = set(
            (distro_package.distribution, distro_package.sourcepackagename)
            for distro_package in packages)
        for distribution, sourcepackagename in all_packages.difference(
                packages_with_bugs):
            package_counts = dict(
                package=distribution.getSourcePackage(sourcepackagename),
                open=0, open_critical=0, open_unassigned=0,
                open_inprogress=0, open_high=0)
            counts.append(package_counts)

        return counts<|MERGE_RESOLUTION|>--- conflicted
+++ resolved
@@ -21,14 +21,7 @@
 
 
 import datetime
-<<<<<<< HEAD
-from operator import (
-    attrgetter,
-    itemgetter,
-    )
-=======
 from operator import attrgetter
->>>>>>> 60b5b2e2
 
 from lazr.enum import DBItem
 import pytz
