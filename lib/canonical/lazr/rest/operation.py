--- conflicted
+++ resolved
@@ -6,18 +6,12 @@
 import types
 
 from zope.component import getMultiAdapter, queryAdapter
-<<<<<<< HEAD
-from zope.interface import implements
-from zope.schema.interfaces import RequiredMissing, ValidationError
-from zope.security.proxy import isinstance
-=======
 from zope.interface import Attribute, implements
 from zope.interface.interfaces import IInterface
 from zope.schema import Field
 from zope.schema.interfaces import (
     IField, RequiredMissing, ValidationError, WrongType)
 from zope.security.proxy import isinstance as zope_isinstance
->>>>>>> 97c27403
 
 from canonical.lazr.interfaces import (
     ICollection, IFieldMarshaller, IResourceGETOperation,
@@ -47,20 +41,12 @@
     def __call__(self):
         values, errors = self.validate()
         if len(errors) == 0:
-<<<<<<< HEAD
-            return self.processResult(self.call(**values))
-=======
             return self.encodeResult(self.call(**values))
->>>>>>> 97c27403
         else:
             self.request.response.setStatus(400)
             self.request.response.setHeader('Content-type', 'text/plain')
             return "\n".join(errors)
 
-<<<<<<< HEAD
-    def processResult(self, result):
-        """Process the result of a custom operation."""
-=======
     def encodeResult(self, result):
         """Encode the result of a custom operation into a string.
 
@@ -69,22 +55,12 @@
         responsible for setting the Content-Type header and the status
         code.
         """
->>>>>>> 97c27403
         if (self.request.response.getHeader('Content-Type') is not None
             or self.request.response.getStatus() != 599):
             # The operation took care of everything and just needs
             # this object served to the client.
             return result
 
-<<<<<<< HEAD
-        # If the result provides an iterator but isn't a list or string,
-        # it's an object capable of batching a large dataset. Serve only
-        # one batch of the dataset.
-        if not(isinstance(result, basestring)
-               or isinstance(result, types.TupleType)
-               or isinstance(result, types.ListType)
-               or isinstance(result, types.DictionaryType)):
-=======
         if queryAdapter(result, ICollection):
             # If the result is a web service collection, serve only one
             # batch of the collection.
@@ -96,26 +72,16 @@
             # If the result provides an iterator but isn't a list or
             # string, it's an object capable of batching a large
             # dataset. Serve only one batch of the dataset.
->>>>>>> 97c27403
             try:
                 iterator = iter(result)
                 # It's a list.
                 result = self.batch(result, self.request)
             except TypeError:
                 pass
-<<<<<<< HEAD
-
-        # If the result is a web service collection, serve only one
-        # batch of the collection.
-        if queryAdapter(result, ICollection):
-            result = CollectionResource(
-                ICollection(result), self.request).batch()
-=======
         else:
             # The result doesn't need to be batched. Serialize the
             # whole thing to JSON.
             pass
->>>>>>> 97c27403
 
         # Serialize the result to JSON. Any embedded entries will be
         # automatically serialized.
