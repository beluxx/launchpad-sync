# Copyright 2009-2011 Canonical Ltd.  This software is licensed under the
# GNU Affero General Public License version 3 (see the file LICENSE).

"""Tests for the safe branch open code."""


__metaclass__ = type

from bzrlib.branch import (
    Branch,
    BranchReferenceFormat,
    BzrBranchFormat7,
    )
from bzrlib.bzrdir import (
    BzrDir,
    BzrDirMetaFormat1,
    )
from bzrlib.repofmt.pack_repo import RepositoryFormatKnitPack1
from bzrlib.tests import TestCaseWithTransport
from bzrlib.transport import chroot
from lazr.uri import URI

from lp.codehosting.safe_open import (
    BadUrl,
    BlacklistPolicy,
    BranchLoopError,
    BranchReferenceForbidden,
    safe_open,
    SafeBranchOpener,
    WhitelistPolicy,
    )
from lp.testing import TestCase

<<<<<<< HEAD
from bzrlib.branch import (
    Branch,
    BzrBranchFormat7,
    )
from bzrlib.bzrdir import (
    BzrDirMetaFormat1,
    )
from bzrlib.repofmt.knitpack_repo import RepositoryFormatKnitPack1
from bzrlib.tests import (
    TestCaseWithTransport,
    )
from bzrlib.transport import chroot

=======
>>>>>>> 9a01af01

class TestSafeBranchOpenerCheckAndFollowBranchReference(TestCase):
    """Unit tests for `SafeBranchOpener.checkAndFollowBranchReference`."""

    def setUp(self):
        super(TestSafeBranchOpenerCheckAndFollowBranchReference, self).setUp()
        SafeBranchOpener.install_hook()

    class StubbedSafeBranchOpener(SafeBranchOpener):
        """SafeBranchOpener that provides canned answers.

        We implement the methods we need to to be able to control all the
        inputs to the `BranchMirrorer.checkSource` method, which is what is
        being tested in this class.
        """

        def __init__(self, references, policy):
            parent_cls = TestSafeBranchOpenerCheckAndFollowBranchReference
            super(parent_cls.StubbedSafeBranchOpener, self).__init__(policy)
            self._reference_values = {}
            for i in range(len(references) - 1):
                self._reference_values[references[i]] = references[i + 1]
            self.follow_reference_calls = []

        def followReference(self, url, open_dir=None):
            self.follow_reference_calls.append(url)
            return self._reference_values[url]

    def makeBranchOpener(self, should_follow_references, references,
                         unsafe_urls=None):
        policy = BlacklistPolicy(should_follow_references, unsafe_urls)
        opener = self.StubbedSafeBranchOpener(references, policy)
        return opener

    def testCheckInitialURL(self):
        # checkSource rejects all URLs that are not allowed.
        opener = self.makeBranchOpener(None, [], set(['a']))
        self.assertRaises(BadUrl, opener.checkAndFollowBranchReference, 'a')

    def testNotReference(self):
        # When branch references are forbidden, checkAndFollowBranchReference
        # does not raise on non-references.
        opener = self.makeBranchOpener(False, ['a', None])
        self.assertEquals('a', opener.checkAndFollowBranchReference('a'))
        self.assertEquals(['a'], opener.follow_reference_calls)

    def testBranchReferenceForbidden(self):
        # checkAndFollowBranchReference raises BranchReferenceForbidden if
        # branch references are forbidden and the source URL points to a
        # branch reference.
        opener = self.makeBranchOpener(False, ['a', 'b'])
        self.assertRaises(
            BranchReferenceForbidden,
            opener.checkAndFollowBranchReference, 'a')
        self.assertEquals(['a'], opener.follow_reference_calls)

    def testAllowedReference(self):
        # checkAndFollowBranchReference does not raise if following references
        # is allowed and the source URL points to a branch reference to a
        # permitted location.
        opener = self.makeBranchOpener(True, ['a', 'b', None])
        self.assertEquals('b', opener.checkAndFollowBranchReference('a'))
        self.assertEquals(['a', 'b'], opener.follow_reference_calls)

    def testCheckReferencedURLs(self):
        # checkAndFollowBranchReference checks if the URL a reference points
        # to is safe.
        opener = self.makeBranchOpener(
            True, ['a', 'b', None], unsafe_urls=set('b'))
        self.assertRaises(BadUrl, opener.checkAndFollowBranchReference, 'a')
        self.assertEquals(['a'], opener.follow_reference_calls)

    def testSelfReferencingBranch(self):
        # checkAndFollowBranchReference raises BranchReferenceLoopError if
        # following references is allowed and the source url points to a
        # self-referencing branch reference.
        opener = self.makeBranchOpener(True, ['a', 'a'])
        self.assertRaises(
            BranchLoopError, opener.checkAndFollowBranchReference, 'a')
        self.assertEquals(['a'], opener.follow_reference_calls)

    def testBranchReferenceLoop(self):
        # checkAndFollowBranchReference raises BranchReferenceLoopError if
        # following references is allowed and the source url points to a loop
        # of branch references.
        references = ['a', 'b', 'a']
        opener = self.makeBranchOpener(True, references)
        self.assertRaises(
            BranchLoopError, opener.checkAndFollowBranchReference, 'a')
        self.assertEquals(['a', 'b'], opener.follow_reference_calls)


class TestSafeBranchOpenerStacking(TestCaseWithTransport):

    def setUp(self):
        super(TestSafeBranchOpenerStacking, self).setUp()
        SafeBranchOpener.install_hook()

    def makeBranchOpener(self, allowed_urls):
        policy = WhitelistPolicy(True, allowed_urls, True)
        return SafeBranchOpener(policy)

    def makeBranch(self, path, branch_format, repository_format):
        """Make a Bazaar branch at 'path' with the given formats."""
        bzrdir_format = BzrDirMetaFormat1()
        bzrdir_format.set_branch_format(branch_format)
        bzrdir = self.make_bzrdir(path, format=bzrdir_format)
        repository_format.initialize(bzrdir)
        return bzrdir.create_branch()

    def testAllowedURL(self):
        # checkSource does not raise an exception for branches stacked on
        # branches with allowed URLs.
        stacked_on_branch = self.make_branch('base-branch', format='1.6')
        stacked_branch = self.make_branch('stacked-branch', format='1.6')
        stacked_branch.set_stacked_on_url(stacked_on_branch.base)
        opener = self.makeBranchOpener(
            [stacked_branch.base, stacked_on_branch.base])
        # This doesn't raise an exception.
        opener.open(stacked_branch.base)

    def testUnstackableRepository(self):
        # checkSource treats branches with UnstackableRepositoryFormats as
        # being not stacked.
        branch = self.makeBranch(
            'unstacked', BzrBranchFormat7(), RepositoryFormatKnitPack1())
        opener = self.makeBranchOpener([branch.base])
        # This doesn't raise an exception.
        opener.open(branch.base)

    def testAllowedRelativeURL(self):
        # checkSource passes on absolute urls to checkOneURL, even if the
        # value of stacked_on_location in the config is set to a relative URL.
        stacked_on_branch = self.make_branch('base-branch', format='1.6')
        stacked_branch = self.make_branch('stacked-branch', format='1.6')
        stacked_branch.set_stacked_on_url('../base-branch')
        opener = self.makeBranchOpener(
            [stacked_branch.base, stacked_on_branch.base])
        # Note that stacked_on_branch.base is not '../base-branch', it's an
        # absolute URL.
        self.assertNotEqual('../base-branch', stacked_on_branch.base)
        # This doesn't raise an exception.
        opener.open(stacked_branch.base)

    def testAllowedRelativeNested(self):
        # Relative URLs are resolved relative to the stacked branch.
        self.get_transport().mkdir('subdir')
        a = self.make_branch('subdir/a', format='1.6')
        b = self.make_branch('b', format='1.6')
        b.set_stacked_on_url('../subdir/a')
        c = self.make_branch('subdir/c', format='1.6')
        c.set_stacked_on_url('../../b')
        opener = self.makeBranchOpener([c.base, b.base, a.base])
        # This doesn't raise an exception.
        opener.open(c.base)

    def testForbiddenURL(self):
        # checkSource raises a BadUrl exception if a branch is stacked on a
        # branch with a forbidden URL.
        stacked_on_branch = self.make_branch('base-branch', format='1.6')
        stacked_branch = self.make_branch('stacked-branch', format='1.6')
        stacked_branch.set_stacked_on_url(stacked_on_branch.base)
        opener = self.makeBranchOpener([stacked_branch.base])
        self.assertRaises(BadUrl, opener.open, stacked_branch.base)

    def testForbiddenURLNested(self):
        # checkSource raises a BadUrl exception if a branch is stacked on a
        # branch that is in turn stacked on a branch with a forbidden URL.
        a = self.make_branch('a', format='1.6')
        b = self.make_branch('b', format='1.6')
        b.set_stacked_on_url(a.base)
        c = self.make_branch('c', format='1.6')
        c.set_stacked_on_url(b.base)
        opener = self.makeBranchOpener([c.base, b.base])
        self.assertRaises(BadUrl, opener.open, c.base)

    def testSelfStackedBranch(self):
        # checkSource raises StackingLoopError if a branch is stacked on
        # itself. This avoids infinite recursion errors.
        a = self.make_branch('a', format='1.6')
        # Bazaar 1.17 and up make it harder to create branches like this.
        # It's still worth testing that we don't blow up in the face of them,
        # so we grovel around a bit to create one anyway.
        a.get_config().set_user_option('stacked_on_location', a.base)
        opener = self.makeBranchOpener([a.base])
        self.assertRaises(BranchLoopError, opener.open, a.base)

    def testLoopStackedBranch(self):
        # checkSource raises StackingLoopError if a branch is stacked in such
        # a way so that it is ultimately stacked on itself. e.g. a stacked on
        # b stacked on a.
        a = self.make_branch('a', format='1.6')
        b = self.make_branch('b', format='1.6')
        a.set_stacked_on_url(b.base)
        b.set_stacked_on_url(a.base)
        opener = self.makeBranchOpener([a.base, b.base])
        self.assertRaises(BranchLoopError, opener.open, a.base)
        self.assertRaises(BranchLoopError, opener.open, b.base)

    def testCustomOpener(self):
        # A custom function for opening a control dir can be specified.
        a = self.make_branch('a', format='2a')
        b = self.make_branch('b', format='2a')
        b.set_stacked_on_url(a.base)
        seen_urls = set()

        def open_dir(url):
            seen_urls.add(url)
            return BzrDir.open(url)

        opener = self.makeBranchOpener([a.base, b.base])
        opener.open(b.base, open_dir=open_dir)
        self.assertEquals(seen_urls, set([b.base, a.base]))

    def testCustomOpenerWithBranchReference(self):
        # A custom function for opening a control dir can be specified.
        a = self.make_branch('a', format='2a')
        b_dir = self.make_bzrdir('b')
        b = BranchReferenceFormat().initialize(b_dir, target_branch=a)
        seen_urls = set()

        def open_dir(url):
            seen_urls.add(url)
            return BzrDir.open(url)

        opener = self.makeBranchOpener([a.base, b.base])
        opener.open(b.base, open_dir=open_dir)
        self.assertEquals(seen_urls, set([b.base, a.base]))


class TestSafeOpen(TestCaseWithTransport):
    """Tests for `safe_open`."""

    def setUp(self):
        super(TestSafeOpen, self).setUp()
        SafeBranchOpener.install_hook()

    def test_hook_does_not_interfere(self):
        # The transform_fallback_location hook does not interfere with regular
        # stacked branch access outside of safe_open.
        self.make_branch('stacked')
        self.make_branch('stacked-on')
        Branch.open('stacked').set_stacked_on_url('../stacked-on')
        Branch.open('stacked')

    def get_chrooted_scheme(self, relpath):
        """Create a server that is chrooted to `relpath`.

        :return: ``(scheme, get_url)`` where ``scheme`` is the scheme of the
            chroot server and ``get_url`` returns URLs on said server.
        """
        transport = self.get_transport(relpath)
        chroot_server = chroot.ChrootServer(transport)
        chroot_server.start_server()
        self.addCleanup(chroot_server.stop_server)

        def get_url(relpath):
            return chroot_server.get_url() + relpath

        return URI(chroot_server.get_url()).scheme, get_url

    def test_stacked_within_scheme(self):
        # A branch that is stacked on a URL of the same scheme is safe to
        # open.
        self.get_transport().mkdir('inside')
        self.make_branch('inside/stacked')
        self.make_branch('inside/stacked-on')
        scheme, get_chrooted_url = self.get_chrooted_scheme('inside')
        Branch.open(get_chrooted_url('stacked')).set_stacked_on_url(
            get_chrooted_url('stacked-on'))
        safe_open(scheme, get_chrooted_url('stacked'))

    def test_stacked_outside_scheme(self):
        # A branch that is stacked on a URL that is not of the same scheme is
        # not safe to open.
        self.get_transport().mkdir('inside')
        self.get_transport().mkdir('outside')
        self.make_branch('inside/stacked')
        self.make_branch('outside/stacked-on')
        scheme, get_chrooted_url = self.get_chrooted_scheme('inside')
        Branch.open(get_chrooted_url('stacked')).set_stacked_on_url(
            self.get_url('outside/stacked-on'))
        self.assertRaises(
            BadUrl, safe_open, scheme, get_chrooted_url('stacked'))<|MERGE_RESOLUTION|>--- conflicted
+++ resolved
@@ -15,7 +15,7 @@
     BzrDir,
     BzrDirMetaFormat1,
     )
-from bzrlib.repofmt.pack_repo import RepositoryFormatKnitPack1
+from bzrlib.repofmt.knitpack_repo import RepositoryFormatKnitPack1
 from bzrlib.tests import TestCaseWithTransport
 from bzrlib.transport import chroot
 from lazr.uri import URI
@@ -31,22 +31,6 @@
     )
 from lp.testing import TestCase
 
-<<<<<<< HEAD
-from bzrlib.branch import (
-    Branch,
-    BzrBranchFormat7,
-    )
-from bzrlib.bzrdir import (
-    BzrDirMetaFormat1,
-    )
-from bzrlib.repofmt.knitpack_repo import RepositoryFormatKnitPack1
-from bzrlib.tests import (
-    TestCaseWithTransport,
-    )
-from bzrlib.transport import chroot
-
-=======
->>>>>>> 9a01af01
 
 class TestSafeBranchOpenerCheckAndFollowBranchReference(TestCase):
     """Unit tests for `SafeBranchOpener.checkAndFollowBranchReference`."""
