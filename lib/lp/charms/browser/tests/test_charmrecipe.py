--- conflicted
+++ resolved
@@ -548,13 +548,8 @@
     def test_edit_recipe(self):
         [old_git_ref] = self.factory.makeGitRefs()
         recipe = self.factory.makeCharmRecipe(
-<<<<<<< HEAD
             registrant=self.person, owner=self.person, git_ref=old_git_ref,
             store_channels=["track1/stable/branch1", "track2/edge/branch1"])
-=======
-            registrant=self.person, owner=self.person, git_ref=old_git_ref
-        )
->>>>>>> 70fcfda0
         self.factory.makeTeam(
             name="new-team", displayname="New Team", members=[self.person]
         )
