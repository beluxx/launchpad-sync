--- conflicted
+++ resolved
@@ -4,20 +4,6 @@
   xmlns:i18n="http://namespaces.zope.org/i18n"
   i18n_domain="launchpad">
 
-<<<<<<< HEAD
-    <!-- SourcePackage -->
-    <content class="canonical.launchpad.database.SourcePackage">
-        <allow interface="canonical.launchpad.interfaces.ISourcePackage" />
-        <allow interface="canonical.launchpad.interfaces.IHasBuildRecords"/>
-        <!-- IQuestionTarget -->
-        <allow attributes="getQuestion searchQuestions findSimilarQuestions
-            answer_contacts direct_answer_contacts getSupportedLanguages
-            getQuestionLanguages"
-	    />
-        <require permission="launchpad.AnyPerson"
-            attributes="newQuestion addAnswerContact removeAnswerContact" />
-    </content>
-=======
   <!-- SourcePackage -->
   <content class="canonical.launchpad.database.SourcePackage">
     <allow interface="canonical.launchpad.interfaces.ISourcePackage" />
@@ -32,7 +18,6 @@
       attributes="newQuestion addAnswerContact removeAnswerContact" 
       />
   </content>
->>>>>>> 41f1e0fd
 
   <browser:defaultView
     for="canonical.launchpad.interfaces.ISourcePackage"
