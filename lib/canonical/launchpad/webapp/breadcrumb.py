--- conflicted
+++ resolved
@@ -48,29 +48,11 @@
 
     def __init__(self, context):
         self.context = context
-        # Storage for user-assigned values.
         self._icon = None
         self._icon_from_user = False
 
-<<<<<<< HEAD
-    def _get_attribute(self, attrname):
-        """Return the value of one of this class' attributes.
-
-        :raises: `IncompleteBreadcrumbError` if the attribute is missing or
-            None.
-        """
-        attr = getattr(self, attrname, None)
-        if attr is None:
-            raise IncompleteBreadcrumbError(
-                "No '%s' attribute was given with which to build the "
-                "Breadcrumb object." % attrname)
-        return attr
-
-    def _get_icon(self):
-        """Return the icon URL for the builder's context.
-
-        :returns: A URL, or None if the context doesn't have an icon.
-        """
+    def icon(self):
+        """See `IBreadcrumb`."""
         if self._icon_from_user:
             return self._icon
 
@@ -82,16 +64,12 @@
             return None
 
     def _set_icon(self, value):
+        """Set the icon attribute and flag it as a user-defined value."""
         self._icon = value
         self._icon_from_user = True
 
-    icon = property(_get_icon, _set_icon)
+    icon = property(icon, _set_icon, doc=icon.__doc__)
 
-    def make_breadcrumb(self):
-        url = self._get_attribute('url')
-        text = self._get_attribute('text')
-        return Breadcrumb(url, text, icon=self.icon)
-=======
     def make_breadcrumb(self):
         """See `IBreadcrumbBuilder.`"""
         if self.text is None:
@@ -102,5 +80,4 @@
             raise AssertionError(
                "The builder has not been given a valid breadcrumb URL.")
 
-        return Breadcrumb(self.url, self.text)
->>>>>>> cb758e21
+        return Breadcrumb(self.url, self.text, icon=self.icon)