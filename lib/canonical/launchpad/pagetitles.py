--- conflicted
+++ resolved
@@ -194,11 +194,7 @@
 bug_mark_as_affecting_user = ContextBugId(
     'Bug #%d - does this bug affect you?')
 
-<<<<<<< HEAD
 bug_nominate_for_series = ViewLabel()
-=======
-bug_removecve = LaunchbagBugID("Bug #%d - Remove CVE reference")
->>>>>>> c1923c09
 
 bug_secrecy = ContextBugId('Bug #%d - Set visibility')
 
