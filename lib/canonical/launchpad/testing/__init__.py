# Copyright 2008 Canonical Ltd.  All rights reserved.
# pylint: disable-msg=W0401,C0301

import os, shutil, tempfile, unittest

from storm.store import Store

import zope.event
from zope.security.proxy import (
    isinstance as zope_isinstance, removeSecurityProxy)

from canonical.config import config
from canonical.database.sqlbase import sqlvalues
# Import the login and logout functions here as it is a much better
# place to import them from in tests.
from canonical.launchpad.ftests import ANONYMOUS, login, login_person, logout
from canonical.launchpad.testing.factory import *


class TestCase(unittest.TestCase):
    """Provide Launchpad-specific test facilities."""

    def __init__(self, *args, **kwargs):
        unittest.TestCase.__init__(self, *args, **kwargs)
        self._cleanups = []

    def __str__(self):
        """Return the fully qualified Python name of the test.

        Zope uses this method to determine how to print the test in the
        runner. We use the test's id in order to make the test easier to find,
        and also so that modifications to the id will show up. This is
        particularly important with bzrlib-style test multiplication.
        """
        return self.id()

    def _runCleanups(self, result):
        """Run the cleanups that have been added with addCleanup.

        See the docstring for addCleanup for more information.

        Returns True if all cleanups ran without error, False otherwise.
        """
        ok = True
        while self._cleanups:
            function, arguments, keywordArguments = self._cleanups.pop()
            try:
                function(*arguments, **keywordArguments)
            except KeyboardInterrupt:
                raise
            except:
                result.addError(self, self.__exc_info())
                ok = False
        return ok

    def addCleanup(self, function, *arguments, **keywordArguments):
        """Add a cleanup function to be called before tearDown.

        Functions added with addCleanup will be called in reverse order of
        adding after the test method and before tearDown.

        If a function added with addCleanup raises an exception, the error
        will be recorded as a test error, and the next cleanup will then be
        run.

        Cleanup functions are always called before a test finishes running,
        even if setUp is aborted by an exception.
        """
        self._cleanups.append((function, arguments, keywordArguments))

    def assertNotifies(self, event_type, callable_obj, *args, **kwargs):
        """Assert that a callable performs a given notification.

        :param event_type: The type of event that notification is expected
            for.
        :param callable_obj: The callable to call.
        :param *args: The arguments to pass to the callable.
        :param **kwargs: The keyword arguments to pass to the callable.
        :return: (result, event), where result was the return value of the
            callable, and event is the event emitted by the callable.
        """
        result, events = capture_events(callable_obj, *args, **kwargs)
        if len(events) == 0:
            raise AssertionError('No notification was performed.')
        elif len(events) > 1:
            raise AssertionError('Too many (%d) notifications performed.'
                % len(events))
        elif not isinstance(events[0], event_type):
            raise AssertionError('Wrong event type: %r (expected %r).' %
                (events[0], event_type))
        return result, events[0]

    def assertSqlAttributeEqualsDate(self, sql_object, attribute_name, date):
        """Fail unless the value of the attribute is equal to the date.

        Use this method to test that date value that may be UTC_NOW is equal
        to another date value. Trickery is required because SQLBuilder truth
        semantics cause UTC_NOW to appear equal to all dates.

        :param sql_object: a security-proxied SQLObject instance.
        :param attribute_name: the name of a database column in the table
            associated to this object.
        :param date: `datetime.datetime` object or `UTC_NOW`.
        """
        # XXX: Aaron Bentley 2008-04-14: Probably does not belong here, but
        # better location not clear. Used primarily for testing ORM objects,
        # which ought to use factory.
        sql_object = removeSecurityProxy(sql_object)
        sql_class = type(sql_object)
        store = Store.of(sql_object)
        found_object = store.find(
            sql_class, **({'id': sql_object.id, attribute_name: date}))
        if found_object is None:
            self.fail(
                "Expected %s to be %s, but it was %s."
                % (attribute_name, date, getattr(sql_object, attribute_name)))

    def assertIsInstance(self, instance, assert_class):
        """Assert that an instance is an instance of assert_class.

        instance and assert_class have the same semantics as the parameters
        to isinstance.
        """
        self.assertTrue(zope_isinstance(instance, assert_class),
            '%r is not an instance of %r' % (instance, assert_class))

    def assertIs(self, expected, observed):
        """Assert that `expected` is the same object as `observed`."""
        self.assertTrue(expected is observed,
                        "%r is not %r" % (expected, observed))

    def assertIsNot(self, expected, observed):
        """Assert that `expected` is not the same object as `observed`."""
        self.assertTrue(expected is not observed,
                        "%r is %r" % (expected, observed))

    def assertIn(self, needle, haystack):
        """Assert that 'needle' is in 'haystack'."""
        self.assertTrue(
            needle in haystack, '%r not in %r' % (needle, haystack))

    def assertNotIn(self, needle, haystack):
        """Assert that 'needle' is not in 'haystack'."""
        self.assertFalse(
            needle in haystack, '%r in %r' % (needle, haystack))

    def pushConfig(self, section, **kwargs):
        """Push some key-value pairs into a section of the config.

        The config values will be restored during test tearDown.
        """
        name = self.factory.getUniqueString()
        body = '\n'.join(["%s: %s"%(k, v) for k, v in kwargs.iteritems()])
        config.push(name, "\n[%s]\n%s\n" % (section, body))
        self.addCleanup(config.pop, name)

    def run(self, result=None):
        if result is None:
            result = self.defaultTestResult()
        result.startTest(self)
        testMethod = getattr(self, self.__testMethodName)
        try:
            try:
                self.setUp()
            except KeyboardInterrupt:
                raise
            except:
                result.addError(self, self.__exc_info())
                self._runCleanups(result)
                return

            ok = False
            try:
                testMethod()
                ok = True
            except self.failureException:
                result.addFailure(self, self.__exc_info())
            except KeyboardInterrupt:
                raise
            except:
                result.addError(self, self.__exc_info())

            cleanupsOk = self._runCleanups(result)
            try:
                self.tearDown()
            except KeyboardInterrupt:
                raise
            except:
                result.addError(self, self.__exc_info())
                ok = False
            if ok and cleanupsOk:
                result.addSuccess(self)
        finally:
            result.stopTest(self)

    def setUp(self):
        unittest.TestCase.setUp(self)
        self.factory = ObjectFactory()


class TestCaseWithFactory(TestCase):

    def setUp(self, user=ANONYMOUS):
        TestCase.setUp(self)
        login(user)
        self.factory = LaunchpadObjectFactory()

    def useTempDir(self):
<<<<<<< HEAD
=======
        """Use a temporary directory for this test."""
>>>>>>> e563fa5c
        tempdir = tempfile.mkdtemp()
        self.addCleanup(lambda: shutil.rmtree(tempdir))
        cwd = os.getcwd()
        os.chdir(tempdir)
        self.addCleanup(lambda: os.chdir(cwd))

    def tearDown(self):
        logout()
        TestCase.tearDown(self)

    def getUserBrowser(self, url=None):
        """Return a Browser logged in as a fresh user, maybe opened at `url`.
        """
        # Do the import here to avoid issues with import cycles.
        from canonical.launchpad.testing.pages import setupBrowser
        login(ANONYMOUS)
        user = self.factory.makePerson(password='test')
        naked_user = removeSecurityProxy(user)
        email = naked_user.preferredemail.email
        logout()
        browser = setupBrowser(
            auth="Basic %s:test" % str(email))
        if url is not None:
            browser.open(url)
        return browser


def capture_events(callable_obj, *args, **kwargs):
    """Capture the events emitted by a callable.

    :param event_type: The type of event that notification is expected
        for.
    :param callable_obj: The callable to call.
    :param *args: The arguments to pass to the callable.
    :param **kwargs: The keyword arguments to pass to the callable.
    :return: (result, events), where result was the return value of the
        callable, and events are the events emitted by the callable.
    """
    events = []
    def on_notify(event):
        events.append(event)
    old_subscribers = zope.event.subscribers[:]
    try:
        zope.event.subscribers[:] = [on_notify]
        result = callable_obj(*args, **kwargs)
        return result, events
    finally:
        zope.event.subscribers[:] = old_subscribers<|MERGE_RESOLUTION|>--- conflicted
+++ resolved
@@ -206,10 +206,7 @@
         self.factory = LaunchpadObjectFactory()
 
     def useTempDir(self):
-<<<<<<< HEAD
-=======
         """Use a temporary directory for this test."""
->>>>>>> e563fa5c
         tempdir = tempfile.mkdtemp()
         self.addCleanup(lambda: shutil.rmtree(tempdir))
         cwd = os.getcwd()
