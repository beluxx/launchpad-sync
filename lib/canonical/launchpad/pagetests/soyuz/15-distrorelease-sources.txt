--- conflicted
+++ resolved
@@ -3,24 +3,20 @@
 In Launchpad, SourcePackageReleases are directly attached to a
 DistroRelease by a publication record (see doc/publishing.txt).
 
-<<<<<<< HEAD
-  >>> browser.open('http://localhost/ubuntu/warty/+source/mozilla-firefox')
-=======
 A SourcePackage, or better named DistroReleaseSourcePackage, is a
 collection of SourcePackageReleases once published in a given
 DistroRelease.
->>>>>>> fd5f37e0
 
 SourcePackages are available through the web UI after traversing
 through a DistroRelease and SourceName. The URL schema is:
 
-$LP/distros/ubuntu/$DISTRORELEASE/+source/$SOURCENAME
+$LP/ubuntu/$DISTRORELEASE/+source/$SOURCENAME
 
 A SourcePackageRelease once published in a DistroRelease is
 represented by a DistroReleaseSourcePackageRelease and easily reached
 by traversing a SourcePackage instance with a valid version, like:
 
-$LP/distros/ubuntu/$DISTRORELEASE/+source/$SOURCENAME/$VERSION
+$LP/ubuntu/$DISTRORELEASE/+source/$SOURCENAME/$VERSION
 
 The path to click here is a bit involved, since the source package
 page can only be reached by searching or getting a list of all
@@ -29,7 +25,7 @@
 Starting from distribution page:
 
   >>> browser.open(
-  ...     'http://localhost/distros/ubuntu')
+  ...     'http://localhost/ubuntu')
 
 We get a list of all published packages:
 
@@ -46,7 +42,7 @@
 
   >>> browser.getLink("warty").click()
   >>> browser.url
-  'http://localhost/distros/ubuntu/warty/+source/mozilla-firefox'
+  'http://localhost/ubuntu/warty/+source/mozilla-firefox'
 
 This page provides its versions publications organised by pocket, as
 we can see 'mozilla-firefox' is published twice in pocket RELEASE
@@ -63,10 +59,10 @@
       </p>
       <ul>
         <li>
-         <a href="http://localhost/distros/ubuntu/warty/+source/mozilla-firefox/0.9">mozilla-firefox 0.9</a>
+         <a href="http://localhost/ubuntu/warty/+source/mozilla-firefox/0.9">mozilla-firefox 0.9</a>
         </li>
         <li>
-           <a href="http://localhost/distros/ubuntu/warty/+source/mozilla-firefox/0.9">mozilla-firefox 0.9</a>
+           <a href="http://localhost/ubuntu/warty/+source/mozilla-firefox/0.9">mozilla-firefox 0.9</a>
         </li>
       </ul>
     </dd>
@@ -87,7 +83,7 @@
     <li><b>Branch: </b>
       <a href="http://localhost/products/firefox/trunk">trunk</a><br />
     </li>
-    <small>(<a href="http://localhost/distros/ubuntu/warty/+source/mozilla-firefox/+packaging">update</a>)</small>
+    <small>(<a href="http://localhost/ubuntu/warty/+source/mozilla-firefox/+packaging">update</a>)</small>
   </ul>
 
 The user can also download the files for the "currentrelease" (last
@@ -122,7 +118,7 @@
 
   >>> browser.getLink("i386").click()
   >>> browser.url
-  'http://localhost/distros/ubuntu/warty/i386/mozilla-firefox'
+  'http://localhost/ubuntu/warty/i386/mozilla-firefox'
 
 More information about this page can be found at
 17-distroarchrelease-binpackages.txt.
@@ -130,7 +126,7 @@
 Move back to the SourcePackage page to continue the tests:
 
   >>> browser.open(
-  ...     'http://localhost/distros/ubuntu/warty/+source/mozilla-firefox')
+  ...     'http://localhost/ubuntu/warty/+source/mozilla-firefox')
 
 The '+changelog' page provides an aggregation of the changelogs for
 SourcePackageReleases published in this DistroRelease.
@@ -149,10 +145,7 @@
 
   >>> browser.getLink("Change Log").click()
   >>> browser.url
-<<<<<<< HEAD
   'http://localhost/ubuntu/warty/+source/mozilla-firefox/+changelog'
-=======
-  'http://localhost/distros/ubuntu/warty/+source/mozilla-firefox/+changelog'
 
   >>> print find_tag_by_id(browser.contents, 'changelog')
   <pre id="changelog">
@@ -167,14 +160,14 @@
 Back to the SourcePackage page:
 
   >>> browser.open(
-  ...     'http://localhost/distros/ubuntu/warty/+source/mozilla-firefox')
+  ...     'http://localhost/ubuntu/warty/+source/mozilla-firefox')
 
 We can visit a specific published release of "mozilla-firefox", this
 page is provided by an DistroReleaseSourcePackageRelease instance:
 
   >>> browser.getLink("mozilla-firefox 0.9").click()
   >>> browser.url
-  'http://localhost/distros/ubuntu/warty/+source/mozilla-firefox/0.9'
+  'http://localhost/ubuntu/warty/+source/mozilla-firefox/0.9'
 
 There we can see the respective 'changelog' content for this version:
 
@@ -210,7 +203,7 @@
 Let's check how the page behaves if we no files are present:
 
   >>> browser.open(
-  ...     'http://launchpad.dev/distros/ubuntu/hoary/+source/cnews')
+  ...     'http://launchpad.dev/ubuntu/hoary/+source/cnews')
   >>> browser.getLink("cnews cr.g7-37").click()
 
 A string is presented in both 'changesfile' and 'files' sections,
@@ -224,5 +217,4 @@
   >>> print find_tag_by_id(browser.contents, 'files')
   <div id="files">
     <p>No files available for download.</p>
-  </div>
->>>>>>> fd5f37e0
+  </div>