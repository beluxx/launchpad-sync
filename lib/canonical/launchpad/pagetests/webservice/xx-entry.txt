--- conflicted
+++ resolved
@@ -10,19 +10,10 @@
 It's possible to get a JSON 'representation' of an entry by sending a
 GET request to the entry's URL.
 
-<<<<<<< HEAD
-=======
-  >>> def get_person(person):
-  ...     return webservice("""
-  ... GET /~%s HTTP/1.1
-  ... Host: api.launchpad.dev
-  ... """ % person)
-
->>>>>>> 40ca6392
 Here we see that the user 'salgado' has a display name of 'Guilherme
 Salgado'.
 
-  >>> salgado = webservice.get('/people/salgado').jsonBody()
+  >>> salgado = webservice.get('/~salgado').jsonBody()
   >>> salgado['displayname']
   u'Guilherme Salgado'
 
@@ -38,20 +29,9 @@
   >>> import simplejson
   >>> def modify_person(person, representation, method):
   ...     "A helper function to send a PUT or PATCH request to a person."
-<<<<<<< HEAD
-  ...     return webservice('/people/' + person, method,
+  ...     return webservice('/~' + person, method,
   ...                       simplejson.dumps(representation),
   ...                       {'Content-type': 'application/json'})
-=======
-  ...     return webservice("""
-  ... %s /~%s HTTP/1.1
-  ... Host: api.launchpad.dev
-  ... Content-type: application/json
-  ... Authorization: Basic foo.bar@canonical.com:test
-  ...
-  ... %s
-  ... """ % (method, person, simplejson.dumps(representation)))
->>>>>>> 40ca6392
 
 Here we use the web service to change the user 'salgado' so that their
 display name is in uppercase.
@@ -62,7 +42,7 @@
   Content-Length: 0
   ...
 
-  >>> salgado = webservice.get('/people/salgado').jsonBody()
+  >>> salgado = webservice.get('/~salgado').jsonBody()
   >>> salgado['displayname']
   u'GUILHERME SALGADO'
 
@@ -107,7 +87,7 @@
   HTTP/1.1 200 Ok
   ...
 
-  >>> salgado = webservice.get('/people/salgado').jsonBody()
+  >>> salgado = webservice.get('/~salgado').jsonBody()
   >>> salgado['displayname']
   u'Guilherme Salgado'
 
@@ -132,18 +112,7 @@
 
 A document that's not a valid JSON document is also unacceptable.
 
-<<<<<<< HEAD
-  >>> print webservice.patch("/people/salgado", "application/json", "{")
-=======
-  >>> print webservice("""
-  ... PATCH /~salgado HTTP/1.1
-  ... Host: api.launchpad.dev
-  ... Content-type: application/json
-  ... Authorization: Basic foo.bar@canonical.com:test
-  ...
-  ... {
-  ... """)
->>>>>>> 40ca6392
+  >>> print webservice.patch("/~salgado", "application/json", "{")
   HTTP/1.1 400 Bad Request
   ...
   Entity-body was not a well-formed JSON document.
