# Copyright 2004 Canonical Ltd.  All rights reserved.

__metaclass__ = type
__all__ = [
    'Person', 'PersonSet', 'EmailAddress', 'EmailAddressSet', 'GPGKey',
    'GPGKeySet', 'SSHKey', 'SSHKeySet', 'WikiName', 'WikiNameSet', 'JabberID',
    'JabberIDSet', 'IrcID', 'IrcIDSet']

import sets
from datetime import datetime, timedelta
import pytz
import sha

# Zope interfaces
from zope.interface import implements, directlyProvides, directlyProvidedBy
from zope.component import getUtility

# SQL imports
from sqlobject import (
    ForeignKey, IntCol, StringCol, BoolCol, MultipleJoin, RelatedJoin,
    SQLObjectNotFound)
from sqlobject.sqlbuilder import AND, OR
from canonical.database.sqlbase import (
    SQLBase, quote, quote_like, cursor, sqlvalues, flush_database_updates,
    flush_database_caches)
from canonical.database.constants import UTC_NOW
from canonical.database.datetimecol import UtcDateTimeCol
from canonical.database import postgresql
from canonical.launchpad.helpers import shortlist

from canonical.launchpad.interfaces import (
    IPerson, ITeam, IPersonSet, IEmailAddress, IWikiName, IIrcID, IJabberID,
    IIrcIDSet, ISSHKeySet, IJabberIDSet, IWikiNameSet, IGPGKeySet, ISSHKey,
    IGPGKey, IEmailAddressSet, IPasswordEncryptor, ICalendarOwner, IBugTaskSet,
<<<<<<< HEAD
    UBUNTU_WIKI_URL, ISignedCodeOfConductSet, ILoginTokenSet,
    KEYSERVER_QUERY_URL, EmailAddressAlreadyTaken)
=======
    UBUNTU_WIKI_URL, ISignedCodeOfConductSet, ILoginTokenSet, IKarmaSet,
    KEYSERVER_QUERY_URL, EmailAddressAlreadyTaken, IKarmaCacheSet,
    ILaunchpadStatisticSet)
>>>>>>> cd79b7e4

from canonical.launchpad.database.cal import Calendar
from canonical.launchpad.database.codeofconduct import SignedCodeOfConduct
from canonical.launchpad.database.logintoken import LoginToken
from canonical.launchpad.database.pofile import POFile
<<<<<<< HEAD
from canonical.launchpad.database.karma import KarmaAction, Karma
=======
from canonical.launchpad.database.karma import (
    KarmaAction, Karma, KarmaCategory)
from canonical.launchpad.database.packagebugcontact import PackageBugContact
>>>>>>> cd79b7e4
from canonical.launchpad.database.shipit import ShippingRequest
from canonical.launchpad.database.sourcepackagerelease import (
    SourcePackageRelease)
from canonical.launchpad.database.specification import Specification
from canonical.launchpad.database.specificationfeedback import (
    SpecificationFeedback)
from canonical.launchpad.database.specificationsubscription import (
    SpecificationSubscription)
from canonical.launchpad.database.teammembership import (
    TeamMembership, TeamParticipation, TeamMembershipSet)

from canonical.launchpad.database.branch import Branch

from canonical.lp.dbschema import (
    EnumCol, SSHKeyType, EmailAddressStatus, TeamSubscriptionPolicy,
    TeamMembershipStatus, GPGKeyAlgorithm, LoginTokenType,
    SpecificationSort)

from canonical.foaf import nickname
from canonical.cachedproperty import cachedproperty


class Person(SQLBase):
    """A Person."""

    implements(IPerson, ICalendarOwner)

    sortingColumns = ['displayname', 'familyname', 'givenname', 'name']
    _defaultOrder = sortingColumns

    name = StringCol(dbName='name', alternateID=True, notNull=True)
    password = StringCol(dbName='password', default=None)
    givenname = StringCol(dbName='givenname', default=None)
    familyname = StringCol(dbName='familyname', default=None)
    displayname = StringCol(dbName='displayname', notNull=True)
    teamdescription = StringCol(dbName='teamdescription', default=None)
    homepage_content = StringCol(default=None)
    emblem = ForeignKey(dbName='emblem',
        foreignKey='LibraryFileAlias', default=None)
    hackergotchi = ForeignKey(dbName='hackergotchi',
        foreignKey='LibraryFileAlias', default=None)

    city = StringCol(default=None)
    phone = StringCol(default=None)
    country = ForeignKey(dbName='country', foreignKey='Country', default=None)
    province = StringCol(default=None)
    postcode = StringCol(default=None)
    addressline1 = StringCol(default=None)
    addressline2 = StringCol(default=None)
    organization = StringCol(default=None)

    teamowner = ForeignKey(dbName='teamowner', foreignKey='Person',
                           default=None)

    sshkeys = MultipleJoin('SSHKey', joinColumn='person')

    karma_total_cache = MultipleJoin('KarmaTotalCache', joinColumn='person')

    subscriptionpolicy = EnumCol(
        dbName='subscriptionpolicy',
        schema=TeamSubscriptionPolicy,
        default=TeamSubscriptionPolicy.MODERATED)
    defaultrenewalperiod = IntCol(dbName='defaultrenewalperiod', default=None)
    defaultmembershipperiod = IntCol(dbName='defaultmembershipperiod',
                                     default=None)

    merged = ForeignKey(dbName='merged', foreignKey='Person', default=None)

    datecreated = UtcDateTimeCol(notNull=True, default=UTC_NOW)
    hide_email_addresses = BoolCol(notNull=True, default=False)

    # RelatedJoin gives us also an addLanguage and removeLanguage for free
    languages = RelatedJoin('Language', joinColumn='person',
                            otherColumn='language',
                            intermediateTable='PersonLanguage')

    # relevant joins
    authored_branches = MultipleJoin(
        'Branch', joinColumn='author',orderBy='-id')
    subscribed_branches = RelatedJoin(
        'Branch', joinColumn='person', otherColumn='branch',
        intermediateTable='BranchSubscription', orderBy='-id')
    ownedBounties = MultipleJoin('Bounty', joinColumn='owner',
        orderBy='id')
    reviewerBounties = MultipleJoin('Bounty', joinColumn='reviewer',
        orderBy='id')
    claimedBounties = MultipleJoin('Bounty', joinColumn='claimant',
        orderBy='id')
    subscribedBounties = RelatedJoin('Bounty', joinColumn='person',
        otherColumn='bounty', intermediateTable='BountySubscription',
        orderBy='id')
    karma_category_caches = MultipleJoin('KarmaCache', joinColumn='person',
        orderBy='category')
    signedcocs = MultipleJoin('SignedCodeOfConduct', joinColumn='owner')
    ircnicknames = MultipleJoin('IrcID', joinColumn='person')
    jabberids = MultipleJoin('JabberID', joinColumn='person')

    # specification-related joins
    @property
    def approver_specs(self):
        return Specification.selectBy(approverID=self.id,
                                      orderBy=['-datecreated'])

    @property
    def assigned_specs(self):
        return Specification.selectBy(assigneeID=self.id,
                                      orderBy=['-datecreated'])

    @property
    def created_specs(self):
        return Specification.selectBy(ownerID=self.id,
                                      orderBy=['-datecreated'])

    @property
    def drafted_specs(self):
        return Specification.selectBy(drafterID=self.id,
                                      orderBy=['-datecreated'])

    @property
    def feedback_specs(self):
        return Specification.select(
            AND(Specification.q.id == SpecificationFeedback.q.specificationID,
                SpecificationFeedback.q.reviewerID == self.id),
            clauseTables=['SpecificationFeedback'],
            orderBy=['-datecreated'])

    @property
    def subscribed_specs(self):
        return Specification.select(
            AND(Specification.q.id == SpecificationSubscription.q.specificationID,
                SpecificationSubscription.q.personID == self.id),
            clauseTables=['SpecificationSubscription'],
            orderBy=['-datecreated'])

    # ticket related joins
    answered_tickets = MultipleJoin('Ticket', joinColumn='answerer',
        orderBy='-datecreated')
    assigned_tickets = MultipleJoin('Ticket', joinColumn='assignee',
        orderBy='-datecreated')
    created_tickets = MultipleJoin('Ticket', joinColumn='owner',
        orderBy='-datecreated')
    subscribed_tickets = RelatedJoin('Ticket', joinColumn='person',
        otherColumn='ticket', intermediateTable='TicketSubscription',
        orderBy='-datecreated')

    calendar = ForeignKey(dbName='calendar', foreignKey='Calendar',
                          default=None, forceDBName=True)

    def getOrCreateCalendar(self):
        if not self.calendar:
            self.calendar = Calendar(title=self.browsername,
                                     revision=0)
        return self.calendar

    timezone = StringCol(dbName='timezone', default='UTC')

    def get(cls, id, connection=None, selectResults=None):
        """Override the classmethod get from the base class.

        In this case when we're getting a team we mark it with ITeam.
        """
        # XXX: Use the same thing Bjorn used for malone here.
        #      -- SteveAlexander, 2005-04-23

        # This is simulating 'super' without using 'super' to show
        # how nasty sqlobject actually is.
        # -- SteveAlexander, 2005-04-23
        val = SQLBase.get.im_func(cls, id, connection=connection,
                                  selectResults=selectResults)
        if val.teamowner is not None:
            directlyProvides(val, directlyProvidedBy(val) + ITeam)
        return val
    get = classmethod(get)

    @property
    def browsername(self):
        """Return a name suitable for display on a web page.

        1. If we have a displayname, then browsername is the displayname.

        2. If we have a familyname or givenname, then the browsername
           is "FAMILYNAME Givenname".

        3. If we have no displayname, no familyname and no givenname,
           the browsername is self.name.

        >>> class DummyPerson:
        ...     displayname = None
        ...     familyname = None
        ...     givenname = None
        ...     name = 'the_name'
        ...     # This next line is some special evil magic to allow us to
        ...     # unit test browsername in isolation.
        ...     browsername = Person.browsername.im_func
        ...
        >>> person = DummyPerson()

        Check with just the name.

        >>> person.browsername
        'the_name'

        Check with givenname and name.  Just givenname is used.

        >>> person.givenname = 'the_givenname'
        >>> person.browsername
        'the_givenname'

        Check with givenname, familyname and name.  Both givenname and
        familyname are used.

        >>> person.familyname = 'the_familyname'
        >>> person.browsername
        'THE_FAMILYNAME the_givenname'

        Check with givenname, familyname, name and displayname.
        Only displayname is used.

        >>> person.displayname = 'the_displayname'
        >>> person.browsername
        'the_displayname'

        Remove familyname to check with givenname, name and displayname.
        Only displayname is used.

        >>> person.familyname = None
        >>> person.browsername
        'the_displayname'

        """
        if self.displayname:
            return self.displayname
        elif self.familyname or self.givenname:
            # Make a list containing either ['FAMILYNAME'] or
            # ['FAMILYNAME', 'Givenname'] or ['Givenname'].
            # Then turn it into a space-separated string.
            L = []
            if self.familyname is not None:
                L.append(self.familyname.upper())
            if self.givenname is not None:
                L.append(self.givenname)
            return ' '.join(L)
        else:
            return self.name

    def specifications(self, quantity=None, sort=None):
        query = """
            Specification.owner = %(my_id)d
            OR Specification.approver = %(my_id)d
            OR Specification.assignee = %(my_id)d
            OR Specification.drafter = %(my_id)d
            OR Specification.id IN (
                SELECT SpecificationFeedback.id
                FROM SpecificationFeedback
                WHERE SpecificationFeedback.reviewer = %(my_id)s
                UNION
                SELECT SpecificationSubscription.id
                FROM SpecificationSubscription
                WHERE SpecificationSubscription.person = %(my_id)d
                )
            """ % {'my_id': self.id}
                    
        if sort is None or sort == SpecificationSort.DATE:
            order = ['-datecreated', 'id']
        elif sort == SpecificationSort.PRIORITY:
            order = ['-priority', 'status', 'name']
        else:
            raise AssertionError('Unknown sort %s' % sort)

        return Specification.select(query, orderBy=order, limit=quantity)

    def tickets(self, quantity=None):
        ret = set(self.created_tickets)
        ret = ret.union(self.answered_tickets)
        ret = ret.union(self.assigned_tickets)
        ret = ret.union(self.subscribed_tickets)
        ret = sorted(ret, key=lambda a: a.datecreated)
        ret.reverse()
        return ret[:quantity]

    @property
    def branches(self):
        """See IPerson."""
        S = set(self.authored_branches)
        S.update(self.registered_branches)
        S.update(self.subscribed_branches)
        def by_reverse_id(branch):
            return -branch.id
        return sorted(S, key=by_reverse_id)

    @property
    def registered_branches(self):
        """See IPerson."""
        return Branch.select('owner=%d AND (author!=%d OR author is NULL)'
                             % (self.id, self.id), orderBy='-id')

    def getBugContactPackages(self):
        """See IPerson."""
        package_bug_contacts = shortlist(
            PackageBugContact.selectBy(bugcontactID=self.id),
            longest_expected=25)

        packages_for_bug_contact = [
            package_bug_contact.distribution.getSourcePackage(
                package_bug_contact.sourcepackagename)
            for package_bug_contact in package_bug_contacts]

        packages_for_bug_contact.sort(key=lambda x: x.name)

        return packages_for_bug_contact

    def getBranch(self, product_name, branch_name):
        """See IPerson."""
        # import here to work around a circular import problem
        from canonical.launchpad.database import Product

        if product_name is None:
            return Branch.selectOne(
                'owner=%d AND product is NULL AND name=%s'
                % (self.id, quote(branch_name)))
        else:
            product = Product.selectOneBy(name=product_name)
            if product is None:
                return None
            return Branch.selectOneBy(
                ownerID=self.id, productID=product.id, name=branch_name)

    def isTeam(self):
        """See IPerson."""
        return self.teamowner is not None

    def shippedShipItRequests(self):
        """See IPerson."""
        query = '''
            ShippingRequest.recipient = %s AND
            ShippingRequest.id IN (SELECT request FROM Shipment)
            ''' % sqlvalues(self.id)
        return ShippingRequest.select(query)

    def pastShipItRequests(self):
        """See IPerson."""
        query = '''
            ShippingRequest.recipient = %s AND
            (ShippingRequest.approved = false OR
             ShippingRequest.cancelled = true OR
             ShippingRequest.id IN (SELECT request FROM Shipment))
            ''' % sqlvalues(self.id)
        return ShippingRequest.select(query)

    def currentShipItRequest(self):
        """See IPerson."""
        query = '''
            (ShippingRequest.approved = true OR
             ShippingRequest.approved IS NULL)
            AND ShippingRequest.recipient = %s AND
            ShippingRequest.cancelled = false AND
            ShippingRequest.id NOT IN (SELECT request FROM Shipment)
            ''' % sqlvalues(self.id)
        return ShippingRequest.selectOne(query)

    def searchTasks(self, search_params):
        """See IPerson."""
        return getUtility(IBugTaskSet).search(search_params)

    @property
    def karma(self):
        """See IPerson."""
        try:
            return self.karma_total_cache[0].karma_total
        except IndexError:
            return 0

    def assignKarma(self, action_name):
        """See IPerson."""
        try:
            action = KarmaAction.byName(action_name)
        except SQLObjectNotFound:
            raise ValueError(
                "No KarmaAction found with name '%s'." % action_name)
        return Karma(person=self, action=action)

    def latestKarma(self, quantity=25):
        """See IPerson."""
        return Karma.selectBy(personID=self.id,
            orderBy='-datecreated')[:quantity]

    def inTeam(self, team):
        """See IPerson."""
        if team is None:
            return False
        tp = TeamParticipation.selectOneBy(teamID=team.id, personID=self.id)
        if tp is not None or self.id == team.teamownerID:
            return True
        elif team.teamowner is not None and not team.teamowner.inTeam(team):
            # The owner is not a member but must retain his rights over
            # this team. This person may be a member of the owner, and in this
            # case it'll also have rights over this team.
            return self.inTeam(team.teamowner)
        else:
            return False

    def hasMembershipEntryFor(self, team):
        """See IPerson."""
        return bool(TeamMembership.selectOneBy(personID=self.id,
                                               teamID=team.id))

    def hasParticipationEntryFor(self, team):
        """See IPerson."""
        return bool(TeamParticipation.selectOneBy(personID=self.id,
                                                  teamID=team.id))

    def leave(self, team):
        """See IPerson."""
        assert not ITeam.providedBy(self)

        active = [TeamMembershipStatus.ADMIN, TeamMembershipStatus.APPROVED]
        tm = TeamMembership.selectOneBy(personID=self.id, teamID=team.id)
        if tm is None or tm.status not in active:
            # Ok, we're done. You are not an active member and still not being.
            return

        team.setMembershipStatus(self, TeamMembershipStatus.DEACTIVATED,
                                 tm.dateexpires)

    def join(self, team):
        """See IPerson."""
        assert not self.isTeam(), (
            "Teams take no actions in Launchpad, thus they can't join() "
            "another team. Instead, you have to addMember() them.")

        expired = TeamMembershipStatus.EXPIRED
        proposed = TeamMembershipStatus.PROPOSED
        approved = TeamMembershipStatus.APPROVED
        declined = TeamMembershipStatus.DECLINED
        deactivated = TeamMembershipStatus.DEACTIVATED

        if team.subscriptionpolicy == TeamSubscriptionPolicy.RESTRICTED:
            return False
        elif team.subscriptionpolicy == TeamSubscriptionPolicy.MODERATED:
            status = proposed
        elif team.subscriptionpolicy == TeamSubscriptionPolicy.OPEN:
            status = approved

        tm = TeamMembership.selectOneBy(personID=self.id, teamID=team.id)
        expires = team.defaultexpirationdate
        if tm is None:
            team.addMember(self, status)
        else:
            if (tm.status == declined and
                team.subscriptionpolicy == TeamSubscriptionPolicy.MODERATED):
                # The user is a DECLINED member, we just have to change the
                # status to PROPOSED.
                team.setMembershipStatus(self, status, expires)
            elif (tm.status in [expired, deactivated, declined] and
                  team.subscriptionpolicy == TeamSubscriptionPolicy.OPEN):
                team.setMembershipStatus(self, status, expires)
            else:
                return False

        return True

    #
    # ITeam methods
    #
    def getSuperTeams(self):
        """See IPerson."""
        query = ('Person.id = TeamParticipation.team AND '
                 'TeamParticipation.person = %d' % self.id)
        return Person.select(query, clauseTables=['TeamParticipation'])

    def getSubTeams(self):
        """See IPerson."""
        query = ('Person.id = TeamParticipation.person AND '
                 'TeamParticipation.team = %d AND '
                 'Person.teamowner IS NOT NULL' % self.id)
        return Person.select(query, clauseTables=['TeamParticipation'])

    def addMember(self, person, status=TeamMembershipStatus.APPROVED,
                  reviewer=None, comment=None):
        """See IPerson."""
        assert self.teamowner is not None

        if person.isTeam():
            assert not self.hasParticipationEntryFor(person), (
                "Team '%s' is a member of '%s'. As a consequence, '%s' can't "
                "be added as a member of '%s'" 
                % (self.name, person.name, person.name, self.name))

        if person in self.activemembers:
            # Make it a no-op if this person is already a member.
            return

        assert not person.hasMembershipEntryFor(self)

        expires = self.defaultexpirationdate
        TeamMembershipSet().new(
            person, self, status, dateexpires=expires, reviewer=reviewer,
            reviewercomment=comment)

    def setMembershipStatus(self, person, status, expires=None, reviewer=None,
                            comment=None):
        """See IPerson."""
        tm = TeamMembership.selectOneBy(personID=person.id, teamID=self.id)

        # XXX: Do we need this assert?
        #      -- SteveAlexander, 2005-04-23
        assert tm is not None

        now = datetime.now(pytz.timezone('UTC'))
        if expires is not None and expires <= now:
            status = TeamMembershipStatus.EXPIRED
            # XXX: This is a workaround while 
            # https://launchpad.net/products/launchpad/+bug/30649 isn't fixed.
            expires = now

        tm.setStatus(status)
        tm.dateexpires = expires
        tm.reviewer = reviewer
        tm.reviewercomment = comment

        tm.syncUpdate()

    def _getMembersByStatus(self, status):
        # XXX Needs a system doc test. SteveAlexander 2005-04-23
        query = ("TeamMembership.team = %s AND TeamMembership.status = %s "
                 "AND TeamMembership.person = Person.id" %
                 sqlvalues(self.id, status))
        return Person.select(query, clauseTables=['TeamMembership'])

    def _getEmailsByStatus(self, status):
        query = AND(EmailAddress.q.personID==self.id,
                    EmailAddress.q.status==status)
        return EmailAddress.select(query)

    @property
    def jabberids(self):
        """See IPerson."""
        return getUtility(IJabberIDSet).getByPerson(self)

    @property
    def ubuntuwiki(self):
        """See IPerson."""
        return getUtility(IWikiNameSet).getUbuntuWikiByPerson(self)

    @property
    def otherwikis(self):
        """See IPerson."""
        return getUtility(IWikiNameSet).getOtherWikisByPerson(self)

    @property
    def allwikis(self):
        return getUtility(IWikiNameSet).getAllWikisByPerson(self)

    @property
    def title(self):
        """See IPerson."""
        return self.browsername

    @property 
    def allmembers(self):
        """See IPerson."""
        query = ('Person.id = TeamParticipation.person AND '
                 'TeamParticipation.team = %d' % self.id)
        return Person.select(query, clauseTables=['TeamParticipation'])

    @property
    def all_member_count(self):
        """See IPerson."""
        return self.allmembers.count()

    @property
    def deactivatedmembers(self):
        """See IPerson."""
        return self._getMembersByStatus(TeamMembershipStatus.DEACTIVATED)

    @property
    def expiredmembers(self):
        """See IPerson."""
        return self._getMembersByStatus(TeamMembershipStatus.EXPIRED)

    @property
    def declinedmembers(self):
        """See IPerson."""
        return self._getMembersByStatus(TeamMembershipStatus.DECLINED)

    @property
    def proposedmembers(self):
        """See IPerson."""
        return self._getMembersByStatus(TeamMembershipStatus.PROPOSED)

    @property
    def administrators(self):
        """See IPerson."""
        return self._getMembersByStatus(TeamMembershipStatus.ADMIN)

    @property
    def approvedmembers(self):
        """See IPerson."""
        return self._getMembersByStatus(TeamMembershipStatus.APPROVED)

    @property
    def activemembers(self):
        """See IPerson."""
        return self.approvedmembers.union(self.administrators)

    @property
    def active_member_count(self):
        """See IPerson."""
        return self.activemembers.count()

    @property
    def inactivemembers(self):
        """See IPerson."""
        return self.expiredmembers.union(self.deactivatedmembers)

    # XXX: myactivememberships and activememberships are rather
    # confusingly named, and I just fixed bug 2871 as a consequence of
    # this. Is there a way to improve it?
    #   -- kiko, 2005-10-07
    @property
    def myactivememberships(self):
        """See IPerson."""
        return TeamMembership.select("""
            TeamMembership.person = %s AND status in (%s, %s) AND 
            Person.id = TeamMembership.team
            """ % sqlvalues(self.id, TeamMembershipStatus.APPROVED,
                            TeamMembershipStatus.ADMIN),
            clauseTables=['Person'],
            orderBy=['Person.displayname'])

    @property
    def activememberships(self):
        """See IPerson."""
        return TeamMembership.select('''
            TeamMembership.team = %s AND status in (%s, %s) AND
            Person.id = TeamMembership.person
            ''' % sqlvalues(self.id, TeamMembershipStatus.APPROVED,
                TeamMembershipStatus.ADMIN),
            clauseTables=['Person'],
            orderBy=['Person.displayname'])

    @property
    def teams_participated_in(self):
        """See IPerson."""
        return Person.select("""
            Person.id = TeamParticipation.team
            AND TeamParticipation.person = %s
            AND Person.teamowner IS NOT NULL
            """ % sqlvalues(self.id), clauseTables=['TeamParticipation'],
            orderBy=['Person.name']
            )

    @property
    def defaultexpirationdate(self):
        """See IPerson."""
        days = self.defaultmembershipperiod
        if days:
            return datetime.now(pytz.timezone('UTC')) + timedelta(days)
        else:
            return None

    @property
    def defaultrenewedexpirationdate(self):
        """See IPerson."""
        days = self.defaultrenewalperiod
        if days:
            return datetime.now(pytz.timezone('UTC')) + timedelta(days)
        else:
            return None

    @property
    def touched_pofiles(self):
        return POFile.select('''
            POSubmission.person = %s AND
            POSubmission.pomsgset = POMsgSet.id AND
            POMsgSet.pofile = POFile.id
            ''' % sqlvalues(self.id),
            orderBy=['datecreated'],
            clauseTables=['POMsgSet', 'POSubmission'],
            distinct=True)

    def validateAndEnsurePreferredEmail(self, email):
        """See IPerson."""
        if not IEmailAddress.providedBy(email):
            raise TypeError, (
                "Any person's email address must provide the IEmailAddress "
                "interface. %s doesn't." % email)
        # XXX stevea 05/07/05 this is here because of an SQLobject
        # comparison oddity
        assert email.person.id == self.id, 'Wrong person! %r, %r' % (
            email.person, self)
        assert self.preferredemail != email, 'Wrong prefemail! %r, %r' % (
            self.preferredemail, email)

        if self.preferredemail is None:
            # This branch will be executed only in the first time a person
            # uses Launchpad. Either when creating a new account or when
            # resetting the password of an automatically created one.
            self.setPreferredEmail(email)
        else:
            email.status = EmailAddressStatus.VALIDATED

    def setPreferredEmail(self, email):
        """See IPerson."""
        if not IEmailAddress.providedBy(email):
            raise TypeError, (
                "Any person's email address must provide the IEmailAddress "
                "interface. %s doesn't." % email)
        assert email.person.id == self.id
        preferredemail = self.preferredemail
        if preferredemail is not None:
            preferredemail.status = EmailAddressStatus.VALIDATED
            # We need to flush updates, because we don't know what order
            # SQLObject will issue the changes and we can't set the new
            # address to PREFERRED until the old one has been set to VALIDATED
            preferredemail.syncUpdate()
        # get the non-proxied EmailAddress object, so we can call
        # syncUpdate() on it:
        email = EmailAddress.get(email.id)
        email.status = EmailAddressStatus.PREFERRED
        email.syncUpdate()
        # Now we update our cache of the preferredemail
        setattr(self, '_preferredemail_cached', email)

    @cachedproperty('_preferredemail_cached')
    def preferredemail(self):
        """See IPerson."""
        emails = self._getEmailsByStatus(EmailAddressStatus.PREFERRED)
        # There can be only one preferred email for a given person at a
        # given time, and this constraint must be ensured in the DB, but
        # it's not a problem if we ensure this constraint here as well.
        emails = list(emails)
        length = len(emails)
        assert length <= 1
        if length:
            return emails[0]
        else:
            return None

    @property
    def preferredemail_sha1(self):
        """See IPerson."""
        preferredemail = self.preferredemail
        if preferredemail:
            return sha.new(preferredemail.email).hexdigest().upper()
        else:
            return None

    @property
    def validatedemails(self):
        """See IPerson."""
        return self._getEmailsByStatus(EmailAddressStatus.VALIDATED)

    @property
    def unvalidatedemails(self):
        """See IPerson."""
        query = ("requester=%s AND (tokentype=%s OR tokentype=%s)" 
                 % sqlvalues(self.id, LoginTokenType.VALIDATEEMAIL,
                             LoginTokenType.VALIDATETEAMEMAIL))
        return sets.Set([token.email for token in LoginToken.select(query)])

    @property
    def guessedemails(self):
        """See IPerson."""
        return self._getEmailsByStatus(EmailAddressStatus.NEW)

    @property
    def activities(self):
        """See IPerson."""
        return Karma.selectBy(personID=self.id)

    @property
    def pendinggpgkeys(self):
        """See IPerson."""
        logintokenset = getUtility(ILoginTokenSet)
        # XXX cprov 20050704
        # Use set to remove duplicated tokens, I'd appreciate something
        # SQL DISTINCT-like functionality available for sqlobject
        return sets.Set([token.fingerprint for token in
                         logintokenset.getPendingGPGKeys(requesterid=self.id)])

    @property
    def inactivegpgkeys(self):
        """See IPerson."""
        gpgkeyset = getUtility(IGPGKeySet)
        return gpgkeyset.getGPGKeys(ownerid=self.id, active=False)

    @property
    def gpgkeys(self):
        """See IPerson."""
        gpgkeyset = getUtility(IGPGKeySet)
        return gpgkeyset.getGPGKeys(ownerid=self.id)

    def maintainedPackages(self):
        """See IPerson."""
        querystr = """
            sourcepackagerelease.maintainer = %d AND
            sourcepackagerelease.sourcepackagename = sourcepackagename.id
            """ % self.id
        return SourcePackageRelease.select(
            querystr,
            orderBy=['SourcePackageName.name', 'SourcePackageRelease.id'],
            clauseTables=['SourcePackageName'])

    def uploadedButNotMaintainedPackages(self):
        """See IPerson."""
        querystr = """
            sourcepackagerelease.creator = %d AND
            sourcepackagerelease.maintainer != %d AND
            sourcepackagerelease.sourcepackagename = sourcepackagename.id
            """ % (self.id, self.id)
        return SourcePackageRelease.select(
            querystr,
            orderBy=['SourcePackageName.name', 'SourcePackageRelease.id'],
            clauseTables=['SourcePackageName'])

    @property
    def is_ubuntero(self):
        """See IPerson."""
        sigset = getUtility(ISignedCodeOfConductSet)
        lastdate = sigset.getLastAcceptedDate()

        query = AND(SignedCodeOfConduct.q.active==True,
                    SignedCodeOfConduct.q.ownerID==self.id,
                    SignedCodeOfConduct.q.datecreated>=lastdate)

        return bool(SignedCodeOfConduct.select(query).count())

    @property
    def activesignatures(self):
        """See IPerson."""
        sCoC_util = getUtility(ISignedCodeOfConductSet)
        return sCoC_util.searchByUser(self.id)

    @property
    def inactivesignatures(self):
        """See IPerson."""
        sCoC_util = getUtility(ISignedCodeOfConductSet)
        return sCoC_util.searchByUser(self.id, active=False)


class PersonSet:
    """The set of persons."""
    implements(IPersonSet)

    _defaultOrder = Person.sortingColumns

    def __init__(self):
        self.title = 'People registered with Launchpad'

    def topPeople(self):
        """See IPersonSet."""
        # The odd ordering here is to ensure we hit the PostgreSQL
        # indexes. It will not make any real difference outside of tests.
        query = """
            id in (
                SELECT person FROM KarmaTotalCache
                ORDER BY karma_total DESC, person DESC
                LIMIT 5
                )
            """
        top_people = shortlist(Person.select(query))
        top_people.sort(key=lambda obj: (obj.karma, obj.id), reverse=True)
        return top_people

    def newTeam(self, teamowner, name, displayname, teamdescription=None,
                subscriptionpolicy=TeamSubscriptionPolicy.MODERATED,
                defaultmembershipperiod=None, defaultrenewalperiod=None):
        """See IPersonSet."""
        assert teamowner
        team = Person(teamowner=teamowner, name=name, displayname=displayname,
                teamdescription=teamdescription,
                defaultmembershipperiod=defaultmembershipperiod,
                defaultrenewalperiod=defaultrenewalperiod,
                subscriptionpolicy=subscriptionpolicy)
        team.addMember(teamowner)
        team.setMembershipStatus(teamowner, TeamMembershipStatus.ADMIN)
        return team

    def createPersonAndEmail(self, email, name=None, displayname=None,
                             givenname=None, familyname=None, password=None,
                             passwordEncrypted=False):
        """See IPersonSet."""
        if name is None:
            try:
                name = nickname.generate_nick(email)
            except nickname.NicknameGenerationError:
                return None, None
        else:
            if self.getByName(name) is not None:
                return None, None

        if not passwordEncrypted and password is not None:
            password = getUtility(IPasswordEncryptor).encrypt(password)

        displayname = displayname or name.capitalize()
        person = self._newPerson(name, displayname, givenname=givenname,
                                 familyname=familyname, password=password)

        email = getUtility(IEmailAddressSet).new(email, person.id)
        return person, email

    def _newPerson(self, name, displayname, givenname=None, familyname=None,
                   password=None):
        """Create a new Person with the given attributes.

        Also generate a wikiname for this person that's not yet used in the
        Ubuntu wiki.
        """
        person = Person(name=name, displayname=displayname, givenname=givenname,
                        familyname=familyname, password=password)
        wikinameset = getUtility(IWikiNameSet)
        wikiname = nickname.generate_wikiname(
                    person.displayname, wikinameset.exists)
        wikinameset.new(person, UBUNTU_WIKI_URL, wikiname)
        return person

    def ensurePerson(self, email, displayname):
        """See IPersonSet."""
        person = self.getByEmail(email)
        if person:
            return person
        person, dummy = self.createPersonAndEmail(
                            email, displayname=displayname)
        return person

    def getByName(self, name, default=None, ignore_merged=True):
        """See IPersonSet."""
        query = (Person.q.name == name)
        if ignore_merged:
            query = AND(query, Person.q.mergedID==None)
        person = Person.selectOne(query)
        if person is None:
            return default
        return person

    def updateStatistics(self, ztm):
        """See IPersonSet."""
        stats = getUtility(ILaunchpadStatisticSet)
        stats.update('people_count', self.getAllPersons().count())
        ztm.commit()
        stats.update('teams_count', self.getAllTeams().count())
        ztm.commit()

    def peopleCount(self):
        """See IPersonSet."""
        return getUtility(ILaunchpadStatisticSet).value('people_count')

    def getAllPersons(self, orderBy=None):
        """See IPersonSet."""
        if orderBy is None:
            orderBy = self._defaultOrder
        query = AND(Person.q.teamownerID==None, Person.q.mergedID==None)
        return Person.select(query, orderBy=orderBy)

    def getAllValidPersons(self, orderBy=None):
        """See IPersonSet."""
        if orderBy is None:
            orderBy = self._defaultOrder
        return Person.select(
            "Person.id = ValidPersonOrTeamCache.id AND teamowner IS NULL",
            clauseTables=["ValidPersonOrTeamCache"], orderBy=orderBy
            )

    def teamsCount(self):
        """See IPersonSet."""
        return getUtility(ILaunchpadStatisticSet).value('teams_count')

    def getAllTeams(self, orderBy=None):
        """See IPersonSet."""
        if orderBy is None:
            orderBy = self._defaultOrder
        return Person.select(Person.q.teamownerID!=None, orderBy=orderBy)

    def find(self, text, orderBy=None):
        """See IPersonSet."""
        if orderBy is None:
            orderBy = self._defaultOrder
        text = text.lower()
        # Teams may not have email addresses, so we need to either use a LEFT
        # OUTER JOIN or do a UNION between two queries. Using a UNION makes 
        # it a lot faster than with a LEFT OUTER JOIN.
        email_query = """
            EmailAddress.person = Person.id AND 
            lower(EmailAddress.email) LIKE %s || '%%'
            """ % quote_like(text)
        results = Person.select(email_query, clauseTables=['EmailAddress'])
        name_query = "fti @@ ftq(%s) AND merged is NULL" % quote(text)
        return results.union(Person.select(name_query), orderBy=orderBy)

    def findPerson(self, text="", orderBy=None):
        """See IPersonSet."""
        if orderBy is None:
            orderBy = self._defaultOrder
        text = text.lower()
        base_query = ('Person.teamowner IS NULL AND Person.merged IS NULL AND '
                      'EmailAddress.person = Person.id')
        clauseTables = ['EmailAddress']
        if text:
            # We use a UNION here because this makes things *a lot* faster
            # than if we did a single SELECT with the two following clauses
            # ORed.
            email_query = ("%s AND lower(EmailAddress.email) LIKE %s || '%%'"
                           % (base_query, quote_like(text)))
            name_query = ('%s AND Person.fti @@ ftq(%s)' 
                          % (base_query, quote(text)))
            results = Person.select(email_query, clauseTables=clauseTables)
            results = results.union(
                Person.select(name_query, clauseTables=clauseTables))
        else:
            results = Person.select(base_query, clauseTables=clauseTables)

        return results.orderBy(orderBy)

    def findTeam(self, text, orderBy=None):
        """See IPersonSet."""
        if orderBy is None:
            orderBy = self._defaultOrder
        text = text.lower()
        # Teams may not have email addresses, so we need to either use a LEFT
        # OUTER JOIN or do a UNION between two queries. Using a UNION makes 
        # it a lot faster than with a LEFT OUTER JOIN.
        email_query = """
            Person.teamowner IS NOT NULL AND 
            EmailAddress.person = Person.id AND 
            lower(EmailAddress.email) LIKE %s || '%%'
            """ % quote_like(text)
        results = Person.select(email_query, clauseTables=['EmailAddress'])
        name_query = """
             Person.teamowner IS NOT NULL AND 
             Person.fti @@ ftq(%s)
            """ % quote(text)
        return results.union(Person.select(name_query), orderBy=orderBy)

    def get(self, personid, default=None):
        """See IPersonSet."""
        try:
            return Person.get(personid)
        except SQLObjectNotFound:
            return default

    def getByEmail(self, email, default=None):
        """See IPersonSet."""
        emailaddress = getUtility(IEmailAddressSet).getByEmail(email)
        if emailaddress is None:
            return default
        return emailaddress.person

    def getUbunteros(self, orderBy=None):
        """See IPersonSet."""
        if orderBy is None:
            orderBy = self._defaultOrder
        sigset = getUtility(ISignedCodeOfConductSet)
        lastdate = sigset.getLastAcceptedDate()

        query = AND(Person.q.id==SignedCodeOfConduct.q.ownerID,
                    SignedCodeOfConduct.q.active==True,
                    SignedCodeOfConduct.q.datecreated>=lastdate)

        return Person.select(query, distinct=True, orderBy=orderBy)

    def merge(self, from_person, to_person):
        """Merge a person into another.

        The old user (from_person) will be left as an atavism

        We are not yet game to delete the `from_person` entry from the
        database yet. We will let it roll for a while and see what cruft
        develops -- StuartBishop 20050812
        """
        # Sanity checks
        if ITeam.providedBy(from_person):
            raise TypeError('Got a team as from_person.')
        if ITeam.providedBy(to_person):
            raise TypeError('Got a team as to_person.')
        if not IPerson.providedBy(from_person):
            raise TypeError('from_person is not a person.')
        if not IPerson.providedBy(to_person):
            raise TypeError('to_person is not a person.')

        # since we are doing direct SQL manipulation, make sure all
        # changes have been flushed to the database
        flush_database_updates()

        if getUtility(IEmailAddressSet).getByPerson(from_person).count() > 0:
            raise ValueError('from_person still has email addresses.')

        # Get a database cursor.
        cur = cursor()

        references = list(postgresql.listReferences(cur, 'person', 'id'))

        # These table.columns will be skipped by the 'catch all'
        # update performed later
        skip = [
            ('teammembership', 'person'),
            ('teammembership', 'team'),
            ('teamparticipation', 'person'),
            ('teamparticipation', 'team'),
            ('personlanguage', 'person'),
            ('person', 'merged'),
            ('emailaddress', 'person'),
            ('karmacache', 'person'),
            ('karmatotalcache', 'person'),
            # We don't merge teams, so the poll table can be ignored
            ('poll', 'team'),
            # I don't think we need to worry about the votecast and vote
            # tables, because a real human should never have two accounts
            # in Launchpad that are active members of a given team and voted
            # in a given poll. -- GuilhermeSalgado 2005-07-07
            ('votecast', 'person'),
            ('vote', 'person'),
            # This table is handled entirely by triggers
            ('validpersonorteamcache', 'id'),
            ]

        # Sanity check. If we have an indirect reference, it must
        # be ON DELETE CASCADE. We only have one case of this at the moment,
        # but this code ensures we catch any new ones added incorrectly.
        for src_tab, src_col, ref_tab, ref_col, updact, delact in references:
            # If the ref_tab and ref_col is not Person.id, then we have
            # an indirect reference. Ensure the update action is 'CASCADE'
            if ref_tab != 'person' and ref_col != 'id':
                if updact != 'c':
                    raise RuntimeError(
                        '%s.%s reference to %s.%s must be ON UPDATE CASCADE'
                        % (src_tab, src_col, ref_tab, ref_col)
                        )

        # These rows are in a UNIQUE index, and we can only move them
        # to the new Person if there is not already an entry. eg. if
        # the destination and source persons are both subscribed to a bounty,
        # we cannot change the source persons subscription. We just leave them
        # as noise for the time being.

        to_id = to_person.id
        from_id = from_person.id

        # Update GPGKey. It won't conflict, but our sanity checks don't
        # know that
        cur.execute('UPDATE GPGKey SET owner=%(to_id)d WHERE owner=%(from_id)d'
                    % vars())
        skip.append(('gpgkey','owner'))

        # Update WikiName. Delete the from entry for our internal wikis
        # so it can be reused. Migrate the non-internal wikinames.
        # Note we only allow one wikiname per person for the UBUNTU_WIKI_URL
        # wiki.
        quoted_internal_wikiname = quote(UBUNTU_WIKI_URL)
        cur.execute("""
            DELETE FROM WikiName
            WHERE person=%(from_id)d AND wiki=%(quoted_internal_wikiname)s
            """ % vars()
            )
        cur.execute("""
            UPDATE WikiName SET person=%(to_id)d WHERE person=%(from_id)d
            """ % vars()
            )
        skip.append(('wikiname', 'person'))

        # Update only the BountySubscriptions that will not conflict
        # XXX: Add sampledata and test to confirm this case
        # -- StuartBishop 20050331
        cur.execute('''
            UPDATE BountySubscription
            SET person=%(to_id)d
            WHERE person=%(from_id)d AND bounty NOT IN
                (
                SELECT bounty
                FROM BountySubscription 
                WHERE person = %(to_id)d
                )
            ''' % vars())
        # and delete those left over
        cur.execute('''
            DELETE FROM BountySubscription WHERE person=%(from_id)d
            ''' % vars())
        skip.append(('bountysubscription', 'person'))

        # Update only the TicketSubscriptions that will not conflict
        cur.execute('''
            UPDATE TicketSubscription
            SET person=%(to_id)d
            WHERE person=%(from_id)d AND ticket NOT IN
                (
                SELECT ticket
                FROM TicketSubscription 
                WHERE person = %(to_id)d
                )
            ''' % vars())
        # and delete those left over
        cur.execute('''
            DELETE FROM TicketSubscription WHERE person=%(from_id)d
            ''' % vars())
        skip.append(('ticketsubscription', 'person'))

        # Update PackageBugContact entries
        cur.execute('''
            UPDATE PackageBugContact SET bugcontact=%(to_id)s
            WHERE bugcontact=%(from_id)s
            ''', vars())
        skip.append(('packagebugcontact', 'bugcontact'))

        # Update the SpecificationFeedback entries that will not conflict
        # and trash the rest.
        
        # First we handle the reviewer.
        cur.execute('''
            UPDATE SpecificationFeedback
            SET reviewer=%(to_id)d
            WHERE reviewer=%(from_id)d AND specification NOT IN
                (
                SELECT specification
                FROM SpecificationFeedback
                WHERE reviewer = %(to_id)d
                )
            ''' % vars())
        cur.execute('''
            DELETE FROM SpecificationFeedback WHERE reviewer=%(from_id)d
            ''' % vars())
        skip.append(('specificationfeedback', 'reviewer'))

        # And now we handle the requester.
        cur.execute('''
            UPDATE SpecificationFeedback
            SET requester=%(to_id)d
            WHERE requester=%(from_id)d AND specification NOT IN
                (
                SELECT specification
                FROM SpecificationFeedback
                WHERE requester = %(to_id)d
                )
            ''' % vars())
        cur.execute('''
            DELETE FROM SpecificationFeedback WHERE requester=%(from_id)d
            ''' % vars())
        skip.append(('specificationfeedback', 'requester'))

        # Update the SpecificationSubscription entries that will not conflict
        # and trash the rest
        cur.execute('''
            UPDATE SpecificationSubscription
            SET person=%(to_id)d
            WHERE person=%(from_id)d AND specification NOT IN
                (
                SELECT specification
                FROM SpecificationSubscription
                WHERE person = %(to_id)d
                )
            ''' % vars())
        cur.execute('''
            DELETE FROM SpecificationSubscription WHERE person=%(from_id)d
            ''' % vars())
        skip.append(('specificationsubscription', 'person'))

        # Update only the SprintAttendances that will not conflict
        cur.execute('''
            UPDATE SprintAttendance
            SET attendee=%(to_id)d
            WHERE attendee=%(from_id)d AND sprint NOT IN
                (
                SELECT sprint
                FROM SprintAttendance 
                WHERE attendee = %(to_id)d
                )
            ''' % vars())
        # and delete those left over
        cur.execute('''
            DELETE FROM SprintAttendance WHERE attendee=%(from_id)d
            ''' % vars())
        skip.append(('sprintattendance', 'attendee'))

        # Update only the POSubscriptions that will not conflict
        # XXX: Add sampledata and test to confirm this case
        # -- StuartBishop 20050331
        cur.execute('''
            UPDATE POSubscription
            SET person=%(to_id)d
            WHERE person=%(from_id)d AND id NOT IN (
                SELECT a.id
                    FROM POSubscription AS a, POSubscription AS b
                    WHERE a.person = %(from_id)d AND b.person = %(to_id)d
                    AND a.language = b.language
                    AND a.potemplate = b.potemplate
                    )
            ''' % vars())
        skip.append(('posubscription', 'person'))

        # Update only the POExportRequests that will not conflict
        # and trash the rest
        cur.execute('''
            UPDATE POExportRequest
            SET person=%(to_id)d
            WHERE person=%(from_id)d AND id NOT IN (
                SELECT a.id FROM POExportRequest AS a, POExportRequest AS b
                WHERE a.person = %(from_id)d AND b.person = %(to_id)d
                AND a.potemplate = b.potemplate
                AND a.pofile = b.pofile
                )
            ''' % vars())
        cur.execute('''
            DELETE FROM POExportRequest WHERE person=%(from_id)d
            ''' % vars())
        skip.append(('poexportrequest', 'person'))

        # Update the POSubmissions. They should not conflict since each of
        # them is independent
        cur.execute('''
            UPDATE POSubmission
            SET person=%(to_id)d
            WHERE person=%(from_id)d
            ''' % vars())
        skip.append(('posubmission', 'person'))

        # Update only the TranslationImportQueueEntry that will not conflict
        # and trash the rest
        cur.execute('''
            UPDATE TranslationImportQueueEntry
            SET importer=%(to_id)d
            WHERE importer=%(from_id)d AND id NOT IN (
                SELECT a.id
                FROM TranslationImportQueueEntry AS a,
                     TranslationImportQueueEntry AS b
                WHERE a.importer = %(from_id)d AND b.importer = %(to_id)d
                AND a.distrorelease = b.distrorelease
                AND a.sourcepackagename = b.sourcepackagename
                AND a.productseries = b.productseries
                AND a.path = b.path
                )
            ''' % vars())
        cur.execute('''
            DELETE FROM TranslationImportQueueEntry WHERE importer=%(from_id)d
            ''' % vars())
        skip.append(('translationimportqueueentry', 'importer'))

        # Sanity check. If we have a reference that participates in a
        # UNIQUE index, it must have already been handled by this point.
        # We can tell this by looking at the skip list.
        for src_tab, src_col, ref_tab, ref_col, updact, delact in references:
            uniques = postgresql.listUniques(cur, src_tab, src_col)
            if len(uniques) > 0 and (src_tab, src_col) not in skip:
                raise NotImplementedError(
                        '%s.%s reference to %s.%s is in a UNIQUE index '
                        'but has not been handled' % (
                            src_tab, src_col, ref_tab, ref_col
                            )
                        )

        # Handle all simple cases
        for src_tab, src_col, ref_tab, ref_col, updact, delact in references:
            if (src_tab, src_col) in skip:
                continue
            cur.execute('UPDATE %s SET %s=%d WHERE %s=%d' % (
                src_tab, src_col, to_person.id, src_col, from_person.id
                ))

        # Transfer active team memberships
        approved = TeamMembershipStatus.APPROVED
        admin = TeamMembershipStatus.ADMIN
        cur.execute('SELECT team, status FROM TeamMembership WHERE person = %s '
                    'AND status IN (%s,%s)' 
                    % sqlvalues(from_person.id, approved, admin))
        for team_id, status in cur.fetchall():
            cur.execute('SELECT status FROM TeamMembership WHERE person = %s '
                        'AND team = %s'
                        % sqlvalues(to_person.id, team_id))
            result = cur.fetchone()
            if result:
                current_status = result[0]
                # Now we can safely delete from_person's membership record,
                # because we know to_person has a membership entry for this
                # team, so may only need to change its status.
                cur.execute(
                    'DELETE FROM TeamMembership WHERE person = %s AND team = %s'
                    % sqlvalues(from_person.id, team_id))

                if current_status == admin.value:
                    # to_person is already an administrator of this team, no
                    # need to do anything else.
                    continue
                # to_person is either an approved or an inactive member,
                # while from_person is either admin or approved. That means we
                # can safely set from_person's membership status on
                # to_person's membership.
                assert status in (approved.value, admin.value)
                cur.execute(
                    'UPDATE TeamMembership SET status = %s WHERE person = %s '
                    'AND team = %s' % sqlvalues(status, to_person.id, team_id))
            else:
                # to_person is not a member of this team. just change
                # from_person with to_person in the membership record.
                cur.execute(
                    'UPDATE TeamMembership SET person = %s WHERE person = %s '
                    'AND team = %s'
                    % sqlvalues(to_person.id, from_person.id, team_id))

        cur.execute('SELECT team FROM TeamParticipation WHERE person = %s '
                    'AND person != team' % sqlvalues(from_person.id))
        for team_id in cur.fetchall():
            cur.execute('SELECT team FROM TeamParticipation WHERE person = %s '
                        'AND team = %s' % sqlvalues(to_person.id, team_id))
            if not cur.fetchone():
                cur.execute(
                    'UPDATE TeamParticipation SET person = %s WHERE '
                    'person = %s AND team = %s'
                    % sqlvalues(to_person.id, from_person.id, team_id))
            else:
                cur.execute(
                    'DELETE FROM TeamParticipation WHERE person = %s AND '
                    'team = %s' % sqlvalues(from_person.id, team_id))

        # Flag the account as merged
        cur.execute('''
            UPDATE Person SET merged=%(to_id)d WHERE id=%(from_id)d
            ''' % vars())

        # Append a -merged suffix to the account's name.
        name = base = "%s-merged" % from_person.name.encode('ascii')
        cur.execute("SELECT id FROM Person WHERE name = %s" % sqlvalues(name))
        i = 1
        while cur.fetchone():
            name = "%s%d" % (base, i)
            cur.execute("SELECT id FROM Person WHERE name = %s"
                        % sqlvalues(name))
            i += 1
        cur.execute("UPDATE Person SET name = %s WHERE id = %s"
                    % sqlvalues(name, from_person.id))

        # Since we've updated the database behind SQLObject's back,
        # flush its caches.
        flush_database_caches()


class EmailAddress(SQLBase):
    implements(IEmailAddress)

    _table = 'EmailAddress'
    _defaultOrder = ['email']

    email = StringCol(dbName='email', notNull=True, unique=True)
    status = EnumCol(dbName='status', schema=EmailAddressStatus, notNull=True)
    person = ForeignKey(dbName='person', foreignKey='Person', notNull=True)

    @property
    def statusname(self):
        return self.status.title


class EmailAddressSet:
    implements(IEmailAddressSet)

    def get(self, emailid, default=None):
        """See IEmailAddressSet."""
        try:
            return EmailAddress.get(emailid)
        except SQLObjectNotFound:
            return default

    def getByPerson(self, person):
        return EmailAddress.selectBy(personID=person.id, orderBy='email')

    def getByEmail(self, email, default=None):
        result = EmailAddress.selectOne(
            "lower(email) = %s" % quote(email.strip().lower()))
        if result is None:
            return default
        return result

    def new(self, email, personID, status=EmailAddressStatus.NEW):
        email = email.strip()
        if self.getByEmail(email):
            raise EmailAddressAlreadyTaken(
                "The email address %s is already registered." % email)
        assert status in EmailAddressStatus.items
        return EmailAddress(email=email, status=status, person=personID)


class GPGKey(SQLBase):
    implements(IGPGKey)

    _table = 'GPGKey'

    owner = ForeignKey(dbName='owner', foreignKey='Person', notNull=True)

    keyid = StringCol(dbName='keyid', notNull=True)
    fingerprint = StringCol(dbName='fingerprint', notNull=True)

    keysize = IntCol(dbName='keysize', notNull=True)

    algorithm = EnumCol(dbName='algorithm', notNull=True,
                        schema=GPGKeyAlgorithm)

    active = BoolCol(dbName='active', notNull=True)

    can_encrypt = BoolCol(dbName='can_encrypt', notNull=False)

    @property
    def keyserverURL(self):
        return KEYSERVER_QUERY_URL + self.fingerprint

    @property
    def displayname(self):
        return '%s%s/%s' % (self.keysize, self.algorithm.title, self.keyid)


class GPGKeySet:
    implements(IGPGKeySet)

    def new(self, ownerID, keyid, fingerprint, keysize,
            algorithm, active=True, can_encrypt=False):
        """See IGPGKeySet"""
        return GPGKey(owner=ownerID, keyid=keyid,
                      fingerprint=fingerprint, keysize=keysize,
                      algorithm=algorithm, active=active,
                      can_encrypt=can_encrypt)

    def get(self, key_id, default=None):
        """See IGPGKeySet"""
        try:
            return GPGKey.get(key_id)
        except SQLObjectNotFound:
            return default

    def getByFingerprint(self, fingerprint, default=None):
        """See IGPGKeySet"""
        result = GPGKey.selectOneBy(fingerprint=fingerprint)
        if result is None:
            return default
        return result

    def deactivateGPGKey(self, key_id):
        """See IGPGKeySet"""
        try:
            key = GPGKey.get(key_id)
        except SQLObjectNotFound:
            return None
        key.active = False
        return key

    def activateGPGKey(self, key_id):
        """See IGPGKeySet"""
        try:
            key = GPGKey.get(key_id)
        except SQLObjectNotFound:
            return None
        key.active = True
        return key

    def getGPGKeys(self, ownerid=None, active=True):
        """See IGPGKeySet"""
        if active is False:
            query = ('active=false AND fingerprint NOT IN '
                     '(SELECT fingerprint from LoginToken WHERE fingerprint '
                     'IS NOT NULL AND requester = %s)' % sqlvalues(ownerid))
        else:
            query = 'active=true'

        if ownerid:
            query += ' AND owner=%s' % sqlvalues(ownerid)

        return GPGKey.select(query, orderBy='id')


class SSHKey(SQLBase):
    implements(ISSHKey)

    _table = 'SSHKey'

    person = ForeignKey(foreignKey='Person', dbName='person', notNull=True)
    keytype = EnumCol(dbName='keytype', notNull=True, schema=SSHKeyType)
    keytext = StringCol(dbName='keytext', notNull=True)
    comment = StringCol(dbName='comment', notNull=True)

    @property
    def keytypename(self):
        return self.keytype.title

    @property
    def keykind(self):
        # XXX: This seems rather odd, like it is meant for presentation
        #      of the name of a key.
        #      -- SteveAlexander, 2005-04-23
        if self.keytype == SSHKeyType.DSA:
            return 'ssh-dss'
        elif self.keytype == SSHKeyType.RSA:
            return 'ssh-rsa'
        else:
            return 'Unknown key type'


class SSHKeySet:
    implements(ISSHKeySet)

    def new(self, personID, keytype, keytext, comment):
        return SSHKey(personID=personID, keytype=keytype, keytext=keytext,
                      comment=comment)

    def get(self, id, default=None):
        try:
            return SSHKey.get(id)
        except SQLObjectNotFound:
            return default


class WikiName(SQLBase):
    implements(IWikiName)

    _table = 'WikiName'

    person = ForeignKey(dbName='person', foreignKey='Person', notNull=True)
    wiki = StringCol(dbName='wiki', notNull=True)
    wikiname = StringCol(dbName='wikiname', notNull=True)

    @property
    def url(self):
        return self.wiki + self.wikiname

class WikiNameSet:
    implements(IWikiNameSet)

    def getByWikiAndName(self, wiki, wikiname):
        """See IWikiNameSet."""
        return WikiName.selectOneBy(wiki=wiki, wikiname=wikiname)

    def getUbuntuWikiByPerson(self, person):
        """See IWikiNameSet."""
        return WikiName.selectOneBy(personID=person.id, wiki=UBUNTU_WIKI_URL)

    def getOtherWikisByPerson(self, person):
        """See IWikiNameSet."""
        return WikiName.select(AND(WikiName.q.personID==person.id,
                                   WikiName.q.wiki!=UBUNTU_WIKI_URL))

    def getAllWikisByPerson(self, person):
        """See IWikiNameSet."""
        return WikiName.selectBy(personID=person.id)

    def get(self, id, default=None):
        """See IWikiNameSet."""
        wiki = WikiName.selectOneBy(id=id)
        if wiki is None:
            return default
        return wiki

    def new(self, person, wiki, wikiname):
        """See IWikiNameSet."""
        return WikiName(personID=person.id, wiki=wiki, wikiname=wikiname)

    def exists(self, wikiname, wiki=UBUNTU_WIKI_URL):
        """See IWikiNameSet."""
        return WikiName.selectOneBy(wiki=wiki, wikiname=wikiname) is not None


class JabberID(SQLBase):
    implements(IJabberID)

    _table = 'JabberID'

    person = ForeignKey(dbName='person', foreignKey='Person', notNull=True)
    jabberid = StringCol(dbName='jabberid', notNull=True)


class JabberIDSet:
    implements(IJabberIDSet)

    def new(self, person, jabberid):
        """See IJabberIDSet"""
        return JabberID(personID=person.id, jabberid=jabberid)

    def getByJabberID(self, jabberid, default=None):
        """See IJabberIDSet"""
        jabber = JabberID.selectOneBy(jabberid=jabberid)
        if jabber is None:
            return default
        return jabber

    def getByPerson(self, person):
        """See IJabberIDSet"""
        return JabberID.selectBy(personID=person.id)


class IrcID(SQLBase):
    implements(IIrcID)

    _table = 'IrcID'

    person = ForeignKey(dbName='person', foreignKey='Person', notNull=True)
    network = StringCol(dbName='network', notNull=True)
    nickname = StringCol(dbName='nickname', notNull=True)


class IrcIDSet:
    implements(IIrcIDSet)

    def new(self, person, network, nickname):
        return IrcID(personID=person.id, network=network, nickname=nickname)
<|MERGE_RESOLUTION|>--- conflicted
+++ resolved
@@ -19,7 +19,7 @@
 from sqlobject import (
     ForeignKey, IntCol, StringCol, BoolCol, MultipleJoin, RelatedJoin,
     SQLObjectNotFound)
-from sqlobject.sqlbuilder import AND, OR
+from sqlobject.sqlbuilder import AND
 from canonical.database.sqlbase import (
     SQLBase, quote, quote_like, cursor, sqlvalues, flush_database_updates,
     flush_database_caches)
@@ -32,26 +32,15 @@
     IPerson, ITeam, IPersonSet, IEmailAddress, IWikiName, IIrcID, IJabberID,
     IIrcIDSet, ISSHKeySet, IJabberIDSet, IWikiNameSet, IGPGKeySet, ISSHKey,
     IGPGKey, IEmailAddressSet, IPasswordEncryptor, ICalendarOwner, IBugTaskSet,
-<<<<<<< HEAD
     UBUNTU_WIKI_URL, ISignedCodeOfConductSet, ILoginTokenSet,
-    KEYSERVER_QUERY_URL, EmailAddressAlreadyTaken)
-=======
-    UBUNTU_WIKI_URL, ISignedCodeOfConductSet, ILoginTokenSet, IKarmaSet,
-    KEYSERVER_QUERY_URL, EmailAddressAlreadyTaken, IKarmaCacheSet,
-    ILaunchpadStatisticSet)
->>>>>>> cd79b7e4
+    KEYSERVER_QUERY_URL, EmailAddressAlreadyTaken, ILaunchpadStatisticSet)
 
 from canonical.launchpad.database.cal import Calendar
 from canonical.launchpad.database.codeofconduct import SignedCodeOfConduct
 from canonical.launchpad.database.logintoken import LoginToken
 from canonical.launchpad.database.pofile import POFile
-<<<<<<< HEAD
 from canonical.launchpad.database.karma import KarmaAction, Karma
-=======
-from canonical.launchpad.database.karma import (
-    KarmaAction, Karma, KarmaCategory)
 from canonical.launchpad.database.packagebugcontact import PackageBugContact
->>>>>>> cd79b7e4
 from canonical.launchpad.database.shipit import ShippingRequest
 from canonical.launchpad.database.sourcepackagerelease import (
     SourcePackageRelease)
