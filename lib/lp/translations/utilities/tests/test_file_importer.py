--- conflicted
+++ resolved
@@ -19,15 +19,11 @@
     )
 from lp.registry.interfaces.person import IPersonSet
 from lp.testing import TestCaseWithFactory
-<<<<<<< HEAD
+from lp.translations.enums import TranslationPermission
 from lp.translations.interfaces.potemplate import IPOTemplateSet
 from lp.translations.interfaces.translationfileformat import (
     TranslationFileFormat,
     )
-from lp.translations.interfaces.translationgroup import TranslationPermission
-=======
-from lp.translations.enums import TranslationPermission
->>>>>>> f347195c
 from lp.translations.interfaces.translationimporter import (
     OutdatedTranslationError,
     )
@@ -36,10 +32,11 @@
     )
 from lp.translations.utilities.gettext_po_importer import GettextPOImporter
 from lp.translations.utilities.translation_common_format import (
-    TranslationMessageData)
+    TranslationMessageData,
+    )
 from lp.translations.utilities.translation_import import (
+    FileImporter,
     importers,
-    FileImporter,
     POFileImporter,
     POTFileImporter,
     )
