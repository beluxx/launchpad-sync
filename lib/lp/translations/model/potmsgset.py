--- conflicted
+++ resolved
@@ -878,19 +878,12 @@
         matching_message = self._findTranslationMessage(
             pofile, potranslations)
 
-<<<<<<< HEAD
         match_is_upstream = (
             matching_message is not None and
             matching_message.is_current_upstream)
         if is_current_upstream or match_is_upstream:
             upstream_message = self.getImportedTranslationMessage(
-                pofile.potemplate, pofile.language, pofile.variant)
-=======
-        if is_imported or (matching_message is not None and
-                           matching_message.is_imported):
-            imported_message = self.getImportedTranslationMessage(
                 pofile.potemplate, pofile.language)
->>>>>>> 82573acd
         else:
             upstream_message = None
 
