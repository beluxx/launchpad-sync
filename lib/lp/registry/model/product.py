# Copyright 2009-2012 Canonical Ltd.  This software is licensed under the
# GNU Affero General Public License version 3 (see the file LICENSE).
# pylint: disable-msg=E0611,W0212

"""Database classes including and related to Product."""

__metaclass__ = type
__all__ = [
    'Product',
    'ProductSet',
    'ProductWithLicenses',
    ]


import calendar
import datetime
import httplib
import itertools
import operator

from lazr.delegates import delegates
from lazr.lifecycle.event import ObjectModifiedEvent
from lazr.lifecycle.snapshot import Snapshot
from lazr.restful.declarations import error_status
from lazr.restful.utils import safe_hasattr
import pytz
from sqlobject import (
    BoolCol,
    ForeignKey,
    SQLMultipleJoin,
    SQLObjectNotFound,
    StringCol,
    )
from storm.expr import (
    LeftJoin,
    NamedFunc,
    )
from storm.locals import (
    And,
    Desc,
    Join,
    Not,
    Or,
    Select,
    SQL,
    Store,
    Unicode,
    )
from zope.component import getUtility
from zope.event import notify
from zope.interface import (
    implements,
    providedBy,
    )
from zope.security.interfaces import Unauthorized
from zope.security.proxy import removeSecurityProxy

from lp.answers.enums import QUESTION_STATUS_DEFAULT_SEARCH
from lp.answers.interfaces.faqtarget import IFAQTarget
from lp.answers.model.faq import (
    FAQ,
    FAQSearch,
    )
from lp.answers.model.question import (
    QuestionTargetMixin,
    QuestionTargetSearch,
    )
from lp.app.enums import (
    service_uses_launchpad,
    ServiceUsage,
    )
from lp.app.errors import NotFoundError
from lp.app.interfaces.launchpad import (
    IHasIcon,
    IHasLogo,
    IHasMugshot,
    ILaunchpadCelebrities,
    ILaunchpadUsage,
    IServiceUsage,
    )
from lp.blueprints.enums import (
    SpecificationDefinitionStatus,
    SpecificationFilter,
    SpecificationImplementationStatus,
    )
from lp.blueprints.model.specification import (
    HasSpecificationsMixin,
    Specification,
    )
from lp.blueprints.model.sprint import HasSprintsMixin
from lp.bugs.interfaces.bugsummary import IBugSummaryDimension
from lp.bugs.interfaces.bugsupervisor import IHasBugSupervisor
from lp.bugs.interfaces.bugtaskfilter import OrderedBugTask
from lp.bugs.model.bug import (
    BugSet,
    get_bug_tags,
    )
from lp.bugs.model.bugtarget import (
    BugTargetBase,
    OfficialBugTagTargetMixin,
    )
from lp.bugs.model.bugtask import BugTask
from lp.bugs.model.bugtracker import BugTracker
from lp.bugs.model.bugwatch import BugWatch
from lp.bugs.model.structuralsubscription import (
    StructuralSubscriptionTargetMixin,
    )
from lp.code.enums import BranchType
from lp.code.interfaces.branch import DEFAULT_BRANCH_STATUS_IN_LISTING
from lp.code.model.branchvisibilitypolicy import BranchVisibilityPolicyMixin
from lp.code.model.hasbranches import (
    HasBranchesMixin,
    HasCodeImportsMixin,
    HasMergeProposalsMixin,
    )
from lp.code.model.sourcepackagerecipe import SourcePackageRecipe
from lp.code.model.sourcepackagerecipedata import SourcePackageRecipeData
from lp.registry.enums import InformationType
from lp.registry.errors import CommercialSubscribersOnly
from lp.registry.interfaces.accesspolicy import IAccessPolicySource
from lp.registry.interfaces.oopsreferences import IHasOOPSReferences
from lp.registry.interfaces.person import (
    IPersonSet,
    validate_person,
    validate_person_or_closed_team,
    validate_public_person,
    )
from lp.registry.interfaces.pillar import IPillarNameSet
from lp.registry.interfaces.product import (
    IProduct,
    IProductSet,
    License,
    LicenseStatus,
    )
from lp.registry.interfaces.role import IPersonRoles
from lp.registry.model.announcement import MakesAnnouncements
from lp.registry.model.commercialsubscription import CommercialSubscription
from lp.registry.model.distribution import Distribution
from lp.registry.model.distroseries import DistroSeries
from lp.registry.model.hasdrivers import HasDriversMixin
from lp.registry.model.karma import KarmaContextMixin
from lp.registry.model.milestone import (
    HasMilestonesMixin,
    Milestone,
    )
from lp.registry.model.oopsreferences import referenced_oops
from lp.registry.model.packaging import Packaging
from lp.registry.model.person import Person
from lp.registry.model.pillar import HasAliasMixin
from lp.registry.model.productlicense import ProductLicense
from lp.registry.model.productrelease import ProductRelease
from lp.registry.model.productseries import ProductSeries
from lp.registry.model.series import ACTIVE_STATUSES
from lp.registry.model.sourcepackagename import SourcePackageName
from lp.security import (
    BugTargetOwnerOrBugSupervisorOrAdmins,
    ModerateByRegistryExpertsOrAdmins,
    )
from lp.services.database import bulk
from lp.services.database.constants import UTC_NOW
from lp.services.database.datetimecol import UtcDateTimeCol
from lp.services.database.decoratedresultset import DecoratedResultSet
from lp.services.database.enumcol import EnumCol
from lp.services.database.lpstorm import IStore
from lp.services.database.sqlbase import (
    quote,
    SQLBase,
    sqlvalues,
    )
from lp.services.propertycache import (
    cachedproperty,
    get_property_cache,
    )
from lp.services.statistics.interfaces.statistic import ILaunchpadStatisticSet
from lp.services.webapp.interfaces import (
    DEFAULT_FLAVOR,
    IStoreSelector,
    MAIN_STORE,
    )
from lp.translations.enums import TranslationPermission
from lp.translations.interfaces.customlanguagecode import (
    IHasCustomLanguageCodes,
    )
from lp.translations.model.customlanguagecode import (
    CustomLanguageCode,
    HasCustomLanguageCodesMixin,
    )
from lp.translations.model.hastranslationimports import (
    HasTranslationImportsMixin,
    )
from lp.translations.model.potemplate import POTemplate
from lp.translations.model.translationpolicy import TranslationPolicyMixin


def get_license_status(license_approved, project_reviewed, licenses):
    """Decide the license status for an `IProduct`.

    :return: A LicenseStatus enum value.
    """
    # A project can only be marked 'license_approved' if it is
    # OTHER_OPEN_SOURCE.  So, if it is 'license_approved' we return
    # OPEN_SOURCE, which means one of our admins has determined it is good
    # enough for us for the project to freely use Launchpad.
    if license_approved:
        return LicenseStatus.OPEN_SOURCE
    if len(licenses) == 0:
        # We don't know what the license is.
        return LicenseStatus.UNSPECIFIED
    elif License.OTHER_PROPRIETARY in licenses:
        # Notice the difference between the License and LicenseStatus.
        return LicenseStatus.PROPRIETARY
    elif License.OTHER_OPEN_SOURCE in licenses:
        if project_reviewed:
            # The OTHER_OPEN_SOURCE license was not manually approved
            # by setting license_approved to true.
            return LicenseStatus.PROPRIETARY
        else:
            # The OTHER_OPEN_SOURCE is pending review.
            return LicenseStatus.UNREVIEWED
    else:
        # The project has at least one license and does not have
        # OTHER_PROPRIETARY or OTHER_OPEN_SOURCE as a license.
        return LicenseStatus.OPEN_SOURCE


class Array(NamedFunc):
    """Implements the postgres "array" function in Storm."""
    name = 'array'


class ProductWithLicenses:
    """Caches `Product.licenses`."""

    delegates(IProduct, 'product')

    def __init__(self, product, license_ids):
        """Initialize a `ProductWithLicenses`.

        :param product: the `Product` to wrap.
        :param license_ids: a sequence of numeric `License` ids.
        """
        self.product = product
        self._licenses = tuple([
            License.items[id] for id in sorted(license_ids)])

    @property
    def licenses(self):
        """See `IProduct`."""
        return self._licenses

    @property
    def license_status(self):
        """See `IProduct`.

        Normally, the `Product.license_status` property would use
        `Product.licenses`, which is not cached, instead of
        `ProductWithLicenses.licenses`, which is cached.
        """
        naked_product = removeSecurityProxy(self.product)
        return get_license_status(
            naked_product.license_approved, naked_product.project_reviewed,
            self.licenses)

    @classmethod
    def composeLicensesColumn(cls, for_class=None):
        """Compose a Storm column specification for licenses.

        Use this to render a list of `Product` linkes without querying
        licenses for each one individually.

        It lets you prefetch the licensing information in the same
        query that fetches a `Product`.  Just add the column spec
        returned by this function to the query, and pass it to the
        `ProductWithLicenses` constructor:

        license_column = ProductWithLicenses.composeLicensesColumn()
        products_with_licenses = [
            ProductWithLicenses(product, licenses)
            for product, licenses in store.find(Product, license_column)
            ]

        :param for_class: Class to find licenses for.  Defaults to
            `Product`, but could also be a Storm `ClassAlias`.
        """
        if for_class is None:
            for_class = Product

        return Array(
            Select(
                columns=[ProductLicense.license],
                where=(ProductLicense.product == for_class.id),
                tables=[ProductLicense]))


@error_status(httplib.BAD_REQUEST)
class UnDeactivateable(Exception):
    """Raised when a project is requested to deactivate but can not."""

    def __init__(self, msg):
        super(UnDeactivateable, self).__init__(msg)


class Product(SQLBase, BugTargetBase, MakesAnnouncements,
              HasDriversMixin, HasSpecificationsMixin, HasSprintsMixin,
              KarmaContextMixin, BranchVisibilityPolicyMixin,
              QuestionTargetMixin, HasTranslationImportsMixin,
              HasAliasMixin, StructuralSubscriptionTargetMixin,
              HasMilestonesMixin, OfficialBugTagTargetMixin, HasBranchesMixin,
              HasCustomLanguageCodesMixin, HasMergeProposalsMixin,
              HasCodeImportsMixin, TranslationPolicyMixin):
    """A Product."""

    implements(
        IBugSummaryDimension, IFAQTarget, IHasBugSupervisor,
        IHasCustomLanguageCodes, IHasIcon, IHasLogo, IHasMugshot,
        IHasOOPSReferences, ILaunchpadUsage, IProduct, IServiceUsage)

    _table = 'Product'

    project = ForeignKey(
        foreignKey="ProjectGroup", dbName="project", notNull=False,
        default=None)
    _owner = ForeignKey(
        dbName="owner", foreignKey="Person",
        storm_validator=validate_person_or_closed_team,
        notNull=True)
    registrant = ForeignKey(
        dbName="registrant", foreignKey="Person",
        storm_validator=validate_public_person,
        notNull=True)
    bug_supervisor = ForeignKey(
        dbName='bug_supervisor', foreignKey='Person',
        storm_validator=validate_person,
        notNull=False,
        default=None)
    security_contact = ForeignKey(
        dbName='security_contact', foreignKey='Person',
        storm_validator=validate_person_or_closed_team, notNull=False,
        default=None)
    driver = ForeignKey(
        dbName="driver", foreignKey="Person",
        storm_validator=validate_person,
        notNull=False, default=None)
    name = StringCol(
        dbName='name', notNull=True, alternateID=True, unique=True)
    displayname = StringCol(dbName='displayname', notNull=True)
    title = StringCol(dbName='title', notNull=True)
    summary = StringCol(dbName='summary', notNull=True)
    description = StringCol(notNull=False, default=None)
    datecreated = UtcDateTimeCol(
        dbName='datecreated', notNull=True, default=UTC_NOW)
    homepageurl = StringCol(dbName='homepageurl', notNull=False, default=None)
    homepage_content = StringCol(default=None)
    icon = ForeignKey(
        dbName='icon', foreignKey='LibraryFileAlias', default=None)
    logo = ForeignKey(
        dbName='logo', foreignKey='LibraryFileAlias', default=None)
    mugshot = ForeignKey(
        dbName='mugshot', foreignKey='LibraryFileAlias', default=None)
    screenshotsurl = StringCol(
        dbName='screenshotsurl', notNull=False, default=None)
    wikiurl = StringCol(dbName='wikiurl', notNull=False, default=None)
    programminglang = StringCol(
        dbName='programminglang', notNull=False, default=None)
    downloadurl = StringCol(dbName='downloadurl', notNull=False, default=None)
    lastdoap = StringCol(dbName='lastdoap', notNull=False, default=None)
    translationgroup = ForeignKey(
        dbName='translationgroup', foreignKey='TranslationGroup',
        notNull=False, default=None)
    translationpermission = EnumCol(
        dbName='translationpermission', notNull=True,
        schema=TranslationPermission, default=TranslationPermission.OPEN)
    translation_focus = ForeignKey(
        dbName='translation_focus', foreignKey='ProductSeries',
        notNull=False, default=None)
    bugtracker = ForeignKey(
        foreignKey="BugTracker", dbName="bugtracker", notNull=False,
        default=None)
    official_answers = BoolCol(
        dbName='official_answers', notNull=True, default=False)
    official_blueprints = BoolCol(
        dbName='official_blueprints', notNull=True, default=False)
    official_malone = BoolCol(
        dbName='official_malone', notNull=True, default=False)
    remote_product = Unicode(
        name='remote_product', allow_none=True, default=None)
    date_next_suggest_packaging = UtcDateTimeCol(default=None)

    @property
    def pillar(self):
        """See `IBugTarget`."""
        return self

    @property
    def pillar_category(self):
        """See `IPillar`."""
        return "Project"

    @property
    def official_codehosting(self):
        # XXX Need to remove official_codehosting column from Product
        # table.
        return self.development_focus.branch is not None

    @property
    def official_anything(self):
        return True in (self.official_malone,
                        self.translations_usage == ServiceUsage.LAUNCHPAD,
                        self.official_blueprints, self.official_answers,
                        self.official_codehosting)

    _answers_usage = EnumCol(
        dbName="answers_usage", notNull=True,
        schema=ServiceUsage,
        default=ServiceUsage.UNKNOWN)
    _blueprints_usage = EnumCol(
        dbName="blueprints_usage", notNull=True,
        schema=ServiceUsage,
        default=ServiceUsage.UNKNOWN)
    translations_usage = EnumCol(
        dbName="translations_usage", notNull=True,
        schema=ServiceUsage,
        default=ServiceUsage.UNKNOWN)

    @property
    def codehosting_usage(self):
        if self.development_focus.branch is None:
            return ServiceUsage.UNKNOWN
        elif self.development_focus.branch.branch_type == BranchType.HOSTED:
            return ServiceUsage.LAUNCHPAD
        elif self.development_focus.branch.branch_type in (
            BranchType.MIRRORED,
            BranchType.REMOTE,
            BranchType.IMPORTED):
            return ServiceUsage.EXTERNAL
        return ServiceUsage.NOT_APPLICABLE

    @property
    def bug_tracking_usage(self):
        if self.official_malone:
            return ServiceUsage.LAUNCHPAD
        elif self.bugtracker is None:
            return ServiceUsage.UNKNOWN
        else:
            return ServiceUsage.EXTERNAL

    @property
    def uses_launchpad(self):
        """Does this distribution actually use Launchpad?"""
        return ServiceUsage.LAUNCHPAD in (self.answers_usage,
                                          self.blueprints_usage,
                                          self.translations_usage,
                                          self.codehosting_usage,
                                          self.bug_tracking_usage)

    def _getMilestoneCondition(self):
        """See `HasMilestonesMixin`."""
        return (Milestone.product == self)

    enable_bug_expiration = BoolCol(dbName='enable_bug_expiration',
        notNull=True, default=False)
    project_reviewed = BoolCol(dbName='reviewed', notNull=True, default=False)
    reviewer_whiteboard = StringCol(notNull=False, default=None)
    private_bugs = BoolCol(
        dbName='private_bugs', notNull=True, default=False)
    autoupdate = BoolCol(dbName='autoupdate', notNull=True, default=False)
    freshmeatproject = StringCol(notNull=False, default=None)
    sourceforgeproject = StringCol(notNull=False, default=None)
    # While the interface defines this field as required, we need to
    # allow it to be NULL so we can create new product records before
    # the corresponding series records.
    development_focus = ForeignKey(
        foreignKey="ProductSeries", dbName="development_focus", notNull=False,
        default=None)
    bug_reporting_guidelines = StringCol(default=None)
    bug_reported_acknowledgement = StringCol(default=None)
    enable_bugfiling_duplicate_search = BoolCol(notNull=True, default=True)

    def _validate_active(self, attr, value):
        # Validate deactivation.
        if self.active == True and value == False:
            if len(self.sourcepackages) > 0:
                raise UnDeactivateable(
                    'This project cannot be deactivated since it is '
                    'linked to source packages.')
        return value

    active = BoolCol(dbName='active', notNull=True, default=True,
                     storm_validator=_validate_active)

    def _validate_license_info(self, attr, value):
        if not self._SO_creating and value != self.license_info:
            # Clear the project_reviewed and license_approved flags
            # if the license changes.
            self._resetLicenseReview()
        return value

    license_info = StringCol(dbName='license_info', default=None,
                             storm_validator=_validate_license_info)

    def _validate_license_approved(self, attr, value):
        """Ensure license approved is only applied to the correct licenses."""
        if not self._SO_creating:
            licenses = list(self.licenses)
            if value:
                if (License.OTHER_PROPRIETARY in licenses
                    or [License.DONT_KNOW] == licenses):
                    raise ValueError(
                        "Projects without a license or have "
                        "'Other/Proprietary' may not be approved.")
                # Approving a license implies it has been reviewed.  Force
                # `project_reviewed` to be True.
                self.project_reviewed = True
        return value

    license_approved = BoolCol(dbName='license_approved',
                               notNull=True, default=False,
                               storm_validator=_validate_license_approved)

    def checkPrivateBugsTransitionAllowed(self, private_bugs, user):
        """See `IProductPublic`."""
        if user is not None:
            person_roles = IPersonRoles(user)
            moderator_check = ModerateByRegistryExpertsOrAdmins(self)
            moderator = moderator_check.checkAuthenticated(person_roles)
            if moderator:
                return True

            bug_supervisor_check = BugTargetOwnerOrBugSupervisorOrAdmins(self)
            bug_supervisor = (
                bug_supervisor_check.checkAuthenticated(person_roles))
            if (bug_supervisor and
                    (not private_bugs
                     or self.has_current_commercial_subscription)):
                return
        if private_bugs:
            raise CommercialSubscribersOnly(
                'A valid commercial subscription is required to turn on '
                'default private bugs.')
        raise Unauthorized(
            'Only bug supervisors can turn off default private bugs.')

    def setPrivateBugs(self, private_bugs, user):
        """ See `IProductEditRestricted`."""
        if self.private_bugs == private_bugs:
            return
        self.checkPrivateBugsTransitionAllowed(private_bugs, user)
        self.private_bugs = private_bugs

    @cachedproperty
    def commercial_subscription(self):
        return CommercialSubscription.selectOneBy(product=self)

    @property
    def has_current_commercial_subscription(self):
        now = datetime.datetime.now(pytz.timezone('UTC'))
        return (self.commercial_subscription
            and self.commercial_subscription.date_expires > now)

    def redeemSubscriptionVoucher(self, voucher, registrant, purchaser,
                                  subscription_months, whiteboard=None,
                                  current_datetime=None):
        """See `IProduct`."""

        def add_months(start, num_months):
            """Given a start date find the new date `num_months` later.

            If the start date day is the last day of the month and the new
            month does not have that many days, then the new date will be the
            last day of the new month.  February is handled correctly too,
            including leap years, where th 28th-31st maps to the 28th or
            29th.
            """
            # The months are 1-indexed but the divmod calculation will only
            # work if it is 0-indexed.  Subtract 1 from the months and then
            # add it back to the new_month later.
            years, new_month = divmod(start.month - 1 + num_months, 12)
            new_month += 1
            new_year = start.year + years
            # If the day is not valid for the new month, make it the last day
            # of that month, e.g. 20080131 + 1 month = 20080229.
            weekday, days_in_month = calendar.monthrange(new_year, new_month)
            new_day = min(days_in_month, start.day)
            new_date = start.replace(year=new_year,
                                     month=new_month,
                                     day=new_day)
            return new_date

        if current_datetime is None:
            current_datetime = datetime.datetime.now(pytz.timezone('UTC'))

        if self.commercial_subscription is None:
            date_starts = current_datetime
            date_expires = add_months(date_starts, subscription_months)
            subscription = CommercialSubscription(
                product=self,
                date_starts=date_starts,
                date_expires=date_expires,
                registrant=registrant,
                purchaser=purchaser,
                sales_system_id=voucher,
                whiteboard=whiteboard)
            get_property_cache(self).commercial_subscription = subscription
        else:
            if current_datetime <= self.commercial_subscription.date_expires:
                # Extend current subscription.
                self.commercial_subscription.date_expires = (
                    add_months(self.commercial_subscription.date_expires,
                               subscription_months))
            else:
                # Start the new subscription now and extend for the new
                # period.
                self.commercial_subscription.date_starts = current_datetime
                self.commercial_subscription.date_expires = (
                    add_months(current_datetime, subscription_months))
            self.commercial_subscription.sales_system_id = voucher
            self.commercial_subscription.registrant = registrant
            self.commercial_subscription.purchaser = purchaser

    @property
    def qualifies_for_free_hosting(self):
        """See `IProduct`."""
        if self.license_approved:
            # The license was manually approved for free hosting.
            return True
        elif License.OTHER_PROPRIETARY in self.licenses:
            # Proprietary licenses need a subscription without
            # waiting for a review.
            return False
        elif (self.project_reviewed and
              (License.OTHER_OPEN_SOURCE in self.licenses or
               self.license_info not in ('', None))):
            # We only know that an unknown open source license
            # requires a subscription after we have reviewed it
            # when we have not set license_approved to True.
            return False
        elif len(self.licenses) == 0:
            # The owner needs to choose a license.
            return False
        else:
            # The project has only valid open source license(s).
            return True

    @property
    def commercial_subscription_is_due(self):
        """See `IProduct`.

        If True, display subscription warning to project owner.
        """
        if self.qualifies_for_free_hosting:
            return False
        elif (self.commercial_subscription is None
              or not self.commercial_subscription.is_active):
            # The project doesn't have an active subscription.
            return True
        else:
            warning_date = (self.commercial_subscription.date_expires
                            - datetime.timedelta(30))
            now = datetime.datetime.now(pytz.timezone('UTC'))
            if now > warning_date:
                # The subscription is close to being expired.
                return True
            else:
                # The subscription is good.
                return False

    @property
    def is_permitted(self):
        """See `IProduct`.

        If False, disable many tasks on this project.
        """
        if self.qualifies_for_free_hosting:
            # The project qualifies for free hosting.
            return True
        elif self.commercial_subscription is None:
            return False
        else:
            return self.commercial_subscription.is_active

    @property
    def license_status(self):
        """See `IProduct`.

        :return: A LicenseStatus enum value.
        """
        return get_license_status(
            self.license_approved, self.project_reviewed, self.licenses)

    def _resetLicenseReview(self):
        """When the license is modified, it must be reviewed again."""
        self.project_reviewed = False
        self.license_approved = False

    def _get_answers_usage(self):
        if self._answers_usage != ServiceUsage.UNKNOWN:
            # If someone has set something with the enum, use it.
            return self._answers_usage
        elif self.official_answers:
            return ServiceUsage.LAUNCHPAD
        return self._answers_usage

    def _set_answers_usage(self, val):
        self._answers_usage = val
        if val == ServiceUsage.LAUNCHPAD:
            self.official_answers = True
        else:
            self.official_answers = False

    answers_usage = property(
        _get_answers_usage,
        _set_answers_usage,
        doc="Indicates if the product uses the answers service.")

    def _get_blueprints_usage(self):
        if self._blueprints_usage != ServiceUsage.UNKNOWN:
            # If someone has set something with the enum, use it.
            return self._blueprints_usage
        elif self.official_blueprints:
            return ServiceUsage.LAUNCHPAD
        return self._blueprints_usage

    def _set_blueprints_usage(self, val):
        self._blueprints_usage = val
        if val == ServiceUsage.LAUNCHPAD:
            self.official_blueprints = True
        else:
            self.official_blueprints = False

    blueprints_usage = property(
        _get_blueprints_usage,
        _set_blueprints_usage,
        doc="Indicates if the product uses the blueprints service.")

    @cachedproperty
    def _cached_licenses(self):
        """Get the licenses as a tuple."""
        product_licenses = ProductLicense.selectBy(
            product=self, orderBy='license')
        return tuple(
            product_license.license
            for product_license in product_licenses)

    def _getLicenses(self):
        return self._cached_licenses

    def _setLicenses(self, licenses, reset_project_reviewed=True):
        """Set the licenses from a tuple of license enums.

        The licenses parameter must not be an empty tuple.
        """
        licenses = set(licenses)
        old_licenses = set(self.licenses)
        if licenses == old_licenses:
            return
        # Clear the project_reviewed and license_approved flags
        # if the license changes.
        # ProductSet.createProduct() passes in reset_project_reviewed=False
        # to avoid changing the value when a Launchpad Admin sets
        # project_reviewed & licenses at the same time.
        if reset_project_reviewed:
            self._resetLicenseReview()
        if len(licenses) == 0:
            raise ValueError('licenses argument must not be empty.')
        for license in licenses:
            if license not in License:
                raise ValueError("%s is not a License." % license)

        for license in old_licenses.difference(licenses):
            product_license = ProductLicense.selectOneBy(product=self,
                                                         license=license)
            product_license.destroySelf()

        for license in licenses.difference(old_licenses):
            ProductLicense(product=self, license=license)
        get_property_cache(self)._cached_licenses = tuple(sorted(licenses))
        if (License.OTHER_PROPRIETARY in licenses
            and self.commercial_subscription is None):
            lp_janitor = getUtility(ILaunchpadCelebrities).janitor
            now = datetime.datetime.now(pytz.UTC)
            date_expires = now + datetime.timedelta(days=30)
            sales_system_id = 'complimentary-30-day-%s' % now
<<<<<<< HEAD
            whiteboard = "Complimentary 30 day subscription."
=======
            whiteboard = (
                "Complimentary 30 day subscription. -- Launchpad %s" %
                now.date().isoformat())
>>>>>>> 84875bfc
            subscription = CommercialSubscription(
                product=self, date_starts=now, date_expires=date_expires,
                registrant=lp_janitor, purchaser=lp_janitor,
                sales_system_id=sales_system_id, whiteboard=whiteboard)
            get_property_cache(self).commercial_subscription = subscription
<<<<<<< HEAD
        # Do not use a snapshot because the past is unintersting.
        notify(ObjectModifiedEvent(self, self, edited_fields=['licenses']))
=======
>>>>>>> 84875bfc

    licenses = property(_getLicenses, _setLicenses)

    def _getOwner(self):
        """Get the owner."""
        return self._owner

    def _setOwner(self, new_owner):
        """Set the owner.

        Send an IObjectModifiedEvent to notify subscribers that the owner
        changed.
        """
        if self.owner is None:
            # This is being initialized.
            self._owner = new_owner
        elif self.owner != new_owner:
            old_product = Snapshot(self, providing=providedBy(self))
            self._owner = new_owner
            notify(ObjectModifiedEvent(
                self, object_before_modification=old_product,
                edited_fields=['_owner']))
        else:
            # The new owner is the same as the current owner.
            pass

    owner = property(_getOwner, _setOwner)

    def _getBugTaskContextWhereClause(self):
        """See BugTargetBase."""
        return "BugTask.product = %d" % self.id

    def getExternalBugTracker(self):
        """See `IHasExternalBugTracker`."""
        if self.official_malone:
            return None
        elif self.bugtracker is not None:
            return self.bugtracker
        elif self.project is not None:
            return self.project.bugtracker
        else:
            return None

    def _customizeSearchParams(self, search_params):
        """Customize `search_params` for this product.."""
        search_params.setProduct(self)

    def getUsedBugTags(self):
        """See `IBugTarget`."""
        return get_bug_tags("BugTask.product = %s" % sqlvalues(self))

    series = SQLMultipleJoin('ProductSeries', joinColumn='product',
        orderBy='name')

    @property
    def active_or_packaged_series(self):
        store = Store.of(self)
        tables = [
            ProductSeries,
            LeftJoin(Packaging, Packaging.productseries == ProductSeries.id),
            ]
        result = store.using(*tables).find(
            ProductSeries,
            ProductSeries.product == self,
            Or(ProductSeries.status.is_in(ACTIVE_STATUSES),
               Packaging.id != None))
        result = result.order_by(Desc(ProductSeries.name))
        result.config(distinct=True)
        return result

    @property
    def packagings(self):
        store = Store.of(self)
        result = store.find(
            (Packaging, DistroSeries),
            Packaging.distroseries == DistroSeries.id,
            Packaging.productseries == ProductSeries.id,
            ProductSeries.product == self)
        result = result.order_by(
            DistroSeries.version, ProductSeries.name, Packaging.id)

        def decorate(row):
            packaging, distroseries = row
            return packaging
        return DecoratedResultSet(result, decorate)

    @property
    def name_with_project(self):
        """See `IProduct`"""
        if self.project and self.project.name != self.name:
            return self.project.name + ": " + self.name
        return self.name

    @property
    def releases(self):
        store = Store.of(self)
        origin = [
            ProductRelease,
            Join(Milestone, ProductRelease.milestone == Milestone.id),
            ]
        result = store.using(*origin)
        result = result.find(ProductRelease, Milestone.product == self)
        return result.order_by(Milestone.name)

    @property
    def drivers(self):
        """See `IProduct`."""
        drivers = set()
        drivers.add(self.driver)
        if self.project is not None:
            drivers.add(self.project.driver)
        drivers.discard(None)
        if len(drivers) == 0:
            if self.project is not None:
                drivers.add(self.project.owner)
            else:
                drivers.add(self.owner)
        return sorted(drivers, key=lambda driver: driver.displayname)

    @property
    def sourcepackages(self):
        from lp.registry.model.sourcepackage import SourcePackage
        clause = """ProductSeries.id=Packaging.productseries AND
                    ProductSeries.product = %s
                    """ % sqlvalues(self.id)
        clauseTables = ['ProductSeries']
        ret = Packaging.select(clause, clauseTables,
            prejoins=["sourcepackagename", "distroseries.distribution"])
        sps = [SourcePackage(sourcepackagename=r.sourcepackagename,
                             distroseries=r.distroseries) for r in ret]
        return sorted(sps, key=lambda x:
            (x.sourcepackagename.name, x.distroseries.name,
             x.distroseries.distribution.name))

    @cachedproperty
    def distrosourcepackages(self):
        from lp.registry.model.distributionsourcepackage import (
            DistributionSourcePackage,
            )
        store = IStore(Packaging)
        origin = [
            Packaging,
            Join(SourcePackageName,
                 Packaging.sourcepackagename == SourcePackageName.id),
            Join(ProductSeries, Packaging.productseries == ProductSeries.id),
            Join(DistroSeries, Packaging.distroseries == DistroSeries.id),
            Join(Distribution, DistroSeries.distribution == Distribution.id),
            ]
        result = store.using(*origin).find(
            (SourcePackageName, Distribution),
            ProductSeries.product == self)
        result = result.order_by(SourcePackageName.name, Distribution.name)
        result.config(distinct=True)

        return [
            DistributionSourcePackage(
                sourcepackagename=sourcepackagename,
                distribution=distro)
            for sourcepackagename, distro in result]

    @cachedproperty
    def ubuntu_packages(self):
        """The Ubuntu `IDistributionSourcePackage`s linked to the `IProduct`.
        """
        ubuntu = getUtility(ILaunchpadCelebrities).ubuntu
        return [
            package for package in self.distrosourcepackages
            if package.distribution == ubuntu]

    @property
    def bugtargetdisplayname(self):
        """See IBugTarget."""
        return self.displayname

    @property
    def bugtargetname(self):
        """See `IBugTarget`."""
        return self.name

    def getPackage(self, distroseries):
        """See `IProduct`."""
        if isinstance(distroseries, Distribution):
            distroseries = distroseries.currentrelease
        for pkg in self.sourcepackages:
            if pkg.distroseries == distroseries:
                return pkg
        else:
            raise NotFoundError(distroseries)

    def getMilestone(self, name):
        """See `IProduct`."""
        results = Milestone.selectOne("""
            product = %s AND
            name = %s
            """ % sqlvalues(self.id, name))
        return results

    def createBug(self, bug_params):
        """See `IBugTarget`."""
        bug_params.setBugTarget(product=self)
        return BugSet().createBug(bug_params)

    def getBugSummaryContextWhereClause(self):
        """See BugTargetBase."""
        # Circular fail.
        from lp.bugs.model.bugsummary import BugSummary
        return BugSummary.product_id == self.id

    def searchQuestions(self, search_text=None,
                        status=QUESTION_STATUS_DEFAULT_SEARCH,
                        language=None, sort=None, owner=None,
                        needs_attention_from=None, unsupported=False):
        """See `IQuestionCollection`."""
        if unsupported:
            unsupported_target = self
        else:
            unsupported_target = None

        return QuestionTargetSearch(
            product=self,
            search_text=search_text, status=status,
            language=language, sort=sort, owner=owner,
            needs_attention_from=needs_attention_from,
            unsupported_target=unsupported_target).getResults()

    def getTargetTypes(self):
        """See `QuestionTargetMixin`.

        Defines product as self.
        """
        return {'product': self}

    def newFAQ(self, owner, title, content, keywords=None, date_created=None):
        """See `IFAQTarget`."""
        return FAQ.new(
            owner=owner, title=title, content=content, keywords=keywords,
            date_created=date_created, product=self)

    def findReferencedOOPS(self, start_date, end_date):
        """See `IHasOOPSReferences`."""
        return list(referenced_oops(
            start_date, end_date, "product=%(product)s", {'product': self.id}
            ))

    def findSimilarFAQs(self, summary):
        """See `IFAQTarget`."""
        return FAQ.findSimilar(summary, product=self)

    def getFAQ(self, id):
        """See `IFAQCollection`."""
        return FAQ.getForTarget(id, self)

    def searchFAQs(self, search_text=None, owner=None, sort=None):
        """See `IFAQCollection`."""
        return FAQSearch(
            search_text=search_text, owner=owner, sort=sort,
            product=self).getResults()

    @property
    def translatable_packages(self):
        """See `IProduct`."""
        packages = set(
            package
            for package in self.sourcepackages
            if package.has_current_translation_templates)

        # Sort packages by distroseries.name and package.name
        return sorted(packages, key=lambda p: (p.distroseries.name, p.name))

    @property
    def translatable_series(self):
        """See `IProduct`."""
        if not service_uses_launchpad(self.translations_usage):
            return []
        translatable_product_series = set(
            product_series
            for product_series in self.series
            if product_series.has_current_translation_templates)
        return sorted(
            translatable_product_series,
            key=operator.attrgetter('datecreated'))

    def getVersionSortedSeries(self, statuses=None, filter_statuses=None):
        """See `IProduct`."""
        store = Store.of(self)
        dev_focus = store.find(
            ProductSeries,
            ProductSeries.id == self.development_focus.id)
        other_series_conditions = [
            ProductSeries.product == self,
            ProductSeries.id != self.development_focus.id,
            ]
        if statuses is not None:
            other_series_conditions.append(
                ProductSeries.status.is_in(statuses))
        if filter_statuses is not None:
            other_series_conditions.append(
                Not(ProductSeries.status.is_in(filter_statuses)))
        other_series = store.find(ProductSeries, other_series_conditions)
        # The query will be much slower if the version_sort_key is not
        # the first thing that is sorted, since it won't be able to use
        # the productseries_name_sort index.
        other_series.order_by(SQL('version_sort_key(name) DESC'))
        # UNION ALL must be used to preserve the sort order from the
        # separate queries. The sorting should not be done after
        # unioning the two queries, because that will prevent it from
        # being able to use the productseries_name_sort index.
        return dev_focus.union(other_series, all=True)

    @property
    def obsolete_translatable_series(self):
        """See `IProduct`."""
        obsolete_product_series = set(
            product_series for product_series in self.series
            if product_series.has_obsolete_translation_templates)
        return sorted(obsolete_product_series, key=lambda s: s.datecreated)

    @property
    def primary_translatable(self):
        """See `IProduct`."""
        packages = self.translatable_packages
        ubuntu = getUtility(ILaunchpadCelebrities).ubuntu
        targetseries = ubuntu.currentseries
        product_series = self.translatable_series

        if product_series:
            # First, go with translation focus
            if self.translation_focus in product_series:
                return self.translation_focus
            # Next, go with development focus
            if self.development_focus in product_series:
                return self.development_focus
            # Next, go with the latest product series that has templates:
            return product_series[-1]
        # Otherwise, look for an Ubuntu package in the current distroseries:
        for package in packages:
            if package.distroseries == targetseries:
                return package
        # now let's make do with any ubuntu package
        for package in packages:
            if package.distribution == ubuntu:
                return package
        # or just any package
        if len(packages) > 0:
            return packages[0]
        # capitulate
        return None

    @property
    def translationgroups(self):
        return reversed(self.getTranslationGroups())

    def isTranslationsOwner(self, person):
        """See `ITranslationPolicy`."""
        # A Product owner gets special translation privileges.
        return person.inTeam(self.owner)

    def getInheritedTranslationPolicy(self):
        """See `ITranslationPolicy`."""
        # A Product inherits parts of it its effective translation
        # policy from its ProjectGroup, if any.
        return self.project

    def sharesTranslationsWithOtherSide(self, person, language,
                                        sourcepackage=None,
                                        purportedly_upstream=False):
        """See `ITranslationPolicy`."""
        assert sourcepackage is None, "Got a SourcePackage for a Product!"
        # Product translations are considered upstream.  They are
        # automatically shared.
        return True

    @property
    def has_any_specifications(self):
        """See `IHasSpecifications`."""
        return self.all_specifications.count()

    @property
    def all_specifications(self):
        return self.specifications(filter=[SpecificationFilter.ALL])

    @property
    def valid_specifications(self):
        return self.specifications(filter=[SpecificationFilter.VALID])

    def specifications(self, sort=None, quantity=None, filter=None,
                       prejoin_people=True):
        """See `IHasSpecifications`."""

        # Make a new list of the filter, so that we do not mutate what we
        # were passed as a filter
        if not filter:
            # filter could be None or [] then we decide the default
            # which for a product is to show incomplete specs
            filter = [SpecificationFilter.INCOMPLETE]

        # now look at the filter and fill in the unsaid bits

        # defaults for completeness: if nothing is said about completeness
        # then we want to show INCOMPLETE
        completeness = False
        for option in [
            SpecificationFilter.COMPLETE,
            SpecificationFilter.INCOMPLETE]:
            if option in filter:
                completeness = True
        if completeness is False:
            filter.append(SpecificationFilter.INCOMPLETE)

        # defaults for acceptance: in this case we have nothing to do
        # because specs are not accepted/declined against a distro

        # defaults for informationalness: we don't have to do anything
        # because the default if nothing is said is ANY

        order = self._specification_sort(sort)

        # figure out what set of specifications we are interested in. for
        # products, we need to be able to filter on the basis of:
        #
        #  - completeness.
        #  - informational.
        #
        base = 'Specification.product = %s' % self.id
        query = base
        # look for informational specs
        if SpecificationFilter.INFORMATIONAL in filter:
            query += (' AND Specification.implementation_status = %s' %
              quote(SpecificationImplementationStatus.INFORMATIONAL))

        # filter based on completion. see the implementation of
        # Specification.is_complete() for more details
        completeness = Specification.completeness_clause

        if SpecificationFilter.COMPLETE in filter:
            query += ' AND ( %s ) ' % completeness
        elif SpecificationFilter.INCOMPLETE in filter:
            query += ' AND NOT ( %s ) ' % completeness

        # Filter for validity. If we want valid specs only then we should
        # exclude all OBSOLETE or SUPERSEDED specs
        if SpecificationFilter.VALID in filter:
            query += (' AND Specification.definition_status NOT IN '
                '( %s, %s ) ' % sqlvalues(
                    SpecificationDefinitionStatus.OBSOLETE,
                    SpecificationDefinitionStatus.SUPERSEDED))

        # ALL is the trump card
        if SpecificationFilter.ALL in filter:
            query = base

        # Filter for specification text
        for constraint in filter:
            if isinstance(constraint, basestring):
                # a string in the filter is a text search filter
                query += ' AND Specification.fti @@ ftq(%s) ' % quote(
                    constraint)

        if prejoin_people:
            results = self._preload_specifications_people(query)
        else:
            results = Store.of(self).find(
                Specification,
                SQL(query))
        results.order_by(order)
        if quantity is not None:
            results = results[:quantity]
        return results

    def getSpecification(self, name):
        """See `ISpecificationTarget`."""
        return Specification.selectOneBy(product=self, name=name)

    def getSeries(self, name):
        """See `IProduct`."""
        return ProductSeries.selectOneBy(product=self, name=name)

    def newSeries(
        self, owner, name, summary, branch=None, releasefileglob=None):
        # XXX: jamesh 2008-04-11
        # Set the ID of the new ProductSeries to avoid flush order
        # loops in ProductSet.createProduct()
        series = ProductSeries(
            productID=self.id, owner=owner, name=name,
            summary=summary, branch=branch, releasefileglob=releasefileglob)
        if owner.inTeam(self.driver) and not owner.inTeam(self.owner):
            # The user is a product driver, and should be the driver of this
            # series to make him the release manager.
            series.driver = owner
        return series

    def getRelease(self, version):
        """See `IProduct`."""
        store = Store.of(self)
        origin = [
            ProductRelease,
            Join(Milestone, ProductRelease.milestone == Milestone.id),
            ]
        result = store.using(*origin)
        return result.find(
            ProductRelease,
            And(Milestone.product == self,
                Milestone.name == version)).one()

    # XXX: jcsackett 2010-08-23 bug=620494
    # The second clause in the order_by in this method is a bandaid
    # on a sorting issue caused by date vs datetime conflicts in the
    # database. A fix is coming out, but this deals with the edge
    # case responsible for the referenced bug.
    def getMilestonesAndReleases(self):
        """See `IProduct`."""
        store = Store.of(self)
        result = store.find(
            (Milestone, ProductRelease),
            And(ProductRelease.milestone == Milestone.id,
                Milestone.productseries == ProductSeries.id,
                ProductSeries.product == self))
        return result.order_by(
            Desc(ProductRelease.datereleased),
            Desc(Milestone.name))

    def packagedInDistros(self):
        return IStore(Distribution).find(
            Distribution,
            Packaging.productseriesID == ProductSeries.id,
            ProductSeries.product == self,
            Packaging.distroseriesID == DistroSeries.id,
            DistroSeries.distributionID == Distribution.id,
            ).config(distinct=True).order_by(Distribution.name)

    def setBugSupervisor(self, bug_supervisor, user):
        """See `IHasBugSupervisor`."""
        self.bug_supervisor = bug_supervisor
        if bug_supervisor is not None:
            self.addBugSubscription(bug_supervisor, user)

    def composeCustomLanguageCodeMatch(self):
        """See `HasCustomLanguageCodesMixin`."""
        return CustomLanguageCode.product == self

    def createCustomLanguageCode(self, language_code, language):
        """See `IHasCustomLanguageCodes`."""
        return CustomLanguageCode(
            product=self, language_code=language_code, language=language)

    def userCanEdit(self, user):
        """See `IProduct`."""
        if user is None:
            return False
        celebs = getUtility(ILaunchpadCelebrities)
        return (
            user.inTeam(celebs.registry_experts) or
            user.inTeam(celebs.admin) or
            user.inTeam(self.owner))

    def getLinkedBugWatches(self):
        """See `IProduct`."""
        store = Store.of(self)
        return store.find(
            BugWatch,
            And(BugTask.product == self.id,
                BugTask.bugwatch == BugWatch.id,
                BugWatch.bugtracker == self.getExternalBugTracker()))

    def getTimeline(self, include_inactive=False):
        """See `IProduct`."""

        def decorate(series):
            return series.getTimeline(include_inactive=include_inactive)
        if include_inactive is True:
            statuses = None
        else:
            statuses = ACTIVE_STATUSES
        return DecoratedResultSet(
            self.getVersionSortedSeries(statuses=statuses), decorate)

    @property
    def recipes(self):
        """See `IHasRecipes`."""
        from lp.code.model.branch import Branch
        store = Store.of(self)
        return store.find(
            SourcePackageRecipe,
            SourcePackageRecipe.id ==
                SourcePackageRecipeData.sourcepackage_recipe_id,
            SourcePackageRecipeData.base_branch == Branch.id,
            Branch.product == self)

    def getBugTaskWeightFunction(self):
        """Provide a weight function to determine optimal bug task.

        Full weight is given to tasks for this product.

        Given that there must be a product task for a series of that product
        to have a task, we give no more weighting to a productseries task than
        any other.
        """
        productID = self.id

        def weight_function(bugtask):
            if bugtask.productID == productID:
                return OrderedBugTask(1, bugtask.id, bugtask)
            return OrderedBugTask(2, bugtask.id, bugtask)

        return weight_function


class ProductSet:
    implements(IProductSet)

    def __init__(self):
        self.title = "Projects in Launchpad"

    def __getitem__(self, name):
        """See `IProductSet`."""
        product = self.getByName(name=name, ignore_inactive=True)
        if product is None:
            raise NotFoundError(name)
        return product

    def __iter__(self):
        """See `IProductSet`."""
        return iter(self.all_active)

    @property
    def people(self):
        return getUtility(IPersonSet)

    def latest(self, quantity=5):
        if quantity is None:
            return self.all_active
        else:
            return self.all_active[:quantity]

    @property
    def all_active(self):
        return self.get_all_active()

    def get_all_active(self, eager_load=True):
        result = IStore(Product).find(Product, Product.active
            ).order_by(Desc(Product.datecreated))
        if not eager_load:
            return result

        def do_eager_load(rows):
            owner_ids = set(map(operator.attrgetter('_ownerID'), rows))
            # +detailed-listing renders the person with team branding.
            list(getUtility(IPersonSet).getPrecachedPersonsFromIDs(
                owner_ids, need_validity=True, need_icon=True))

        return DecoratedResultSet(result, pre_iter_hook=do_eager_load)

    def get(self, productid):
        """See `IProductSet`."""
        try:
            return Product.get(productid)
        except SQLObjectNotFound:
            raise NotFoundError("Product with ID %s does not exist" %
                                str(productid))

    def getByName(self, name, ignore_inactive=False):
        """See `IProductSet`."""
        pillar = getUtility(IPillarNameSet).getByName(name, ignore_inactive)
        if not IProduct.providedBy(pillar):
            return None
        return pillar

    def getProductsWithBranches(self, num_products=None):
        """See `IProductSet`."""
        results = Product.select('''
            Product.id in (
                select distinct(product) from Branch
                where lifecycle_status in %s)
            and Product.active
            ''' % sqlvalues(DEFAULT_BRANCH_STATUS_IN_LISTING),
            orderBy='name')
        if num_products is not None:
            results = results.limit(num_products)
        return results

    def createProduct(self, owner, name, displayname, title, summary,
                      description=None, project=None, homepageurl=None,
                      screenshotsurl=None, wikiurl=None,
                      downloadurl=None, freshmeatproject=None,
                      sourceforgeproject=None, programminglang=None,
                      project_reviewed=False, mugshot=None, logo=None,
                      icon=None, licenses=None, license_info=None,
                      registrant=None):
        """See `IProductSet`."""
        if registrant is None:
            registrant = owner
        if licenses is None:
            licenses = set()
        product = Product(
            owner=owner, registrant=registrant, name=name,
            displayname=displayname, title=title, project=project,
            summary=summary, description=description, homepageurl=homepageurl,
            screenshotsurl=screenshotsurl, wikiurl=wikiurl,
            downloadurl=downloadurl, freshmeatproject=freshmeatproject,
            sourceforgeproject=sourceforgeproject,
            programminglang=programminglang,
            project_reviewed=project_reviewed,
            icon=icon, logo=logo, mugshot=mugshot, license_info=license_info)

        if len(licenses) > 0:
            product._setLicenses(licenses, reset_project_reviewed=False)

        # Create a default trunk series and set it as the development focus
        trunk = product.newSeries(
            owner, 'trunk',
            ('The "trunk" series represents the primary line of development '
             'rather than a stable release branch. This is sometimes also '
             'called MAIN or HEAD.'))
        product.development_focus = trunk

        # Add default AccessPolicies.
        policies = itertools.product(
            (product,), (InformationType.USERDATA,
                InformationType.EMBARGOEDSECURITY))
        getUtility(IAccessPolicySource).create(policies)

        return product

    def forReview(self, search_text=None, active=None,
                  project_reviewed=None, license_approved=None, licenses=None,
                  created_after=None, created_before=None,
                  has_subscription=None,
                  subscription_expires_after=None,
                  subscription_expires_before=None,
                  subscription_modified_after=None,
                  subscription_modified_before=None):
        """See lp.registry.interfaces.product.IProductSet."""

        conditions = []

        if project_reviewed is not None:
            conditions.append(Product.project_reviewed == project_reviewed)

        if license_approved is not None:
            conditions.append(Product.license_approved == license_approved)

        if active is not None:
            conditions.append(Product.active == active)

        if search_text is not None and search_text.strip() != '':
            conditions.append(SQL('''
                Product.fti @@ ftq(%(text)s) OR
                Product.name = %(text)s OR
                strpos(lower(Product.license_info), %(text)s) > 0 OR
                strpos(lower(Product.reviewer_whiteboard), %(text)s) > 0
                ''' % sqlvalues(text=search_text.lower())))

        def dateToDatetime(date):
            """Convert a datetime.date to a datetime.datetime

            The returned time will have a zero time component and be based on
            UTC.
            """
            return datetime.datetime.combine(
                date, datetime.time(tzinfo=pytz.UTC))

        if created_after is not None:
            if not isinstance(created_after, datetime.datetime):
                created_after = dateToDatetime(created_after)
                created_after = datetime.datetime(
                    created_after.year, created_after.month,
                    created_after.day, tzinfo=pytz.utc)
            conditions.append(Product.datecreated >= created_after)

        if created_before is not None:
            if not isinstance(created_before, datetime.datetime):
                created_before = dateToDatetime(created_before)
            conditions.append(Product.datecreated <= created_before)

        needs_join = False

        if subscription_expires_after is not None:
            if not isinstance(subscription_expires_after, datetime.datetime):
                subscription_expires_after = (
                    dateToDatetime(subscription_expires_after))
            conditions.append(
                CommercialSubscription.date_expires >=
                    subscription_expires_after)
            needs_join = True

        if subscription_expires_before is not None:
            if not isinstance(subscription_expires_before, datetime.datetime):
                subscription_expires_before = (
                    dateToDatetime(subscription_expires_before))
            conditions.append(
                CommercialSubscription.date_expires <=
                    subscription_expires_before)
            needs_join = True

        if subscription_modified_after is not None:
            if not isinstance(subscription_modified_after, datetime.datetime):
                subscription_modified_after = (
                    dateToDatetime(subscription_modified_after))
            conditions.append(
                CommercialSubscription.date_last_modified >=
                    subscription_modified_after)
            needs_join = True
        if subscription_modified_before is not None:
            if not isinstance(subscription_modified_before,
                              datetime.datetime):
                subscription_modified_before = (
                    dateToDatetime(subscription_modified_before))
            conditions.append(
                CommercialSubscription.date_last_modified <=
                    subscription_modified_before)
            needs_join = True

        if needs_join or has_subscription:
            conditions.append(
                CommercialSubscription.productID == Product.id)

        if has_subscription is False:
            conditions.append(SQL('''
                NOT EXISTS (
                    SELECT 1
                    FROM CommercialSubscription
                    WHERE CommercialSubscription.product = Product.id
                    LIMIT 1)
                '''))

        if licenses is not None and len(licenses) > 0:
            conditions.append(SQL('''EXISTS (
                SELECT 1
                FROM ProductLicense
                WHERE ProductLicense.product = Product.id
                    AND license IN %s
                LIMIT 1
                )
                ''' % sqlvalues(tuple(licenses))))

        result = IStore(Product).find(
            Product, *conditions).config(
                distinct=True).order_by(
                    Product.datecreated, Product.displayname)
        return result

    def search(self, text=None):
        """See lp.registry.interfaces.product.IProductSet."""
        # Circular...
        from lp.registry.model.projectgroup import ProjectGroup
        conditions = []
        conditions = [Product.active]
        if text:
            conditions.append(
                SQL("Product.fti @@ ftq(%s) " % sqlvalues(text)))
        result = IStore(Product).find(Product, *conditions)

        def eager_load(rows):
            product_ids = set(obj.id for obj in rows)
            if not product_ids:
                return
            products = dict((product.id, product) for product in rows)
            caches = dict((product.id, get_property_cache(product))
                for product in rows)
            for cache in caches.values():
                if not safe_hasattr(cache, 'commercial_subscription'):
                    cache.commercial_subscription = None
                if not safe_hasattr(cache, '_cached_licenses'):
                    cache._cached_licenses = []
            for subscription in IStore(CommercialSubscription).find(
                CommercialSubscription,
                CommercialSubscription.productID.is_in(product_ids)):
                cache = caches[subscription.productID]
                cache.commercial_subscription = subscription
            for license in IStore(ProductLicense).find(
                ProductLicense,
                ProductLicense.productID.is_in(product_ids)):
                cache = caches[license.productID]
                cache._cached_licenses.append(license.license)
            for cache in caches.values():
                cache._cached_licenses = tuple(sorted(cache._cached_licenses))
            bulk.load_related(ProjectGroup, products.values(), ['projectID'])
            bulk.load_related(ProductSeries, products.values(),
                ['development_focusID'])
            # Only need the objects for canonical_url, no need for validity.
            bulk.load_related(Person, products.values(),
                ['_ownerID', 'registrantID', 'bug_supervisorID', 'driverID',
                 'security_contactID'])
        return DecoratedResultSet(result, pre_iter_hook=eager_load)

    def search_sqlobject(self, text):
        """See `IProductSet`"""
        queries = ["Product.fti @@ ftq(%s) " % sqlvalues(text)]
        queries.append('Product.active IS TRUE')
        query = "Product.active IS TRUE AND Product.fti @@ ftq(%s)" \
            % sqlvalues(text)
        return Product.select(query)

    def getTranslatables(self):
        """See `IProductSet`"""
        results = IStore(Product).find(
            (Product, Person),
            Product.active == True,
            Product.id == ProductSeries.productID,
            POTemplate.productseriesID == ProductSeries.id,
            Product.translations_usage == ServiceUsage.LAUNCHPAD,
            Person.id == Product._ownerID).config(
                distinct=True).order_by(Product.title)

        # We only want Product - the other tables are just to populate
        # the cache.
        return DecoratedResultSet(results, operator.itemgetter(0))

    def featuredTranslatables(self, maximumproducts=8):
        """See `IProductSet`"""
        return Product.select('''
            id IN (
                SELECT DISTINCT product_id AS id
                FROM (
                    SELECT Product.id AS product_id, random() AS place
                    FROM Product
                    JOIN ProductSeries ON
                        ProductSeries.Product = Product.id
                    JOIN POTemplate ON
                        POTemplate.productseries = ProductSeries.id
                    WHERE Product.active AND Product.translations_usage = %s
                    ORDER BY place
                ) AS randomized_products
                LIMIT %s
            )
            ''' % sqlvalues(ServiceUsage.LAUNCHPAD, maximumproducts),
            distinct=True,
            orderBy='Product.title')

    @cachedproperty
    def stats(self):
        return getUtility(ILaunchpadStatisticSet)

    def count_all(self):
        return self.stats.value('active_products')

    def count_translatable(self):
        return self.stats.value('products_with_translations')

    def count_reviewed(self):
        return self.stats.value('reviewed_products')

    def count_buggy(self):
        return self.stats.value('projects_with_bugs')

    def count_featureful(self):
        return self.stats.value('products_with_blueprints')

    def count_answered(self):
        return self.stats.value('products_with_questions')

    def count_codified(self):
        return self.stats.value('products_with_branches')

    def getProductsWithNoneRemoteProduct(self, bugtracker_type=None):
        """See `IProductSet`."""
        store = getUtility(IStoreSelector).get(MAIN_STORE, DEFAULT_FLAVOR)
        conditions = [Product.remote_product == None]
        if bugtracker_type is not None:
            conditions.extend([
                Product.bugtracker == BugTracker.id,
                BugTracker.bugtrackertype == bugtracker_type,
                ])
        return store.find(Product, And(*conditions))

    def getSFLinkedProductsWithNoneRemoteProduct(self):
        """See `IProductSet`."""
        store = getUtility(IStoreSelector).get(MAIN_STORE, DEFAULT_FLAVOR)
        conditions = And(
            Product.remote_product == None,
            Product.sourceforgeproject != None)

        return store.find(Product, conditions)<|MERGE_RESOLUTION|>--- conflicted
+++ resolved
@@ -780,23 +780,16 @@
             now = datetime.datetime.now(pytz.UTC)
             date_expires = now + datetime.timedelta(days=30)
             sales_system_id = 'complimentary-30-day-%s' % now
-<<<<<<< HEAD
-            whiteboard = "Complimentary 30 day subscription."
-=======
             whiteboard = (
                 "Complimentary 30 day subscription. -- Launchpad %s" %
                 now.date().isoformat())
->>>>>>> 84875bfc
             subscription = CommercialSubscription(
                 product=self, date_starts=now, date_expires=date_expires,
                 registrant=lp_janitor, purchaser=lp_janitor,
                 sales_system_id=sales_system_id, whiteboard=whiteboard)
             get_property_cache(self).commercial_subscription = subscription
-<<<<<<< HEAD
         # Do not use a snapshot because the past is unintersting.
         notify(ObjectModifiedEvent(self, self, edited_fields=['licenses']))
-=======
->>>>>>> 84875bfc
 
     licenses = property(_getLicenses, _setLicenses)
 
