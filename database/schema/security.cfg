#
# Possible permissions: SELECT, INSERT, UPDATE, EXECUTE
#
# Note that we can't have INSERT only tables if we are using SQLObject, as it
# creates new entries by first doing an insert (to get the id) and then
# issuing an update
[DEFAULT]
# Objects in these schemas are publicly readable or executable. *not* writable
public_schemas=ts2

[public]
# The pubic role is automatically granted to all users by PostgreSQL
type=group
public.person_sort_key(text, text)         = EXECUTE
public.valid_name(text)                    = EXECUTE
public.valid_bug_name(text)                = EXECUTE
public.valid_branch_name(text)             = EXECUTE
public.valid_version(text)                 =
public.valid_debian_version(text)          = EXECUTE
public.valid_cve(text)                     = EXECUTE
public.valid_absolute_url(text)            = EXECUTE
public.valid_fingerprint(text)             = EXECUTE
public.valid_keyid(text)                   = EXECUTE
public.sane_version(text)                  = EXECUTE
public.sha1(text)                          = EXECUTE
public.is_person(text)                     = EXECUTE
public.is_team(integer)                    = EXECUTE
public.is_team(text)                       = EXECUTE
public.is_printable_ascii(text)            = EXECUTE
public.sleep_for_testing(double precision) = EXECUTE
public.launchpaddatabaserevision           = SELECT
public.fticache                            =

[ro]
# A user will full readonly access to the database. Generally used for
# interactive querying
type=user
groups=read

[launchpad]
# The main Z3 application
type=user
groups=write
public.binaryandsourcepackagenameview   = SELECT
public.binarypackagepublishinghistory   = SELECT
public.bountysubscription               = SELECT, INSERT, UPDATE, DELETE
public.bugbranch                        = SELECT, INSERT, UPDATE, DELETE
public.bugcve                           = SELECT, INSERT, DELETE
public.bugnotification                  = SELECT, INSERT, UPDATE, DELETE
public.continent                        = SELECT
public.cve                              = SELECT, INSERT, UPDATE
public.cverefobsolete                   = SELECT, UPDATE
public.cvereference                     = SELECT, INSERT
public.developmentmanifest              = SELECT, INSERT, UPDATE, DELETE
public.distributionbounty               = SELECT, INSERT, UPDATE
public.distributionmirror               = SELECT, INSERT, UPDATE
public.distroreleaselanguage            = SELECT, INSERT, UPDATE
public.distroreleasepackagecache        = SELECT
public.distributionsourcepackagecache   = SELECT
public.emailaddress                     = SELECT, INSERT, UPDATE, DELETE
public.karmacache                       = SELECT
public.karmacategory                    = SELECT
public.karmatotalcache                  = SELECT
public.launchpadstatistic               = SELECT
public.logintoken                       = SELECT, INSERT, UPDATE, DELETE
public.messagechunk                     = SELECT, INSERT
public.mirrorcdimagedistrorelease       = SELECT, INSERT, DELETE
public.mirrordistroarchrelease          = SELECT, INSERT, DELETE
public.mirrorproberecord                = SELECT, INSERT, DELETE
public.mirrordistroreleasesource        = SELECT, INSERT, DELETE
public.packagebugcontact                = SELECT, INSERT, UPDATE, DELETE
public.personlanguage                   = SELECT, INSERT, UPDATE, DELETE
public.poexportrequest                  = SELECT, INSERT, UPDATE, DELETE
public.poexport                         = SELECT
public.potexport                        = SELECT
public.polloption                       = SELECT, INSERT, UPDATE, DELETE
public.poll                             = SELECT, INSERT, UPDATE
public.productbounty                    = SELECT, INSERT, UPDATE
public.projectbounty                    = SELECT, INSERT, UPDATE
public.requestedcds                     = SELECT, INSERT, UPDATE
public.shipitreport                     = SELECT, INSERT
public.shipment                         = SELECT, INSERT, UPDATE
public.shippingrequest                  = SELECT, INSERT, UPDATE
public.shippingrun                      = SELECT, INSERT, UPDATE
public.shockandawe                      = SELECT, INSERT, UPDATE
public.sourcepackagepublishinghistory   = SELECT
public.specificationbug                 = SELECT, INSERT, DELETE
public.specificationdependency          = SELECT, INSERT, DELETE
public.specificationfeedback            = SELECT, INSERT, UPDATE, DELETE
public.specification                    = SELECT, INSERT, UPDATE
public.specificationsubscription        = SELECT, INSERT, UPDATE, DELETE
public.sprintattendance                 = SELECT, INSERT, UPDATE, DELETE
public.sprint                           = SELECT, INSERT, UPDATE
public.sprintspecification              = SELECT, INSERT, UPDATE, DELETE
public.standardshipitrequest            = SELECT, INSERT, UPDATE, DELETE
public.supportcontact                   = SELECT, INSERT, UPDATE, DELETE
public.ticketbug                        = SELECT, INSERT, DELETE
public.ticketmessage                    = SELECT, INSERT
public.ticketreopening                  = SELECT, INSERT, UPDATE
public.ticket                           = SELECT, INSERT, UPDATE
public.ticketsubscription               = SELECT, INSERT, UPDATE, DELETE
public.translationgroup                 = SELECT, INSERT, UPDATE
public.translator                       = SELECT, INSERT, UPDATE, DELETE
public.translationimportqueueentry      = SELECT, INSERT, UPDATE, DELETE
public.validpersonorteamcache           = SELECT
public.votecast                         = SELECT, INSERT
public.vote                             = SELECT, INSERT, UPDATE
public.wikiname                         = SELECT, INSERT, UPDATE, DELETE
public.branch                           = SELECT, INSERT, UPDATE
public.branchsubscription               = SELECT, INSERT, UPDATE, DELETE
public.branchmessage                    = SELECT, INSERT
# FIXME: public.revision should not have UPDATE permission. This is
# being done because the person merging code wants to touch every
# table who has an owner field. The Revision table should not have
# an owner field, though, because it's not meaningful in that
# context. -- Gustavo Niemeyer, 2005-11-02
public.revision                         = SELECT, UPDATE
public.revisionnumber                   = SELECT
public.revisionparent                   = SELECT
public.revisionauthor                   = SELECT
public.personalpackagearchive           = SELECT, UPDATE
public.personalsourcepackagepublication = SELECT

[trebuchet]
# The trebuchet XML-RPC server has restricted read-only access to
# certain tables to improve security.
type=user
public.manifest                         = SELECT
public.manifestentry                    = SELECT
public.manifestancestry                 = SELECT
public.branch                           = SELECT
public.revision                         = SELECT
# To get at a source package's manifest
public.distribution                     = SELECT
public.distrorelease                    = SELECT
public.sourcepackagename                = SELECT
public.sourcepackagepublishing          = SELECT
public.sourcepackagepublishinghistory   = SELECT
public.sourcepackagerelease             = SELECT
public.sourcepackagereleasefile         = SELECT
# To get an upstream product's manifest
public.product                          = SELECT
public.productseries                    = SELECT
public.productrelease                   = SELECT
public.productreleasefile               = SELECT
# To get from source package to upstream
public.packaging                        = SELECT

[statistician]
type=user
public.build                            = SELECT
public.binarypackagename                = SELECT
public.binarypackagepublishing          = SELECT
public.binarypackagerelease             = SELECT
public.distribution                     = SELECT
public.distributionsourcepackagecache   = SELECT, INSERT, UPDATE, DELETE
public.distroarchrelease                = SELECT, UPDATE
public.distrorelease                    = SELECT, UPDATE
public.distroreleaselanguage            = SELECT, INSERT, UPDATE, DELETE
public.distroreleasepackagecache        = SELECT, INSERT, UPDATE, DELETE
public.language                         = SELECT
public.launchpadstatistic               = SELECT, INSERT, UPDATE, DELETE
public.person                           = SELECT
public.validpersonorteamcache           = SELECT
public.posubmission                     = SELECT
public.potemplate                       = SELECT
public.potemplatename                   = SELECT
public.pofile                           = SELECT
public.pomsgset                         = SELECT
public.pomsgid                          = SELECT
public.potmsgset                        = SELECT
public.sourcepackagename                = SELECT
public.sourcepackagepublishing          = SELECT
public.sourcepackagerelease             = SELECT

[librarian]
type=user
public.libraryfilealias                 = SELECT, INSERT
public.libraryfilecontent               = SELECT, INSERT

[librariangc]
type=user
public.libraryfilealias                 = SELECT, UPDATE, DELETE
public.libraryfilecontent               = SELECT, UPDATE, DELETE
# This user needs select on every table that references LibraryFileAlias
public.binarypackagefile                = SELECT
public.bugattachment                    = SELECT
public.build                            = SELECT
public.distroreleasequeue               = SELECT
public.distroreleasequeuecustom         = SELECT
public.distributionmirror               = SELECT
public.message                          = SELECT
public.messagechunk                     = SELECT
public.mirrorproberecord                = SELECT
public.person                           = SELECT
public.pocketchroot                     = SELECT
public.pofile                           = SELECT
public.potemplate                       = SELECT
public.productreleasefile               = SELECT
public.shipitreport                     = SELECT
public.shippingrun                      = SELECT
public.sourcepackagereleasefile         = SELECT
public.translationimportqueueentry      = SELECT
public.distroreleasequeue               = SELECT
public.personalpackagearchive           = SELECT

[dyson]
# Dyson release import script
type=user
public.product                          = SELECT
public.productseries                    = SELECT
public.productrelease                   = SELECT, INSERT, UPDATE
public.productreleasefile               = SELECT, INSERT, UPDATE
# Needed only because SQLobject does things...
public.person                           = SELECT
# Needed to write to the librarian
public.libraryfilealias                 = SELECT, INSERT
public.libraryfilecontent               = SELECT, INSERT

[poimport]
# Rosetta import script
type=user
groups=write
public.translationimportqueueentry      = SELECT, DELETE
public.translationgroup                 = SELECT
public.translator                       = SELECT
public.validpersonorteamcache           = SELECT

[poexport]
# Rosetta export script
type=user
public.distribution                     = SELECT
public.distrorelease                    = SELECT
public.emailaddress                     = SELECT
public.language                         = SELECT
public.libraryfilealias                 = SELECT, INSERT
public.libraryfilecontent               = SELECT, INSERT
public.person                           = SELECT
public.poexport                         = SELECT
public.poexportrequest                  = SELECT, DELETE
public.potexport                        = SELECT
public.pofile                           = SELECT, UPDATE
public.pomsgset                         = SELECT
public.pomsgidsighting                  = SELECT
public.potmsgset                        = SELECT
public.poselection                      = SELECT
public.posubmission                     = SELECT
public.potemplate                       = SELECT
public.potemplatename                   = SELECT
public.translationgroup                 = SELECT
public.translator                       = SELECT
public.validpersonorteamcache           = SELECT

[checkwatches]
# Malone bug watch script
type=user
groups=write

[importd]
type=user
groups=write
public.branch                           = SELECT, INSERT, UPDATE
public.revision                         = SELECT, INSERT
public.revisionnumber                   = SELECT, INSERT, UPDATE, DELETE
public.revisionparent                   = SELECT, INSERT
public.revisionauthor                   = SELECT, INSERT

[branchscanner]
type=user
groups=write
public.branch                           = SELECT, INSERT, UPDATE
public.revision                         = SELECT, INSERT
public.revisionnumber                   = SELECT, INSERT, UPDATE, DELETE
public.revisionparent                   = SELECT, INSERT
public.revisionauthor                   = SELECT, INSERT

[targetnamecacheupdater]
type=user
public.bugtask                                  = SELECT, UPDATE
public.product                                  = SELECT
public.distribution                             = SELECT
public.distrorelease                            = SELECT
public.sourcepackagename                        = SELECT
public.binarypackagename                        = SELECT

[distributionmirror]
type=user
public.binarypackagefile                        = SELECT
public.binarypackagename                        = SELECT
public.binarypackagerelease                     = SELECT
public.build                                    = SELECT
public.component                                = SELECT
public.componentselection                       = SELECT
public.distribution                             = SELECT
public.distributionmirror                       = SELECT, UPDATE
public.distrorelease                            = SELECT
public.distroarchrelease                        = SELECT
public.emailaddress                             = SELECT
public.libraryfilealias                         = SELECT, INSERT
public.libraryfilecontent                       = SELECT, INSERT
public.mirrorcdimagedistrorelease               = SELECT, INSERT, UPDATE, DELETE
public.mirrordistroarchrelease                  = SELECT, UPDATE, DELETE, INSERT
public.mirrordistroreleasesource                = SELECT, UPDATE, DELETE, INSERT
public.mirrorproberecord                        = SELECT, INSERT
public.person                                   = SELECT
public.processorfamily                          = SELECT
public.securesourcepackagepublishinghistory     = SELECT
public.securebinarypackagepublishinghistory     = SELECT
public.sourcepackagerelease                     = SELECT
public.sourcepackagereleasefile                 = SELECT
public.sourcepackagename                        = SELECT

[teammembership]
# Update the TeamMembership table setting expired members
type=user
public.teammembership                           = SELECT, UPDATE
public.teamparticipation                        = SELECT, DELETE
public.person                                   = SELECT
public.emailaddress                             = SELECT

[karma]
# Update the KarmaCache table
type=user
public.karmacache                               = SELECT, INSERT, UPDATE, DELETE
public.karma                                    = SELECT
public.karmacategory                            = SELECT
public.karmaaction                              = SELECT
public.karmatotalcache                          = SELECT, INSERT, UPDATE, DELETE
public.emailaddress                             = SELECT
public.person                                   = SELECT
public.validpersonorteamcache                   = SELECT

[cve]
type=user
public.cve                                      = SELECT, INSERT, UPDATE
public.cvereference                             = SELECT, INSERT, UPDATE, DELETE


[gina]
# Unpack sourcepackages and extract metadata
type=user
groups=write
public.securebinarypackagepublishinghistory     = SELECT, INSERT, UPDATE, DELETE
public.binarypackagepublishing                  = SELECT
public.securesourcepackagepublishinghistory     = SELECT, INSERT, UPDATE, DELETE
public.sourcepackagepublishing                  = SELECT
public.distribution                             = SELECT

[lucille]
type=user
groups=write
public.securebinarypackagepublishinghistory     = SELECT, INSERT, UPDATE, DELETE
public.binarypackagepublishing                  = SELECT
public.securesourcepackagepublishinghistory     = SELECT, INSERT, UPDATE, DELETE
public.sourcepackagepublishing                  = SELECT

# Nicole is not running. Need to set permissions correctly if she
# is resurrected.
#[nicole]
# Pull in product metadata from Freshmeat and other sources
#type=user

[authserver]
# The authentication server.
type=user
groups=write
#public.pushmirroraccess                 = SELECT, INSERT, UPDATE

# Bob the buildd doesn't talk to the database
#[bob]
#type=user

[fiera]
type=user
public.buildqueue                               = SELECT, INSERT, UPDATE, DELETE
public.builder                                  = SELECT, INSERT, UPDATE
public.build                                    = SELECT, INSERT, UPDATE
public.distribution                             = SELECT, UPDATE
public.distrorelease                            = SELECT, UPDATE
public.distroarchrelease                        = SELECT, UPDATE
public.sourcepackagepublishing                  = SELECT
public.sourcepackagepublishinghistory           = SELECT
public.securesourcepackagepublishinghistory     = SELECT
public.sourcepackagerelease                     = SELECT
public.sourcepackagereleasefile                 = SELECT
public.sourcepackagename                        = SELECT
public.binarypackagepublishing                  = SELECT
public.binarypackagepublishinghistory           = SELECT
public.securebinarypackagepublishinghistory     = SELECT
public.binarypackagerelease                     = SELECT
public.binarypackagefile                        = SELECT
public.binarypackagename                        = SELECT
public.libraryfilealias                         = SELECT, INSERT
public.libraryfilecontent                       = SELECT, INSERT
public.processor                                = SELECT
public.processorfamily                          = SELECT
public.pocketchroot                             = SELECT, INSERT, UPDATE
public.component                                = SELECT
public.section                                  = SELECT
public.publishedpackageview                     = SELECT

[sourcerer]
type=user
public.manifest                                 = SELECT, INSERT, UPDATE
public.manifestentry                            = SELECT, INSERT, UPDATE
public.manifestancestry                         = SELECT, INSERT, UPDATE
public.branch                                   = SELECT, INSERT, UPDATE
public.revision                                 = SELECT, INSERT, UPDATE
# To get at a source package's manifest
public.distribution                             = SELECT
public.distrorelease                            = SELECT
public.sourcepackagename                        = SELECT
public.sourcepackagepublishing                  = SELECT
public.sourcepackagepublishinghistory           = SELECT
public.sourcepackagerelease                     = SELECT, UPDATE
public.sourcepackagereleasefile                 = SELECT
# To get at an upstream product's manifest
public.product                                  = SELECT
public.productseries                            = SELECT
public.productrelease                           = SELECT, UPDATE
public.productreleasefile                       = SELECT
# To get from source package to upstream
public.packaging                                = SELECT
# To get stuff from the librarian
public.libraryfilealias                         = SELECT
public.libraryfilecontent                       = SELECT

[write]
type=group
# Full access except for tables that are exclusively updated by
# certain processes, such as the librarian tables. This group is deprecated -
# access should be explicitly granted to users.
public.archconfig                       = SELECT, INSERT, UPDATE
public.archconfigentry                  = SELECT, INSERT, UPDATE
public.binarypackagerelease             = SELECT, INSERT, UPDATE
public.binarypackagefile                = SELECT, INSERT, UPDATE
public.binarypackagefilepublishing      = SELECT, INSERT, UPDATE
public.binarypackagename                = SELECT, INSERT, UPDATE
public.binarypackagepublishingview      = SELECT, INSERT, UPDATE
public.bounty                           = SELECT, INSERT, UPDATE
public.bountymessage                    = SELECT, INSERT
public.branch                           = SELECT, INSERT, UPDATE
public.branchlabel                      = SELECT, INSERT, UPDATE
public.branchrelationship               = SELECT, INSERT, UPDATE
public.bug                              = SELECT, INSERT, UPDATE
public.bugactivity                      = SELECT, INSERT, UPDATE
public.bugattachment                    = SELECT, INSERT, UPDATE
public.bugexternalref                   = SELECT, INSERT, UPDATE
public.buglabel                         = SELECT, INSERT, UPDATE
public.bugmessage                       = SELECT, INSERT, UPDATE
public.bugpackageinfestation            = SELECT, INSERT, UPDATE
public.bugproductinfestation            = SELECT, INSERT, UPDATE
public.bugrelationship                  = SELECT, INSERT, UPDATE
public.bugsubscription                  = SELECT, INSERT, UPDATE, DELETE
public.bugtask                          = SELECT, INSERT, UPDATE
public.bugtracker                       = SELECT, INSERT, UPDATE
public.bugwatch                         = SELECT, INSERT, UPDATE
public.build                            = SELECT, INSERT, UPDATE
public.builder                          = SELECT, INSERT, UPDATE
public.buildqueue                       = SELECT, INSERT, UPDATE, DELETE
public.calendar                         = SELECT, INSERT, UPDATE
public.calendarevent                    = SELECT, INSERT, UPDATE, DELETE
public.calendarsubscription             = SELECT, INSERT, UPDATE, DELETE
public.component                        = SELECT, INSERT, UPDATE
public.componentselection               = SELECT, INSERT, UPDATE
public.country                          = SELECT, INSERT, UPDATE
public.distribution                     = SELECT, INSERT, UPDATE
public.distroarchrelease                = SELECT, INSERT, UPDATE
public.distrorelease                    = SELECT, INSERT, UPDATE
public.distroreleasequeue               = SELECT, INSERT, UPDATE
public.distroreleasequeuebuild          = SELECT, INSERT, UPDATE
public.distroreleasequeuesource         = SELECT, INSERT, UPDATE
public.distroreleasequeuecustom         = SELECT, INSERT, UPDATE
public.distrocomponentuploader          = SELECT, INSERT, UPDATE
public.emailaddress                     = SELECT, INSERT, UPDATE
public.ircid                            = SELECT, INSERT, UPDATE, DELETE
public.jabberid                         = SELECT, INSERT, UPDATE, DELETE
public.karma                            = SELECT, INSERT, UPDATE
public.karmaaction                      = SELECT, INSERT, UPDATE
public.label                            = SELECT, INSERT, UPDATE
public.language                         = SELECT, INSERT, UPDATE
public.launchpaddatabaserevision        = SELECT, INSERT, UPDATE
public.libraryfilealias                 = SELECT, INSERT
public.libraryfilecontent               = SELECT, INSERT
public.license                          = SELECT, INSERT, UPDATE
public.logintoken                       = SELECT, INSERT, UPDATE
public.manifest                         = SELECT, INSERT, UPDATE
public.manifestentry                    = SELECT, INSERT, UPDATE
public.manifestancestry                 = SELECT, INSERT, UPDATE
public.mirror                           = SELECT, INSERT, UPDATE, DELETE
public.mirrorcontent                    = SELECT, INSERT, UPDATE, DELETE
public.mirrorsourcecontent              = SELECT, INSERT, UPDATE, DELETE
public.teammembership                   = SELECT, INSERT, UPDATE, DELETE
public.message                          = SELECT, INSERT, UPDATE
public.milestone                        = SELECT, INSERT, UPDATE
public.binarypackagepublishing          = SELECT
public.binarypackagepublishinghistory   = SELECT
public.securebinarypackagepublishinghistory = SELECT, INSERT, UPDATE, DELETE
public.packageselection                 = SELECT, INSERT, UPDATE
public.packaging                        = SELECT, INSERT, UPDATE
public.person                           = SELECT, INSERT, UPDATE
public.personlabel                      = SELECT, INSERT, UPDATE
public.personlanguage                   = SELECT, INSERT, UPDATE
public.pocketchroot                     = SELECT, INSERT, UPDATE
public.pocomment                        = SELECT, INSERT, UPDATE
public.pofile                           = SELECT, INSERT, UPDATE
public.pomsgid                          = SELECT, INSERT, UPDATE
public.pomsgidsighting                  = SELECT, INSERT, UPDATE
public.pomsgset                         = SELECT, INSERT, UPDATE
public.posubscription                   = SELECT, INSERT, UPDATE
public.potemplate                       = SELECT, INSERT, UPDATE
public.potemplatename                   = SELECT, INSERT, UPDATE
public.potmsgset                        = SELECT, INSERT, UPDATE
public.potranslation                    = SELECT, INSERT, UPDATE
public.poselection                      = SELECT, INSERT, UPDATE
public.posubmission                     = SELECT, INSERT, UPDATE
public.processor                        = SELECT, INSERT, UPDATE
public.processorfamily                  = SELECT, INSERT, UPDATE
public.product                          = SELECT, INSERT, UPDATE
public.productbranchrelationship        = SELECT, INSERT, UPDATE
public.productcvsmodule                 = SELECT, INSERT, UPDATE
public.productlabel                     = SELECT, INSERT, UPDATE
public.productrelease                   = SELECT, INSERT, UPDATE
public.productreleasefile               = SELECT, INSERT, UPDATE
public.productseries                    = SELECT, INSERT, UPDATE
public.productsvnmodule                 = SELECT, INSERT, UPDATE
public.project                          = SELECT, INSERT, UPDATE
public.projectbugtracker                = SELECT, INSERT, UPDATE
public.projectrelationship              = SELECT, INSERT, UPDATE
public.publishedpackageview             = SELECT, INSERT, UPDATE
public.pushmirroraccess                 = SELECT, INSERT, UPDATE
public.schema                           = SELECT, INSERT, UPDATE
public.section                          = SELECT, INSERT, UPDATE
public.sectionselection                 = SELECT, INSERT, UPDATE
public.signedcodeofconduct              = SELECT, INSERT, UPDATE
public.sourcepackagefilepublishing      = SELECT, INSERT, UPDATE
public.sourcepackagename                = SELECT, INSERT, UPDATE
public.sourcepackagepublishing          = SELECT
public.sourcepackagepublishinghistory   = SELECT
public.securesourcepackagepublishinghistory = SELECT, INSERT, UPDATE
public.sourcepackagepublishingview      = SELECT
public.sourcepackagerelease             = SELECT, INSERT, UPDATE
public.sourcepackagereleasefile         = SELECT, INSERT, UPDATE
public.spokenin                         = SELECT, INSERT, UPDATE
public.gpgkey                           = SELECT, INSERT, UPDATE, DELETE
public.sshkey                           = SELECT, INSERT, UPDATE, DELETE
public.teamparticipation                = SELECT, INSERT, UPDATE, DELETE
public.translationeffort                = SELECT, INSERT, UPDATE
public.translationeffortpotemplate      = SELECT, INSERT, UPDATE
public.translationimportqueueentry      = SELECT, INSERT, UPDATE, DELETE
public.wikiname                         = SELECT, INSERT, UPDATE, DELETE

[shipit]
type=user
public.shipment                         = SELECT, INSERT
public.shippingrequest                  = SELECT, UPDATE
public.shippingrun                      = SELECT, INSERT, UPDATE
public.libraryfilealias                 = SELECT, INSERT
public.libraryfilecontent               = SELECT, INSERT
public.emailaddress                     = SELECT
public.person                           = SELECT
public.country                          = SELECT
public.requestedcds                     = SELECT
public.validpersonorteamcache           = SELECT

[tickettracker]
# Sends email reminders to submitters of answered tickets.
type=user
public.distribution                     = SELECT
public.emailaddress                     = SELECT
public.libraryfilealias                 = SELECT, INSERT
public.libraryfilecontent               = SELECT, INSERT
public.message                          = SELECT, INSERT
public.messagechunk                     = SELECT, INSERT
public.person                           = SELECT
public.product                          = SELECT
public.sourcepackagename                = SELECT
public.ticket                           = SELECT
public.ticketbug                        = SELECT
public.ticketmessage                    = SELECT, INSERT
public.ticketreopening                  = SELECT
public.ticketsubscription               = SELECT
<<<<<<< HEAD
public.validpersonorteamcache           = SELECT
=======
public.bug                              = SELECT
>>>>>>> 0a8b85f8

[uploader]
type=user

# This block is granted insert in order to be able to create maintainers
# on the fly when we encounter them.
public.person                           = SELECT, INSERT
public.emailaddress                     = SELECT, INSERT
public.teamparticipation                = SELECT, INSERT
public.wikiname                         = SELECT, INSERT
public.validpersonorteamcache           = SELECT

# I didn't want to give it INSERT and if someone can fix the gpg-coc story
# So that it works with my key in place then nascentupload.txt won't have
# to insert it.
public.gpgkey                           = SELECT, INSERT
public.distribution                     = SELECT
public.distrorelease                    = SELECT, UPDATE
public.distroarchrelease                = SELECT
public.sourcepackagepublishing          = SELECT
public.sourcepackagefilepublishing      = SELECT
public.binarypackagepublishing          = SELECT
public.component                        = SELECT, INSERT
public.section                          = SELECT, INSERT
public.componentselection               = SELECT
public.sectionselection                 = SELECT
public.distrocomponentuploader          = SELECT
public.processor                        = SELECT
public.processorfamily                  = SELECT

# Source and Binary packages and builds
public.sourcepackagename                = SELECT, INSERT
public.sourcepackagerelease             = SELECT, INSERT
public.binarypackagename                = SELECT, INSERT
public.binarypackagerelease             = SELECT, INSERT
public.sourcepackagereleasefile         = SELECT, INSERT
public.binarypackagefile                = SELECT, INSERT
public.build                            = SELECT, INSERT

# Thusly the librarian
public.libraryfilecontent               = SELECT, INSERT
public.libraryfilealias                 = SELECT, INSERT

# The queue
public.distroreleasequeue               = SELECT, INSERT, UPDATE
public.distroreleasequeuesource         = SELECT, INSERT
public.distroreleasequeuebuild          = SELECT, INSERT
public.distroreleasequeuecustom         = SELECT, INSERT

# personal package archive
public.personalpackagearchive           = SELECT, INSERT, UPDATE
public.personalsourcepackagepublication = SELECT, INSERT, UPDATE


[queued]
type=user
# Announce handling
public.person                           = SELECT, INSERT
public.emailaddress                     = SELECT, INSERT
public.teamparticipation                = SELECT, INSERT
public.distrocomponentuploader          = SELECT

# The Queue
public.distroreleasequeue               = SELECT, UPDATE
public.distroreleasequeuesource         = SELECT
public.distroreleasequeuebuild          = SELECT
public.distroreleasequeuecustom         = SELECT

# Distribution/Publishing stuff
public.distribution                     = SELECT
public.distrorelease                    = SELECT
public.distroarchrelease                = SELECT
public.distrocomponentuploader          = SELECT
public.build                            = SELECT
public.sourcepackagerelease             = SELECT, UPDATE
public.binarypackagerelease             = SELECT, UPDATE
public.sourcepackagereleasefile         = SELECT
public.binarypackagefile                = SELECT
public.sourcepackagename                = SELECT
public.binarypackagename                = SELECT
public.securesourcepackagepublishinghistory = SELECT, INSERT
public.securebinarypackagepublishinghistory = SELECT, INSERT
public.component                        = SELECT
public.section                          = SELECT
public.componentselection               = SELECT
public.sectionselection                 = SELECT

# Librarian stuff
public.libraryfilealias                 = SELECT, INSERT
public.libraryfilecontent               = SELECT, INSERT

# rosetta auto imports
public.translationimportqueueentry      = SELECT, INSERT, UPDATE

# personal package archive
public.personalpackagearchive           = SELECT, INSERT, UPDATE
public.personalsourcepackagepublication = SELECT, INSERT, UPDATE


[ppad]
type=user
public.personalpackagearchive           = SELECT, INSERT, UPDATE, DELETE
public.personalsourcepackagepublication = SELECT, INSERT, UPDATE, DELETE

[supermirror]
type=user
# For supermirror-rewritemap cronscript
public.person                           = SELECT
public.product                          = SELECT
public.branch                           = SELECT

[session]
# This user doesn't have access to any tables in the main launchpad
# database - it has permissions on the seperate session database only,
# which are not maintained by this script. User is just here so it gets
# created if necessary.
type=user

[bugnotification]
# Sends bug notifications.
# XXX: All the INSERT permissions, and the UPDATE permission for the bug
#       table are necessary only because the test that test
#       send-bug-notifications.py needs them. They should be removed
#       when bug 37456 is fixed.
#       -- Bjorn Tillenius, 2006-03-31
type=user
public.bugnotification                  = SELECT, INSERT, UPDATE
public.bugsubscription                  = SELECT, INSERT
public.bug                              = SELECT, INSERT, UPDATE
public.bugmessage                       = SELECT, INSERT
public.bugtask                          = SELECT, INSERT
public.component                        = SELECT
public.packagebugcontact                = SELECT
public.person                           = SELECT
public.product                          = SELECT
public.distribution                     = SELECT
public.distrorelease                    = SELECT
public.sourcepackagename                = SELECT
public.sourcepackagerelease             = SELECT
public.sourcepackagepublishing          = SELECT
public.sourcepackagepublishinghistory   = SELECT
public.emailaddress                     = SELECT
public.libraryfilealias                 = SELECT
public.libraryfilecontent               = SELECT
public.message                          = SELECT, INSERT
public.messagechunk                     = SELECT, INSERT
public.teammembership                   = SELECT
public.teamparticipation                = SELECT
public.validpersonorteamcache           = SELECT

[rosettaadmin]
type=user
public.distribution                     = SELECT
public.distrorelease                    = SELECT
public.language                         = SELECT
public.person                           = SELECT
public.pofile                           = SELECT, UPDATE
public.pomsgid                          = SELECT
public.pomsgidsighting                  = SELECT
public.pomsgset                         = SELECT, UPDATE
public.poselection                      = SELECT, UPDATE, DELETE
public.posubmission                     = SELECT, DELETE
public.potemplate                       = SELECT
public.potemplatename                   = SELECT
public.potmsgset                        = SELECT
public.potranslation                    = SELECT
public.product                          = SELECT
public.productseries                    = SELECT
public.sourcepackagename                = SELECT

# This group is now created automatically
# Readonly access to everything
#[read]
#type=group

# This group is now created automatically
# Full access to everything.
# [admin]
# type=group
<|MERGE_RESOLUTION|>--- conflicted
+++ resolved
@@ -580,11 +580,8 @@
 public.ticketmessage                    = SELECT, INSERT
 public.ticketreopening                  = SELECT
 public.ticketsubscription               = SELECT
-<<<<<<< HEAD
 public.validpersonorteamcache           = SELECT
-=======
 public.bug                              = SELECT
->>>>>>> 0a8b85f8
 
 [uploader]
 type=user
