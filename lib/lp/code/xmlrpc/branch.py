# Copyright 2009 Canonical Ltd.  This software is licensed under the
# GNU Affero General Public License version 3 (see the file LICENSE).

# Disable pylint 'should have "self" as first argument' warnings.
# pylint: disable-msg=E0213

"""Branch XMLRPC API."""

__metaclass__ = type
__all__ = [
    'BranchSetAPI',
    'IBranchSetAPI',
    'IPublicCodehostingAPI',
    'PublicCodehostingAPI',
    ]


from xmlrpclib import Fault

from bzrlib import urlutils
from zope.component import getUtility
from zope.interface import (
    implements,
    Interface,
    )

from canonical.config import config
from canonical.launchpad.validators import LaunchpadValidationError
from canonical.launchpad.webapp import (
    canonical_url,
    LaunchpadXMLRPCView,
    )
from canonical.launchpad.webapp.interfaces import ILaunchBag
from canonical.launchpad.xmlrpc import faults
from canonical.launchpad.xmlrpc.helpers import return_fault
from lp.app.errors import NotFoundError
from lp.bugs.interfaces.bug import IBugSet
from lp.code.enums import BranchType
from lp.code.errors import (
    BranchCreationException,
    BranchCreationForbidden,
    CannotHaveLinkedBranch,
    InvalidNamespace,
    NoLinkedBranch,
    NoSuchBranch,
    )
from lp.code.interfaces.branch import IBranch
from lp.code.interfaces.branchlookup import IBranchLookup
from lp.code.interfaces.branchnamespace import get_branch_namespace
from lp.code.interfaces.codehosting import (
    BRANCH_ALIAS_PREFIX,
    compose_public_url,
    SUPPORTED_SCHEMES,
    )
<<<<<<< HEAD
from lp.registry.interfaces.distroseries import NoSuchDistroSeries
=======
from lp.registry.errors import (
    NoSuchDistroSeries,
    NoSuchSourcePackageName,
    )
>>>>>>> 66cfdb8e
from lp.registry.interfaces.person import (
    IPersonSet,
    NoSuchPerson,
    )
from lp.registry.interfaces.product import (
    InvalidProductName,
    IProductSet,
    NoSuchProduct,
    )
from lp.registry.interfaces.productseries import NoSuchProductSeries


class IBranchSetAPI(Interface):
    """An XMLRPC interface for dealing with branches.

    This XML-RPC interface was introduced to support Bazaar 0.8-2, which is
    included in Ubuntu 6.06. This interface cannot be removed until Ubuntu
    6.06 is end-of-lifed.
    """

    def register_branch(branch_url, branch_name, branch_title,
                        branch_description, author_email, product_name,
                        owner_name=''):
        """Register a new branch in Launchpad."""

    def link_branch_to_bug(branch_url, bug_id):
        """Link the branch to the bug."""


class BranchSetAPI(LaunchpadXMLRPCView):

    implements(IBranchSetAPI)

    def register_branch(self, branch_url, branch_name, branch_title,
                        branch_description, author_email, product_name,
                        owner_name=''):
        """See IBranchSetAPI."""
        registrant = getUtility(ILaunchBag).user
        assert registrant is not None, (
            "register_branch shouldn't be accessible to unauthenicated"
            " requests.")

        person_set = getUtility(IPersonSet)
        if owner_name:
            owner = person_set.getByName(owner_name)
            if owner is None:
                return faults.NoSuchPersonWithName(owner_name)
            if not registrant.inTeam(owner):
                return faults.NotInTeam(registrant.name, owner_name)
        else:
            owner = registrant

        if product_name:
            product = getUtility(IProductSet).getByName(product_name)
            if product is None:
                return faults.NoSuchProduct(product_name)
        else:
            product = None

        # Branch URLs in Launchpad do not end in a slash, so strip any
        # slashes from the end of the URL.
        branch_url = branch_url.rstrip('/')

        branch_lookup = getUtility(IBranchLookup)
        existing_branch = branch_lookup.getByUrl(branch_url)
        if existing_branch is not None:
            return faults.BranchAlreadyRegistered(branch_url)

        try:
            unicode_branch_url = branch_url.decode('utf-8')
            IBranch['url'].validate(unicode_branch_url)
        except LaunchpadValidationError, exc:
            return faults.InvalidBranchUrl(branch_url, exc)

        # We want it to be None in the database, not ''.
        if not branch_description:
            branch_description = None
        if not branch_title:
            branch_title = None

        if not branch_name:
            branch_name = unicode_branch_url.split('/')[-1]

        try:
            if branch_url:
                branch_type = BranchType.MIRRORED
            else:
                branch_type = BranchType.HOSTED
            namespace = get_branch_namespace(owner, product)
            branch = namespace.createBranch(
                branch_type=branch_type,
                name=branch_name, registrant=registrant,
                url=branch_url, title=branch_title,
                summary=branch_description)
            if branch_type == BranchType.MIRRORED:
                branch.requestMirror()
        except BranchCreationForbidden:
            return faults.BranchCreationForbidden(product.displayname)
        except BranchCreationException, err:
            return faults.BranchNameInUse(err)
        except LaunchpadValidationError, err:
            return faults.InvalidBranchName(err)

        return canonical_url(branch)

    def link_branch_to_bug(self, branch_url, bug_id):
        """See IBranchSetAPI."""
        branch = getUtility(IBranchLookup).getByUrl(url=branch_url)
        if branch is None:
            return faults.NoSuchBranch(branch_url)
        try:
            bug = getUtility(IBugSet).get(bug_id)
        except NotFoundError:
            return faults.NoSuchBug(bug_id)
        # Since this API is controlled using launchpad.AnyPerson there must be
        # an authenticated person, so use this person as the registrant.
        registrant = getUtility(ILaunchBag).user
        bug.linkBranch(branch, registrant=registrant)
        return canonical_url(bug)


class IPublicCodehostingAPI(Interface):
    """The public codehosting API."""

    def resolve_lp_path(path):
        """Expand the path segment of an lp: URL into a list of branch URLs.

        This method is added to Bazaar in 0.93.

        :return: A dict containing a single 'urls' key that maps to a list of
            URLs. Clients should use the first URL in the list that they can
            support.  Returns a Fault if the path does not resolve to a
            branch.
        """


class _NonexistentBranch:
    """Used to represent a branch that was requested but doesn't exist."""

    def __init__(self, unique_name):
        self.unique_name = unique_name
        self.branch_type = None


class PublicCodehostingAPI(LaunchpadXMLRPCView):
    """See `IPublicCodehostingAPI`."""

    implements(IPublicCodehostingAPI)

    def _compose_http_url(unique_name, path, suffix):
        return compose_public_url('http', unique_name, suffix)

    def _compose_bzr_ssh_url(unique_name, path, suffix):
        if not path.startswith('~'):
            path = '%s/%s' % (BRANCH_ALIAS_PREFIX, path)
        return compose_public_url('bzr+ssh', path, suffix)

    scheme_funcs = {
        'bzr+ssh': _compose_bzr_ssh_url,
        'http': _compose_http_url,
        }

    def _getUrlsForBranch(self, branch, lp_path, suffix=None,
                          supported_schemes=None):
        """Return a list of URLs for the given branch.

        :param branch: A Branch object.
        :param lp_path: The path that was used to traverse to the branch.
        :param suffix: The section of the path that follows the branch
            specification.
        :return: {'urls': [list_of_branch_urls]}.
        """
        if branch.branch_type == BranchType.REMOTE:
            if branch.url is None:
                raise faults.NoUrlForBranch(branch.unique_name)
            return [branch.url]
        else:
            return self._getUniqueNameResultDict(
                branch.unique_name, suffix, supported_schemes, lp_path)

    def _getUniqueNameResultDict(self, unique_name, suffix=None,
                                 supported_schemes=None, path=None):
        if supported_schemes is None:
            supported_schemes = SUPPORTED_SCHEMES
        if path is None:
            path = unique_name
        return [self.scheme_funcs[scheme](unique_name, path, suffix)
                for scheme in supported_schemes]

    @return_fault
    def _resolve_lp_path(self, path):
        """See `IPublicCodehostingAPI`."""
        # Separate method because Zope's mapply raises errors if we use
        # decorators in XMLRPC methods. mapply checks that the passed
        # arguments match the formal parameters. Decorators normally have
        # *args and **kwargs, which mapply fails on.
        strip_path = path.strip('/')
        if strip_path == '':
            raise faults.InvalidBranchIdentifier(path)
        supported_schemes = list(SUPPORTED_SCHEMES)
        hot_products = [product.strip() for product
                        in config.codehosting.hot_products.split(',')]
        # If we have been given something that looks like a branch name, just
        # look that up.
        if strip_path.startswith('~'):
            urls = self._getBranchPaths(strip_path, supported_schemes)
        else:
            # We only check the hot product code when accessed through the
            # short name, so we can check it here.
            if strip_path in hot_products:
                supported_schemes = ['http']
                urls = []
            else:
                urls = [self.scheme_funcs['bzr+ssh'](None, strip_path, None)]
                supported_schemes.remove('bzr+ssh')
            # Try to look up the branch at that url and add alternative URLs.
            # This may well fail, and if it does, we just return the aliased
            # url.
            try:
                urls.extend(
                    self._getBranchPaths(strip_path, supported_schemes))
            except Fault:
                pass
        return dict(urls=urls)

    def _getBranchPaths(self, strip_path, supported_schemes):
        """Get the specific paths for a branch.

        If the branch is not found, but it looks like a branch name, then we
        return a writable URL for it.  If it doesn't look like a branch name a
        fault is raised.
        """
        branch_set = getUtility(IBranchLookup)
        try:
            branch, suffix = branch_set.getByLPPath(strip_path)
        except NoSuchBranch:
            # If the branch isn't found, but it looks like a valid name, then
            # resolve it anyway, treating the path like a branch's unique
            # name. This lets people push new branches up to Launchpad using
            # lp: URL syntax.
            supported_schemes = ['bzr+ssh']
            return self._getUniqueNameResultDict(
                strip_path, supported_schemes=supported_schemes)
        # XXX: JonathanLange 2009-03-21 bug=347728: All of this is repetitive
        # and thus error prone. Alternatives are directly raising faults from
        # the model code(blech) or some automated way of reraising as faults
        # or using a narrower range of faults (e.g. only one "NoSuch" fault).
        except InvalidProductName, e:
            raise faults.InvalidProductIdentifier(urlutils.escape(e.name))
        except NoSuchProductSeries, e:
            raise faults.NoSuchProductSeries(
                urlutils.escape(e.name), e.product)
        except NoSuchPerson, e:
            raise faults.NoSuchPersonWithName(urlutils.escape(e.name))
        except NoSuchProduct, e:
            raise faults.NoSuchProduct(urlutils.escape(e.name))
        except NoSuchDistroSeries, e:
            raise faults.NoSuchDistroSeries(urlutils.escape(e.name))
        except NoSuchSourcePackageName, e:
            raise faults.NoSuchSourcePackageName(urlutils.escape(e.name))
        except NoLinkedBranch, e:
            raise faults.NoLinkedBranch(e.component)
        except CannotHaveLinkedBranch, e:
            raise faults.CannotHaveLinkedBranch(e.component)
        except InvalidNamespace, e:
            raise faults.InvalidBranchUniqueName(urlutils.escape(e.name))
        # Reverse engineer the actual lp_path that is used, so we need to
        # remove any suffix that may be there from the strip_path.
        lp_path = strip_path
        if suffix is not None:
            # E.g. 'project/trunk/filename.txt' the suffix is 'filename.txt'
            # we want lp_path to be 'project/trunk'.
            lp_path = lp_path[:-(len(suffix)+1)]
        return self._getUrlsForBranch(
            branch, lp_path, suffix, supported_schemes)

    def resolve_lp_path(self, path):
        """See `IPublicCodehostingAPI`."""
        return self._resolve_lp_path(path)<|MERGE_RESOLUTION|>--- conflicted
+++ resolved
@@ -52,14 +52,10 @@
     compose_public_url,
     SUPPORTED_SCHEMES,
     )
-<<<<<<< HEAD
-from lp.registry.interfaces.distroseries import NoSuchDistroSeries
-=======
 from lp.registry.errors import (
     NoSuchDistroSeries,
     NoSuchSourcePackageName,
     )
->>>>>>> 66cfdb8e
 from lp.registry.interfaces.person import (
     IPersonSet,
     NoSuchPerson,
