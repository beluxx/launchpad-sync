# Copyright 2004-2007 Canonical Ltd.  All rights reserved.

"""Question views."""

__metaclass__ = type

__all__ = [
    'SearchAllQuestionsView',
    'QuestionAddView',
    'QuestionChangeStatusView',
    'QuestionConfirmAnswerView',
    'QuestionContextMenu',
    'QuestionCreateFAQView',
    'QuestionEditView',
    'QuestionLinkFAQView',
    'QuestionMakeBugView',
    'QuestionMessageDisplayView',
    'QuestionSetContextMenu',
    'QuestionSetNavigation',
    'QuestionRejectView',
    'QuestionSetView',
    'QuestionSOP',
    'QuestionSubscriptionView',
    'QuestionWorkflowView',
    ]

import re

from operator import attrgetter

from zope.app.form import CustomWidgetFactory
from zope.app.form.browser import TextAreaWidget, TextWidget
from zope.app.pagetemplate import ViewPageTemplateFile
from zope.component import getUtility
from zope.event import notify
from zope.formlib import form
from zope.interface import alsoProvides, implements, providedBy
from zope.schema import Choice
from zope.schema.interfaces import IContextSourceBinder
from zope.schema.vocabulary import SimpleVocabulary, SimpleTerm
import zope.security

from canonical.cachedproperty import cachedproperty
from canonical.launchpad import _
from canonical.launchpad.browser.launchpad import StructuralObjectPresentation
from canonical.launchpad.browser.questiontarget import SearchQuestionsView
from canonical.launchpad.event import (
    SQLObjectCreatedEvent, SQLObjectModifiedEvent)
from canonical.launchpad.helpers import is_english_variant, request_languages

from canonical.launchpad.interfaces import (
<<<<<<< HEAD
    CreateBugParams, IAnswersFrontPageSearchForm, IBug, IFAQ, IFAQTarget,
    ILanguageSet, ILaunchpadStatisticSet, IProject, IQuestion,
    IQuestionAddMessageForm, IQuestionChangeStatusForm, IQuestionLinkFAQForm,
    IQuestionSet, IQuestionTarget, UnexpectedFormData)
=======
    CreateBugParams, IAnswersFrontPageSearchForm, IBug, ILanguageSet,
    ILaunchpadStatisticSet, IProject, IQuestion, IQuestionAddMessageForm,
    IQuestionChangeStatusForm, IQuestionSet, IQuestionTarget, NotFoundError,
    UnexpectedFormData)
>>>>>>> cd625eb7

from canonical.launchpad.webapp import (
    ContextMenu, Link, canonical_url, enabled_with_permission, Navigation,
    LaunchpadView, action, LaunchpadFormView, LaunchpadEditFormView,
<<<<<<< HEAD
    custom_widget, safe_action, smartquote)
=======
    custom_widget, redirection, safe_action)
>>>>>>> cd625eb7
from canonical.launchpad.webapp.interfaces import IAlwaysSubmittedWidget
from canonical.launchpad.webapp.snapshot import Snapshot
from canonical.lp.dbschema import QuestionAction, QuestionStatus, QuestionSort
from canonical.widgets import LaunchpadRadioWidget
from canonical.widgets.project import ProjectScopeWidget
from canonical.widgets.launchpadtarget import LaunchpadTargetWidget


class QuestionSetNavigation(Navigation):
    """Navigation for the IQuestionSet."""
    usedfor = IQuestionSet

    def traverse(self, name):
        """Traverse to a question by id."""
        try:
            question = getUtility(IQuestionSet).get(int(name))
        except ValueError:
            question = None
        if question is None:
            raise NotFoundError(name)
        return redirection(canonical_url(question), status=301)


class QuestionSetView(LaunchpadFormView):
    """View for the Answer Tracker index page."""

    schema = IAnswersFrontPageSearchForm
    custom_widget('scope', ProjectScopeWidget)

    @property
    def scope_css_class(self):
        """The CSS class for used in the scope widget."""
        if self.scope_error:
            return 'error'
        else:
            return None

    @property
    def scope_error(self):
        """The error message for the scope widget."""
        return self.getWidgetError('scope')

    @safe_action
    @action('Find Answers', name="search")
    def search_action(self, action, data):
        """Redirect to the proper search page based on the scope widget."""
        scope = data['scope']
        if scope is None:
            # Use 'All projects' scope.
            scope = self.context
        self.next_url = "%s/+tickets?%s" % (
            canonical_url(scope), self.request['QUERY_STRING'])

    @property
    def question_count(self):
        """Return the number of questions in the system."""
        return getUtility(ILaunchpadStatisticSet).value('question_count')

    @property
    def answered_question_count(self):
        """Return the number of answered questions in the system."""
        return getUtility(ILaunchpadStatisticSet).value(
            'answered_question_count')

    @property
    def solved_question_count(self):
        """Return the number of solved questions in the system."""
        return getUtility(ILaunchpadStatisticSet).value(
            'solved_question_count')

    @property
    def projects_with_questions_count(self):
        """Return the number of projects with questions in the system."""
        return getUtility(ILaunchpadStatisticSet).value(
            'projects_with_questions_count')

    @property
    def latest_questions_asked(self):
        """Return the 5 latest questions asked."""
        return self.context.searchQuestions(
            status=QuestionStatus.OPEN, sort=QuestionSort.NEWEST_FIRST)[:5]

    @property
    def latest_questions_solved(self):
        """Return the 10 latest questions solved."""
        # XXX flacoste 2006/11/28 We should probably define a new
        # QuestionSort value allowing us to sort on dateanswered descending.
        return self.context.searchQuestions(
            status=QuestionStatus.SOLVED, sort=QuestionSort.NEWEST_FIRST)[:5]

    @property
    def most_active_projects(self):
        """Return the 5 most active projects."""
        return self.context.getMostActiveProjects(limit=5)


class QuestionSubscriptionView(LaunchpadView):
    """View for subscribing and unsubscribing from a question."""

    def initialize(self):
        """Initialize the view from the request form."""
        if not self.user or self.request.method != "POST":
            # No post, nothing to do
            return

        question_unmodified = Snapshot(
            self.context, providing=providedBy(self.context))
        modified_fields = set()

        response = self.request.response
        # Establish if a subscription form was posted.
        newsub = self.request.form.get('subscribe', None)
        if newsub is not None:
            if newsub == 'Subscribe':
                self.context.subscribe(self.user)
                response.addNotification(
                    _("You have subscribed to this question."))
                modified_fields.add('subscribers')
            elif newsub == 'Unsubscribe':
                self.context.unsubscribe(self.user)
                response.addNotification(
                    _("You have unsubscribed from this question."))
                modified_fields.add('subscribers')
            response.redirect(canonical_url(self.context))
        notify(SQLObjectModifiedEvent(
            self.context, question_unmodified, list(modified_fields)))

    @property
    def subscription(self):
        """establish if this user has a subscription"""
        if self.user is None:
            return False
        return self.context.isSubscribed(self.user)


class QuestionLanguageVocabularyFactory:
    """Factory for a vocabulary containing a subset of the possible languages.

    The vocabulary will contain only the languages "interesting" for the user.
    That's English plus the users preferred languages. These will be guessed
    from the request when the preferred languages weren't configured.

    It also always include the question's current language and excludes all
    English variants.
    """

    implements(IContextSourceBinder)

    def __init__(self, view):
        """Create a QuestionLanguageVocabularyFactory.

        :param view: The view that provides the request used to determine the
        user languages. The view contains the Product widget selected by the
        user in the case where a question is asked in the context of a Project.
        """
        self.view = view

    def __call__(self, context):
        languages = set()
        for lang in request_languages(self.view.request):
            if not is_english_variant(lang):
                languages.add(lang)
        if context is not None and IQuestion.providedBy(context):
            languages.add(context.language)
        languages = list(languages)

        # Insert English as the first element, to make it the default one.
        english = getUtility(ILanguageSet)['en']
        if english in languages:
            languages.remove(english)
        languages.insert(0, english)

        # The vocabulary indicates which languages are supported.
        if context is not None and not IProject.providedBy(context):
            question_target = IQuestionTarget(context)
            supported_languages = question_target.getSupportedLanguages()
        elif (IProject.providedBy(context) and
                self.view.question_target is not None):
            # Projects do not implement IQuestionTarget--the user must
            # choose a product while asking a question.
            question_target = IQuestionTarget(self.view.question_target)
            supported_languages = question_target.getSupportedLanguages()
        else:
            supported_languages = set([getUtility(ILanguageSet)['en']])

        terms = []
        for lang in languages:
            label = lang.displayname
            if lang in supported_languages:
                label = "%s *" % label
            terms.append(SimpleTerm(lang, lang.code, label))
        return SimpleVocabulary(terms)


class QuestionSupportLanguageMixin:
    """Helper mixin for views manipulating the question language.

    It provides a method to check if the selected language is supported
    and another to create the form field to select the question language.

    This mixin adapts its context to IQuestionTarget, so it will work if
    the context either provides IQuestionTarget directly or if an adapter
    exists.
    """

    supported_languages_macros = ViewPageTemplateFile(
        '../templates/question-supported-languages-macros.pt')

    @property
    def chosen_language(self):
        """Return the language chosen by the user."""
        if self.widgets['language'].hasInput():
            return self.widgets['language'].getInputValue()
        else:
            return self.context.language

    @property
    def unsupported_languages_warning(self):
        """Macro displaying a warning in case of unsupported languages."""
        macros = self.supported_languages_macros.macros
        return macros['unsupported_languages_warning']

    @property
    def question_target(self):
        """Return the IQuestionTarget related to the context."""
        return IQuestionTarget(self.context)

    @cachedproperty
    def supported_languages(self):
        """Return the list of supported languages ordered by name."""
        return sorted(
            self.question_target.getSupportedLanguages(),
            key=attrgetter('englishname'))

    def createLanguageField(self):
        """Create a field with a vocabulary to edit a question language.

        :param the_form: The form that will use this field.
        :return: A form.Fields instance containing the language field.
        """
        return form.Fields(
                Choice(
                    __name__='language',
                    source=QuestionLanguageVocabularyFactory(view=self),
                    title=_('Language'),
                    description=_(
                        "The language in which this question is written. "
                        "The languages marked with a star (*) are the "
                        "languages spoken by at least one answer contact in "
                        "the community."
                        )),
                render_context=self.render_context)

    def shouldWarnAboutUnsupportedLanguage(self):
        """Test if the warning about unsupported language should be displayed.

        A warning will be displayed if the request's language is not listed
        as a spoken language for any of the support contacts. The warning
        will only be displayed one time, except if the user changes the
        request language to another unsupported value.
        """
        if (self.chosen_language in
            self.question_target.getSupportedLanguages()):
            return False

        old_chosen_language = self.request.form.get('chosen_language')
        return self.chosen_language.code != old_chosen_language


class QuestionAddView(QuestionSupportLanguageMixin, LaunchpadFormView):
    """Multi-page add view.

    The user enters first his question summary and then he is shown a list
    of similar results before adding the question.
    """
    label = _('Ask a question')

    schema = IQuestion

    field_names = ['title', 'description']

    # The fields displayed on the search page.
    search_field_names = ['language', 'title']

    custom_widget('title', TextWidget, displayWidth=40)

    search_template = ViewPageTemplateFile(
        '../templates/question-add-search.pt')

    add_template = ViewPageTemplateFile('../templates/question-add.pt')

    template = search_template

    _MAX_SIMILAR_TICKETS = 10

    # Do not autofocus the title widget
    initial_focus_widget = None

    def setUpFields(self):
        """Set up the form_fields from the schema and custom_widgets."""
        # Add our language field with a vocabulary specialized for
        # display purpose.
        LaunchpadFormView.setUpFields(self)
        self.form_fields = self.createLanguageField() + self.form_fields

    def setUpWidgets(self):
        """Set up the widgets using the view's form fields and the context."""
        # Only setup the widgets that needs validation
        if not self.add_action.submitted():
            fields = self.form_fields.select(*self.search_field_names)
        else:
            fields = self.form_fields
        self.widgets = form.setUpWidgets(
            fields, self.prefix, self.context, self.request,
            data=self.initial_values, ignore_request=False)

    def validate(self, data):
        """Validate hook.

        This validation method sets the chosen_language attribute.
        """
        if 'title' not in data:
            self.setFieldError(
                'title', _('You must enter a summary of your problem.'))
        if self.widgets.get('description'):
            if 'description' not in data:
                self.setFieldError(
                    'description',
                    _('You must provide details about your problem.'))

    @property
    def pagetitle(self):
        """The current page title."""
        return _('Ask a question about ${context}',
                 mapping=dict(context=self.context.displayname))

    @action(_('Continue'))
    def continue_action(self, action, data):
        """Search for questions similar to the entered summary."""
        # If the description widget wasn't setup, add it here
        if self.widgets.get('description') is None:
            self.widgets += form.setUpWidgets(
                self.form_fields.select('description'), self.prefix,
                 self.context, self.request, data=self.initial_values,
                 ignore_request=False)

        questions = self.question_target.findSimilarQuestions(data['title'])
        self.searchResults = questions[:self._MAX_SIMILAR_TICKETS]

        return self.add_template()

    def handleAddError(self, action, data, errors):
        """Handle errors on new question creation submission. Either redirect
        to the search template when the summary is missing or delegate to
        the continue action handler to do the search.
        """
        if 'title' not in data:
            # Remove the description widget.
            widgets = [(True, self.widgets[name])
                       for name in self.search_field_names]
            self.widgets = form.Widgets(widgets, len(self.prefix)+1)
            return self.search_template()
        return self.continue_action.success(data)

    # XXX flacoste 2006/07/26 We use the method here instead of
    # using the method name 'handleAddError' because of Zope issue 573
    # which is fixed in 3.3.0b1 and 3.2.1
    @action(_('Add'), failure=handleAddError)
    def add_action(self, action, data):
        """Add a Question to an IQuestionTarget."""
        if self.shouldWarnAboutUnsupportedLanguage():
            # Warn the user that the language is not supported.
            self.searchResults = []
            return self.add_template()

        question = self.question_target.newQuestion(
            self.user, data['title'], data['description'], data['language'])

        # XXX flacoste 2006/07/25 This should be moved to newQuestion().
        notify(SQLObjectCreatedEvent(question))

        self.request.response.redirect(canonical_url(question))
        return ''


class QuestionChangeStatusView(LaunchpadFormView):
    """View for changing a question status."""
    schema = IQuestionChangeStatusForm

    def validate(self, data):
        """Check that the status and message are valid."""
        if data.get('status') == self.context.status:
            self.setFieldError(
                'status', _("You didn't change the status."))
        if not data.get('message'):
            self.setFieldError(
                'message', _('You must provide an explanation message.'))

    @property
    def initial_values(self):
        """Return the initial view values."""
        return {'status': self.context.status}

    @action(_('Change Status'), name='change-status')
    def change_status_action(self, action, data):
        """Change the Question status."""
        self.context.setStatus(self.user, data['status'], data['message'])
        self.request.response.addNotification(
            _('Question status updated.'))
        self.request.response.redirect(canonical_url(self.context))


class QuestionEditView(QuestionSupportLanguageMixin, LaunchpadEditFormView):
    """View for editing a Question."""
    schema = IQuestion
    label = 'Edit question'
    field_names = ["title", "description", "target", "assignee", "whiteboard"]

    custom_widget('title', TextWidget, displayWidth=40)
    custom_widget('whiteboard', TextAreaWidget, height=5)
    custom_widget('target', LaunchpadTargetWidget)

    def setUpFields(self):
        """Select the subset of fields to display.

        - Exclude fields that the user doesn't have permission to modify.
        """
        LaunchpadEditFormView.setUpFields(self)

        self.form_fields = self.form_fields.omit("distribution",
            "sourcepackagename", "product")

        # Add the language field with a vocabulary specialized for display
        # purpose.
        self.form_fields = self.createLanguageField() + self.form_fields

        editable_fields = []
        for field in self.form_fields:
            if zope.security.canWrite(self.context, field.__name__):
                editable_fields.append(field.__name__)
        self.form_fields = self.form_fields.select(*editable_fields)

    @action(u"Continue", name="change")
    def change_action(self, action, data):
        """Update the Question from the request form data."""
        if self.shouldWarnAboutUnsupportedLanguage():
            return self.template()
        self.updateContextFromData(data)
        self.request.response.redirect(canonical_url(self.context))


class QuestionMakeBugView(LaunchpadFormView):
    """Browser class for adding a bug from a question."""

    schema = IBug

    field_names = ['title', 'description']

    def initialize(self):
        """Initialize the view when a Bug may be reported for the Question."""
        question = self.context
        if question.bugs:
            # we can't make a bug when we have linked bugs
            self.request.response.addErrorNotification(
                _('You cannot create a bug report from a question'
                  'that already has bugs linked to it.'))
            self.request.response.redirect(canonical_url(question))
            return
        LaunchpadFormView.initialize(self)

    @property
    def initial_values(self):
        """Return the initial form values."""
        question = self.context
        return {'title': '',
                'description': question.description}

    @action(_('Create Bug Report'), name='create')
    def create_action(self, action, data):
        """Create a Bug from a Question."""
        question = self.context

        unmodifed_question = Snapshot(
            question, providing=providedBy(question))
        params = CreateBugParams(
            owner=self.user, title=data['title'], comment=data['description'])
        bug = question.target.createBug(params)
        question.linkBug(bug)
        bug.subscribe(question.owner)
        bug_added_event = SQLObjectModifiedEvent(
            question, unmodifed_question, ['bugs'])
        notify(bug_added_event)
        self.request.response.addNotification(
            _('Thank you! Bug #$bugid created.', mapping={'bugid': bug.id}))
        self.next_url = canonical_url(bug)


class QuestionRejectView(LaunchpadFormView):
    """View for rejecting a question."""
    schema = IQuestionChangeStatusForm
    field_names = ['message']

    def validate(self, data):
        """Check that required information was provided."""
        if 'message' not in data:
            self.setFieldError(
                'message', _('You must provide an explanation message.'))

    @action(_('Reject'))
    def reject_action(self, action, data):
        """Reject the Question."""
        self.context.reject(self.user, data['message'])
        self.request.response.addNotification(
            _('You have rejected this question.'))
        self.request.response.redirect(canonical_url(self.context))
        return ''


    def initialize(self):
        """See LaunchpadFormView.

        Abort early if the question is already rejected.
        """
        if self.context.status == QuestionStatus.INVALID:
            self.request.response.addNotification(
                _('The question is already rejected.'))
            self.request.response.redirect(canonical_url(self.context))
            return

        LaunchpadFormView.initialize(self)


class QuestionWorkflowView(LaunchpadFormView):
    """View managing the question workflow action, i.e. action changing
    its status.
    """
    schema = IQuestionAddMessageForm

    # Do not autofocus the message widget.
    initial_focus_widget = None

    def setUpFields(self):
        """See LaunchpadFormView."""
        LaunchpadFormView.setUpFields(self)
        if self.context.isSubscribed(self.user):
            self.form_fields = self.form_fields.omit('subscribe_me')

    def setUpWidgets(self):
        """See LaunchpadFormView."""
        LaunchpadFormView.setUpWidgets(self)
        alsoProvides(self.widgets['message'], IAlwaysSubmittedWidget)

    def validate(self, data):
        """Form validatation hook.

        When the action is confirm, find and validate the message
        that was selected. When another action is used, only make sure
        that a message was provided.
        """
        if self.confirm_action.submitted():
            self.validateConfirmAnswer(data)
        else:
            if not data.get('message'):
                self.setFieldError('message', _('Please enter a message.'))

    def hasActions(self):
        """Return True if some actions are possible for this user."""
        for action in self.actions:
            if action.available():
                return True
        return False

    def canAddComment(self, action):
        """Return whether the comment action should be displayed.

        Comments (message without a status change) can be added when the
        question is solved or invalid
        """
        return (self.user is not None and
                self.context.status in [
                    QuestionStatus.SOLVED, QuestionStatus.INVALID])

    @action(_('Add Comment'), name='comment', condition=canAddComment)
    def comment_action(self, action, data):
        """Add a comment to a resolved question."""
        self.context.addComment(self.user, data['message'])
        self._addNotificationAndHandlePossibleSubscription(
            _('Thanks for your comment.'), data)

    def canAddAnswer(self, action):
        """Return whether the answer action should be displayed."""
        return (self.user is not None and
                self.user != self.context.owner and
                self.context.can_give_answer)

    @action(_('Add Answer'), name='answer', condition=canAddAnswer)
    def answer_action(self, action, data):
        """Add an answer to the question."""
        self.context.giveAnswer(self.user, data['message'])
        self._addNotificationAndHandlePossibleSubscription(
            _('Thanks for your answer.'), data)

    def canSelfAnswer(self, action):
        """Return whether the selfanswer action should be displayed."""
        return (self.user == self.context.owner and
                self.context.can_give_answer)

    @action(_('I Solved the Problem on My Own'), name="selfanswer",
            condition=canSelfAnswer)
    def selfanswer_action(self, action, data):
        """Action called when the owner provides the solution."""
        self.context.giveAnswer(self.user, data['message'])
        self._addNotificationAndHandlePossibleSubscription(
            _('Thanks for sharing your solution.'), data)

    def canRequestInfo(self, action):
        """Return if the requestinfo action should be displayed."""
        return (self.user is not None and
                self.user != self.context.owner and
                self.context.can_request_info)

    @action(_('Add Information Request'), name='requestinfo',
            condition=canRequestInfo)
    def requestinfo_action(self, action, data):
        """Add a request for more information to the question."""
        self.context.requestInfo(self.user, data['message'])
        self._addNotificationAndHandlePossibleSubscription(
            _('Thanks for your information request.'), data)

    def canGiveInfo(self, action):
        """Return whether the giveinfo action should be displayed."""
        return (self.user == self.context.owner and
                self.context.can_give_info)

    @action(_("I'm Providing More Information"), name='giveinfo',
            condition=canGiveInfo)
    def giveinfo_action(self, action, data):
        """Give additional informatin on the request."""
        self.context.giveInfo(data['message'])
        self._addNotificationAndHandlePossibleSubscription(
            _('Thanks for adding more information to your question.'), data)

    def validateConfirmAnswer(self, data):
        """Make sure that a valid message id was provided as the confirmed
        answer."""
        # No widget is used for the answer, we are using hidden fields
        # in the template for that. So, if the answer is missing, it's
        # either a programming error or an invalid handcrafted URL
        msgid = self.request.form.get('answer_id')
        if msgid is None:
            raise UnexpectedFormData('missing answer_id')
        try:
            data['answer'] = self.context.messages[int(msgid)]
        except ValueError:
            raise UnexpectedFormData('invalid answer_id: %s' % msgid)
        except IndexError:
            raise UnexpectedFormData("unknown answer: %s" % msgid)

    def canConfirm(self, action):
        """Return whether the confirm action should be displayed."""
        return (self.user == self.context.owner and
                self.context.can_confirm_answer)

    @action(_("This Solved My Problem"), name='confirm',
            condition=canConfirm)
    def confirm_action(self, action, data):
        """Confirm that an answer solved the request."""
        # The confirmation message is not given by the user when the
        # 'This Solved My Problem' button on the main question view.
        if not data['message']:
            data['message'] = 'Thanks %s, that solved my question.' % (
                data['answer'].owner.displayname)
        self.context.confirmAnswer(data['message'], answer=data['answer'])
        self._addNotificationAndHandlePossibleSubscription(
            _('Thanks for your feedback.'), data)

    def canReopen(self, action):
        """Return whether the reopen action should be displayed."""
        return (self.user == self.context.owner and
                self.context.can_reopen)

    @action(_("I'm Still Having This Problem"), name='reopen',
            condition=canReopen)
    def reopen_action(self, action, data):
        """State that the problem is still occuring and provide new
        information about it."""
        self.context.reopen(data['message'])
        self._addNotificationAndHandlePossibleSubscription(
            _('Your question was reopened.'), data)

    def _addNotificationAndHandlePossibleSubscription(self, message, data):
        """Post-processing work common to all workflow actions.

        Adds a notification, subscribe the user if he checked the
        'E-mail me...' option and redirect to the question page.
        """
        self.request.response.addNotification(message)

        if data.get('subscribe_me'):
            self.context.subscribe(self.user)
            self.request.response.addNotification(
                    _("You have subscribed to this question."))

        self.next_url = canonical_url(self.context)



class QuestionConfirmAnswerView(QuestionWorkflowView):
    """Specialized workflow view for the +confirm link sent in email
    notifications.
    """

    def initialize(self):
        """Initialize the view from the Question state."""
        # This page is only accessible when a confirmation is possible.
        if not self.context.can_confirm_answer:
            self.request.response.addErrorNotification(_(
                "The question is not in a state where you can confirm "
                "an answer."))
            self.request.response.redirect(canonical_url(self.context))
            return

        QuestionWorkflowView.initialize(self)

    def getAnswerMessage(self):
        """Return the message that should be confirmed."""
        data = {}
        self.validateConfirmAnswer(data)
        return data['answer']


class QuestionMessageDisplayView(LaunchpadView):
    """View that renders a QuestionMessage in the context of a Question."""

    def __init__(self, context, request):
        LaunchpadView.__init__(self, context, request)
        self.question = context.question

    display_confirm_button = True

    @cachedproperty
    def isBestAnswer(self):
        """Return True when this message is marked as solving the question."""
        return (self.context == self.question.answer and
                self.context.action in [
                    QuestionAction.ANSWER, QuestionAction.CONFIRM])

    def renderAnswerIdFormElement(self):
        """Return the hidden form element to refer to that message."""
        return '<input type="hidden" name="answer_id" value="%d" />' % list(
            self.context.question.messages).index(self.context)

    def getBodyCSSClass(self):
        """Return the CSS class to use for this message's body."""
        if self.isBestAnswer:
            return "boardCommentBody highlighted"
        else:
            return "boardCommentBody"

    def canConfirmAnswer(self):
        """Return True if the user can confirm this answer."""
        return (self.display_confirm_button and
                self.user == self.question.owner and
                self.question.can_confirm_answer and
                self.context.action == QuestionAction.ANSWER)

    def renderWithoutConfirmButton(self):
        """Display the message without any confirm button."""
        self.display_confirm_button = False
        return self()


class SearchAllQuestionsView(SearchQuestionsView):
    """View that searches among all questions posted on Launchpad."""

    display_target_column = True
    # Match contiguous digits, optionally prefixed with a '#'.
    id_pattern = re.compile('^#?(\d+)$')

    @property
    def pageheading(self):
        """See SearchQuestionsView."""
        if self.search_text:
            return _('Questions matching "${search_text}"',
                     mapping=dict(search_text=self.search_text))
        else:
            return _('Search all questions')

    @property
    def empty_listing_message(self):
        """See SearchQuestionsView."""
        if self.search_text:
            return _("There are no questions matching "
                     '"${search_text}" with the requested statuses.',
                     mapping=dict(search_text=self.search_text))
        else:
            return _('There are no questions with the requested statuses.')

    @safe_action
    @action(_('Search'), name='search')
    def search_action(self, action, data):
        """Action executed when the user clicked the 'Find Answers' button.

        Saves the user submitted search parameters in an instance
        attribute and redirects to questions when the term is a question id.
        """
        super(SearchAllQuestionsView, self).search_action.success(data)

        if not self.search_text:
            return
        id_matches = SearchAllQuestionsView.id_pattern.match(self.search_text)
        if id_matches is not None:
            question = getUtility(IQuestionSet).get(id_matches.group(1))
            if question is not None:
                self.request.response.redirect(canonical_url(question))


class QuestionCreateFAQView(LaunchpadFormView):
    """View to create a new FAQ."""

    schema = IFAQ

    label = _('Create a new FAQ')

    field_names = ['title', 'keywords', 'url', 'summary', 'content']

    custom_widget("message", TextAreaWidget, height=5)

    @cachedproperty
    def faq_target(self):
        """Return the IFAQTarget that should be use for this question."""
        # Adapt the question's target.
        return IFAQTarget(self.context.target)

    @property
    def initial_values(self):
        """Fill title and summary based on the question."""
        question = self.context
        return {
            'title': question.title,
            'summary': question.description,
            'message': self.default_message,
            }

    @property
    def default_message(self):
        """The default link message to use."""
        return '%s suggests this article as an answer to your question:' % (
            self.user.displayname)
        
    def setUpFields(self):
        """See `LaunchpadFormView`.

        Adds a message field to the form.
        """
        super(QuestionCreateFAQView, self).setUpFields()
        self.form_fields += form.Fields(IQuestionLinkFAQForm['message'])
        self.form_fields['message'].custom_widget = CustomWidgetFactory(
            TextAreaWidget, height=5)

    @action(_('Create and Link'), name='create_and_link')
    def create_and_link_action(self, action, data):
        """Creates the FAQ and link it to the question."""

        faq = self.faq_target.newFAQ(
            self.user, data['title'], data['summary'], url=data['url'],
            content=data['content'])

        # Append FAQ link to message.
        data['message'] += smartquote(
            '\nFAQ #%s: "%s".' % (faq.id, faq.title))
        self.context.linkFAQ(self.user, faq, data['message'])
        
        # Redirect to the question.
        self.next_url = canonical_url(self.context)


class QuestionLinkFAQView(LaunchpadFormView):
    """View to search for and link an existing FAQ to a question."""

    schema = IQuestionLinkFAQForm

    custom_widget('faq', LaunchpadRadioWidget)

    label = _('Is this a FAQ?')

    @cachedproperty
    def faq_target(self):
        """Return the IFAQTarget that should be use for this question."""
        # Adapt the question's target.
        return IFAQTarget(self.context.target)

    
class QuestionSOP(StructuralObjectPresentation):
    """Provides the structural heading for IQuestion."""

    def getMainHeading(self):
        """See IStructuralHeaderPresentation."""
        question = self.context
        return _('Question #${id} in ${target}',
                 mapping=dict(
                    id=question.id, target=question.target.displayname))


class QuestionContextMenu(ContextMenu):
    """Context menu of actions that can be performed upon a Question."""
    usedfor = IQuestion
    links = [
        'edit',
        'reject',
        'changestatus',
        'history',
        'subscription',
        'linkbug',
        'unlinkbug',
        'makebug',
        'linkfaq',
        ]

    def initialize(self):
        """Initialize the menu from the Question's state."""
        self.has_bugs = bool(self.context.bugs)

    def edit(self):
        """Return a Link to the edit view."""
        text = 'Edit question'
        return Link('+edit', text, icon='edit')

    @enabled_with_permission('launchpad.Admin')
    def changestatus(self):
        """Return a Link to the change status view."""
        return Link('+change-status', _('Change status'), icon='edit')

    def reject(self):
        """Return a Link to the reject view."""
        enabled = self.user is not None and self.context.canReject(self.user)
        text = 'Reject question'
        return Link('+reject', text, icon='edit', enabled=enabled)

    def history(self):
        """Return a Link to the history view."""
        text = 'History'
        return Link('+history', text, icon='list',
                    enabled=bool(self.context.messages))

    def subscription(self):
        """Return a Link to the subscription view."""
        if self.user is not None and self.context.isSubscribed(self.user):
            text = 'Unsubscribe'
            icon = 'edit'
        else:
            text = 'Subscribe'
            icon = 'mail'
        return Link('+subscribe', text, icon=icon)

    def linkbug(self):
        """Return a Link to the link bug view."""
        text = 'Link existing bug'
        return Link('+linkbug', text, icon='add')

    def unlinkbug(self):
        """Return a Link to the unlink bug view."""
        text = 'Remove bug link'
        return Link('+unlinkbug', text, icon='edit', enabled=self.has_bugs)

    def makebug(self):
        """Return a Link to the make bug view."""
        text = 'Create bug report'
        summary = 'Create a bug report from this question.'
        return Link('+makebug', text, summary, icon='add',
                    enabled=not self.has_bugs)

    def linkfaq(self):
        """Link for This is a FAQ."""
        text = 'This is a FAQ'
        summary = 'Answer this question using a FAQ.'
        return Link('+linkfaq', text, summary)


class QuestionSetContextMenu(ContextMenu):
    """Context menu of actions that can be preformed upon a QuestionSet."""
    usedfor = IQuestionSet
    links = ['findproduct', 'finddistro']

    def findproduct(self):
        """Return a Link to the find product view."""
        text = 'Find upstream project'
        return Link('/projects', text, icon='search')

    def finddistro(self):
        """Return a Link to the find distribution view."""
        text = 'Find distribution'
        return Link('/distros', text, icon='search')
<|MERGE_RESOLUTION|>--- conflicted
+++ resolved
@@ -49,26 +49,15 @@
 from canonical.launchpad.helpers import is_english_variant, request_languages
 
 from canonical.launchpad.interfaces import (
-<<<<<<< HEAD
     CreateBugParams, IAnswersFrontPageSearchForm, IBug, IFAQ, IFAQTarget,
     ILanguageSet, ILaunchpadStatisticSet, IProject, IQuestion,
     IQuestionAddMessageForm, IQuestionChangeStatusForm, IQuestionLinkFAQForm,
-    IQuestionSet, IQuestionTarget, UnexpectedFormData)
-=======
-    CreateBugParams, IAnswersFrontPageSearchForm, IBug, ILanguageSet,
-    ILaunchpadStatisticSet, IProject, IQuestion, IQuestionAddMessageForm,
-    IQuestionChangeStatusForm, IQuestionSet, IQuestionTarget, NotFoundError,
-    UnexpectedFormData)
->>>>>>> cd625eb7
+    IQuestionSet, IQuestionTarget, NotFoundError, UnexpectedFormData)
 
 from canonical.launchpad.webapp import (
     ContextMenu, Link, canonical_url, enabled_with_permission, Navigation,
     LaunchpadView, action, LaunchpadFormView, LaunchpadEditFormView,
-<<<<<<< HEAD
-    custom_widget, safe_action, smartquote)
-=======
-    custom_widget, redirection, safe_action)
->>>>>>> cd625eb7
+    custom_widget, redirection, safe_action, smartquote)
 from canonical.launchpad.webapp.interfaces import IAlwaysSubmittedWidget
 from canonical.launchpad.webapp.snapshot import Snapshot
 from canonical.lp.dbschema import QuestionAction, QuestionStatus, QuestionSort
