#!/usr/bin/env python
# Copyright 2012 Canonical Ltd.  This software is licensed under the
# GNU Affero General Public License version 3 (see the file LICENSE).

"""Create an LXC test environment for Launchpad testing."""

__metaclass__ = type
__all__ = [
    'ArgumentParser',
    'cd',
    'create_lxc',
    'file_append',
    'file_prepend',
    'get_container_path',
    'get_user_home',
    'get_user_ids',
    'initialize_host',
    'initialize_lxc',
    'SetupLXCError',
    'ssh',
    'SSHError',
    'stop_lxc',
    'su',
    'user_exists',
    'ValidationError',
    ]

# To run doctests: python -m doctest -v setuplxc.py

from collections import namedtuple, OrderedDict
from contextlib import contextmanager
from email.Utils import parseaddr, formataddr
import argparse
import os
import platform
import pwd
import shutil
import subprocess
import sys
import time
import textwrap

APT_REPOSITORIES = (
    'deb http://archive.ubuntu.com/ubuntu {distro} multiverse',
    'deb http://archive.ubuntu.com/ubuntu {distro}-updates multiverse',
    'deb http://archive.ubuntu.com/ubuntu {distro}-security multiverse',
    'ppa:launchpad/ppa',
    'ppa:bzr/ppa',
    )
DEPENDENCIES_DIR = '~/dependencies'
DHCP_FILE = '/etc/dhcp/dhclient.conf'
<<<<<<< HEAD
HOST_PACKAGES = ['ssh', 'lxc', 'libvirt-bin', 'bzr']
=======
HOST_PACKAGES = ['ssh', 'lxc', 'libvirt-bin', 'bzr', 'testrepository']
>>>>>>> fb88e375
HOSTS_FILE = '/etc/hosts'
LP_APACHE_MODULES = 'proxy proxy_http rewrite ssl deflate headers'
LP_APACHE_ROOTS = (
    '/var/tmp/bazaar.launchpad.dev/static',
    '/var/tmp/archive',
    '/var/tmp/ppa',
    )
LP_CHECKOUT = 'devel'
LP_DEB_DEPENDENCIES = (
    'bzr launchpad-developer-dependencies apache2 '
    'apache2-mpm-worker libapache2-mod-wsgi')
LP_REPOSITORIES = (
    'http://bazaar.launchpad.net/~launchpad-pqm/launchpad/devel',
    'lp:launchpad',
    )
LP_SOURCE_DEPS = (
    'http://bazaar.launchpad.net/~launchpad/lp-source-dependencies/trunk')
LXC_CONFIG_TEMPLATE = '/etc/lxc/local.conf'
LXC_GUEST_OS = 'lucid'
LXC_HOSTS_CONTENT = (
    ('127.0.0.88',
        'launchpad.dev answers.launchpad.dev archive.launchpad.dev '
        'api.launchpad.dev bazaar-internal.launchpad.dev beta.launchpad.dev '
        'blueprints.launchpad.dev bugs.launchpad.dev code.launchpad.dev '
        'feeds.launchpad.dev id.launchpad.dev keyserver.launchpad.dev '
        'lists.launchpad.dev openid.launchpad.dev '
        'ubuntu-openid.launchpad.dev ppa.launchpad.dev '
        'private-ppa.launchpad.dev testopenid.dev translations.launchpad.dev '
        'xmlrpc-private.launchpad.dev xmlrpc.launchpad.dev'),
    ('127.0.0.99', 'bazaar.launchpad.dev'),
    )
LXC_NAME = 'lptests'
LXC_OPTIONS = """
lxc.network.type = veth
lxc.network.link = {interface}
lxc.network.flags = up
"""
LXC_PATH = '/var/lib/lxc/'
RESOLV_FILE = '/etc/resolv.conf'
SSH_KEY_NAME = 'id_rsa'


Env = namedtuple('Env', 'uid gid home')


class SetupLXCError(Exception):
    """Base exception for setuplxc."""


class SSHError(SetupLXCError):
    """Errors occurred during SSH connection."""


class ValidationError(SetupLXCError):
    """Argparse invalid arguments."""


def bzr_whois(user):
    """Return fullname and email of bzr `user`.

    Return None if the given `user` does not have a bzr user id.
    """
    with su(user):
        try:
            whoami = subprocess.check_output(['bzr', 'whoami'])
        except (subprocess.CalledProcessError, OSError):
            return None
    return parseaddr(whoami)


@contextmanager
def cd(directory):
    """A context manager to temporary change current working dir, e.g.::

        >>> import os
        >>> os.chdir('/tmp')
        >>> with cd('/bin'): print os.getcwd()
        /bin
        >>> os.getcwd()
        '/tmp'
    """
    cwd = os.getcwd()
    os.chdir(directory)
    yield
    os.chdir(cwd)


def file_append(filename, line):
    r"""Append given `line`, if not present, at the end of `filename`.

    Usage example::

        >>> import tempfile
        >>> f = tempfile.NamedTemporaryFile('w', delete=False)
        >>> f.write('line1\n')
        >>> f.close()
        >>> file_append(f.name, 'new line\n')
        >>> open(f.name).read()
        'line1\nnew line\n'

    Nothing happens if the file already contains the given `line`::

        >>> file_append(f.name, 'new line\n')
        >>> open(f.name).read()
        'line1\nnew line\n'

    A new line is automatically added before the given `line` if it is not
    present at the end of current file content::

        >>> import tempfile
        >>> f = tempfile.NamedTemporaryFile('w', delete=False)
        >>> f.write('line1')
        >>> f.close()
        >>> file_append(f.name, 'new line\n')
        >>> open(f.name).read()
        'line1\nnew line\n'
    """
    with open(filename, 'a+') as f:
        content = f.read()
        if line not in content:
            if content.endswith('\n'):
                f.write(line)
            else:
                f.write('\n' + line)


def file_prepend(filename, line):
    r"""Insert given `line`, if not present, at the beginning of `filename`.

    Usage example::

        >>> import tempfile
        >>> f = tempfile.NamedTemporaryFile('w', delete=False)
        >>> f.write('line1\n')
        >>> f.close()
        >>> file_prepend(f.name, 'line0\n')
        >>> open(f.name).read()
        'line0\nline1\n'

    If the file starts with the given `line`, nothing happens::

        >>> file_prepend(f.name, 'line0\n')
        >>> open(f.name).read()
        'line0\nline1\n'

    If the file contains the given `line`, but not at the beginning,
    the line is moved on top::

        >>> file_prepend(f.name, 'line1\n')
        >>> open(f.name).read()
        'line1\nline0\n'
    """
    with open(filename, 'r+') as f:
        lines = f.readlines()
        if lines[0] != line:
            if line in lines:
                lines.remove(line)
            lines.insert(0, line)
            f.seek(0)
            f.writelines(lines)


def generate_ssh_keys(path):
    """Generate ssh key pair, saving them inside the given `directory`.

        >>> generate_ssh_keys('/tmp/id_rsa')
        0
        >>> open('/tmp/id_rsa').readlines()[0].strip()
        '-----BEGIN RSA PRIVATE KEY-----'
        >>> open('/tmp/id_rsa.pub').read().startswith('ssh-rsa')
        True
        >>> os.remove('/tmp/id_rsa')
        >>> os.remove('/tmp/id_rsa.pub')
    """
    return subprocess.call([
        'ssh-keygen', '-q', '-t', 'rsa', '-N', '', '-f', path])


def get_container_path(lxcname, path='', base_path=LXC_PATH):
    """Return the path of LXC container called `lxcname`.

    If a `path` is given, return that path inside the container, e.g.::

        >>> get_container_path('mycontainer')
        '/var/lib/lxc/mycontainer/rootfs/'
        >>> get_container_path('mycontainer', '/etc/apt/')
        '/var/lib/lxc/mycontainer/rootfs/etc/apt/'
        >>> get_container_path('mycontainer', 'home')
        '/var/lib/lxc/mycontainer/rootfs/home'
    """
    return os.path.join(base_path, lxcname, 'rootfs', path.lstrip('/'))


def get_lxc_gateway():
    """Return a tuple of gateway name and address.

    The gateway name and address will change depending on which version
    of Ubuntu the script is running on.
    """
    release_name = platform.linux_distribution()[2]
    if release_name == 'oneiric':
        return 'virbr0', '192.168.122.1'
    else:
        return 'lxcbr0', '10.0.3.1'


def get_user_ids(user):
    """Return the uid and gid of given `user`, e.g.::

        >>> get_user_ids('root')
        (0, 0)
    """
    userdata = pwd.getpwnam(user)
    return userdata.pw_uid, userdata.pw_gid


def get_user_home(user):
    """Return the home directory of the given `user`.

        >>> get_user_home('root')
        '/root'
    """
    return pwd.getpwnam(user).pw_dir


def ssh(location, user=None, key=None, caller=subprocess.call):
    """Return a callable that can be used to run ssh shell commands.

    The ssh `location` and, optionally, `user` must be given.
    If the user is None then the current user is used for the connection.

    The callable internally uses the given `caller`::

        >>> def caller(cmd):
        ...     print tuple(cmd)
        >>> sshcall = ssh('example.com', 'myuser', caller=caller)
        >>> root_sshcall = ssh('example.com', caller=caller)
        >>> sshcall('ls -l') # doctest: +ELLIPSIS
        ('ssh', '-t', ..., 'myuser@example.com', '--', 'ls -l')
        >>> root_sshcall('ls -l') # doctest: +ELLIPSIS
        ('ssh', '-t', ..., 'example.com', '--', 'ls -l')

    The ssh key path can be optionally provided::

        >>> root_sshcall = ssh('example.com', key='/tmp/foo', caller=caller)
        >>> root_sshcall('ls -l') # doctest: +ELLIPSIS
        ('ssh', '-t', ..., '-i', '/tmp/foo', 'example.com', '--', 'ls -l')


    If the ssh command exits with an error code, an `SSHError` is raised::

        >>> ssh('loc', caller=lambda cmd: 1)('ls -l') # doctest: +ELLIPSIS
        Traceback (most recent call last):
        SSHError: ...

    If ignore_errors is set to True when executing the command, no error
    will be raised, even if the command itself returns an error code.

        >>> sshcall = ssh('loc', caller=lambda cmd: 1)
        >>> sshcall('ls -l', ignore_errors=True)
    """
    sshcmd = [
        'ssh',
        '-t',
        '-t',  # Yes, this second -t is deliberate. See `man ssh`.
        '-o', 'StrictHostKeyChecking=no',
        '-o', 'UserKnownHostsFile=/dev/null',
        ]
    if key is not None:
        sshcmd.extend(['-i', key])
    if user is not None:
        location = '{}@{}'.format(user, location)
    sshcmd.extend([location, '--'])

    def _sshcall(cmd, ignore_errors=False):
<<<<<<< HEAD
        command = sshcmd + [cmd]
        if caller(command) and not ignore_errors:
            raise SSHError('Error running command: ' + ' '.join(command))
=======
        sshcmd = (
            'ssh',
            '-t',
            '-t',  # Yes, this second -t is deliberate. See `man ssh`.
            '-o', 'StrictHostKeyChecking=no',
            '-o', 'UserKnownHostsFile=/dev/null',
            location,
            '--', cmd,
            )
        if caller(sshcmd) and not ignore_errors:
            raise SSHError('Error running command: ' + ' '.join(sshcmd))
>>>>>>> fb88e375

    return _sshcall


@contextmanager
def su(user):
    """A context manager to temporary run the script as a different user."""
    uid, gid = get_user_ids(user)
    os.setegid(gid)
    os.seteuid(uid)
    current_home = os.getenv('HOME')
    home = get_user_home(user)
    os.environ['HOME'] = home
    try:
        yield Env(uid, gid, home)
    finally:
        os.setegid(os.getgid())
        os.seteuid(os.getuid())
        if current_home is not None:
            os.environ['HOME'] = current_home


def user_exists(username):
    """Return True if given `username` exists, e.g.::

        >>> user_exists('root')
        True
        >>> user_exists('_this_user_does_not_exist_')
        False
    """
    try:
        pwd.getpwnam(username)
    except KeyError:
        return False
    return True


class ArgumentParser(argparse.ArgumentParser):
    """A customized parser for argparse."""

    validators = ()

    def get_args_from_namespace(self, namespace):
        """Return a list of arguments taking values from `namespace`.

        Having a parser defined as usual::

            >>> parser = ArgumentParser()
            >>> _ = parser.add_argument('--foo')
            >>> _ = parser.add_argument('bar')
            >>> namespace = parser.parse_args('--foo eggs spam'.split())

        It is possible to recreate the argument list taking values from
        a different namespace::

            >>> namespace.foo = 'changed'
            >>> parser.get_args_from_namespace(namespace)
            ['--foo', 'changed', 'spam']
        """
        args = []
        for action in self._actions:
            dest = action.dest
            option_strings = action.option_strings
            value = getattr(namespace, dest, None)
            if value:
                if option_strings:
                    args.append(option_strings[0])
                if isinstance(value, list):
                    args.extend(value)
                elif not isinstance(value, bool):
                    args.append(value)
        return args

    def _validate(self, namespace):
        for validator in self.validators:
            try:
                validator(namespace)
            except ValidationError as err:
                self.error(err.message)

    def parse_args(self, *args, **kwargs):
        """Override to add further arguments cleaning and validation.

        `self.validators` can contain an iterable of objects that are called
        once the arguments namespace is fully populated.
        This allows cleaning and validating arguments that depend on
        each other, or on the current environment.

        Each validator is a callable object, takes the current namespace
        and can raise ValidationError if the arguments are not valid::

            >>> import sys
            >>> stderr, sys.stderr = sys.stderr, sys.stdout
            >>> def validator(namespace):
            ...     raise ValidationError('nothing is going on')
            >>> parser = ArgumentParser()
            >>> parser.validators = [validator]
            >>> parser.parse_args([])
            Traceback (most recent call last):
            SystemExit: 2
            >>> sys.stderr = stderr
        """
        namespace = super(ArgumentParser, self).parse_args(*args, **kwargs)
        self._validate(namespace)
        return namespace


def handle_users(namespace, euid=None):
    """Handle user and lpuser arguments.

    If lpuser is not provided by namespace, the user name is used::

        >>> import getpass
        >>> username = getpass.getuser()

        >>> namespace = argparse.Namespace(user=username, lpuser=None)
        >>> handle_users(namespace)
        >>> namespace.lpuser == username
        True

    This validator populates namespace with `home_dir` and `run_as_root`
    names::

        >>> handle_users(namespace, euid=0)
        >>> namespace.home_dir == '/home/' + username
        True
        >>> namespace.run_as_root
        True

    The validation fails if the current user is root and no user is provided::

        >>> namespace = argparse.Namespace(user=None)
        >>> handle_users(namespace, euid=0) # doctest: +ELLIPSIS
        Traceback (most recent call last):
        ValidationError: argument user ...
    """
    if euid is None:
        euid = os.geteuid()
    if namespace.user is None:
        if not euid:
            raise ValidationError('argument user can not be omitted if '
                                  'the script is run as root.')
        namespace.user = pwd.getpwuid(euid).pw_name
    if namespace.lpuser is None:
        namespace.lpuser = namespace.user
    namespace.home_dir = get_user_home(namespace.user)
    namespace.run_as_root = not euid


def handle_userdata(namespace, whois=bzr_whois):
    """Handle full_name and email arguments.

    If they are not provided, this function tries to obtain them using
    the given `whois` callable::

        >>> namespace = argparse.Namespace(
        ...     full_name=None, email=None, user='foo')
        >>> email = 'email@example.com'
        >>> handle_userdata(namespace, lambda user: (user, email))
        >>> namespace.full_name == namespace.user
        True
        >>> namespace.email == email
        True

    The validation fails if full_name or email are not provided and
    they can not be obtained using the `whois` callable::

        >>> namespace = argparse.Namespace(
        ...     full_name=None, email=None, user='foo')
        >>> handle_userdata(namespace, lambda user: None) # doctest: +ELLIPSIS
        Traceback (most recent call last):
        ValidationError: arguments full-name ...

    It does not make sense to provide only one argument::

        >>> namespace = argparse.Namespace(full_name='Foo Bar', email=None)
        >>> handle_userdata(namespace) # doctest: +ELLIPSIS
        Traceback (most recent call last):
        ValidationError: arguments full-name ...
    """
    args = (namespace.full_name, namespace.email)
    if not all(args):
        if any(args):
            raise ValidationError(
                'arguments full-name and email: '
                'either none or both must be provided.')
        userdata = whois(namespace.user)
        if userdata is None:
            raise ValidationError(
                'arguments full-name and email are required: '
                'bzr user id not found.')
        namespace.full_name, namespace.email = userdata


def handle_ssh_keys(namespace):
    r"""Handle private and public ssh keys.

    Keys contained in the namespace are escaped::

        >>> private = r'PRIVATE\nKEY'
        >>> public = r'PUBLIC\nKEY'
        >>> namespace = argparse.Namespace(
        ...     private_key=private, public_key=public,
        ...     ssh_key_name='id_rsa', home_dir='/tmp/')
        >>> handle_ssh_keys(namespace)
        >>> namespace.private_key == private.decode('string-escape')
        True
        >>> namespace.public_key == public.decode('string-escape')
        True

    After this handler is called, the ssh key path is present as an attribute
    of the namespace::

        >>> namespace.ssh_key_path
        '/tmp/.ssh/id_rsa'

    Keys are None if they are not provided and can not be found in the
    current home directory::

        >>> namespace = argparse.Namespace(
        ...     private_key=None, public_key=None, ssh_key_name='id_rsa',
        ...     home_dir='/tmp/__does_not_exists__')
        >>> handle_ssh_keys(namespace) # doctest: +ELLIPSIS
        >>> print namespace.private_key
        None
        >>> print namespace.public_key
        None

    If only one of private_key and public_key is provided, a
    ValidationError will be raised.

        >>> namespace = argparse.Namespace(
        ...     private_key=private, public_key=None, ssh_key_name='id_rsa',
        ...     home_dir='/tmp/__does_not_exists__')
        >>> handle_ssh_keys(namespace) # doctest: +ELLIPSIS
        Traceback (most recent call last):
        ValidationError: arguments private-key...
    """
    namespace.ssh_key_path = os.path.join(
        namespace.home_dir, '.ssh', namespace.ssh_key_name)
    for attr, path in (
        ('private_key', namespace.ssh_key_path),
        ('public_key', namespace.ssh_key_path + '.pub')):
        value = getattr(namespace, attr)
        if value:
            setattr(namespace, attr, value.decode('string-escape'))
        else:
            try:
                value = open(path).read()
            except IOError:
                value = None
            setattr(namespace, attr, value)
    if bool(namespace.private_key) != bool(namespace.public_key):
        raise ValidationError(
            "arguments private-key and public-key: "
            "both must be provided or neither must be provided.")


def handle_directories(namespace):
    """Handle checkout and dependencies directories.

    The ~ construction is automatically expanded::

        >>> namespace = argparse.Namespace(
        ...     directory='~/launchpad', dependencies_dir='~/launchpad/deps',
        ...     home_dir='/home/foo')
        >>> handle_directories(namespace)
        >>> namespace.directory
        '/home/foo/launchpad'
        >>> namespace.dependencies_dir
        '/home/foo/launchpad/deps'

    The validation fails for directories not residing inside the home::

        >>> namespace = argparse.Namespace(
        ...     directory='/tmp/launchpad',
        ...     dependencies_dir='~/launchpad/deps',
        ...     home_dir='/home/foo')
        >>> handle_directories(namespace) # doctest: +ELLIPSIS
        Traceback (most recent call last):
        ValidationError: argument directory ...

    The validation fails if the directory contains spaces::

        >>> namespace = argparse.Namespace(directory='my directory')
        >>> handle_directories(namespace) # doctest: +ELLIPSIS
        Traceback (most recent call last):
        ValidationError: argument directory ...
    """
    if ' ' in namespace.directory:
        raise ValidationError('argument directory can not contain spaces.')
    for attr in ('directory', 'dependencies_dir'):
        directory = getattr(
            namespace, attr).replace('~', namespace.home_dir)
        if not directory.startswith(namespace.home_dir + os.path.sep):
            raise ValidationError(
                'argument {} does not reside under the home '
                'directory of the system user.'.format(attr))
        setattr(namespace, attr, directory)


parser = ArgumentParser(description=__doc__)
parser.add_argument(
    '-u', '--user',
    help='The name of the system user to be created or updated. '
         'The current user is used if this script is not run as root '
         'and this argument is omitted.')
parser.add_argument(
    '-e', '--email',
    help='The email of the user, used for bzr whoami. This argument can '
         'be omitted if a bzr id exists for current user.')
parser.add_argument(
    '-f', '--full-name',
    help='The full name of the user, used for bzr whoami. This argument can '
         'be omitted if a bzr id exists for current user.')
parser.add_argument(
    '-l', '--lpuser',
    help='The name of the Launchpad user that will be used to check out '
         'dependencies.  If not provided, the system user name is used.')
parser.add_argument(
    '-v', '--private-key',
    help='The SSH private key for the Launchpad user (without passphrase). '
         'If this argument is omitted and a keypair is not found in the '
         'home directory of the system user a new SSH keypair will be '
         'generated and the checkout of the Launchpad code will use HTTP '
         'rather than bzr+ssh.')
parser.add_argument(
    '-b', '--public-key',
    help='The SSH public key for the Launchpad user. '
         'If this argument is omitted and a keypair is not found in the '
         'home directory of the system user a new SSH keypair will be '
         'generated and the checkout of the Launchpad code will use HTTP '
         'rather than bzr+ssh.')
parser.add_argument(
    '-a', '--actions', nargs='+',
    choices=('initialize_host', 'create_lxc', 'initialize_lxc', 'stop_lxc'),
    help='Only for debugging. Call one or more internal functions.')
parser.add_argument(
    '-n', '--lxc-name', default=LXC_NAME,
    metavar='LXC_NAME (default={})'.format(LXC_NAME),
    help='The LXC container name.')
parser.add_argument(
    '-s', '--ssh-key-name', default=SSH_KEY_NAME,
    metavar='SSH_KEY_NAME (default={})'.format(SSH_KEY_NAME),
    help='The ssh key name used to connect to the LXC container.')
parser.add_argument(
    '-d', '--dependencies-dir', default=DEPENDENCIES_DIR,
    metavar='DEPENDENCIES_DIR (default={})'.format(DEPENDENCIES_DIR),
    help='The directory of the Launchpad dependencies to be created. '
         'The directory must reside under the home directory of the '
         'given user (see -u argument).')
parser.add_argument(
    'directory',
    help='The directory of the Launchpad repository to be created. '
         'The directory must reside under the home directory of the '
         'given user (see -u argument).')
parser.validators = (
    handle_users,
    handle_userdata,
    handle_ssh_keys,
    handle_directories,
    )


def initialize_host(
    user, fullname, email, lpuser, private_key, public_key, ssh_key_path,
    dependencies_dir, directory):
    """Initialize host machine."""
    # Install necessary deb packages.  This requires Oneiric or later.
    subprocess.call(['apt-get', 'update'])
    subprocess.call(['apt-get', '-y', 'install'] + HOST_PACKAGES)
    # Create the user (if he does not exist).
    if not user_exists(user):
        subprocess.call(['useradd', '-m', '-s', '/bin/bash', '-U', user])
    with su(user) as env:
        # Set up the user's ssh directory.  The ssh key must be associated
        # with the lpuser's Launchpad account.
        ssh_dir = os.path.join(env.home, '.ssh')
        if not os.path.exists(ssh_dir):
            os.makedirs(ssh_dir)
        # Generate user ssh keys if none are supplied.
        valid_ssh_keys = True
        pub_key_path = ssh_key_path + '.pub'
        if private_key is None:
            generate_ssh_keys(ssh_key_path)
            private_key = open(ssh_key_path).read()
            public_key = open(pub_key_path).read()
            valid_ssh_keys = False
        auth_file = os.path.join(ssh_dir, 'authorized_keys')
        known_hosts = os.path.join(ssh_dir, 'known_hosts')
        known_host_content = subprocess.check_output([
            'ssh-keyscan', '-t', 'rsa', 'bazaar.launchpad.net'])
        for filename, contents, mode in [
            (ssh_key_path, private_key, 'w'),
            (pub_key_path, public_key, 'w'),
            (auth_file, public_key, 'a'),
            (known_hosts, known_host_content, 'a'),
            ]:
            with open(filename, mode) as f:
                f.write('{}\n'.format(contents))
            os.chmod(filename, 0644)
        os.chmod(ssh_key_path, 0600)
        # Set up bzr and Launchpad authentication.
        subprocess.call(['bzr', 'whoami', formataddr((fullname, email))])
        if valid_ssh_keys:
            subprocess.call(['bzr', 'lp-login', lpuser])
        # Set up the repository.
        if not os.path.exists(directory):
            os.makedirs(directory)
        subprocess.call(['bzr', 'init-repo', directory])
        checkout_dir = os.path.join(directory, LP_CHECKOUT)
    # bzr branch does not work well with seteuid.
    repository = LP_REPOSITORIES[1] if valid_ssh_keys else LP_REPOSITORIES[0]
    subprocess.call([
        'su', '-', user, '-c',
        'bzr branch {} "{}"'.format(repository, checkout_dir)])
    with su(user) as env:
        # Set up source dependencies.
        for subdir in ('eggs', 'yui', 'sourcecode'):
<<<<<<< HEAD
            os.makedirs(os.path.join(dependencies_dir, subdir))
=======
            path = os.path.join(dependencies_dir, subdir)
            if not os.path.exists(path):
                os.makedirs(path)
>>>>>>> fb88e375
    # We need a script that will run the LP build inside LXC.  It is run as
    # root (see below) but drops root once inside the LXC container.
    build_script_file = '/usr/local/bin/launchpad-lxc-build'
    with open(build_script_file, 'w') as script:
<<<<<<< HEAD
        uid = pwd.getpwnam(user)[2]
        script.write('#!/bin/sh\n')
        script.write(
            'lxc-execute -n lptests --'  # Run the named LXC container.
            ' /usr/bin/sudo -u#{} -i'.format(uid) +  # Drop root privileges.
            ' make -C /var/lib/buildbot/lp schema\n')
        os.chmod(build_script_file, 0555)
    # Add a file to sudoers.d that will let the buildbot user run the above.
    sudoers_file = '/etc/sudoers.d/lauchpad-buildbot'
    with open(sudoers_file, 'w') as sudoers:
        sudoers.write('{} ALL = (ALL) NOPASSWD:'.format(user))
        sudoers.write(' /usr/local/bin/launchpad-lxc-build\n')
=======
        script.write(textwrap.dedent("""\
            #!/bin/sh
            set -uex
            lxc-start -n lptests -d
            lxc-wait -n lptests -s RUNNING
            sleep 30 # aparently RUNNING isn't quite enough
            su buildbot -c "/usr/bin/ssh -o StrictHostKeyChecking=no lptests \\
                make -C /var/lib/buildbot/lp schema"
            lxc-stop -n lptests
            lxc-wait -n lptests -s STOPPED
            """))
        os.chmod(build_script_file, 0555)
    test_script_file = '/usr/local/bin/launchpad-lxc-test'
    with open(test_script_file, 'w') as script:
        script.write(textwrap.dedent("""
            #!/bin/sh
            set -uex
            lxc-start-ephemeral -o lptests -b $PWD -- xvfb-run \\
                --error-file=/var/tmp/xvfb-errors.log \\
                --server-args='-screen 0 1024x768x24' \\
                -a $PWD/bin/test --subunit $@
            """))
        os.chmod(test_script_file, 0555)
    # Add a file to sudoers.d that will let the buildbot user run the above.
    sudoers_file = '/etc/sudoers.d/launchpad-buildbot'
    with open(sudoers_file, 'w') as sudoers:
        sudoers.write('{} ALL = (ALL) NOPASSWD:'.format(user))
        sudoers.write(' /usr/local/bin/launchpad-lxc-build,')
        sudoers.write(' /usr/local/bin/launchpad-lxc-test\n')
>>>>>>> fb88e375
        # The sudoers must have this mode or it will be ignored.
        os.chmod(sudoers_file, 0440)
    with cd(dependencies_dir):
        with su(user) as env:
            subprocess.call([
                'bzr', 'co', '--lightweight',
                LP_SOURCE_DEPS, 'download-cache'])


def create_lxc(user, lxcname, ssh_key_path):
    """Create the LXC container that will be used for ephemeral instances."""
    # XXX 2012-02-02 gmb bug=925024:
    #     These calls need to be removed once the lxc vs. apparmor bug
    #     is resolved, since having apparmor enabled for lxc is very
    #     much a Good Thing.
    # Disable the apparmor profiles for lxc so that we don't have
    # problems installing postgres.
    subprocess.call([
        'ln', '-s',
        '/etc/apparmor.d/usr.bin.lxc-start',
        '/etc/apparmor.d/disable/'])
    subprocess.call([
        'apparmor_parser', '-R', '/etc/apparmor.d/usr.bin.lxc-start'])
    # Update resolv file in order to get the ability to ssh into the LXC
    # container using its name.
    lxc_gateway_name, lxc_gateway_address = get_lxc_gateway()
    file_prepend(RESOLV_FILE, 'nameserver {}\n'.format(lxc_gateway_address))
    file_append(
        DHCP_FILE,
        'prepend domain-name-servers {};\n'.format(lxc_gateway_address))
    # Container configuration template.
    content = LXC_OPTIONS.format(interface=lxc_gateway_name)
    with open(LXC_CONFIG_TEMPLATE, 'w') as f:
        f.write(content)
    # Creating container.
    exit_code = subprocess.call([
        'lxc-create',
        '-t', 'ubuntu',
        '-n', lxcname,
        '-f', LXC_CONFIG_TEMPLATE,
        '--',
        '-r {} -a i386 -b {}'.format(LXC_GUEST_OS, user),
        ])
    if exit_code:
        raise SetupLXCError('Unable to create the LXC container.')
    subprocess.call(['lxc-start', '-n', lxcname, '-d'])
    # Set up root ssh key.
    user_authorized_keys = os.path.expanduser(
        '~' + user + '/.ssh/authorized_keys')
    dst = get_container_path(lxcname, '/root/.ssh/')
    if not os.path.exists(dst):
        os.makedirs(dst)
    shutil.copy(user_authorized_keys, dst)
    # SSH into the container.
    sshcall = ssh(lxcname, user, key=ssh_key_path)
    trials = 60
    while True:
        trials -= 1
        try:
            sshcall('true')
        except SSHError:
            if not trials:
                raise
            time.sleep(1)
        else:
            break


def initialize_lxc(user, dependencies_dir, directory, lxcname, ssh_key_path):
    """Set up the Launchpad development environment inside the LXC container.
    """
    root_sshcall = ssh(lxcname, key=ssh_key_path)
    sshcall = ssh(lxcname, user, key=ssh_key_path)
    # APT repository update.
    for apt_repository in APT_REPOSITORIES:
        repository = apt_repository.format(distro=LXC_GUEST_OS)
        assume_yes = '' if LXC_GUEST_OS == 'lucid' else '-y'
        root_sshcall('add-apt-repository {} "{}"'.format(
            assume_yes, repository))
    # XXX frankban 2012-01-13 - Bug 892892: upgrading mountall in LXC
    # containers currently does not work.
    root_sshcall("echo 'mountall hold' | dpkg --set-selections")
    # Upgrading packages.
    root_sshcall(
        'apt-get update && DEBIAN_FRONTEND=noninteractive LANG=C apt-get -y '
        'install {}'.format(LP_DEB_DEPENDENCIES))
    # We install lxc in the guest so that lxc-execute will work on the
    # container.  We use --no-install-recommends at the recommendation
    # of the Canonical lxc maintainers because all we need is a file
    # that the base lxc package installs, and so that packages we
    # don't need and that might even cause problems inside the
    # container are not around.
    root_sshcall(
        'DEBIAN_FRONTEND=noninteractive apt-get -y '
        '--no-install-recommends install lxc')
    # User configuration.
    root_sshcall('adduser {} sudo'.format(user))
    pygetgid = 'import pwd; print pwd.getpwnam("{}").pw_gid'.format(user)
    gid = "`python -c '{}'`".format(pygetgid)
    root_sshcall('addgroup --gid {} {}'.format(gid, user), ignore_errors=True)
    # Set up Launchpad dependencies.
    checkout_dir = os.path.join(directory, LP_CHECKOUT)
    sshcall(
<<<<<<< HEAD
        'cd {} && utilities/update-sourcecode --use-http '
        '"{}/sourcecode"'.format(checkout_dir, dependencies_dir))
=======
        ('cd {} && utilities/update-sourcecode --use-http '
         '"{}/sourcecode"').format(checkout_dir, dependencies_dir))
>>>>>>> fb88e375
    sshcall(
        'cd {} && utilities/link-external-sourcecode "{}"'.format(
        checkout_dir, dependencies_dir))
    # Create Apache document roots, to avoid warnings.
    sshcall(' && '.join('mkdir -p {}'.format(i) for i in LP_APACHE_ROOTS))
    # Set up Apache modules.
    for module in LP_APACHE_MODULES.split():
        root_sshcall('a2enmod {}'.format(module))
    # Launchpad database setup.
    root_sshcall(
        'cd {} && utilities/launchpad-database-setup {}'.format(
        checkout_dir, user))
    sshcall('cd {} && make'.format(checkout_dir))
    # Set up container hosts file.
    lines = ['{}\t{}'.format(ip, names) for ip, names in LXC_HOSTS_CONTENT]
    lxc_hosts_file = get_container_path(lxcname, HOSTS_FILE)
    file_append(lxc_hosts_file, '\n'.join(lines))
    # Make and install launchpad.
    root_sshcall('cd {} && make install'.format(checkout_dir))


def stop_lxc(lxcname, ssh_key_path):
    """Stop the lxc instance named `lxcname`."""
    ssh(lxcname, key=ssh_key_path)('poweroff')
    timeout = 30
    while timeout:
        try:
            output = subprocess.check_output([
                'lxc-info', '-n', lxcname], stderr=subprocess.STDOUT)
        except subprocess.CalledProcessError:
            pass
        else:
            if 'STOPPED' in output:
                break
        timeout -= 1
        time.sleep(1)
    else:
        subprocess.call(['lxc-stop', '-n', lxcname])


def main(
    user, fullname, email, lpuser, private_key, public_key, actions,
    lxc_name, ssh_key_path, dependencies_dir, directory):
    function_args_map = OrderedDict((
        ('initialize_host', (
            user, fullname, email, lpuser, private_key, public_key,
            ssh_key_path, dependencies_dir, directory)),
        ('create_lxc', (user, lxc_name, ssh_key_path)),
        ('initialize_lxc', (
            user, dependencies_dir, directory, lxc_name, ssh_key_path)),
        ('stop_lxc', (lxc_name, ssh_key_path)),
        ))
    if actions is None:
        actions = function_args_map.keys()
    scope = globals()
    for action in actions:
        try:
            scope[action](*function_args_map[action])
        except SetupLXCError as err:
            return err


if __name__ == '__main__':
    args = parser.parse_args()
    if args.run_as_root:
        exit_code = main(
            args.user,
            args.full_name,
            args.email,
            args.lpuser,
            args.private_key,
            args.public_key,
            args.actions,
            args.lxc_name,
            args.ssh_key_path,
            args.dependencies_dir,
            args.directory,
            )
    else:
        # If the script is run as normal user, restart it as root using
        # all the collected arguments. Note that this step requires user
        # interaction: running this script as root is still required
        # for non-interactive setup of the Launchpad environment.
        exit_code = subprocess.call(
            ['sudo', sys.argv[0]] + parser.get_args_from_namespace(args))
    sys.exit(exit_code)<|MERGE_RESOLUTION|>--- conflicted
+++ resolved
@@ -49,11 +49,7 @@
     )
 DEPENDENCIES_DIR = '~/dependencies'
 DHCP_FILE = '/etc/dhcp/dhclient.conf'
-<<<<<<< HEAD
-HOST_PACKAGES = ['ssh', 'lxc', 'libvirt-bin', 'bzr']
-=======
 HOST_PACKAGES = ['ssh', 'lxc', 'libvirt-bin', 'bzr', 'testrepository']
->>>>>>> fb88e375
 HOSTS_FILE = '/etc/hosts'
 LP_APACHE_MODULES = 'proxy proxy_http rewrite ssl deflate headers'
 LP_APACHE_ROOTS = (
@@ -329,23 +325,9 @@
     sshcmd.extend([location, '--'])
 
     def _sshcall(cmd, ignore_errors=False):
-<<<<<<< HEAD
         command = sshcmd + [cmd]
         if caller(command) and not ignore_errors:
             raise SSHError('Error running command: ' + ' '.join(command))
-=======
-        sshcmd = (
-            'ssh',
-            '-t',
-            '-t',  # Yes, this second -t is deliberate. See `man ssh`.
-            '-o', 'StrictHostKeyChecking=no',
-            '-o', 'UserKnownHostsFile=/dev/null',
-            location,
-            '--', cmd,
-            )
-        if caller(sshcmd) and not ignore_errors:
-            raise SSHError('Error running command: ' + ' '.join(sshcmd))
->>>>>>> fb88e375
 
     return _sshcall
 
@@ -765,31 +747,13 @@
     with su(user) as env:
         # Set up source dependencies.
         for subdir in ('eggs', 'yui', 'sourcecode'):
-<<<<<<< HEAD
-            os.makedirs(os.path.join(dependencies_dir, subdir))
-=======
             path = os.path.join(dependencies_dir, subdir)
             if not os.path.exists(path):
                 os.makedirs(path)
->>>>>>> fb88e375
     # We need a script that will run the LP build inside LXC.  It is run as
     # root (see below) but drops root once inside the LXC container.
     build_script_file = '/usr/local/bin/launchpad-lxc-build'
     with open(build_script_file, 'w') as script:
-<<<<<<< HEAD
-        uid = pwd.getpwnam(user)[2]
-        script.write('#!/bin/sh\n')
-        script.write(
-            'lxc-execute -n lptests --'  # Run the named LXC container.
-            ' /usr/bin/sudo -u#{} -i'.format(uid) +  # Drop root privileges.
-            ' make -C /var/lib/buildbot/lp schema\n')
-        os.chmod(build_script_file, 0555)
-    # Add a file to sudoers.d that will let the buildbot user run the above.
-    sudoers_file = '/etc/sudoers.d/lauchpad-buildbot'
-    with open(sudoers_file, 'w') as sudoers:
-        sudoers.write('{} ALL = (ALL) NOPASSWD:'.format(user))
-        sudoers.write(' /usr/local/bin/launchpad-lxc-build\n')
-=======
         script.write(textwrap.dedent("""\
             #!/bin/sh
             set -uex
@@ -819,7 +783,6 @@
         sudoers.write('{} ALL = (ALL) NOPASSWD:'.format(user))
         sudoers.write(' /usr/local/bin/launchpad-lxc-build,')
         sudoers.write(' /usr/local/bin/launchpad-lxc-test\n')
->>>>>>> fb88e375
         # The sudoers must have this mode or it will be ignored.
         os.chmod(sudoers_file, 0440)
     with cd(dependencies_dir):
@@ -923,13 +886,8 @@
     # Set up Launchpad dependencies.
     checkout_dir = os.path.join(directory, LP_CHECKOUT)
     sshcall(
-<<<<<<< HEAD
-        'cd {} && utilities/update-sourcecode --use-http '
-        '"{}/sourcecode"'.format(checkout_dir, dependencies_dir))
-=======
         ('cd {} && utilities/update-sourcecode --use-http '
          '"{}/sourcecode"').format(checkout_dir, dependencies_dir))
->>>>>>> fb88e375
     sshcall(
         'cd {} && utilities/link-external-sourcecode "{}"'.format(
         checkout_dir, dependencies_dir))
