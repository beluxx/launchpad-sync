# Copyright 2019-2021 Canonical Ltd.  This software is licensed under the
# GNU Affero General Public License version 3 (see the file LICENSE).

"""Tests for OCI image building recipe functionality."""

from __future__ import absolute_import, print_function, unicode_literals

from datetime import datetime
import json

from fixtures import FakeLogger
import six
from six import string_types
from storm.exceptions import LostObjectError
from storm.store import Store
from testtools import ExpectedException
from testtools.matchers import (
    ContainsDict,
    Equals,
    Is,
    IsInstance,
    MatchesDict,
    MatchesSetwise,
    MatchesStructure,
    )
import transaction
from zope.component import getUtility
from zope.schema import ValidationError
from zope.security.interfaces import (
    ForbiddenAttribute,
    Unauthorized,
    )
from zope.security.proxy import removeSecurityProxy

from lp.app.enums import InformationType
from lp.buildmaster.enums import BuildStatus
from lp.buildmaster.interfaces.processor import IProcessorSet
from lp.oci.interfaces.ocipushrule import (
    IOCIPushRuleSet,
    OCIPushRuleAlreadyExists,
    )
from lp.oci.interfaces.ocirecipe import (
    CannotModifyOCIRecipeProcessor,
    DuplicateOCIRecipeName,
    IOCIRecipe,
    IOCIRecipeSet,
    NoSourceForOCIRecipe,
    NoSuchOCIRecipe,
    OCI_RECIPE_ALLOW_CREATE,
    OCI_RECIPE_BUILD_DISTRIBUTION,
    OCI_RECIPE_WEBHOOKS_FEATURE_FLAG,
    OCIRecipeBuildAlreadyPending,
    OCIRecipeBuildRequestStatus,
    OCIRecipeNotOwner,
    OCIRecipePrivacyMismatch,
    )
from lp.oci.interfaces.ocirecipebuild import IOCIRecipeBuildSet
from lp.oci.interfaces.ocirecipejob import IOCIRecipeRequestBuildsJobSource
from lp.oci.interfaces.ociregistrycredentials import (
    OCIRegistryCredentialsNotOwner,
    )
from lp.oci.tests.helpers import (
    MatchesOCIRegistryCredentials,
    OCIConfigHelperMixin,
    )
from lp.registry.enums import (
    BranchSharingPolicy,
    PersonVisibility,
    TeamMembershipPolicy,
    )
from lp.registry.interfaces.accesspolicy import (
    IAccessArtifactSource,
    IAccessPolicyArtifactSource,
    IAccessPolicySource,
    )
from lp.registry.interfaces.series import SeriesStatus
from lp.registry.model.accesspolicy import (
    AccessArtifact,
    AccessArtifactGrant,
    )
from lp.services.config import config
from lp.services.database.constants import (
    ONE_DAY_AGO,
    UTC_NOW,
    )
from lp.services.database.interfaces import IStore
from lp.services.database.sqlbase import flush_database_caches
from lp.services.features.testing import FeatureFixture
from lp.services.job.runner import JobRunner
from lp.services.webapp.interfaces import OAuthPermission
from lp.services.webapp.publisher import canonical_url
from lp.services.webapp.snapshot import notify_modified
from lp.services.webhooks.testing import LogsScheduledWebhooks
from lp.testing import (
    admin_logged_in,
    api_url,
    login_admin,
    login_person,
    person_logged_in,
    StormStatementRecorder,
    TestCaseWithFactory,
    )
from lp.testing.dbuser import dbuser
from lp.testing.layers import (
    DatabaseFunctionalLayer,
    LaunchpadFunctionalLayer,
    )
from lp.testing.pages import webservice_for_person


class TestOCIRecipe(OCIConfigHelperMixin, TestCaseWithFactory):

    layer = DatabaseFunctionalLayer

    def setUp(self):
        super(TestOCIRecipe, self).setUp()
        self.useFixture(FeatureFixture({OCI_RECIPE_ALLOW_CREATE: 'on'}))

    def test_implements_interface(self):
        target = self.factory.makeOCIRecipe()
        with admin_logged_in():
            self.assertProvides(target, IOCIRecipe)

    def test_default_distribution_on_project_pillar(self):
        # If OCI_RECIPE_BUILD_DISTRIBUTION flag is not set, we use Ubuntu.
        project = self.factory.makeProduct()
        oci_project = self.factory.makeOCIProject(pillar=project)
        recipe = self.factory.makeOCIRecipe(oci_project=oci_project)
        self.assertEqual('ubuntu', recipe.distribution.name)

    def test_feature_flag_distribution_on_project_pillar(self):
        # With the OCI_RECIPE_BUILD_DISTRIBUTION feature flag set, we should
        # use the distribution with the given name.
        distro_name = "mydistro"
        distribution = self.factory.makeDistribution(name=distro_name)
        project = self.factory.makeProduct()
        oci_project = self.factory.makeOCIProject(pillar=project)
        recipe = self.factory.makeOCIRecipe(oci_project=oci_project)
        with FeatureFixture({OCI_RECIPE_BUILD_DISTRIBUTION: distro_name}):
            self.assertEqual(distribution, recipe.distribution)

    def test_feature_flag_inexisting_distribution_on_project_pillar(self):
        # If we mistakenly set the flag to a non-existing distribution,
        # things should break explicitly.
        project = self.factory.makeProduct()
        oci_project = self.factory.makeOCIProject(pillar=project)
        recipe = self.factory.makeOCIRecipe(oci_project=oci_project)
        with FeatureFixture({OCI_RECIPE_BUILD_DISTRIBUTION: "banana-distro"}):
            expected_msg = (
                "'banana-distro' is not a valid value for feature flag '%s'"
                % OCI_RECIPE_BUILD_DISTRIBUTION)
            self.assertRaisesWithContent(
                ValueError, expected_msg, getattr, recipe, 'distribution')

    def test_distribution_for_distro_based_oci_project(self):
        # For distribution-based OCI projects, we should use OCIProject's
        # distribution as the recipe distribution.
        distribution = self.factory.makeDistribution()
        oci_project = self.factory.makeOCIProject(pillar=distribution)
        recipe = self.factory.makeOCIRecipe(oci_project=oci_project)
        self.assertEqual(distribution, recipe.distribution)

    def test_initial_date_last_modified(self):
        # The initial value of date_last_modified is date_created.
        recipe = self.factory.makeOCIRecipe(date_created=ONE_DAY_AGO)
        self.assertEqual(recipe.date_created, recipe.date_last_modified)

    def test_modifiedevent_sets_date_last_modified(self):
        # When an OCIRecipe receives an object modified event, the last
        # modified date is set to UTC_NOW.
        recipe = self.factory.makeOCIRecipe(date_created=ONE_DAY_AGO)
        with notify_modified(removeSecurityProxy(recipe), ["name"]):
            pass
        self.assertSqlAttributeEqualsDate(
            recipe, "date_last_modified", UTC_NOW)

    def test_checkRequestBuild(self):
        ocirecipe = removeSecurityProxy(self.factory.makeOCIRecipe())
        unrelated_person = self.factory.makePerson()
        self.assertRaises(
            OCIRecipeNotOwner,
            ocirecipe._checkRequestBuild,
            unrelated_person)

    def getDistroArchSeries(self, distroseries, proc_name="386",
                            arch_tag="i386"):
        processor = getUtility(IProcessorSet).getByName(proc_name)

        das = self.factory.makeDistroArchSeries(
            distroseries=distroseries, architecturetag=arch_tag,
            processor=processor)
        fake_chroot = self.factory.makeLibraryFileAlias(
            filename="fake_chroot.tar.gz", db_only=True)
        das.addOrUpdateChroot(fake_chroot)
        return das

    def test_hasPendingBuilds(self):
        ocirecipe = removeSecurityProxy(
            self.factory.makeOCIRecipe(require_virtualized=False))
        distro = ocirecipe.oci_project.distribution
        series = self.factory.makeDistroSeries(
            distribution=distro, status=SeriesStatus.CURRENT)

        arch_series_386 = self.getDistroArchSeries(series, "386", "386")
        arch_series_hppa = self.getDistroArchSeries(series, "hppa", "hppa")

        # Successful build (i386)
        self.factory.makeOCIRecipeBuild(
            recipe=ocirecipe, status=BuildStatus.FULLYBUILT,
            distro_arch_series=arch_series_386)
        # Failed build (i386)
        self.factory.makeOCIRecipeBuild(
            recipe=ocirecipe, status=BuildStatus.FAILEDTOBUILD,
            distro_arch_series=arch_series_386)
        # Building build (i386)
        self.factory.makeOCIRecipeBuild(
            recipe=ocirecipe, status=BuildStatus.BUILDING,
            distro_arch_series=arch_series_386)
        # Building build (hppa)
        self.factory.makeOCIRecipeBuild(
            recipe=ocirecipe, status=BuildStatus.BUILDING,
            distro_arch_series=arch_series_hppa)

        self.assertFalse(
            ocirecipe._hasPendingBuilds([arch_series_386]))
        self.assertFalse(
            ocirecipe._hasPendingBuilds([arch_series_hppa]))
        self.assertFalse(
            ocirecipe._hasPendingBuilds([arch_series_386, arch_series_hppa]))

        # The only pending build, for i386.
        self.factory.makeOCIRecipeBuild(
            recipe=ocirecipe, status=BuildStatus.NEEDSBUILD,
            distro_arch_series=arch_series_386)

        self.assertTrue(
            ocirecipe._hasPendingBuilds([arch_series_386]))
        self.assertFalse(
            ocirecipe._hasPendingBuilds([arch_series_hppa]))
        self.assertFalse(
            ocirecipe._hasPendingBuilds([arch_series_386, arch_series_hppa]))

        # Add a pending for hppa
        self.factory.makeOCIRecipeBuild(
            recipe=ocirecipe, status=BuildStatus.NEEDSBUILD,
            distro_arch_series=arch_series_hppa)

        self.assertTrue(
            ocirecipe._hasPendingBuilds([arch_series_386, arch_series_hppa]))

    def test_requestBuild(self):
        ocirecipe = self.factory.makeOCIRecipe()
        oci_arch = self.factory.makeOCIRecipeArch(recipe=ocirecipe)
        build = ocirecipe.requestBuild(ocirecipe.owner, oci_arch)
        self.assertEqual(build.status, BuildStatus.NEEDSBUILD)

    def test_requestBuild_already_exists(self):
        ocirecipe = self.factory.makeOCIRecipe()
        oci_arch = self.factory.makeOCIRecipeArch(recipe=ocirecipe)
        ocirecipe.requestBuild(ocirecipe.owner, oci_arch)

        self.assertRaises(
            OCIRecipeBuildAlreadyPending,
            ocirecipe.requestBuild,
            ocirecipe.owner, oci_arch)

    def test_requestBuild_triggers_webhooks(self):
        # Requesting a build triggers webhooks.
        logger = self.useFixture(FakeLogger())
        with FeatureFixture({OCI_RECIPE_WEBHOOKS_FEATURE_FLAG: "on",
                             OCI_RECIPE_ALLOW_CREATE: 'on'}):
            recipe = self.factory.makeOCIRecipe()
            oci_arch = self.factory.makeOCIRecipeArch(recipe=recipe)
            hook = self.factory.makeWebhook(
                target=recipe, event_types=["oci-recipe:build:0.1"])
            build = recipe.requestBuild(recipe.owner, oci_arch)

        expected_payload = {
            "recipe_build": Equals(
                canonical_url(build, force_local_path=True)),
            "action": Equals("created"),
            "recipe": Equals(canonical_url(recipe, force_local_path=True)),
            "build_request": Is(None),
            "status": Equals("Needs building"),
            'registry_upload_status': Equals('Unscheduled'),
            }
        with person_logged_in(recipe.owner):
            delivery = hook.deliveries.one()
            self.assertThat(
                delivery, MatchesStructure(
                    event_type=Equals("oci-recipe:build:0.1"),
                    payload=MatchesDict(expected_payload)))
            with dbuser(config.IWebhookDeliveryJobSource.dbuser):
                self.assertEqual(
                    "<WebhookDeliveryJob for webhook %d on %r>" % (
                        hook.id, hook.target),
                    repr(delivery))
                self.assertThat(
                    logger.output,
                    LogsScheduledWebhooks([
                        (hook, "oci-recipe:build:0.1",
                         MatchesDict(expected_payload))]))

    def test_requestBuildsFromJob_creates_builds(self):
        ocirecipe = removeSecurityProxy(self.factory.makeOCIRecipe(
            require_virtualized=False))
        owner = ocirecipe.owner
        distro = ocirecipe.oci_project.distribution
        series = self.factory.makeDistroSeries(
            distribution=distro, status=SeriesStatus.CURRENT)
        arch_series_386 = self.getDistroArchSeries(series, "386", "386")
        arch_series_hppa = self.getDistroArchSeries(series, "hppa", "hppa")
        job = getUtility(IOCIRecipeRequestBuildsJobSource).create(
            ocirecipe, owner)

        with person_logged_in(job.requester):
            builds = ocirecipe.requestBuildsFromJob(
                job.requester, build_request=job.build_request)
            self.assertThat(builds, MatchesSetwise(
                MatchesStructure(
                    recipe=Equals(ocirecipe),
                    processor=Equals(arch_series_386.processor)),
                MatchesStructure(
                    recipe=Equals(ocirecipe),
                    processor=Equals(arch_series_hppa.processor))
            ))

    def test_requestBuildsFromJob_unauthorized_user(self):
        ocirecipe = removeSecurityProxy(self.factory.makeOCIRecipe())
        self.factory.makeDistroSeries(
            distribution=ocirecipe.oci_project.distribution,
            status=SeriesStatus.CURRENT)
        another_user = self.factory.makePerson()
        job = getUtility(IOCIRecipeRequestBuildsJobSource).create(
            ocirecipe, another_user)
        with person_logged_in(job.requester):
            self.assertRaises(
                OCIRecipeNotOwner,
                ocirecipe.requestBuildsFromJob,
                job.requester, build_request=job.build_request)

    def test_requestBuildsFromJob_with_pending_jobs(self):
        ocirecipe = removeSecurityProxy(self.factory.makeOCIRecipe())
        distro = ocirecipe.oci_project.distribution
        series = self.factory.makeDistroSeries(
            distribution=distro, status=SeriesStatus.CURRENT)
        arch_series_386 = self.getDistroArchSeries(series, "386", "386")
        self.factory.makeOCIRecipeBuild(
            recipe=ocirecipe, status=BuildStatus.NEEDSBUILD,
            distro_arch_series=arch_series_386)
        job = getUtility(IOCIRecipeRequestBuildsJobSource).create(
            ocirecipe, ocirecipe.owner)

        with person_logged_in(job.requester):
            self.assertRaises(
                OCIRecipeBuildAlreadyPending,
                ocirecipe.requestBuildsFromJob,
                job.requester, build_request=job.build_request)

    def test_requestBuildsFromJob_triggers_webhooks(self):
        # requestBuildsFromJob triggers webhooks, and the payload includes a
        # link to the build request.
        self.useFixture(FeatureFixture({
            OCI_RECIPE_WEBHOOKS_FEATURE_FLAG: "on",
            OCI_RECIPE_ALLOW_CREATE: "on",
            }))
        recipe = removeSecurityProxy(self.factory.makeOCIRecipe(
            require_virtualized=False))
        distro = recipe.oci_project.distribution
        series = self.factory.makeDistroSeries(
            distribution=distro, status=SeriesStatus.CURRENT)
        self.getDistroArchSeries(series, "386", "386")
        self.getDistroArchSeries(series, "hppa", "hppa")
        job = getUtility(IOCIRecipeRequestBuildsJobSource).create(
            recipe, recipe.owner)

        logger = self.useFixture(FakeLogger())
        hook = self.factory.makeWebhook(
            target=job.recipe, event_types=["oci-recipe:build:0.1"])
        with person_logged_in(job.requester):
            builds = recipe.requestBuildsFromJob(
                job.requester, build_request=job.build_request)
            self.assertEqual(2, len(builds))
            payload_matchers = [
                MatchesDict({
                    "recipe_build": Equals(canonical_url(
                        build, force_local_path=True)),
                    "action": Equals("created"),
                    "recipe": Equals(canonical_url(
                        job.recipe, force_local_path=True)),
                    "build_request": Equals(canonical_url(
                        job.build_request, force_local_path=True)),
                    "status": Equals("Needs building"),
                    "registry_upload_status": Equals("Unscheduled"),
                    })
                for build in builds]
            self.assertThat(hook.deliveries, MatchesSetwise(*(
                MatchesStructure(
                    event_type=Equals("oci-recipe:build:0.1"),
                    payload=payload_matcher)
                for payload_matcher in payload_matchers)))
            self.assertThat(
                logger.output,
                LogsScheduledWebhooks([
                    (hook, "oci-recipe:build:0.1", payload_matcher)
                    for payload_matcher in payload_matchers]))

    def test_destroySelf(self):
        self.setConfig()
        oci_recipe = self.factory.makeOCIRecipe()
        # Create associated builds:
        build_request = oci_recipe.requestBuilds(oci_recipe.owner, ["386"])
        build_ids = [
            self.factory.makeOCIRecipeBuild(
                recipe=oci_recipe, build_request=build_request).id
            for _ in range(3)]
        # Create associated push rules:
        push_rule_ids = [
            self.factory.makeOCIPushRule(recipe=oci_recipe).id
            for i in range(3)]

        with person_logged_in(oci_recipe.owner):
            oci_recipe.destroySelf()
        flush_database_caches()

        for build_id in build_ids:
            self.assertIsNone(getUtility(IOCIRecipeBuildSet).getByID(build_id))
        for push_rule_id in push_rule_ids:
            self.assertIsNone(
                getUtility(IOCIPushRuleSet).getByID(push_rule_id))

    def test_related_webhooks_deleted(self):
        owner = self.factory.makePerson()
        with FeatureFixture({OCI_RECIPE_WEBHOOKS_FEATURE_FLAG: "on",
                             OCI_RECIPE_ALLOW_CREATE: 'on'}):
            recipe = self.factory.makeOCIRecipe(registrant=owner, owner=owner)
            webhook = self.factory.makeWebhook(target=recipe)
        with person_logged_in(recipe.owner):
            webhook.ping()
            recipe.destroySelf()
            transaction.commit()
            self.assertRaises(LostObjectError, getattr, webhook, "target")

    def test_getBuilds(self):
        # Test the various getBuilds methods.
        oci_recipe = self.factory.makeOCIRecipe()
        builds = [self.factory.makeOCIRecipeBuild(recipe=oci_recipe)
                  for x in range(3)]
        # We want the latest builds first.
        builds.reverse()

        self.assertEqual(builds, list(oci_recipe.builds))
        self.assertEqual([], list(oci_recipe.completed_builds))
        self.assertEqual(builds, list(oci_recipe.pending_builds))

        # Change the status of one of the builds and retest.
        builds[0].updateStatus(BuildStatus.BUILDING)
        builds[0].updateStatus(BuildStatus.FULLYBUILT)
        self.assertEqual(builds, list(oci_recipe.builds))
        self.assertEqual(builds[:1], list(oci_recipe.completed_builds))
        self.assertEqual(builds[1:], list(oci_recipe.pending_builds))

    def test_getBuilds_cancelled_never_started_last(self):
        # A cancelled build that was never even started sorts to the end.
        oci_recipe = self.factory.makeOCIRecipe()
        fullybuilt = self.factory.makeOCIRecipeBuild(recipe=oci_recipe)
        instacancelled = self.factory.makeOCIRecipeBuild(recipe=oci_recipe)
        fullybuilt.updateStatus(BuildStatus.BUILDING)
        fullybuilt.updateStatus(BuildStatus.FULLYBUILT)
        instacancelled.updateStatus(BuildStatus.CANCELLED)
        self.assertEqual([fullybuilt, instacancelled], list(oci_recipe.builds))
        self.assertEqual(
            [fullybuilt, instacancelled], list(oci_recipe.completed_builds))
        self.assertEqual([], list(oci_recipe.pending_builds))

    def test_push_rules(self):
        self.setConfig()
        oci_recipe = self.factory.makeOCIRecipe()
        for _ in range(3):
            self.factory.makeOCIPushRule(recipe=oci_recipe)
        # Add some others
        for _ in range(3):
            self.factory.makeOCIPushRule()

        for rule in oci_recipe.push_rules:
            self.assertEqual(rule.recipe, oci_recipe)

    def test_newPushRule(self):
        self.setConfig()
        recipe = self.factory.makeOCIRecipe()
        url = self.factory.getUniqueURL()
        image_name = self.factory.getUniqueUnicode()
        credentials = {
            "username": "test-username", "password": "test-password"}

        with person_logged_in(recipe.registrant):
            push_rule = recipe.newPushRule(
                recipe.registrant, url, image_name, credentials,
                credentials_owner=recipe.registrant)
            self.assertThat(push_rule, MatchesStructure(
                image_name=Equals(image_name),
                registry_credentials=MatchesOCIRegistryCredentials(
                    MatchesStructure.byEquality(
                        owner=recipe.registrant, url=url),
                    Equals(credentials))))
            self.assertEqual(push_rule, recipe.push_rules[0])

    def test_newPushRule_default_owner(self):
        # The registry credentials for a new push rule default to being
        # owned by the recipe owner.
        self.setConfig()
        recipe = self.factory.makeOCIRecipe()
        url = self.factory.getUniqueURL()
        image_name = self.factory.getUniqueUnicode()
        credentials = {
            "username": "test-username", "password": "test-password"}

        with person_logged_in(recipe.registrant):
            push_rule = recipe.newPushRule(
                recipe.registrant, url, image_name, credentials)
            self.assertThat(push_rule, MatchesStructure(
                image_name=Equals(image_name),
                registry_credentials=MatchesOCIRegistryCredentials(
                    MatchesStructure.byEquality(owner=recipe.owner, url=url),
                    Equals(credentials))))
            self.assertEqual(push_rule, recipe.push_rules[0])

    def test_newPushRule_invalid_url(self):
        self.setConfig()
        recipe = self.factory.makeOCIRecipe()
        url = 'asdf://foo.com'
        image_name = self.factory.getUniqueUnicode()
        credentials = {
            "username": "test-username", "password": "test-password"}

        with person_logged_in(recipe.owner):
            self.assertRaises(
                ValidationError, recipe.newPushRule,
                recipe.owner, url, image_name, credentials,
                credentials_owner=recipe.owner)
            # Avoid trying to flush the incomplete object on cleanUp.
            Store.of(recipe).rollback()

    def test_newPushRule_same_details(self):
        self.setConfig()
        recipe = self.factory.makeOCIRecipe()
        url = self.factory.getUniqueURL()
        image_name = self.factory.getUniqueUnicode()
        credentials = {
            "username": "test-username", "password": "test-password"}

        with person_logged_in(recipe.owner):
            recipe.newPushRule(
                recipe.owner, url, image_name, credentials,
                credentials_owner=recipe.owner)
            self.assertRaises(
                OCIPushRuleAlreadyExists,
                recipe.newPushRule,
                recipe.owner, url, image_name, credentials,
                credentials_owner=recipe.owner)

    def test_newPushRule_not_owner(self):
        # If the registrant is not the owner or a member of the owner team,
        # push rule creation fails.
        self.setConfig()
        recipe = self.factory.makeOCIRecipe()
        url = self.factory.getUniqueURL()
        image_name = self.factory.getUniqueUnicode()
        credentials = {
            "username": "test-username", "password": "test-password"}
        other_person = self.factory.makePerson()
        other_team = self.factory.makeTeam(owner=other_person)

        with person_logged_in(recipe.registrant):
            expected_message = "%s cannot create credentials owned by %s." % (
                recipe.registrant.display_name, other_person.display_name)
            with ExpectedException(
                    OCIRegistryCredentialsNotOwner, expected_message):
                recipe.newPushRule(
                    recipe.registrant, url, image_name, credentials,
                    credentials_owner=other_person)
            expected_message = "%s is not a member of %s." % (
                recipe.registrant.display_name, other_team.display_name)
            with ExpectedException(
                    OCIRegistryCredentialsNotOwner, expected_message):
                recipe.newPushRule(
                    recipe.registrant, url, image_name, credentials,
                    credentials_owner=other_team)

    def test_set_official_directly_is_forbidden(self):
        recipe = self.factory.makeOCIRecipe()
        self.assertRaises(
            ForbiddenAttribute, setattr, recipe, 'official', True)

    def test_set_recipe_as_official_for_oci_project(self):
        distro = self.factory.makeDistribution()
        owner = distro.owner
        login_person(owner)
        oci_project1 = self.factory.makeOCIProject(
            registrant=owner, pillar=distro)
        oci_project2 = self.factory.makeOCIProject(
            registrant=owner, pillar=distro)

        oci_proj1_recipes = [
            self.factory.makeOCIRecipe(
                oci_project=oci_project1, registrant=owner, owner=owner)
            for _ in range(3)]

        # Recipes for project 2
        oci_proj2_recipes = [
            self.factory.makeOCIRecipe(
                oci_project=oci_project2, registrant=owner, owner=owner)
            for _ in range(2)]

        self.assertTrue(oci_project1.getOfficialRecipes().is_empty())
        self.assertTrue(oci_project2.getOfficialRecipes().is_empty())
        for recipe in oci_proj1_recipes + oci_proj2_recipes:
            self.assertFalse(recipe.official)

        # Set official for project1 and make sure nothing else got changed.
        with StormStatementRecorder() as recorder:
            oci_project1.setOfficialRecipeStatus(oci_proj1_recipes[0], True)
            self.assertEqual(1, recorder.count)

        self.assertTrue(oci_project2.getOfficialRecipes().is_empty())
        self.assertEqual(
            oci_proj1_recipes[0], oci_project1.getOfficialRecipes()[0])
        self.assertTrue(oci_proj1_recipes[0].official)
        for recipe in oci_proj1_recipes[1:] + oci_proj2_recipes:
            self.assertFalse(recipe.official)

        # Set back no recipe as official.
        with StormStatementRecorder() as recorder:
            oci_project1.setOfficialRecipeStatus(oci_proj1_recipes[0], False)
            self.assertEqual(0, recorder.count)

        for recipe in oci_proj1_recipes + oci_proj2_recipes:
            self.assertFalse(recipe.official)

    def test_set_recipe_as_official_for_wrong_oci_project(self):
        distro = self.factory.makeDistribution()
        owner = distro.owner
        login_person(owner)
        oci_project = self.factory.makeOCIProject(
            registrant=owner, pillar=distro)
        another_oci_project = self.factory.makeOCIProject(
            registrant=owner, pillar=distro)

        recipe = self.factory.makeOCIRecipe(
            oci_project=oci_project, registrant=owner)

        self.assertRaises(
            ValueError, another_oci_project.setOfficialRecipeStatus,
            recipe, True)

    def test_permission_check_on_setOfficialRecipe(self):
        distro = self.factory.makeDistribution()
        owner = distro.owner
        login_person(owner)
        oci_project = self.factory.makeOCIProject(
            registrant=owner, pillar=distro)

        another_user = self.factory.makePerson()
        with person_logged_in(another_user):
            self.assertRaises(
                Unauthorized, getattr, oci_project, 'setOfficialRecipeStatus')

    def test_oci_project_get_recipe_by_name_and_owner(self):
        owner = self.factory.makePerson()
        login_person(owner)
        oci_project = self.factory.makeOCIProject(registrant=owner)

        recipe = self.factory.makeOCIRecipe(
            oci_project=oci_project, registrant=owner, owner=owner,
            name="foo-recipe")

        self.assertEqual(
            recipe,
            oci_project.getRecipeByNameAndOwner(recipe.name, owner.name))
        self.assertIsNone(
            oci_project.getRecipeByNameAndOwner(recipe.name, "someone"))
        self.assertIsNone(
            oci_project.getRecipeByNameAndOwner("some-recipe", owner.name))

    def test_search_recipe_from_oci_project(self):
        owner = self.factory.makePerson()
        login_person(owner)
        oci_project = self.factory.makeOCIProject(registrant=owner)
        another_oci_project = self.factory.makeOCIProject(registrant=owner)

        recipe1 = self.factory.makeOCIRecipe(
            name="a something", oci_project=oci_project, registrant=owner)
        recipe2 = self.factory.makeOCIRecipe(
            name="banana", oci_project=oci_project, registrant=owner)
        # Recipe from another project.
        self.factory.makeOCIRecipe(
            name="something too", oci_project=another_oci_project,
            registrant=owner)

        self.assertEqual([recipe1], list(oci_project.searchRecipes("somet")))
        self.assertEqual([recipe2], list(oci_project.searchRecipes("bana")))
        self.assertEqual([], list(oci_project.searchRecipes("foo")))

    def test_search_recipe_from_oci_project_is_ordered(self):
        login_admin()
        team = self.factory.makeTeam()
        owner1 = self.factory.makePerson(name="a-user")
        owner2 = self.factory.makePerson(name="b-user")
        owner3 = self.factory.makePerson(name="foo-person")
        team.addMember(owner1, team)
        team.addMember(owner2, team)
        team.addMember(owner3, team)

        distro = self.factory.makeDistribution(oci_project_admin=team)
        oci_project = self.factory.makeOCIProject(
            registrant=team, pillar=distro)
        recipe1 = self.factory.makeOCIRecipe(
            name="same-name", oci_project=oci_project,
            registrant=owner1, owner=owner1)
        recipe2 = self.factory.makeOCIRecipe(
            name="same-name", oci_project=oci_project,
            registrant=owner2, owner=owner2)
        recipe3 = self.factory.makeOCIRecipe(
            name="a-first", oci_project=oci_project,
            registrant=owner1, owner=owner1)
        # This one should be filtered out.
        self.factory.makeOCIRecipe(
            name="xxx", oci_project=oci_project,
            registrant=owner3, owner=owner3)

        # It should be sorted by owner's name first, then recipe name.
        self.assertEqual(
            [recipe3, recipe1, recipe2],
            list(oci_project.searchRecipes(u"a")))

    def test_build_args_dict(self):
        args = {"MY_VERSION": "1.0.3", "ANOTHER_VERSION": "2.9.88"}
        recipe = self.factory.makeOCIRecipe(build_args=args)
        # Force fetch it from database
        store = IStore(recipe)
        store.invalidate(recipe)
        self.assertEqual(args, recipe.build_args)

    def test_build_args_not_dict(self):
        invalid_build_args_set = [
            [1, 2, 3],
            "some string",
            123,
        ]
        for invalid_build_args in invalid_build_args_set:
            self.assertRaises(
                AssertionError, self.factory.makeOCIRecipe,
                build_args=invalid_build_args)

    def test_build_args_flatten_dict(self):
        # Makes sure we only store one level of key=pair, flattening to
        # string every value.
        args = {
            "VAR1": {six.ensure_str("something"): [1, 2, 3]},
            "VAR2": 123,
            "VAR3": "A string",
        }
        recipe = self.factory.makeOCIRecipe(build_args=args)
        # Force fetch it from database
        store = IStore(recipe)
        store.invalidate(recipe)
        self.assertEqual({
            "VAR1": "{'something': [1, 2, 3]}",
            "VAR2": "123",
            "VAR3": "A string",
        }, recipe.build_args)

    def test_use_distribution_credentials_set(self):
        self.setConfig()
        distribution = self.factory.makeDistribution()
        credentials = self.factory.makeOCIRegistryCredentials()
        with person_logged_in(distribution.owner):
            distribution.oci_registry_credentials = credentials
        project = self.factory.makeOCIProject(pillar=distribution)
        recipe = self.factory.makeOCIRecipe(oci_project=project)
        with person_logged_in(distribution.owner):
            project.setOfficialRecipeStatus(recipe, True)
        self.assertTrue(recipe.use_distribution_credentials)

    def test_use_distribution_credentials_not_set(self):
        distribution = self.factory.makeDistribution()
        project = self.factory.makeOCIProject(pillar=distribution)
        recipe = self.factory.makeOCIRecipe(oci_project=project)
        self.assertFalse(recipe.use_distribution_credentials)

    def test_image_name_set(self):
        distribution = self.factory.makeDistribution()
        project = self.factory.makeOCIProject(pillar=distribution)
        recipe = self.factory.makeOCIRecipe(oci_project=project)
        image_name = self.factory.getUniqueUnicode()
        with person_logged_in(recipe.owner):
            recipe.image_name = image_name
        self.assertEqual(image_name, removeSecurityProxy(recipe)._image_name)

    def test_image_name_not_set(self):
        distribution = self.factory.makeDistribution()
        project = self.factory.makeOCIProject(pillar=distribution)
        recipe = self.factory.makeOCIRecipe(oci_project=project)
        self.assertEqual(recipe.name, recipe.image_name)

    def test_public_recipe_should_not_be_linked_to_private_content(self):
        login_admin()
        private_team = self.factory.makeTeam(
            visibility=PersonVisibility.PRIVATE,
            membership_policy=TeamMembershipPolicy.MODERATED)
        owner = self.factory.makePerson(member_of=[private_team])
        pillar = self.factory.makeProduct(
            owner=private_team, registrant=owner,
            information_type=InformationType.PROPRIETARY,
            branch_sharing_policy=BranchSharingPolicy.PROPRIETARY)
        oci_project = self.factory.makeOCIProject(
            registrant=owner, pillar=pillar)

        [private_git_ref] = self.factory.makeGitRefs(
            target=pillar, owner=owner,
            information_type=InformationType.PROPRIETARY)

        private_recipe = self.factory.makeOCIRecipe(
            owner=private_team, registrant=owner,
            oci_project=oci_project, git_ref=private_git_ref,
            information_type=InformationType.PROPRIETARY)
        public_recipe = self.factory.makeOCIRecipe()

        # Should not be able to make the recipe PUBLIC if it's linked to
        self.assertRaises(
            OCIRecipePrivacyMismatch, setattr,
            private_recipe, 'information_type', InformationType.PUBLIC)
        # We should not be able to link public recipe to a private repo.
        self.assertRaises(
            OCIRecipePrivacyMismatch, setattr,
            public_recipe, 'git_ref', private_git_ref)
        # We should not be able to link public recipe to a private owner.
        self.assertRaises(
            OCIRecipePrivacyMismatch, setattr,
            public_recipe, 'owner', private_team)


class TestOCIRecipeAccessControl(TestCaseWithFactory, OCIConfigHelperMixin):
    layer = DatabaseFunctionalLayer

    def setUp(self):
        super(TestOCIRecipeAccessControl, self).setUp()
        self.setConfig()

    def test_change_oci_project_pillar_reconciles_access(self):
        person = self.factory.makePerson()
        initial_project = self.factory.makeProduct(
            name='initial-project',
            owner=person, registrant=person)
        final_project = self.factory.makeProduct(
            name='final-project',
            owner=person, registrant=person)
        oci_project = self.factory.makeOCIProject(
            ociprojectname='the-oci-project', pillar=initial_project,
            registrant=person)
        recipes = []
        for i in range(10):
            recipes.append(self.factory.makeOCIRecipe(
                registrant=person, owner=person,
                oci_project=oci_project,
                information_type=InformationType.USERDATA))

        access_artifacts = getUtility(IAccessArtifactSource).find(recipes)
        initial_access_policy = getUtility(IAccessPolicySource).find(
            [(initial_project, InformationType.USERDATA)]).one()
        apasource = getUtility(IAccessPolicyArtifactSource)
        policy_artifacts = apasource.find(
            [(recipe_artifact, initial_access_policy)
             for recipe_artifact in access_artifacts])
        self.assertEqual(
            {i.policy.pillar for i in policy_artifacts}, {initial_project})

        # Changing OCI project's pillar should move the policy artifacts of
        # all OCI recipes associated to the new pillar.
        flush_database_caches()
        with admin_logged_in():
            oci_project.pillar = final_project

        final_access_policy = getUtility(IAccessPolicySource).find(
            [(final_project, InformationType.USERDATA)]).one()
        policy_artifacts = apasource.find(
            [(recipe_artifact, final_access_policy)
             for recipe_artifact in access_artifacts])
        self.assertEqual(
            {i.policy.pillar for i in policy_artifacts}, {final_project})

    def getGrants(self, ocirecipe, person=None):
        conditions = [AccessArtifact.ocirecipe == ocirecipe]
        if person is not None:
            conditions.append(AccessArtifactGrant.grantee == person)
        return IStore(AccessArtifactGrant).find(
            AccessArtifactGrant,
            AccessArtifactGrant.abstract_artifact_id == AccessArtifact.id,
            *conditions)

    def test_reconcile_set_public(self):
        owner = self.factory.makePerson()
        recipe = self.factory.makeOCIRecipe(
            registrant=owner, owner=owner,
            information_type=InformationType.USERDATA)
        another_user = self.factory.makePerson()
        with admin_logged_in():
            recipe.subscribe(another_user, recipe.owner)
            self.assertEqual(1, self.getGrants(recipe, another_user).count())
            self.assertThat(
                recipe.getSubscription(another_user),
                MatchesStructure(
                    person=Equals(another_user),
                    recipe=Equals(recipe),
                    subscribed_by=Equals(recipe.owner),
                    date_created=IsInstance(datetime)))

            recipe.information_type = InformationType.PUBLIC
            self.assertEqual(0, self.getGrants(recipe, another_user).count())
            self.assertThat(
                recipe.getSubscription(another_user),
                MatchesStructure(
                    person=Equals(another_user),
                    recipe=Equals(recipe),
                    subscribed_by=Equals(recipe.owner),
                    date_created=IsInstance(datetime)))

    def test_owner_is_subscribed_automatically(self):
        recipe = self.factory.makeOCIRecipe()
        owner = recipe.owner
        registrant = recipe.registrant
        self.assertTrue(recipe.visibleByUser(owner))
        self.assertIn(owner, recipe.subscribers)
        with person_logged_in(owner):
            self.assertThat(recipe.getSubscription(owner), MatchesStructure(
                person=Equals(owner),
                subscribed_by=Equals(registrant),
                date_created=IsInstance(datetime)))

    def test_owner_can_grant_access(self):
        owner = self.factory.makePerson()
        recipe = self.factory.makeOCIRecipe(
            registrant=owner, owner=owner,
            information_type=InformationType.USERDATA)
        other_person = self.factory.makePerson()
        with person_logged_in(other_person):
            self.assertRaises(Unauthorized, getattr, recipe, 'subscribe')
        with person_logged_in(owner):
            recipe.subscribe(other_person, owner)
<<<<<<< HEAD
=======
            self.assertIn(other_person, recipe.subscribers)
>>>>>>> 40cfb572

    def test_private_is_invisible_by_default(self):
        owner = self.factory.makePerson()
        person = self.factory.makePerson()
        recipe = self.factory.makeOCIRecipe(
            registrant=owner, owner=owner,
            information_type=InformationType.USERDATA)
        with person_logged_in(owner):
            self.assertFalse(recipe.visibleByUser(person))

    def test_private_is_visible_by_team_member(self):
        person = self.factory.makePerson()
        team = self.factory.makeTeam(
            members=[person], membership_policy=TeamMembershipPolicy.MODERATED)
        recipe = self.factory.makeOCIRecipe(
            owner=team, registrant=person,
            information_type=InformationType.USERDATA)
        with person_logged_in(team):
            self.assertTrue(recipe.visibleByUser(person))

    def test_subscribing_changes_visibility(self):
        person = self.factory.makePerson()
        owner = self.factory.makePerson()
        recipe = self.factory.makeOCIRecipe(
            registrant=owner, owner=owner,
            information_type=InformationType.USERDATA)

        with person_logged_in(owner):
            self.assertFalse(recipe.visibleByUser(person))
            recipe.subscribe(person, recipe.owner)
            self.assertThat(
                recipe.getSubscription(person),
                MatchesStructure(
                    person=Equals(person),
                    recipe=Equals(recipe),
                    subscribed_by=Equals(recipe.owner),
                    date_created=IsInstance(datetime)))
            # Calling again should be a no-op.
            recipe.subscribe(person, recipe.owner)
            self.assertTrue(recipe.visibleByUser(person))

            recipe.unsubscribe(person, recipe.owner)
            self.assertFalse(recipe.visibleByUser(person))
            self.assertIsNone(recipe.getSubscription(person))

    def test_owner_can_unsubscribe_anyone(self):
        person = self.factory.makePerson()
        owner = self.factory.makePerson()
        admin = self.factory.makeAdministrator()
        recipe = self.factory.makeOCIRecipe(
            registrant=owner, owner=owner,
            information_type=InformationType.USERDATA)
        with person_logged_in(admin):
            recipe.subscribe(person, admin)
            self.assertTrue(recipe.visibleByUser(person))
        with person_logged_in(owner):
            recipe.unsubscribe(person, owner)
            self.assertFalse(recipe.visibleByUser(person))


class TestOCIRecipeProcessors(TestCaseWithFactory):

    layer = DatabaseFunctionalLayer

    def setUp(self):
        super(TestOCIRecipeProcessors, self).setUp(
            user="foo.bar@canonical.com")
        self.default_procs = [
            getUtility(IProcessorSet).getByName("386"),
            getUtility(IProcessorSet).getByName("amd64")]
        self.unrestricted_procs = (
            self.default_procs + [getUtility(IProcessorSet).getByName("hppa")])
        self.arm = self.factory.makeProcessor(
            name="arm", restricted=True, build_by_default=False)
        self.distroseries = self.factory.makeDistroSeries()
        self.useFixture(FeatureFixture({
            OCI_RECIPE_ALLOW_CREATE: "on",
            "oci.build_series.%s" % self.distroseries.distribution.name:
                self.distroseries.name
            }))

    def test_available_processors(self):
        # Only those processors that are enabled for the recipe's
        # distroseries are available.
        for processor in self.default_procs:
            self.factory.makeDistroArchSeries(
                distroseries=self.distroseries, architecturetag=processor.name,
                processor=processor)
        self.factory.makeDistroArchSeries(
            architecturetag=self.arm.name, processor=self.arm)
        oci_project = self.factory.makeOCIProject(
            pillar=self.distroseries.distribution)
        recipe = self.factory.makeOCIRecipe(oci_project=oci_project)
        self.assertContentEqual(
            self.default_procs, recipe.available_processors)

    def test_new_default_processors(self):
        # OCIRecipeSet.new creates an OCIRecipeArch for each available
        # Processor with build_by_default set.
        new_procs = [
            self.factory.makeProcessor(name="default", build_by_default=True),
            self.factory.makeProcessor(
                name="nondefault", build_by_default=False),
            ]
        owner = self.factory.makePerson()
        for processor in self.unrestricted_procs + [self.arm] + new_procs:
            self.factory.makeDistroArchSeries(
                distroseries=self.distroseries, architecturetag=processor.name,
                processor=processor)
        oci_project = self.factory.makeOCIProject(
            pillar=self.distroseries.distribution)
        recipe = getUtility(IOCIRecipeSet).new(
            name=self.factory.getUniqueUnicode(), registrant=owner,
            owner=owner, oci_project=oci_project,
            git_ref=self.factory.makeGitRefs()[0],
            build_file=self.factory.getUniqueUnicode())
        self.assertContentEqual(
            ["386", "amd64", "hppa", "default"],
            [processor.name for processor in recipe.processors])

    def test_new_override_processors(self):
        # OCIRecipeSet.new can be given a custom set of processors.
        owner = self.factory.makePerson()
        oci_project = self.factory.makeOCIProject(
            pillar=self.distroseries.distribution)
        recipe = getUtility(IOCIRecipeSet).new(
            name=self.factory.getUniqueUnicode(), registrant=owner,
            owner=owner, oci_project=oci_project,
            git_ref=self.factory.makeGitRefs()[0],
            build_file=self.factory.getUniqueUnicode(), processors=[self.arm])
        self.assertContentEqual(
            ["arm"], [processor.name for processor in recipe.processors])

    def test_set(self):
        # The property remembers its value correctly.
        recipe = self.factory.makeOCIRecipe()
        recipe.setProcessors([self.arm])
        self.assertContentEqual([self.arm], recipe.processors)
        recipe.setProcessors(self.unrestricted_procs + [self.arm])
        self.assertContentEqual(
            self.unrestricted_procs + [self.arm], recipe.processors)
        recipe.setProcessors([])
        self.assertContentEqual([], recipe.processors)

    def test_set_non_admin(self):
        """Non-admins can only enable or disable unrestricted processors."""
        recipe = self.factory.makeOCIRecipe()
        recipe.setProcessors(self.default_procs)
        self.assertContentEqual(self.default_procs, recipe.processors)
        with person_logged_in(recipe.owner) as owner:
            # Adding arm is forbidden ...
            self.assertRaises(
                CannotModifyOCIRecipeProcessor, recipe.setProcessors,
                [self.default_procs[0], self.arm],
                check_permissions=True, user=owner)
            # ... but removing amd64 is OK.
            recipe.setProcessors(
                [self.default_procs[0]], check_permissions=True, user=owner)
            self.assertContentEqual([self.default_procs[0]], recipe.processors)
        with admin_logged_in() as admin:
            recipe.setProcessors(
                [self.default_procs[0], self.arm],
                check_permissions=True, user=admin)
            self.assertContentEqual(
                [self.default_procs[0], self.arm], recipe.processors)
        with person_logged_in(recipe.owner) as owner:
            hppa = getUtility(IProcessorSet).getByName("hppa")
            self.assertFalse(hppa.restricted)
            # Adding hppa while removing arm is forbidden ...
            self.assertRaises(
                CannotModifyOCIRecipeProcessor, recipe.setProcessors,
                [self.default_procs[0], hppa],
                check_permissions=True, user=owner)
            # ... but adding hppa while retaining arm is OK.
            recipe.setProcessors(
                [self.default_procs[0], self.arm, hppa],
                check_permissions=True, user=owner)
            self.assertContentEqual(
                [self.default_procs[0], self.arm, hppa], recipe.processors)

    def test_valid_branch_format(self):
        [git_ref] = self.factory.makeGitRefs(paths=["refs/heads/v1.0-20.04"])
        recipe = self.factory.makeOCIRecipe(git_ref=git_ref)
        self.assertTrue(recipe.is_valid_branch_format)

    def test_valid_branch_format_invalid(self):
        [git_ref] = self.factory.makeGitRefs(paths=["refs/heads/v1.0-foo"])
        recipe = self.factory.makeOCIRecipe(git_ref=git_ref)
        self.assertFalse(recipe.is_valid_branch_format)

    def test_valid_branch_format_invalid_uses_risk(self):
        for risk in ["stable", "candidate", "beta", "edge"]:
            path = "refs/heads/{}-20.04".format(risk)
            [git_ref] = self.factory.makeGitRefs(paths=[path])
            recipe = self.factory.makeOCIRecipe(git_ref=git_ref)
            self.assertFalse(recipe.is_valid_branch_format)

    def test_valid_branch_format_invalid_with_slash(self):
        [git_ref] = self.factory.makeGitRefs(paths=["refs/heads/v1.0/bar-foo"])
        recipe = self.factory.makeOCIRecipe(git_ref=git_ref)
        self.assertFalse(recipe.is_valid_branch_format)


class TestOCIRecipeSet(TestCaseWithFactory):

    layer = DatabaseFunctionalLayer

    def setUp(self):
        super(TestOCIRecipeSet, self).setUp()
        self.useFixture(FeatureFixture({OCI_RECIPE_ALLOW_CREATE: 'on'}))

    def test_implements_interface(self):
        target_set = getUtility(IOCIRecipeSet)
        with admin_logged_in():
            self.assertProvides(target_set, IOCIRecipeSet)

    def test_new(self):
        registrant = self.factory.makePerson()
        owner = self.factory.makeTeam(members=[registrant])
        oci_project = self.factory.makeOCIProject()
        [git_ref] = self.factory.makeGitRefs()
        target = getUtility(IOCIRecipeSet).new(
            name='a name',
            registrant=registrant,
            owner=owner,
            oci_project=oci_project,
            git_ref=git_ref,
            description='a description',
            official=False,
            require_virtualized=False,
            build_file='build file',
            build_path='build path')
        self.assertEqual(target.registrant, registrant)
        self.assertEqual(target.owner, owner)
        self.assertEqual(target.oci_project, oci_project)
        self.assertEqual(target.official, False)
        self.assertEqual(target.require_virtualized, False)
        self.assertEqual(target.git_ref, git_ref)
        self.assertTrue(target.allow_internet)

    def test_already_exists(self):
        owner = self.factory.makePerson()
        oci_project = self.factory.makeOCIProject()
        self.factory.makeOCIRecipe(
            owner=owner, registrant=owner, name="already exists",
            oci_project=oci_project)

        self.assertRaises(
            DuplicateOCIRecipeName,
            self.factory.makeOCIRecipe,
            owner=owner,
            registrant=owner,
            name="already exists",
            oci_project=oci_project)

    def test_no_source_git_ref(self):
        owner = self.factory.makePerson()
        oci_project = self.factory.makeOCIProject()
        recipe_set = getUtility(IOCIRecipeSet)
        self.assertRaises(
            NoSourceForOCIRecipe,
            recipe_set.new,
            name="no source",
            registrant=owner,
            owner=owner,
            oci_project=oci_project,
            git_ref=None,
            build_file='build_file')

    def test_no_source_build_file(self):
        owner = self.factory.makePerson()
        oci_project = self.factory.makeOCIProject()
        recipe_set = getUtility(IOCIRecipeSet)
        [git_ref] = self.factory.makeGitRefs()
        self.assertRaises(
            NoSourceForOCIRecipe,
            recipe_set.new,
            name="no source",
            registrant=owner,
            owner=owner,
            oci_project=oci_project,
            git_ref=git_ref,
            build_file=None)

    def test_getByName(self):
        owner = self.factory.makePerson()
        name = "a test recipe"
        oci_project = self.factory.makeOCIProject()
        target = self.factory.makeOCIRecipe(
            owner=owner, registrant=owner, name=name, oci_project=oci_project)

        for _ in range(3):
            self.factory.makeOCIRecipe(oci_project=oci_project)

        result = getUtility(IOCIRecipeSet).getByName(owner, oci_project, name)
        self.assertEqual(target, result)

    def test_getByName_missing(self):
        owner = self.factory.makePerson()
        oci_project = self.factory.makeOCIProject()
        for _ in range(3):
            self.factory.makeOCIRecipe(
                owner=owner, registrant=owner, oci_project=oci_project)
        self.assertRaises(
            NoSuchOCIRecipe,
            getUtility(IOCIRecipeSet).getByName,
            owner=owner,
            oci_project=oci_project,
            name="missing")

    def test_findByGitRepository(self):
        # IOCIRecipeSet.findByGitRepository returns all OCI recipes with the
        # given Git repository.
        repositories = [self.factory.makeGitRepository() for i in range(2)]
        oci_recipes = []
        for repository in repositories:
            for i in range(2):
                [ref] = self.factory.makeGitRefs(repository=repository)
                oci_recipes.append(self.factory.makeOCIRecipe(git_ref=ref))
        oci_recipe_set = getUtility(IOCIRecipeSet)
        self.assertContentEqual(
            oci_recipes[:2], oci_recipe_set.findByGitRepository(
                repositories[0]))
        self.assertContentEqual(
            oci_recipes[2:], oci_recipe_set.findByGitRepository(
                repositories[1]))

    def test_findByGitRepository_paths(self):
        # IOCIRecipeSet.findByGitRepository can restrict by reference paths.
        repositories = [self.factory.makeGitRepository() for i in range(2)]
        oci_recipes = []
        for repository in repositories:
            for i in range(3):
                [ref] = self.factory.makeGitRefs(repository=repository)
                oci_recipes.append(self.factory.makeOCIRecipe(git_ref=ref))
        oci_recipe_set = getUtility(IOCIRecipeSet)
        self.assertContentEqual(
            [], oci_recipe_set.findByGitRepository(repositories[0], paths=[]))
        self.assertContentEqual(
            [oci_recipes[0]],
            oci_recipe_set.findByGitRepository(
                repositories[0], paths=[oci_recipes[0].git_ref.path]))
        self.assertContentEqual(
            oci_recipes[:2],
            oci_recipe_set.findByGitRepository(
                repositories[0],
                paths=[
                    oci_recipes[0].git_ref.path, oci_recipes[1].git_ref.path]))

    def test_detachFromGitRepository(self):
        repositories = [self.factory.makeGitRepository() for i in range(2)]
        oci_recipes = []
        paths = []
        refs = []
        for repository in repositories:
            for i in range(2):
                [ref] = self.factory.makeGitRefs(repository=repository)
                paths.append(ref.path)
                refs.append(ref)
                oci_recipes.append(self.factory.makeOCIRecipe(
                    git_ref=ref, date_created=ONE_DAY_AGO))
        getUtility(IOCIRecipeSet).detachFromGitRepository(repositories[0])
        self.assertEqual(
            [None, None, repositories[1], repositories[1]],
            [oci_recipe.git_repository for oci_recipe in oci_recipes])
        self.assertEqual(
            [None, None, paths[2], paths[3]],
            [oci_recipe.git_path for oci_recipe in oci_recipes])
        self.assertEqual(
            [None, None, refs[2], refs[3]],
            [oci_recipe.git_ref for oci_recipe in oci_recipes])
        for oci_recipe in oci_recipes[:2]:
            self.assertSqlAttributeEqualsDate(
                oci_recipe, "date_last_modified", UTC_NOW)


class TestOCIRecipeWebservice(OCIConfigHelperMixin, TestCaseWithFactory):
    layer = DatabaseFunctionalLayer

    def setUp(self):
        super(TestOCIRecipeWebservice, self).setUp()
        self.person = self.factory.makePerson(
            displayname="Test Person")
        self.webservice = webservice_for_person(
            self.person, permission=OAuthPermission.WRITE_PUBLIC,
            default_api_version="devel")
        self.useFixture(FeatureFixture({OCI_RECIPE_ALLOW_CREATE: 'on'}))

    def getAbsoluteURL(self, target):
        """Get the webservice absolute URL of the given object or relative
        path."""
        if not isinstance(target, string_types):
            target = api_url(target)
        return self.webservice.getAbsoluteUrl(target)

    def load_from_api(self, url):
        response = self.webservice.get(url)
        self.assertEqual(200, response.status, response.body)
        return response.jsonBody()

    def test_api_get_oci_recipe(self):
        with person_logged_in(self.person):
            oci_project = self.factory.makeOCIProject(
                registrant=self.person)
            recipe = self.factory.makeOCIRecipe(
                oci_project=oci_project,
                build_args={"VAR_A": "123"})
            url = api_url(recipe)

        ws_recipe = self.load_from_api(url)

        with person_logged_in(self.person):
            recipe_abs_url = self.getAbsoluteURL(recipe)
            self.assertThat(ws_recipe, ContainsDict(dict(
                date_created=Equals(recipe.date_created.isoformat()),
                date_last_modified=Equals(
                    recipe.date_last_modified.isoformat()),
                registrant_link=Equals(self.getAbsoluteURL(recipe.registrant)),
                webhooks_collection_link=Equals(recipe_abs_url + "/webhooks"),
                name=Equals(recipe.name),
                owner_link=Equals(self.getAbsoluteURL(recipe.owner)),
                oci_project_link=Equals(self.getAbsoluteURL(oci_project)),
                git_ref_link=Equals(self.getAbsoluteURL(recipe.git_ref)),
                description=Equals(recipe.description),
                build_file=Equals(recipe.build_file),
                build_args=Equals({"VAR_A": "123"}),
                build_daily=Equals(recipe.build_daily),
                build_path=Equals(recipe.build_path),
                )))

    def test_api_patch_oci_recipe(self):
        with person_logged_in(self.person):
            distro = self.factory.makeDistribution(owner=self.person)
            oci_project = self.factory.makeOCIProject(
                pillar=distro, registrant=self.person)
            # Only the owner should be able to edit.
            recipe = self.factory.makeOCIRecipe(
                oci_project=oci_project, owner=self.person,
                registrant=self.person)
            url = api_url(recipe)

        new_description = 'Some other description'
        resp = self.webservice.patch(
            url, 'application/json',
            json.dumps({'description': new_description}))

        self.assertEqual(209, resp.status, resp.body)

        ws_project = self.load_from_api(url)
        self.assertEqual(new_description, ws_project['description'])

    def test_api_patch_fails_with_different_user(self):
        with admin_logged_in():
            other_person = self.factory.makePerson()
        with person_logged_in(other_person):
            distro = self.factory.makeDistribution(owner=other_person)
            oci_project = self.factory.makeOCIProject(
                pillar=distro, registrant=other_person)
            # Only the owner should be able to edit.
            recipe = self.factory.makeOCIRecipe(
                oci_project=oci_project, owner=other_person,
                registrant=other_person,
                description="old description")
            url = api_url(recipe)

        new_description = 'Some other description'
        resp = self.webservice.patch(
            url, 'application/json',
            json.dumps({'description': new_description}))
        self.assertEqual(401, resp.status, resp.body)

        ws_project = self.load_from_api(url)
        self.assertEqual("old description", ws_project['description'])

    def test_api_create_oci_recipe(self):
        with person_logged_in(self.person):
            distro = self.factory.makeDistribution(
                owner=self.person)
            oci_project = self.factory.makeOCIProject(
                pillar=distro, registrant=self.person)
            git_ref = self.factory.makeGitRefs()[0]

            oci_project_url = api_url(oci_project)
            git_ref_url = api_url(git_ref)
            person_url = api_url(self.person)

        obj = {
            "name": "my-recipe",
            "owner": person_url,
            "git_ref": git_ref_url,
            "build_file": "./Dockerfile",
            "build_args": {"VAR": "VAR VALUE"},
            "description": "My recipe"}

        resp = self.webservice.named_post(oci_project_url, "newRecipe", **obj)
        self.assertEqual(201, resp.status, resp.body)

        new_obj_url = resp.getHeader("Location")
        ws_recipe = self.load_from_api(new_obj_url)

        with person_logged_in(self.person):
            self.assertThat(ws_recipe, ContainsDict(dict(
                name=Equals(obj["name"]),
                oci_project_link=Equals(self.getAbsoluteURL(oci_project)),
                git_ref_link=Equals(self.getAbsoluteURL(git_ref)),
                build_file=Equals(obj["build_file"]),
                description=Equals(obj["description"]),
                owner_link=Equals(self.getAbsoluteURL(self.person)),
                registrant_link=Equals(self.getAbsoluteURL(self.person)),
                build_args=Equals({"VAR": "VAR VALUE"})
            )))

    def test_api_create_oci_recipe_non_legitimate_user(self):
        """Ensure that a non-legitimate user cannot create recipe using API"""
        self.pushConfig(
            'launchpad', min_legitimate_karma=9999,
            min_legitimate_account_age=9999)

        with person_logged_in(self.person):
            distro = self.factory.makeDistribution(
                owner=self.person)
            oci_project = self.factory.makeOCIProject(
                pillar=distro, registrant=self.person)
            git_ref = self.factory.makeGitRefs()[0]

            oci_project_url = api_url(oci_project)
            git_ref_url = api_url(git_ref)
            person_url = api_url(self.person)

        obj = {
            "name": "My recipe",
            "owner": person_url,
            "git_ref": git_ref_url,
            "build_file": "./Dockerfile",
            "description": "My recipe"}

        resp = self.webservice.named_post(oci_project_url, "newRecipe", **obj)
        self.assertEqual(401, resp.status, resp.body)

    def test_api_create_oci_recipe_is_disabled_by_feature_flag(self):
        """Ensure that OCI newRecipe API method returns HTTP 401 when the
        feature flag is not set."""
        self.useFixture(FeatureFixture({OCI_RECIPE_ALLOW_CREATE: ''}))

        with person_logged_in(self.person):
            distro = self.factory.makeDistribution(
                owner=self.person)
            oci_project = self.factory.makeOCIProject(
                pillar=distro, registrant=self.person)
            git_ref = self.factory.makeGitRefs()[0]

            oci_project_url = api_url(oci_project)
            git_ref_url = api_url(git_ref)
            person_url = api_url(self.person)

        obj = {
            "name": "My recipe",
            "owner": person_url,
            "git_ref": git_ref_url,
            "build_file": "./Dockerfile",
            "description": "My recipe"}

        resp = self.webservice.named_post(oci_project_url, "newRecipe", **obj)
        self.assertEqual(401, resp.status, resp.body)

    def test_api_create_new_push_rule(self):
        """Can you create a new push rule for a recipe via the API?"""

        self.setConfig()

        with person_logged_in(self.person):
            oci_project = self.factory.makeOCIProject(
                registrant=self.person)
            recipe = self.factory.makeOCIRecipe(
                oci_project=oci_project, owner=self.person,
                registrant=self.person)
            url = api_url(recipe)

        obj = {
            "registry_url": self.factory.getUniqueURL(),
            "image_name": self.factory.getUniqueUnicode(),
            "credentials": {"username": "foo", "password": "bar"}}

        resp = self.webservice.named_post(url, "newPushRule", **obj)
        self.assertEqual(201, resp.status, resp.body)

        new_obj_url = resp.getHeader("Location")
        ws_push_rule = self.load_from_api(new_obj_url)
        self.assertThat(ws_push_rule, ContainsDict({
            "image_name": Equals(obj["image_name"]),
            "registry_url": Equals(obj["registry_url"]),
            "username": Equals("foo"),
            }))

    def test_api_push_rules_exported(self):
        """Are push rules exported for a recipe?"""
        self.setConfig()

        image_name = self.factory.getUniqueUnicode()

        with person_logged_in(self.person):
            oci_project = self.factory.makeOCIProject(
                registrant=self.person)
            recipe = self.factory.makeOCIRecipe(
                oci_project=oci_project, owner=self.person,
                registrant=self.person)
            self.factory.makeOCIPushRule(
                recipe=recipe, image_name=image_name)
            url = api_url(recipe)

        ws_recipe = self.load_from_api(url)
        push_rules = self.load_from_api(
            ws_recipe["push_rules_collection_link"])
        self.assertEqual(
            image_name, push_rules["entries"][0]["image_name"])

    def test_api_set_image_name(self):
        """Can you set and retrieve the image name via the API?"""
        self.setConfig()

        image_name = self.factory.getUniqueUnicode()

        with person_logged_in(self.person):
            oci_project = self.factory.makeOCIProject(
                registrant=self.person)
            recipe = self.factory.makeOCIRecipe(
                oci_project=oci_project, owner=self.person,
                registrant=self.person)
            url = api_url(recipe)

        resp = self.webservice.patch(
            url, 'application/json',
            json.dumps({'image_name': image_name}))

        self.assertEqual(209, resp.status, resp.body)

        ws_project = self.load_from_api(url)
        self.assertEqual(image_name, ws_project['image_name'])


class TestOCIRecipeAsyncWebservice(TestCaseWithFactory):
    layer = LaunchpadFunctionalLayer

    def setUp(self):
        super(TestOCIRecipeAsyncWebservice, self).setUp()
        self.person = self.factory.makePerson(
            displayname="Test Person")
        self.webservice = webservice_for_person(
            self.person, permission=OAuthPermission.WRITE_PUBLIC,
            default_api_version="devel")
        self.useFixture(FeatureFixture({OCI_RECIPE_ALLOW_CREATE: 'on'}))

    def getDistroArchSeries(self, distroseries, proc_name="386",
                            arch_tag="i386"):
        processor = getUtility(IProcessorSet).getByName(proc_name)

        das = self.factory.makeDistroArchSeries(
            distroseries=distroseries, architecturetag=arch_tag,
            processor=processor)
        fake_chroot = self.factory.makeLibraryFileAlias(
            filename="fake_chroot.tar.gz", db_only=True)
        das.addOrUpdateChroot(fake_chroot)
        return das

    def prepareArchSeries(self, ocirecipe):
        distro = ocirecipe.oci_project.distribution
        series = self.factory.makeDistroSeries(
            distribution=distro, status=SeriesStatus.CURRENT)

        return [
            self.getDistroArchSeries(series, "386", "386"),
            self.getDistroArchSeries(series, "hppa", "hppa")]

    def test_requestBuilds_creates_builds(self):
        with person_logged_in(self.person):
            distro = self.factory.makeDistribution(owner=self.person)
            oci_project = self.factory.makeOCIProject(
                registrant=self.person, pillar=distro)
            oci_recipe = self.factory.makeOCIRecipe(
                oci_project=oci_project, require_virtualized=False,
                owner=self.person, registrant=self.person)
            distro_arch_series = self.prepareArchSeries(oci_recipe)
            recipe_url = api_url(oci_recipe)

        response = self.webservice.named_post(recipe_url, "requestBuilds")
        self.assertEqual(201, response.status, response.body)

        with admin_logged_in():
            [job] = getUtility(IOCIRecipeRequestBuildsJobSource).iterReady()
            with dbuser(config.IOCIRecipeRequestBuildsJobSource.dbuser):
                JobRunner([job]).runAll()

        build_request_url = response.getHeader("Location")
        job_id = int(build_request_url.split('/')[-1])

        fmt_date = lambda x: x if x is None else x.isoformat()
        abs_url = lambda x: self.webservice.getAbsoluteUrl(api_url(x))

        ws_build_request = self.webservice.get(build_request_url).jsonBody()
        with person_logged_in(self.person):
            build_request = oci_recipe.getBuildRequest(job_id)

            self.assertThat(ws_build_request, ContainsDict(dict(
                recipe_link=Equals(abs_url(build_request.recipe)),
                status=Equals(OCIRecipeBuildRequestStatus.COMPLETED.title),
                date_requested=Equals(fmt_date(build_request.date_requested)),
                date_finished=Equals(fmt_date(build_request.date_finished)),
                error_message=Equals(build_request.error_message),
                builds_collection_link=Equals(build_request_url + '/builds')
            )))

        # Checks the structure of OCI recipe build objects created.
        builds = self.webservice.get(
            ws_build_request["builds_collection_link"]).jsonBody()["entries"]
        with person_logged_in(self.person):
            self.assertThat(builds, MatchesSetwise(*[
                ContainsDict({
                    "recipe_link": Equals(abs_url(oci_recipe)),
                    "requester_link": Equals(abs_url(self.person)),
                    "buildstate": Equals("Needs building"),
                    "eta": IsInstance(string_types, type(None)),
                    "date": IsInstance(string_types, type(None)),
                    "estimate": IsInstance(bool),
                    "distro_arch_series_link": Equals(abs_url(arch_series)),
                    "registry_upload_status": Equals("Unscheduled"),
                    "title": Equals(
                        "%s build of %s" % (
                            arch_series.processor.name, api_url(oci_recipe))),
                    "score": IsInstance(int),
                    "can_be_rescored": Equals(True),
                    "can_be_cancelled": Equals(True),
                })
                for arch_series in distro_arch_series]))<|MERGE_RESOLUTION|>--- conflicted
+++ resolved
@@ -947,10 +947,7 @@
             self.assertRaises(Unauthorized, getattr, recipe, 'subscribe')
         with person_logged_in(owner):
             recipe.subscribe(other_person, owner)
-<<<<<<< HEAD
-=======
             self.assertIn(other_person, recipe.subscribers)
->>>>>>> 40cfb572
 
     def test_private_is_invisible_by_default(self):
         owner = self.factory.makePerson()
