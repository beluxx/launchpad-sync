--- conflicted
+++ resolved
@@ -209,12 +209,6 @@
             });
             privacy_link.addClass('js-action');
         }
-<<<<<<< HEAD
-
-        create_error_overlay();
-        setup_inline_commenting();
-=======
->>>>>>> fad5b0dd
         setup_add_attachment();
         setup_link_branch_picker();
     }, window);
