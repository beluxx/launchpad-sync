--- conflicted
+++ resolved
@@ -1,22 +1,16 @@
 = Launchpad field validators =
 
-<<<<<<< HEAD
-    >>> from canonical.launchpad.interfaces import (
-    ...     CreateBugParams, IOpenLaunchBag, IPersonSet, IProductSet)
+    >>> from zope.security.proxy import removeSecurityProxy
     >>> from zope.component import getUtility
-    >>> from zope.security.proxy import removeSecurityProxy
+    >>> from canonical.launchpad.webapp.interfaces import IOpenLaunchBag
+    >>> from lp.bugs.interfaces.bug import CreateBugParams
+    >>> from lp.registry.interfaces.person import IPersonSet
+    >>> from lp.registry.interfaces.product import IProductSet
     >>> no_priv = getUtility(IPersonSet).getByEmail(
     ...     'no-priv@canonical.com')
     >>> firefox = getUtility(IProductSet).getByName("firefox")
     >>> firefox = removeSecurityProxy(firefox)
     >>> firefox.bug_supervisor = no_priv
-=======
-    >>> from zope.component import getUtility
-    >>> from canonical.launchpad.webapp.interfaces import IOpenLaunchBag
-    >>> from lp.bugs.interfaces.bug import CreateBugParams
-    >>> from lp.registry.interfaces.person import IPersonSet
-    >>> from lp.registry.interfaces.product import IProductSet
->>>>>>> c0f609a7
 
 == can_be_nominated_for_series ==
 
