--- conflicted
+++ resolved
@@ -22,14 +22,6 @@
 __metaclass__ = type
 
 __all__ = [
-<<<<<<< HEAD
-    'BaseLayer', 'DatabaseLayer', 'LibrarianLayer', 'FunctionalLayer',
-    'LaunchpadLayer', 'ZopelessLayer', 'LaunchpadFunctionalLayer',
-    'LaunchpadZopelessLayer', 'LaunchpadScriptLayer', 'PageTestLayer',
-    'LayerConsistencyError', 'LayerIsolationError', 'TwistedLayer',
-    'ExperimentalLaunchpadZopelessLayer', 'TwistedLaunchpadZopelessLayer',
-    'disconnect_stores', 'reconnect_stores',
-=======
     'BaseLayer',
     'DatabaseLayer',
     'ExperimentalLaunchpadZopelessLayer',
@@ -46,7 +38,8 @@
     'TwistedLaunchpadZopelessLayer',
     'TwistedLayer',
     'ZopelessLayer',
->>>>>>> daf9da3a
+    'disconnect_stores',
+    'reconnect_stores',
     ]
 
 import gc
