= Person =

The Person class is what we use to represent Launchpad users, teams and
some people which have done work on the free software community but are not
Launchpad users.

    >>> from zope.component import getUtility
    >>> from canonical.launchpad.webapp.testing import verifyObject
    >>> from canonical.launchpad.interfaces import (
    ...     IPersonSet, IPerson, IEmailAddressSet, IHasStanding,
    ...     IHasTranslationImports)
    >>> from canonical.launchpad.ftests import login, ANONYMOUS
    >>> login(ANONYMOUS)

Any Person object (either a person or a team) implements IPerson...

    >>> personset = getUtility(IPersonSet)
    >>> foobar = personset.getByName('name16')
    >>> foobar.isTeam()
    False
    >>> verifyObject(IPerson, foobar)
    True
    >>> ubuntu_team = personset.getByName('ubuntu-team')
    >>> ubuntu_team.isTeam()
    True
    >>> verifyObject(IPerson, ubuntu_team)
    True

...and IHasTranslationImports...

    >>> IHasTranslationImports.providedBy(foobar)
    True
    >>> verifyObject(IHasTranslationImports, foobar)
    True
    >>> IHasTranslationImports.providedBy(ubuntu_team)
    True
    >>> verifyObject(IHasTranslationImports, ubuntu_team)
    True

...and IHasStanding.  Teams can technically also have standing, but it's
meaningless because teams cannot post to mailing lists.

    >>> IHasStanding.providedBy(foobar)
    True
    >>> verifyObject(IHasStanding, foobar)
    True


== The IPersonSet utility ==

Access to people (Persons or Teams) is done through the IPersonSet
utility:

You can create a new person using the createPersonAndEmail method of
IPersonSet. All you need for that is a valid email address. You can also
hide the user email addresses.

Some of our scripts may create Person entries, and in these cases they must
provide a rationale and a comment (optional) for the creation of that Person
entry. These are displayed on the home pages of unvalidated Launchpad
profiles, to make it clear that those profiles were not created by the
people they represent and why they had to be created. Because the comment
will be displayed verbatim in a web page, it must start with the word "when"
followed by a description of the action that caused the entry to be created.

    >>> from canonical.launchpad.interfaces import (
    ...     EmailAddressStatus, PersonCreationRationale)
    >>> p, email = personset.createPersonAndEmail(
    ...     'randomuser@randomhost.com', PersonCreationRationale.POFILEIMPORT,
    ...     comment='when importing the Portuguese translation of firefox',
    ...     hide_email_addresses=True)
    >>> p.teamowner is None
    True
    >>> email.status == EmailAddressStatus.NEW
    True
    >>> p.is_valid_person # Not valid because no preferred email address
    False
    >>> p.hide_email_addresses
    True

By default, newly created Person entries will have AccountStatus.NOACCOUNT as
their account_status.  This is only changed if/when we turn that entry into an
actual user account. (Currently, we assume that a Person entry is turned into
a user account when its first email address is confirmed)

    >>> p.account_status
    <DBItem AccountStatus.NOACCOUNT...
    >>> p.setPreferredEmail(email)
    >>> email.status
    <DBItem EmailAddressStatus.PREFERRED...
    >>> p.account_status
    <DBItem AccountStatus.ACTIVE...

In the case of teams, though, the account_status is not changed as their
account_status must always be set to NOACCOUNT. (Notice how we use
setContactAddress() rather than setPreferredEmail() here, since the latter
can be used only for people and the former only for teams)

    >>> shipit_admins = personset.getByName('shipit-admins')
    >>> shipit_admins.account_status
    <DBItem AccountStatus.NOACCOUNT...

    >>> emailset = getUtility(IEmailAddressSet)
    >>> email = emailset.new('foo@baz.com', shipit_admins)
    >>> shipit_admins.setContactAddress(email)
    >>> email.status
    <DBItem EmailAddressStatus.PREFERRED...
    >>> shipit_admins.account_status
    <DBItem AccountStatus.NOACCOUNT...

When a new sourcepackage is imported and a Person entry has to be created
because we don't know about the maintainer of that package, the code to create
the person should look like this:

    >>> person, emailaddress = personset.createPersonAndEmail(
    ...     'random@random.com', PersonCreationRationale.SOURCEPACKAGEIMPORT,
    ...     comment='when the ed package was imported into Ubuntu Breezy')
    >>> person.is_valid_person
    False
    >>> person.creation_comment
    u'when the ed package was imported into Ubuntu Breezy'

<<<<<<< HEAD
=======
Checking .is_valid_person issues a DB query to the
ValidPersonOrTeamCache, unless it's already been cached. To avoid many
small queries when checking whether a lot of people are valid,
getValidPersons() can be used. This is useful for filling the ORM
cache, so that code in other places can check .is_valid_person, without
it issuing a DB query.

    >>> non_valid_person = person
    >>> non_valid_person.is_valid_person
    False
    >>> foobar.is_valid_person
    True
    >>> valid_persons = personset.getValidPersons([non_valid_person, foobar])
    >>> [person.name for person in valid_persons]
    [u'name16']

>>>>>>> e5208293

=== Personal standing ===

People have a property called 'personal standing', which affects for
example their ability to post to mailing lists they are not members of.
It's a form of automatic moderation.  Most people have unknown standing,
which is the default.

    >>> login('foo.bar@canonical.com')
    >>> lifeless = personset.getByName('lifeless')
    >>> lifeless.personal_standing
    <DBItem PersonalStanding.UNKNOWN...

A person also has a reason for why their standing is what it is.  The
default value of None means that no reason for the personal_standing
value is available.

    >>> print lifeless.personal_standing_reason
    None

A Launchpad administrator may change a person's standing, and may give a
reason for the change.

    >>> from canonical.launchpad.interfaces import PersonalStanding
    >>> lifeless.personal_standing = PersonalStanding.GOOD
    >>> lifeless.personal_standing_reason = 'Such a cool guy!'
    >>> from canonical.launchpad.ftests import syncUpdate
    >>> syncUpdate(lifeless)

    >>> lifeless.personal_standing
    <DBItem PersonalStanding.GOOD...
    >>> print lifeless.personal_standing_reason
    Such a cool guy!

Non-administrators may not change a person's standing.

    >>> login('test@canonical.com')
    >>> lifeless.personal_standing = PersonalStanding.POOR
    Traceback (most recent call last):
    ...
    Unauthorized: ...
    >>> lifeless.personal_standing_reason = 'Such a cool guy!'
    Traceback (most recent call last):
    ...
    Unauthorized: ...

    >>> logout()
    >>> login('foo.bar@canonical.com')
    >>> lifeless.personal_standing
    <DBItem PersonalStanding.GOOD...
    >>> print lifeless.personal_standing_reason
    Such a cool guy!
    >>> login(ANONYMOUS)


=== Ubunteros ===

Anybody who signed the last version of Ubuntu's Code of Conduct is considered
an Ubuntero.  To list all Ubunteros, use IPersonSet.getUbunteros():

    >>> [p.name for p in personset.getUbunteros()]
    [u'name16']

To check if a person is an Ubuntero, use IPerson.is_ubuntero:

    >>> foobar.is_ubuntero
    True


=== Looking Up Users by OpenID Identifier ===

Each Launchpad user is assigned an unchanging OpenID identity URL.
The last component of this URL is specific to the user, and can be
used to look up the user:

    >>> person = personset.getByOpenIdIdentifier('name12_oid')
    >>> print person.displayname
    Sample Person

If we look up a string not associated with any user, None is returned:

    >>> print personset.getByOpenIdIdentifier('no-such-identifier')
    None

While an identifier may be assigned to a team, it will not be
returned:

    >>> team = personset.getByName('simple-team')
    >>> team.isTeam()
    True
    >>> team.openid_identifier
    u'simple-team_oid'
    >>> print personset.getByOpenIdIdentifier('simple-team_oid')
    None

Accounts that have not been validated are not returned either:

    >>> person = personset.getByName('matsubara')
    >>> person.is_valid_person
    False
    >>> person.openid_identifier
    u'matsubara_oid'
    >>> print personset.getByOpenIdIdentifier('matsubara_oid')
    None


== Teams ==

As we said above, the Person class is overloaded to represent teams so
we may have Person objects which are, in fact, teams. To find out
whether a given object is a person or a team we can use the isTeam()
method of IPerson or check if the object provides the ITeam interface.

    >>> from canonical.launchpad.interfaces import ITeam
    >>> ddaa = personset.getByName('ddaa')
    >>> ddaa.isTeam()
    False
    >>> ITeam.providedBy(ddaa)
    False

    >>> landscape_devs = personset.getByName('landscape-developers')
    >>> landscape_devs.isTeam()
    True
    >>> ITeam.providedBy(landscape_devs)
    True
    >>> verifyObject(ITeam, landscape_devs)
    True

Also note that a team will never have a Launchpad account, so its
account_status will always be NOACCOUNT.

    >>> landscape_devs.account_status
    <DBItem AccountStatus.NOACCOUNT...


=== Turning people into teams ===

Launchpad may create Person entries automatically and it always assumes
these are actual people.  Sometimes, though, these should actually be teams,
so we provide an easy way to turn one of these auto created entries into
teams.

    >>> not_a_person, dummy = personset.createPersonAndEmail(
    ...     'foo@random.com', PersonCreationRationale.SOURCEPACKAGEIMPORT,
    ...     comment='when the ed package was imported into Ubuntu Feisty')
    >>> not_a_person.isTeam()
    False
    >>> not_a_person.is_valid_person
    False
    >>> not_a_person.account_status
    <DBItem AccountStatus.NOACCOUNT...

    # Empty stub.test_emails as later we'll want to show that no notifications
    # are sent when we add the owner as a member of the team.
    >>> from canonical.launchpad.mail import stub
    >>> stub.test_emails = []

    >>> not_a_person.convertToTeam(team_owner=ddaa)
    >>> not_a_person.isTeam()
    True
    >>> ITeam.providedBy(not_a_person)
    True
    >>> verifyObject(ITeam, not_a_person)
    True
    >>> print not_a_person.password
    None

The team owner is also added as an administrator of its team.

    >>> [member.name for member in not_a_person.adminmembers]
    [u'ddaa']

    # As said previously, no notifications are sent when we add the team owner
    # as a member of his team.
    >>> transaction.commit()
    >>> stub.test_emails
    []

And we can even add other members to our new team!

    >>> login('foo.bar@canonical.com')
    >>> not_a_person.addMember(lifeless, reviewer=ddaa)
    >>> login(ANONYMOUS)
    >>> [member.name for member in not_a_person.activemembers]
    [u'ddaa', u'lifeless']

This functionality is only available for non-team Person entries whose
account_status is NOACCOUNT, though.

    >>> ddaa.account_status
    <DBItem AccountStatus.ACTIVE...
    >>> ddaa.convertToTeam(team_owner=landscape_devs)
    Traceback (most recent call last):
    ...
    AssertionError: Only Person entries whose account_status is NOACCOUNT...

    >>> not_a_person.convertToTeam(team_owner=landscape_devs)
    Traceback (most recent call last):
    ...
    AssertionError: Can't convert a team to a team.


=== Team members ===

The relationship between a person and a team is stored in TeamMemberships
table. TeamMemberships have a status (which can be any item of
TeamMembershipStatus) and represent the current state of the relationship
between that person and that team. Only TeamMembershipStatus with an ADMIN
or APPROVED status are considered active.

    >>> [member.displayname for member in landscape_devs.approvedmembers]
    [u'Guilherme Salgado']
    >>> [member.displayname for member in landscape_devs.adminmembers]
    [u'Sample Person']

The IPerson.activemembers property will always include all approved and admin
members of that team.

    >>> [member.displayname for member in landscape_devs.activemembers]
    [u'Guilherme Salgado', u'Sample Person']

TeamMemberships with a PROPOSED or INVITED status represent a person/team
which has proposed himself as a member or which has been invited to join
the team.

    >>> [member.displayname for member in landscape_devs.proposedmembers]
    [u'Foo Bar']
    >>> [member.displayname for member in landscape_devs.invited_members]
    [u'Launchpad Developers']

Similarly, we have IPerson.pendingmembers which includes both invited and
proposed members.

    >>> [member.displayname for member in landscape_devs.pendingmembers]
    [u'Foo Bar', u'Launchpad Developers']

Finally, we have EXPIRED and DEACTIVATED TeamMemberships, which represent
former (inactive) members of a team.

    >>> [member.displayname for member in landscape_devs.expiredmembers]
    [u'Karl Tilbury']
    >>> [member.displayname for member in landscape_devs.deactivatedmembers]
    [u'No Privileges Person']

We can get a list of all inactive members of a team with the
IPerson.inactivemembers property.

    >>> [member.displayname for member in landscape_devs.inactivemembers]
    [u'Karl Tilbury', u'No Privileges Person']

We can also iterate over the TeamMemberships themselves, which is useful
when we want to display details about them rather than just the member.

    >>> [(membership.person.displayname, membership.status.name)
    ...  for membership in landscape_devs.getActiveMemberships()]
    [(u'Guilherme Salgado', 'APPROVED'), (u'Sample Person', 'ADMIN')]
    >>> [(membership.person.displayname, membership.status.name)
    ...  for membership in landscape_devs.getInvitedMemberships()]
    [(u'Launchpad Developers', 'INVITED')]
    >>> [(membership.person.displayname, membership.status.name)
    ...  for membership in landscape_devs.getProposedMemberships()]
    [(u'Foo Bar', 'PROPOSED')]
    >>> [(membership.person.displayname, membership.status.name)
    ...  for membership in landscape_devs.getInactiveMemberships()]
    [(u'Karl Tilbury', 'EXPIRED'), (u'No Privileges Person', 'DEACTIVATED')]

An IPerson has an inTeam method to allow us to easily check if a
person is a member (directly or through other teams) of a team. It
accepts an object implementing IPerson, which is the common use case
when checking permissions.

    >>> ddaa.is_valid_person
    True
    >>> vcs_imports = personset.getByName('vcs-imports')
    >>> lifeless.inTeam(vcs_imports) and ddaa.inTeam(vcs_imports)
    True

That method can also be used to check that a given IPerson is a member of
itself. We can do that because people and teams have TeamParticipation
entries for themselves.

    >>> ddaa.inTeam(ddaa)
    True
    >>> ddaa.hasParticipationEntryFor(ddaa)
    True

    >>> vcs_imports.inTeam(vcs_imports)
    True
    >>> vcs_imports.hasParticipationEntryFor(vcs_imports)
    True

The inTeam method is cached to avoid unnecessary database lookups - this
was a cause of a number of timeouts

    >>> from zope.security.proxy import removeSecurityProxy
    >>> naked_lifeless = removeSecurityProxy(lifeless)
    >>> naked_lifeless._inTeam_cache[vcs_imports.id]
    True
    >>> naked_lifeless._inTeam_cache[vcs_imports.id] = False
    >>> lifeless.inTeam(vcs_imports)
    False
    >>> naked_lifeless._inTeam_cache[vcs_imports.id] = True
    >>> lifeless.inTeam(vcs_imports)
    True

IPerson has a method to clear it; this is used between IPerson instances
to ensure that the cache can be kept consistent when membership changes.

    >>> naked_lifeless.clearInTeamCache()
    >>> naked_lifeless._inTeam_cache
    {}

** See lib/canonical/launchpad/doc/teammembership.txt for more information
   about team membership/participation.


=== Email notifications to teams ===

If a team has a contact email address, all notifications we send to the
team will go to that address.

    >>> ubuntu_team = personset.getByName('ubuntu-team')
    >>> ubuntu_team.preferredemail.email
    u'support@ubuntu.com'
    >>> from canonical.launchpad.helpers import contactEmailAddresses
    >>> contactEmailAddresses(ubuntu_team)
    set(['support@ubuntu.com'])

On the other hand, if a team doesn't have a contact email address, all
notifications we send to the team will go to the preferred email of
each direct member of that team.

    >>> vcs_imports.preferredemail is None
    True
    >>> sorted(member.preferredemail.email
    ...        for member in vcs_imports.activemembers)
    [u'david.allouche@canonical.com', u'foo.bar@canonical.com',
     u'robertc@robertcollins.net']
    >>> sorted(contactEmailAddresses(vcs_imports))
    ['david.allouche@canonical.com', 'foo.bar@canonical.com',
     'robertc@robertcollins.net']


=== Team Visibility ===

A Team can have its visibility attribute set to PersonVisibility.PUBLIC
or PersonVisibility.PRIVATE_MEMBERSHIP. To prevent leaking of
private membership information, private-membership teams are only
allowed to be connected with a few different database objects. This is
enforced in the model, but there are also checks in the form handling to
provide clearer error messages. 

The PublicPersonChoice for interface classes and the public_person_validator
for SQLObject classes only allow public teams to be assigned to the
specified field.

The SQLObject validators will raise an InvalidField exception if an 
invalid team is passed to the constructor or is used to set one of 
the attributes.

myteam is a private-membership team, so public_person_validator
will reject it for the BugSubscription.person and 
BugSubscription.subscribed_by attributes.

    >>> login('foo.bar@canonical.com')
    >>> from canonical.launchpad.interfaces import IBugSet, IPersonSet
    >>> from canonical.launchpad.database import BugSubscription
    >>> person_set = getUtility(IPersonSet)
    >>> bug_set = getUtility(IBugSet)
    >>> myteam = person_set.getByName('myteam')
    >>> guadamen = person_set.getByName('guadamen')
    >>> bug = bug_set.get(1)
    >>> BugSubscription(bug=bug, person=myteam, subscribed_by=guadamen)
    Traceback (most recent call last):
    ...
    InvalidField: Cannot link person
    (name=myteam, visibility=PRIVATE_MEMBERSHIP) to <BugSubscription...
    >>> bug_subscription = BugSubscription(bug=bug, person=guadamen,
    ...                                    subscribed_by=guadamen)
    >>> bug_subscription.person = myteam
    Traceback (most recent call last):
    ...
    InvalidField: Cannot link person
    (name=myteam, visibility=PRIVATE_MEMBERSHIP) to <BugSubscription...

== Latest Team Memberships ==

The key concept in displaying the latest team memberships is that the team
list is actually sorted by date joined.

    >>> from zope.component import getUtility
    >>> from canonical.launchpad.interfaces import IPersonSet
    >>> personset = getUtility(IPersonSet)
    >>> foobar = personset.getByName('name16')
    >>> membership_list = foobar.getLatestApprovedMembershipsForPerson()
    >>> for membership in membership_list:
    ...     print membership.datejoined
    2007-01-17 14:13:39.692693+00:00
    2006-05-15 22:23:29.062603+00:00
    2005-10-13 13:03:41.668724+00:00
    2005-07-12 14:36:09.587753+00:00
    2005-04-14 00:00:00+00:00

== Deactivating user accounts ==

Any user can deactivate his own account, in case they don't want it anymore
or they don't want to be shown as Launchpad users.

As seen below, Foo Bar has a bunch of stuff assigned/owned to/by him in
Launchpad which we'll want to be reassigned/unassigned if his account is
deactivated.  Unfortunatel, Foo Bar has no specifications assigned to him, so
we'll assign one just to prove that deactivating his account will cause this
spec to be reassigned.

    >>> foobar.specifications().count() > 0
    True
    >>> from canonical.launchpad.database import Person, Specification
    >>> spec = Specification.selectFirst("assignee IS NULL", orderBy='id')
    >>> spec.assignee = foobar
    >>> flush_database_updates()

    >>> [membership.team.name for membership in foobar.myactivememberships]
    [u'guadamen', u'admins', u'launchpad-buildd-admins', u'launchpad',
     u'testing-spanish-team', u'name18', u'ubuntu-team', u'vcs-imports']
    >>> [email.email for email in foobar.validatedemails]
    []
    >>> foobar.name
    u'name16'
    >>> foobar.preferredemail.email
    u'foo.bar@canonical.com'
    >>> [coc.active for coc in foobar.signedcocs]
    [True]
    >>> from canonical.launchpad.interfaces import BugTaskSearchParams
    >>> params = BugTaskSearchParams(foobar, assignee=foobar)
    >>> foobar.searchTasks(params).count() > 0
    True
    >>> len(foobar.assigned_specs) > 0
    True
    >>> foobar_pillars = []
    >>> for pillar_name in foobar.getOwnedOrDrivenPillars():
    ...     pillar = pillar_name.pillar
    ...     if pillar.owner == foobar or pillar.driver == foobar:
    ...         foobar_pillars.append(pillar_name)
    >>> len(foobar_pillars) > 0
    True
    >>> foobar_teams = list(Person.selectBy(teamowner=foobar))
    >>> len(foobar_teams) > 0
    True
    >>> foobar.is_valid_person
    True

    >>> comment = ("I'm a silly person who doesn't want to be listed "
    ...            "as a Launchpad user.")

The deactivateAccount method is restricted to the user himself --not even
launchpad admins can use it.

    >>> login('mark@hbd.com')
    >>> foobar.deactivateAccount(comment)
    Traceback (most recent call last):
    ...
    Unauthorized: ...'launchpad.Special')

    >>> login('foo.bar@canonical.com')
    >>> foobar.deactivateAccount(comment)
    >>> flush_database_updates()
    >>> from canonical.database.sqlbase import flush_database_caches
    >>> flush_database_caches()

Deactivating an account changes many of the person's attributes.  It adds a
'-deactivatedaccount' suffix to the person's name...

    >>> foobar.name
    u'name16-deactivatedaccount'

...an account status of DEACTIVATED...

    >>> foobar.account_status
    <DBItem AccountStatus.DEACTIVATED...
    >>> foobar.account_status_comment
    u"I'm a silly person who doesn't want to be listed as a Launchpad user."

...to have no team memberships...

    >>> [membership.team.name for membership in foobar.myactivememberships]
    []

...and no validated/preferred email addresses...

    >>> [email.email for email in foobar.validatedemails]
    []
    >>> print getattr(foobar.preferredemail, 'email', None)
    None

...no signed codes of conduct...

    >>> [coc.active for coc in foobar.signedcocs]
    [False]

...no assigned bug tasks...

    >>> foobar.searchTasks(params).count()
    0

...no assigned specs...

    >>> len(foobar.assigned_specs)
    0

...no owned teams...

    >>> Person.selectBy(teamowner=foobar).count()
    0

...no owned or driven pillars...
    >>> foobar.getOwnedOrDrivenPillars().count()
    0

...and, finally, to not be considered a valid person in Launchpad.

    >>> foobar.is_valid_person
    False

It's also important to note that the teams/pillars owned/driven by Foo Bar
are now owned/driven by the registry admins team.

    >>> from canonical.launchpad.interfaces import ILaunchpadCelebrities
    >>> registry_experts = getUtility(ILaunchpadCelebrities).registry_experts

    >>> registry_pillars = set(registry_experts.getOwnedOrDrivenPillars())
    >>> registry_pillars.issuperset(foobar_pillars)
    True

    >>> registry_teams = set(Person.selectBy(teamowner=registry_experts))
    >>> registry_teams.issuperset(foobar_teams)
    True

    # We need to restore Foo Bar's name because some of our further tests rely
    # on that name existing in the database and it'd be a lot more painful
    # to update them. :/
    >>> foobar.name = 'name16'
    >>> flush_database_updates()


== Searching ==

You can search based on a person's name or displayname, or any of the email
addresses that belongs to a person using the methods provided by IPersonSet.

While we don't have Full Text Indexes in the emailaddress table, we'll be
trying to match the text only against the beginning of an email address:

    # First we'll define a utility function to help us displaying the results.
    >>> emailset = getUtility(IEmailAddressSet)
    >>> def print_people(results):
    ...     for person in results:
    ...         emails = [email.email
    ...                   for email in emailset.getByPerson(person)]
    ...         print "%s (%s): %s" % (
    ...             person.displayname, person.name, emails)

    >>> print_people(personset.find('ubuntu'))
    Mirror Administrators (ubuntu-mirror-admins): []
    Sigurd Gartmann (sigurd-ubuntu): [u'sigurd-ubuntu@brogar.org']
    Ubuntu Doc Team (doc): [u'doc@lists.ubuntu.com']
    Ubuntu Gnome Team (name18): []
    Ubuntu Team (ubuntu-team): [u'support@ubuntu.com']
    Ubuntu Translators (ubuntu-translators): []

    >>> print_people(personset.find('steve.alexander'))
    Steve Alexander (stevea): [u'steve.alexander@ubuntulinux.com']

Searching only for People based on their names or email addresses:

    >>> print_people(personset.findPerson('james.blackwell'))
    James Blackwell (jblack): [u'james.blackwell@ubuntulinux.com']

    >>> print_people(personset.findPerson('dave'))
    Dave Miller (justdave): [u'dave.miller@ubuntulinux.com',
                             u'justdave@bugzilla.org']

By default, when searching only for people, any person whose account is
inactive is not included in the list, but we can tell findPerson to include
them as well.
    
    >>> from canonical.launchpad.interfaces import AccountStatus
    >>> dave = personset.getByName('justdave')
    >>> login('dave.miller@ubuntulinux.com')
    >>> dave.account_status = AccountStatus.DEACTIVATED
    >>> flush_database_updates()
    >>> list(personset.findPerson('dave'))
    []

    >>> print_people(
    ...     personset.findPerson('dave', exclude_inactive_accounts=False))
    Dave Miller (justdave): [u'dave.miller@ubuntulinux.com',
                             u'justdave@bugzilla.org']

    >>> dave.account_status = AccountStatus.ACTIVE
    >>> flush_database_updates()
    >>> login(ANONYMOUS)

Searching only for Teams based on their names or email addresses:

    >>> print_people(personset.findTeam('support'))
    Ubuntu Team (ubuntu-team): [u'support@ubuntu.com']

    >>> print_people(personset.findTeam('translators'))
    Ubuntu Translators (ubuntu-translators): []


== Packages related to a person ==

To obtain the packages a person is related to, we can use:

 1. getLatestMaintainedPackages(),
 2. getLatestUploadedButNotMaintainedPackages(),
 3. getLatestUploadedPPAPackages

The 1st will return the latest SourcePackageReleases related to a
person in which he is listed as the Maintainer. The second will return
the latest SourcePackageReleases a person uploaded (and where he isn't
the maintainer).

Both, 1st and 2nd methods, only consider sources upload to primary archives.

The 3rd method returns SourcePackageReleases uploaded by the person in
question to any PPA.

    >>> sabdfl = personset.getByName('sabdfl')
    >>> for sprelease in sabdfl.getLatestMaintainedPackages():
    ...     print (sprelease.name, sprelease.upload_distroseries.fullseriesname,
    ...            sprelease.version)
    (u'alsa-utils', u'Debian Sid', u'1.0.9a-4')
    (u'pmount', u'Ubuntu Hoary', u'0.1-2')
    (u'netapplet', u'Ubuntu Warty', u'0.99.6-1')
    (u'netapplet', u'Ubuntu Hoary', u'1.0-1')
    (u'alsa-utils', u'Ubuntu Warty', u'1.0.8-1ubuntu1')
    (u'mozilla-firefox', u'Ubuntu Hoary', u'0.9')
    (u'evolution', u'Ubuntu Hoary', u'1.0')

    >>> for sprelease in sabdfl.getLatestUploadedButNotMaintainedPackages():
    ...     print (sprelease.name, sprelease.upload_distroseries.fullseriesname,
    ...            sprelease.version)
    (u'cdrkit', u'Ubuntu Breezy-autotest', u'1.0')
    (u'libstdc++', u'Ubuntu Hoary', u'b8p')
    (u'cnews', u'Ubuntu Hoary', u'cr.g7-37')
    (u'linux-source-2.6.15', u'Ubuntu Hoary', u'2.6.15.3')
    (u'alsa-utils', u'Ubuntu Hoary', u'1.0.9a-4ubuntu1')


    >>> sabdfl_spreleases = sabdfl.getLatestUploadedPPAPackages()
    >>> for sprelease in sabdfl_spreleases:
    ...     print (sprelease.name,
    ...            sprelease.version,
    ...            sprelease.creator.name,
    ...            sprelease.maintainer.name,
    ...            sprelease.upload_archive.owner.name,
    ...            sprelease.upload_distroseries.fullseriesname)
    (u'iceweasel', u'1.0', u'sabdfl', u'name16', u'sabdfl', u'Ubuntu Warty')

We will change modify the first SourcePackageRelease to reproduce the
issue mentioned in bug 157303, where source with same creator and
maintainer got omitted from the results:

    >>> any_spr = sabdfl_spreleases[0]
    >>> naked_spr = removeSecurityProxy(any_spr)
    >>> naked_spr.maintainer = sabdfl
    >>> flush_database_updates()

    >>> sabdfl_spreleases = sabdfl.getLatestUploadedPPAPackages()
    >>> for sprelease in sabdfl_spreleases:
    ...     print (sprelease.name,
    ...            sprelease.version,
    ...            sprelease.creator.name,
    ...            sprelease.maintainer.name,
    ...            sprelease.upload_archive.owner.name,
    ...            sprelease.upload_distroseries.fullseriesname)
    (u'iceweasel', u'1.0', u'sabdfl', u'sabdfl', u'sabdfl', u'Ubuntu Warty')


== Pillars owned or driven by a person or team ==

To obtain all distributions, project groups and projects owned or driven by a
person or team, we can use the getOwnedOrDrivenPillars() method of IPerson.
This method returns PillarNames ordered by distribution, project groups and
projects.

    >>> from canonical.launchpad.interfaces import (IDistribution, IProject,
    ...     IProduct)

    >>> def print_pillar(pillarname):
    ...     pillar = pillarname.pillar
    ...     if IDistribution.providedBy(pillar):
    ...         pillar_type = 'distribution'
    ...     elif IProject.providedBy(pillar):
    ...         pillar_type = 'project group'
    ...     elif IProduct.providedBy(pillar):
    ...         pillar_type = 'project'
    ...     print "%s: %s (%s)" % (
    ...         pillar_type, pillar.title, pillar.name)

    >>> for pillarname in sabdfl.getOwnedOrDrivenPillars():
    ...     print_pillar(pillarname)
    distribution: Ubuntu Linux (ubuntu)
    distribution: Redhat Advanced Server (redhat)
    distribution: Debian GNU/Linux (debian)
    distribution: The Gentoo Linux (gentoo)
    distribution: Kubuntu - Free KDE-based Linux (kubuntu)
    distribution: Ubuntu Test (ubuntutest)
    project group: Apache (apache)
    project group: The Test Project (aaa)
    project group: The GIMP Project (gimp)
    project: Tomcat (tomcat)
    project: The Gnome Panel Applets (applets)
    project: Liba52 Test Decoder (a52dec)
    project: Gnome Baker (gnomebaker)
    project: ALSA utilities (alsa-utils)
    project: Derby - Java Database (derby)

    >>> for pillarname in ubuntu_team.getOwnedOrDrivenPillars():
    ...     print_pillar(pillarname)
    distribution: Ubuntu Linux (ubuntu)
    distribution: Ubuntu Test (ubuntutest)
    project: Tomcat (tomcat)


== Translations ==

Users can set their preferred languages, retrievable as Person.languages.

    >>> daf = personset.getByName('daf')
    >>> carlos = personset.getByName('carlos')

    >>> for language in carlos.languages:
    ...     print language.code, language.englishname
    ca     Catalan
    en     English
    es     Spanish

The Person.languages list is ordered alphabetically by the languages' English
names.

    >>> for language in daf.languages:
    ...     print language.code, language.englishname
    en_GB  English (United Kingdom)
    ja     Japanese
    cy     Welsh

Person.translatable_languages yields the same list, except it leaves out US
English and languages marked as non-visible such as 'zh' or 'de_DE'.

    >>> for language in daf.translatable_languages:
    ...     print language.code, language.englishname
    en_GB  English (United Kingdom)
    ja     Japanese
    cy     Welsh

    >>> for language in carlos.translatable_languages:
    ...     print language.code, language.englishname
    ca     Catalan
    es     Spanish

The IPerson interface offers a way of returning POFileTranslator records
for a Person:

    >>> for pt in carlos.translation_history:
    ...     print pt.pofile.title
    Spanish (es) translation of alsa-utils in alsa-utils trunk
    Spanish (es) translation of man in Ubuntu Hoary package "evolution"
    Spanish (es) translation of evolution-2.2 in Evolution trunk
    Japanese (ja) translation of evolution-2.2 in Ubuntu Hoary package "evolution"
    Spanish (es) translation of evolution-2.2 in Ubuntu Hoary package "evolution"

The IPersonSet component contains a few convenience methods to return
Person objects that have contributed translations.

    >>> from canonical.launchpad.database import POFile
    >>> pofile = POFile.get(12)
    >>> [p.name for p in personset.getPOFileContributors(pofile)]
    [u'carlos', u'name16', u'tsukimi']

getPOFileContributorsByDistroSeries gives the list of people that did
contributions to templates that are current in the given IDistroSeries
and ILanguage.

    >>> from canonical.launchpad.database import DistroSeries, Language
    >>> hoary = DistroSeries.selectOneBy(name="hoary")
    >>> spanish = Language.selectOneBy(code="es")
    >>> [p.name for p in personset.getPOFileContributorsByDistroSeries(hoary, spanish)]
    [u'jorge-gonzalez-gonzalez', u'carlos', u'valyag', u'danner', u'name16',
     u'name12', u'tsukimi']

    # We can see that there is another translator that doesn't appear in
    # previous list because the template he translated is not current.
    >>> non_current_pofile = POFile.get(31)
    >>> non_current_pofile.potemplate.iscurrent
    False
    >>> [p.name for p in personset.getPOFileContributors(non_current_pofile)]
    [u'jordi']
    >>> non_current_pofile.potemplate.distroseries == hoary
    True
    >>> non_current_pofile.language == spanish
    True

=== Translators for a given language ===

We can get the list of translators that did some translation in Launchpad and
expressed their interest for a concrete language.

    >>> from canonical.launchpad.interfaces import ILanguageSet
 
    # Sample data is not complete for this test, so we need to note that
    # another Spanish translator expressed its interest on doing Spanish
    # translations.  That other person is Foo Bar (name16).
    >>> personset = getUtility(IPersonSet)
    >>> foo_bar = personset.getByName('name16')
    >>> print foo_bar.displayname
    Foo Bar
    >>> languageset = getUtility(ILanguageSet)
    >>> spanish = languageset.getLanguageByCode('es')
    >>> foo_bar.addLanguage(spanish)
    >>> translators = personset.getTranslatorsByLanguage(spanish)
    >>> for translator in translators:
    ...     karma = 0
    ...     for karma_category_cache in translator.karma_category_caches:
    ...         if (karma_category_cache.category.name == 'translations'):
    ...             karma = karma_category_cache.karmavalue
    ...     print (translator.displayname, karma)
    (u'Foo Bar', 164)
    (u'Carlos Perell\xf3 Mar\xedn', 9)


== Specification Lists ==

We should be able to generate lists of specifications for people based on
certain criteria:

First, Carlos does not have any completed specifications assigned to him:

    >>> from canonical.launchpad.interfaces import SpecificationFilter
    >>> carlos.specifications(filter=[
    ...     SpecificationFilter.ASSIGNEE,
    ...     SpecificationFilter.COMPLETE]).count()
    0

Next, Carlos has three incomplete specs *related* to him:

    >>> filter = []
    >>> for spec in carlos.specifications(filter=filter):
    ...     print spec.name, spec.is_complete, spec.informational
    svg-support False False
    extension-manager-upgrades False True
    media-integrity-check False False

Carlos has 2 specifications assigned to him:

    >>> for spec in carlos.assigned_specs:
    ...     print spec.name
    svg-support
    extension-manager-upgrades

But from these two, only one has started.

    >>> [(spec.name, spec.is_started)
    ...  for spec in carlos.assigned_specs_in_progress]
    [(u'svg-support', True)]

Just for fun, lets check the SAB. He should have one spec for which he
is the approver.

    >>> sabdfl = getUtility(IPersonSet).getByName('sabdfl')
    >>> filter = [SpecificationFilter.APPROVER]
    >>> for spec in sabdfl.specifications(filter=filter):
    ...     print spec.name
    extension-manager-upgrades

The Foo Bar person has a single spec which has feedback requested:

    >>> filter = [SpecificationFilter.FEEDBACK]
    >>> for spec in foobar.specifications(filter=filter):
    ...     print spec.name
    e4x

But has registered 5 of them:

    >>> filter = [SpecificationFilter.CREATOR]
    >>> print foobar.specifications(filter=filter).count()
    5

Now Celso, on the other hand, has 2 specs related to him:

    >>> cprov = personset.getByName('cprov')
    >>> cprov.specifications().count()
    2

On one of those, he is the approver:

    >>> filter = [SpecificationFilter.APPROVER]
    >>> for spec in cprov.specifications(filter=filter):
    ...     print spec.name
    svg-support

And on another one, he is the drafter

    >>> filter = [SpecificationFilter.DRAFTER]
    >>> for spec in cprov.specifications(filter=filter):
    ...     print spec.name
    e4x

We can filter for specifications that contain specific text:

    >>> for spec in cprov.specifications(filter=['svg']):
    ...     print spec.name
    svg-support

Inactive products are excluded from the listings.

    >>> from canonical.launchpad.interfaces import IProductSet
    >>> from canonical.launchpad.ftests import login
    >>> firefox = getUtility(IProductSet).getByName('firefox')
    >>> login("mark@hbd.com")
    >>> firefox.active = False
    >>> flush_database_updates()
    >>> cprov.specifications(filter=['svg']).count()
    0

Reset firefox so we don't mess up later tests.

    >>> firefox.active = True
    >>> flush_database_updates()


== Branches ==

** See branch.txt for API related to branches.


== Distribution uploaders ==

We can ascertain whether a person has uploader rights to a distribution
or not.

    >>> from canonical.launchpad.interfaces import IDistributionSet
    >>> cprov = getUtility(IPersonSet).getByName('cprov')
    >>> ubuntu = getUtility(IDistributionSet)['ubuntu']
    >>> cprov.isUploader(ubuntu)
    True

'kiko' is not an uploader to Ubuntu:

    >>> kiko = getUtility(IPersonSet).getByName('kiko')
    >>> kiko.isUploader(ubuntu)
    False


== Bug contribution ==

We can check whether a person has any bugs assigned to them, either
within the context of a specific bug target, or in Launchpad in general.

A person with bugs assigned to them in a context is considered a 'Bug
Contributor'.

    >>> cprov.searchTasks(
    ...     BugTaskSearchParams(user=foobar, assignee=cprov)).count()
    0

Celso has no bug tasks assigned to him. In other words, he isn't a bug
contributor.

    >>> cprov.isBugContributor(user=foobar)
    False

We assign a bug task to Celso.

    >>> from canonical.launchpad.interfaces import IBugTaskSet
    >>> search_params = BugTaskSearchParams(user=foobar)
    >>> search_params.setProduct(firefox)
    >>> firefox_bugtask = getUtility(IBugTaskSet).search(search_params)[0]
    >>> firefox_bugtask.transitionToAssignee(cprov)
    >>> flush_database_updates()

Now Celso is a bug contributor in Launchpad.

    >>> cprov.isBugContributor(user=foobar)
    True

Celso is a bug contributer in the context of the `firefox` product.

    >>> from canonical.launchpad.interfaces import IProjectSet
    >>> cprov.isBugContributorInTarget(user=foobar, target=firefox)
    True

And also in the context of the `mozilla` project, by association.

    >>> cprov.isBugContributorInTarget(user=foobar,
    ...     target=getUtility(IProjectSet).getByName('mozilla'))
    True

But not in other contexts.

    >>> cprov.isBugContributorInTarget(user=foobar,
    ...     target=getUtility(IProductSet).getByName('jokosher'))
    False<|MERGE_RESOLUTION|>--- conflicted
+++ resolved
@@ -120,8 +120,6 @@
     >>> person.creation_comment
     u'when the ed package was imported into Ubuntu Breezy'
 
-<<<<<<< HEAD
-=======
 Checking .is_valid_person issues a DB query to the
 ValidPersonOrTeamCache, unless it's already been cached. To avoid many
 small queries when checking whether a lot of people are valid,
@@ -138,7 +136,6 @@
     >>> [person.name for person in valid_persons]
     [u'name16']
 
->>>>>>> e5208293
 
 === Personal standing ===
 
