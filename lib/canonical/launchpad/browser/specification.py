# Copyright 2004-2006 Canonical Ltd.  All rights reserved.

"""Specification views."""

__metaclass__ = type

__all__ = [
    'NewSpecificationFromDistributionView',
    'NewSpecificationFromDistroSeriesView',
    'NewSpecificationFromProductView',
    'NewSpecificationFromProductSeriesView',
    'NewSpecificationFromProjectView',
    'NewSpecificationFromRootView',
    'NewSpecificationFromSprintView',
    'SpecificationContextMenu',
    'SpecificationNavigation',
    'SpecificationView',
    'SpecificationSimpleView',
    'SpecificationEditMilestoneView',
    'SpecificationEditPeopleView',
    'SpecificationEditPriorityView',
    'SpecificationEditStatusView',
    'SpecificationEditView',
    'SpecificationEditWhiteboardView',
    'SpecificationGoalProposeView',
    'SpecificationGoalDecideView',
    'SpecificationLinkBranchView',
    'SpecificationProductSeriesGoalProposeView',
    'SpecificationRetargetingView',
    'SpecificationSprintAddView',
    'SpecificationSupersedingView',
    'SpecificationTreePNGView',
    'SpecificationTreeImageTag',
    'SpecificationTreeDotOutput',
    'SpecificationSetView',
    ]

from operator import attrgetter
import os
from subprocess import Popen, PIPE

from zope.component import getUtility
from zope.error.interfaces import IErrorReportingUtility
from zope.app.form.browser import TextAreaWidget, TextWidget
from zope.app.form.browser.itemswidgets import DropdownWidget
from zope.formlib import form
from zope.formlib.form import Fields
from zope.schema import Choice
from zope.schema.vocabulary import SimpleVocabulary, SimpleTerm

from canonical.cachedproperty import cachedproperty
from canonical.launchpad import _

from canonical.launchpad.interfaces.branchnamespace import IBranchNamespaceSet
from canonical.launchpad.interfaces.distribution import IDistribution
from canonical.launchpad.interfaces.product import IProduct
from canonical.launchpad.interfaces.specification import (
    INewSpecification, INewSpecificationSeriesGoal, INewSpecificationSprint,
    INewSpecificationTarget, INewSpecificationProjectTarget, ISpecification,
    ISpecificationSet, SpecificationDefinitionStatus)
from canonical.launchpad.interfaces.specificationbranch import (
    ISpecificationBranch)
from canonical.launchpad.interfaces.sprintspecification import (
    ISprintSpecification)

from canonical.launchpad.browser.specificationtarget import (
    HasSpecificationsView)

from canonical.launchpad.webapp import (
    ContextMenu, LaunchpadView, LaunchpadEditFormView, LaunchpadFormView,
    Link, Navigation, action, canonical_url, enabled_with_permission,
    safe_action, stepthrough, stepto, custom_widget)
from canonical.launchpad.webapp.authorization import check_permission
from canonical.launchpad.webapp.interfaces import ILaunchBag
from canonical.launchpad.browser.mentoringoffer import CanBeMentoredView
from canonical.launchpad.browser.launchpad import AppFrontPageSearchView


class NewSpecificationView(LaunchpadFormView):
    """An abstract view for creating a new specification."""

    label = "Register a new blueprint"

    @action(_('Register Blueprint'), name='register')
    def register(self, action, data):
        """Registers a new specification."""
        self.transform(data)
        spec = getUtility(ISpecificationSet).new(
            owner = self.user,
            name = data.get('name'),
            title = data.get('title'),
            specurl = data.get('specurl'),
            summary = data.get('summary'),
            product = data.get('product'),
            drafter = data.get('drafter'),
            assignee = data.get('assignee'),
            approver = data.get('approver'),
            distribution = data.get('distribution'),
            definition_status = data.get('definition_status'))
        # Propose the specification as a series goal, if specified.
        series = data.get('series')
        if series is not None:
            propose_goal_with_automatic_approval(spec, series, self.user)
        # Propose the specification as a sprint topic, if specified.
        sprint = data.get('sprint')
        if sprint is not None:
            spec.linkSprint(sprint, self.user)
        # Set the default value for the next URL.
        self._next_url = canonical_url(spec)

    def transform(self, data):
        """Transforms the given form data.

        Called after the new specification form is submitted, but before the
        new specification is created.

        Ensures that the given data dictionary contains valid entries for each
        of the arguments in ISpecificationSet.new(), to be used when creating
        the new specification.

        Optionally provides values for the following additional keys:

        series: causes the new specification to be proposed as a series goal.
        sprint: causes the new specification to be proposed as a sprint topic.
        """
        raise NotImplementedError

    @property
    def next_url(self):
        """The next URL to redirect to after creating a new specification.

        The default implementation returns a URL for the new specification
        itself. Subclasses can override this behaviour by returning an
        alternative URL.
        """
        return self._next_url


class NewSpecificationFromTargetView(NewSpecificationView):
    """An abstract view for creating a specification from a target context.

    The context must correspond to a unique specification target.
    """
    schema = Fields(INewSpecification,
                    INewSpecificationSprint)


class NewSpecificationFromDistributionView(NewSpecificationFromTargetView):
    """A view for creating a specification from a distribution."""

    def transform(self, data):
        data['distribution'] = self.context


class NewSpecificationFromProductView(NewSpecificationFromTargetView):
    """A view for creating a specification from a product."""

    def transform(self, data):
        data['product'] = self.context


class NewSpecificationFromSeriesView(NewSpecificationFromTargetView):
    """An abstract view for creating a specification from a series."""

    schema = Fields(INewSpecification,
                    INewSpecificationSprint,
                    INewSpecificationSeriesGoal)

    def transform(self, data):
        if data['goal']:
            data['series'] = self.context


class NewSpecificationFromDistroSeriesView(NewSpecificationFromSeriesView):
    """A view for creating a specification from a distro series."""

    def transform(self, data):
        super(NewSpecificationFromDistroSeriesView, self).transform(data)
        data['distribution'] = self.context.distribution


class NewSpecificationFromProductSeriesView(NewSpecificationFromSeriesView):
    """A view for creating a specification from a product series."""

    def transform(self, data):
        super(NewSpecificationFromProductSeriesView, self).transform(data)
        data['product'] = self.context.product


class NewSpecificationFromNonTargetView(NewSpecificationView):
    """An abstract view for creating a specification outside a target context.

    The context may not correspond to a unique specification target. Hence
    sub-classes must define a schema requiring the user to specify a target.
    """
    def transform(self, data):
        data['distribution'] = IDistribution(data['target'], None)
        data['product'] = IProduct(data['target'], None)

    def validate(self, data):
        """Ensures that the name for the new specification is unique.

        The name must be unique within the context of the chosen target.
        """
        name = data.get('name')
        target = data.get('target')
        if name is not None and target is not None:
            if target.getSpecification(name):
                errormessage = INewSpecification['name'].errormessage
                self.setFieldError('name', errormessage % name)


class NewSpecificationFromProjectView(NewSpecificationFromNonTargetView):
    """A view for creating a specification from a project."""

    schema = Fields(INewSpecificationProjectTarget,
                    INewSpecification,
                    INewSpecificationSprint)


class NewSpecificationFromRootView(NewSpecificationFromNonTargetView):
    """A view for creating a specification from the root of Launchpad."""

    schema = Fields(INewSpecificationTarget,
                    INewSpecification,
                    INewSpecificationSprint)


class NewSpecificationFromSprintView(NewSpecificationFromNonTargetView):
    """A view for creating a specification from a sprint."""

    schema = Fields(INewSpecificationTarget,
                    INewSpecification)

    def transform(self, data):
        super(NewSpecificationFromSprintView, self).transform(data)
        data['sprint'] = self.context

    @property
    def next_url(self):
        return canonical_url(self.context)


class SpecificationNavigation(Navigation):

    usedfor = ISpecification

    @stepthrough('+subscription')
    def traverse_subscriptions(self, name):
        return self.context.getSubscriptionByName(name)

    @stepto('+branch')
    def traverse_branch(self):
<<<<<<< HEAD
        # XXX: JonathanLange 2008-12-15 spec=package-branches: This needs to
        # change so that non-product branches can be linked to specifications.
        person_name = self.request.stepstogo.consume()
        product_name = self.request.stepstogo.consume()
        branch_name = self.request.stepstogo.consume()
        if person_name is None or product_name is None or branch_name is None:
            raise NotFoundError

        person = getUtility(IPersonSet).getByName(person_name)
        if person is None:
            raise NotFoundError

        branch = person.getBranch(product_name, branch_name)

        if not branch:
            raise NotFoundError

=======
        branch = getUtility(IBranchNamespaceSet).traverse(
            iter(self.request.stepstogo))
>>>>>>> 04dfed0a
        return self.context.getBranchLink(branch)

    def traverse(self, name):
        # fallback to looking for a sprint with this name, with this feature
        # on the agenda
        return self.context.getSprintSpecification(name)


class SpecificationContextMenu(ContextMenu):

    usedfor = ISpecification
    links = ['edit', 'people', 'status', 'priority',
             'whiteboard', 'proposegoal',
             'milestone', 'requestfeedback', 'givefeedback', 'subscription',
             'subscribeanother',
             'linkbug', 'unlinkbug', 'linkbranch',
             'offermentoring', 'retractmentoring',
             'adddependency', 'removedependency',
             'dependencytree', 'linksprint', 'supersede',
             'retarget']

    @enabled_with_permission('launchpad.Edit')
    def edit(self):
        text = 'Edit title and summary'
        return Link('+edit', text, icon='edit')

    def givefeedback(self):
        text = 'Give feedback'
        enabled = (self.user is not None and
                   bool(self.context.getFeedbackRequests(self.user)))
        return Link('+givefeedback', text, icon='edit', enabled=enabled)

    @enabled_with_permission('launchpad.Edit')
    def milestone(self):
        text = 'Target milestone'
        return Link('+milestone', text, icon='edit')

    @enabled_with_permission('launchpad.Edit')
    def people(self):
        text = 'Change people'
        return Link('+people', text, icon='edit')

    @enabled_with_permission('launchpad.Edit')
    def priority(self):
        text = 'Change priority'
        return Link('+priority', text, icon='edit')

    def requestfeedback(self):
        text = 'Request feedback'
        return Link('+requestfeedback', text, icon='edit')

    def proposegoal(self):
        text = 'Propose as goal'
        if self.context.goal is not None:
            text = 'Modify goal'
        if self.context.distribution is not None:
            link = '+setdistroseries'
        elif self.context.product is not None:
            link = '+setproductseries'
        else:
            raise AssertionError(
                'Unknown target on specification "%s".' % self.context.name)
        return Link(link, text, icon='edit')

    @enabled_with_permission('launchpad.Edit')
    def status(self):
        text = 'Change status'
        return Link('+status', text, icon='edit')

    @enabled_with_permission('launchpad.AnyPerson')
    def offermentoring(self):
        text = 'Offer mentorship'
        user = getUtility(ILaunchBag).user
        enabled = self.context.canMentor(user)
        return Link('+mentor', text, icon='add', enabled=enabled)

    def retractmentoring(self):
        text = 'Retract mentorship'
        user = getUtility(ILaunchBag).user
        # We should really only allow people to retract mentoring if the
        # spec's open and the user's already a mentor.
        if user and not self.context.is_complete:
            enabled = self.context.isMentor(user)
        else:
            enabled = False
        return Link('+retractmentoring', text, icon='remove', enabled=enabled)

    def subscribeanother(self):
        text = 'Subscribe someone else'
        return Link('+addsubscriber', text, icon='add')

    def subscription(self):
        user = self.user
        if user is not None and self.context.subscription(user) is not None:
            text = 'Modify subscription'
        else:
            text = 'Subscribe yourself'
        return Link('+subscribe', text, icon='edit')

    @enabled_with_permission('launchpad.Edit')
    def supersede(self):
        text = 'Mark superseded'
        return Link('+supersede', text, icon='edit')

    def linkbug(self):
        text = 'Link to bug report'
        return Link('+linkbug', text, icon='add')

    def unlinkbug(self):
        text = 'Remove bug link'
        enabled = bool(self.context.bugs)
        return Link('+unlinkbug', text, icon='add', enabled=enabled)

    @enabled_with_permission('launchpad.Edit')
    def adddependency(self):
        text = 'Add dependency'
        return Link('+linkdependency', text, icon='add')

    @enabled_with_permission('launchpad.Edit')
    def removedependency(self):
        text = 'Remove dependency'
        enabled = bool(self.context.dependencies)
        return Link('+removedependency', text, icon='remove', enabled=enabled)

    def dependencytree(self):
        text = 'Show dependencies'
        enabled = (bool(self.context.dependencies) or
                   bool(self.context.blocked_specs))
        return Link('+deptree', text, icon='info', enabled=enabled)

    def linksprint(self):
        text = 'Propose for meeting agenda'
        return Link('+linksprint', text, icon='add')

    @enabled_with_permission('launchpad.Edit')
    def retarget(self):
        text = 'Retarget'
        return Link('+retarget', text, icon='edit')

    def whiteboard(self):
        text = 'Edit whiteboard'
        return Link('+whiteboard', text, icon='edit')

    @enabled_with_permission('launchpad.AnyPerson')
    def linkbranch(self):
        text = 'Link to branch'
        return Link('+linkbranch', text, icon='add')

class SpecificationSimpleView(LaunchpadView, CanBeMentoredView):
    """Used to render portlets and listing items that need browser code."""

    __used_for__ = ISpecification

    @cachedproperty
    def feedbackrequests(self):
        if self.user is None:
            return []
        return list(self.context.getFeedbackRequests(self.user))

    @property
    def subscription(self):
        """whether the current user has a subscription to the spec."""
        if self.user is None:
            return None
        return self.context.subscription(self.user)

    @cachedproperty
    def has_dep_tree(self):
        return self.context.dependencies or self.context.blocked_specs

    @cachedproperty
    def branch_links(self):
        return [branch_link for branch_link in self.context.branch_links
                if check_permission('launchpad.View', branch_link.branch)]


class SpecificationView(SpecificationSimpleView):
    """Used to render the main view of a specification."""

    __used_for__ = ISpecification

    def initialize(self):
        # The review that the user requested on this spec, if any.
        self.notices = []

        if not self.user:
            return

        request = self.request
        if request.method == 'POST':
            # establish if a subscription form was posted.
            sub = request.form.get('subscribe')
            upd = request.form.get('update')
            unsub = request.form.get('unsubscribe')
            essential = request.form.get('essential') == 'yes'
            if sub is not None:
                self.context.subscribe(self.user, self.user, essential)
                self.notices.append("You have subscribed to this spec.")
            elif upd is not None:
                self.context.subscribe(self.user, self.user, essential)
                self.notices.append('Your subscription has been updated.')
            elif unsub is not None:
                self.context.unsubscribe(self.user)
                self.notices.append("You have unsubscribed from this spec.")

        if self.feedbackrequests:
            msg = "You have %d feedback request(s) on this specification."
            msg %= len(self.feedbackrequests)
            self.notices.append(msg)


class SpecificationEditView(LaunchpadEditFormView):

    schema = ISpecification
    field_names = ['name', 'title', 'specurl', 'summary', 'whiteboard']
    label = 'Edit specification'
    custom_widget('summary', TextAreaWidget, height=5)
    custom_widget('whiteboard', TextAreaWidget, height=10)
    custom_widget('specurl', TextWidget, width=60)

    @action(_('Change'), name='change')
    def change_action(self, action, data):
        self.updateContextFromData(data)
        # We need to ensure that resolution is recorded if the spec is now
        # resolved.
        newstate = self.context.updateLifecycleStatus(self.user)
        if newstate is not None:
            self.request.response.addNotification(
                'Specification is now considered "%s".' % newstate.title)
        self.next_url = canonical_url(self.context)


class SpecificationEditWhiteboardView(SpecificationEditView):
    label = 'Edit specification status whiteboard'
    field_names = ['whiteboard']
    custom_widget('whiteboard', TextAreaWidget, height=15)


class SpecificationEditPeopleView(SpecificationEditView):
    label = 'Change the people involved'
    field_names = ['assignee', 'drafter', 'approver', 'whiteboard']


class SpecificationEditPriorityView(SpecificationEditView):
    label = 'Change priority'
    field_names = ['priority', 'direction_approved', 'whiteboard']

    @property
    def extra_info(self):
        return ('The priority should reflect the views of the coordinating '
                'team of %s.' % self.context.target.displayname)


class SpecificationEditStatusView(SpecificationEditView):
    label = 'Change status'
    field_names = ['definition_status', 'implementation_status', 'whiteboard']


class SpecificationEditMilestoneView(SpecificationEditView):
    label = 'Target to a milestone'
    field_names = ['milestone', 'whiteboard']

    @property
    def extra_info(self):
        return ("Select the milestone of %s in which you would like this "
                "feature to be implemented."
                % self.context.target.displayname)


class SpecificationGoalProposeView(LaunchpadEditFormView):
    schema = ISpecification
    label = 'Target to a distribution series'
    field_names = ['distroseries', 'whiteboard']
    custom_widget('whiteboard', TextAreaWidget, height=5)

    @property
    def initial_values(self):
        return {
            'productseries': self.context.productseries,
            'distroseries': self.context.distroseries,
            'whiteboard': self.context.whiteboard,
            }

    @action('Continue', name='continue')
    def continue_action(self, action, data):
        self.context.whiteboard = data['whiteboard']
        propose_goal_with_automatic_approval(
            self.context, data['distroseries'], self.user)
        self.next_url = canonical_url(self.context)


class SpecificationProductSeriesGoalProposeView(SpecificationGoalProposeView):
    label = 'Target to a product series'
    field_names = ['productseries', 'whiteboard']

    @action('Continue', name='continue')
    def continue_action(self, action, data):
        self.context.whiteboard = data['whiteboard']
        propose_goal_with_automatic_approval(
            self.context, data['productseries'], self.user)
        self.next_url = canonical_url(self.context)


def propose_goal_with_automatic_approval(specification, series, user):
    """Proposes the given specification as a goal for the given series. If
    the given user has permission, the proposal is approved automatically.
    """
    specification.proposeGoal(series, user)
    # If the proposer has permission, approve the goal automatically.
    if series is not None and check_permission('launchpad.Driver', series):
        specification.acceptBy(user)


class SpecificationGoalDecideView(LaunchpadView):
    """View used to allow the drivers of a series to accept
    or decline the spec as a goal for that series. Typically they would use
    the multi-select goalset view on their series, but it's also
    useful for them to have this one-at-a-time view on the spec itself.
    """

    def initialize(self):
        accept = self.request.form.get('accept')
        decline = self.request.form.get('decline')
        cancel = self.request.form.get('cancel')
        decided = False
        if accept is not None:
            self.context.acceptBy(self.user)
            decided = True
        elif decline is not None:
            self.context.declineBy(self.user)
            decided = True
        if decided or cancel is not None:
            self.request.response.redirect(
                canonical_url(self.context))


class SpecificationRetargetingView(LaunchpadFormView):

    schema = ISpecification
    field_names = ['target']
    label = _('Move this blueprint to a different project')

    def validate(self, data):
        """Ensure that the target is valid and that there is not
        already a blueprint with the same name as this one for the
        given target.
        """

        target = data.get('target')

        if target is None:
            self.setFieldError('target',
                "There is no project with the name '%s'. "
                "Please check that name and try again." %
                self.request.form.get("field.target"))
            return

        if target.getSpecification(self.context.name) is not None:
            self.setFieldError('target',
                'There is already a blueprint with this name for %s. '
                'Please change the name of this blueprint and try again.' %
                target.displayname)
            return

    @action(_('Retarget Blueprint'), name='retarget')
    def register_action(self, action, data):
        # we need to ensure that there is not already a spec with this name
        # for this new target
        target = data['target']
        if target.getSpecification(self.context.name) is not None:
            return '%s already has a blueprint called %s' % (
                target.displayname, self.context.name)
        product = distribution = None
        if IProduct.providedBy(target):
            product = target
        elif IDistribution.providedBy(target):
            distribution = target
        else:
            raise AssertionError, 'Unknown target'
        self.context.retarget(product=product, distribution=distribution)
        self._nextURL = canonical_url(self.context)

    @property
    def next_url(self):
        return self._nextURL


class SupersededByWidget(DropdownWidget):
    """Custom select widget for specification superseding.

    This is just a standard DropdownWidget with the (no value) text
    rendered as something meaningful to the user, as per Bug #4116.

    TODO: This should be replaced with something more scalable as there
    is no upper limit to the number of specifications.
    -- StuartBishop 20060704
    """
    _messageNoValue = _("(Not Superseded)")


class SpecificationSupersedingView(LaunchpadFormView):
    schema = ISpecification
    field_names = ['superseded_by']
    label = _('Mark specification superseded')
    custom_widget('superseded_by', SupersededByWidget)

    @property
    def initial_values(self):
        return {
            'superseded_by': self.context.superseded_by,
            }

    def setUpFields(self):
        """Override the setup to define own fields."""
        if self.context.target is None:
            raise AssertionError("No target found for this spec.")
        specs = sorted(self.context.target.specifications(),
                       key=attrgetter('name'))
        terms = [SimpleTerm(spec, spec.name, spec.title)
                 for spec in specs if spec != self.context]

        self.form_fields = form.Fields(
            Choice(
                __name__='superseded_by',
                title=_("Superseded by"),
                vocabulary=SimpleVocabulary(terms),
                required=False,
                description=_(
                    "The specification which supersedes this one. Note "
                    "that selecting a specification here and pressing "
                    "Continue will change the specification status "
                    "to Superseded.")),
            render_context=self.render_context)

    @action(_('Continue'), name='supersede')
    def supersede_action(self, action, data):
        # Store some shorter names to avoid line-wrapping.
        SUPERSEDED = SpecificationDefinitionStatus.SUPERSEDED
        NEW = SpecificationDefinitionStatus.NEW
        self.context.superseded_by = data['superseded_by']
        if data['superseded_by'] is not None:
            # set the state to superseded
            self.context.definition_status = SUPERSEDED
        else:
            # if the current state is SUPERSEDED and we are now removing the
            # superseded-by then we should move this spec back into the
            # drafting pipeline by resetting its status to NEW
            if self.context.definition_status == SUPERSEDED:
                self.context.definition_status = NEW
        newstate = self.context.updateLifecycleStatus(self.user)
        if newstate is not None:
            self.request.response.addNotification(
                'Specification is now considered "%s".' % newstate.title)
        self.next_url = canonical_url(self.context)


class SpecGraph:
    """A directed linked graph of nodes representing spec dependencies."""

    # We want to be able to test SpecGraph and SpecGraphNode without setting
    # up canonical_urls.  This attribute is used by tests to generate URLs for
    # nodes without calling canonical_url.
    # The pattern is either None (meaning use canonical_url) or a string
    # containing one '%s' replacement marker.
    url_pattern_for_testing = None

    def __init__(self):
        self.nodes = set()
        self.edges = set()
        self.root_node = None

    def newNode(self, spec, root=False):
        """Return a new node based on the given spec.

        If root=True, make this the root node.

        There can be at most one root node set.
        """
        assert self.getNode(spec.name) is None, (
            "A spec called %s is already in the graph" % spec.name)
        node = SpecGraphNode(spec, root=root,
                url_pattern_for_testing=self.url_pattern_for_testing)
        self.nodes.add(node)
        if root:
            assert not self.root_node
            self.root_node = node
        return node

    def getNode(self, name):
        """Return the node with the given name.

        Return None if there is no such node.
        """
        # Efficiency: O(n)
        for node in self.nodes:
            if node.name == name:
                return node
        return None

    def newOrExistingNode(self, spec):
        """Return the node for the spec.

        If there is already a node for spec.name, return that node.
        Otherwise, create a new node for the spec, and return that.
        """
        node = self.getNode(spec.name)
        if node is None:
            node = self.newNode(spec)
        return node

    def link(self, from_node, to_node):
        """Form a direction link from from_node to to_node."""
        assert from_node in self.nodes
        assert to_node in self.nodes
        assert (from_node, to_node) not in self.edges
        self.edges.add((from_node, to_node))

    def addDependencyNodes(self, spec):
        """Add nodes for the specs that the given spec depends on,
        transitively.
        """
        get_related_specs_fn = attrgetter('dependencies')
        def link_nodes_fn(node, dependency):
            self.link(dependency, node)
        self.walkSpecsMakingNodes(spec, get_related_specs_fn, link_nodes_fn)

    def addBlockedNodes(self, spec):
        """Add nodes for specs that the given spec blocks, transitively."""
        get_related_specs_fn = attrgetter('blocked_specs')
        def link_nodes_fn(node, blocked_spec):
            self.link(node, blocked_spec)
        self.walkSpecsMakingNodes(spec, get_related_specs_fn, link_nodes_fn)

    def walkSpecsMakingNodes(self, spec, get_related_specs_fn, link_nodes_fn):
        """Walk the specs, making and linking nodes.

        Examples of functions to use:

        get_related_specs_fn = lambda spec: spec.blocked_specs

        def link_nodes_fn(node, related):
            graph.link(node, related)
        """
        # This is a standard pattern for "flattening" a recursive algorithm.
        to_search = set([spec])
        visited = set()
        while to_search:
            current_spec = to_search.pop()
            visited.add(current_spec)
            node = self.newOrExistingNode(current_spec)
            related_specs = set(get_related_specs_fn(current_spec))
            for related_spec in related_specs:
                link_nodes_fn(node, self.newOrExistingNode(related_spec))
            to_search.update(related_specs.difference(visited))

    def getNodesSorted(self):
        """Return a list of all nodes, sorted by name."""
        return sorted(self.nodes, key=attrgetter('name'))

    def getEdgesSorted(self):
        """Return a list of all edges, sorted by name.

        An edge is a tuple (from_node, to_node).
        """
        return sorted(self.edges,
            key=lambda (from_node, to_node): (from_node.name, to_node.name))

    def listNodes(self):
        """Return a string of diagnostic output of nodes and edges.

        Used for debugging and in unit tests.
        """
        L = []
        edges = self.getEdgesSorted()
        if self.root_node:
            L.append('Root is %s' % self.root_node)
        else:
            L.append('Root is undefined')
        for node in self.getNodesSorted():
            L.append('%s:' % node)
            to_nodes = [to_node for from_node, to_node in edges
                        if from_node == node]
            L += ['    %s' % to_node.name for to_node in to_nodes]
        return '\n'.join(L)

    def getDOTGraphStatement(self):
        """Return a unicode string that is the DOT representation of this
        graph.

        graph : [ strict ] (graph | digraph) [ ID ] '{' stmt_list '}'
        stmt_list : [ stmt [ ';' ] [ stmt_list ] ]
        stmt : node_stmt | edge_stmt | attr_stmt | ID '=' ID | subgraph

        """
        graphname = 'deptree'
        graph_attrs = dict(
            mode='hier',
            # bgcolor='transparent',  # Fails with graphviz-cairo.
            bgcolor='#ffffff',  # Same as Launchpad page background.
            size='9.2,9',  # Width fits of 2 col layout, 1024x768.
            ratio='compress',
            ranksep=0.25,
            nodesep=0.01 # Separation between nodes
            )

        # Global node and edge attributes.
        node_attrs = dict(
            fillcolor='white',
            style='filled',
            fontname='Sans',
            fontsize=11
            )
        edge_attrs = dict(arrowhead='normal')

        L = []
        L.append('digraph %s {' % to_DOT_ID(graphname))
        L.append('graph')
        L.append(dict_to_DOT_attrs(graph_attrs))
        L.append('node')
        L.append(dict_to_DOT_attrs(node_attrs))
        L.append('edge')
        L.append(dict_to_DOT_attrs(edge_attrs))
        for node in self.getNodesSorted():
            L.append(node.getDOTNodeStatement())
        for from_node, to_node in self.getEdgesSorted():
            L.append('%s -> %s' % (
                to_DOT_ID(from_node.name), to_DOT_ID(to_node.name)))
        L.append('}')
        return u'\n'.join(L)


class SpecificationSprintAddView(LaunchpadFormView):

    schema = ISprintSpecification
    label = _("Propose specification for meeting agenda")
    field_names = ["sprint"]
    # ISprintSpecification.sprint is a read-only field, so we need to set
    # for_input to True here to ensure it's rendered as an input widget.
    for_input = True

    @action(_('Continue'), name='continue')
    def continue_action(self, action, data):
        self.context.linkSprint(data["sprint"], self.user)
        self.next_url = canonical_url(self.context)


class SpecGraphNode:
    """Node in the spec dependency graph.

    A SpecGraphNode object has various display-related properties.
    """

    def __init__(self, spec, root=False, url_pattern_for_testing=None):
        self.name = spec.name
        if url_pattern_for_testing:
            self.URL = url_pattern_for_testing % self.name
        else:
            self.URL = canonical_url(spec)
        self.isRoot = root
        if self.isRoot:
            self.color = 'red'
        elif spec.is_complete:
            self.color = 'grey'
        else:
            self.color = 'black'
        self.comment = spec.title
        self.label = self.makeLabel(spec)
        self.tooltip = spec.title

    def makeLabel(self, spec):
        """Return a label for the spec."""
        if spec.assignee:
            label = '%s\n(%s)' % (spec.name, spec.assignee.name)
        else:
            label = spec.name
        return label

    def __str__(self):
        return '<%s>' % self.name

    def getDOTNodeStatement(self):
        """Return this node's data as a DOT unicode.

        This fills in the node_stmt in the DOT BNF:
        http://www.graphviz.org/doc/info/lang.html

        node_stmt : node_id [ attr_list ]
        node_id : ID [ port ]
        attr_list : '[' [ a_list ] ']' [ attr_list ]
        a_list  : ID [ '=' ID ] [ ',' ] [ a_list ]
        port : ':' ID [ ':' compass_pt ] | ':' compass_pt
        compass_pt : (n | ne | e | se | s | sw | w | nw)

        We don't care about the [ port ] part.

        """
        attrnames = ['color', 'comment', 'label', 'tooltip']
        if not self.isRoot:
            # We want to have links in the image map for all nodes
            # except the one that were currently on the page of.
            attrnames.append('URL')
        attrdict = dict((name, getattr(self, name)) for name in attrnames)
        return u'%s\n%s' % (to_DOT_ID(self.name), dict_to_DOT_attrs(attrdict))


def dict_to_DOT_attrs(some_dict, indent='    '):
    r"""Convert some_dict to unicode DOT attrs output.

    attr_list : '[' [ a_list ] ']' [ attr_list ]
    a_list  : ID [ '=' ID ] [ ',' ] [ a_list ]

    The attributes are sorted by dict key.

    >>> some_dict = dict(
    ...     foo="foo",
    ...     bar="bar \" \n bar",
    ...     baz="zab")
    >>> print dict_to_DOT_attrs(some_dict, indent='  ')
      [
      "bar"="bar \" \n bar",
      "baz"="zab",
      "foo"="foo"
      ]

    """
    if not some_dict:
        return u''
    L = []
    L.append('[')
    for key, value in sorted(some_dict.items()):
        L.append('%s=%s,' % (to_DOT_ID(key), to_DOT_ID(value)))
    # Remove the trailing comma from the last attr.
    lastitem = L.pop()
    L.append(lastitem[:-1])
    L.append(']')
    return u'\n'.join('%s%s' % (indent, line) for line in L)


def to_DOT_ID(value):
    r"""Accept a value and return the DOT escaped version.

    The returned value is always a unicode string.

    >>> to_DOT_ID(u'foo " bar \n')
    u'"foo \\" bar \\n"'

    """
    if isinstance(value, str):
        unitext = unicode(value, encoding='ascii')
    else:
        unitext = unicode(value)
    output = unitext.replace(u'"', u'\\"')
    output = output.replace(u'\n', u'\\n')
    return u'"%s"' % output


class ProblemRenderingGraph(Exception):
    """There was a problem rendering the graph."""


class SpecificationTreeGraphView(LaunchpadView):
    """View for displaying the dependency tree as a PNG with image map."""

    def makeSpecGraph(self):
        """Return a SpecGraph object rooted on the spec that is self.context.
        """
        graph = SpecGraph()
        root = graph.newNode(self.context, root=True)
        graph.addDependencyNodes(self.context)
        graph.addBlockedNodes(self.context)
        return graph

    def getDotFileText(self):
        """Return a unicode string of the dot file text."""
        specgraph = self.makeSpecGraph()
        return specgraph.getDOTGraphStatement()

    def renderGraphvizGraph(self, format):
        """Return graph data in the appropriate format.

        Shell out to `dot` to do the work.
        Raise ProblemRenderingGraph exception if `dot` gives any error output.
        """
        assert format in ('png', 'cmapx')
        input = self.getDotFileText().encode('UTF-8')
        # XXX sinzui 2008-04-03 bug=211568:
        # This use of subprocess.Popen is far from ideal. There is extra
        # risk of getting an OSError, or an command line issue that we
        # represent as a ProblemRenderingGraph. We need python bindings
        # to make the PNG/cmapx.
        cmd = 'unflatten -l 2 | dot -T%s' % format
        process = Popen(
            cmd, shell=True, stdin=PIPE, stdout=PIPE, stderr=PIPE,
            close_fds=True)
        process.stdin.write(input)
        process.stdin.close()
        output = process.stdout.read()
        err = process.stderr.read()
        if err:
            raise ProblemRenderingGraph(err, output)
        return output


def log_oops(error, request):
    """Log an oops report without raising an error."""
    info = (error.__class__, error, None)
    globalErrorUtility = getUtility(IErrorReportingUtility)
    globalErrorUtility.raising(info, request)


here = os.path.dirname(__file__)


class SpecificationTreePNGView(SpecificationTreeGraphView):

    fail_over_image_path = os.path.join(
        here, os.pardir, 'icing', 'blueprints-deptree-error.png')

    def render(self):
        """Render a PNG displaying the specification dependency graph."""
        try:
            image = self.renderGraphvizGraph('png')
            self.request.response.setHeader('Content-type', 'image/png')
        except (ProblemRenderingGraph, OSError), error:
            # The subprocess or command can raise errors that might not
            # occur if we used a Python bindings for GraphViz. Instead of
            # sending the generated image, return the fail-over image
            # that explains there was a problem.
            log_oops(error, self.request)
            try:
                fail_over_image = open(self.fail_over_image_path, 'rb')
                image = fail_over_image.read()
            finally:
                fail_over_image.close()
        return image


class SpecificationTreeImageTag(SpecificationTreeGraphView):

    def render(self):
        """Render the image and image map tags for this dependency graph."""
        try:
            image_map = self.renderGraphvizGraph('cmapx').decode('UTF-8')
        except (ProblemRenderingGraph, OSError), error:
            # The subprocess or command can raise errors that might not
            # occur if we used a Python bindings for GraphViz. Instead
            # of rendering an image map, return an explanation that the
            # image's links are broken.
            log_oops(error, self.request)
            if isinstance(error, OSError):
                # An OSError can be random. The image map may generate
                # if the user reloads the page.
                extra_help = u' Reload the page to link the image.'
            else:
                extra_help = u''
            image_map = (
                u'<p class="error message">'
                u'There was an error linking the dependency tree to its '
                u'specs.' + extra_help + u'</p>')
        return (u'<img src="deptree.png" usemap="#deptree" />\n' + image_map)


class SpecificationTreeDotOutput(SpecificationTreeGraphView):

    def render(self):
        """Render the dep tree as a DOT file.

        This is useful for experimenting with the node layout offline.
        """
        self.request.response.setHeader('Content-type', 'text/plain')
        return self.getDotFileText()


class SpecificationLinkBranchView(LaunchpadFormView):
    """A form used to link a branch to this specification."""

    schema = ISpecificationBranch
    field_names = ['branch', 'summary']
    label = _('Link branch to blueprint')

    def validate(self, data):
        branch = data.get('branch')
        if branch:
            branchlink = self.context.getBranchLink(branch)
            if branchlink is not None:
                self.setFieldError('branch', 'This branch has already '
                                   'been linked to the blueprint')

    @action(_('Continue'), name='continue')
    def continue_action(self, action, data):
        self.context.linkBranch(branch=data['branch'],
                                registrant=self.user,
                                summary=data['summary'])

    @action(_('Cancel'), name='cancel', validator='validate_cancel')
    def cancel_action(self, action, data):
        """Do nothing and go back to the blueprint page."""

    @property
    def next_url(self):
        return canonical_url(self.context)


class SpecificationSetView(AppFrontPageSearchView, HasSpecificationsView):
    """View for the Blueprints index page."""

    @safe_action
    @action('Find blueprints', name="search")
    def search_action(self, action, data):
        """Redirect to the proper search page based on the scope widget."""
        # For the scope to be absent from the form, the user must
        # build the query string themselves - most likely because they
        # are a bot. In that case we just assume they want to search
        # all projects.
        scope = self.widgets['scope'].getScope()
        if scope is None or scope == 'all':
            # Use 'All projects' scope.
            url = '/'
        else:
            url = canonical_url(
                self.widgets['scope'].getInputValue())
        search_text = data['search_text']
        if search_text is not None:
            url += '?searchtext=' + search_text
        self.next_url = url<|MERGE_RESOLUTION|>--- conflicted
+++ resolved
@@ -251,28 +251,8 @@
 
     @stepto('+branch')
     def traverse_branch(self):
-<<<<<<< HEAD
-        # XXX: JonathanLange 2008-12-15 spec=package-branches: This needs to
-        # change so that non-product branches can be linked to specifications.
-        person_name = self.request.stepstogo.consume()
-        product_name = self.request.stepstogo.consume()
-        branch_name = self.request.stepstogo.consume()
-        if person_name is None or product_name is None or branch_name is None:
-            raise NotFoundError
-
-        person = getUtility(IPersonSet).getByName(person_name)
-        if person is None:
-            raise NotFoundError
-
-        branch = person.getBranch(product_name, branch_name)
-
-        if not branch:
-            raise NotFoundError
-
-=======
         branch = getUtility(IBranchNamespaceSet).traverse(
             iter(self.request.stepstogo))
->>>>>>> 04dfed0a
         return self.context.getBranchLink(branch)
 
     def traverse(self, name):
