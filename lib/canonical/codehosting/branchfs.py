# Copyright 2004-2008 Canonical Ltd.  All rights reserved.

"""The Launchpad code hosting file system.

The way Launchpad presents branches is very different from the way it stores
them. Externally, branches are reached using URLs that look like
<schema>://launchpad.net/~owner/product/branch-name. Internally, they are
stored by branch ID. Branch 1 is stored at 00/00/00/01 and branch 10 is stored
at 00/00/00/0A. Further, these branches might not be stored on the same
physical machine.

This means that our services need to translate the external paths into
internal paths.

We also want to let users create new branches on Launchpad simply by pushing
them up. We want Launchpad to detect when a branch has been changed and update
our internal mirror.

This means our services must detect events like "make directory" and "unlock
branch", translate them into Launchpad operations like "create branch" and
"request mirror" and then actually perform those operations.

So, we have a `LaunchpadServer` which implements the core operations --
translate a path, make a branch and request a mirror -- in terms of virtual
paths.

This server does most of its work by delegating to a `LaunchpadBranch` object.
This object can be constructed from a virtual path and then operated on. It in
turn delegates to the "authserver", an internal XML-RPC server that actually
talks to the database. We cache requests to the authserver using
`CachingAuthserverClient`, in order to speed things up a bit.

We hook the `LaunchpadServer` into Bazaar by implementing a
`AsyncVirtualTransport`, a `bzrlib.transport.Transport` that wraps all of its
operations so that they are translated by an object that implements
`translateVirtualPath`.  See transport.py for more information.

This virtual transport isn't quite enough, since it only does dumb path
translation. We also need to be able to interpret filesystem events in terms
of Launchpad branches. To do this, we provide a `LaunchpadTransport` that
hooks into operations like `mkdir` and ask the `LaunchpadServer` to make a
branch if appropriate.
"""


__metaclass__ = type
__all__ = [
    'AsyncLaunchpadTransport',
    'get_puller_server',
    'get_scanner_server',
    'LaunchpadInternalServer',
    'LaunchpadServer',
    ]

import xmlrpclib

from bzrlib.bzrdir import BzrDirFormat
from bzrlib.errors import (
    BzrError, NoSuchFile, PermissionDenied, TransportNotPossible)
from bzrlib import urlutils
from bzrlib.transport import (
    get_transport, register_transport, Server, unregister_transport)
from bzrlib.transport.memory import MemoryServer

from twisted.internet import defer
from twisted.python import failure
from twisted.web.xmlrpc import Fault

from canonical.codehosting import branch_id_to_path
from canonical.codehosting.branchfsclient import (
    BlockingProxy, CachingAuthserverClient)
from canonical.codehosting.bzrutils import ensure_base
from canonical.codehosting.transport import (
    AsyncVirtualTransport, _MultiServer, get_chrooted_transport,
    get_readonly_transport, SynchronousAdapter, TranslationError)
from canonical.config import config
from canonical.launchpad.interfaces.codehosting import (
    LAUNCHPAD_SERVICES, NOT_FOUND_FAULT_CODE, PERMISSION_DENIED_FAULT_CODE,
    READ_ONLY)


# The directories allowed directly beneath a branch directory. These are the
# directories that Bazaar creates as part of regular operation.
ALLOWED_DIRECTORIES = ('.bzr', '.bzr.backup', 'backup.bzr')
FORBIDDEN_DIRECTORY_ERROR = (
    "Cannot create '%s'. Only Bazaar branches are allowed.")


def get_path_segments(path, maximum_segments=-1):
    """Break up the given path into segments.

    If 'path' ends with a trailing slash, then the final empty segment is
    ignored.
    """
    return path.strip('/').split('/', maximum_segments)


def is_lock_directory(absolute_path):
    """Is 'absolute_path' a Bazaar branch lock directory?"""
    return absolute_path.endswith('/.bzr/branch/lock/held')


class BranchNotFound(BzrError):
    """Raised when on translating a virtual path for a non-existent branch."""

    _fmt = ("Could not find id for branch ~%(owner)s/%(product)s/%(name)s.")


class NotABranchPath(TranslationError):
    """Raised when we cannot translate a virtual URL fragment to a branch.

    In particular, this is raised when there is some intrinsic deficiency in
    the path itself.
    """

    _fmt = ("Could not translate %(virtual_url_fragment)r to branch. "
            "%(reason)s")


class NotEnoughInformation(NotABranchPath):
    """Raised when there's not enough information in the path."""

    reason = "Not enough information."


class InvalidOwnerDirectory(NotABranchPath):
    """Raised when the owner directory is invalid.

    This generally means that it doesn't start with a tilde (~).
    """

    reason = "Path must start with a user or team directory."


class InvalidControlDirectory(BzrError):
    """Raised when we try to parse an invalid control directory."""


class LaunchpadBranch:
    """A branch on Launchpad.

    This abstractly represents a branch on Launchpad without exposing details
    of the naming of Launchpad branches. It contains and maintains the
    knowledge of how a virtual path, such as '~owner/product/branch' is
    translated into the underlying storage systems.

    It also exposes operations on Launchpad branches that we in turn expose
    via the codehosting system. Namely, creating a branch and requesting that
    a branch be mirrored.
    """

    @classmethod
    def from_virtual_path(cls, authserver, virtual_url_fragment):
        """Construct a LaunchpadBranch from a virtual URL fragment.

        :param authserver: An XML-RPC client to the Launchpad authserver.
            This is used to get information about the branch and to perform
            database operations on the branch. This XML-RPC client should
            implement 'callRemote'.
        :param virtual_path: A public path to a branch, or to a file or
            directory within a branch. This path is required to be URL
            escaped.

        :raise NotABranchPath: If `virtual_path` cannot be translated into a
            (potential) path to a branch. See also `NotEnoughInformation`
            and `InvalidOwnerDirectory`.

        :return: (launchpad_branch, rest_of_path), where `launchpad_branch`
            is an instance of LaunchpadBranch that represents the branch at
            the virtual path, and `rest_of_path` is a URL fragment within
            that branch.
        """
        virtual_path = urlutils.unescape(virtual_url_fragment).encode('utf-8')
        segments = get_path_segments(virtual_path, 3)
        # If we don't have at least an owner, product and name, then we don't
        # have enough information for a branch.
        if len(segments) < 3:
            raise NotEnoughInformation(virtual_path)
        # If we have only an owner, product, name tuple, append an empty path.
        if len(segments) == 3:
            segments.append('')
        user_dir, product, name, path = segments
        # The Bazaar client will look for a .bzr directory in the owner and
        # product directories to see if there's a shared repository. There
        # won't be, so we should treat this case the same as trying to access
        # a branch without enough information.
        if '.bzr' in (user_dir, product, name):
            raise NotEnoughInformation(virtual_path)
        if not user_dir.startswith('~'):
            raise InvalidOwnerDirectory(virtual_path)
        escaped_path = urlutils.escape(path)
        return cls(authserver, user_dir[1:], product, name), escaped_path

    def __init__(self, authserver, owner, product, name):
        """Construct a LaunchpadBranch object.

        In general, don't call this directly, use
        `LaunchpadBranch.from_virtual_path` instead. This prevents assumptions
        about branch naming spreading throughout the code.

        :param authserver: An XML-RPC client to the Launchpad authserver.
            This is used to get information about the branch and to perform
            database operations on the branch. The client should implement
            `callRemote`.
        :param owner: The owner of the branch. A string that is the name of a
            Launchpad `IPerson`.
        :param product: The project that the branch belongs to. A string that
            is either '+junk' or the name of a Launchpad `IProduct`.
        :param branch: The name of the branch.
        """
        self._authserver = authserver
        self._owner = owner
        self._product = product
        self._name = name

    def checkPath(self, path_on_branch):
        """Raise an error if `path_on_branch` is not valid.

        This allows us to enforce a certain level of policy about what goes
        into a branch directory on Launchpad. Specifically, we do not allow
        arbitrary files at the top-level, we only allow Bazaar control
        directories, and backups of same.

        :raise PermissionDenied: if `path_on_branch` is forbidden.
        """
        if path_on_branch == '':
            return
        segments = get_path_segments(path_on_branch)
        if segments[0] not in ALLOWED_DIRECTORIES:
            raise PermissionDenied(
                FORBIDDEN_DIRECTORY_ERROR % (segments[0],))

    def create(self):
        """Create a branch in the database.

        :raise TransportNotPossible: If the branch owner or product does not
            exist.
        :raise PermissionDenied: If the branch cannot be created in the
            database. This might indicate that the branch already exists, or
            that its creation is forbidden by a policy.
        """
        deferred = self._authserver.createBranch(
            self._owner, self._product, self._name)

        def convert_fault(failure):
            failure.trap(Fault)
            fault = failure.value
            path = '~%s/%s/%s' % (self._owner, self._product, self._name)
            if fault.faultCode == NOT_FOUND_FAULT_CODE:
                # One might think that it would make sense to raise
                # NoSuchFile here, but that makes the client do "clever"
                # things like say "Parent directory of
                # bzr+ssh://bazaar.launchpad.dev/~noone/firefox/branch
                # does not exist.  You may supply --create-prefix to
                # create all leading parent directories."  Which is just
                # misleading.
                raise PermissionDenied(path, fault.faultString)
            elif fault.faultCode == PERMISSION_DENIED_FAULT_CODE:
                raise PermissionDenied(path, fault.faultString)
            else:
                raise

        return deferred.addErrback(convert_fault)

    def ensureUnderlyingPath(self, transport):
        """Ensure that the directory for the branch exists on the transport.
        """
        deferred = self.getRealPath('')
        deferred.addErrback(lambda failure: failure.trap(BranchNotFound))
        deferred.addCallback(
            lambda real_path: ensure_base(transport.clone(real_path)))
        return deferred

    def getRealPath(self, url_fragment_on_branch):
        """Return the 'real' URL-escaped path to a path within this branch.

        :param path_on_branch: A URL fragment referring to a path within this
             branch.

        :raise BranchNotFound: if the branch does not exist.
        :raise PermissionDenied: if `url_fragment_on_branch` is forbidden.

        :return: A path relative to the base directory where all branches
            are stored. This path will look like '00/AB/02/43/.bzr/foo', where
            'AB0243' is the database ID of the branch expressed in hex and
            '.bzr/foo' is `path_on_branch`.
        """
        try:
            self.checkPath(url_fragment_on_branch)
        except PermissionDenied:
            return defer.fail(failure.Failure())
        deferred = self.getID()
        return deferred.addCallback(
            lambda branch_id: '/'.join(
                [branch_id_to_path(branch_id), url_fragment_on_branch]))

    def getID(self):
        """Return the database ID of this branch.

        :raise BranchNotFound: if the branch does not exist.
        :return: the database ID of the branch, an integer.
        """
        return self._getInfo().addCallback(lambda branch_info: branch_info[0])

    def getPermissions(self):
        """Return the permissions that the current user has for this branch.

        :raise BranchNotFound: if the branch does not exist.
        :return: WRITABLE if the user can write to the branch, READ_ONLY
            otherwise.
        """
        return self._getInfo().addCallback(lambda branch_info: branch_info[1])

    def _getInfo(self):
        deferred = self._authserver.getBranchInformation(
            self._owner, self._product, self._name)
        def check_branch_id(branch_info):
            (branch_id, permissions) = branch_info
            if branch_id == '':
                raise BranchNotFound(
                    owner=self._owner, product=self._product, name=self._name)
            return branch_info
        return deferred.addCallback(check_branch_id)

    def requestMirror(self):
        """Request that the branch be mirrored as soon as possible.

        :raise BranchNotFound: if the branch does not exist.
        """
        deferred = self.getID()
        deferred.addCallback(self._authserver.requestMirror)
        return deferred


class _BaseLaunchpadServer(Server):
    """Bazaar Server for Launchpad branches.

    This server provides facilities for transports that use a virtual
    filesystem, backed by an XML-RPC server.

    For more information, see the module docstring.
    """

    def __init__(self, scheme, authserver, user_id):
        """Construct a LaunchpadServer.

        :param scheme: The URL scheme to use.
        :param authserver: An XML-RPC client that implements callRemote.
        :param user_id: The database ID for the user who is accessing
            branches.
        """
        # bzrlib's Server class does not have a constructor, so we cannot
        # safely upcall it.
        # pylint: disable-msg=W0231
        self._scheme = scheme
        self._authserver = CachingAuthserverClient(authserver, user_id)
        self._is_set_up = False

    def _transportFactory(self, url):
        """Create a transport for this server pointing at `url`.

        Override this in subclasses.
        """
        raise NotImplementedError("Override this in subclasses.")

    def _getLaunchpadBranch(self, virtual_path):
        return LaunchpadBranch.from_virtual_path(
            self._authserver, virtual_path)

    def _getTransportForLaunchpadBranch(self, lp_branch):
        """Return the transport for accessing `lp_branch`."""
        raise NotImplementedError("Override this in subclasses.")

    def translateVirtualPath(self, virtual_url_fragment):
        """Translate 'virtual_url_fragment' into a transport and sub-fragment.

        :param virtual_url_fragment: A virtual URL fragment to be translated.

        :raise NotABranchPath: If `virtual_url_fragment` does not have at
            least a valid path to a branch.
        :raise BranchNotFound: If `virtual_path` looks like a path to a
            branch, but there is no branch in the database that matches.
        :raise NoSuchFile: If `virtual_path` is *inside* a non-existing
            branch.
        :raise PermissionDenied: if the path on the branch is forbidden.

        :return: (transport, path_on_transport)
        """
        deferred = defer.maybeDeferred(
            self._getLaunchpadBranch, virtual_url_fragment)

        def got_lp_branch((lp_branch, path)):
            """Got the Launchpad branch."""
            virtual_path_deferred = lp_branch.getRealPath(path)

            def branch_not_found(failure):
                failure.trap(BranchNotFound)
                if path == '':
                    # We are trying to translate a branch path that doesn't exist.
                    return failure
                else:
                    # We are trying to translate a path within a branch that
                    # doesn't exist.
                    raise NoSuchFile(virtual_url_fragment)

            virtual_path_deferred.addErrback(branch_not_found)

            def get_transport(real_path):
                deferred = self._getTransportForLaunchpadBranch(lp_branch)
                deferred.addCallback(lambda transport: (transport, real_path))
                return deferred

            return virtual_path_deferred.addCallback(get_transport)

        return deferred.addCallback(got_lp_branch)

    def get_url(self):
        """Return the URL of this server."""
        return self._scheme

    def setUp(self):
        """See Server.setUp."""
        register_transport(self.get_url(), self._transportFactory)
        self._is_set_up = True

    def tearDown(self):
        """See Server.tearDown."""
        if not self._is_set_up:
            return
        self._is_set_up = False
        unregister_transport(self.get_url(), self._transportFactory)


class LaunchpadServer(_BaseLaunchpadServer):
    """The Server used for codehosting services.

    This server provides a VFS that backs onto two transports: a 'hosted'
    transport and a 'mirrored' transport. When users push up 'hosted'
    branches, the branches are written to the hosted transport. Similarly,
    whenever users access branches that they can write to, they are accessed
    from the hosted transport. The mirrored transport is used for branches
    that the user can only read.

    In addition to basic VFS operations, this server provides operations for
    creating a branch and requesting for a branch to be mirrored. The
    associated transport, `AsyncLaunchpadTransport`, has hooks in certain
    filesystem-level operations to trigger these.
    """

    def __init__(self, authserver, user_id, hosted_transport,
                 mirror_transport):
        scheme = 'lp-%d:///' % id(self)
        super(LaunchpadServer, self).__init__(scheme, authserver, user_id)
        self._hosted_transport = hosted_transport
        self._mirror_transport = get_transport(
            'readonly+' + mirror_transport.base)

    def _buildControlDirectory(self, stack_on_url):
        """Return a MemoryTransport that has '.bzr/control.conf' in it."""
        memory_server = MemoryServer()
        memory_server.setUp()
        transport = get_transport(memory_server.get_url())
        if stack_on_url == '':
            return transport
        format = BzrDirFormat.get_default_format()
        bzrdir = format.initialize_on_transport(transport)
        bzrdir.get_config().set_default_stack_on(stack_on_url)
        return get_transport('readonly+' + transport.base)

    def _parseProductControlDirectory(self, virtual_path):
        """Parse `virtual_path` and return a product and path in that product.

        If we can't parse `virtual_path`, raise `InvalidControlDirectory`.
        """
        segments = get_path_segments(virtual_path, 3)
        if len(segments) < 3:
            raise InvalidControlDirectory(virtual_path)
        user, product, control = segments[:3]
        if not user.startswith('~'):
            raise InvalidControlDirectory(virtual_path)
        if control != '.bzr':
            raise InvalidControlDirectory(virtual_path)
        return product, '/'.join([control] + segments[3:])

    def _translateControlPath(self, virtual_url_fragment):
        virtual_path = urlutils.unescape(virtual_url_fragment).encode('utf-8')
        product, path = self._parseProductControlDirectory(virtual_path)
        deferred = self._authserver.getDefaultStackedOnBranch(product)
        deferred.addCallback(self._buildControlDirectory)
        return deferred.addCallback(
            lambda transport: (transport, urlutils.escape(path)))

    def _transportFactory(self, url):
        """Construct a transport for the given URL. Used by the registry."""
        assert url.startswith(self.get_url())
        return SynchronousAdapter(AsyncLaunchpadTransport(self, url))

    def _getTransportForPermissions(self, permissions, lp_branch):
        """Get the appropriate transport for `permissions` on `lp_branch`."""
        if permissions == READ_ONLY:
            return self._mirror_transport
        else:
            transport = self._hosted_transport
            deferred = lp_branch.ensureUnderlyingPath(transport)
            deferred.addCallback(lambda ignored: transport)
            return deferred

    def _getTransportForLaunchpadBranch(self, lp_branch):
        """Return the transport for accessing `lp_branch`."""
        permissions_deferred = lp_branch.getPermissions()
        return permissions_deferred.addCallback(
            self._getTransportForPermissions, lp_branch)

    def translateVirtualPath(self, virtual_url_fragment):
        deferred = super(LaunchpadServer, self).translateVirtualPath(
            virtual_url_fragment)

        def cb(value):
            print virtual_url_fragment, '->', value
            return value
        deferred.addCallback(cb)

        def not_a_branch(failure):
            """Called when the path simply could not point to a branch."""
            failure.trap(NotABranchPath)
            deferred = defer.maybeDeferred(
                self._translateControlPath, virtual_url_fragment)
            deferred.addErrback(lambda ignored: failure)
            return deferred

        return deferred.addErrback(not_a_branch)

    def createBranch(self, virtual_url_fragment):
        """Make a new directory for the given virtual URL fragment.

        If `virtual_url_fragment` is a branch directory, create the branch in
        the database, then create a matching directory on the backing
        transport.

        :param virtual_url_fragment: A virtual path to be translated.

        :raise NotABranchPath: If `virtual_path` does not have at least a
            valid path to a branch.
        :raise TransportNotPossible: If the branch owner or product does not
            exist.
        :raise PermissionDenied: If the branch cannot be created in the
            database. This might indicate that the branch already exists, or
            that its creation is forbidden by a policy.
        """
        lp_branch, ignored = self._getLaunchpadBranch(virtual_url_fragment)
        deferred = lp_branch.create()

        def ensure_path(branch_id):
            deferred = lp_branch.ensureUnderlyingPath(self._hosted_transport)
            return deferred.addCallback(lambda ignored: branch_id)
        return deferred.addCallback(ensure_path)

    def requestMirror(self, virtual_url_fragment):
        """Mirror the branch that owns 'virtual_url_fragment'.

        :param virtual_path: A virtual URL fragment to be translated.

        :raise NotABranchPath: If `virtual_url_fragment` does not have at
            least a valid path to a branch.
        """
        lp_branch, ignored = self._getLaunchpadBranch(virtual_url_fragment)
        return lp_branch.requestMirror()


class LaunchpadInternalServer(_BaseLaunchpadServer):
    """Server for Launchpad internal services.

    This server provides access to a transport using the Launchpad virtual
    filesystem. Unlike the `LaunchpadServer`, it backs onto a single transport
    and doesn't do any permissions work.

    Intended for use with the branch puller and scanner.
    """

    def __init__(self, scheme, authserver, branch_transport):
        super(LaunchpadInternalServer, self).__init__(
            scheme, authserver, LAUNCHPAD_SERVICES)
        self._branch_transport = branch_transport

    def _getTransportForLaunchpadBranch(self, lp_branch):
        """Return the transport for accessing `lp_branch`."""
        deferred = lp_branch.ensureUnderlyingPath(self._branch_transport)
        # We try to make the branch's directory on the underlying transport.
        # If the transport is read-only, then we just continue silently.
        def if_not_readonly(failure):
            failure.trap(TransportNotPossible)
            return self._branch_transport
        deferred.addCallback(lambda ignored: self._branch_transport)
        deferred.addErrback(if_not_readonly)
        return deferred

    def _transportFactory(self, url):
        """Construct a transport for the given URL. Used by the registry."""
        assert url.startswith(self.get_url())
        return SynchronousAdapter(AsyncVirtualTransport(self, url))


def get_scanner_server():
    """Get a Launchpad internal server for scanning branches."""
    proxy = xmlrpclib.ServerProxy(config.codehosting.branchfs_endpoint)
    authserver = BlockingProxy(proxy)
    branch_transport = get_transport(
        'readonly+' + config.supermirror.warehouse_root_url)
    return LaunchpadInternalServer(
        'lp-mirrored:///', authserver, branch_transport)


def get_puller_server():
    """Get a server for the Launchpad branch puller.

    The server wraps up two `LaunchpadInternalServer`s. One of them points to
    the hosted branch area and is read-only, the other points to the mirrored
    area and is read/write.
    """
    proxy = xmlrpclib.ServerProxy(config.codehosting.branchfs_endpoint)
    authserver = BlockingProxy(proxy)
    hosted_transport = get_readonly_transport(
        get_chrooted_transport(config.codehosting.branches_root))
    mirrored_transport = get_chrooted_transport(
        config.supermirror.branchesdest)
    hosted_server = LaunchpadInternalServer(
        'lp-hosted:///', authserver,
        get_readonly_transport(hosted_transport))
    mirrored_server = LaunchpadInternalServer(
        'lp-mirrored:///', authserver, mirrored_transport)
    return _MultiServer(hosted_server, mirrored_server)


class AsyncLaunchpadTransport(AsyncVirtualTransport):
    """Virtual transport to implement the Launchpad VFS for branches.

    This implements a few hooks to translate filesystem operations (such as
    making a certain kind of directory) into Launchpad operations (such as
    creating a branch in the database).

    It also converts the Launchpad-specific translation errors (such as 'not a
    valid branch path') into Bazaar errors (such as 'no such file').
    """

    def _getUnderylingTransportAndPath(self, relpath):
        """Return the underlying transport and path for `relpath`."""
        deferred = AsyncVirtualTransport._getUnderylingTransportAndPath(
            self, relpath)
        def convert_failure(failure):
            failure.trap(NotABranchPath)
            # If a virtual path doesn't point to a branch, then we cannot
            # translate it to an underlying transport. For almost all
            # purposes, this is as good as not existing at all.
            exception = failure.value
            raise NoSuchFile(
                exception.virtual_url_fragment, exception.reason)
        return deferred.addErrback(convert_failure)

    def mkdir(self, relpath, mode=None):
        # We hook into mkdir so that we can request the creation of a branch
        # and so that we can provide useful errors in the special case where
        # the user tries to make a directory like "~foo/bar". That is, a
        # directory that has too little information to be translated into a
        # Launchpad branch.
        deferred = AsyncVirtualTransport._getUnderylingTransportAndPath(
            self, relpath)
        def maybe_make_branch_in_db(failure):
            # Looks like we are trying to make a branch.
            failure.trap(BranchNotFound)
            return self.server.createBranch(self._abspath(relpath))
        def check_permission_denied(failure):
            # You can't ever create a directory that's not even a valid branch
            # name. That's strictly forbidden.
            failure.trap(NotABranchPath)
            exc_object = failure.value
            raise PermissionDenied(
                exc_object.virtual_url_fragment, exc_object.reason)
        def real_mkdir((transport, path)):
            return getattr(transport, 'mkdir')(path, mode)

        deferred.addCallback(real_mkdir)
        deferred.addErrback(maybe_make_branch_in_db)
        deferred.addErrback(check_permission_denied)
        return deferred

    def rename(self, rel_from, rel_to):
        # We hook into rename to catch the "unlock branch" event, so that we
        # can request a mirror once a branch is unlocked.
        abs_from = self._abspath(rel_from)
        if is_lock_directory(abs_from):
            deferred = self.server.requestMirror(abs_from)
        else:
            deferred = defer.succeed(None)
        deferred = deferred.addCallback(
            lambda ignored: AsyncVirtualTransport.rename(
                self, rel_from, rel_to))
        return deferred

    def rmdir(self, relpath):
        # We hook into rmdir in order to prevent users from deleting branches,
        # products and people from the VFS.
        virtual_url_fragment = self._abspath(relpath)
        path_segments = virtual_url_fragment.lstrip('/').split('/')
        if len(path_segments) <= 3:
            return defer.fail(
                failure.Failure(PermissionDenied(virtual_url_fragment)))
        return AsyncVirtualTransport.rmdir(self, relpath)


def get_lp_server(branchfs_client, user_id, hosted_url, mirror_url):
<<<<<<< HEAD
    """Create a Launchpad smart server.
=======
    """Create a Launchpad server.
>>>>>>> 48fab85c

    :param branchfs_client: An `xmlrpclib.ServerProxy` (or equivalent) for the
        branch file system end-point.
    :param user_id: A unique database ID of the user whose branches are
        being served.
    :param hosted_url: Where the branches are uploaded to.
    :param mirror_url: Where all Launchpad branches are mirrored.
<<<<<<< HEAD
    :return: A `LaunchpadTransport`.
=======
    :return: A `LaunchpadServer`.
>>>>>>> 48fab85c
    """
    # XXX: JonathanLange 2007-05-29: The 'chroot' lines lack unit tests.
    hosted_transport = get_chrooted_transport(hosted_url)
    mirror_transport = get_chrooted_transport(mirror_url)
    lp_server = LaunchpadServer(
        BlockingProxy(branchfs_client), user_id,
        hosted_transport, mirror_transport)
    return lp_server<|MERGE_RESOLUTION|>--- conflicted
+++ resolved
@@ -708,11 +708,7 @@
 
 
 def get_lp_server(branchfs_client, user_id, hosted_url, mirror_url):
-<<<<<<< HEAD
-    """Create a Launchpad smart server.
-=======
     """Create a Launchpad server.
->>>>>>> 48fab85c
 
     :param branchfs_client: An `xmlrpclib.ServerProxy` (or equivalent) for the
         branch file system end-point.
@@ -720,11 +716,7 @@
         being served.
     :param hosted_url: Where the branches are uploaded to.
     :param mirror_url: Where all Launchpad branches are mirrored.
-<<<<<<< HEAD
-    :return: A `LaunchpadTransport`.
-=======
     :return: A `LaunchpadServer`.
->>>>>>> 48fab85c
     """
     # XXX: JonathanLange 2007-05-29: The 'chroot' lines lack unit tests.
     hosted_transport = get_chrooted_transport(hosted_url)
