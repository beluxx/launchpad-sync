= Person and the Answer Tracker =

== searchQuestions() ==

IPerson defines a searchQuestions() method which can be used to
select all or a subset of the questions in which the person is
involved. This includes questions which the person created, is assigned
to, is subscribed to, commented on, or answered. Various subsets can
be selected by using the following criteria status, search_text and
participation type.

    >>> from canonical.launchpad.interfaces import IPersonSet
    >>> personset = getUtility(IPersonSet)
    >>> foo_bar = personset.getByEmail('foo.bar@canonical.com')

=== search_text ===

The search_text parameter will limit the questions to those matching
the query using the regular full text algorithm.

    >>> for question in foo_bar.searchQuestions(search_text='firefox'):
    ...     print question.title, question.status.title
    Firefox loses focus and gets stuck              Open
    mailto: problem in webpage                      Solved
    Newly installed plug-in doesn't seem to be used Answered

=== sort ===

When using the search_text criteria, the default is to sort the results
by relevancy. One can use the sort parameter to change that. It takes
one of the constant defined in the QuestionSort enumeration.

    >>> from canonical.lp.dbschema import QuestionSort
    >>> for question in foo_bar.searchQuestions(
    ...         search_text='firefox', sort=QuestionSort.OLDEST_FIRST):
    ...     print question.id, question.title, question.status.title
    4 Firefox loses focus and gets stuck              Open
    6 Newly installed plug-in doesn't seem to be used Answered
    9 mailto: problem in webpage                      Solved

When no text search is done, the default sort order is
QuestionSort.NEWEST_FIRST.

    >>> for question in foo_bar.searchQuestions():
    ...     print question.id, question.title, question.status.title
    11 Continue playing after shutdown                      Open
    10 Play DVDs in Totem                                   Answered
     9 mailto: problem in webpage                           Solved
     8 Installation of Java Runtime Environment for Mozilla Answered
     7 Slow system                                          Needs information
     6 Newly installed plug-in doesn't seem to be used      Answered
     4 Firefox loses focus and gets stuck                   Open

=== status ===

The last searches showed that by default, not all statuses are searched
for by default (they excluded expired and invalid questions). The status
parameter can be used to control the list of statuses to select:

    >>> from canonical.lp.dbschema import QuestionStatus
    >>> for question in foo_bar.searchQuestions(status=QuestionStatus.INVALID):
    ...     print question.title, question.status.title
    Firefox is slow and consumes too much RAM   Invalid

The status parameter can also take a list of statuses.

    >>> for question in foo_bar.searchQuestions(
    ...         status=[QuestionStatus.SOLVED, QuestionStatus.INVALID]):
    ...     print question.title, question.status.title
    mailto: problem in webpage                  Solved
    Firefox is slow and consumes too much RAM   Invalid

=== participation ===

By default, any types of relationship to a question is considered by
searchQuestions. This can customized through the participation
parameter. It takes one or a list of constants from the
QuestionParticipation enumeration.

To select only questions on which the person commented, the
QuestionParticipation.COMMENTER is used:

    >>> from canonical.lp.dbschema import QuestionParticipation
    >>> for question in foo_bar.searchQuestions(
    ...         participation=QuestionParticipation.COMMENTER, status=None):
    ...     print question.title
    Continue playing after shutdown
    Play DVDs in Totem
    mailto: problem in webpage
    Installation of Java Runtime Environment for Mozilla
    Newly installed plug-in doesn't seem to be used

QuestionParticipation.SUBSCRIBER will only select the questions to which
the person is subscribed to:

    >>> for question in foo_bar.searchQuestions(
    ...         participation=QuestionParticipation.SUBSCRIBER, status=None):
    ...     print question.title
    Slow system
    Firefox is slow and consumes too much RAM

QuestionParticipation.OWNER selects the questions that the person created:

    >>> for question in foo_bar.searchQuestions(
    ...         participation=QuestionParticipation.OWNER, status=None):
    ...     print question.title
    Slow system
    Firefox loses focus and gets stuck
    Firefox is slow and consumes too much RAM

QuestionParticipation.ANSWERER selects the questions for which the person
was marked as the answerer:

    >>> for question in foo_bar.searchQuestions(
    ...         participation=QuestionParticipation.ANSWERER, status=None):
    ...     print question.title
    mailto: problem in webpage
    Firefox is slow and consumes too much RAM

QuestionParticipation.ASSIGNEE selects that questions which are assigned to
the person:

    >>> for question in foo_bar.searchQuestions(
    ...         participation=QuestionParticipation.ASSIGNEE, status=None):
    ...     print question.title

If a list of these constants is used, all of these participation types
will be selected:

    >>> for question in foo_bar.searchQuestions(
    ...         participation=[
    ...             QuestionParticipation.OWNER,
    ...             QuestionParticipation.ANSWERER],
    ...         status=None):
    ...     print question.title
    mailto: problem in webpage
    Slow system
    Firefox loses focus and gets stuck
    Firefox is slow and consumes too much RAM

=== language ===

By default, questions in all languages are included in the results.
It is possible to filter questions by the language they were written
in . One or a list of ILanguage object should be passed in the
language parameter to specify the language filter.

    >>> from canonical.launchpad.interfaces import ILanguageSet
    >>> spanish = getUtility(ILanguageSet)['es']
    >>> english = getUtility(ILanguageSet)['en']

Foo bar doesn't have any questions written in Spanish.

    >>> for question in foo_bar.searchQuestions(language=spanish):
    ...     print question.title

But carlos has one.

    >>> carlos = getUtility(IPersonSet).getByName('carlos')
    >>> for question in carlos.searchQuestions(
    ...     language=[english, spanish]):
    ...     [question.title, question.language.code]
    [u'Problema al recompilar kernel con soporte smp (doble-n\xfacleo)',
     u'es']

=== needs_attention ===

The method accept a parameter called needs_attention which only selects
the questions that needs attention from the person. This includes questions
owned by the person in the ANSWERED or NEEDSINFO state. It also includes
questions on which the person requested for more information or gave an
answer and that are back in the OPEN state.

    >>> for question in foo_bar.searchQuestions(needs_attention=True):
    ...     print question.status.title, question.owner.displayname, (
    ...         question.title)
    Open              Sample Person Continue playing after shutdown
    Needs information Foo Bar       Slow system

=== Combination ===

The returned sets of questions is the intersection of the sets delimited
by each criteria:

    >>> for question in foo_bar.searchQuestions(
    ...         search_text='firefox OR Java', status=QuestionStatus.ANSWERED,
    ...         participation=QuestionParticipation.COMMENTER):
    ...     print question.title, question.status.title
    Installation of Java Runtime Environment for Mozilla    Answered
    Newly installed plug-in doesn't seem to be used         Answered

== getSupportedLanguages() ==

IPerson also provides a getSupportedLanguages method which can be used
to retrieve the list of languages in which the person or team can
answer questions.

    # Helper to see easily the languages in a list.
    >>> def language_codes(languages):
    ...     return sorted(str(language.code) for language in languages)

For a person without list of known languages doe not support any languages:

    >>> sample_person = getUtility(IPersonSet).getByEmail('test@canonical.com')
    >>> language_codes(sample_person.languages)
    []
    >>> language_codes(sample_person.getSupportedLanguages())
    []

Otherwise, the list of supported languages matches the list of
known languages:

    >>> carlos = getUtility(IPersonSet).getByName('carlos')
    >>> language_codes(carlos.languages)
    ['ca', 'en', 'es']
    >>> language_codes(carlos.getSupportedLanguages())
    ['ca', 'en', 'es']

Also, note that all English variants will be excluded.

    >>> daf = getUtility(IPersonSet).getByName('daf')
    >>> language_codes(daf.languages)
    ['cy', 'en', 'en_GB', 'ja']
    >>> language_codes(daf.getSupportedLanguages())
    ['cy', 'en', 'ja']

For team with a list of known languages set, the same rule applies:

    >>> from canonical.launchpad.interfaces import ILanguageSet
    >>> ubuntu_team = getUtility(IPersonSet).getByName('ubuntu-team')
    >>> esperanto = getUtility(ILanguageSet)['eo']
    >>> ubuntu_team.addLanguage(esperanto)

    >>> language_codes(ubuntu_team.languages)
    ['eo']
    >>> language_codes(ubuntu_team.getSupportedLanguages())
    ['eo']


== getQuestionLanguages() ==

IPerson also defines a getQuestionLanguages() attribute which contains
the set of languages used by all of the questions in which this person
is involved.

    >>> sorted(language.code for language in foo_bar.getQuestionLanguages())
    [u'en']

This includes questions which the person owns. But also, questions that
the user subscribed to.

    >>> from canonical.launchpad.interfaces import IQuestionSet
    >>> pt_BR_question = getUtility(IQuestionSet).get(13)
    >>> login('foo.bar@canonical.com')
    >>> pt_BR_question.subscribe(foo_bar)
    <QuestionSubscription...>

    >>> sorted(language.code for language in foo_bar.getQuestionLanguages())
    [u'en', u'pt_BR']

And also questions for which he's the answerer.

    >>> es_question = getUtility(IQuestionSet).get(12)
    >>> es_question.reject(foo_bar, 'Reject question.')
    <QuestionMessage...>

    >>> sorted(language.code for language in foo_bar.getQuestionLanguages())
    [u'en', u'es', u'pt_BR']

As well, as question which are assigned to the user.

    >>> pt_BR_question.assignee = carlos
    >>> from canonical.database.sqlbase import flush_database_updates
    >>> flush_database_updates()

    >>> sorted(language.code for language in carlos.getQuestionLanguages())
    [u'es', u'pt_BR']

And questions on which the user commented:

    >>> en_question = getUtility(IQuestionSet).get(1)
    >>> login('carlos@canonical.com')
    >>> en_question.addComment(carlos, 'A simple comment.')
    <QuestionMessage...>

    >>> sorted(language.code for language in carlos.getQuestionLanguages())
    [u'en', u'es', u'pt_BR']

== getDirectAnswerQuestionTargets() ==

IPerson defines getDirectAnswerQuestionTargets that can be used to retrieve
a list of IQuestionTargets that a person subscribed himself to as an
answer contact.

    >>> no_priv = getUtility(IPersonSet).getByName('no-priv')
    >>> no_priv.getDirectAnswerQuestionTargets()
    []

    >>> from canonical.launchpad.interfaces import IProductSet
    >>> firefox = getUtility(IProductSet).getByName("firefox")
    >>> # Answer contacts must speak a language
    >>> no_priv.addLanguage(english)
    >>> firefox.addAnswerContact(no_priv)
    True

    >>> for target in no_priv.getDirectAnswerQuestionTargets():
    ...    print target.name
    firefox

== getTeamAnswerQuestionTargets() ==

<<<<<<< HEAD
IPerson defines getTeamAnswerQuestionTargets that retreives a list of
=======
IPerson defines getTeamAnswerQuestionTargets that retrieves a list of
>>>>>>> 8b3ff94a
IQuestionTargets that the person is subscribed to indirectly as an
answer contact through his team membership.

    >>> landscape_team = getUtility(IPersonSet).getByName(
    ...    "landscape-developers")
    >>> landscape_team.addMember(no_priv, foo_bar)
    >>> no_priv.inTeam(landscape_team)
    True

    >>> from canonical.launchpad.interfaces import IDistributionSet
    >>> ubuntu = getUtility(IDistributionSet).getByName("ubuntu")
    >>> landscape_team.addLanguage(english)
    >>> ubuntu.addAnswerContact(landscape_team)
    True

    >>> sorted([target.name
    ...         for target in no_priv.getTeamAnswerQuestionTargets()])
    [u'ubuntu']

Indirect team membership is also taken in consideration. For example,
the Landscape Team joins the Translator Team. So targets for which the
Translator team is an answer contact will be included in No Privileges
Person's supported IQuestionTargets:

    >>> translator_team = getUtility(IPersonSet).getByName('ubuntu-translators')
    >>> no_priv.inTeam(translator_team)
    False
    >>> translator_team.addMember(landscape_team, carlos)

    # We need to accept the invitation sent by the addMember() call in
    # order to make landscape_team an actual member of translator_team.
    >>> login(landscape_team.teamowner.preferredemail.email)
    >>> landscape_team.acceptInvitationToBeMemberOf(
    ...     translator_team, comment='something')

    >>> no_priv.hasParticipationEntryFor(translator_team)
    True
    >>> evolution_package = ubuntu.getSourcePackage('evolution')
    >>> translator_team.addLanguage(english)
    >>> evolution_package.addAnswerContact(translator_team)
    True
    >>> sorted([target.name
    ...         for target in no_priv.getTeamAnswerQuestionTargets()])
<<<<<<< HEAD
    [u'evolution', u'ubuntu']

=======
    [u'evolution', u'ubuntu']
>>>>>>> 8b3ff94a
<|MERGE_RESOLUTION|>--- conflicted
+++ resolved
@@ -309,11 +309,7 @@
 
 == getTeamAnswerQuestionTargets() ==
 
-<<<<<<< HEAD
-IPerson defines getTeamAnswerQuestionTargets that retreives a list of
-=======
 IPerson defines getTeamAnswerQuestionTargets that retrieves a list of
->>>>>>> 8b3ff94a
 IQuestionTargets that the person is subscribed to indirectly as an
 answer contact through his team membership.
 
@@ -357,9 +353,4 @@
     True
     >>> sorted([target.name
     ...         for target in no_priv.getTeamAnswerQuestionTargets()])
-<<<<<<< HEAD
-    [u'evolution', u'ubuntu']
-
-=======
-    [u'evolution', u'ubuntu']
->>>>>>> 8b3ff94a
+    [u'evolution', u'ubuntu']