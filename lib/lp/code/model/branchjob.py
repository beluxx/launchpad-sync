# Copyright 2004-2005, 2009 Canonical Ltd.  All rights reserved.
__all__ = [
    'BranchJob',
    'RevisionsAddedJob',
    'RevisionMailJob',
    'RosettaUploadJob',
]

from StringIO import StringIO

from bzrlib.bzrdir import BzrDirMetaFormat1
from bzrlib.log import log_formatter, show_log
from bzrlib.diff import show_diff_trees
from bzrlib.revision import NULL_REVISION
from bzrlib.revisionspec import RevisionInfo, RevisionSpec
from bzrlib.upgrade import upgrade
from canonical.database.enumcol import EnumCol
from canonical.database.sqlbase import SQLBase
from lazr.enum import DBEnumeratedType, DBItem
from lazr.delegates import delegates
import simplejson
from sqlobject import ForeignKey, StringCol
from storm.expr import And
import transaction
from zope.component import getUtility
from zope.interface import classProvides, implements

from lp.code.interfaces.branch import (BRANCH_FORMAT_UPGRADE_PATH,
    REPOSITORY_FORMAT_UPGRADE_PATH)
from lp.code.model.branch import Branch
from canonical.launchpad.database.diff import StaticDiff
from lp.services.job.model.job import Job
from lp.registry.model.productseries import ProductSeries
from canonical.launchpad.database.translationbranchapprover import (
    TranslationBranchApprover)
from lp.code.interfaces.branchsubscription import (
    BranchSubscriptionDiffSize, BranchSubscriptionNotificationLevel)
from lp.code.interfaces.branchjob import (
<<<<<<< HEAD
    IBranchDiffJob, IBranchDiffJobSource, IBranchJob, IReclaimBranchSpaceJob,
    IReclaimBranchSpaceJobSource, IRevisionMailJob, IRevisionMailJobSource,
=======
    IBranchDiffJob, IBranchDiffJobSource, IBranchJob, IBranchUpgradeJob,
    IBranchUpgradeJobSource, IRevisionMailJob, IRevisionMailJobSource,
>>>>>>> a9a5e045
    IRosettaUploadJob, IRosettaUploadJobSource)
from canonical.launchpad.interfaces.translations import (
    TranslationsBranchImportMode)
from canonical.launchpad.interfaces.translationimportqueue import (
    ITranslationImportQueue)
from lp.code.mail.branch import BranchMailer
from canonical.launchpad.translationformat.translation_import import (
    TranslationImporter)
from canonical.launchpad.webapp.interfaces import (
        IStoreSelector, MAIN_STORE, MASTER_FLAVOR)

# Use at most the first 100 characters of the commit message.
SUBJECT_COMMIT_MESSAGE_LENGTH = 100

class BranchJobType(DBEnumeratedType):
    """Values that ICodeImportJob.state can take."""

    STATIC_DIFF = DBItem(0, """
        Static Diff

        This job runs against a branch to produce a diff that cannot change.
        """)

    REVISION_MAIL = DBItem(1, """
        Revision Mail

        This job runs against a branch to send emails about revisions.
        """)

    REVISIONS_ADDED_MAIL = DBItem(2, """
        Revisions Added Mail

        This job runs against a branch to send emails about added revisions.
        """)

    ROSETTA_UPLOAD = DBItem(3, """
        Rosetta Upload

        This job runs against a branch to upload translation files to rosetta.
        """)

<<<<<<< HEAD
    RECLAIM_BRANCH_SPACE = DBItem(5, """
        Reclaim Branch Space

        XXX.
=======
    UPGRADE_BRANCH = DBItem(4, """
        Upgrade Branch

        This job upgrades the branch in the hosted area.
>>>>>>> a9a5e045
        """)


class BranchJob(SQLBase):
    """Base class for jobs related to branches."""

    implements(IBranchJob)

    _table = 'BranchJob'

    job = ForeignKey(foreignKey='Job', notNull=True)

    branch = ForeignKey(foreignKey='Branch')

    job_type = EnumCol(enum=BranchJobType, notNull=True)

    _json_data = StringCol(dbName='json_data')

    @property
    def metadata(self):
        return simplejson.loads(self._json_data)

    def __init__(self, branch, job_type, metadata):
        """Constructor.

        :param branch: The database branch this job relates to.
        :param job_type: The BranchJobType of this job.
        :param metadata: The type-specific variables, as a JSON-compatible
            dict.
        """
        json_data = simplejson.dumps(metadata)
        SQLBase.__init__(
            self, job=Job(), branch=branch, job_type=job_type,
            _json_data=json_data)

    def destroySelf(self):
        """See `IBranchJob`."""
        SQLBase.destroySelf(self)
        self.job.destroySelf()


class BranchJobDerived(object):

    delegates(IBranchJob)

    def __init__(self, branch_job):
        self.context = branch_job

    # XXX: henninge 2009-02-20 bug=331919: These two standard operators
    # should be implemented by delegates().
    def __eq__(self, other):
        return (self.__class__ == other.__class__ and
                self.context == other.context)

    def __ne__(self, other):
        return not (self == other)

    @classmethod
    def iterReady(cls):
        """See `IRevisionMailJobSource`."""
        store = getUtility(IStoreSelector).get(MAIN_STORE, MASTER_FLAVOR)
        jobs = store.find(
            (BranchJob),
            And(BranchJob.job_type == cls.class_job_type,
                BranchJob.job == Job.id,
                Job.id.is_in(Job.ready_jobs)))
        return (cls(job) for job in jobs)


class BranchDiffJob(BranchJobDerived):
    """A Job that calculates the a diff related to a Branch."""

    implements(IBranchDiffJob)

    classProvides(IBranchDiffJobSource)
    @classmethod
    def create(cls, branch, from_revision_spec, to_revision_spec):
        """See `IBranchDiffJobSource`."""
        metadata = cls.getMetadata(from_revision_spec, to_revision_spec)
        branch_job = BranchJob(branch, BranchJobType.STATIC_DIFF, metadata)
        return cls(branch_job)

    @staticmethod
    def getMetadata(from_revision_spec, to_revision_spec):
        return {
            'from_revision_spec': from_revision_spec,
            'to_revision_spec': to_revision_spec,
        }

    @property
    def from_revision_spec(self):
        return self.metadata['from_revision_spec']

    @property
    def to_revision_spec(self):
        return self.metadata['to_revision_spec']

    def _get_revision_id(self, bzr_branch, spec_string):
        spec = RevisionSpec.from_string(spec_string)
        return spec.as_revision_id(bzr_branch)

    def run(self):
        """See IBranchDiffJob."""
        bzr_branch = self.branch.getBzrBranch()
        from_revision_id = self._get_revision_id(
            bzr_branch, self.from_revision_spec)
        to_revision_id = self._get_revision_id(
            bzr_branch, self.to_revision_spec)
        static_diff = StaticDiff.acquire(
            from_revision_id, to_revision_id, bzr_branch.repository)
        return static_diff


class BranchUpgradeJob(BranchJobDerived):
    """A Job that upgrades branches to the current stable format."""

    implements(IBranchUpgradeJob)

    classProvides(IBranchUpgradeJobSource)
    @classmethod
    def create(cls, branch):
        """See `IBranchUpgradeJobSource`."""
        branch_job = BranchJob(branch, BranchJobType.UPGRADE_BRANCH, {})
        return cls(branch_job)

    def run(self):
        """See `IBranchUpgradeJob`."""
        branch = self.branch.getBzrBranch()
        to_format = self.upgrade_format
        upgrade(branch.base, to_format)

    @property
    def upgrade_format(self):
        """See `IBranch`."""
        format = BzrDirMetaFormat1()
        branch_format = BRANCH_FORMAT_UPGRADE_PATH.get(
            self.branch.branch_format)
        repository_format = REPOSITORY_FORMAT_UPGRADE_PATH.get(
            self.branch.repository_format)
        if branch_format is None or repository_format is None:
            branch = self.branch.getBzrBranch()
            if branch_format is None:
                branch_format = type(branch._format)
            if repository_format is None:
                repository_format = type(branch.repository._format)
        format.set_branch_format(branch_format())
        format._set_repository_format(repository_format())
        return format


class RevisionMailJob(BranchDiffJob):
    """A Job that calculates the a diff related to a Branch."""

    implements(IRevisionMailJob)

    classProvides(IRevisionMailJobSource)

    class_job_type = BranchJobType.REVISION_MAIL

    @classmethod
    def create(
        cls, branch, revno, from_address, body, perform_diff, subject):
        """See `IRevisionMailJobSource`."""
        metadata = {
            'revno': revno,
            'from_address': from_address,
            'body': body,
            'perform_diff': perform_diff,
            'subject': subject,
        }
        if isinstance(revno, int) and revno > 0:
            from_revision_spec = str(revno - 1)
            to_revision_spec = str(revno)
        else:
            from_revision_spec = None
            to_revision_spec = None
        metadata.update(BranchDiffJob.getMetadata(from_revision_spec,
                        to_revision_spec))
        branch_job = BranchJob(branch, BranchJobType.REVISION_MAIL, metadata)
        return cls(branch_job)

    @property
    def revno(self):
        revno = self.metadata['revno']
        if isinstance(revno, int):
            revno = long(revno)
        return revno

    @property
    def from_address(self):
        return str(self.metadata['from_address'])

    @property
    def perform_diff(self):
        return self.metadata['perform_diff']

    @property
    def body(self):
        return self.metadata['body']

    @property
    def subject(self):
        return self.metadata['subject']

    def getMailer(self):
        """Return a BranchMailer for this job."""
        if self.perform_diff and self.to_revision_spec is not None:
            diff = BranchDiffJob.run(self)
            transaction.commit()
            diff_text = diff.diff.text
        else:
            diff_text = None
        return BranchMailer.forRevision(
            self.branch, self.revno, self.from_address, self.body,
            diff_text, self.subject)

    def run(self):
        """See `IRevisionMailJob`."""
        self.getMailer().sendAll()


class RevisionsAddedJob(BranchJobDerived):
    """A job for sending emails about added revisions."""

    class_job_type = BranchJobType.REVISIONS_ADDED_MAIL

    @classmethod
    def create(cls, branch, last_scanned_id, last_revision_id,
               from_address):
        metadata = {'last_scanned_id': last_scanned_id,
                    'last_revision_id': last_revision_id,
                    'from_address': from_address}
        branch_job = BranchJob(branch, cls.class_job_type, metadata)
        return RevisionsAddedJob(branch_job)

    def __init__(self, context):
        super(RevisionsAddedJob, self).__init__(context)
        self._bzr_branch = None
        self._tree_cache = {}

    @property
    def bzr_branch(self):
        if self._bzr_branch is None:
            self._bzr_branch = self.branch.getBzrBranch()
        return self._bzr_branch

    @property
    def last_scanned_id(self):
        return self.metadata['last_scanned_id']

    @property
    def last_revision_id(self):
        return self.metadata['last_revision_id']

    @property
    def from_address(self):
        return self.metadata['from_address']

    def iterAddedMainline(self):
        """Iterate through revisions added to the mainline."""
        repository = self.bzr_branch.repository
        added_revisions = repository.get_graph().find_unique_ancestors(
            self.last_revision_id, [self.last_scanned_id])
        # Avoid hitting the database since bzrlib makes it easy to check.
        # There are possibly more efficient ways to get the mainline
        # revisions, but this is simple and it works.
        history = self.bzr_branch.revision_history()
        for num, revid in enumerate(history):
            if revid in added_revisions:
                yield repository.get_revision(revid), num+1

    def generateDiffs(self):
        """Determine whether to generate diffs."""
        for subscription in self.branch.subscriptions:
            if (subscription.max_diff_lines !=
                BranchSubscriptionDiffSize.NODIFF):
                return True
        else:
            return False

    def run(self):
        """Send all the emails about all the added revisions."""
        diff_levels = (BranchSubscriptionNotificationLevel.DIFFSONLY,
                       BranchSubscriptionNotificationLevel.FULL)
        subscriptions = self.branch.getSubscriptionsByLevel(diff_levels)
        if not subscriptions:
            return

        self.bzr_branch.lock_read()
        try:
            for revision, revno in self.iterAddedMainline():
                assert revno is not None
                mailer = self.getMailerForRevision(
                    revision, revno, self.generateDiffs())
                mailer.sendAll()
        finally:
            self.bzr_branch.unlock()

    def getDiffForRevisions(self, from_revision_id, to_revision_id):
        """Generate the diff between from_revision_id and to_revision_id."""
        # Try to reuse a tree from the last time through.
        repository = self.bzr_branch.repository
        from_tree = self._tree_cache.get(from_revision_id)
        if from_tree is None:
            from_tree = repository.revision_tree(from_revision_id)
        to_tree = self._tree_cache.get(to_revision_id)
        if to_tree is None:
            to_tree = repository.revision_tree(to_revision_id)
        # Replace the tree cache with these two trees.
        self._tree_cache = {
            from_revision_id: from_tree, to_revision_id: to_tree}
        # Now generate the diff.
        diff_content = StringIO()
        show_diff_trees(
            from_tree, to_tree, diff_content, old_label='', new_label='')
        return diff_content.getvalue()

    def getMailerForRevision(self, revision, revno, generate_diff):
        """Return a BranchMailer for a revision.

        :param revision: A bzr revision.
        :param revno: The revno of the revision in this branch.
        :param generate_diffs: If true, generate a diff for the revision.
        """
        message = self.getRevisionMessage(revision.revision_id, revno)
        # Use the first (non blank) line of the commit message
        # as part of the subject, limiting it to 100 characters
        # if it is longer.
        message_lines = [
            line.strip() for line in revision.message.split('\n')
            if len(line.strip()) > 0]
        if len(message_lines) == 0:
            first_line = 'no commit message given'
        else:
            first_line = message_lines[0]
            if len(first_line) > SUBJECT_COMMIT_MESSAGE_LENGTH:
                offset = SUBJECT_COMMIT_MESSAGE_LENGTH - 3
                first_line = first_line[:offset] + '...'
        subject = '[Branch %s] Rev %s: %s' % (
            self.branch.unique_name, revno, first_line)
        if generate_diff:
            if len(revision.parent_ids) > 0:
                parent_id = revision.parent_ids[0]
            else:
                parent_id = NULL_REVISION

            diff_text = self.getDiffForRevisions(
                parent_id, revision.revision_id)
        else:
            diff_text = None
        return BranchMailer.forRevision(
            self.branch, revno, self.from_address, message, diff_text,
            subject)

    def getRevisionMessage(self, revision_id, revno):
        """Return the log message for a revision.

        :param revision_id: The revision-id of the revision.
        :param revno: The revno of the revision in the branch.
        :return: The log message entered for this revision.
        """
        info = RevisionInfo(self.bzr_branch, revno, revision_id)
        outf = StringIO()
        lf = log_formatter('long', to_file=outf)
        show_log(self.bzr_branch,
                 lf,
                 start_revision=info,
                 end_revision=info,
                 verbose=True)
        return outf.getvalue()


class RosettaUploadJob(BranchJobDerived):
    """A Job that uploads translation files to Rosetta."""

    implements(IRosettaUploadJob)

    classProvides(IRosettaUploadJobSource)

    class_job_type = BranchJobType.ROSETTA_UPLOAD

    def __init__(self, branch_job):
        super(RosettaUploadJob, self).__init__(branch_job)

        self.template_file_names = []
        self.template_files_changed = []
        self.translation_file_names = []
        self.translation_files_changed = []

    @staticmethod
    def getMetadata(from_revision_id, force_translations_upload):
        return {
            'from_revision_id': from_revision_id,
            'force_translations_upload': force_translations_upload,
        }

    @property
    def from_revision_id(self):
        return self.metadata['from_revision_id']

    @property
    def force_translations_upload(self):
        return self.metadata['force_translations_upload']

    @classmethod
    def _get_any_product_series(cls, branch, force_translations_upload):
        """Find an affected product series.

        This is used to check if any product series is related to the branch
        in order to decide if a job needs to be created.

        :param branch: The IBranch that is being scanned.
        :param force_translations_upload: Flag to override the settings in the
            product series and upload all translation files.
        :returns: a list of IProductSeries objects.
        """
        return cls._find_product_series(branch,
                                        force_translations_upload).any()

    @staticmethod
    def _find_product_series(branch, force_translations_upload):
        """Find affected product series.

        :param branch: The IBranch that is being scanned.
        :param force_translations_upload: Flag to override the settings in the
            product series and upload all translation files.
        :returns: a list of IProductSeries objects.
        """
        store = getUtility(IStoreSelector).get(MAIN_STORE, MASTER_FLAVOR)
        if force_translations_upload:
            productseries = store.find(
                (ProductSeries),
                ProductSeries.branch == branch)
        else:
            productseries = store.find(
                (ProductSeries),
                ProductSeries.branch == branch,
                ProductSeries.translations_autoimport_mode !=
                   TranslationsBranchImportMode.NO_IMPORT)
        return productseries

    @classmethod
    def create(cls, branch, from_revision_id,
               force_translations_upload=False):
        """See `IRosettaUploadJobSource`."""
        if branch is None:
            return None
        if from_revision_id is None:
            from_revision_id = NULL_REVISION
        productseries = cls._get_any_product_series(branch,
                                                    force_translations_upload)
        if productseries is not None:
            metadata = cls.getMetadata(from_revision_id,
                                       force_translations_upload)
            branch_job = BranchJob(
                branch, BranchJobType.ROSETTA_UPLOAD, metadata)
            return cls(branch_job)
        else:
            return None

    def _iter_all_lists(self):
        """Iterate through all the file lists.

        File names and files are stored in different lists according to their
        type (template or translation). But some operations need to be
        performed on both lists. This generator yields a pair of lists, one
        containing all file names for the given type, the other containing
        all file names *and* content of the changed files.
        """
        yield (self.template_file_names, self.template_files_changed)
        yield (self.translation_file_names, self.translation_files_changed)

    def _iter_lists_and_uploaders(self, productseries):
        """Iterate through all files for a productseries.

        File names and files are stored in different lists according to their
        type (template or translation). Which of these are needed depends on
        the configuration of the product series these uploads are for. This
        generator checks the configuration of the series and produces the
        a lists of lists and a person object. The first list contains all
        file names or the given type, the second contains all file names
        *and* content of the changed files. The person is who is to be
        credited as the importer of these files and will vary depending on
        the file type.
        """
        if (productseries.translations_autoimport_mode in (
            TranslationsBranchImportMode.IMPORT_TEMPLATES,
            TranslationsBranchImportMode.IMPORT_TRANSLATIONS) or
            self.force_translations_upload):
            #
            yield (self.template_file_names,
                   self.template_files_changed,
                   self._uploader_person_pot(productseries))

        if (productseries.translations_autoimport_mode ==
            TranslationsBranchImportMode.IMPORT_TRANSLATIONS or
            self.force_translations_upload):
            #
            yield (self.translation_file_names,
                   self.translation_files_changed,
                   self._uploader_person_po(productseries))

    @property
    def file_names(self):
        """A contatenation of all lists of filenames."""
        return self.template_file_names + self.translation_file_names

    def _init_translation_file_lists(self):
        """Initialize the member variables that hold the information about
        the relevant files.

        The information is collected from the branch tree and stored in the
        following member variables:
        * file_names is a dictionary of two lists ('pot', 'po') of file names
          that are POT or PO files respectively. This includes all files,
          changed or unchanged.
        * changed_files is a dictionary of two lists ('pot', 'po') of tuples
          of (file_name, file_content) of all changed files that are POT or
          PO files respectively.
        """

        bzrbranch = self.branch.getBzrBranch()
        from_tree = bzrbranch.repository.revision_tree(
            self.from_revision_id)
        to_tree = bzrbranch.repository.revision_tree(
            self.branch.last_scanned_id)

        importer = TranslationImporter()

        to_tree.lock_read()
        try:
            for dir, files in to_tree.walkdirs():
                for afile in files:
                    file_path, file_name, file_type = afile[:3]
                    if file_type != 'file':
                        continue
                    if importer.isTemplateName(file_name):
                        append_to = self.template_file_names
                    elif importer.isTranslationName(file_name):
                        append_to = self.translation_file_names
                    else:
                        continue
                    append_to.append(file_path)
            from_tree.lock_read()
            try:
                for file_names, changed_files in self._iter_all_lists():
                    for changed_file in to_tree.iter_changes(
                            from_tree, specific_files=file_names):
                        file_id, (from_path, to_path) = changed_file[:2]
                        changed_files.append((
                            to_path, to_tree.get_file_text(file_id)))
            finally:
                from_tree.unlock()
        finally:
            to_tree.unlock()

    def _uploader_person_pot(self, series):
        """Determine which person is the uploader for a pot file."""
        # Default uploader is the driver or owner of the series.
        uploader = series.driver
        if uploader is None:
            uploader = series.owner
        return uploader

    def _uploader_person_po(self, series):
        """Determine which person is the uploader for a po file."""
        # For po files, try to determine the author of the latest push.
        uploader = None
        revision = self.branch.getTipRevision()
        if revision is not None and revision.revision_author is not None:
            uploader = revision.revision_author.person
        if uploader is None:
            uploader = self._uploader_person_pot(series)
        return uploader

    def run(self):
        """See `IRosettaUploadJob`."""
        # This is not called upon job creation because the branch would
        # neither have been mirrored nor scanned then.
        self._init_translation_file_lists()
        # Get the product series that are connected to this branch and
        # that want to upload translations.
        productseries = self._find_product_series(
            self.branch, self.force_translations_upload)
        translation_import_queue = getUtility(ITranslationImportQueue)
        for series in productseries:
            approver = TranslationBranchApprover(self.file_names,
                                                 productseries=series)
            for iter_info in self._iter_lists_and_uploaders(series):
                file_names, changed_files, uploader = iter_info
                for upload_file_name, upload_file_content in changed_files:
                    if len(upload_file_content) == 0:
                        continue # Skip empty files
                    entry = translation_import_queue.addOrUpdateEntry(
                        upload_file_name, upload_file_content,
                        True, uploader, productseries=series)
                    approver.approve(entry)

    @staticmethod
    def iterReady():
        """See `IRosettaUploadJobSource`."""
        store = getUtility(IStoreSelector).get(MAIN_STORE, MASTER_FLAVOR)
        jobs = store.using(BranchJob, Job, Branch).find(
            (BranchJob),
            And(BranchJob.job_type == BranchJobType.ROSETTA_UPLOAD,
                BranchJob.job == Job.id,
                BranchJob.branch == Branch.id,
                Branch.last_mirrored_id == Branch.last_scanned_id,
                Job.id.is_in(Job.ready_jobs)))
        return (RosettaUploadJob(job) for job in jobs)


class ReclaimBranchSpaceJob(BranchJobDerived):
    """XXX."""

    implements(IReclaimBranchSpaceJob)

    classProvides(IReclaimBranchSpaceJobSource)

    @classmethod
    def create(cls, branch_id):
        """See `IBranchDiffJobSource`."""
        metadata = {'branch_id': branch_id}
        branch_job = BranchJob(
            None, BranchJobType.RECLAIM_BRANCH_SPACE, metadata)
        return cls(branch_job)

    def run(self):
        pass<|MERGE_RESOLUTION|>--- conflicted
+++ resolved
@@ -36,13 +36,9 @@
 from lp.code.interfaces.branchsubscription import (
     BranchSubscriptionDiffSize, BranchSubscriptionNotificationLevel)
 from lp.code.interfaces.branchjob import (
-<<<<<<< HEAD
-    IBranchDiffJob, IBranchDiffJobSource, IBranchJob, IReclaimBranchSpaceJob,
+    IBranchDiffJob, IBranchDiffJobSource, IBranchJob, IBranchUpgradeJob,
+    IBranchUpgradeJobSource, IReclaimBranchSpaceJob,
     IReclaimBranchSpaceJobSource, IRevisionMailJob, IRevisionMailJobSource,
-=======
-    IBranchDiffJob, IBranchDiffJobSource, IBranchJob, IBranchUpgradeJob,
-    IBranchUpgradeJobSource, IRevisionMailJob, IRevisionMailJobSource,
->>>>>>> a9a5e045
     IRosettaUploadJob, IRosettaUploadJobSource)
 from canonical.launchpad.interfaces.translations import (
     TranslationsBranchImportMode)
@@ -84,19 +80,17 @@
         This job runs against a branch to upload translation files to rosetta.
         """)
 
-<<<<<<< HEAD
+    UPGRADE_BRANCH = DBItem(4, """
+        Upgrade Branch
+
+        This job upgrades the branch in the hosted area.
+        """)
+
     RECLAIM_BRANCH_SPACE = DBItem(5, """
         Reclaim Branch Space
 
         XXX.
-=======
-    UPGRADE_BRANCH = DBItem(4, """
-        Upgrade Branch
-
-        This job upgrades the branch in the hosted area.
->>>>>>> a9a5e045
         """)
-
 
 class BranchJob(SQLBase):
     """Base class for jobs related to branches."""
