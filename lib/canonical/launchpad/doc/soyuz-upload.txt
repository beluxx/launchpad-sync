Soyuz Upload Test
-----------------

This test will:

  * Turn the poppy FTP server on
  * Upload packages
  * Check result
  * Kill the FTP server
  * Import gpg key for katie
  * Register gpg key for katie
  * Register the katie user in the right team
  * Turn on the zeca keyserver
  * Include the non_free component in the database
  * Run process-upload.py
  * Check result
  * Mark packages as ACCEPTED
  * Runs process-accepted.py
  * Check results
  * Cleanup


Uploading Packages
------------------


First, let's create a temporary directory where we'll put
uploaded files in.

  >>> import os
  >>> import tempfile
  >>> temp_dir = tempfile.mkdtemp()
  >>> incoming_dir = os.path.join(temp_dir, "incoming")
  >>> accepted_dir = os.path.join(temp_dir, "accepted")
  >>> rejected_dir = os.path.join(temp_dir, "rejected")
  >>> failed_dir = os.path.join(temp_dir, "failed")
  >>> os.mkdir(incoming_dir)


Now, let's create a subprocess running the poppy FTP server. It won't
call the upload processing tool. We'll do that ourselves in our test,
so that we can control what's going on.

  >>> from canonical.poppy.tests import (
  ...     PoppyTestSetup, SoyuzUploadError)
  >>> poppy = PoppyTestSetup(incoming_dir)
  >>> poppy.startPoppy()

Connect to the server and login. We'll keep trying to connect until
the server dies or the connection succeeds.

  >>> import ftplib, socket
  >>> ftp = ftplib.FTP()
  >>> while True:
  ...    try:
  ...        reply = ftp.connect("localhost", 3421)
  ...    except socket.error:
  ...        if not poppy.alive:
  ...            raise SoyuzUploadError('Server can not start.')
  ...    else:
  ...        break
  >>> ftp.login("anonymous", "")
  '230 Login Successful.'
  >>> ftp.cwd("/")
  '250 CWD command successful.'


Good.. let's send all packages we have in the test directory to
the poppy server. We send each package set on a different ftp
session.

  >>> from canonical.archiveuploader.tagfiles import parse_tagfile
  >>> from canonical.config import config
  >>> from cStringIO import StringIO
  >>> import glob
  >>> import time
  >>>
  >>> test_files_dir = os.path.join(config.root,
  ...                               "lib/canonical/launchpad/scripts/"
  ...                               "ftests/upload_test_files/")
  ...
  >>> changes = sorted(glob.glob(test_files_dir + "*.changes"))
  >>> sent_filenames = []
  >>> uploads = []
  >>> package_names = []
  >>>

  # XXX cprov 2006-01-25 Bug=29645: poppy still having a weird behaviour
  # during the file transfer, it suddenly closes the connection due
  # inactivity. That's why we keep polling the 'ftp.sock' attribute and
  # reconnect if it is gone.

  >>> for changes_filepath in changes:
  ...
  ...     if not ftp.sock:
  ...         assert ftp.connect("localhost", 3421).startswith("220 ")
  ...         assert ftp.login("anonymous", "") == '230 Login Successful.'
  ...
  ...     tf = parse_tagfile(changes_filepath)
  ...
  ...     if tf.has_key("source"):
  ...         package_names.append(tf["source"])
  ...
  ...     send_filepaths = [changes_filepath]
  ...     if tf.has_key("files"):
  ...         send_filepaths.extend(
  ...             [os.path.join(test_files_dir, line.split()[-1])
  ...              for line in tf["files"].splitlines() if line])
  ...
  ...     sent_filenames.extend(
  ...         os.path.basename(filepath) for filepath in send_filepaths)
  ...
  ...     ignore = ftp.cwd("ubuntutest")
  ...
  ...     for filepath in send_filepaths:
  ...         reply = ftp.storbinary(
  ...              "STOR %s" % os.path.basename(filepath), open(filepath))
  ...         assert reply == '226 Transfer successful.'
  ...
  ...     uploads.append(send_filepaths)
  ...
  ...     assert ftp.quit() == '221 Goodbye.'

Check that what we've just uploaded (everything in test_files_dir) is
what we were expecting to have uploaded.

  >>> package_names
  ['drdsl', 'etherwake']

We create a set of the filenames we expect to see in the FTP server
process output, and wait until all of them have been shown.

This is a little bit tricky because we won't simply try to read
the process output in a blocking way, since any failure in the
FTP process would block automated tests. Instead, we define a
timeout between output data. If the process doesn't provide new
data in the given number seconds, we report a failure.

  >>> poppy.verify_output(
  ...     ['ubuntutest', 'ubuntutest', 'ubuntutest'])

At that point we must have a bunch of directories in the upload
base directory named <TIMESTAMP>-XXXXXX, each one as a result of
each FTP session. Below we ensure that, and also that the content
of these files match the uploaded ones.

  >>> import md5
  >>> def get_md5(filename):
  ...     return md5.new(open(filename).read()).digest()

  >>> def get_upload_dir(num, dir=incoming_dir):
  ...     """Return the path to the upload, if found in the dir."""
  ...     for upload_dir in os.listdir(dir):
  ...         if upload_dir.endswith("%06d" % num):
  ...             return os.path.join(dir, upload_dir)
  ...     return None

  >>> def find_upload_dir(num):
  ...     """Return a tuple (result, path) for the numbered upload."""
  ...     for name, dir in (("incoming", incoming_dir),
  ...         ("accepted", accepted_dir), ("rejected", rejected_dir),
  ...         ("failed", failed_dir)):
  ...         result = get_upload_dir(num, dir)
  ...         if result is not None:
  ...             return (name, result)
  ...     return (None, None)

  >>> def find_upload_dir_result(num):
  ...     """Return the result for the numbered upload."""
  ...     return find_upload_dir(num)[0]

  >>> def find_upload_dir_path(num):
  ...     """Return the path of the numbered upload."""
  ...     return find_upload_dir(num)[1]

  >>> for i, sent_filenames in enumerate(uploads):
  ...     upload_dir = get_upload_dir(i + 1)
  ...     distro_upload_dir = os.path.join(upload_dir, 'ubuntutest')
  ...     assert len(os.listdir(distro_upload_dir)) == len(sent_filenames)
  ...     for filename in sent_filenames:
  ...         upload_filename = os.path.join(distro_upload_dir,
  ...                                        os.path.basename(filename))
  ...         assert os.path.isfile(upload_filename)
  ...         assert get_md5(filename) == get_md5(upload_filename)


Right, that's all we need from the FTP server. We don't need it anymore,
so we'll just kill the process.

  >>> status = poppy.killPoppy()

Finally, we'll just create an entirely empty upload folder. We rely for
our tests on a poppy-like naming system, ie. that the upload folder
end with 000004 (being our fourth upload).

  >>> os.mkdir("%s/fake_upload_000004" % incoming_dir)


Processing Uploads
------------------

Before asking the system to process the upload, we must prepare the
database to receive it. This consists mainly of adding the katie
user, since that's the email used in the Changed-By field for the
.changes files we are going to process, and the ftpmaster@canonical.com
GPG key, since that's the one used to sign the .changes file.

We don't have to check the .dsc file, since we're using the 'sync'
policy in process-upload.py.

# XXX: gustavo 2005-12-10
#     It might be interesting to move these entries into the sample data
#     rather than leaving it here. On the other hand, it's nice to have
#     it here as we have a good reference of what the uploading
#     procedure depends upon.

So, load the GPG key:

  >>> from canonical.launchpad.ftests.keys_for_tests import gpgkeysdir
  >>> from canonical.launchpad.interfaces import IGPGHandler
  >>> from zope.component import getUtility
  >>> gpg_handler = getUtility(IGPGHandler)
  >>> key_path = os.path.join(gpgkeysdir, 'ftpmaster@canonical.com.pub')
  >>> key_data = open(key_path).read()
  >>> key = gpg_handler.importPublicKey(key_data)
  >>> assert key is not None
  >>> key.fingerprint
  '33C0A61893A5DC5EB325B29E415A12CAC2F30234'


Create the katie user and register it in a team that is allowed to
do uploads:

  >>> from canonical.launchpad.interfaces import (
  ...     IPersonSet, IEmailAddressSet, PersonCreationRationale, IGPGKeySet,
  ...     GPGKeyAlgorithm)
  >>> name, address = "Katie", "katie@rockhopper.ubuntu.com"
  >>> user = getUtility(IPersonSet).ensurePerson(
  ...     address, name, PersonCreationRationale.OWNER_CREATED_LAUNCHPAD)
  >>> assert user is not None
  >>> email = getUtility(IEmailAddressSet).getByEmail(address)
  >>> user.validateAndEnsurePreferredEmail(email)

  >>> uploader_team = getUtility(IPersonSet).getByName("ubuntu-team")
  >>> assert uploader_team is not None

  >>> uploader_team.addMember(user, reviewer=uploader_team.teamowner)


Assign the loaded GPG key to the katie user.

  >>> key_set = getUtility(IGPGKeySet)
  >>> user_key = key_set.new(ownerID=user.id, keyid=key.keyid,
  ...                        fingerprint=key.fingerprint,
  ...                        algorithm=GPGKeyAlgorithm.items[key.algorithm],
  ...                        keysize=key.keysize, can_encrypt=key.can_encrypt,
  ...                        active=True)


Now we want to turn on the zeca key server to provide the key we
just imported. Remember that process-upload.py is running as
a different process.

  >>> from canonical.zeca.ftests.harness import ZecaTestSetup
  >>> ZecaTestSetup().setUp()


Include non-free in the database. This will be done by the
NascentUpload in the 'sync' policy in the future.

  >>> from canonical.launchpad.interfaces import IComponentSet
  >>> component_set = getUtility(IComponentSet)
  >>> non_free = component_set.new("non-free")
  >>> contrib = component_set.new("contrib")
  >>> import transaction
  >>> transaction.commit()

Now we are ready to process the uploaded packages.
This is done by running process-upload.py on each upload directory.

  >>> import subprocess, sys
  >>> script = os.path.join(config.root, "scripts/process-upload.py")

First, we will test process-upload's -J option, which limits which uploads
should be processed. We'll do this by locating and uploading initially
just upload number 1.

  >>> upload_dir_1_path = get_upload_dir(1)
  >>> upload_dir_1_name = os.path.basename(upload_dir_1_path)
  >>> process = subprocess.Popen([sys.executable, script, "--no-mails", "-vv",
  ...                             "-C", "sync", "-J", upload_dir_1_name,
  ...                             temp_dir],
  ...                             stdout=subprocess.PIPE,
  ...                             stderr=subprocess.PIPE)
  >>> stdout, stderr = process.communicate()
  >>> process.returncode
  0

Check the four uploads are all where we expect - number 1 in failed,
the other three still in incoming.

  >>> for i in range(4):
  ...     find_upload_dir_result(i + 1)
  'failed'
  'incoming'
  'incoming'
  'incoming'


Now continue with the real upload.

  >>> process = subprocess.Popen([sys.executable, script, "--no-mails", "-vv",
  ...                             "-C", "sync", temp_dir],
  ...                             stdout=subprocess.PIPE,
  ...                             stderr=subprocess.PIPE)

  >>> stdout, stderr = process.communicate()
  >>> if process.returncode != 0:
  ...     print stdout
  ...     print stderr


Let's check if packages were uploaded correctly.

  >>> from canonical.launchpad.database import (
  ...     SourcePackageRelease, SourcePackageName)
  >>> from pprint import pprint
  >>> spn = SourcePackageName.selectOneBy(name="drdsl")
  >>> spn.name
  u'drdsl'
  >>> spr = SourcePackageRelease.selectOneBy(sourcepackagenameID=spn.id)
  >>> spr.title
  u'drdsl - 1.2.0-0ubuntu1'
  >>> spr.name
  u'drdsl'
  >>> spr.version
  u'1.2.0-0ubuntu1'
  >>> spr.component.name
  u'non-free'
  >>> spr.section.name
  u'comm'
  >>> spr.maintainer.displayname
  u'Matthias Klose'
  >>> pprint(sorted([sprf.libraryfile.filename for sprf in spr.files]))
  [u'drdsl_1.2.0-0ubuntu1.diff.gz',
   u'drdsl_1.2.0-0ubuntu1.dsc',
   u'drdsl_1.2.0.orig.tar.gz']
  >>> spr.format.name
  'DPKG'
  >>> spr.urgency.name
  'LOW'
  >>> spr.uploaddistroseries.name
  u'breezy-autotest'


Same thing for etherwake:

  >>> spn = SourcePackageName.selectOneBy(name="etherwake")
  >>> spn.name
  u'etherwake'
  >>> spr = SourcePackageRelease.selectOneBy(sourcepackagenameID=spn.id)
  >>> spr.title
  u'etherwake - 1.08-1'
  >>> spr.name
  u'etherwake'
  >>> spr.version
  u'1.08-1'
  >>> spr.component.name
  u'main'
  >>> spr.section.name
  u'net'
  >>> spr.maintainer.displayname
  u'Alain Schroeder'
  >>> pprint(sorted([sprf.libraryfile.filename for sprf in spr.files]))
  [u'etherwake_1.08-1.diff.gz',
   u'etherwake_1.08-1.dsc',
   u'etherwake_1.08.orig.tar.gz']
  >>> spr.format.name
  'DPKG'
  >>> spr.urgency.name
  'LOW'
  >>> spr.uploaddistroseries.name
  u'breezy-autotest'


Check the four uploads all ended up where we expected.

  >>> for i in range(0, 4):
  ...     find_upload_dir_result(i + 1)
  'failed'
  'accepted'
  'accepted'
  'failed'

Also check the upload folders contain all the files we uploaded.

# XXX cprov 2006-12-06: hardcoded 'ubuntutest' directory is a hack see
# above around line 313.

  >>> for i, sent_filenames in enumerate(uploads):
  ...     upload_dir = find_upload_dir_path( i + 1)
  ...     distro_upload_dir = os.path.join(upload_dir, 'ubuntutest')
  ...     assert len(os.listdir(distro_upload_dir)) == len(sent_filenames)
  ...     for filename in sent_filenames:
  ...         upload_filename = os.path.join(distro_upload_dir,
  ...                                        os.path.basename(filename))
  ...         assert os.path.isfile(upload_filename)
  ...         assert get_md5(filename) == get_md5(upload_filename)


Now let's see if all of the valid uploads are in the Upload queue marked
as NEW and RELEASE.

  >>> from canonical.launchpad.database import PackageUploadSource
  >>> for name in package_names:
  ...     print name
  ...     spn = SourcePackageName.selectOneBy(name=name)
  ...     spr = SourcePackageRelease.selectOneBy(sourcepackagenameID=spn.id)
  ...     us = PackageUploadSource.selectOneBy(sourcepackagereleaseID=spr.id)
  ...     assert us.packageupload.status.name == 'NEW'
  ...     assert us.packageupload.pocket.name == 'RELEASE'
  drdsl
  etherwake


Processing NEW Items
----------------------

The processing of NEW-queue-entries checks the integrity of uploads
candidates and promote them to ACCEPTED, the failures are kept
as NEW

  >>> from canonical.launchpad.interfaces import (
  ...     IDistributionSet, QueueInconsistentStateError)
  >>> from canonical.launchpad.interfaces import PackageUploadStatus

Since we landed correct security adapters for Upload,
we need to perform further actions logged in as an admins, which have
launchpad.Edit on the records:

  >>> from canonical.launchpad.ftests import login
  >>> login("foo.bar@canonical.com")

  >>> distro = getUtility(IDistributionSet).getByName('ubuntutest')
  >>> series = distro['breezy-autotest']

Let's test IHasQueueItems.getQueueItems:

  >>> new_items = series.getQueueItems(PackageUploadStatus.NEW)
  >>> new_items.count()
  2

Querying by status and a name term:

  >>> items = series.getQueueItems(PackageUploadStatus.NEW,
  ...                                    name='dr')
  >>> items.count()
  1

  >>> items[0].sources[0].sourcepackagerelease.name
  u'drdsl'
  >>> items[0].sources[0].sourcepackagerelease.version
  u'1.2.0-0ubuntu1'

Querying by status, name and version terms:

  >>> items = series.getQueueItems(PackageUploadStatus.NEW,
  ...                               name='dr', version='1.2')
  >>> items.count()
  1

  >>> items = series.getQueueItems(PackageUploadStatus.NEW,
  ...                               name='dr', version='1.5')
  >>> items.count()
  0

Using exact_match argument:

As you can see exact_match arguments affects both, name & version:

# XXX cprov 2006-01-25 bug=29642:
# Andrew suggest we can split the exact_match
# attribute in two, as exact_name & exact_version, which might be
# a good idea, since it produce a more controllable behaviour.

  >>> items = series.getQueueItems(PackageUploadStatus.NEW,
  ...                      name='dr', version='1.2', exact_match=True)
  >>> items.count()
  0

  >>> items = series.getQueueItems(PackageUploadStatus.NEW,
  ...          name='drdsl', version='1.2.0-0ubuntu1', exact_match=True)
  >>> items.count()
  1

Using getQueueItem to inspect current NEW queue and accept them.

  >>> queue_items = series.getQueueItems(PackageUploadStatus.NEW)
  >>> L = []
  >>> for queue_item in queue_items:
  ...      try:
  ...          queue_item.setAccepted()
  ...      except QueueInconsistentStateError, e:
  ...          L.append("%s %s" % (queue_item.sourcepackagerelease.name, e))
  ...      else:
  ...          L.append("%s %s" % (queue_item.sourcepackagerelease.name,
  ...                              'ACCEPTED'))
  >>> L.sort()
  >>> print "\n".join(L)
  drdsl Component "non-free" is not allowed in breezy-autotest
  etherwake ACCEPTED

# XXX cprov 2006-04-12 bug=3989:
# We must flush these changes so that it gets out of
# the cache and  into the database. Without this process-accepted.py
# wouldn't see the changes. Reported in

  >>> from canonical.database.sqlbase import flush_database_updates
  >>> flush_database_updates()
  >>> transaction.commit()


Now we process the accepted queue items, one more time.

  >>> script = os.path.join(config.root, "scripts", "process-accepted.py")
  >>> process = subprocess.Popen([sys.executable, script, "ubuntutest"])
  >>> process.wait()
  0

These packages must now be in the publishing history. Let's check it.

  >>> from canonical.launchpad.database import (
  ...    SecureSourcePackagePublishingHistory as SSPPH)
  >>> from canonical.launchpad.interfaces import PackagePublishingStatus
  >>> package_names.sort()
  >>> for name in package_names:
  ...     spn = SourcePackageName.selectOneBy(name=name)
  ...     spr = SourcePackageRelease.selectOneBy(sourcepackagenameID=spn.id)
  ...     sspph = SSPPH.selectOneBy(sourcepackagereleaseID=spr.id)
  ...     if sspph:
  ...         print name, sspph.status.title
  ...     else:
  ...         print name, 'not Published'
  drdsl not Published
  etherwake Pending


Invoke Publisher script against the 'ubuntutest' distribution:

  >>> script = os.path.join(config.root, "scripts", "publish-distro.py")
  >>> process = subprocess.Popen([sys.executable, script, "-vvCq",
  ...                             "-d", "ubuntutest"],
  ...                            stdout=subprocess.PIPE,
  ...                            stderr=subprocess.PIPE)
  >>> stdout, stderr = process.communicate()
  >>> print stdout
  <BLANKLINE>
  >>> print stderr
  INFO      Distribution: ubuntutest
  ...
  DEBUG   Added /var/tmp/archive/ubuntutest/pool/main/e/etherwake/etherwake_1.08.orig.tar.gz from library
  DEBUG   Added /var/tmp/archive/ubuntutest/pool/main/e/etherwake/etherwake_1.08-1.diff.gz from library
  DEBUG   Added /var/tmp/archive/ubuntutest/pool/main/e/etherwake/etherwake_1.08-1.dsc from library
  ...


# XXX cprov 2006-04-12 bug=3989

  >>> flush_database_updates()
  >>> transaction.commit()
  >>> from canonical.database.sqlbase import clear_current_connection_cache
  >>> clear_current_connection_cache()

Check if the 'etherwake' source package was correctly published and is
in the filesystem archive, we are looking for the DSC, the gzipped
original source and the gzipped package diff:

  >>> len(os.listdir("/var/tmp/archive/ubuntutest/pool/main/e/etherwake"))
  3

Check the generation of a correct Sources tag file for the main
component of ubuntutest/breezy-autotest, containing the only the
required entry for 'etherwake':

  >>> print open("/var/tmp/archive/ubuntutest/dists/breezy-autotest/main/source"
  ...            "/Sources").read().replace('Section: net\n', '') + '\nEND'
  Package: etherwake
  Binary: etherwake
  Version: 1.08-1
  Maintainer: Alain Schroeder <alain@debian.org>
  Build-Depends: debhelper (>> 2.0)
  Architecture: any
  Standards-Version: 3.5.10.0
  Format: 1.0
  Directory: pool/main/e/etherwake
  Files:
   f13711c5b8261fbb77b43ae0e8ba9360 566 etherwake_1.08-1.dsc
   c2dc10f98bac012b900fd0b46721fc80 4455 etherwake_1.08.orig.tar.gz
   95c1e89e3ad7bc8740793bdf7aeb7334 4145 etherwake_1.08-1.diff.gz
  <BLANKLINE>
  <BLANKLINE>
  END

# XXX mpt 2006-12-21: apt in Edgy prints a "Section: net" line between the
# Version and Maintainer lines, but apt on the PQM server does not. When
# the PQM server is upgraded, that line should be added to the expected
# test output, and the ".replace('Section: net\n', '') in this test
# should be removed.

Now we invoke changeOverride on just published etherwake, moving it to
component 'universe'.

  >>> ubuntutest = getUtility(IDistributionSet)['ubuntutest']
  >>> breezy_autotest = ubuntutest['breezy-autotest']
  >>> etherwake = breezy_autotest.getSourcePackage('etherwake')
  >>> etherwake_drspr = etherwake.currentrelease
<<<<<<< HEAD
  >>> override = etherwake_drspr.changeOverride(
=======
  >>> etherwake_drspr.current_published.changeOverride(
>>>>>>> 2837bb14
  ...     new_component=getUtility(IComponentSet)['universe'])

Check if we have new pending publishing record as expected

  >>> for pub in SSPPH.selectBy(
  ...    sourcepackagereleaseID=etherwake_drspr.sourcepackagerelease.id,
  ...    orderBy=['id']):
  ...    print pub.status.name, pub.component.name, pub.pocket.name
  PUBLISHED main RELEASE
  PENDING universe RELEASE

Force database changes, so they can be used by the external script properly.

# XXX cprov 2006-04-12 bug=3989:
  >>> flush_database_updates()
  >>> transaction.commit()

Invoke Publisher script again to land our changes in the archive

  >>> script = os.path.join(config.root, "scripts", "publish-distro.py")
  >>> process = subprocess.Popen([sys.executable, script, "-vvCq",
  ...                             "-d", "ubuntutest"],
  ...                            stdout=subprocess.PIPE,
  ...                            stderr=subprocess.PIPE)
  >>> stdout, stderr = process.communicate()
  >>> process.returncode
  0

Check careful publishing took place, as requested with -C. In careful
publishing mode, publish-distro will attempt to publish files which are
already marked as published in the database and, if the files are
already on disk, verify the contents are as expected.

  >>> print stderr
  INFO      Distribution: ubuntutest
  ...
  DEBUG   /var/tmp/archive/ubuntutest/pool/main/e/etherwake/etherwake_1.08.orig.tar.gz is already in pool with the same content.
  DEBUG   /var/tmp/archive/ubuntutest/pool/main/e/etherwake/etherwake_1.08-1.diff.gz is already in pool with the same content.
  DEBUG   /var/tmp/archive/ubuntutest/pool/main/e/etherwake/etherwake_1.08-1.dsc is already in pool with the same content.
  ...

Invalidates SQLObject cache to cope with publisher.

  >>> clear_current_connection_cache()

Check the publishing history again

  >>> for pub in SSPPH.selectBy(
  ...    sourcepackagereleaseID=etherwake_drspr.sourcepackagerelease.id,
  ...    orderBy=['id']):
  ...    print pub.status.name, pub.component.name, pub.pocket.name
  SUPERSEDED main RELEASE
  PUBLISHED universe RELEASE

Check if the package was moved properly to the component 'universe':

  >>> main_sources = open("/var/tmp/archive/ubuntutest/dists/breezy-autotest"
  ...                     "/main/source/Sources").read()
  >>> print main_sources + '\nEND'
  <BLANKLINE>
  END

  >>> universe_sources = open("/var/tmp/archive/ubuntutest/dists/"
  ...                         "breezy-autotest/universe/source/"
  ...                         "Sources").read()
  >>> print universe_sources + '\nEND'
  Package: etherwake
  ...
  END

== Release File ==

The publish-distro.py script will write an appropriate Release file
containing the suite in question and a list of checksums (MD5, SHA1
and SHA256) for each index published.

# XXX cprov 2006-12-13: trailing space on Architectures is a side-effect
# caused by the absence of published binaries in this suite. It should
# no happen in real conditions.

  >>> releasefile_contents = open("/var/tmp/archive/ubuntutest/dists/"
  ...                             "breezy-autotest/Release").read()
  >>> print releasefile_contents + '\nEND' #doctest: -NORMALIZE_WHITESPACE
  Origin: ubuntutest
  Label: ubuntutest
  Suite: breezy-autotest
  Version: 6.6.6
  Codename: breezy-autotest
  Date: ...
  Architectures: 
  Components: main restricted universe multiverse
  Description: ubuntutest Breezy Badger Autotest 6.6.6
  MD5Sum:
   a5e5742a193740f17705c998206e18b6              114 main/source/Release
  ...
  SHA1:
   6222b7e616bcc20a32ec227254ad9de8d4bd5557              114 main/source/Release
  ...
  SHA256:
   297125e9b0f5da85552691597c9c4920aafd187e18a4e01d2ba70d8d106a6338              114 main/source/Release
  ...
  END


Testing archive-cruft-check-ng behaviour:
^^^^^^^^^^^^^^^^^^^^^^^^^^^^^^^^^

Defining path to the script:

  >>> script = os.path.join(config.root, "scripts", "ftpmaster-tools",
  ...                       "archive-cruft-check.py")
  >>> process = subprocess.Popen([sys.executable, script, "-vvn",
  ...                             "-d", "ubuntutest",
  ...                             "-s", "breezy-autotest",
  ...                             "/var/tmp/archive"],
  ...                            stdout=subprocess.PIPE,
  ...                            stderr=subprocess.PIPE,)
  >>> stdout, stderr = process.communicate()
  >>> process.returncode
  0
  >>> print stderr
  DEBUG   Acquiring lock
  DEBUG   Initialising connection.
  DEBUG   Considering Sources:
  DEBUG   Processing /var/tmp/archive/ubuntutest/dists/breezy-autotest/restricted/source/Sources.gz
  DEBUG   Processing /var/tmp/archive/ubuntutest/dists/breezy-autotest/main/source/Sources.gz
  DEBUG   Processing /var/tmp/archive/ubuntutest/dists/breezy-autotest/multiverse/source/Sources.gz
  DEBUG   Processing /var/tmp/archive/ubuntutest/dists/breezy-autotest/universe/source/Sources.gz
  DEBUG   Building not build from source list (NBS):
  DEBUG   Building all superseded by any list (ASBA):
  DEBUG   No NBS found
  <BLANKLINE>


Nice! That's enough for now.. let's kill the process and clean
everything up.

  >>> import shutil
  >>> shutil.rmtree(temp_dir)

Remove the test archive from filesystem.

  >>> shutil.rmtree("/var/tmp/archive/")
  >>> ZecaTestSetup().tearDown()


Feito! ;-)


vim:ft=doctest:ts=4:sw=4:et
<|MERGE_RESOLUTION|>--- conflicted
+++ resolved
@@ -614,11 +614,7 @@
   >>> breezy_autotest = ubuntutest['breezy-autotest']
   >>> etherwake = breezy_autotest.getSourcePackage('etherwake')
   >>> etherwake_drspr = etherwake.currentrelease
-<<<<<<< HEAD
-  >>> override = etherwake_drspr.changeOverride(
-=======
-  >>> etherwake_drspr.current_published.changeOverride(
->>>>>>> 2837bb14
+  >>> override = etherwake_drspr.current_published.changeOverride(
   ...     new_component=getUtility(IComponentSet)['universe'])
 
 Check if we have new pending publishing record as expected
