# Copyright 2009 Canonical Ltd.  This software is licensed under the
# GNU Affero General Public License version 3 (see the file LICENSE).

"""Implementation of the Launchpad script to list modified branches."""

__metaclass__ = type
__all__ = ['ModifiedBranchesScript']


from datetime import datetime, timedelta
import os
from time import strptime

import pytz
from zope.component import getUtility

from lp.codehosting.vfs import branch_id_to_path
from canonical.config import config
from lp.services.scripts.base import (
    LaunchpadScript, LaunchpadScriptFailure)
from lp.code.enums import BranchType
from lp.code.interfaces.branchcollection import IAllBranches


class ModifiedBranchesScript(LaunchpadScript):
    """List branches modified since the specified time.

    Only branches that have been modified since the specified time will be
    returned.  It is possible that the branch will have been modified only in
    the web UI and not actually received any more revisions, and will be a
    false positive.

    If the branch is REMOTE it is ignored.
    If the branch is HOSTED, both the hosted and mirrored area are returned.
    If the branch is an IMPORT or MIRROR branch, only the mirrored area is
    shown.
    """

    description = (
        "List branch paths for branches modified since the specified time.")

    def __init__(self, name, dbuser=None, test_args=None):
        LaunchpadScript.__init__(self, name, dbuser, test_args)
        # Cache this on object creation so it can be used in tests.
        self.now_timestamp = datetime.utcnow()
        self.locations = set()

    def add_my_options(self):
        self.parser.set_defaults(
            strip_prefix='/srv/',
            append_suffix='/**')
        self.parser.add_option(
            "-s", "--since", metavar="DATE",
            help="A date in the format YYYY-MM-DD.  Branches that "
            "have been modified since this date will be returned.")
        self.parser.add_option(
            "-l", "--last-hours", metavar="HOURS", type="int",
            help="Return the branches that have been modified in "
            "the last HOURS number of hours.")
        self.parser.add_option(
            "--strip-prefix", metavar="PREFIX",
            help="The prefix to remove from the branch locations.  "
            "Defaults to '/srv/'.")
        self.parser.add_option(
            "--append-suffix", metavar="SUFFIX",
            help="A suffix to append to the end of the branch locations.  "
            "Defaults to '/**'.")

    def get_last_modified_epoch(self):
        """Return the timezone aware datetime for the last modified epoch. """
        if (self.options.last_hours is not None and
            self.options.since is not None):
            raise LaunchpadScriptFailure(
                "Only one of --since or --last-hours can be specified.")
        last_modified = None
        if self.options.last_hours is not None:
            last_modified = (
                self.now_timestamp - timedelta(hours=self.options.last_hours))
        elif self.options.since is not None:
            try:
                parsed_time = strptime(self.options.since, '%Y-%m-%d')
                last_modified = datetime(*(parsed_time[:3]))
            except ValueError, e:
                raise LaunchpadScriptFailure(str(e))
        else:
            raise LaunchpadScriptFailure(
                "One of --since or --last-hours needs to be specified.")

        # Make the datetime timezone aware.
        return last_modified.replace(tzinfo=pytz.UTC)

    def branch_locations(self, branch):
        """Return a list of branch paths for the given branch."""
        path = branch_id_to_path(branch.id)
        yield os.path.join(config.codehosting.mirrored_branches_root, path)
        if branch.branch_type == BranchType.HOSTED:
            yield os.path.join(config.codehosting.hosted_branches_root, path)

    def process_location(self, location):
        """Strip the defined prefix, and append the suffix as configured."""
        if location.startswith(self.options.strip_prefix):
            location = location[len(self.options.strip_prefix):]
        return location + self.options.append_suffix

<<<<<<< HEAD
=======
    def update_locations(self, location):
        """Add the location, and all the possible parent directories."""
        paths = location.split('/')
        curr = []
        for segment in paths:
            curr.append(segment)
            # Don't add an empty string.
            if curr != ['']:
                self.locations.add('/'.join(curr))

>>>>>>> 7c3eb1de
    def main(self):
        last_modified = self.get_last_modified_epoch()
        self.logger.info(
            "Looking for branches modified since %s", last_modified)
        collection = getUtility(IAllBranches)
        collection = collection.withBranchType(
            BranchType.HOSTED, BranchType.MIRRORED, BranchType.IMPORTED)
        collection = collection.scannedSince(last_modified)
        for branch in collection.getBranches():
            self.logger.info(branch.unique_name)
            for location in self.branch_locations(branch):
<<<<<<< HEAD
                print self.process_location(location)
=======
                self.update_locations(self.process_location(location))

        for location in sorted(self.locations):
            print location
>>>>>>> 7c3eb1de

        self.logger.info("Done.")
<|MERGE_RESOLUTION|>--- conflicted
+++ resolved
@@ -102,8 +102,6 @@
             location = location[len(self.options.strip_prefix):]
         return location + self.options.append_suffix
 
-<<<<<<< HEAD
-=======
     def update_locations(self, location):
         """Add the location, and all the possible parent directories."""
         paths = location.split('/')
@@ -114,7 +112,6 @@
             if curr != ['']:
                 self.locations.add('/'.join(curr))
 
->>>>>>> 7c3eb1de
     def main(self):
         last_modified = self.get_last_modified_epoch()
         self.logger.info(
@@ -126,13 +123,9 @@
         for branch in collection.getBranches():
             self.logger.info(branch.unique_name)
             for location in self.branch_locations(branch):
-<<<<<<< HEAD
-                print self.process_location(location)
-=======
                 self.update_locations(self.process_location(location))
 
         for location in sorted(self.locations):
             print location
->>>>>>> 7c3eb1de
 
         self.logger.info("Done.")
