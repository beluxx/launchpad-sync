# Copyright 2004-2005 Canonical Ltd.  All rights reserved.

"""Bug task interfaces."""

__metaclass__ = type

__all__ = [
    'IBugTask',
    'IBugTaskSearch',
    'IUpstreamBugTaskSearch',
    'IDistroBugTaskSearch',
    'IBugTaskSearchListingView',
    'IBugTaskDelta',
    'IUpstreamBugTask',
    'IDistroBugTask',
    'IDistroReleaseBugTask',
    'ISelectResultsSlicable',
    'IBugTaskSet',
    'IBugTasksReport',
    ]

from zope.component.interfaces import IView
from zope.i18nmessageid import MessageIDFactory
from zope.interface import Interface, Attribute
from zope.schema import (
    Bool, Choice, Datetime, Int, Text, TextLine, List)

from sqlos.interfaces import ISelectResults

from canonical.lp import dbschema
from canonical.launchpad.interfaces.launchpad import IHasDateCreated
from canonical.launchpad.interfaces.bugattachment import IBugAttachment

_ = MessageIDFactory('launchpad')

class IBugTask(IHasDateCreated):
    """A description of a bug needing fixing in a particular product
    or package."""
    id = Int(title=_("Bug Task #"))
    bug = Int(title=_("Bug #"))
    product = Choice(title=_('Product'), required=False, vocabulary='Product')
    sourcepackagename = Choice(
        title=_("Source Package Name"), required=False,
        vocabulary='SourcePackageName')
    distribution = Choice(
        title=_("Distribution"), required=False, vocabulary='Distribution')
    distrorelease = Choice(
        title=_("Distribution Release"), required=False,
        vocabulary='DistroRelease')
    milestone = Choice(
        title=_('Target'), required=False, vocabulary='Milestone')
    status = Choice(
        title=_('Status'), vocabulary='BugTaskStatus',
        default=dbschema.BugTaskStatus.NEW)
    statusexplanation = Text(
        title=_("Status notes (optional)"), required=False)
    priority = Choice(
        title=_('Priority'), vocabulary='BugTaskPriority',
        default=dbschema.BugTaskPriority.MEDIUM)
    severity = Choice(
        title=_('Severity'), vocabulary='BugTaskSeverity',
        default=dbschema.BugTaskSeverity.NORMAL)
    assignee = Choice(
        title=_('Assignee'), required=False, vocabulary='ValidAssignee')
    binarypackagename = Choice(
        title=_('Binary PackageName'), required=False,
        vocabulary='BinaryPackageName')
    bugwatch = Choice(title=_("Remote Bug Details"), required=False,
        vocabulary='BugWatch', description=_("Select the bug watch that "
        "represents this task in the relevant bug tracker. If none of the "
        "bug watches represents this particular bug task, leave it as "
        "(None). Linking the remote bug watch with the task in "
        "this way means that a change in the remote bug status will change "
        "the status of this bug task in Malone."))
    dateassigned = Datetime()
    datecreated  = Datetime()
    owner = Int()
    maintainer = TextLine(
        title=_("Maintainer"), required=True, readonly=True)
    maintainer_displayname = TextLine(
        title=_("Maintainer"), required=True, readonly=True)

    context = Attribute("What the task's location is")
    contextname = Attribute("Description of the task's location.")
    title = Attribute("The title used for a task's Web page.")

    def setStatusFromDebbugs(status):
        """Set the Malone BugTask status on the basis of a debbugs status.
        This maps from the debbugs status values ('done', 'open',
        'forwarded') to the Malone status values, and returns the relevant
        Malone status.
        """

    def setSeverityFromDebbugs(severity):
        """Set the Malone BugTask severity on the basis of a debbugs
        severity.  This maps from the debbugs severity values ('normal',
        'important', 'critical', 'serious', 'minor', 'wishlist', 'grave') to
        the Malone severity values, and returns the relevant Malone
        severity.
        """


class IBugTaskSearch(Interface):
    """The schema used by a bug task search form.

    Note that this is slightly different than simply IBugTask because
    some of the field types are different (e.g. it makes sense for
    status to be a Choice on a bug task edit form, but it makes sense
    for status to be a List field on a search form, where more than
    one value can be selected.)
    """
    searchtext = TextLine(title=_("Bug ID or Keywords"), required=False)
    status = List(
        title=_('Bug Status'),
        value_type=IBugTask['status'],
        default=[dbschema.BugTaskStatus.NEW, dbschema.BugTaskStatus.ACCEPTED],
        required=False)
    severity = List(
        title=_('Severity'),
        value_type=IBugTask['severity'],
        required=False)
    assignee = Choice(
        title=_('Assignee'), vocabulary='ValidAssignee', required=False)
    unassigned = Bool(title=_('show only unassigned bugs'), required=False)
    include_dupes = Bool(title=_('include duplicate bugs'), required=False)
    statusexplanation = TextLine(
        title=_("Status notes"), required=False)
    attachmenttype = List(
        title=_('Attachment'),
        value_type=IBugAttachment['type'],
        required=False)


class IUpstreamBugTaskSearch(IBugTaskSearch):
    """The schema used by the bug task search form of a product."""
    milestone_assignment = Choice(
        title=_('Target'), vocabulary="Milestone", required=False)
    milestone = List(
        title=_('Target'), value_type=IBugTask['milestone'], required=False)


class IDistroBugTaskSearch(IBugTaskSearch):
    """The schema used by the bug task search form of a distribution or
    distribution release."""


class IBugTaskSearchListingView(IView):
    """A view that can be used with a bugtask search listing."""

    search_form_schema = Attribute("""The schema used for the search form.""")

    searchtext_widget = Attribute("""The widget for entering a free-form text
                                     query on bug task details.""")

    status_widget = Attribute("""The widget for selecting task statuses to
                                 filter on. None if the widget is not to be
                                 shown.""")

    severity_widget = Attribute("""The widget for selecting task severities to
                                   filter on. None is the widget is not to be
                                   shown.""")

    assignee_widget = Attribute("""The widget for selecting task assignees
                                   to filter on. None if the widget is not to be
                                   shown.""")

    milestone_widget = Attribute("""The widget for selecting task targets to
                                    filter on. None if the widget is not to be
                                    shown.""")

    statusexplanation_widget = Attribute("""The widget for searching in status
                                     notes. None if the widget is not to
                                     be shown.""")

    attachmenttype_widget = Attribute("""The widget for searching
                                         selecting attachment types to filter
                                         on. None if the widget is not to be
                                         shown.""")

    def task_columns():
        """Returns a sequence of column names to be shown in the listing.

        This list may be calculated on the fly, e.g. in the case of a
        listing that allows the user to choose which columns to show
        in the listing.
        """

    def search():
        """Return an IBatchNavigator for the POSTed search criteria."""


class IBugTaskDelta(Interface):
    """The change made to a bug task (e.g. in an edit screen).

    If product is not None, both sourcepackagename and binarypackagename must
    be None.

    Likewise, if sourcepackagename and/or binarypackagename is not
    None, product must be None.
    """
    bugtask = Attribute("The modified IBugTask.")
    product = Attribute(
        """The change made to the IProduct of this task.

        The value is a dict like {'old' : IProduct, 'new' : IProduct},
        or None, if no product change was made.
        """)
    sourcepackagename = Attribute(
        """The change made to the ISourcePackageName of this task.

        The value is a dict with the keys
        {'old' : ISourcePackageName, 'new' : ISourcePackageName},
        or None, if no change was made to the sourcepackagename.
        """)
    binarypackagename = Attribute(
        """The change made to the IBinaryPackageName of this task.

        The value is a dict like
        {'old' : IBinaryPackageName, 'new' : IBinaryPackageName},
        or None, if no change was made to the binarypackagename.
        """)
    target = Attribute(
        """The change made to the IMilestone for this task.

        The value is a dict like {'old' : IMilestone, 'new' : IMilestone},
        or None, if no change was made to the target.
        """)
    status = Attribute(
        """The change made to the status for this task.

        The value is a dict like
        {'old' : BugTaskStatus.FOO, 'new' : BugTaskStatus.BAR}, or None,
        if no change was made to the status.
        """)
    priority = Attribute(
        """The change made to the priority for this task.

        The value is a dict like
        {'old' : BugTaskPriority.FOO, 'new' : BugTaskPriority.BAR}, or None,
        if no change was made to the priority.
        """)
    severity = Attribute(
        """The change made to the severity of this task.

        The value is a dict like
        {'old' : BugTaskSeverity.FOO, 'new' : BugTaskSeverity.BAR}, or None,
        if no change was made to the severity.
        """)
    assignee = Attribute(
        """The change made to the assignee of this task.

        The value is a dict like {'old' : IPerson, 'new' : IPerson}, or None,
        if no change was made to the assignee.
        """)
    statusexplanation = Attribute("The new value of the status notes.")


class IUpstreamBugTask(IBugTask):
    """A description of a bug needing fixing in a particular product."""
    product = Choice(title=_('Product'), required=True, vocabulary='Product')


class IDistroBugTask(IBugTask):
    """A description of a bug needing fixing in a particular package."""
    sourcepackagename = Choice(
        title=_("Source Package Name"), required=True,
        vocabulary='SourcePackageName')
    binarypackagename = Choice(
        title=_('Binary PackageName'), required=False,
        vocabulary='BinaryPackageName')
    distribution = Choice(
        title=_("Distribution"), required=True, vocabulary='Distribution')


class IDistroReleaseBugTask(IBugTask):
    """A description of a bug needing fixing in a particular realease."""
    sourcepackagename = Choice(
        title=_("Source Package Name"), required=True,
        vocabulary='SourcePackageName')
    binarypackagename = Choice(
        title=_('Binary PackageName'), required=False,
        vocabulary='BinaryPackageName')
    distrorelease = Choice(
        title=_("Distribution Release"), required=True,
        vocabulary='DistroRelease')


# XXX: Brad Bollenbach, 2005-02-03: This interface should be removed
# when spiv pushes a fix upstream for the bug that makes this hackery
# necessary:
#
#     https://launchpad.ubuntu.com/malone/bugs/121
class ISelectResultsSlicable(ISelectResults):
    def __getslice__(i, j):
        """Called to implement evaluation of self[i:j]."""


class IBugTaskSet(Interface):

    title = Attribute('Title')

    def __getitem__(task_id):
        """Get an IBugTask."""

    def __iter__():
        """Iterate through IBugTasks for a given bug."""

    def get(task_id):
        """Retrieve a BugTask with the given id.

        Raise a zope.exceptions.NotFoundError if there is no IBugTask
        matching the given id. Raise a zope.security.interfaces.Unauthorized
        if the user doesn't have the permission to view this bug.
        """

    def search(bug=None, searchtext=None, status=None, priority=None,
               severity=None, product=None, distribution=None,
               distrorelease=None, milestone=None, assignee=None,
<<<<<<< HEAD
               owner=None, orderby=None, sourcepackagename=None,
               binarypackagename=None, statusexplanation=None,
               user=None, omit_dupes=False):
=======
               sourcepackagename=None, binarypackagename=None,
               owner=None, statusexplanation=None, attachmenttype=None,
               user=None, orderby=None):
>>>>>>> dfd8e85e
        """Return a set of IBugTasks that satisfy the query arguments.

        user is an object that provides IPerson, and represents the
        person performing the query (which is important to know for,
        for example, privacy-aware results.)

        Keyword arguments should always be used. The argument passing
        semantics are as follows:

        * BugTaskSet.search(arg='foo', user=bar): Match all IBugTasks
          where IBugTask.arg == 'foo' for user bar.

        * BugTaskSet.search(arg=any('foo', 'bar')): Match all
          IBugTasks where IBugTask.arg == 'foo' or IBugTask.arg ==
          'bar'. In this case, no user was passed, so all private bugs
          are excluded from the search results.

        * BugTaskSet.search(arg1='foo', arg2='bar'): Match all
          IBugTasks where IBugTask.arg1 == 'foo' and IBugTask.arg2 ==
          'bar'

        The set is always ordered by the bugtasks' id. Meaning that if
        you set orderby to 'severity', it will first be ordered by severity,
        then by bugtask id.

        For a more thorough treatment, check out:

            lib/canonical/launchpad/doc/bugtask.txt
        """

    def createTask(bug, product=None, distribution=None, distrorelease=None,
                   sourcepackagename=None, binarypackagename=None, status=None,
                   priority=None, severity=None, assignee=None, owner=None,
                   milestone=None):
        """Create a bug task on a bug and return it.

        Exactly one of product, distribution or distrorelease must be provided.
        """

    def assignedBugTasks(person, minseverity=None, minpriority=None,
                         showclosed=None, orderby=None, user=None):
        """Return all bug tasks assigned to the given person or to a
        package/product this person maintains.

        By default, closed (FIXED, REJECTED) tasks are not returned. If you
        want closed tasks too, just pass showclosed=True.

        If minseverity is not None, return only the bug tasks with severity 
        greater than minseverity. The same is valid for minpriority/priority.

        If you want the results ordered, you have to explicitly specify an
        <orderBy>. Otherwise the order used is not predictable.
        <orderBy> can be either a string with the column name you want to sort
        or a list of column names as strings.

        The <user> parameter is necessary to make sure we don't return any
        bugtask of a private bug for which the user is not subscribed. If
        <user> is None, no private bugtasks will be returned.
        """

    def bugTasksWithSharedInterest(person1, person2, orderBy=None, user=None):
        """Return all bug tasks which person1 and person2 share some interest.

        We assume they share some interest if they're both members of the
        maintainer or if one is the maintainer and the task is directly
        assigned to the other.

        If you want the results ordered, you have to explicitly specify an
        <orderBy>. Otherwise the order used is not predictable.
        <orderBy> can be either a string with the column name you want to sort
        or a list of column names as strings.

        The <user> parameter is necessary to make sure we don't return any
        bugtask of a private bug for which the user is not subscribed. If
        <user> is None, no private bugtasks will be returned.
        """


class IBugTasksReport(Interface):

    user = Attribute(_("The user for whom this report will be generated"))

    minseverity = Attribute(_(
        "The minimum severity of tasks to display in this report."))

    minpriority = Attribute(_(
        "The minimum priority of bug fixing tasks to display in this "
        "report."))

    showclosed = Attribute(_(
        "Whether or not to show closed bugs on this report."))

    def maintainedPackageBugs():
        """Return an iterator over the tasks of bugs on distro
        packages the user maintains."""

    def maintainedProductBugs():
        """Return an iterator over the tasks of bugs on upstream
        products the user maintains."""

    def productAssigneeBugs():
        """Return an iterator over the bugtasks on upstream products
        which are assigned directly to the user."""

    def packageAssigneeBugs():
        """Return an iterator over the bug tasks on distro packages
        which are assigned directly to the user."""

    def assignedBugs():
        """An iterator over ALL the bugs directly or indirectly assigned
        to the person."""<|MERGE_RESOLUTION|>--- conflicted
+++ resolved
@@ -316,15 +316,9 @@
     def search(bug=None, searchtext=None, status=None, priority=None,
                severity=None, product=None, distribution=None,
                distrorelease=None, milestone=None, assignee=None,
-<<<<<<< HEAD
-               owner=None, orderby=None, sourcepackagename=None,
-               binarypackagename=None, statusexplanation=None,
-               user=None, omit_dupes=False):
-=======
                sourcepackagename=None, binarypackagename=None,
                owner=None, statusexplanation=None, attachmenttype=None,
-               user=None, orderby=None):
->>>>>>> dfd8e85e
+               user=None, orderby=None, omit_dupes=False):
         """Return a set of IBugTasks that satisfy the query arguments.
 
         user is an object that provides IPerson, and represents the
