--- conflicted
+++ resolved
@@ -218,10 +218,7 @@
                 if (subscription.review_level < min_level):
                     continue
                 recipients[recipient] = RecipientReason.forBranchSubscriber(
-<<<<<<< HEAD
                     subscription, recipient, rationale, self)
-=======
-                    subscription, recipient, self, rationale)
         # Add in all the individuals that have been asked for a review,
         # or who have reviewed.  These people get added to the recipients
         # with the rationale of "Reviewer".
@@ -235,7 +232,6 @@
                 recipients[reviewer] = RecipientReason.forReviewer(
                     review, reviewer)
 
->>>>>>> 54fb73f2
         return recipients
 
     def isValidTransition(self, next_state, user=None):
