= Team contact address =

Team admins are allowed to set the contact method used by Launchpad to
send notifications to that team.  The possible contact methods are:

    - Hosted mailing list:  Notifications are sent to this team's
                            mailing list hosted on Launchpad. The
                            mailing list may have a customized message
                            sent to new subscribers.

    - None:  There's no way to contact the team as a whole, so any
             notification is sent to every member of the team.

    - Another address:  All notifications are sent to the given email
                        address (stored as the team's preferredemail).

    >>> browser = setupBrowser(auth='Basic test@canonical.com:test')
    >>> browser.open('http://launchpad.dev/~landscape-developers')
    >>> browser.getLink('Change contact address').click()
    >>> browser.title
    'Landscape Developers contact address'

As we can see, the landscape-developers team has no contact address.

    >>> browser.getControl(name='field.contact_method').displayValue
    ['\xa0Each member individually']

Changing the contact address to an external address will require the
user to go through the email address confirmation process.

    >>> browser.getControl('Another e-mail address').selected = True
    >>> browser.getControl(
    ...     name='field.contact_address').value = 'foo@example.com'
    >>> browser.getControl('Change').click()
    >>> browser.title
    'Landscape Developers in Launchpad'
    >>> for msg in get_feedback_messages(browser.contents):
    ...     print msg
    A confirmation message has been sent to...

    >>> from canonical.launchpad.mail import stub
    >>> from_addr, to_addrs, raw_msg = stub.test_emails.pop()
    >>> stub.test_emails
    []

    # Extract the link (from the email we just sent) the user will have to
    # use to finish the registration process.
    >>> from canonical.launchpad.ftests.logintoken import (
    ...     get_token_url_from_email)
    >>> token_url = get_token_url_from_email(raw_msg)
    >>> token_url
    'http://launchpad.dev/token/...'
    >>> to_addrs
    ['foo@example.com']

Follow the token link, to confirm the new email address.

    >>> browser.open(token_url)
    >>> browser.title
    'Confirm e-mail address'
    >>> browser.getControl('Continue').click()

    >>> browser.title
    'Landscape Developers in Launchpad'
    >>> for msg in get_feedback_messages(browser.contents):
    ...     print msg
    Email address successfully confirmed.

    >>> browser.getLink('Change contact address').click()
    >>> browser.title
    'Landscape Developers contact address'
    >>> browser.getControl(name='field.contact_method').displayValue
    ['\xa0Another e-mail address']
    >>> browser.getControl(name='field.contact_address').value
    'foo@example.com'

To change the contact address to a hosted mailing list, we first need
to request that the mailing list be activated.

    >>> browser.getLink('Configure mailing list').click()
    >>> browser.title
    'Configure mailing list'

    >>> browser.getControl('Apply for Mailing List').click()
    >>> browser.title
    'Landscape Developers in Launchpad'
    >>> for msg in get_feedback_messages(browser.contents):
    ...     print msg
    Mailing list requested and queued for approval.

By going to the mailing list configuration screen we can verify that
the mailing list was created but has not been approved:

    >>> browser.getLink('Configure mailing list').click()
    >>> print find_tag_by_id(browser.contents,
    ...                      'mailing_list_pending_approval').p.string
    The application for this team's mailing list is pending approval.

Once the mailing list is requested, the button to request its activation is
not shown anymore.

    >>> browser.getControl('Apply for Mailing List')
    Traceback (most recent call last):
    ...
    LookupError: ...

If the application is declined, the button won't be shown either. Instead,
we'll ask the user to contact a Launchpad admin.


    # We don't use getUtility(IMailingListSet) here because we want
    # non-security-proxied objects so that we can call syncUpdate on them
    # and change their status at our discretion.
    >>> from canonical.launchpad.database import MailingListSet
    >>> list_set = MailingListSet()
    >>> mailing_list = list_set.get('landscape-developers')

    >>> from canonical.launchpad.interfaces import MailingListStatus
    >>> from zope.component import getUtility
    >>> from canonical.launchpad.interfaces import (
    ...     MailingListStatus, ILaunchpadCelebrities)
    >>> from canonical.launchpad.ftests import login, logout
    >>> login('foo.bar@canonical.com')
<<<<<<< HEAD
    >>> foobar = Person.byName('name16')
    >>> mailing_list.review(foobar, MailingListStatus.APPROVED)
=======
    >>> experts = getUtility(ILaunchpadCelebrities).mailing_list_experts
    >>> admin = list(experts.allmembers)[0]
    >>> mailing_list.review(admin, MailingListStatus.DECLINED)
>>>>>>> 0b3c0b04
    >>> mailing_list.syncUpdate()
    >>> logout()

    >>> browser.reload()
    >>> browser.getControl('Apply for Mailing List')
    Traceback (most recent call last):
    ...
    LookupError: ...

    >>> def mailing_list_status_message(contents):
    ...     """Find out if a mailing list is in an unusual state."""
    ...     tag = find_tag_by_id(contents, 'mailing_list_status_message')
    ...     if tag:
    ...         return extract_text(tag.b)
    ...     else:
    ...         return ""

    >>> print mailing_list_status_message(browser.contents)
    The application for this team's mailing list has been declined. Please
    contact a Launchpad administrator for further assistance.

    # Here we manually change its status back to REGISTERED so that we can
    # move on testing as if it wasn't declined.
    >>> mailing_list.status = MailingListStatus.REGISTERED
    >>> mailing_list.syncUpdate()

Any time before the mailing list is approved, the application can be
cancelled (and then re-requested afterwards).

    >>> browser.reload()
    >>> browser.getControl('Cancel Application').click()
    >>> browser.title
    'Landscape Developers in Launchpad'
    >>> for msg in get_feedback_messages(browser.contents):
    ...     print msg
    Mailing list application cancelled.
    >>> print list_set.get('landscape-developers')
    None

    >>> import transaction
    >>> transaction.commit()

    >>> browser.getLink('Configure mailing list').click()
    >>> browser.getControl('Apply for Mailing List').click()
    >>> browser.title
    'Landscape Developers in Launchpad'

The mailing list can be used as the team's contact address only when its
status is ACTIVE. The process of activating a mailing list is invisible to
users, so we'll simulate it here by directly accessing our database code.

We need to get the mailing list object again because it's not the same
list as last time -- it was rejected and we requested a new one.

    >>> mailing_list = list_set.get('landscape-developers')
    >>> mailing_list
    <MailingList for team "landscape-developers"; status=REGISTERED...
    >>> login('foo.bar@canonical.com')
    >>> mailing_list.review(admin, MailingListStatus.APPROVED)
    >>> mailing_list.syncUpdate()
    >>> logout()

    >>> browser.getLink('Change contact address').click()
    >>> browser.getControl('The Launchpad mailing list')
    Traceback (most recent call last):
    ...
    LookupError: ...

    >>> browser.getLink('Configure mailing list').click()
    >>> browser.getControl('Apply for Mailing List')
    Traceback (most recent call last):
    ...
    LookupError: ...

    >>> print mailing_list_status_message(browser.contents)
    This team's mailing list will be available within a few minutes.

    >>> mailing_list.startConstructing()
    >>> mailing_list.syncUpdate()
    >>> browser.reload()
    >>> browser.getControl('Apply for Mailing List')
    Traceback (most recent call last):
    ...
    LookupError: ...

    >>> print mailing_list_status_message(browser.contents)
    This team's mailing list will be available within a few minutes.

Even after the mailing list has been requested and approved, it cannot
be configured until it's made active:

    >>> browser.getLink('Configure mailing list')
    Traceback (most recent call last):
    ...
    LinkNotFoundError

When the mailing list is constructed and made active, it can be used as
the team's contact address.

    >>> login('foo.bar@canonical.com')
    >>> mailing_list.transitionToStatus(MailingListStatus.ACTIVE)
    >>> mailing_list.syncUpdate()
    >>> logout()

    >>> browser.reload()
    >>> browser.getControl('Apply for Mailing List')
    Traceback (most recent call last):
    ...
    LookupError: ...

    >>> print extract_text(find_tag_by_id(browser.contents,
    ...                                   'mailing_list_not_contact_address'))
    The mailing list is not set as the team contact address. You can
    set it.

    >>> browser.getLink('Change contact address').click()
    >>> browser.getControl('The Launchpad mailing list').selected = True
    >>> browser.getControl('Change').click()

    >>> browser.getLink('Change contact address').click()
    >>> browser.getControl(name='field.contact_method').displayValue
    ['\xa0The Launchpad mailing list for this team...]

Once the mailing list is active, its configuration screen is
available.

    >>> browser.getLink('Configure mailing list').url
    'http://launchpad.dev/~landscape-developers/+mailinglist'

Of course, it's not available to someone with no permission to
manipulate the list.

    >>> user_browser.open('http://launchpad.dev/~landscape-developers')
    >>> user_browser.getLink('Configure mailing list')
    Traceback (most recent call last):
    ...
    LinkNotFoundError

When the mailing list is not the team's contact address, the mailing
list configuration screen displays a message to this effect.

    >>> browser.getControl('Each member individually').selected = True
    >>> browser.getControl('Change').click()

    >>> browser.getLink('Configure mailing list').click()
    >>> print extract_text(find_tag_by_id(browser.contents,
    ...                                   'mailing_list_not_contact_address'))
    The mailing list is not set as the team contact address. You can
    set it.

The message contains a link to the contact address screen.

    >>> browser.getLink('set it').click()
    >>> browser.getControl('The Launchpad mailing list').selected = True
    >>> browser.getControl('Change').click()
    >>> browser.title
    'Landscape Developers in Launchpad'

When the mailing list is the team's contact address, the message does
not show up.

    >>> browser.getLink('Configure mailing list').click()
    >>> find_tag_by_id(browser.contents,
    ...                'mailing_list_not_contact_address') is None
    True

The contact address is now set to the mailing list address:

    >>> browser.getLink('Change contact address').click()
    >>> browser.getControl(name='field.contact_method').displayValue
    ['\xa0The Launchpad mailing list for this team -
      landscape-developers@lists.launchpad.net']


== Customizing the welcome message ==

A project with a mailing list can have a custom welcome message. The
welcome message is customizable whether or not the mailing list is
currently the team's contact address.

    >>> browser.getLink('Configure mailing list').click()
    >>> welcome_message = browser.getControl('Welcome message')
    >>> welcome_message.value
    ''
    >>> welcome_message.value = 'Welcome to the test team mailing list.'
    >>> browser.getControl('Save').click()

Changes to the welcome message take effect in the database immediately.

    >>> browser.getLink('Configure mailing list').click()
    >>> welcome_message = browser.getControl('Welcome message')
    >>> print welcome_message.value
    Welcome to the test team mailing list.

But they take a while to be propagated to Mailman. The user is informed
of this.

    >>> print mailing_list_status_message(browser.contents)
    An update to this team's mailing list is pending and has not yet
    taken effect.

Eventually Mailman starts the update, via Launchpad's XML-RPC interface.

    >>> import xmlrpclib
    >>> from canonical.functional import XMLRPCTestTransport
    >>> from canonical.launchpad.ftests.mailinglists_helper import (
    ...     print_actions)
    >>> private_root = 'http://xmlrpc-private.launchpad.dev:8087/'
    >>> mailinglist_api = xmlrpclib.ServerProxy(
    ...    private_root + 'mailinglists/',
    ...    transport=XMLRPCTestTransport())
    >>> print_actions(mailinglist_api.getPendingActions())
    landscape-developers --> modify
        {'welcome_message': u'Welcome to the test team mailing list.'}

    >>> browser.reload()
    >>> print mailing_list_status_message(browser.contents)
    A change to this team's mailing list is currently being applied.

Usually there is no problem. The welcome message is propagated to
Mailman, and the informative message disappears from the contact
address view.

    >>> mailinglist_api.reportStatus({'landscape-developers':'success'})
    True
    >>> print_actions(mailinglist_api.getPendingActions())

    >>> browser.reload()
    >>> print mailing_list_status_message(browser.contents)

    >>> welcome_message = browser.getControl('Welcome message')
    >>> print welcome_message.value
    Welcome to the test team mailing list.

What if the change fails to propagate? The user will know of this too.

    >>> welcome_message.value = 'This change will fail to propagate.'
    >>> browser.getControl('Save').click()

    >>> browser.getLink('Configure mailing list').click()
    >>> welcome_message = browser.getControl('Welcome message')
    >>> print welcome_message.value
    This change will fail to propagate.

    >>> print_actions(mailinglist_api.getPendingActions())
    landscape-developers --> modify
        {'welcome_message': u'This change will fail to propagate.'}
    >>> browser.reload()
    >>> print mailing_list_status_message(browser.contents)
    A change to this team's mailing list is currently being applied.

    >>> mailinglist_api.reportStatus({'landscape-developers':'failure'})
    True

    >>> browser.reload()
    >>> print mailing_list_status_message(browser.contents)
    This team's mailing list is in an inconsistent state because a
    change to its configuration was not applied. Please contact a
    Launchpad administrator for further assistance.

    # Now we have to maneuver the mailing list back into a consistent
    # state for the next test. To do this we need to bypass the
    # workflow which prevents much of anything from being done with a
    # mailing list in a MOD_FAILED state.
    >>> from zope.security.proxy import removeSecurityProxy
    >>> no_security_list = removeSecurityProxy(mailing_list)
    >>> no_security_list.status = MailingListStatus.ACTIVE
    >>> no_security_list.syncUpdate()
    >>> browser.reload()
    >>> print mailing_list_status_message(browser.contents)


== Deactivating and reactivating lists ==

An active mailing list can be deactivated. If the deactivated mailing
list was the team contact method, the contact method will be changed
to 'each user individually'.

    >>> browser.getControl('Deactivate this Mailing List').click()
    >>> browser.getLink('Change contact address').click()
    >>> browser.getControl(name='field.contact_method').displayValue
    ['\xa0Each member individually']

    >>> browser.getLink('Configure mailing list').click()
    >>> print mailing_list_status_message(browser.contents)
    This team's mailing list is being deactivated.

    >>> print_actions(mailinglist_api.getPendingActions())
    landscape-developers --> deactivate
    >>> mailinglist_api.reportStatus({'landscape-developers':'success'})
    True
    >>> print_actions(mailinglist_api.getPendingActions())

    >>> browser.reload()
    >>> print mailing_list_status_message(browser.contents)
    This team's mailing list has been deactivated.

An inactive mailing list can be reactivated.

    >>> browser.getControl('Reactivate this Mailing List').click()
    >>> print mailing_list_status_message(browser.contents)
    >>> for msg in get_feedback_messages(browser.contents):
    ...     print msg
    The mailing list will be reactivated within a few minutes.

    >>> browser.getLink('Configure mailing list').click()
    >>> print mailing_list_status_message(browser.contents)
    This team's mailing list will be available within a few minutes.

    >>> print_actions(mailinglist_api.getPendingActions())
    landscape-developers --> create
        {'welcome_message': u'This change will fail to propagate.'}
    >>> mailinglist_api.reportStatus({'landscape-developers':'success'})
    True
    >>> print_actions(mailinglist_api.getPendingActions())

    >>> browser.reload()
    >>> print mailing_list_status_message(browser.contents)


This does not restore the mailing list as the team's contact method:

    >>> browser.getLink('Change contact address').click()
    >>> browser.getControl(name='field.contact_method').displayValue
    ['\xa0Each member individually']


== Hidden by configuration variable ==

XXX: We don't really want all this functionality to be visible to users
when this code lands on mainline, so there's a config variable which
controls its visibility.  That variable is named expose_hosted_mailing_lists
and if it's set to False the option to use a hosted mailing list is not
visible.  This test will go away as soon as we decide to deploy that
functionality on production. -- Guilherme Salgado 2007-09-20
(https://launchpad.net/launchpad/+spec/team-mailing-list-beta-program)

    >>> from canonical.config import config
    >>> config.mailman.expose_hosted_mailing_lists
    True

    >>> browser.getControl(name='field.contact_method').displayOptions
    ['\xa0The Launchpad mailing list for this team -
      landscape-developers@lists.launchpad.net',
     '\xa0Each member individually',
     '\xa0Another e-mail address']
    >>> browser.getLink('Configure mailing list').url
    'http://launchpad.dev/~landscape-developers/+mailinglist'

    >> extract_text(browser.find_tag_by_id('set-up-a-mailing-list'))
    If you set up a mailing list for this team, you can use the
    mailing list as the team contact address.

    >>> config.mailman.expose_hosted_mailing_lists = False
    >>> browser.reload()
    >>> browser.getControl(name='field.contact_method').displayOptions
    ['\xa0Each member individually',
     '\xa0Another e-mail address']

    >> browser.find_tag_by_id('set-up-a-mailing-list')
    None

    >>> browser.getLink('Configure mailing list')
    Traceback (most recent call last):
    ...
    LinkNotFoundError

    >>> browser2 = setupBrowser(auth='Basic test@canonical.com:test')
    >>> browser2.open('http://launchpad.dev/~landscape-developers/+mailinglist')
    Traceback (most recent call last):
    ...
    NotFound:...

    >>> config.mailman.expose_hosted_mailing_lists = True
    >>> browser.reload()
    >>> browser.getControl(name='field.contact_method').displayOptions
    ['\xa0The Launchpad mailing list for this team -
      landscape-developers@lists.launchpad.net',
     '\xa0Each member individually',
     '\xa0Another e-mail address']
    >>> browser.getLink('Configure mailing list').url
    'http://launchpad.dev/~landscape-developers/+mailinglist'<|MERGE_RESOLUTION|>--- conflicted
+++ resolved
@@ -121,14 +121,9 @@
     ...     MailingListStatus, ILaunchpadCelebrities)
     >>> from canonical.launchpad.ftests import login, logout
     >>> login('foo.bar@canonical.com')
-<<<<<<< HEAD
-    >>> foobar = Person.byName('name16')
-    >>> mailing_list.review(foobar, MailingListStatus.APPROVED)
-=======
     >>> experts = getUtility(ILaunchpadCelebrities).mailing_list_experts
     >>> admin = list(experts.allmembers)[0]
     >>> mailing_list.review(admin, MailingListStatus.DECLINED)
->>>>>>> 0b3c0b04
     >>> mailing_list.syncUpdate()
     >>> logout()
 
