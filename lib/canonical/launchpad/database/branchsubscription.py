# Copyright 2004-2005 Canonical Ltd.  All rights reserved.
# pylint: disable-msg=E0611,W0212

__metaclass__ = type
__all__ = ['BranchSubscription']

from zope.interface import implements

from sqlobject import ForeignKey

from canonical.database.constants import DEFAULT
from canonical.database.sqlbase import SQLBase
from canonical.database.enumcol import EnumCol

from canonical.launchpad.interfaces import (
    BranchSubscriptionNotificationLevel, BranchSubscriptionDiffSize,
    CodeReviewNotificationLevel, IBranchSubscription)
from canonical.launchpad.validators.person import public_person_validator


class BranchSubscription(SQLBase):
    """A relationship between a person and a branch."""

    implements(IBranchSubscription)

    _table = 'BranchSubscription'

    person = ForeignKey(
        dbName='person', foreignKey='Person',
        validator=public_person_validator, notNull=True)
    branch = ForeignKey(dbName='branch', foreignKey='Branch', notNull=True)
    notification_level = EnumCol(enum=BranchSubscriptionNotificationLevel,
                                 notNull=True, default=DEFAULT)
    max_diff_lines = EnumCol(enum=BranchSubscriptionDiffSize,
<<<<<<< HEAD
                             notNull=True)
    review_level = EnumCol(enum=CodeReviewNotificationLevel,
                                 notNull=True, default=DEFAULT)
=======
                             notNull=False, default=DEFAULT)
>>>>>>> 47561aec
<|MERGE_RESOLUTION|>--- conflicted
+++ resolved
@@ -32,10 +32,6 @@
     notification_level = EnumCol(enum=BranchSubscriptionNotificationLevel,
                                  notNull=True, default=DEFAULT)
     max_diff_lines = EnumCol(enum=BranchSubscriptionDiffSize,
-<<<<<<< HEAD
-                             notNull=True)
+                             notNull=False, default=DEFAULT)
     review_level = EnumCol(enum=CodeReviewNotificationLevel,
-                                 notNull=True, default=DEFAULT)
-=======
-                             notNull=False, default=DEFAULT)
->>>>>>> 47561aec
+                                 notNull=True, default=DEFAULT)