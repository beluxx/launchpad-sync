# Copyright 2005 Canonical Ltd.  All rights reserved.

"""ITicketTarget browser views."""

__metaclass__ = type

__all__ = [
    'ManageSupportContactView',
    'SearchTicketsView',
    'TicketTargetFacetMixin',
    'TicketTargetLatestTicketsView',
    'TicketTargetSearchMyTicketsView',
    'TicketTargetTraversalMixin',
    'TicketTargetSupportMenu',
    ]

<<<<<<< HEAD
from zope.component import getUtility
from zope.formlib import form
from zope.schema import Choice
from zope.schema.vocabulary import SimpleVocabulary, SimpleTerm
=======
from urllib import urlencode

>>>>>>> b813597f
from zope.app.form import CustomWidgetFactory
from zope.app.form.browser import DropdownWidget
from zope.app.pagetemplate import ViewPageTemplateFile

from canonical.cachedproperty import cachedproperty
from canonical.launchpad import _
from canonical.launchpad.interfaces import (
<<<<<<< HEAD
    IDistribution, ILaunchBag, IManageSupportContacts, IPerson, ILanguageSet,
    ISearchTicketsForm)
=======
    IDistribution, IManageSupportContacts, ISearchTicketsForm, ITicketTarget,
    NotFoundError)
>>>>>>> b813597f
from canonical.launchpad.webapp import (
    action, canonical_url, custom_widget, redirection, stepthrough,
    ApplicationMenu, GeneralFormView, LaunchpadFormView, Link)
from canonical.launchpad.webapp.batching import BatchNavigator
<<<<<<< HEAD
from canonical.launchpad.helpers import request_languages
from canonical.lp.dbschema import TicketSort, TicketSearchLanguages
=======
from canonical.lp.dbschema import TicketStatus
>>>>>>> b813597f
from canonical.widgets.itemswidget import LabeledMultiCheckBoxWidget
from canonical.widgets.itemswidgets import LaunchpadRadioWidget


class TicketTargetLatestTicketsView:
    """View used to display the latest support requests on a ticket target."""

    @cachedproperty
    def getLatestTickets(self, quantity=5):
        """Return <quantity> latest tickets created for this target. This
        is used by the +portlet-latesttickets view.
        """
        return self.context.searchTickets()[:quantity]


class SearchTicketsView(LaunchpadFormView):
    """View that can filter the target's ticket in a batched listing.

    This view provides a search form to filter the displayed tickets.
    """

    schema = ISearchTicketsForm

    custom_widget('status', LabeledMultiCheckBoxWidget,
                  orientation='horizontal')
    custom_widget('sort', DropdownWidget, cssClass='inlined-widget')
    custom_widget('languages', LaunchpadRadioWidget)

    template = ViewPageTemplateFile('../templates/ticket-listing.pt')

    # Set to true to display a column showing the ticket's target
    displayTargetColumn = False

    # Will contain the parameters used by searchResults
    search_params = None

<<<<<<< HEAD
    def setUpFields(self):
        LaunchpadFormView.setUpFields(self)
        terms = [SimpleTerm(TicketSearchLanguages.ENGLISH,
                            TicketSearchLanguages.ENGLISH.name,
                            TicketSearchLanguages.ENGLISH.title)]

        label = TicketSearchLanguages.PREFERRED_LANGUAGE.title
        user_languages = request_languages(self.request)
        if user_languages:
            languages = ", ".join(lang.englishname for lang in user_languages)
        else:
            languages = "None"
        change_langs_link = (
            '<a href="/people/+editlanguages">Change your preferred '
            'languages</a>')
        label = "%s (%s) (%s)" % (label, languages, change_langs_link)
        terms.append(SimpleTerm(TicketSearchLanguages.PREFERRED_LANGUAGE,
                                TicketSearchLanguages.PREFERRED_LANGUAGE.name,
                                label))

        terms.append(SimpleTerm(TicketSearchLanguages.ANY_LANGUAGE,
                                TicketSearchLanguages.ANY_LANGUAGE.name,
                                TicketSearchLanguages.ANY_LANGUAGE.title))

        languages_vocabulary = SimpleVocabulary(terms)
        languages_field = Choice(
            title=_('Written in:'), __name__='languages',
            vocabulary=languages_vocabulary, required=True,
            default=TicketSearchLanguages.ENGLISH)
        extra_fields = form.Fields(
            languages_field, render_context=self.render_context)
        # XXX: Is it possible to do this without having to iterate through
        # extra_fields? -- Guilherme Salgado, 2006-10-04
        for field in extra_fields:
            field.custom_widget = self.custom_widgets['languages']
        self.form_fields += extra_fields

    @action(_('Search'))
    def search_action(self, action, data):
        """Action executed when the user clicked the search button."""
        languages = data.pop("languages")
        if languages == TicketSearchLanguages.ENGLISH:
            # XXX: Should this become a Celebrity? It's going to be needed in
            # other places too.  -- Guilherme Salgado, 2006-10-04
            languages = [getUtility(ILanguageSet)['en']]
        elif languages == TicketSearchLanguages.PREFERRED_LANGUAGE:
            languages = request_languages(self.request)
        else:
            languages = []
        data["languages"] = languages
        self.search_params = data
=======
    @property
    def pagetitle(self):
        """Page title."""
        return self.pageheading

    @property
    def pageheading(self):
        """Heading to display above the search results."""
        replacements = dict(
            context=self.context.displayname,
            search_text=self.search_text)
        # When there is only one status selected, we use a more precise title.
        if len(self.status_filter) == 1:
            replacements['status'] = list(self.status_filter)[0].title
            if self.search_text:
                return _('${status} support requests about "${search_text}" '
                         'for ${context}', mapping=replacements)
            else:
                return _('${status} support requests for ${context}',
                         mapping=replacements)
        else:
            if self.search_text:
                return _('Support requests about "${search_text}" for '
                         '${context}', mapping=replacements)
            else:
                return _('Support requests for ${context}',
                         mapping=replacements)

    @property
    def empty_listing_message(self):
        """Message displayed when there is no tickets matching the filter."""
        replacements = dict(
            context=self.context.displayname,
            search_text=self.search_text)
        # When there is only one status selected, we use a more precise title.
        if len(self.status_filter) == 1:
            replacements['status'] = list(self.status_filter)[0].title.lower()
            if self.search_text:
                return _('There are no ${status} support requests about '
                         '"${search_text}" for ${context}.',
                         mapping=replacements)
            else:
                return _('There are no ${status} support requests for '
                         '${context}.', mapping=replacements)
        else:
            if self.search_text:
                return _('There are no support requests about '
                         '"${search_text}" for ${context} with the requested '
                         'statuses.', mapping=replacements)
            else:
                return _('There are no support requests for ${context} with '
                         'the requested statuses.', mapping=replacements)

    def getDefaultFilter(self):
        """Hook for subclass to provide a default search filter."""
        return {}

    @property
    def search_text(self):
        """Search text used by the filter."""
        if self.search_params:
            return self.search_params['search_text']
        else:
            return self.getDefaultFilter().get('search_text')

    @property
    def status_filter(self):
        """Set of statuses to filter the search with."""
        if self.search_params:
            return set(self.search_params['status'])
        else:
            return self.getDefaultFilter().get('status', set())

    def setUpWidgets(self):
        """See LaunchpadFormView."""
        LaunchpadFormView.setUpWidgets(self)
        # Make sure that the default filter is displayed
        # correctly in the widgets when not overriden by the user
        for name, value in self.getDefaultFilter().items():
            widget = self.widgets.get(name)
            if widget and not widget.hasValidInput():
                widget.setRenderedValue(value)

    @action(_('Search'))
    def search_action(self, action, data):
        """Action executed when the user clicked the search button.

        Saves the user submitted search parameters in an instance
        attribute.
        """
        self.search_params = dict(self.getDefaultFilter())
        self.search_params.update(**data)
>>>>>>> b813597f

    def searchResults(self):
        """Return the tickets corresponding to the search."""
        if self.search_params is None:
            # Search button wasn't clicked.
            self.search_params = self.getDefaultFilter()

        # The search parameters used is defined by the union of the fields
        # present in ISearchTicketsForm (search_text, status, sort) and the
        # ones defined in getDefaultFilter() which varies based on the
        # concrete view class.
        return BatchNavigator(
            self.context.searchTickets(**self.search_params), self.request)

    def displaySourcePackageColumn(self):
        """We display the source package column only on distribution."""
        return IDistribution.providedBy(self.context)

    def formatSourcePackageName(self, ticket):
        """Format the source package name related to ticket.

        Return an URL to the support page of the source package related
        to ticket or mdash if there is no related source package.
        """
        assert self.context == ticket.distribution
        if not ticket.sourcepackagename:
            return "&mdash;"
        else:
            sourcepackage = self.context.getSourcePackage(
                ticket.sourcepackagename)
            return '<a href="%s/+tickets">%s</a>' % (
                canonical_url(sourcepackage), ticket.sourcepackagename.name)

    def formatTarget(self, ticket):
        """Return an hyperlink to the ticket's target.

        When there is a sourcepackagename associated to the ticket, link to
        that source package tickets instead of the ticket target.
        """
        if ticket.sourcepackagename:
            target = ticket.distribution.getSourcePackage(
                ticket.sourcepackagename)
        else:
            target = ticket.target

        return '<a href="%s/+tickets">%s</a>' % (
                canonical_url(target), target.displayname)


class TicketTargetSearchMyTicketsView(SearchTicketsView):
    """SearchTicketsView specialization for the 'My Tickets' report.

    It displays and searches the support requests made by the logged
    in user in a tickettarget context.
    """

    @property
    def pageheading(self):
        """See SearchTicketsView."""
        if self.search_text:
            return _('Support requests you made about "${search_text}" for '
                     '${context}', mapping=dict(
                        context=self.context.displayname,
                        search_text=self.search_text))
        else:
            return _('Support requests you made for ${context}',
                     mapping={'context': self.context.displayname})

    @property
    def empty_listing_message(self):
        """See SearchTicketsView."""
        if self.search_text:
            return _("You didn't make any support requests about "
                     '"${search_text}" for ${context}.', mapping=dict(
                        context=self.context.displayname,
                        search_text=self.search_text))
        else:
            return _("You didn't make any support requests for ${context}.",
                     mapping={'context': self.context.displayname})

    def getDefaultFilter(self):
        """See SearchTicketsView."""
        return {'owner': self.user,
                'status': set(TicketStatus.items)}


class ManageSupportContactView(GeneralFormView):
    """View class for managing support contacts."""

    schema = IManageSupportContacts
    label = "Manage support contacts"

    @property
    def _keyword_arguments(self):
        return self.fieldNames

    @property
    def initial_values(self):
        user = self.user
        support_contacts = self.context.support_contacts
        user_teams = [
            membership.team for membership in user.myactivememberships]
        support_contact_teams = set(support_contacts).intersection(user_teams)
        return {
            'want_to_be_support_contact': user in support_contacts,
            'support_contact_teams': list(support_contact_teams)
            }

    def _setUpWidgets(self):
        if not self.user:
            return
        self.support_contact_teams_widget = CustomWidgetFactory(
            LabeledMultiCheckBoxWidget)
        GeneralFormView._setUpWidgets(self, context=self.user)

    def process(self, want_to_be_support_contact, support_contact_teams=None):
        if support_contact_teams is None:
            support_contact_teams = []
        response = self.request.response
        if want_to_be_support_contact:
            if self.context.addSupportContact(self.user):
                response.addNotification(
                    'You have been added as a support contact for %s' % (
                        self.context.displayname))
        else:
            if self.context.removeSupportContact(self.user):
                response.addNotification(
                    'You have been removed as a support contact for %s' % (
                        self.context.displayname))

        user_teams = [
            membership.team for membership in self.user.myactivememberships]
        for team in user_teams:
            if team in support_contact_teams:
                if self.context.addSupportContact(team):
                    response.addNotification(
                        '%s has been added as a support contact for %s' % (
                            team.displayname, self.context.displayname))
            else:
                if self.context.removeSupportContact(team):
                    response.addNotification(
                        '%s has been removed as a support contact for %s' % (
                            team.displayname, self.context.displayname))

        self._nextURL = canonical_url(self.context) + '/+tickets'


class TicketTargetFacetMixin:
    """Mixin for tickettarget facet definition."""

    def support(self):
        summary = (
            'Technical support requests for %s' % self.context.displayname)
        return Link('+tickets', 'Support', summary)


class TicketTargetTraversalMixin:
    """Navigation mixin for ITicketTarget."""

    @stepthrough('+ticket')
    def traverse_ticket(self, name):
        # tickets should be ints
        try:
            ticket_id = int(name)
        except ValueError:
            raise NotFoundError
        return self.context.getTicket(ticket_id)

    redirection('+ticket', '+tickets')


class TicketTargetSupportMenu(ApplicationMenu):
    """Base menu definition for TicketTargets."""

    usedfor = ITicketTarget
    facet = 'support'
    links = ['open', 'answered', 'myrequests', 'new',
             'support_contact']

    def makeSearchLink(self, statuses):
        return "+tickets?" + urlencode(
            {'field.status': statuses,
             'field.sort': 'by relevancy',
             'field.search_text': '',
             'field.actions.search': 'Search',
             'field.status': statuses}, doseq=True)

    def open(self):
        text = 'Open'
        return Link(self.makeSearchLink('Open'), text, icon='ticket')

    def answered(self):
        text = 'Answered'
        return Link(self.makeSearchLink('Answered'), text, icon='ticket')

    def myrequests(self):
        text = 'My Requests'
        return Link('+mytickets', text, icon='ticket')

    def new(self):
        text = 'Request Support'
        return Link('+addticket', text, icon='add')

    def support_contact(self):
        text = 'Support Contact'
        return Link('+support-contact', text, icon='edit')
<|MERGE_RESOLUTION|>--- conflicted
+++ resolved
@@ -14,15 +14,12 @@
     'TicketTargetSupportMenu',
     ]
 
-<<<<<<< HEAD
+from urllib import urlencode
+
 from zope.component import getUtility
 from zope.formlib import form
 from zope.schema import Choice
 from zope.schema.vocabulary import SimpleVocabulary, SimpleTerm
-=======
-from urllib import urlencode
-
->>>>>>> b813597f
 from zope.app.form import CustomWidgetFactory
 from zope.app.form.browser import DropdownWidget
 from zope.app.pagetemplate import ViewPageTemplateFile
@@ -30,23 +27,14 @@
 from canonical.cachedproperty import cachedproperty
 from canonical.launchpad import _
 from canonical.launchpad.interfaces import (
-<<<<<<< HEAD
-    IDistribution, ILaunchBag, IManageSupportContacts, IPerson, ILanguageSet,
+    IDistribution, IManageSupportContacts, ILanguageSet, NotFoundError,
     ISearchTicketsForm)
-=======
-    IDistribution, IManageSupportContacts, ISearchTicketsForm, ITicketTarget,
-    NotFoundError)
->>>>>>> b813597f
 from canonical.launchpad.webapp import (
     action, canonical_url, custom_widget, redirection, stepthrough,
     ApplicationMenu, GeneralFormView, LaunchpadFormView, Link)
 from canonical.launchpad.webapp.batching import BatchNavigator
-<<<<<<< HEAD
 from canonical.launchpad.helpers import request_languages
-from canonical.lp.dbschema import TicketSort, TicketSearchLanguages
-=======
-from canonical.lp.dbschema import TicketStatus
->>>>>>> b813597f
+from canonical.lp.dbschema import TicketSearchLanguages, TicketStatus
 from canonical.widgets.itemswidget import LabeledMultiCheckBoxWidget
 from canonical.widgets.itemswidgets import LaunchpadRadioWidget
 
@@ -83,7 +71,6 @@
     # Will contain the parameters used by searchResults
     search_params = None
 
-<<<<<<< HEAD
     def setUpFields(self):
         LaunchpadFormView.setUpFields(self)
         terms = [SimpleTerm(TicketSearchLanguages.ENGLISH,
@@ -121,21 +108,6 @@
             field.custom_widget = self.custom_widgets['languages']
         self.form_fields += extra_fields
 
-    @action(_('Search'))
-    def search_action(self, action, data):
-        """Action executed when the user clicked the search button."""
-        languages = data.pop("languages")
-        if languages == TicketSearchLanguages.ENGLISH:
-            # XXX: Should this become a Celebrity? It's going to be needed in
-            # other places too.  -- Guilherme Salgado, 2006-10-04
-            languages = [getUtility(ILanguageSet)['en']]
-        elif languages == TicketSearchLanguages.PREFERRED_LANGUAGE:
-            languages = request_languages(self.request)
-        else:
-            languages = []
-        data["languages"] = languages
-        self.search_params = data
-=======
     @property
     def pagetitle(self):
         """Page title."""
@@ -226,9 +198,18 @@
         Saves the user submitted search parameters in an instance
         attribute.
         """
+        languages = data.pop("languages")
+        if languages == TicketSearchLanguages.ENGLISH:
+            # XXX: Should this become a Celebrity? It's going to be needed in
+            # other places too.  -- Guilherme Salgado, 2006-10-04
+            languages = [getUtility(ILanguageSet)['en']]
+        elif languages == TicketSearchLanguages.PREFERRED_LANGUAGE:
+            languages = request_languages(self.request)
+        else:
+            languages = []
+        data["languages"] = languages
         self.search_params = dict(self.getDefaultFilter())
         self.search_params.update(**data)
->>>>>>> b813597f
 
     def searchResults(self):
         """Return the tickets corresponding to the search."""
