--- conflicted
+++ resolved
@@ -822,18 +822,14 @@
         # dupe account, so we can assign it to him.
         requester = self.context.requester
         emailset = getUtility(IEmailAddressSet)
+        email = emailset.getByEmail(self.context.email)
+        # As a person can have at most one preferred email, ensure
+        # that this new email does not have the PREFERRED status.
+        email.status = EmailAddressStatus.NEW
         # EmailAddress.person is a readonly field, so we need to remove the
         # security proxy here.
         from zope.security.proxy import removeSecurityProxy
-        email = emailset.getByEmail(self.context.email)
-<<<<<<< HEAD
-        # As a person can have at most one preferred email, ensure
-        # that this new email does not have the PREFERRED status.
-        email.status = EmailAddressStatus.NEW
-        email.person = requester.id
-=======
         removeSecurityProxy(email).person = requester.id
->>>>>>> 3660b8f5
         requester.validateAndEnsurePreferredEmail(email)
 
         # Need to flush all changes we made, so subsequent queries we make
