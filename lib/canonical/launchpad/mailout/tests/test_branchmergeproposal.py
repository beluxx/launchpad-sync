# Copyright 2008 Canonical Ltd.  All rights reserved.

"""Tests for BranchMergeProposal mailings"""

from unittest import TestLoader, TestCase
import transaction

from zope.security.proxy import removeSecurityProxy

from canonical.testing import DatabaseFunctionalLayer

from canonical.launchpad.components.branch import BranchMergeProposalDelta
from canonical.launchpad.database import CodeReviewVoteReference
from canonical.launchpad.database.diff import StaticDiff
from canonical.launchpad.event import SQLObjectModifiedEvent
from canonical.launchpad.ftests import login, login_person
from canonical.launchpad.interfaces import (
    BranchSubscriptionNotificationLevel, CodeReviewNotificationLevel)
from canonical.launchpad.mailout.branchmergeproposal import (
    BMPMailer, send_merge_proposal_modified_notifications, RecipientReason)
from canonical.launchpad.tests.mail_helpers import pop_notifications
from canonical.launchpad.webapp import canonical_url
from canonical.launchpad.testing import (
    LaunchpadObjectFactory, TestCaseWithFactory)


class TestMergeProposalMailing(TestCase):
    """Test that reasonable mailings are generated"""

    layer = DatabaseFunctionalLayer

    def setUp(self):
        TestCase.setUp(self)
        login('admin@canonical.com')
        self.factory = LaunchpadObjectFactory()

    def makeProposalWithSubscriber(self, diff_text=None):
        if diff_text is not None:
            review_diff = StaticDiff.acquireFromText(
                self.factory.getUniqueString('revid'),
                self.factory.getUniqueString('revid'),
                diff_text)
            transaction.commit()
        else:
            review_diff = None
        registrant = self.factory.makePerson(
            name='bazqux', displayname='Baz Qux', email='baz.qux@example.com')
        product = self.factory.makeProduct(name='super-product')
        bmp = self.factory.makeBranchMergeProposal(
            registrant=registrant, product=product, review_diff=review_diff)
        subscriber = self.factory.makePerson(displayname='Baz Quxx',
            email='baz.quxx@example.com')
        bmp.source_branch.subscribe(subscriber,
            BranchSubscriptionNotificationLevel.NOEMAIL, None,
            CodeReviewNotificationLevel.FULL)
        bmp.source_branch.owner.name = 'bob'
        bmp.source_branch.name = 'fix-foo-for-bar'
        bmp.target_branch.owner.name = 'mary'
        bmp.target_branch.name = 'bar'
        return bmp, subscriber

    def test_generateCreationEmail(self):
        """Ensure that the contents of the mail are as expected"""
        bmp, subscriber = self.makeProposalWithSubscriber()
        mailer = BMPMailer.forCreation(bmp, bmp.registrant)
        assert mailer.message_id is not None, 'Message-id should be set'
        mailer.message_id = '<foobar-example-com>'
        reason = mailer._recipients.getReason(
            subscriber.preferredemail.email)[0]
        bmp.root_message_id = None
        ctrl = mailer.generateEmail('baz.quxx@example.com', subscriber)
        self.assertEqual("""\
Baz Qux has proposed merging lp://dev/~bob/super-product/fix-foo-for-bar into lp://dev/~mary/super-product/bar.


--\x20
%s
%s
""" % (canonical_url(bmp), reason.getReason()), ctrl.body)
        self.assertEqual('Proposed merge of '
<<<<<<< HEAD
            'lp://dev/~person-name13/super-product/fix-foo-for-bar into '
            'lp://dev/~person-name9/super-product/bar', ctrl.subject)
=======
            'lp://dev/~bob/super-product/fix-foo-for-bar into '
            'lp://dev/~mary/super-product/bar', subject)
>>>>>>> fcb7cff9
        self.assertEqual(
            {'X-Launchpad-Branch': bmp.source_branch.unique_name,
             'X-Launchpad-Message-Rationale': 'Subscriber',
             'X-Launchpad-Project': bmp.source_branch.product.name,
             'Reply-To': bmp.address,
             'Message-Id': '<foobar-example-com>'},
            ctrl.headers)
        self.assertEqual('Baz Qux <baz.qux@example.com>', ctrl.from_addr)
        mailer.sendAll()

    def test_RecordMessageId(self):
        """Ensure that the contents of the mail are as expected"""
        bmp, subscriber = self.makeProposalWithSubscriber()
        mailer = BMPMailer.forCreation(bmp, bmp.registrant)
        mailer.message_id = '<foobar-example-com>'
        ctrl = mailer.generateEmail('baz.quxx@example.com', subscriber)
        self.assertEqual('<foobar-example-com>', ctrl.headers['Message-Id'])
        self.assertEqual('Baz Qux <baz.qux@example.com>', ctrl.from_addr)
        bmp.root_message_id = None
        pop_notifications()
        mailer.sendAll()
        for notification in pop_notifications():
            self.assertEqual('<foobar-example-com>',
                notification['Message-Id'])
        self.assertEqual('<foobar-example-com>', bmp.root_message_id)
        mailer.message_id = '<bazqux-example-com>'
        mailer.sendAll()
        self.assertEqual('<foobar-example-com>', bmp.root_message_id)

    def test_inReplyTo(self):
        """Ensure that messages are in reply to the root"""
        bmp, subscriber = self.makeProposalWithSubscriber()
        bmp.root_message_id = '<root-message-id>'
        mailer = BMPMailer.forCreation(bmp, bmp.registrant)
        ctrl = mailer.generateEmail('baz.quxx@example.com', subscriber)
        self.assertEqual('<root-message-id>', ctrl.headers['In-Reply-To'])

    def test_generateEmail_attaches_diff(self):
        """A diff should be attached, with the correct metadata.

        The attached diff should be inline, should have a filename,
        and should be of type text/x-diff (or text/x-patch), with no declared
        encoding.  (The only encoding in a diff is the encoding of the input
        files, which may be inconsistent.)
        """
        bmp, subscriber = self.makeProposalWithSubscriber(
            diff_text="Fake diff")
        mailer = BMPMailer.forCreation(bmp, bmp.registrant)
        ctrl = mailer.generateEmail('baz.quxx@example.com', subscriber)
        (attachment,) = ctrl.attachments
        self.assertEqual('text/x-diff', attachment['Content-Type'])
        self.assertEqual('inline; filename="review.diff"',
                         attachment['Content-Disposition'])
        self.assertEqual('Fake diff', attachment.get_payload(decode=True))

    def test_forModificationNoModification(self):
        """Ensure None is returned if no change has been made."""
        merge_proposal, person = self.makeProposalWithSubscriber()
        old_merge_proposal = BranchMergeProposalDelta.snapshot(merge_proposal)
        self.assertEqual(None, BMPMailer.forModification(
            old_merge_proposal, merge_proposal, merge_proposal.registrant))

    def makeMergeProposalMailerModification(self):
        """Fixture method providing a mailer for a modified merge proposal"""
        merge_proposal, subscriber = self.makeProposalWithSubscriber()
        old_merge_proposal = BranchMergeProposalDelta.snapshot(merge_proposal)
        merge_proposal.requestReview()
        merge_proposal.commit_message = 'new commit message'
        mailer = BMPMailer.forModification(
            old_merge_proposal, merge_proposal, merge_proposal.registrant)
        return mailer, subscriber

    def test_forModificationWithModificationDelta(self):
        """Ensure the right delta is filled out if there is a change."""
        mailer, subscriber = self.makeMergeProposalMailerModification()
        self.assertEqual('new commit message',
            mailer.delta.commit_message)

    def test_forModificationHasMsgId(self):
        """Ensure the right delta is filled out if there is a change."""
        mailer, subscriber = self.makeMergeProposalMailerModification()
        assert mailer.message_id is not None, 'message_id not set'

    def test_forModificationWithModificationTextDelta(self):
        """Ensure the right delta is filled out if there is a change."""
        mailer, subscriber = self.makeMergeProposalMailerModification()
        self.assertEqual(
            '    Status: Work in progress => Needs review\n\n'
            'Commit Message changed to:\n\nnew commit message',
            mailer.textDelta())

    def test_generateEmail(self):
        """Ensure that contents of modification mails are right."""
        mailer, subscriber = self.makeMergeProposalMailerModification()
        ctrl = mailer.generateEmail('baz.quxx@example.com', subscriber)
        self.assertEqual('Proposed merge of '
<<<<<<< HEAD
            'lp://dev/~person-name13/super-product/fix-foo-for-bar into '
            'lp://dev/~person-name9/super-product/bar updated', ctrl.subject)
=======
            'lp://dev/~bob/super-product/fix-foo-for-bar into '
            'lp://dev/~mary/super-product/bar updated', subject)
>>>>>>> fcb7cff9
        url = canonical_url(mailer.merge_proposal)
        reason = mailer._recipients.getReason(
            subscriber.preferredemail.email)[0].getReason()
        self.assertEqual("""\
The proposal to merge lp://dev/~bob/super-product/fix-foo-for-bar into lp://dev/~mary/super-product/bar has been updated.

    Status: Work in progress => Needs review

Commit Message changed to:

new commit message
--\x20
%s
%s
""" % (url, reason), ctrl.body)

    def test_send_merge_proposal_modified_notifications(self):
        """Should send emails when invoked with correct parameters."""
        merge_proposal, subscriber = self.makeProposalWithSubscriber()
        snapshot = BranchMergeProposalDelta.snapshot(merge_proposal)
        merge_proposal.commit_message = 'new message'
        event = SQLObjectModifiedEvent(merge_proposal, snapshot, None)
        pop_notifications()
        send_merge_proposal_modified_notifications(merge_proposal, event)
        emails = pop_notifications()
        self.assertEqual(3, len(emails),
                         'There should be three emails sent out.  One to the '
                         'explicit subscriber above, and one each to the '
                         'source branch owner and the target branch owner '
                         'who were implicitly subscribed to their branches.')

    def test_send_merge_proposal_modified_notifications_no_delta(self):
        """Should not send emails if no delta."""
        merge_proposal, subscriber = self.makeProposalWithSubscriber()
        snapshot = BranchMergeProposalDelta.snapshot(merge_proposal)
        event = SQLObjectModifiedEvent(merge_proposal, snapshot, None)
        pop_notifications()
        send_merge_proposal_modified_notifications(merge_proposal, event)
        emails = pop_notifications()
        self.assertEqual([], emails)

    def assertRecipientsMatches(self, recipients, mailer):
        """Assert that `mailer` will send to the people in `recipients`."""
        persons = zip(*(mailer._recipients.getRecipientPersons()))[1]
        self.assertEqual(set(recipients), set(persons))

    def makeReviewRequest(self):
        merge_proposal, subscriber_ = self.makeProposalWithSubscriber()
        candidate = self.factory.makePerson(
            displayname='Candidate', email='candidate@example.com')
        requester = self.factory.makePerson(
            displayname='Requester', email='requester@example.com')
        request = CodeReviewVoteReference(
            branch_merge_proposal=merge_proposal, reviewer=candidate,
            registrant=requester)
        return RecipientReason.forReviewer(request, candidate), requester

    def test_forReviewRequest(self):
        """Test creating a mailer for a review request."""
        request, requester = self.makeReviewRequest()
        mailer = BMPMailer.forReviewRequest(
            request, request.merge_proposal, requester)
        self.assertEqual(
            'Requester <requester@example.com>', mailer.from_address)
        self.assertRecipientsMatches([request.recipient], mailer)

    def test_forReviewRequestMessageId(self):
        """Test creating a mailer for a review request."""
        request, requester = self.makeReviewRequest()
        mailer = BMPMailer.forReviewRequest(
            request, request.merge_proposal, requester)
        assert mailer.message_id is not None, 'message_id not set'


class TestRecipientReason(TestCaseWithFactory):
    """Test the RecipientReason class."""

    layer = DatabaseFunctionalLayer

    def setUp(self):
        # Need to set target_branch.date_last_modified.
        TestCaseWithFactory.setUp(self, user='test@canonical.com')

    def makeProposalWithSubscription(self, subscriber=None):
        """Test fixture."""
        if subscriber is None:
            subscriber = self.factory.makePerson()
        source_branch = self.factory.makeBranch(title='foo')
        target_branch = self.factory.makeBranch(product=source_branch.product,
                title='bar')
        merge_proposal = source_branch.addLandingTarget(
            source_branch.owner, target_branch)
        subscription = merge_proposal.source_branch.subscribe(
            subscriber, BranchSubscriptionNotificationLevel.NOEMAIL, None,
            CodeReviewNotificationLevel.FULL)
        return merge_proposal, subscription

    def test_forBranchSubscriber(self):
        """Test values when created from a branch subscription."""
        merge_proposal, subscription = self.makeProposalWithSubscription()
        subscriber = subscription.person
        reason = RecipientReason.forBranchSubscriber(
            subscription, subscriber, merge_proposal, '')
        self.assertEqual(subscriber, reason.subscriber)
        self.assertEqual(subscriber, reason.recipient)
        self.assertEqual(merge_proposal.source_branch, reason.branch)

    def makeReviewerAndSubscriber(self):
        merge_proposal, subscription = self.makeProposalWithSubscription()
        subscriber = subscription.person
        login(merge_proposal.registrant.preferredemail.email)
        vote_reference = merge_proposal.nominateReviewer(
            subscriber, subscriber)
        return vote_reference, subscriber

    def test_forReviewer(self):
        """Test values when created from a branch subscription."""
        vote_reference, subscriber = self.makeReviewerAndSubscriber()
        reason = RecipientReason.forReviewer(vote_reference, subscriber)
        self.assertEqual(subscriber, reason.subscriber)
        self.assertEqual(subscriber, reason.recipient)
        self.assertEqual(
            vote_reference.branch_merge_proposal.source_branch, reason.branch)

    def test_getReasonReviewer(self):
        vote_reference, subscriber = self.makeReviewerAndSubscriber()
        reason = RecipientReason.forReviewer(vote_reference, subscriber)
        self.assertEqual(
            'You are requested to review the proposed merge of lp://dev/~person-name5/product-name11/branch7 into lp://dev/~person-name16/product-name11/branch18.',
            reason.getReason())

    def test_getReasonPerson(self):
        """Ensure the correct reason is generated for individuals."""
        merge_proposal, subscription = self.makeProposalWithSubscription()
        reason = RecipientReason.forBranchSubscriber(
            subscription, subscription.person, merge_proposal, '')
        self.assertEqual('You are subscribed to branch lp://dev/~person-name5/product-name11/branch7.',
            reason.getReason())

    def test_getReasonTeam(self):
        """Ensure the correct reason is generated for teams."""
        team_member = self.factory.makePerson(
            displayname='Foo Bar', email='foo@bar.com')
        team = self.factory.makeTeam(team_member, displayname='Qux')
        bmp, subscription = self.makeProposalWithSubscription(team)
        reason = RecipientReason.forBranchSubscriber(
            subscription, team_member, bmp, '')
        self.assertEqual('Your team Qux is subscribed to branch lp://dev/~person-name5/product-name11/branch7.',
            reason.getReason())


class TestBranchMergeProposalRequestReview(TestCaseWithFactory):
    """Tests for `BranchMergeProposalRequestReviewView`."""

    layer = DatabaseFunctionalLayer

    def setUp(self):
        TestCaseWithFactory.setUp(self)
        self.owner = self.factory.makePerson()
        login_person(self.owner)
        self.bmp = self.factory.makeBranchMergeProposal(registrant=self.owner)

    def makePersonWithHiddenEmail(self):
        """Make an arbitrary person with hidden email addresses."""
        person = self.factory.makePerson()
        login_person(person)
        person.hide_email_addresses = True
        login_person(self.owner)
        return person

    def test_requestReviewWithPrivateEmail(self):
        # We can request a review, even when one of the parties involved has a
        # private email address.
        candidate = self.makePersonWithHiddenEmail()
        # Request a review and prepare the mailer.
        vote_reference = self.bmp.nominateReviewer(
            candidate, self.owner, None)
        reason = RecipientReason.forReviewer(vote_reference, candidate)
        mailer = BMPMailer.forReviewRequest(reason, self.bmp, self.owner)
        # Send the mail.
        pop_notifications()
        mailer.sendAll()
        mails = pop_notifications()
        self.assertEqual(1, len(mails))
        candidate = removeSecurityProxy(candidate)
        expected_email = '%s <%s>' % (
            candidate.displayname, candidate.preferredemail.email)
        self.assertEqual(expected_email, mails[0]['To'])


def test_suite():
    return TestLoader().loadTestsFromName(__name__)<|MERGE_RESOLUTION|>--- conflicted
+++ resolved
@@ -78,13 +78,8 @@
 %s
 """ % (canonical_url(bmp), reason.getReason()), ctrl.body)
         self.assertEqual('Proposed merge of '
-<<<<<<< HEAD
-            'lp://dev/~person-name13/super-product/fix-foo-for-bar into '
-            'lp://dev/~person-name9/super-product/bar', ctrl.subject)
-=======
             'lp://dev/~bob/super-product/fix-foo-for-bar into '
-            'lp://dev/~mary/super-product/bar', subject)
->>>>>>> fcb7cff9
+            'lp://dev/~mary/super-product/bar', ctrl.subject)
         self.assertEqual(
             {'X-Launchpad-Branch': bmp.source_branch.unique_name,
              'X-Launchpad-Message-Rationale': 'Subscriber',
@@ -181,13 +176,8 @@
         mailer, subscriber = self.makeMergeProposalMailerModification()
         ctrl = mailer.generateEmail('baz.quxx@example.com', subscriber)
         self.assertEqual('Proposed merge of '
-<<<<<<< HEAD
-            'lp://dev/~person-name13/super-product/fix-foo-for-bar into '
-            'lp://dev/~person-name9/super-product/bar updated', ctrl.subject)
-=======
             'lp://dev/~bob/super-product/fix-foo-for-bar into '
-            'lp://dev/~mary/super-product/bar updated', subject)
->>>>>>> fcb7cff9
+            'lp://dev/~mary/super-product/bar updated', ctrl.subject)
         url = canonical_url(mailer.merge_proposal)
         reason = mailer._recipients.getReason(
             subscriber.preferredemail.email)[0].getReason()
