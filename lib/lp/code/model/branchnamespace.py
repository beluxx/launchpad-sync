--- conflicted
+++ resolved
@@ -369,7 +369,6 @@
 
     def getAllowedInformationTypes(self, who=None):
         """See `IBranchNamespace`."""
-<<<<<<< HEAD
         # The project uses the new simplified branch_sharing_policy
         # rules, so check them.
 
@@ -380,68 +379,14 @@
             self.product.branch_sharing_policy]
         if (required_grant is not None
             and not getUtility(IService, 'sharing').checkPillarAccess(
-                self.product, required_grant, self.owner)
+                [self.product], required_grant, self.owner)
             and (who is None
                 or not getUtility(IService, 'sharing').checkPillarAccess(
-                    self.product, required_grant, who))):
+                    [self.product], required_grant, who))):
             return []
 
         return BRANCH_POLICY_ALLOWED_TYPES[
             self.product.branch_sharing_policy]
-=======
-        if not self._using_branchvisibilitypolicy:
-            # The project uses the new simplified branch_sharing_policy
-            # rules, so check them.
-
-            # Some policies require that the branch owner or current user have
-            # full access to an information type. If it's required and the user
-            # doesn't hold it, no information types are legal.
-            required_grant = BRANCH_POLICY_REQUIRED_GRANTS[
-                self.product.branch_sharing_policy]
-            if (required_grant is not None
-                and not getUtility(IService, 'sharing').checkPillarAccess(
-                    [self.product], required_grant, self.owner)
-                and (who is None
-                    or not getUtility(IService, 'sharing').checkPillarAccess(
-                        [self.product], required_grant, who))):
-                return []
-
-            return BRANCH_POLICY_ALLOWED_TYPES[
-                self.product.branch_sharing_policy]
-
-        # The project still uses BranchVisibilityPolicy, so check that.
-        private_rules = (
-            BranchVisibilityRule.PRIVATE,
-            BranchVisibilityRule.PRIVATE_ONLY)
-
-        rule = self.product.getBranchVisibilityRuleForTeam(self.owner)
-        if rule is not None:
-            # If there is an explicit rule for the namespace owner, use that.
-            private = rule in private_rules
-            public = rule != BranchVisibilityRule.PRIVATE_ONLY
-        else:
-            # Otherwise find all the rules for the owner's teams.
-            related_rules = set(p.rule for p in self._getRelatedPolicies())
-
-            # If any of the rules allow private branches, allow them.
-            private = bool(related_rules.intersection(private_rules))
-
-            # If any of the rules allow public branches, allow them.
-            if related_rules.difference([BranchVisibilityRule.PRIVATE_ONLY]):
-                public = True
-            else:
-                # There's no team-specific rules, or none of them allow
-                # public branches. Fall back to the default rule.
-                base_rule = self.product.getBaseBranchVisibilityRule()
-                public = base_rule == BranchVisibilityRule.PUBLIC
-
-        types = []
-        if public:
-            types.extend(PUBLIC_INFORMATION_TYPES)
-        if private:
-            types.extend(FREE_PRIVATE_INFORMATION_TYPES)
-        return types
->>>>>>> 96280a8b
 
     def getDefaultInformationType(self, who=None):
         """See `IBranchNamespace`."""
