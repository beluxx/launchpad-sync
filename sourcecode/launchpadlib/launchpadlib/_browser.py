--- conflicted
+++ resolved
@@ -32,7 +32,7 @@
         self.credentials = credentials
         self._connection = httplib2.Http()
 
-    def _request(self, url, data=None, method='GET', **extra_headers):
+    def _request(self, url, data=None, method='GET'):
         """Create an authenticated request object."""
         oauth_request = OAuthRequest.from_consumer_and_token(
             self.credentials.consumer,
@@ -42,13 +42,6 @@
             OAuthSignatureMethod_PLAINTEXT(),
             self.credentials.consumer,
             self.credentials.access_token)
-<<<<<<< HEAD
-        # Calculate the headers for the request.
-        headers = dict(Host=url.host)
-        headers.update(extra_headers)
-        headers.update(oauth_request.to_header(OAUTH_REALM))
-=======
->>>>>>> 1138ef17
         # Make the request.
         response, content = self._connection.request(
             str(url), method=method, body=data,
@@ -59,17 +52,12 @@
         return response, content
 
     def get(self, url):
-        """GET the resource at the requested url."""
+        """Get the resource at the requested url."""
         response, content = self._request(url)
         return simplejson.loads(content)
 
     def post(self, url, method_name, **kws):
-        """POST a request to the web service."""
+        """Post a request to the web service."""
         kws['ws.op'] = method_name
         data = urlencode(kws)
-        return self._request(url, data, 'POST')
-
-    def patch(self, url, representation):
-        """PATCH the object at url with the updated representation."""
-        self._request(url, simplejson.dumps(representation), 'PATCH',
-                      **{'Content-Type': 'application/json'})+        return self._request(url, data, 'POST')