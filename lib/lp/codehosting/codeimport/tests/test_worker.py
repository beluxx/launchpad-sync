--- conflicted
+++ resolved
@@ -1075,18 +1075,11 @@
     def makeForeignCommit(self, source_details, message=None,
             ref="refs/heads/master"):
         """Change the foreign tree, generating exactly one commit."""
-<<<<<<< HEAD
-        repo = GitRepo(
-            os.path.abspath(local_path_from_url(source_details.url)))
+        repo = GitRepo(local_path_from_url(source_details.url))
         if message is None:
             message = self.factory.getUniqueString()
         repo.do_commit(message=message,
             committer="Joe Random Hacker <joe@example.com>", ref=ref)
-=======
-        repo = GitRepo(local_path_from_url(source_details.url))
-        repo.do_commit(message=self.factory.getUniqueString(),
-            committer="Joe Random Hacker <joe@example.com>")
->>>>>>> d6099a85
         self.foreign_commit_count += 1
 
     def makeSourceDetails(self, branch_name, files):
@@ -1102,7 +1095,6 @@
 
         return self.factory.makeCodeImportSourceDetails(
             rcstype='git', url=git_server.get_url())
-<<<<<<< HEAD
 
     def test_non_master(self):
         # non-master branches can be specified in the import URL.
@@ -1125,8 +1117,6 @@
         branch = worker.getBazaarBranch()
         lastrev = branch.repository.get_revision(branch.last_revision())
         self.assertEquals(lastrev.message, "Message for other")
-=======
->>>>>>> d6099a85
 
 
 class TestMercurialImport(WorkerTest, TestActualImportMixin,
@@ -1157,21 +1147,18 @@
             source_details, self.get_transport('import_data'),
             self.bazaar_store, logging.getLogger())
 
-    def makeForeignCommit(self, source_details, branch=None):
+    def makeForeignCommit(self, source_details, message=None, branch=None):
         """Change the foreign tree, generating exactly one commit."""
         from mercurial.ui import ui
         from mercurial.localrepo import localrepository
-<<<<<<< HEAD
-        repo = localrepository(ui(), source_details.url)
+        repo = localrepository(ui(), local_path_from_url(source_details.url))
         extra = {}
         if branch is not None:
             extra = { "branch": branch }
-        repo.commit(text="hello world!", user="Jane Random Hacker", force=1,
-                extra=extra)
-=======
-        repo = localrepository(ui(), local_path_from_url(source_details.url))
-        repo.commit(text="hello world!", user="Jane Random Hacker", force=1)
->>>>>>> d6099a85
+        if message is None:
+            message = self.factory.getUniqueString()
+        repo.commit(text=message, user="Jane Random Hacker", force=1,
+            extra=extra)
         self.foreign_commit_count += 1
 
     def makeSourceDetails(self, branch_name, files):
