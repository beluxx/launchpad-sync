# Copyright 2004-2007 Canonical Ltd.  All rights reserved.
"""
Test the examples included in the system documentation in
lib/canonical/launchpad/doc.
"""
# pylint: disable-msg=C0103

import logging
import os
import unittest

from zope.component import getUtility
from zope.security.management import setSecurityPolicy

from canonical.authserver.tests.harness import AuthserverTacTestSetup
from canonical.config import config
from canonical.database.sqlbase import (
    commit, flush_database_updates, READ_COMMITTED_ISOLATION)
from canonical.launchpad.ftests import ANONYMOUS, login, logout
from canonical.launchpad.ftests import mailinglists_helper
from canonical.launchpad.ftests.bug import (
    create_old_bug, summarize_bugtasks, sync_bugtasks)
from canonical.launchpad.interfaces import (
    CreateBugParams, IBugTaskSet, IDistributionSet, ILanguageSet,
    IPersonSet)
from canonical.launchpad.testing.systemdocs import (
    LayeredDocFileSuite, setUp, setGlobs, tearDown)
from canonical.launchpad.tests.mail_helpers import pop_notifications
from canonical.launchpad.webapp.authorization import LaunchpadSecurityPolicy
from canonical.launchpad.webapp.tests import test_notifications
from canonical.testing import (
    LaunchpadZopelessLayer, LaunchpadFunctionalLayer,DatabaseLayer,
    FunctionalLayer)


here = os.path.dirname(os.path.realpath(__file__))


def checkwatchesSetUp(test):
    """Setup the check watches script tests."""
    setUp(test)
    LaunchpadZopelessLayer.switchDbUser(config.checkwatches.dbuser)

def poExportSetUp(test):
    """Setup the PO export script tests."""
    LaunchpadZopelessLayer.switchDbUser('poexport')
    setUp(test)

def poExportTearDown(test):
    """Tear down the PO export script tests."""
    # XXX sinzui 2007-11-14:
    # This function is not needed. The test should be switched to tearDown.
    tearDown(test)

def uploaderSetUp(test):
    """setup the package uploader script tests."""
    setUp(test)
    LaunchpadZopelessLayer.switchDbUser('uploader')

def uploaderTearDown(test):
    """Tear down the package uploader script tests."""
    # XXX sinzui 2007-11-14:
    # This function is not needed. The test should be switched to tearDown.
    tearDown(test)

def builddmasterSetUp(test):
    """Setup the connection for the build master tests."""
    test_dbuser = config.builddmaster.dbuser
    test.globs['test_dbuser'] = test_dbuser
    LaunchpadZopelessLayer.alterConnection(
        dbuser=test_dbuser, isolation=READ_COMMITTED_ISOLATION)
    setGlobs(test)

def branchscannerSetUp(test):
    """Setup the user for the branch scanner tests."""
    LaunchpadZopelessLayer.switchDbUser('branchscanner')
    setUp(test)

def branchscannerTearDown(test):
    """Tear down the branch scanner tests."""
    # XXX sinzui 2007-11-14:
    # This function is not needed. The test should be switched to tearDown.
    tearDown(test)


def peopleKarmaTearDown(test):
    """Restore the database after testing karma."""
    # We can't detect db changes made by the subprocess (yet).
    DatabaseLayer.force_dirty_database()
    tearDown(test)

def branchStatusSetUp(test):
    test._authserver = AuthserverTacTestSetup()
    test._authserver.setUp()

def branchStatusTearDown(test):
    test._authserver.tearDown()

def bugNotificationSendingSetUp(test):
    LaunchpadZopelessLayer.switchDbUser(config.malone.bugnotification_dbuser)
    setUp(test)

def bugNotificationSendingTearDown(test):
    tearDown(test)

def statisticianSetUp(test):
    setUp(test)
    LaunchpadZopelessLayer.switchDbUser(config.statistician.dbuser)

def statisticianTearDown(test):
    tearDown(test)

def distroseriesqueueSetUp(test):
    setUp(test)
    # The test requires that the umask be set to 022, and in fact this comment
    # was made in irc on 13-Apr-2007:
    #
    # (04:29:18 PM) kiko: barry, cprov says that the local umask is controlled
    # enough for us to rely on it
    #
    # Setting it here reproduces the environment that the doctest expects.
    # Save the old umask so we can reset it in the tearDown().
    test.old_umask = os.umask(022)

def distroseriesqueueTearDown(test):
    os.umask(test.old_umask)
    tearDown(test)

def uploadQueueSetUp(test):
    test_dbuser = config.uploadqueue.dbuser
    LaunchpadZopelessLayer.switchDbUser(test_dbuser)
    setUp(test)
    test.globs['test_dbuser'] = test_dbuser

def uploadQueueTearDown(test):
    logout()

def noPrivSetUp(test):
    """Set up a test logged in as no-priv."""
    setUp(test)
    login('no-priv@canonical.com')

def _createUbuntuBugTaskLinkedToQuestion():
    """Get the id of an Ubuntu bugtask linked to a question.

    The Ubuntu team is set as the answer contact for Ubuntu, and no-priv
    is used as the submitter..
    """
    login('test@canonical.com')
    sample_person = getUtility(IPersonSet).getByEmail('test@canonical.com')
    ubuntu_team = getUtility(IPersonSet).getByName('ubuntu-team')
    ubuntu_team.addLanguage(getUtility(ILanguageSet)['en'])
    ubuntu = getUtility(IDistributionSet).getByName('ubuntu')
    ubuntu.addAnswerContact(ubuntu_team)
    ubuntu_question = ubuntu.newQuestion(
        sample_person, "Can't install Ubuntu",
        "I insert the install CD in the CD-ROM drive, but it won't boot.")
    no_priv = getUtility(IPersonSet).getByEmail('no-priv@canonical.com')
    params = CreateBugParams(
        owner=no_priv, title="Installer fails on a Mac PPC",
        comment=ubuntu_question.description)
    bug = ubuntu.createBug(params)
    ubuntu_question.linkBug(bug)
    [ubuntu_bugtask] = bug.bugtasks
    login(ANONYMOUS)
    # Remove the notifcations for the newly created question.
    notifications = pop_notifications()
    return ubuntu_bugtask.id

def bugLinkedToQuestionSetUp(test):
    """Setup the question and linked bug for testing."""
    def get_bugtask_linked_to_question():
        return getUtility(IBugTaskSet).get(bugtask_id)
    setUp(test)
    bugtask_id = _createUbuntuBugTaskLinkedToQuestion()
    test.globs['get_bugtask_linked_to_question'] = (
        get_bugtask_linked_to_question)
    # Log in here, since we don't want to set up an non-anonymous
    # interaction in the test.
    login('no-priv@canonical.com')


def bugtaskExpirationSetUp(test):
    """Setup globs for bug expiration."""
    setUp(test)
    test.globs['create_old_bug'] = create_old_bug
    test.globs['summarize_bugtasks'] = summarize_bugtasks
    test.globs['sync_bugtasks'] = sync_bugtasks
    test.globs['commit'] = commit
    login('test@canonical.com')


def uploaderBugLinkedToQuestionSetUp(test):
    LaunchpadZopelessLayer.switchDbUser('launchpad')
    bugLinkedToQuestionSetUp(test)
    LaunchpadZopelessLayer.commit()
    uploaderSetUp(test)
    login(ANONYMOUS)

def uploadQueueBugLinkedToQuestionSetUp(test):
    LaunchpadZopelessLayer.switchDbUser('launchpad')
    bugLinkedToQuestionSetUp(test)
    LaunchpadZopelessLayer.commit()
    uploadQueueSetUp(test)
    login(ANONYMOUS)

def translationMessageDestroySetUp(test):
    """Set up the TranslationMessage.destroySelf() test."""
    LaunchpadZopelessLayer.switchDbUser('rosettaadmin')
    setUp(test)

def translationMessageDestroyTearDown(test):
    """Tear down the TranslationMessage.destroySelf() test."""
    tearDown(test)


# XXX BarryWarsaw 15-Aug-2007: See bug 132784 as a placeholder for improving
# the harness for the mailinglist-xmlrpc.txt tests, or improving things so
# that all this cruft isn't necessary.

def mailingListXMLRPCInternalSetUp(test):
    setUp(test)
    # Use the direct API view instance, not retrieved through the component
    # architecture.  Don't use ServerProxy.  We do this because it's easier to
    # debug because when things go horribly wrong, you see the errors on
    # stdout instead of in an OOPS report living in some log file somewhere.
    from canonical.launchpad.xmlrpc import MailingListAPIView
    class ImpedenceMatchingView(MailingListAPIView):
        @mailinglists_helper.fault_catcher
        def getPendingActions(self):
            return super(ImpedenceMatchingView, self).getPendingActions()
        @mailinglists_helper.fault_catcher
        def reportStatus(self, statuses):
            return super(ImpedenceMatchingView, self).reportStatus(statuses)
        @mailinglists_helper.fault_catcher
        def getMembershipInformation(self, teams):
            return super(
                ImpedenceMatchingView, self).getMembershipInformation(teams)
        @mailinglists_helper.fault_catcher
        def isLaunchpadMember(self, address):
            return super(ImpedenceMatchingView, self).isLaunchpadMember(
                address)
    # Expose in the doctest's globals, the view as the thing with the
    # IMailingListAPI interface.  Also expose the helper functions.
    mailinglist_api = ImpedenceMatchingView(context=None, request=None)
    test.globs['mailinglist_api'] = mailinglist_api
    # Expose different commit() functions to handle the 'external' case below
    # where there is more than one connection.  The 'internal' case here has
    # just one coneection so the flush is all we need.
    test.globs['commit'] = flush_database_updates


def mailingListXMLRPCExternalSetUp(test):
    setUp(test)
    # Use a real XMLRPC server proxy so that the same test is run through the
    # full security machinery.  This is more representative of the real-world,
    # but more difficult to debug.
    from canonical.functional import XMLRPCTestTransport
    from xmlrpclib import ServerProxy
    mailinglist_api = ServerProxy(
        'http://xmlrpc-private.launchpad.dev:8087/mailinglists/',
        transport=XMLRPCTestTransport())
    test.globs['mailinglist_api'] = mailinglist_api
    # See above; right now this is the same for both the internal and external
    # tests, but if we're able to resolve the big XXX above the
    # mailinglist-xmlrpc.txt-external declaration below, I suspect that these
    # two globals will end up being different functions.
    test.globs['mailinglist_api'] = mailinglist_api
    test.globs['commit'] = flush_database_updates


def zopelessLaunchpadSecuritySetUp(test):
    """Set up a LaunchpadZopelessLayer test to use LaunchpadSecurityPolicy.

    To be able to use LaunchpadZopelessLayer.switchDbUser in a test, we need
    to run in the Zopeless environment. The Zopeless environment normally runs
    using the PermissiveSecurityPolicy. If we want the test to cover
    functionality used in the webapp, it needs to use the
    LaunchpadSecurityPolicy.
    """
    setGlobs(test)
    test.old_security_policy = setSecurityPolicy(LaunchpadSecurityPolicy)


def zopelessLaunchpadSecurityTearDown(test):
    setSecurityPolicy(test.old_security_policy)


# Files that have special needs can construct their own suite
special = {
    # No setup or teardown at all, since it is demonstrating these features.
    'old-testing.txt': LayeredDocFileSuite(
            '../doc/old-testing.txt', layer=FunctionalLayer
            ),

    'remove-upstream-translations-script.txt': LayeredDocFileSuite(
            '../doc/remove-upstream-translations-script.txt',
            setUp=setGlobs, stdout_logging=False, layer=None
            ),

    # And this test want minimal environment too.
    'package-relationship.txt': LayeredDocFileSuite(
            '../doc/package-relationship.txt',
            stdout_logging=False, layer=None
            ),

    # POExport stuff is Zopeless and connects as a different database user.
    # poexport-distroseries-(date-)tarball.txt is excluded, since they add
    # data to the database as well.
    'poexport-queue.txt': LayeredDocFileSuite(
            '../doc/poexport-queue.txt',
            setUp=setUp, tearDown=tearDown, layer=LaunchpadFunctionalLayer
            ),
    'librarian.txt': LayeredDocFileSuite(
            '../doc/librarian.txt',
            setUp=setUp, tearDown=tearDown, layer=LaunchpadFunctionalLayer
            ),
    'message.txt': LayeredDocFileSuite(
            '../doc/message.txt',
            setUp=setUp, tearDown=tearDown, layer=LaunchpadFunctionalLayer
            ),
    'cve-update.txt': LayeredDocFileSuite(
            '../doc/cve-update.txt',
            setUp=setUp, tearDown=tearDown, layer=LaunchpadFunctionalLayer
            ),
    'nascentupload.txt': LayeredDocFileSuite(
            '../doc/nascentupload.txt',
            setUp=uploaderSetUp, tearDown=uploaderTearDown,
            layer=LaunchpadZopelessLayer,
            ),
    'build-notification.txt': LayeredDocFileSuite(
            '../doc/build-notification.txt',
            setUp=builddmasterSetUp,
            layer=LaunchpadZopelessLayer,
            ),
    'buildd-slavescanner.txt': LayeredDocFileSuite(
            '../doc/buildd-slavescanner.txt',
            setUp=builddmasterSetUp,
            layer=LaunchpadZopelessLayer,
            stdout_logging_level=logging.WARNING
            ),
    'buildd-scoring.txt': LayeredDocFileSuite(
            '../doc/buildd-scoring.txt',
            setUp=builddmasterSetUp,
            layer=LaunchpadZopelessLayer,
            ),
    'buildd-queuebuilder.txt': LayeredDocFileSuite(
            '../doc/buildd-queuebuilder.txt',
            setUp=builddmasterSetUp,
            layer=LaunchpadZopelessLayer,
            stdout_logging_level=logging.WARNING
            ),
    'revision.txt': LayeredDocFileSuite(
            '../doc/revision.txt',
            setUp=branchscannerSetUp, tearDown=branchscannerTearDown,
            layer=LaunchpadZopelessLayer
            ),
    'person-karma.txt': LayeredDocFileSuite(
            '../doc/person-karma.txt',
            setUp=setUp, tearDown=peopleKarmaTearDown,
            layer=LaunchpadFunctionalLayer,
            stdout_logging_level=logging.WARNING
            ),
    'bugnotification-sending.txt': LayeredDocFileSuite(
            '../doc/bugnotification-sending.txt',
            layer=LaunchpadZopelessLayer, setUp=bugNotificationSendingSetUp,
            tearDown=bugNotificationSendingTearDown
            ),
    'bugmail-headers.txt': LayeredDocFileSuite(
            '../doc/bugmail-headers.txt',
            layer=LaunchpadZopelessLayer,
            setUp=bugNotificationSendingSetUp,
            tearDown=bugNotificationSendingTearDown),
    'translationimportqueue.txt': LayeredDocFileSuite(
            '../doc/translationimportqueue.txt',
            setUp=setUp, tearDown=tearDown, layer=LaunchpadFunctionalLayer
            ),
    'pofile-pages.txt': LayeredDocFileSuite(
            '../doc/pofile-pages.txt',
            setUp=setUp, tearDown=tearDown, layer=LaunchpadFunctionalLayer
            ),
    'rosetta-karma.txt': LayeredDocFileSuite(
            '../doc/rosetta-karma.txt',
            setUp=setUp, tearDown=tearDown, layer=LaunchpadFunctionalLayer
            ),
    'launchpadform.txt': LayeredDocFileSuite(
            '../doc/launchpadform.txt',
            setUp=setUp, tearDown=tearDown,
            layer=FunctionalLayer
            ),
    'launchpadformharness.txt': LayeredDocFileSuite(
            '../doc/launchpadformharness.txt',
            setUp=setUp, tearDown=tearDown,
            layer=FunctionalLayer
            ),
    'bug-export.txt': LayeredDocFileSuite(
            '../doc/bug-export.txt',
            setUp=setUp, tearDown=tearDown,
            layer=LaunchpadZopelessLayer
            ),
    'uri.txt': LayeredDocFileSuite(
            '../doc/uri.txt',
            setUp=setUp, tearDown=tearDown,
            layer=FunctionalLayer
            ),
    'package-cache.txt': LayeredDocFileSuite(
            '../doc/package-cache.txt',
            setUp=statisticianSetUp, tearDown=statisticianTearDown,
            layer=LaunchpadZopelessLayer
            ),
    'script-monitoring.txt': LayeredDocFileSuite(
            '../doc/script-monitoring.txt',
            setUp=setUp, tearDown=tearDown,
            layer=LaunchpadZopelessLayer
            ),
    'distroseriesqueue-debian-installer.txt': LayeredDocFileSuite(
            '../doc/distroseriesqueue-debian-installer.txt',
            setUp=distroseriesqueueSetUp, tearDown=distroseriesqueueTearDown,
            layer=LaunchpadFunctionalLayer
            ),
    'bug-set-status.txt': LayeredDocFileSuite(
            '../doc/bug-set-status.txt',
            setUp=uploadQueueSetUp,
            tearDown=uploadQueueTearDown,
            layer=LaunchpadZopelessLayer
            ),
    'closing-bugs-from-changelogs.txt': LayeredDocFileSuite(
            '../doc/closing-bugs-from-changelogs.txt',
            setUp=uploadQueueSetUp,
            tearDown=uploadQueueTearDown,
            layer=LaunchpadZopelessLayer
            ),
    'bugtask-expiration.txt': LayeredDocFileSuite(
            '../doc/bugtask-expiration.txt',
            setUp=bugtaskExpirationSetUp,
            tearDown=tearDown,
            layer=LaunchpadZopelessLayer
            ),
    'bugmessage.txt': LayeredDocFileSuite(
            '../doc/bugmessage.txt',
            setUp=noPrivSetUp, tearDown=tearDown,
            layer=LaunchpadFunctionalLayer
            ),
    'bugmessage.txt-queued': LayeredDocFileSuite(
            '../doc/bugmessage.txt',
            setUp=uploadQueueSetUp,
            tearDown=uploadQueueTearDown,
            layer=LaunchpadZopelessLayer
            ),
    'bugmessage.txt-uploader': LayeredDocFileSuite(
            '../doc/bugmessage.txt',
            setUp=uploaderSetUp,
            tearDown=uploaderTearDown,
            layer=LaunchpadZopelessLayer
            ),
    'bugmessage.txt-checkwatches': LayeredDocFileSuite(
            '../doc/bugmessage.txt',
            setUp=checkwatchesSetUp,
            tearDown=uploaderTearDown,
            layer=LaunchpadZopelessLayer
            ),
    'bug-private-by-default.txt': LayeredDocFileSuite(
            '../doc/bug-private-by-default.txt',
            setUp=setUp,
            tearDown=tearDown,
            layer=LaunchpadZopelessLayer
            ),
    'answer-tracker-notifications-linked-bug.txt': LayeredDocFileSuite(
            '../doc/answer-tracker-notifications-linked-bug.txt',
            setUp=bugLinkedToQuestionSetUp, tearDown=tearDown,
            layer=LaunchpadFunctionalLayer
            ),
    'answer-tracker-notifications-linked-bug.txt-uploader':
            LayeredDocFileSuite(
                '../doc/answer-tracker-notifications-linked-bug.txt',
                setUp=uploaderBugLinkedToQuestionSetUp,
                tearDown=tearDown,
                layer=LaunchpadZopelessLayer
                ),
    'answer-tracker-notifications-linked-bug.txt-queued': LayeredDocFileSuite(
            '../doc/answer-tracker-notifications-linked-bug.txt',
            setUp=uploadQueueBugLinkedToQuestionSetUp,
            tearDown=tearDown,
            layer=LaunchpadZopelessLayer
            ),
    'mailinglist-xmlrpc.txt': LayeredDocFileSuite(
            '../doc/mailinglist-xmlrpc.txt',
            setUp=mailingListXMLRPCInternalSetUp,
            tearDown=tearDown,
            layer=LaunchpadFunctionalLayer
            ),
    'mailinglist-xmlrpc.txt-external': LayeredDocFileSuite(
            '../doc/mailinglist-xmlrpc.txt',
            setUp=mailingListXMLRPCExternalSetUp,
            tearDown=tearDown,
            layer=LaunchpadFunctionalLayer,
            ),
    'checkwatches-cli-switches.txt':
            LayeredDocFileSuite(
                '../doc/checkwatches-cli-switches.txt',
                setUp=checkwatchesSetUp,
                tearDown=tearDown,
                layer=LaunchpadZopelessLayer
                ),
    'externalbugtracker-bugzilla.txt':
            LayeredDocFileSuite(
                '../doc/externalbugtracker-bugzilla.txt',
                setUp=checkwatchesSetUp,
                tearDown=tearDown,
                layer=LaunchpadZopelessLayer
                ),
    'externalbugtracker-bugzilla-oddities.txt':
            LayeredDocFileSuite(
                '../doc/externalbugtracker-bugzilla-oddities.txt',
                setUp=checkwatchesSetUp,
                tearDown=tearDown,
                layer=LaunchpadZopelessLayer
                ),
    'externalbugtracker-checkwatches.txt':
            LayeredDocFileSuite(
                '../doc/externalbugtracker-checkwatches.txt',
                setUp=checkwatchesSetUp,
                tearDown=tearDown,
                layer=LaunchpadZopelessLayer
                ),
    'externalbugtracker-comment-imports.txt':
            LayeredDocFileSuite(
                '../doc/externalbugtracker-comment-imports.txt',
                setUp=checkwatchesSetUp,
                tearDown=tearDown,
                layer=LaunchpadZopelessLayer
                ),
    'externalbugtracker-debbugs.txt':
            LayeredDocFileSuite(
                '../doc/externalbugtracker-debbugs.txt',
                setUp=checkwatchesSetUp,
                tearDown=tearDown,
                layer=LaunchpadZopelessLayer
                ),
    'externalbugtracker-emailaddress.txt':
            LayeredDocFileSuite(
                '../doc/externalbugtracker-emailaddress.txt',
                setUp=checkwatchesSetUp,
                tearDown=tearDown,
                layer=LaunchpadZopelessLayer
                ),
    'externalbugtracker-mantis-csv.txt':
            LayeredDocFileSuite(
                '../doc/externalbugtracker-mantis-csv.txt',
                setUp=checkwatchesSetUp,
                tearDown=tearDown,
                layer=LaunchpadZopelessLayer
                ),
    'externalbugtracker-mantis.txt':
            LayeredDocFileSuite(
                '../doc/externalbugtracker-mantis.txt',
                setUp=checkwatchesSetUp,
                tearDown=tearDown,
                layer=LaunchpadZopelessLayer
                ),
    'externalbugtracker-python.txt':
            LayeredDocFileSuite(
                '../doc/externalbugtracker-python.txt',
                setUp=checkwatchesSetUp,
                tearDown=tearDown,
                layer=LaunchpadZopelessLayer
                ),
    'externalbugtracker-roundup.txt':
            LayeredDocFileSuite(
                '../doc/externalbugtracker-roundup.txt',
                setUp=checkwatchesSetUp,
                tearDown=tearDown,
                layer=LaunchpadZopelessLayer
                ),
    'externalbugtracker-rt.txt':
            LayeredDocFileSuite(
                '../doc/externalbugtracker-rt.txt',
                setUp=checkwatchesSetUp,
                tearDown=tearDown,
                layer=LaunchpadZopelessLayer
                ),
    'externalbugtracker-sourceforge.txt':
            LayeredDocFileSuite(
                '../doc/externalbugtracker-sourceforge.txt',
                setUp=checkwatchesSetUp,
                tearDown=tearDown,
                layer=LaunchpadZopelessLayer
                ),
    'externalbugtracker-trac.txt':
            LayeredDocFileSuite(
                '../doc/externalbugtracker-trac.txt',
                setUp=checkwatchesSetUp,
                tearDown=tearDown,
                layer=LaunchpadZopelessLayer
                ),
    'mailinglist-subscriptions-xmlrpc.txt': LayeredDocFileSuite(
            '../doc/mailinglist-subscriptions-xmlrpc.txt',
            setUp=mailingListXMLRPCInternalSetUp,
            tearDown=tearDown,
            layer=LaunchpadFunctionalLayer
            ),
    'mailinglist-subscriptions-xmlrpc.txt-external': LayeredDocFileSuite(
            '../doc/mailinglist-subscriptions-xmlrpc.txt',
            setUp=mailingListXMLRPCExternalSetUp,
            tearDown=tearDown,
            layer=LaunchpadFunctionalLayer,
            ),
    'codeimport-machine.txt': LayeredDocFileSuite(
            '../doc/codeimport-machine.txt',
            setUp=zopelessLaunchpadSecuritySetUp,
            tearDown=zopelessLaunchpadSecurityTearDown,
            layer=LaunchpadZopelessLayer,
            ),
    # Also run the pillar.txt doctest under the Zopeless layer.
    # This exposed bug #149632.
    'pillar.txt-zopeless': LayeredDocFileSuite(
            '../doc/pillar.txt',
            setUp=setUp, tearDown=tearDown,
            #layer=ExperimentalLaunchpadZopelessLayer
            layer=LaunchpadZopelessLayer
            ),
    'openid-fetcher.txt': LayeredDocFileSuite(
            '../doc/openid-fetcher.txt',
            stdout_logging=False,
            layer=LaunchpadFunctionalLayer
            ),
    'branch-merge-proposals.txt': LayeredDocFileSuite(
            '../doc/branch-merge-proposals.txt',
            setUp=zopelessLaunchpadSecuritySetUp,
            tearDown=zopelessLaunchpadSecurityTearDown,
            layer=LaunchpadZopelessLayer,
            ),
    'soyuz-set-of-uploads.txt': LayeredDocFileSuite(
            '../doc/soyuz-set-of-uploads.txt',
            layer=LaunchpadZopelessLayer,
            ),
    'publishing.txt': LayeredDocFileSuite(
            '../doc/publishing.txt',
            layer=LaunchpadZopelessLayer,
            ),
    'sourcepackagerelease-build-lookup.txt': LayeredDocFileSuite(
            '../doc/sourcepackagerelease-build-lookup.txt',
            layer=LaunchpadZopelessLayer,
            ),
    'notification-text-escape.txt': LayeredDocFileSuite(
            '../doc/notification-text-escape.txt',
<<<<<<< HEAD
            setUp=test_notifications.setUp,
            tearDown=test_notifications.tearDown,
            optionflags=default_optionflags
            ),
    'translationmessage-destroy.txt': FunctionalDocFileSuite(
            '../doc/translationmessage-destroy.txt',
            setUp=translationMessageDestroySetUp,
            tearDown=translationMessageDestroyTearDown,
            layer=LaunchpadZopelessLayer
            ),
=======
	    setUp=test_notifications.setUp,
	    tearDown=test_notifications.tearDown,
            stdout_logging=False, layer=None,
	    ),
>>>>>>> 78db51e2
    }


class ProcessMailLayer(LaunchpadZopelessLayer):
    """Layer containing the tests running inside process-mail.py."""


    @classmethod
    def testSetUp(cls):
        """Fixture replicating the process-mail.py environment.

        This zopeless script uses the regular security policy and
        connects as a specific DB user.
        """
        cls._old_policy = setSecurityPolicy(LaunchpadSecurityPolicy)
        LaunchpadZopelessLayer.switchDbUser(config.processmail.dbuser)

    @classmethod
    def testTearDown(cls):
        """Tear down the test fixture."""
        setSecurityPolicy(cls._old_policy)

    doctests_without_logging = [
        'answer-tracker-emailinterface.txt',
        'bugs-emailinterface.txt',
        'bugs-email-affects-path.txt',
        'emailauthentication.txt',
    ]

    doctests_with_logging = [
        'incomingmail.txt',
        'spec-mail-exploder.txt'
    ]

    @classmethod
    def addTestsToSpecial(cls):
        """Adds all the tests related to process-mail.py to special"""
        for filename in cls.doctests_without_logging:
            special[filename] = cls.createLayeredDocFileSuite(filename)

        for filename in cls.doctests_with_logging:
            special[filename] = cls.createLayeredDocFileSuite(
                filename, stdout_logging=True)

        # Adds a copy of some bug doctests that will be run with
        # the processmail user.
        def bugSetStatusSetUp(test):
            setUp(test)
            test.globs['test_dbuser'] = config.processmail.dbuser

        special['bug-set-status.txt-processmail'] = LayeredDocFileSuite(
                '../doc/bug-set-status.txt',
                setUp=bugSetStatusSetUp, tearDown=tearDown,
                layer=cls,
                stdout_logging=False)

        def bugmessageSetUp(test):
            setUp(test)
            login('no-priv@canonical.com')

        special['bugmessage.txt-processmail'] = LayeredDocFileSuite(
                '../doc/bugmessage.txt',
                setUp=bugmessageSetUp, tearDown=tearDown,
                layer=cls,
                stdout_logging=False)

    @classmethod
    def createLayeredDocFileSuite(cls, filename, stdout_logging=False):
        """Helper to create a doctest using this layer."""
        return LayeredDocFileSuite(
            "../doc/%s" % filename,
            setUp=setUp, tearDown=tearDown,
            layer=cls,
            stdout_logging=stdout_logging,
            stdout_logging_level=logging.WARNING)


ProcessMailLayer.addTestsToSpecial()


def test_suite():
    suite = unittest.TestSuite()

    # Add special needs tests
    keys = special.keys()
    keys.sort()
    for key in keys:
        special_suite = special[key]
        suite.addTest(special_suite)

    testsdir = os.path.abspath(
            os.path.normpath(os.path.join(here, '..', 'doc'))
            )

    # Add tests using default setup/teardown
    filenames = [filename
                 for filename in os.listdir(testsdir)
                 if filename.lower().endswith('.txt')
                    and filename not in special
                 ]
    # Sort the list to give a predictable order.  We do this because when
    # tests interfere with each other, the varying orderings that os.listdir
    # gives on different people's systems make reproducing and debugging
    # problems difficult.  Ideally the test harness would stop the tests from
    # being able to interfere with each other in the first place.
    #   -- Andrew Bennetts, 2005-03-01.
    filenames.sort()
    for filename in filenames:
        path = os.path.join('../doc/', filename)
        one_test = LayeredDocFileSuite(
            path, setUp=setUp, tearDown=tearDown,
            layer=LaunchpadFunctionalLayer,
            stdout_logging_level=logging.WARNING
            )
        suite.addTest(one_test)

    return suite


if __name__ == '__main__':
    unittest.main(test_suite())<|MERGE_RESOLUTION|>--- conflicted
+++ resolved
@@ -644,10 +644,9 @@
             ),
     'notification-text-escape.txt': LayeredDocFileSuite(
             '../doc/notification-text-escape.txt',
-<<<<<<< HEAD
             setUp=test_notifications.setUp,
             tearDown=test_notifications.tearDown,
-            optionflags=default_optionflags
+            stdout_logging=False, layer=None
             ),
     'translationmessage-destroy.txt': FunctionalDocFileSuite(
             '../doc/translationmessage-destroy.txt',
@@ -655,12 +654,6 @@
             tearDown=translationMessageDestroyTearDown,
             layer=LaunchpadZopelessLayer
             ),
-=======
-	    setUp=test_notifications.setUp,
-	    tearDown=test_notifications.tearDown,
-            stdout_logging=False, layer=None,
-	    ),
->>>>>>> 78db51e2
     }
 
 
