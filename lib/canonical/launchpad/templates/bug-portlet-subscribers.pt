--- conflicted
+++ resolved
@@ -10,27 +10,6 @@
     also_notified_subscribers context/getAlsoNotifiedSubscribers
   "
 >
-<<<<<<< HEAD
-  <h2>Subscribe/Unsubscribe</h2>
-  <ul tal:define="context_menu context/menu:context">
-    <li
-      tal:define="link context_menu/subscription"
-      tal:condition="link/enabled"
-      tal:attributes="style string:list-style-image: url(/@@/${link/icon})"
-    ><a tal:attributes="href link/url" tal:content="link/text" /></li>
-    <li
-      tal:define="link context_menu/addsubscriber"
-      tal:condition="link/enabled"
-      tal:attributes="style string:list-style-image: url(/@@/${link/icon})"
-    ><a tal:attributes="href link/url" tal:content="link/text" /></li>
-  </ul>
-  <h2>Subscribers</h2>
-  <ul
-    id="subscribers-direct"
-    class="person"
-    tal:condition="direct_subscriptions"
-  >
-=======
   <section>
     <h2><img src="/@@/mail"> Subscribe/Unsubscribe</h2>
     <tal:block define="context_menu context/menu:context">
@@ -50,7 +29,6 @@
      </div>
   </tal:block>
   </section>
->>>>>>> 7d18e280
 
   <section>
   <h2><img src="/@@/mail"> Subscribers</h2>
