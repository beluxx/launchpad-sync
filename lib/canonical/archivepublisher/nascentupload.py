--- conflicted
+++ resolved
@@ -2160,9 +2160,6 @@
 
             self.insert_into_queue()
 
-<<<<<<< HEAD
-            # Unknown uploads receives *NEW* message.
-=======
             # NEW, Auto-APPROVED and UNAPPROVED source uploads targeted to
             # section 'translations' should not generate any emails.
             if (self.sourceful and self._find_dsc().section == 'translations'):
@@ -2171,8 +2168,7 @@
                     "package upload.")
                 return True, []
 
-            # Unknown uploads
->>>>>>> d3f228f0
+            # Unknown uploads receives *NEW* message.
             if self.is_new():
                 return True, [new_msg % interpolations]
 
