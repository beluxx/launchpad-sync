--- conflicted
+++ resolved
@@ -10,14 +10,7 @@
 import sys
 import traceback
 
-<<<<<<< HEAD
 from bzrlib.errors import NoSuchFile, PermissionDenied
-=======
-from bzrlib.bzrdir import ScratchDir
-import bzrlib.branch
-from bzrlib.tests import TestCase as BzrTestCase
-from bzrlib.errors import NoSuchFile, NotBranchError, PermissionDenied
->>>>>>> c022893d
 from bzrlib.transport import get_transport
 
 from canonical.supermirrorsftp.tests.test_acceptance import SFTPTestCase
@@ -66,7 +59,6 @@
         self.failUnless(stat.S_ISDIR(transport.stat('foo').st_mode))
         self.failUnless(stat.S_ISDIR(transport.stat('bar').st_mode))
 
-<<<<<<< HEAD
         # Try to remove a branch directory, which is not allowed.
         e = self.assertRaises(PermissionDenied, transport.rmdir, 'foo')
         self.failUnless(
@@ -120,17 +112,6 @@
             'shiny-new-thing' in transport.list_dir('~testteam/firefox'))
         transport.mkdir('~testteam/firefox/shiny-new-thing/.bzr')
 
-=======
-        # Remove a directory.
-        # XXX Andrew Bennetts 2006-06-23:
-        #    bzrlib currently throws an IOError with no way to distinguish
-        #    "permission denied" errors from other kinds.  When we upgrade
-        #    Twisted, bzrlib will receive more useful errors and throw
-        #    PermissionDenied here instead.  We catch both here so we pass with
-        #    either version of Twisted.
-        self.assertRaises((PermissionDenied, IOError), transport.rmdir, 'foo')
->>>>>>> c022893d
-
 
 def test_suite():
     return unittest.TestLoader().loadTestsFromName(__name__)