# Copyright 2004-2007 Canonical Ltd.  All rights reserved.
# pylint: disable-msg=E0611,W0212

"""Database classes including and related to Product."""

__metaclass__ = type
__all__ = ['Product', 'ProductSet']


import operator
import datetime
import calendar
import pytz
from sqlobject import (
    ForeignKey, StringCol, BoolCol, SQLMultipleJoin, SQLRelatedJoin,
    SQLObjectNotFound, AND)
from zope.interface import implements
from zope.component import getUtility

from canonical.cachedproperty import cachedproperty
from canonical.database.constants import UTC_NOW
from canonical.database.datetimecol import UtcDateTimeCol
from canonical.database.enumcol import EnumCol
from canonical.database.sqlbase import quote, SQLBase, sqlvalues
from canonical.launchpad.database.branch import BranchSet
from canonical.launchpad.database.branchvisibilitypolicy import (
    BranchVisibilityPolicyMixin)
from canonical.launchpad.database.bug import (
    BugSet, get_bug_tags, get_bug_tags_open_count)
from canonical.launchpad.database.bugtarget import BugTargetBase
from canonical.launchpad.database.bugtask import BugTask, BugTaskSet
from canonical.launchpad.database.commercialsubscription import (
    CommercialSubscription)
from canonical.launchpad.database.distribution import Distribution
from canonical.launchpad.database.karma import KarmaContextMixin
from canonical.launchpad.database.faq import FAQ, FAQSearch
from canonical.launchpad.database.mentoringoffer import MentoringOffer
from canonical.launchpad.database.milestone import Milestone
from canonical.launchpad.validators.person import public_person_validator
from canonical.launchpad.database.announcement import MakesAnnouncements
from canonical.launchpad.database.packaging import Packaging
from canonical.launchpad.database.productbounty import ProductBounty
from canonical.launchpad.database.productlicense import ProductLicense
from canonical.launchpad.database.productrelease import ProductRelease
from canonical.launchpad.database.productseries import ProductSeries
from canonical.launchpad.database.question import (
    QuestionTargetSearch, QuestionTargetMixin)
from canonical.launchpad.database.specification import (
    HasSpecificationsMixin, Specification)
from canonical.launchpad.database.sprint import HasSprintsMixin
from canonical.launchpad.database.translationimportqueue import (
    HasTranslationImportsMixin)
from canonical.launchpad.database.structuralsubscription import (
    StructuralSubscriptionTargetMixin)
from canonical.launchpad.helpers import shortlist
from canonical.launchpad.interfaces import (
    BranchType, DEFAULT_BRANCH_STATUS_IN_LISTING, IFAQTarget,
    IHasBugSupervisor, IHasIcon, IHasLogo, IHasMugshot, ILaunchpadCelebrities,
    ILaunchpadStatisticSet, ILaunchpadUsage, IPersonSet, IProduct,
    IProductSet, IQuestionTarget, IStructuralSubscriptionTarget, License,
    NotFoundError, QUESTION_STATUS_DEFAULT_SEARCH,
    SpecificationDefinitionStatus, SpecificationFilter,
    SpecificationImplementationStatus, SpecificationSort,
    TranslationPermission)


class Product(SQLBase, BugTargetBase, MakesAnnouncements,
              HasSpecificationsMixin, HasSprintsMixin, KarmaContextMixin,
              BranchVisibilityPolicyMixin, QuestionTargetMixin,
              HasTranslationImportsMixin, StructuralSubscriptionTargetMixin):

    """A Product."""

    implements(
        IFAQTarget, IHasBugSupervisor, IHasIcon, IHasLogo,
        IHasMugshot, ILaunchpadUsage, IProduct, IQuestionTarget,
        IStructuralSubscriptionTarget)

    _table = 'Product'

    project = ForeignKey(
        foreignKey="Project", dbName="project", notNull=False, default=None)
    owner = ForeignKey(
        foreignKey="Person",
        validator=public_person_validator, dbName="owner", notNull=True)
    bug_supervisor = ForeignKey(
        dbName='bug_supervisor', foreignKey='Person',
        validator=public_person_validator, notNull=False, default=None)
    security_contact = ForeignKey(
        dbName='security_contact', foreignKey='Person',
        validator=public_person_validator, notNull=False,
        default=None)
    driver = ForeignKey(
        dbName="driver", foreignKey="Person",
        validator=public_person_validator, notNull=False, default=None)
    name = StringCol(
        dbName='name', notNull=True, alternateID=True, unique=True)
    displayname = StringCol(dbName='displayname', notNull=True)
    title = StringCol(dbName='title', notNull=True)
    summary = StringCol(dbName='summary', notNull=True)
    description = StringCol(notNull=False, default=None)
    datecreated = UtcDateTimeCol(
        dbName='datecreated', notNull=True, default=UTC_NOW)
    homepageurl = StringCol(dbName='homepageurl', notNull=False, default=None)
    homepage_content = StringCol(default=None)
    icon = ForeignKey(
        dbName='icon', foreignKey='LibraryFileAlias', default=None)
    logo = ForeignKey(
        dbName='logo', foreignKey='LibraryFileAlias', default=None)
    mugshot = ForeignKey(
        dbName='mugshot', foreignKey='LibraryFileAlias', default=None)
    screenshotsurl = StringCol(
        dbName='screenshotsurl', notNull=False, default=None)
    wikiurl =  StringCol(dbName='wikiurl', notNull=False, default=None)
    programminglang = StringCol(
        dbName='programminglang', notNull=False, default=None)
    downloadurl = StringCol(dbName='downloadurl', notNull=False, default=None)
    lastdoap = StringCol(dbName='lastdoap', notNull=False, default=None)
    translationgroup = ForeignKey(
        dbName='translationgroup', foreignKey='TranslationGroup',
        notNull=False, default=None)
    translationpermission = EnumCol(
        dbName='translationpermission', notNull=True,
        schema=TranslationPermission, default=TranslationPermission.OPEN)
    bugtracker = ForeignKey(
        foreignKey="BugTracker", dbName="bugtracker", notNull=False,
        default=None)
    official_answers = BoolCol(
        dbName='official_answers', notNull=True, default=False)
    official_blueprints = BoolCol(
        dbName='official_blueprints', notNull=True, default=False)
    official_codehosting = BoolCol(
        dbName='official_codehosting', notNull=True, default=False)
    official_malone = BoolCol(
        dbName='official_malone', notNull=True, default=False)
    official_rosetta = BoolCol(
        dbName='official_rosetta', notNull=True, default=False)

    @property
    def official_anything(self):
        return True in (self.official_malone, self.official_rosetta,
                        self.official_blueprints, self.official_answers,
                        self.official_codehosting)

    enable_bug_expiration = BoolCol(dbName='enable_bug_expiration',
        notNull=True, default=False)
    active = BoolCol(dbName='active', notNull=True, default=True)
    license_reviewed = BoolCol(dbName='reviewed', notNull=True, default=False)
    reviewer_whiteboard = StringCol(notNull=False, default=None)
    private_bugs = BoolCol(
        dbName='private_bugs', notNull=True, default=False)
    autoupdate = BoolCol(dbName='autoupdate', notNull=True, default=False)
    freshmeatproject = StringCol(notNull=False, default=None)
    sourceforgeproject = StringCol(notNull=False, default=None)
    # While the interface defines this field as required, we need to
    # allow it to be NULL so we can create new product records before
    # the corresponding series records.
    development_focus = ForeignKey(
        foreignKey="ProductSeries", dbName="development_focus", notNull=False,
        default=None)
    bug_reporting_guidelines = StringCol(default=None)

    license_info = StringCol(dbName='license_info', default=None)
    license_approved = BoolCol(dbName='license_approved',
                               notNull=True, default=False)

<<<<<<< HEAD
    @property
    def default_stacked_on_branch(self):
        """See `IProduct`."""
        return self.development_focus.series_branch

=======
>>>>>>> 3435f795
    @cachedproperty('_commercial_subscription_cached')
    def commercial_subscription(self):
        return CommercialSubscription.selectOneBy(product=self)

    def redeemSubscriptionVoucher(self, voucher, registrant, purchaser,
                                  subscription_months, whiteboard=None):
        """See `IProduct`."""

        def add_months(start, num_months):
            """Given a start date find the new date `num_months` later.

            If the start date day is the last day of the month and the new
            month does not have that many days, then the new date will be the
            last day of the new month.  February is handled correctly too,
            including leap years, where th 28th-31st maps to the 28th or
            29th.
            """
            years, new_month = divmod(start.month + num_months, 12)
            new_year = start.year + years
            # If the day is not valid for the new month, make it the last day
            # of that month, e.g. 20080131 + 1 month = 20080229.
            weekday, days_in_month = calendar.monthrange(new_year, new_month)
            new_day = min(days_in_month, start.day)
            new_date = start.replace(year=new_year,
                                     month=new_month,
                                     day=new_day)
            return new_date

        now = datetime.datetime.now(pytz.timezone('UTC'))
        if self.commercial_subscription is None:
            date_starts = now
            date_expires = add_months(date_starts, subscription_months)
            subscription = CommercialSubscription(
                product=self,
                date_starts=date_starts,
                date_expires=date_expires,
                registrant=registrant,
                purchaser=purchaser,
                sales_system_id=voucher,
                whiteboard=whiteboard)
            self._commercial_subscription_cached = subscription
        else:
            if (now <= self.commercial_subscription.date_expires):
                # Extend current subscription.
                self.commercial_subscription.date_expires = (
                    add_months(self.commercial_subscription.date_expires,
                               subscription_months))
            else:
                self.commercial_subscription.date_starts = now
                self.commercial_subscription.date_expires = (
                    add_months(date_starts, subscription_months))
            self.commercial_subscription.sales_system_id = voucher
            self.commercial_subscription.registrant = registrant
            self.commercial_subscription.purchaser = purchaser

    @property
    def requires_commercial_subscription(self):
        """See `IProduct`."""
        other_licenses = (License.OTHER_PROPRIETARY,
                          License.OTHER_OPEN_SOURCE)
        if self.license_approved:
            # The license was manually approved for free hosting.
            return False
        elif (len(self.licenses) > 0 and
              self.license_info in ('', None) and
              len(set(self.licenses).intersection(other_licenses)) == 0):
            # The project has only valid open source license(s).
            return False
        else:
            return True

    @property
    def is_permitted(self):
        """See `IProduct`."""
        if not self.requires_commercial_subscription:
            # The project qualifies for free hosting.
            return True
        elif self.commercial_subscription is None:
            return False
        else:
            return self.commercial_subscription.is_active

    def _getLicenses(self):
        """Get the licenses as a tuple."""
        return tuple(
            product_license.license
            for product_license
                in ProductLicense.selectBy(product=self, orderBy='license'))

    def _setLicenses(self, licenses):
        """Set the licenses from a tuple of license enums.

        The licenses parameter must not be an empty tuple.
        """
        licenses = set(licenses)
        old_licenses = set(self.licenses)
        if licenses == old_licenses:
            return
        # $product/+edit doesn't require a license if a license hasn't
        # already been set, but updateContextFromData() updates all the
        # fields, so we have to avoid this assertion when the attribute
        # isn't actually being changed.
        assert len(licenses) != 0, "licenses argument must not be empty"
        for license in licenses:
            if license not in License:
                raise AssertionError("%s is not a License" % license)

        for license in old_licenses.difference(licenses):
            product_license = ProductLicense.selectOneBy(product=self,
                                                         license=license)
            product_license.destroySelf()

        for license in licenses.difference(old_licenses):
            ProductLicense(product=self, license=license)

    licenses = property(_getLicenses, _setLicenses)

    def _getBugTaskContextWhereClause(self):
        """See BugTargetBase."""
        return "BugTask.product = %d" % self.id

    def getExternalBugTracker(self):
        """See `IProduct`."""
        if self.official_malone:
            return None
        elif self.bugtracker is not None:
            return self.bugtracker
        elif self.project is not None:
            return self.project.bugtracker
        else:
            return None

    def searchTasks(self, search_params):
        """See canonical.launchpad.interfaces.IBugTarget."""
        search_params.setProduct(self)
        return BugTaskSet().search(search_params)

    def getUsedBugTags(self):
        """See `IBugTarget`."""
        return get_bug_tags("BugTask.product = %s" % sqlvalues(self))

    def getUsedBugTagsWithOpenCounts(self, user):
        """See `IBugTarget`."""
        return get_bug_tags_open_count(
            "BugTask.product = %s" % sqlvalues(self), user)

    branches = SQLMultipleJoin('Branch', joinColumn='product',
        orderBy='id')
    serieses = SQLMultipleJoin('ProductSeries', joinColumn='product',
        orderBy='name')

    @property
    def name_with_project(self):
        """See lib.canonical.launchpad.interfaces.IProduct"""
        if self.project and self.project.name != self.name:
            return self.project.name + ": " + self.name
        return self.name

    @property
    def releases(self):
        return ProductRelease.select(
            AND(ProductRelease.q.productseriesID == ProductSeries.q.id,
                ProductSeries.q.productID == self.id),
            clauseTables=['ProductSeries'],
            orderBy=['version']
            )

    @property
    def drivers(self):
        """See `IProduct`."""
        drivers = set()
        drivers.add(self.driver)
        if self.project is not None:
            drivers.add(self.project.driver)
        drivers.discard(None)
        if len(drivers) == 0:
            if self.project is not None:
                drivers.add(self.project.owner)
            else:
                drivers.add(self.owner)
        return sorted(drivers, key=lambda driver: driver.browsername)

    bounties = SQLRelatedJoin(
        'Bounty', joinColumn='product', otherColumn='bounty',
        intermediateTable='ProductBounty')

    @property
    def all_milestones(self):
        """See `IProduct`."""
        return Milestone.selectBy(
            product=self, orderBy=['-dateexpected', 'name'])

    @property
    def milestones(self):
        """See `IProduct`."""
        return Milestone.selectBy(
            product=self, visible=True, orderBy=['-dateexpected', 'name'])

    @property
    def sourcepackages(self):
        from canonical.launchpad.database.sourcepackage import SourcePackage
        clause = """ProductSeries.id=Packaging.productseries AND
                    ProductSeries.product = %s
                    """ % sqlvalues(self.id)
        clauseTables = ['ProductSeries']
        ret = Packaging.select(clause, clauseTables,
            prejoins=["sourcepackagename", "distroseries.distribution"])
        sps = [SourcePackage(sourcepackagename=r.sourcepackagename,
                             distroseries=r.distroseries) for r in ret]
        return sorted(sps, key=lambda x:
            (x.sourcepackagename.name, x.distroseries.name,
             x.distroseries.distribution.name))

    @property
    def distrosourcepackages(self):
        from canonical.launchpad.database.distributionsourcepackage \
            import DistributionSourcePackage
        clause = """ProductSeries.id=Packaging.productseries AND
                    ProductSeries.product = %s
                    """ % sqlvalues(self.id)
        clauseTables = ['ProductSeries']
        ret = Packaging.select(clause, clauseTables,
            prejoins=["sourcepackagename", "distroseries.distribution"])
        distros = set()
        dsps = []
        for packaging in ret:
            distro = packaging.distroseries.distribution
            if distro in distros:
                continue
            distros.add(distro)
            dsps.append(DistributionSourcePackage(
                sourcepackagename=packaging.sourcepackagename,
                distribution=distro))
        return sorted(dsps, key=lambda x:
            (x.sourcepackagename.name, x.distribution.name))

    @property
    def bugtargetdisplayname(self):
        """See IBugTarget."""
        return self.displayname

    @property
    def bugtargetname(self):
        """See `IBugTarget`."""
        return self.name

    def getLatestBranches(self, quantity=5, visible_by_user=None):
        """See `IProduct`."""
        return shortlist(
            BranchSet().getLatestBranchesForProduct(
                self, quantity, visible_by_user))

    def getPackage(self, distroseries):
        """See `IProduct`."""
        if isinstance(distroseries, Distribution):
            distroseries = distroseries.currentrelease
        for pkg in self.sourcepackages:
            if pkg.distroseries == distroseries:
                return pkg
        else:
            raise NotFoundError(distroseries)

    def getMilestone(self, name):
        """See `IProduct`."""
        return Milestone.selectOne("""
            product = %s AND
            name = %s
            """ % sqlvalues(self.id, name))

    def createBug(self, bug_params):
        """See `IBugTarget`."""
        bug_params.setBugTarget(product=self)
        return BugSet().createBug(bug_params)

    def _getBugTaskContextClause(self):
        """See BugTargetBase."""
        return 'BugTask.product = %s' % sqlvalues(self)

    def searchQuestions(self, search_text=None,
                        status=QUESTION_STATUS_DEFAULT_SEARCH,
                        language=None, sort=None, owner=None,
                        needs_attention_from=None, unsupported=False):
        """See `IQuestionCollection`."""
        if unsupported:
            unsupported_target = self
        else:
            unsupported_target = None

        return QuestionTargetSearch(
            product=self,
            search_text=search_text, status=status,
            language=language, sort=sort, owner=owner,
            needs_attention_from=needs_attention_from,
            unsupported_target=unsupported_target).getResults()

    def getTargetTypes(self):
        """See `QuestionTargetMixin`.

        Defines product as self.
        """
        return {'product': self}

    def newFAQ(self, owner, title, content, keywords=None, date_created=None):
        """See `IFAQTarget`."""
        return FAQ.new(
            owner=owner, title=title, content=content, keywords=keywords,
            date_created=date_created, product=self)

    def findSimilarFAQs(self, summary):
        """See `IFAQTarget`."""
        return FAQ.findSimilar(summary, product=self)

    def getFAQ(self, id):
        """See `IFAQCollection`."""
        return FAQ.getForTarget(id, self)

    def searchFAQs(self, search_text=None, owner=None, sort=None):
        """See `IFAQCollection`."""
        return FAQSearch(
            search_text=search_text, owner=owner, sort=sort,
            product=self).getResults()

    @property
    def translatable_packages(self):
        """See `IProduct`."""
        packages = set(package for package in self.sourcepackages
                       if len(package.getCurrentTranslationTemplates()) > 0)
        # Sort packages by distroseries.name and package.name
        return sorted(packages, key=lambda p: (p.distroseries.name, p.name))

    @property
    def translatable_series(self):
        """See `IProduct`."""
        translatable_product_series = set(
            product_series for product_series in self.serieses
            if len(product_series.getCurrentTranslationTemplates()) > 0)
        return sorted(
            translatable_product_series,
            key=operator.attrgetter('datecreated'))

    @property
    def obsolete_translatable_series(self):
        """See `IProduct`."""
        obsolete_product_series = set(
            product_series for product_series in self.serieses
            if len(product_series.getObsoleteTranslationTemplates()) > 0)
        return sorted(obsolete_product_series, key=lambda s: s.datecreated)

    @property
    def primary_translatable(self):
        """See `IProduct`."""
        packages = self.translatable_packages
        ubuntu = getUtility(ILaunchpadCelebrities).ubuntu
        targetseries = ubuntu.currentseries
        product_series = self.translatable_series

        # First, go with development focus branch
        if product_series and self.development_focus in product_series:
            return self.development_focus
        # Next, go with the latest product series that has templates:
        if product_series:
            return product_series[-1]
        # Otherwise, look for an Ubuntu package in the current distroseries:
        for package in packages:
            if package.distroseries == targetseries:
                return package
        # now let's make do with any ubuntu package
        for package in packages:
            if package.distribution == ubuntu:
                return package
        # or just any package
        if len(packages) > 0:
            return packages[0]
        # capitulate
        return None

    @property
    def mentoring_offers(self):
        """See `IProduct`"""
        via_specs = MentoringOffer.select("""
            Specification.product = %s AND
            Specification.id = MentoringOffer.specification
            """ % sqlvalues(self.id) + """ AND NOT
            (""" + Specification.completeness_clause +")",
            clauseTables=['Specification'],
            distinct=True)
        via_bugs = MentoringOffer.select("""
            BugTask.product = %s AND
            BugTask.bug = MentoringOffer.bug AND
            BugTask.bug = Bug.id AND
            Bug.private IS FALSE
            """ % sqlvalues(self.id) + """ AND NOT (
            """ + BugTask.completeness_clause + ")",
            clauseTables=['BugTask', 'Bug'],
            distinct=True)
        return via_specs.union(via_bugs, orderBy=['-date_created', '-id'])

    @property
    def translationgroups(self):
        tg = []
        if self.translationgroup:
            tg.append(self.translationgroup)
        if self.project:
            if self.project.translationgroup:
                if self.project.translationgroup not in tg:
                    tg.append(self.project.translationgroup)

    @property
    def aggregatetranslationpermission(self):
        perms = [self.translationpermission]
        if self.project:
            perms.append(self.project.translationpermission)
        # XXX Carlos Perello Marin 2005-06-02:
        # Reviewer please describe a better way to explicitly order
        # the enums. The spec describes the order, and the values make
        # it work, and there is space left for new values so we can
        # ensure a consistent sort order in future, but there should be
        # a better way.
        return max(perms)

    @property
    def has_any_specifications(self):
        """See `IHasSpecifications`."""
        return self.all_specifications.count()

    @property
    def all_specifications(self):
        return self.specifications(filter=[SpecificationFilter.ALL])

    @property
    def valid_specifications(self):
        return self.specifications(filter=[SpecificationFilter.VALID])

    def specifications(self, sort=None, quantity=None, filter=None,
                       prejoin_people=True):
        """See `IHasSpecifications`."""

        # Make a new list of the filter, so that we do not mutate what we
        # were passed as a filter
        if not filter:
            # filter could be None or [] then we decide the default
            # which for a product is to show incomplete specs
            filter = [SpecificationFilter.INCOMPLETE]

        # now look at the filter and fill in the unsaid bits

        # defaults for completeness: if nothing is said about completeness
        # then we want to show INCOMPLETE
        completeness = False
        for option in [
            SpecificationFilter.COMPLETE,
            SpecificationFilter.INCOMPLETE]:
            if option in filter:
                completeness = True
        if completeness is False:
            filter.append(SpecificationFilter.INCOMPLETE)

        # defaults for acceptance: in this case we have nothing to do
        # because specs are not accepted/declined against a distro

        # defaults for informationalness: we don't have to do anything
        # because the default if nothing is said is ANY

        # sort by priority descending, by default
        if sort is None or sort == SpecificationSort.PRIORITY:
            order = (
                ['-priority', 'Specification.definition_status',
                 'Specification.name'])
        elif sort == SpecificationSort.DATE:
            order = ['-Specification.datecreated', 'Specification.id']

        # figure out what set of specifications we are interested in. for
        # products, we need to be able to filter on the basis of:
        #
        #  - completeness.
        #  - informational.
        #
        base = 'Specification.product = %s' % self.id
        query = base
        # look for informational specs
        if SpecificationFilter.INFORMATIONAL in filter:
            query += (' AND Specification.implementation_status = %s' %
              quote(SpecificationImplementationStatus.INFORMATIONAL))

        # filter based on completion. see the implementation of
        # Specification.is_complete() for more details
        completeness =  Specification.completeness_clause

        if SpecificationFilter.COMPLETE in filter:
            query += ' AND ( %s ) ' % completeness
        elif SpecificationFilter.INCOMPLETE in filter:
            query += ' AND NOT ( %s ) ' % completeness

        # Filter for validity. If we want valid specs only then we should
        # exclude all OBSOLETE or SUPERSEDED specs
        if SpecificationFilter.VALID in filter:
            query += (' AND Specification.definition_status NOT IN '
                '( %s, %s ) ' % sqlvalues(
                    SpecificationDefinitionStatus.OBSOLETE,
                    SpecificationDefinitionStatus.SUPERSEDED))

        # ALL is the trump card
        if SpecificationFilter.ALL in filter:
            query = base

        # Filter for specification text
        for constraint in filter:
            if isinstance(constraint, basestring):
                # a string in the filter is a text search filter
                query += ' AND Specification.fti @@ ftq(%s) ' % quote(
                    constraint)

        results = Specification.select(query, orderBy=order, limit=quantity)
        if prejoin_people:
            results = results.prejoin(['assignee', 'approver', 'drafter'])
        return results

    def getSpecification(self, name):
        """See `ISpecificationTarget`."""
        return Specification.selectOneBy(product=self, name=name)

    def getSeries(self, name):
        """See `IProduct`."""
        return ProductSeries.selectOneBy(product=self, name=name)

    def newSeries(self, owner, name, summary, branch=None):
        return ProductSeries(product=self, owner=owner, name=name,
                             summary=summary, user_branch=branch)

    def getRelease(self, version):
        return ProductRelease.selectOne("""
            ProductRelease.productseries = ProductSeries.id AND
            ProductSeries.product = %s AND
            ProductRelease.version = %s
            """ % sqlvalues(self.id, version),
            clauseTables=['ProductSeries'])

    def packagedInDistros(self):
        distros = Distribution.select(
            "Packaging.productseries = ProductSeries.id AND "
            "ProductSeries.product = %s AND "
            "Packaging.distroseries = DistroSeries.id AND "
            "DistroSeries.distribution = Distribution.id"
            "" % sqlvalues(self.id),
            clauseTables=['Packaging', 'ProductSeries', 'DistroSeries'],
            orderBy='name',
            distinct=True
            )
        return distros

    def ensureRelatedBounty(self, bounty):
        """See `IProduct`."""
        for curr_bounty in self.bounties:
            if bounty.id == curr_bounty.id:
                return None
        ProductBounty(product=self, bounty=bounty)
        return None

    def setBugSupervisor(self, bug_supervisor, user):
        """See `IHasBugSupervisor`."""
        self.bug_supervisor = bug_supervisor
        if bug_supervisor is not None:
            subscription = self.addBugSubscription(bug_supervisor, user)


class ProductSet:
    implements(IProductSet)

    def __init__(self):
        self.title = "Projects in Launchpad"

    def __getitem__(self, name):
        """See canonical.launchpad.interfaces.product.IProductSet."""
        item = Product.selectOneBy(name=name, active=True)
        if item is None:
            raise NotFoundError(name)
        return item

    def __iter__(self):
        """See canonical.launchpad.interfaces.product.IProductSet."""
        return iter(self.all_active)

    @property
    def people(self):
        return getUtility(IPersonSet)

    def latest(self, quantity=5):
        return self.all_active[:quantity]

    @property
    def all_active(self):
        results = Product.selectBy(
            active=True, orderBy="-Product.datecreated")
        # The main product listings include owner, so we prejoin it in
        return results.prejoin(["owner"])

    def get(self, productid):
        """See canonical.launchpad.interfaces.product.IProductSet."""
        try:
            return Product.get(productid)
        except SQLObjectNotFound:
            raise NotFoundError("Product with ID %s does not exist" %
                                str(productid))

    def getByName(self, name, default=None, ignore_inactive=False):
        """See canonical.launchpad.interfaces.product.IProductSet."""
        if ignore_inactive:
            product = Product.selectOneBy(name=name, active=True)
        else:
            product = Product.selectOneBy(name=name)
        if product is None:
            return default
        return product

    def getProductsWithBranches(self, num_products=None):
        """See `IProductSet`."""
        results = Product.select('''
            Product.id in (
                select distinct(product) from Branch
                where lifecycle_status in %s)
            and Product.active
            ''' % sqlvalues(DEFAULT_BRANCH_STATUS_IN_LISTING),
            orderBy='name')
        if num_products is not None:
            results = results.limit(num_products)
        return results

    def getProductsWithUserDevelopmentBranches(self):
        """See `IProductSet`."""
        return Product.select('''
            Product.active and
            Product.development_focus = ProductSeries.id and
            ProductSeries.user_branch = Branch.id and
            Branch.branch_type in %s
            ''' % quote((BranchType.HOSTED, BranchType.MIRRORED)),
            orderBy='name', clauseTables=['ProductSeries', 'Branch'])

    def createProduct(self, owner, name, displayname, title, summary,
                      description=None, project=None, homepageurl=None,
                      screenshotsurl=None, wikiurl=None,
                      downloadurl=None, freshmeatproject=None,
                      sourceforgeproject=None, programminglang=None,
                      license_reviewed=False, mugshot=None, logo=None,
                      icon=None, licenses=(), license_info=None):
        """See `IProductSet`."""
        product = Product(
            owner=owner, name=name, displayname=displayname,
            title=title, project=project, summary=summary,
            description=description, homepageurl=homepageurl,
            screenshotsurl=screenshotsurl, wikiurl=wikiurl,
            downloadurl=downloadurl, freshmeatproject=freshmeatproject,
            sourceforgeproject=sourceforgeproject,
            programminglang=programminglang,
            license_reviewed=license_reviewed,
            icon=icon, logo=logo, mugshot=mugshot, license_info=license_info)

        if len(licenses) > 0:
            product.licenses = licenses

        # Create a default trunk series and set it as the development focus
        trunk = product.newSeries(
            owner, 'trunk',
            ('The "trunk" series represents the primary line of development '
             'rather than a stable release branch. This is sometimes also '
             'called MAIN or HEAD.'))
        product.development_focus = trunk

        return product

    def forReview(self):
        """See canonical.launchpad.interfaces.product.IProductSet."""
        return Product.select("reviewed IS FALSE")

    def search(self, text=None, soyuz=None,
               rosetta=None, malone=None,
               bazaar=None,
               show_inactive=False):
        """See canonical.launchpad.interfaces.product.IProductSet."""
        # XXX: kiko 2006-03-22: The soyuz argument is unused.
        clauseTables = set()
        clauseTables.add('Product')
        queries = []
        if text:
            queries.append("Product.fti @@ ftq(%s) " % sqlvalues(text))
        if rosetta:
            clauseTables.add('POTemplate')
            clauseTables.add('ProductRelease')
            clauseTables.add('ProductSeries')
            queries.append("POTemplate.productrelease=ProductRelease.id")
            queries.append("ProductRelease.productseries=ProductSeries.id")
            queries.append("ProductSeries.product=product.id")
        if malone:
            clauseTables.add('BugTask')
            queries.append('BugTask.product=Product.id')
        if bazaar:
            clauseTables.add('ProductSeries')
            queries.append('(ProductSeries.import_branch IS NOT NULL OR '
                           'ProductSeries.user_branch IS NOT NULL)')
        if 'ProductSeries' in clauseTables:
            queries.append('ProductSeries.product=Product.id')
        if not show_inactive:
            queries.append('Product.active IS TRUE')
        query = " AND ".join(queries)
        return Product.select(query, distinct=True,
                              prejoins=["owner"],
                              clauseTables=clauseTables)

    def getTranslatables(self):
        """See `IProductSet`"""
        upstream = Product.select('''
            Product.id = ProductSeries.product AND
            POTemplate.productseries = ProductSeries.id AND
            Product.official_rosetta
            ''',
            clauseTables=['ProductSeries', 'POTemplate'],
            orderBy='Product.title',
            distinct=True)
        return upstream

    def featuredTranslatables(self, maximumproducts=8):
        """See `IProductSet`"""
        randomresults = Product.select('''id IN
            (SELECT Product.id FROM Product, ProductSeries, POTemplate
               WHERE Product.id = ProductSeries.product AND
                     POTemplate.productseries = ProductSeries.id AND
                     Product.official_rosetta
               ORDER BY random())
            ''',
            distinct=True)

        results = list(randomresults[:maximumproducts])
        results.sort(lambda a, b: cmp(a.title, b.title))
        return results

    @cachedproperty
    def stats(self):
        return getUtility(ILaunchpadStatisticSet)

    def count_all(self):
        return self.stats.value('active_products')

    def count_translatable(self):
        return self.stats.value('products_with_translations')

    def count_reviewed(self):
        return self.stats.value('reviewed_products')

    def count_buggy(self):
        return self.stats.value('projects_with_bugs')

    def count_featureful(self):
        return self.stats.value('products_with_blueprints')

    def count_answered(self):
        return self.stats.value('products_with_questions')

    def count_codified(self):
        return self.stats.value('products_with_branches')<|MERGE_RESOLUTION|>--- conflicted
+++ resolved
@@ -164,14 +164,11 @@
     license_approved = BoolCol(dbName='license_approved',
                                notNull=True, default=False)
 
-<<<<<<< HEAD
     @property
     def default_stacked_on_branch(self):
         """See `IProduct`."""
         return self.development_focus.series_branch
 
-=======
->>>>>>> 3435f795
     @cachedproperty('_commercial_subscription_cached')
     def commercial_subscription(self):
         return CommercialSubscription.selectOneBy(product=self)
