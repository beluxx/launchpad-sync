--- conflicted
+++ resolved
@@ -98,11 +98,7 @@
                 approved_nominations.append(
                     nomination.target.bugtargetdisplayname)
             else:
-<<<<<<< HEAD
-                nominated_releases.append(release.bugtargetdisplayname)
-=======
-                nominated_serieses.append(series.bugtargetname)
->>>>>>> 9ff7d8d5
+                nominated_serieses.append(series.bugtargetdisplayname)
 
         if approved_nominations:
             self.request.response.addNotification(
