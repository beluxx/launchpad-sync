--- conflicted
+++ resolved
@@ -744,15 +744,9 @@
         for product in products:
             if ITranslationImportQueueLink.providedBy(product):
                 results.add(product)
-<<<<<<< HEAD
-        for distrorelease in distroreleases:
-            if ITranslationImportQueueLink.providedBy(distrorelease):
-                results.add(distrorelease)
-=======
-        for distroseries in distroseriess:
-            if IHasTranslationImports.providedBy(distroseries):
+        for distroseries in distrorseriess:
+            if ITranslationImportQueueLink.providedBy(distroseries):
                 results.add(distroseries)
->>>>>>> 5fada5d8
         return sorted(results, key=pillar_sort_key)
 
     def executeOptimisticApprovals(self, ztm):
