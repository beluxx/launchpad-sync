= Source Packages =

A source package is a thing from which binary packages are built, to then be
installed using a package management tool like apt-get or rpm. One named source
package in a distro may be used to build several different named binary
packages, on one or more architectures. One named binary package in a distro
may have been built from more than one named source package (e.g. a different
source package may have been used to build "foo" on i386 vs. "foo" on ppc.)


== Named Source Package ==

The are various metadata we're interested in collecting about a bundle of code
used to build binary packages for installation in a particular distro series.
One such thing is the name of that bundle of code. This is abstracted into a
separate SourcePackageName table.

Accessing source package names is done through the ISourcePackageNameSet
utility.

The ISourcePackageNameSet utility is accessed in the usual fashion:

    >>> from zope.component import getUtility
    >>> from canonical.launchpad.interfaces import ISourcePackageNameSet
    >>> sourcepackagenameset = getUtility(ISourcePackageNameSet)

To retrieve a specific source package name, use ISourcePackageNameSet.get:

    >>> firefox = sourcepackagenameset.get(1)
    >>> print firefox.name
    mozilla-firefox

To retrieve a specific source package name by its name, use
ISourcePackageNameSet.queryByName:

    >>> firefox = sourcepackagenameset.queryByName("mozilla-firefox")
    >>> print firefox.name
    mozilla-firefox

If the package doesn't exist, queryByName returns None:

    >>> biscoito = sourcepackagenameset.queryByName("biscoito")
    >>> print biscoito
    None


=== Latest published component ===

The 'latest_published_component' attribute indicates the component where
the package was last published.

    >>> from canonical.launchpad.interfaces import IDistributionSet
    >>> ubuntu = getUtility(IDistributionSet).getByName('ubuntu')
    >>> ubuntu_warty = ubuntu.getRelease('warty')
    >>> firefox_warty = ubuntu_warty.getSourcePackage('mozilla-firefox')
    >>> firefox_warty.latest_published_component.name
    u'main'

It's worth noting that the returned component is the one in the latest
publishing record, not the component where the package was last
uploaded. After a package has been uploaded, and a SourcePackageRelease
record has been created, the component may be changed. The
SourcePackageRelease will still have the same component as the original
upload, even though it gets changed in the publishing record.

    # Remove the security proxy to access the non-public
    # _getPublishingHistory method.
    >>> from zope.security.proxy import removeSecurityProxy
    >>> publishing_history = removeSecurityProxy(
    ...     firefox_warty)._getPublishingHistory()
    >>> for publishing in publishing_history:
    ...     print publishing.status.name, publishing.component.name
    PENDING main
    PUBLISHED main

    >>> from canonical.database.sqlbase import flush_database_caches
    >>> from canonical.launchpad.database import Component
    >>> from canonical.launchpad.database import (
    ...     SecureSourcePackagePublishingHistory)
    >>> from canonical.launchpad.ftests import syncUpdate

    # SourcePackagePublishingHistory is just a view on
    # SecureSourcePackagePublishingHistory with some rows removed, so need
    # to update the SecureSourcePackagePublishingHistory table.
    >>> latest_publishing = SecureSourcePackagePublishingHistory.get(
    ...     publishing_history[-1].id)
    >>> universe = Component.byName('universe')
    >>> latest_publishing.component = universe
    >>> syncUpdate(latest_publishing)
    >>> flush_database_caches()

    >>> for release in firefox_warty.distinctreleases:
    ...     print release.component.name
    main
    >>> firefox_warty.latest_published_component.name
    u'universe'

Only PUBLISHED records are considered when looking the latest published
component. If there are no PUBLISHED records, None is returned.

    >>> from canonical.lp.dbschema import PackagePublishingStatus

    >>> latest_publishing.status = PackagePublishingStatus.REMOVED
    >>> syncUpdate(latest_publishing)
    >>> print firefox_warty.latest_published_component
    None


== Distribution Source Packages ==

In some cases it's useful to be able to refer to a source package at a
distribution level, independent of any particular distroseries. For
example, with Malone, a bug is usually filed on a distribution
sourcepackage (filing a bug on a specific distroseries actually means
something quite different, but is outside the scope of this document.)

To retrieve a distribution source package, use the getSourcePackage
method on a distribution:

    >>> from canonical.launchpad.interfaces import (
    ...     IDistributionSet, IDistributionSourcePackage)
    >>> ubuntu = getUtility(IDistributionSet).get(1)
    >>> ubuntu_firefox = ubuntu.getSourcePackage(firefox)
    >>> IDistributionSourcePackage.providedBy(ubuntu_firefox)
    True
    >>> print ubuntu_firefox.name
    mozilla-firefox
    >>> print ubuntu_firefox.title
    Source Package "mozilla-firefox" in Ubuntu Linux
    >>> print ubuntu_firefox.displayname
    mozilla-firefox in ubuntu
    >>> ubuntu_firefox.distribution == ubuntu
    True
    >>> ubuntu_firefox.sourcepackagename == firefox
    True

Distro sourcepackages know how to compare to each other:

    >>> debian = getUtility(IDistributionSet).get(3)
    >>> ubuntu_firefox_also = ubuntu.getSourcePackage(firefox)
    >>> debian_firefox = debian.getSourcePackage(firefox)

    >>> ubuntu_firefox_also == ubuntu_firefox
    True
    >>> ubuntu_firefox != debian_firefox
    True

You can search for bugs in an IDistroSourcePackage using the
.searchTasks method:

    >>> from canonical.launchpad.interfaces import BugTaskSearchParams
    >>> from canonical.lp import dbschema
    >>> params = BugTaskSearchParams(
    ...     status=dbschema.BugTaskStatus.UNCONFIRMED, user=None)
    >>> tasks = ubuntu_firefox.searchTasks(params)
    >>> tasks.count()
    1
    >>> tasks[0].id
    17


== Packaging ==

Distribution packages are linked to upstream productseries through the
packaging process. Here we test the code that links all of those.

First, let's get some useful objects from the db.

    >>> from canonical.launchpad.database import SourcePackageName
    >>> evolution = SourcePackageName.byName('evolution')
    >>> a52dec = SourcePackageName.byName('a52dec')
    >>> netapplet = SourcePackageName.byName('netapplet')
    >>> firefox = SourcePackageName.byName('mozilla-firefox')
    >>> pmount = SourcePackageName.byName('pmount')

    >>> from canonical.launchpad.database import DistroSeries
    >>> warty = DistroSeries.get(1)
    >>> hoary = DistroSeries.get(3)
    >>> sarge = DistroSeries.get(7)
    >>> sid = DistroSeries.get(8)
    >>> g2k5 = DistroSeries.get(9)

Now let's make sure that we can see a productseries for a source package.

    >>> from canonical.launchpad.database import SourcePackage
    >>> sp = SourcePackage(sourcepackagename=firefox, distroseries=hoary)
    >>> sp.productseries.name
    u'1.0'

Now we make sure there is no Packaging data for a52dec in hoary.

    >>> from canonical.launchpad.database import PackagingUtil
    >>> a52decsp = SourcePackage(sourcepackagename=a52dec,
    ...     distroseries=hoary) 
    >>> a52decsp.productseries.name
    u'trunk'

    >>> PackagingUtil().packagingEntryExists(
    ...     productseries=a52decsp.productseries,
    ...     sourcepackagename=a52dec,
    ...     distroseries=hoary)
    False

So far so good.

Now verify we still get a product for that source package, thanks to the
fact that we have Warty data for it

    >>> PackagingUtil().packagingEntryExists(
    ...     productseries=a52decsp.productseries,
    ...     sourcepackagename=a52dec,
    ...     distroseries=warty)
    True

    >>> a52decsp.productseries.product.name
    u'a52dec'

Similarly, we should be able to get the packaging information from a parent
distroseries, on the basis that a derivative is highly unlikely to change
the packaging drastically without changing the name of the package.

First, show there is no packging data for a52dec in g2k5:

    >>> PackagingUtil().packagingEntryExists(
    ...     productseries=a52decsp.productseries,
    ...     sourcepackagename=a52dec,
    ...     distroseries=g2k5)
    False 

Now verify we still get a product for that source package

    >>> sp = SourcePackage(sourcepackagename=a52dec, distroseries=g2k5)
    >>> sp.productseries.product.name
    u'a52dec'

And if we want to link that productseries to a source package in that
distroseries

    >>> from canonical.lp.dbschema import PackagingType
    >>> from canonical.launchpad.database import Person
    >>> foobar = Person.byName('name16')
    >>> PackagingUtil().createPackaging(
    ...     productseries=sp.productseries,
    ...     sourcepackagename=a52dec,
    ...     distroseries=g2k5,
    ...     packaging=PackagingType.PRIME,
    ...     owner=foobar)

    >>> PackagingUtil().packagingEntryExists(
    ...     productseries=sp.productseries,
    ...     sourcepackagename=a52dec,
    ...     distroseries=g2k5)
    True

Linkified changelogs are available through SourcePackageReleaseView:

    >>> from zope.component import queryView
    >>> from zope.publisher.browser import TestRequest
    >>> mock_form = {}
    >>> request = TestRequest(form=mock_form)
    >>> sp = SourcePackage(sourcepackagename=pmount, distroseries=hoary)
    >>> spr = sp['0.1-2']
    >>> spr_view = queryView(spr, "+changelog", request)
    >>> print spr_view.changelog()
    This is a placeholder changelog for pmount 0.1-2

    >>> spr = sp['0.1-1']
    >>> spr_view = queryView(spr, "+changelog", request)
    >>> print spr_view.changelog()
    pmount (<a href="0.1-1">0.1-1</a>) hoary; urgency=low
    <BLANKLINE>
     * Fix description (Malone #1)
     * Fix debian (Debian #2000)
     * Fix warty (Warty Ubuntu #1)
    <BLANKLINE>
     -- Sample Person &lt;test@canonical.com&gt; Tue, 7 Feb 2006 12:10:08 +0300
    <BLANKLINE>
    <BLANKLINE>

Checking handy Sourcepackage properties:

XXX cprov 20060125: it's still very primitive test but it's better
than nothing ... bug # 29659

    >>> sp.manifest.uuid
    u'e0451064-b405-4f52-b387-ebfc1a7ee298'

    >>> len(sp.releases)
    2

SQLObject won't let us use .count on the results set returned from 
distinctreleases, so we use this ugly hack:

    >>> len(list(sp.distinctreleases))
    2


== Comparing Sourcepackages ==

Lastly, note that sourcepackages know how to compare to each other:

    >>> hoary_firefox_one = SourcePackage(sourcepackagename=firefox, distroseries=hoary)
    >>> hoary_firefox_two = SourcePackage(sourcepackagename=firefox, distroseries=hoary)
    >>> warty_firefox = SourcePackage(sourcepackagename=firefox, distroseries=warty)

    >>> hoary_firefox_one == hoary_firefox_two
    True
    >>> hoary_firefox_one != warty_firefox
    True
    >>> hoary_firefox_one == warty_firefox
    False


== Direct Packagings ==

    >>> print sp.direct_packaging
    None
    >>> print hoary_firefox_one.direct_packaging.productseries.title
    Mozilla Firefox Series: 1.0
    >>> print warty_firefox.direct_packaging.productseries.title
    Mozilla Firefox Series: trunk

<<<<<<< HEAD

== releasehistory ==
=======
== Release History ==
>>>>>>> 3a0e840c

    >>> len(list(hoary_firefox_one.distinctreleases))
    1
<|MERGE_RESOLUTION|>--- conflicted
+++ resolved
@@ -320,12 +320,8 @@
     >>> print warty_firefox.direct_packaging.productseries.title
     Mozilla Firefox Series: trunk
 
-<<<<<<< HEAD
-
-== releasehistory ==
-=======
+
 == Release History ==
->>>>>>> 3a0e840c
 
     >>> len(list(hoary_firefox_one.distinctreleases))
     1
