--- conflicted
+++ resolved
@@ -22,15 +22,9 @@
 
 Team memberships are first-class objects with their own URLs.
 
-<<<<<<< HEAD
-  >>> salgado_memberships = webservice.get(
-  ...     "/~salgado/team_memberships").jsonBody()
-  >>> [m['self_link'] for m in sorted(salgado_memberships)]
-=======
   >>> salgado_memberships = sorted(webservice.get(
   ...     "/~salgado/team_memberships").jsonBody()['entries'])
   >>> [m['self_link'] for m in salgado_memberships]
->>>>>>> 64cfe931
   [u'http://api.launchpad.dev/~admins/+member/salgado',
    u'http://api.launchpad.dev/~landscape-developers/+member/salgado']
 
@@ -64,11 +58,7 @@
 memberships in the team.
 
   >>> landscape_memberships = webservice.get(
-<<<<<<< HEAD
-  ...     "/~landscape-developers/member_memberships").jsonBody()
-=======
   ...     "/~landscape-developers/member_memberships").jsonBody()['entries']
->>>>>>> 64cfe931
 
   >>> [m['self_link'] for m in sorted(landscape_memberships)]
   [u'http://api.launchpad.dev/~landscape-developers/+member/name12',
@@ -80,11 +70,7 @@
 are the members.
 
   >>> landscape_members = webservice.get(
-<<<<<<< HEAD
-  ...     "/~landscape-developers/members").jsonBody()
-=======
   ...     "/~landscape-developers/members").jsonBody()['entries']
->>>>>>> 64cfe931
   >>> [m['self_link'] for m in sorted(landscape_members)]
   [u'http://api.launchpad.dev/~salgado',
    u'http://api.launchpad.dev/~name12']