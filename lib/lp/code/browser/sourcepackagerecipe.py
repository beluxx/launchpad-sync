--- conflicted
+++ resolved
@@ -292,7 +292,11 @@
 
         self.next_url = canonical_url(self.context)
 
-<<<<<<< HEAD
+    @property
+    def adapters(self):
+        """See `LaunchpadEditFormView`"""
+        return {ISourcePackageAddEditSchema: self.context}
+
 
 class SourcePackageRecipeDeleteView(LaunchpadFormView):
 
@@ -314,10 +318,4 @@
 
     @action('Delete recipe', name='delete')
     def request_action(self, action, data):
-        self.context.destroySelf()
-=======
-    @property
-    def adapters(self):
-        """See `LaunchpadEditFormView`"""
-        return {ISourcePackageAddEditSchema: self.context}
->>>>>>> c272a531
+        self.context.destroySelf()