# Copyright 2004-2005 Canonical Ltd.  All rights reserved.

"""IBugTarget-related browser views."""

__metaclass__ = type

__all__ = [
    "BugTargetBugListingView",
    "BugTargetBugTagsView",
    "FileBugViewBase",
    "FileBugAdvancedView",
    "FileBugGuidedView",
    "FileBugInPackageView",
    "ProjectFileBugGuidedView",
    "ProjectFileBugAdvancedView",
    ]

import cgi
from cStringIO import StringIO
import email
import urllib

from zope.app.form.browser import TextWidget
from zope.app.form.interfaces import IInputWidget, WidgetsError, InputErrors
from zope.app.form.utility import setUpWidgets
from zope.app.pagetemplate import ViewPageTemplateFile
from zope.component import getUtility
from zope.event import notify
from zope.interface import implements
from zope.publisher.interfaces import NotFound
from zope.publisher.interfaces.browser import IBrowserPublisher

from canonical.cachedproperty import cachedproperty
from canonical.launchpad.event.sqlobjectevent import SQLObjectCreatedEvent
from canonical.launchpad.interfaces import (
    IBugTaskSet, ILaunchBag, IDistribution, IDistroRelease, IDistroReleaseSet,
    IProduct, IProject, IDistributionSourcePackage, NotFoundError,
    CreateBugParams, IBugAddForm, BugTaskSearchParams, ILaunchpadCelebrities,
    IProjectBugAddForm, ITemporaryStorageManager)
from canonical.launchpad.webapp import (
    canonical_url, LaunchpadView, LaunchpadFormView, action, custom_widget,
    urlappend)
from canonical.launchpad.webapp.batching import TableBatchNavigator
from canonical.launchpad.webapp.generalform import GeneralFormView


class FileBugData:
    """Extra data to be added to the bug."""

    def __init__(self):
        self.initial_summary = None
        self.extra_description = None
        self.comments = []
        self.attachments = []

    def setFromRawMessage(self, raw_mime_msg):
        """Set the extra file bug data from a MIME multipart message.

            * The Subject header is the initial bug summary.
            * The first inline part will be added to the description.
            * All other inline parts will be added as separate comments.
            * All attachment parts will be added as attachment.
        """
        mime_msg = email.message_from_string(raw_mime_msg)
        if mime_msg.is_multipart():
            self.initial_summary = mime_msg.get('Subject')
            for part in mime_msg.get_payload():
                disposition_header = part.get('Content-Disposition', 'inline')
                # Get the type, excluding any parameters.
                disposition_type = disposition_header.split(';')[0]
                disposition_type = disposition_type.strip()
                if disposition_type == 'inline':
                    assert part.get_content_type() == 'text/plain', (
                        "Inline parts have to be plain text.")
                    charset = part.get_content_charset()
                    assert charset, (
                        "A charset has to be specified for text parts.")
                    part_text = part.get_payload(decode=True).decode(charset)
                    part_text = part_text.rstrip()
                    if self.extra_description is None:
                        self.extra_description = part_text
                    else:
                        self.comments.append(part_text)
                elif disposition_type == 'attachment':
                    attachment = dict(
                        filename=part.get_filename().strip("'"),
                        content_type=part['Content-type'],
                        content=StringIO(part.get_payload(decode=True)))
                    if part.get('Content-Description'):
                        attachment['description'] = part['Content-Description']
                    else:
                        attachment['description'] = attachment['filename']
                    self.attachments.append(attachment)
                else:
                    # If the message include other disposition types,
                    # simply ignore them. We don't want to break just
                    # because some extra information is included.
                    continue



class FileBugViewBase(LaunchpadFormView):
    """Base class for views related to filing a bug."""

    implements(IBrowserPublisher)

<<<<<<< HEAD
    extra_bug_data = None
    can_decide_security_contact = True
=======
    extra_data_token = None

    def __init__(self, context, request):
        LaunchpadFormView.__init__(self, context, request)
        self.extra_data = FileBugData()
>>>>>>> 8bcbea3f

    def initialize(self):
        LaunchpadFormView.initialize(self)
        if self.extra_data_token is not None:
            # self.extra_data has been initialized in publishTraverse().
            if self.extra_data.initial_summary:
                self.widgets['title'].setRenderedValue(
                    self.extra_data.initial_summary)
            # XXX: We should include more details of what will be added
            #      to the bug report.
            #      -- Bjorn Tillenius, 2006-01-15
            self.request.response.addNotification(
                'Extra debug information will be added to the bug report'
                ' automatically.')

    @property
    def initial_values(self):
        """Give packagename a default value, if applicable."""
        if not IDistributionSourcePackage.providedBy(self.context):
            return {}

        return {'packagename': self.context.name}

    def getPackageNameFieldCSSClass(self):
        """Return the CSS class for the packagename field."""
        if self.widget_errors.get("packagename"):
            return 'error'
        else:
            return ''

    def validate(self, data):
        """Make sure the package name, if provided, exists in the distro."""
        # We have to poke at the packagename value directly in the
        # request, because if validation failed while getting the
        # widget's data, it won't appear in the data dict.
        form = self.request.form
        if form.get("packagename_option") == "choose":
            packagename = form.get("field.packagename")
            if packagename:
                if IDistribution.providedBy(self.context):
                    distribution = self.context
                elif 'distribution' in data:
                    distribution = data['distribution']
                else:
                    assert IDistributionSourcePackage.providedBy(self.context)
                    distribution = self.context.distribution

                try:
                    distribution.guessPackageNames(packagename)
                except NotFoundError:
                    if distribution.releases:
                        # If a distribution doesn't have any releases,
                        # it won't have any source packages published at
                        # all, so we set the error only if there are
                        # releases.
                        packagename_error = (
                            '"%s" does not exist in %s. Please choose a '
                            "different package. If you're unsure, please "
                            'select "I don\'t know"' % (
                                packagename, distribution.displayname))
                        self.setFieldError("packagename", packagename_error)
            else:
                self.setFieldError("packagename", "Please enter a package name")

    def setUpWidgets(self):
        """Customize the onKeyPress event of the package name chooser."""
        LaunchpadFormView.setUpWidgets(self)

        if "packagename" in self.field_names:
            self.widgets["packagename"].onKeyPress = (
                "selectWidget('choose', event)")

    def contextUsesMalone(self):
        """Does the context use Malone as its official bugtracker?"""
        if IProject.providedBy(self.context):
            products_using_malone = [
                product for product in self.context.products
                if product.official_malone]
            return len(products_using_malone) > 0
        else:
            return self.getMainContext().official_malone

    def getMainContext(self):
        if IDistributionSourcePackage.providedBy(self.context):
            return self.context.distribution
        else:
            return self.context

    def shouldSelectPackageName(self):
        """Should the radio button to select a package be selected?"""
        return (
            self.request.form.get("field.packagename") or
            self.initial_values.get("packagename"))

    def handleSubmitBugFailure(self, action, data, errors):
        return self.showFileBugForm()

    @action("Submit Bug Report", name="submit_bug",
            failure=handleSubmitBugFailure)
    def submit_bug_action(self, action, data):
        """Add a bug to this IBugTarget."""
        title = data["title"]
        comment = data["comment"].rstrip()
        packagename = data.get("packagename")
        security_related = data.get("security_related", False)
        distribution = data.get(
            "distribution", getUtility(ILaunchBag).distribution)
        product = getUtility(ILaunchBag).product

        context = self.context
        if distribution is not None:
            # We're being called from the generic bug filing form, so
            # manually set the chosen distribution as the context.
            context = distribution
        elif IProject.providedBy(context):
            context = data['product']

        # Ensure that no package information is used, if the user
        # enters a package name but then selects "I don't know".
        if self.request.form.get("packagename_option") == "none":
            packagename = None

        # Security bugs are always private when filed, but can be disclosed
        # after they've been reported.
        if security_related:
            private = True
        else:
            private = False

        notifications = ["Thank you for your bug report."]
        if IDistribution.providedBy(context) and packagename:
            # We don't know if the package name we got was a source or binary
            # package name, so let the Soyuz API figure it out for us.
            packagename = str(packagename.name)
            try:
                sourcepackagename, binarypackagename = (
                    context.guessPackageNames(packagename))
            except NotFoundError:
                # guessPackageNames may raise NotFoundError. It would be
                # nicer to allow people to indicate a package even if
                # never published, but the quick fix for now is to note
                # the issue and move on.
                notifications.append(
                    "The package %s is not published in %s; the "
                    "bug was targeted only to the distribution."
                    % (packagename, context.displayname))
                comment += ("\r\n\r\nNote: the original reporter indicated "
                            "the bug was in package %r; however, that package "
                            "was not published in %s."
                            % (packagename, context.displayname))
                params = CreateBugParams(
                    title=title, comment=comment, owner=self.user,
                    security_related=security_related, private=private)
            else:
                context = context.getSourcePackage(sourcepackagename.name)
                params = CreateBugParams(
                    title=title, comment=comment, owner=self.user,
                    security_related=security_related, private=private,
                    binarypackagename=binarypackagename)
        else:
            params = CreateBugParams(
                title=title, comment=comment, owner=self.user,
                security_related=security_related, private=private)

        extra_data = self.extra_data
        if extra_data.extra_description:
            params.comment = "%s\n\n%s" % (
                params.comment, extra_data.extra_description)
            notifications.append(
                'Additional information was added to the bug description.')

        self.added_bug = bug = context.createBug(params)
        notify(SQLObjectCreatedEvent(bug))

        for comment in extra_data.comments:
            bug.newMessage(self.user, bug.followup_subject(), comment)
            notifications.append(
                'A comment with additional information was added to the'
                ' bug report.')

        if extra_data.attachments:
            # Attach all the comments to a single empty comment.
            attachment_comment = bug.newMessage(
                owner=self.user, subject=bug.followup_subject(), content=None)
            for attachment in extra_data.attachments:
                bug.addAttachment(
                    owner=self.user, file_=attachment['content'],
                    description=attachment['description'],
                    comment=attachment_comment,
                    filename=attachment['filename'],
                    content_type=attachment['content_type'])
                notifications.append(
                    'The file "%s" was attached to the bug report.' % 
                        cgi.escape(attachment['filename']))

        # Give the user some feedback on the bug just opened.
        for notification in notifications:
            self.request.response.addNotification(notification)
        if bug.private:
            self.request.response.addNotification(
                'Security-related bugs are by default <span title="Private '
                'bugs are visible only to their direct subscribers.">private'
                '</span>. You may choose to <a href="+secrecy">publically '
                'disclose</a> this bug.')

        self.request.response.redirect(canonical_url(bug.bugtasks[0]))

    def showFileBugForm(self):
        """Override this method in base classes to show the filebug form."""
        raise NotImplementedError

    @property
    def advanced_filebug_url(self):
        """The URL to the advanced bug filing form.

        If a token was passed to this view, it will be be passed through
        to the advanced bug filing form via the returned URL.
        """
        url = urlappend(canonical_url(self.context), '+filebug-advanced')
        if self.extra_data_token is not None:
            url = urlappend(url, self.extra_data_token)
        return url

    def publishTraverse(self, request, name):
        """See IBrowserPublisher."""
        if self.extra_data_token is not None:
            # publishTraverse() has already been called once before,
            # which means that he URL contains more path components than
            # expected.
            raise NotFound(self, name, request=request)

        extra_bug_data = getUtility(ITemporaryStorageManager).fetch(name)
        if extra_bug_data is not None:
            self.extra_data_token = name
            self.extra_data.setFromRawMessage(extra_bug_data.blob)
        else:
            # The URL might be mistyped, or the blob has expired.
            # XXX: We should handle this case better, since a user might
            #      come to this page when finishing his account
            #      registration. In that case we should inform the user
            #      that the blob has expired.
            #      -- Bjorn Tillenius, 2006-01-15
            raise NotFound(self, name, request=request)
        return self

    def browserDefault(self, request):
        """See IBrowserPublisher."""
        return self, ()


class FileBugAdvancedView(FileBugViewBase):
    """Browser view for filing a bug.

    This view skips searching for duplicates.
    """
    schema = IBugAddForm
    # XXX, Brad Bollenbach, 2006-10-04: This assignment to actions is a
    # hack to make the action decorator Just Work across
    # inheritance. Technically, this isn't needed for this class,
    # because it defines no further actions, but I've added it just to
    # preclude mysterious bugs if/when another action is defined in this
    # class!
    actions = FileBugViewBase.actions
    custom_widget('title', TextWidget, displayWidth=40)
    template = ViewPageTemplateFile(
        "../templates/bugtarget-filebug-advanced.pt")

    @property
    def field_names(self):
        """Return the list of field names to display."""
        context = self.context
        if IProduct.providedBy(context):
            return ['title', 'comment', 'security_related']
        else:
            assert (
                IDistribution.providedBy(context) or
                IDistributionSourcePackage.providedBy(context))

            return ['title', 'comment', 'security_related', 'packagename']

    def showFileBugForm(self):
        return self.template()


class FileBugGuidedView(FileBugViewBase):
    schema = IBugAddForm
    # XXX, Brad Bollenbach, 2006-10-04: This assignment to actions is a
    # hack to make the action decorator Just Work across inheritance.
    actions = FileBugViewBase.actions
    custom_widget('title', TextWidget, displayWidth=40)

    _MATCHING_BUGS_LIMIT = 10
    _SEARCH_FOR_DUPES = ViewPageTemplateFile(
        "../templates/bugtarget-filebug-search.pt")
    _FILEBUG_FORM = ViewPageTemplateFile(
        "../templates/bugtarget-filebug-submit-bug.pt")

    template = _SEARCH_FOR_DUPES

    focused_element_id = 'field.title'

    @property
    def field_names(self):
        """Return the list of field names to display."""
        context = self.context
        if IProduct.providedBy(context):
            return ['title', 'comment']
        else:
            assert (
                IDistribution.providedBy(context) or
                IDistributionSourcePackage.providedBy(context))

            return ['title', 'comment', 'packagename']

    @action("Continue", name="search", validator="validate_search")
    def search_action(self, action, data):
        """Search for similar bug reports."""
        return self.showFileBugForm()

    @cachedproperty
    def similar_bugs(self):
        """Return the similar bugs based on the user search."""
        matching_bugs = []
        title = self.getSearchText()
        if not title:
            return []
        search_context = self.getMainContext()
        if IProject.providedBy(search_context):
            assert self.widgets['product'].hasValidInput(), (
                "This method should be called only when we know which"
                " product the user selected.")
            search_context = self.widgets['product'].getInputValue()

        if IProduct.providedBy(search_context):
            context_params = {'product': search_context}
        else:
            assert IDistribution.providedBy(search_context), (
                'Unknown search context: %r' % search_context)
            context_params = {'distribution': search_context}
            if IDistributionSourcePackage.providedBy(self.context):
                context_params['sourcepackagename'] = (
                    self.context.sourcepackagename)
        matching_bugtasks = getUtility(IBugTaskSet).findSimilar(
            self.user, title, **context_params)
        # Remove all the prejoins, since we won't use them and they slow
        # down the query significantly.
        matching_bugtasks = matching_bugtasks.prejoin([])

        # XXX: We might end up returning less than :limit: bugs, but in
        #      most cases we won't, and '4*limit' is here to prevent
        #      this page from timing out in production. Later I'll fix
        #      this properly by selecting distinct Bugs directly
        #      If matching_bugtasks isn't sliced, it will take a long time
        #      to iterate over it, even over only 10, because
        #      Transaction.iterSelect() listifies the result. Bug 75764.
        #      -- Bjorn Tillenius, 2006-12-13
        # We select more than :self._MATCHING_BUGS_LIMIT: since if a bug
        # affects more than one source package, it will be returned more
        # than one time. 4 is an arbitrary number that should be large
        # enough.
        for bugtask in matching_bugtasks[:4*self._MATCHING_BUGS_LIMIT]:
            if not bugtask.bug in matching_bugs:
                matching_bugs.append(bugtask.bug)
                if len(matching_bugs) >= self._MATCHING_BUGS_LIMIT:
                    break

        return matching_bugs

    @cachedproperty
    def most_common_bugs(self):
        """Return a list of the most duplicated bugs."""
        return self.context.getMostCommonBugs(
            self.user, limit=self._MATCHING_BUGS_LIMIT)

    @property
    def found_possible_duplicates(self):
        return self.similar_bugs or self.most_common_bugs


    def getSearchText(self):
        """Return the search string entered by the user."""
        try:
            return self.widgets['title'].getInputValue()
        except InputErrors:
            return None

    def validate_search(self, action, data):
        """Make sure some keywords are provided."""
        try:
            data['title'] = self.widgets['title'].getInputValue()
        except InputErrors, error:
            self.setFieldError("title", "A summary is required.")
            return [error]

        # Return an empty list of errors to satisfy the validation API,
        # and say "we've handled the validation and found no errors."
        return ()

    def validate_no_dupe_found(self, action, data):
        return ()

    @action("Continue", name="continue",
            validator="validate_no_dupe_found")
    def continue_action(self, action, data):
        """The same action as no-dupe-found, with a different label."""
        return self.showFileBugForm()

    def showFileBugForm(self):
        return self._FILEBUG_FORM()


class ProjectFileBugGuidedView(FileBugGuidedView):
    """Guided filebug pages for IProject."""

    # Make inheriting the base class' actions work.
    actions = FileBugGuidedView.actions
    schema = IProjectBugAddForm
    can_decide_security_contact = False

    field_names = ['product', 'title', 'comment']

    @cachedproperty
    def most_common_bugs(self):
        """Return a list of the most duplicated bugs."""
        assert self.widgets['product'].hasValidInput(), (
            "This method should be called only when we know which"
            " product the user selected.")
        selected_product = self.widgets['product'].getInputValue()
        return selected_product.getMostCommonBugs(
            self.user, limit=self._MATCHING_BUGS_LIMIT)


class ProjectFileBugAdvancedView(FileBugAdvancedView):
    """Advanced filebug page for IProject."""

    # Make inheriting the base class' actions work.
    actions = FileBugAdvancedView.actions
    schema = IProjectBugAddForm
    can_decide_security_contact = False

    field_names = ['product', 'title', 'comment', 'security_related']


class FileBugInPackageView(FileBugViewBase):
    """Browser view class for the top-level filebug-in-package page."""
    schema = IBugAddForm
    # XXX, Brad Bollenbach, 2006-10-04: This assignment to actions is a
    # hack to make the action decorator Just Work across
    # inheritance. Technically, this isn't needed for this class,
    # because it defines no further actions, but I've added it just to
    # preclude mysterious bugs if/when another action is defined in this
    # class!
    actions = FileBugViewBase.actions
    template = ViewPageTemplateFile(
        "../templates/bugtarget-filebug-simple.pt")
    custom_widget('title', TextWidget, displayWidth=40)

    @property
    def initial_values(self):
        return {"distribution": getUtility(ILaunchpadCelebrities).ubuntu}

    @property
    def field_names(self):
        return ['title', 'comment', 'distribution', 'packagename']

    def showFileBugForm(self):
        return self.template()

    def shouldShowSteps(self):
        return False

    def contextUsesMalone(self):
        """Say context uses Malone so that the filebug form is shown!"""
        return True


class BugTargetBugListingView:
    """Helper methods for rendering bug listings."""

    @property
    def release_buglistings(self):
        """Return a buglisting for each release.

        The list is sorted newest release to oldest.

        The count only considers bugs that the user would actually be
        able to see in a listing.
        """
        distribution_context = IDistribution(self.context, None)
        distrorelease_context = IDistroRelease(self.context, None)

        if distrorelease_context:
            distribution = distrorelease_context.distribution
        elif distribution_context:
            distribution = distribution_context
        else:
            raise AssertionError, ("release_bug_counts called with "
                                   "illegal context")

        releases = getUtility(IDistroReleaseSet).search(
            distribution=distribution, orderBy="-datereleased")

        release_buglistings = []
        for release in releases:
            release_buglistings.append(
                dict(
                    title=release.displayname,
                    url=canonical_url(release) + "/+bugs",
                    count=release.open_bugtasks.count()))

        return release_buglistings


class BugTargetBugTagsView(LaunchpadView):
    """Helper methods for rendering the bug tags portlet."""

    def _getSearchURL(self, tag):
        """Return the search URL for the tag."""
        return "%s?field.tag=%s" % (
            self.request.getURL(), urllib.quote(tag))

    def getUsedBugTagsWithURLs(self):
        """Return the bug tags and their search URLs."""
        bug_tag_counts = self.context.getUsedBugTagsWithOpenCounts(self.user)
        return [
            {'tag': tag, 'count': count, 'url': self._getSearchURL(tag)}
            for tag, count in bug_tag_counts]<|MERGE_RESOLUTION|>--- conflicted
+++ resolved
@@ -104,16 +104,12 @@
 
     implements(IBrowserPublisher)
 
-<<<<<<< HEAD
-    extra_bug_data = None
+    extra_data_token = None
     can_decide_security_contact = True
-=======
-    extra_data_token = None
 
     def __init__(self, context, request):
         LaunchpadFormView.__init__(self, context, request)
         self.extra_data = FileBugData()
->>>>>>> 8bcbea3f
 
     def initialize(self):
         LaunchpadFormView.initialize(self)
