--- conflicted
+++ resolved
@@ -99,11 +99,9 @@
 
         if len(uses) == 0:
             return "%s does not use Launchpad." % self.context.title
-        elif len(uses) > 1:
-            apps = ", ".join(uses[:-1])
-            apps += " and " + uses[-1]
         else:
-            apps = uses[0]
+            apps = english_list(uses)
+
 
         return "%s uses Launchpad for %s." % (self.context.title, apps)
 
@@ -623,27 +621,6 @@
         return sorted(serieses, key=operator.attrgetter('version'),
                       reverse=True)
 
-<<<<<<< HEAD
-    def usesLaunchpadFor(self):
-        """Return a string of LP apps (comma-separated) this distro uses."""
-        if (not self.context.full_functionality or
-            not self.context.official_anything):
-            return "%s does not use Launchpad." % self.context.title
-        else:
-            # There will be at least one app used if we get here.
-            uses = []
-            if self.context.official_answers:
-                uses.append("<strong>Answers</strong>")
-            if self.context.official_malone:
-                uses.append("<strong>Bug Tracking</strong>")
-            if self.context.official_blueprints:
-                uses.append("<strong>Blueprints</strong>")
-            if self.context.official_rosetta:
-                uses.append("<strong>Translations</strong>")
-
-            apps = english_list(uses)
-
-            return "%s uses Launchpad for %s." % (self.context.title, apps)
 
     def linkedMilestonesForSeries(self, series):
         """Return a string of linkified milestones in the series."""
@@ -660,8 +637,6 @@
 
         return english_list(linked_milestones)
 
-=======
->>>>>>> 42f6183a
 
 class DistributionPPASearchView(LaunchpadView):
     """Search PPAs belonging to the Distribution in question."""
