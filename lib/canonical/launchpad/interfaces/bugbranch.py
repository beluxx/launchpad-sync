# Copyright 2006 Canonical Ltd.  All rights reserved.

"""Interfaces for linking BugTasks and Branches."""

__metaclass__ = type

__all__ = ["IBugBranch",
           "IBugBranchSet"]

from zope.interface import Interface
from zope.schema import Int, Text, TextLine, Choice

from canonical.launchpad import _
from canonical.launchpad.fields import BugField
from canonical.launchpad.interfaces import (
    IHasBug, IHasDateCreated, non_duplicate_branch)
from canonical.lp.dbschema import BugBranchStatus


class IBugBranch(IHasDateCreated, IHasBug):
    """A branch linked to a bug."""

    id = Int(title=_("Bug Branch #"))
    bug = BugField(
        title=_("The bug that is linked to."), required=True, readonly=True)
    branch = Choice(
        title=_("Branch"), vocabulary="Branch",
        constraint=non_duplicate_branch)
    revision_hint = TextLine(title=_("Revision Hint"))
    status = Choice(
        title=_("State"), vocabulary="BugBranchStatus",
        default=BugBranchStatus.INPROGRESS)
    whiteboard = Text(
        title=_('Status Whiteboard'), required=False,
        description=_(
            'Additional information about the status of the bugfix '
            'in this branch.'))


class IBugBranchSet(Interface):

    def getBugBranchesForBranches(branches):
        """Return a sequence of IBugBranch instances associated with
        the given branches."""

    def getBugBranchesForBugTasks(tasks):
        """Return a sequence of IBugBranch instances associated with
<<<<<<< HEAD
        the bugs for the given tasks."""
=======
        the bugs for the given tasks."""
>>>>>>> a4d53821
<|MERGE_RESOLUTION|>--- conflicted
+++ resolved
@@ -45,8 +45,4 @@
 
     def getBugBranchesForBugTasks(tasks):
         """Return a sequence of IBugBranch instances associated with
-<<<<<<< HEAD
-        the bugs for the given tasks."""
-=======
-        the bugs for the given tasks."""
->>>>>>> a4d53821
+        the bugs for the given tasks."""