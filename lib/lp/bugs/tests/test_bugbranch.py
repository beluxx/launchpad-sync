# Copyright 2010-2012 Canonical Ltd.  This software is licensed under the
# GNU Affero General Public License version 3 (see the file LICENSE).

"""Tests for bug-branch linking from the bugs side."""

__metaclass__ = type

from zope.component import getUtility
from zope.security.interfaces import Unauthorized

from lp.app.interfaces.launchpad import ILaunchpadCelebrities
from lp.bugs.interfaces.bugbranch import (
    IBugBranch,
    IBugBranchSet,
    )
from lp.bugs.model.bugbranch import (
    BugBranch,
    BugBranchSet,
    )
from lp.registry.enums import InformationType
from lp.testing import (
    anonymous_logged_in,
    celebrity_logged_in,
    TestCaseWithFactory,
    )
from lp.testing.layers import DatabaseFunctionalLayer


class TestBugBranchSet(TestCaseWithFactory):

    layer = DatabaseFunctionalLayer

    def test_bugbranchset_provides_IBugBranchSet(self):
        # BugBranchSet objects provide IBugBranchSet.
        self.assertProvides(BugBranchSet(), IBugBranchSet)

    def test_getBranchesWithVisibleBugs_no_branches(self):
        bug_branches = getUtility(IBugBranchSet)
        links = bug_branches.getBranchesWithVisibleBugs(
            [], self.factory.makePerson())
        self.assertEqual([], list(links))

    def test_getBranchesWithVisibleBugs_finds_branches_with_public_bugs(self):
        # IBugBranchSet.getBranchesWithVisibleBugs returns all of the
        # Branch ids associated with the given branches that have bugs
        # visible to the current user.  Those trivially include ones
        # for non-private bugs.
        branch_1 = self.factory.makeBranch()
        branch_2 = self.factory.makeBranch()
        bug_a = self.factory.makeBug()
        self.factory.makeBug()
        self.factory.loginAsAnyone()
        bug_a.linkBranch(branch_1, self.factory.makePerson())
        bug_a.linkBranch(branch_2, self.factory.makePerson())
        utility = getUtility(IBugBranchSet)
        self.assertContentEqual(
            [branch_1.id, branch_2.id],
            utility.getBranchesWithVisibleBugs(
                [branch_1, branch_2], self.factory.makePerson()))

    def test_getBranchesWithVisibleBugs_shows_public_bugs_to_anon(self):
        # getBranchesWithVisibleBugs shows public bugs to anyone,
        # including anonymous users.
        branch = self.factory.makeBranch()
        bug = self.factory.makeBug()
        with celebrity_logged_in('admin'):
            bug.linkBranch(branch, self.factory.makePerson())
        utility = getUtility(IBugBranchSet)
        self.assertContentEqual(
            [branch.id], utility.getBranchesWithVisibleBugs([branch], None))

    def test_getBranchesWithVisibleBugs_ignores_duplicate_bugbranches(self):
        # getBranchesWithVisibleBugs reports a branch only once even if
        # it's linked to the same bug multiple times.
        branch = self.factory.makeBranch()
        user = self.factory.makePerson()
        bug = self.factory.makeBug()
        self.factory.loginAsAnyone()
        bug.linkBranch(branch, user)
        bug.linkBranch(branch, user)
        utility = getUtility(IBugBranchSet)
        self.assertContentEqual(
            [branch.id], utility.getBranchesWithVisibleBugs([branch], user))

    def test_getBranchesWithVisibleBugs_ignores_extra_bugs(self):
        # getBranchesWithVisibleBugs reports a branch only once even if
        # it's liked to multiple bugs.
        branch = self.factory.makeBranch()
        user = self.factory.makePerson()
        with celebrity_logged_in('admin'):
            self.factory.makeBug().linkBranch(branch, user)
            self.factory.makeBug().linkBranch(branch, user)
        utility = getUtility(IBugBranchSet)
        self.assertContentEqual(
            [branch.id], utility.getBranchesWithVisibleBugs([branch], user))

    def test_getBranchesWithVisibleBugs_hides_private_bugs_from_anon(self):
        # getBranchesWithVisibleBugs does not show private bugs to users
        # who aren't logged in.
        branch = self.factory.makeBranch()
        bug = self.factory.makeBug(information_type=InformationType.USERDATA)
        with celebrity_logged_in('admin'):
            bug.linkBranch(branch, self.factory.makePerson())
        utility = getUtility(IBugBranchSet)
        self.assertContentEqual(
            [], utility.getBranchesWithVisibleBugs([branch], None))

    def test_getBranchesWithVisibleBugs_hides_private_bugs_from_joe(self):
        # getBranchesWithVisibleBugs does not show private bugs to
        # arbitrary logged-in users (such as Average Joe, or J. Random
        # Hacker).
        branch = self.factory.makeBranch()
        bug = self.factory.makeBug(information_type=InformationType.USERDATA)
        with celebrity_logged_in('admin'):
            bug.linkBranch(branch, self.factory.makePerson())
        utility = getUtility(IBugBranchSet)
        self.assertContentEqual(
            [],
            utility.getBranchesWithVisibleBugs(
                [branch], self.factory.makePerson()))

    def test_getBranchesWithVisibleBugs_shows_private_bugs_to_sub(self):
        # getBranchesWithVisibleBugs will show private bugs to their
        # subscribers.
        branch = self.factory.makeBranch()
        bug = self.factory.makeBug(information_type=InformationType.USERDATA)
        user = self.factory.makePerson()
        with celebrity_logged_in('admin'):
            bug.subscribe(user, self.factory.makePerson())
            bug.linkBranch(branch, self.factory.makePerson())
        utility = getUtility(IBugBranchSet)
        self.assertContentEqual(
            [branch.id], utility.getBranchesWithVisibleBugs([branch], user))

<<<<<<< HEAD
    def test_getBranchesWithVisibleBugs_shows_private_bugs_to_assignee(self):
        # getBranchesWithVisibleBugs will show private bugs to their
        # assignees.
        branch = self.factory.makeBranch()
        bug = self.factory.makeBug(information_type=InformationType.USERDATA)
        user = self.factory.makePerson()
        with celebrity_logged_in('admin'):
            bug.default_bugtask.transitionToAssignee(user)
            bug.linkBranch(branch, self.factory.makePerson())
        utility = getUtility(IBugBranchSet)
        self.assertContentEqual(
            [branch.id], utility.getBranchesWithVisibleBugs([branch], user))

=======
>>>>>>> 16c94e40
    def test_getBranchesWithVisibleBugs_shows_private_bugs_to_admins(self):
        # getBranchesWithVisibleBugs will show private bugs to admins.
        branch = self.factory.makeBranch()
        bug = self.factory.makeBug(information_type=InformationType.USERDATA)
        with celebrity_logged_in('admin'):
            bug.linkBranch(branch, self.factory.makePerson())
        utility = getUtility(IBugBranchSet)
        admin = getUtility(ILaunchpadCelebrities).admin
        self.assertContentEqual(
            [branch.id], utility.getBranchesWithVisibleBugs([branch], admin))

    def test_getBugBranchesForBugTasks(self):
        # IBugBranchSet.getBugBranchesForBugTasks returns all of the BugBranch
        # objects associated with the given bug tasks.
        bug_a = self.factory.makeBug()
        bug_b = self.factory.makeBug()
        bugtasks = bug_a.bugtasks + bug_b.bugtasks
        branch = self.factory.makeBranch()
        self.factory.loginAsAnyone()
        link_1 = bug_a.linkBranch(branch, self.factory.makePerson())
        link_2 = bug_b.linkBranch(branch, self.factory.makePerson())
        found_links = getUtility(IBugBranchSet).getBugBranchesForBugTasks(
            bugtasks)
        self.assertEqual(set([link_1, link_2]), set(found_links))


class TestBugBranch(TestCaseWithFactory):

    layer = DatabaseFunctionalLayer

    def setUp(self):
        super(TestBugBranch, self).setUp()
        # Bug branch linking is generally available to any logged in user.
        self.factory.loginAsAnyone()

    def test_bugbranch_provides_IBugBranch(self):
        # BugBranch objects provide IBugBranch.
        bug_branch = BugBranch(
            branch=self.factory.makeBranch(), bug=self.factory.makeBug(),
            registrant=self.factory.makePerson())
        self.assertProvides(bug_branch, IBugBranch)

    def test_linkBranch_returns_IBugBranch(self):
        # Bug.linkBranch returns an IBugBranch linking the bug to the branch.
        bug = self.factory.makeBug()
        branch = self.factory.makeBranch()
        registrant = self.factory.makePerson()
        bug_branch = bug.linkBranch(branch, registrant)
        self.assertEqual(branch, bug_branch.branch)
        self.assertEqual(bug, bug_branch.bug)
        self.assertEqual(registrant, bug_branch.registrant)

    def test_bug_start_with_no_linked_branches(self):
        # Bugs have a linked_branches attribute which is initially an empty
        # collection.
        bug = self.factory.makeBug()
        self.assertEqual([], list(bug.linked_branches))

    def test_linkBranch_adds_to_linked_branches(self):
        # Bug.linkBranch populates the Bug.linked_branches with the created
        # BugBranch object.
        bug = self.factory.makeBug()
        branch = self.factory.makeBranch()
        bug_branch = bug.linkBranch(branch, self.factory.makePerson())
        self.assertEqual([bug_branch], list(bug.linked_branches))

    def test_linking_branch_twice_returns_same_IBugBranch(self):
        # Calling Bug.linkBranch twice with the same parameters returns the
        # same object.
        bug = self.factory.makeBug()
        branch = self.factory.makeBranch()
        bug_branch = bug.linkBranch(branch, self.factory.makePerson())
        bug_branch_2 = bug.linkBranch(branch, self.factory.makePerson())
        self.assertEqual(bug_branch, bug_branch_2)

    def test_linking_branch_twice_different_registrants(self):
        # Calling Bug.linkBranch twice with the branch but different
        # registrants returns the existing bug branch object rather than
        # creating a new one.
        bug = self.factory.makeBug()
        branch = self.factory.makeBranch()
        bug_branch = bug.linkBranch(branch, self.factory.makePerson())
        bug_branch_2 = bug.linkBranch(branch, self.factory.makePerson())
        self.assertEqual(bug_branch, bug_branch_2)

    def test_bug_has_no_branches(self):
        # Bug.hasBranch returns False for any branch that it is not linked to.
        bug = self.factory.makeBug()
        self.assertFalse(bug.hasBranch(self.factory.makeBranch()))

    def test_bug_has_branch(self):
        # Bug.hasBranch returns False for any branch that it is linked to.
        bug = self.factory.makeBug()
        branch = self.factory.makeBranch()
        bug.linkBranch(branch, self.factory.makePerson())
        self.assertTrue(bug.hasBranch(branch))

    def test_unlink_branch(self):
        # Bug.unlinkBranch removes the bug<->branch link.
        bug = self.factory.makeBug()
        branch = self.factory.makeBranch()
        bug.linkBranch(branch, self.factory.makePerson())
        bug.unlinkBranch(branch, self.factory.makePerson())
        self.assertEqual([], list(bug.linked_branches))
        self.assertFalse(bug.hasBranch(branch))

    def test_unlink_not_linked_branch(self):
        # When unlinkBranch is called with a branch that isn't already linked,
        # nothing discernable happens.
        bug = self.factory.makeBug()
        branch = self.factory.makeBranch()
        bug.unlinkBranch(branch, self.factory.makePerson())
        self.assertEqual([], list(bug.linked_branches))
        self.assertFalse(bug.hasBranch(branch))

    def test_the_unwashed_cannot_link_branch_to_private_bug(self):
        # Those who cannot see a bug are forbidden to link a branch to it.
        bug = self.factory.makeBug(information_type=InformationType.USERDATA)
        self.assertRaises(Unauthorized, getattr, bug, 'linkBranch')

    def test_the_unwashed_cannot_unlink_branch_from_private_bug(self):
        # Those who cannot see a bug are forbidden to unlink branches from it.
        bug = self.factory.makeBug(information_type=InformationType.USERDATA)
        self.assertRaises(Unauthorized, getattr, bug, 'unlinkBranch')

    def test_anonymous_users_cannot_link_branches(self):
        # Anonymous users cannot link branches to bugs, even public bugs.
        bug = self.factory.makeBug()
        with anonymous_logged_in():
            self.assertRaises(Unauthorized, getattr, bug, 'linkBranch')

    def test_anonymous_users_cannot_unlink_branches(self):
        # Anonymous users cannot unlink branches from bugs, even public bugs.
        bug = self.factory.makeBug()
        with anonymous_logged_in():
            self.assertRaises(Unauthorized, getattr, bug, 'unlinkBranch')

    def test_adding_branch_changes_date_last_updated(self):
        # Adding a branch to a bug changes IBug.date_last_updated.
        bug = self.factory.makeBug()
        last_updated = bug.date_last_updated
        branch = self.factory.makeBranch()
        self.factory.loginAsAnyone()
        bug.linkBranch(branch, self.factory.makePerson())
        self.assertTrue(bug.date_last_updated > last_updated)<|MERGE_RESOLUTION|>--- conflicted
+++ resolved
@@ -132,22 +132,6 @@
         self.assertContentEqual(
             [branch.id], utility.getBranchesWithVisibleBugs([branch], user))
 
-<<<<<<< HEAD
-    def test_getBranchesWithVisibleBugs_shows_private_bugs_to_assignee(self):
-        # getBranchesWithVisibleBugs will show private bugs to their
-        # assignees.
-        branch = self.factory.makeBranch()
-        bug = self.factory.makeBug(information_type=InformationType.USERDATA)
-        user = self.factory.makePerson()
-        with celebrity_logged_in('admin'):
-            bug.default_bugtask.transitionToAssignee(user)
-            bug.linkBranch(branch, self.factory.makePerson())
-        utility = getUtility(IBugBranchSet)
-        self.assertContentEqual(
-            [branch.id], utility.getBranchesWithVisibleBugs([branch], user))
-
-=======
->>>>>>> 16c94e40
     def test_getBranchesWithVisibleBugs_shows_private_bugs_to_admins(self):
         # getBranchesWithVisibleBugs will show private bugs to admins.
         branch = self.factory.makeBranch()
