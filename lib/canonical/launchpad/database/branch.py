# Copyright 2004-2005 Canonical Ltd.  All rights reserved.
# pylint: disable-msg=E0611,W0212,W0141

__metaclass__ = type
__all__ = [
    'Branch',
    'BranchSet',
    ]

from datetime import datetime

from bzrlib.branch import Branch as BzrBranch
from bzrlib.revision import NULL_REVISION
from bzrlib import urlutils
import pytz

from zope.component import getUtility
from zope.event import notify
from zope.interface import implements

from storm.expr import And, Count, Desc, Max, Or, Select
from storm.store import Store
from sqlobject import (
    ForeignKey, IntCol, StringCol, BoolCol, SQLMultipleJoin, SQLRelatedJoin)
from sqlobject.sqlbuilder import AND

from canonical.config import config
from canonical.database.constants import DEFAULT, UTC_NOW
from canonical.database.sqlbase import (
    cursor, quote, SQLBase, sqlvalues)
from canonical.database.datetimecol import UtcDateTimeCol
from canonical.database.enumcol import EnumCol

from canonical.launchpad import _
from canonical.launchpad.database.branchmergeproposal import (
     BranchMergeProposal)
from canonical.launchpad.database.branchrevision import BranchRevision
from canonical.launchpad.database.branchsubscription import BranchSubscription
from canonical.launchpad.database.job import Job
from canonical.launchpad.database.revision import Revision
from canonical.launchpad.event.branchmergeproposal import (
    NewBranchMergeProposalEvent)
from canonical.launchpad.interfaces import (
<<<<<<< HEAD
    ILaunchpadCelebrities, NotFoundError)
=======
    IProductSet, NotFoundError)
>>>>>>> 8a1c7d1a
from canonical.launchpad.interfaces.branch import (
    BranchFormat, BranchLifecycleStatus, BranchMergeControlStatus,
    BranchType, BranchTypeError, CannotDeleteBranch, ControlFormat,
    DEFAULT_BRANCH_STATUS_IN_LISTING, IBranch, IBranchSet,
    MAXIMUM_MIRROR_FAILURES, MIRROR_TIME_INCREMENT, RepositoryFormat)
from canonical.launchpad.interfaces.branch import (
    bazaar_identity, IBranchNavigationMenu)
from canonical.launchpad.interfaces.branchcollection import IAllBranches
from canonical.launchpad.interfaces.branchlookup import IBranchLookup
from canonical.launchpad.interfaces.branchnamespace import (
<<<<<<< HEAD
    get_branch_namespace)
=======
    IBranchNamespaceSet, InvalidNamespace)
>>>>>>> 8a1c7d1a
from canonical.launchpad.interfaces.branchmergeproposal import (
     BRANCH_MERGE_PROPOSAL_FINAL_STATES, BranchMergeProposalExists,
     BranchMergeProposalStatus, InvalidBranchMergeProposal)
from canonical.launchpad.interfaces.branchtarget import IBranchTarget
<<<<<<< HEAD
from canonical.launchpad.interfaces.branchvisibilitypolicy import (
    BranchVisibilityRule)
=======
from canonical.launchpad.interfaces.product import NoSuchProduct
>>>>>>> 8a1c7d1a
from canonical.launchpad.mailnotification import NotificationRecipientSet
from canonical.launchpad.validators.person import validate_public_person
from canonical.launchpad.webapp import urlappend
from canonical.launchpad.webapp.interfaces import (
    IStoreSelector, MAIN_STORE, SLAVE_FLAVOR)


class Branch(SQLBase):
    """A sequence of ordered revisions in Bazaar."""

    implements(IBranch, IBranchNavigationMenu)
    _table = 'Branch'
    _defaultOrder = ['product', '-lifecycle_status', 'owner', 'name']

    branch_type = EnumCol(enum=BranchType, notNull=True)

    name = StringCol(notNull=False)
    title = StringCol(notNull=False)
    summary = StringCol(notNull=False)
    url = StringCol(dbName='url')
    branch_format = EnumCol(enum=BranchFormat)
    repository_format = EnumCol(enum=RepositoryFormat)
    # XXX: Aaron Bentley 2008-06-13
    # Rename the metadir_format in the database, see bug 239746
    control_format = EnumCol(enum=ControlFormat, dbName='metadir_format')
    whiteboard = StringCol(default=None)
    mirror_status_message = StringCol(default=None)

    private = BoolCol(default=False, notNull=True)

    registrant = ForeignKey(
        dbName='registrant', foreignKey='Person',
        storm_validator=validate_public_person, notNull=True)
    owner = ForeignKey(
        dbName='owner', foreignKey='Person',
        storm_validator=validate_public_person, notNull=True)
    reviewer = ForeignKey(
        dbName='reviewer', foreignKey='Person',
        storm_validator=validate_public_person, default=None)

    product = ForeignKey(dbName='product', foreignKey='Product', default=None)

    distroseries = ForeignKey(
        dbName='distroseries', foreignKey='DistroSeries', default=None)
    sourcepackagename = ForeignKey(
        dbName='sourcepackagename', foreignKey='SourcePackageName',
        default=None)

    lifecycle_status = EnumCol(
        enum=BranchLifecycleStatus, notNull=True,
        default=BranchLifecycleStatus.DEVELOPMENT)

    last_mirrored = UtcDateTimeCol(default=None)
    last_mirrored_id = StringCol(default=None)
    last_mirror_attempt = UtcDateTimeCol(default=None)
    mirror_failures = IntCol(default=0, notNull=True)
    next_mirror_time = UtcDateTimeCol(default=None)

    last_scanned = UtcDateTimeCol(default=None)
    last_scanned_id = StringCol(default=None)
    revision_count = IntCol(default=DEFAULT, notNull=True)
    stacked_on = ForeignKey(
        dbName='stacked_on', foreignKey='Branch', default=None)

    def __repr__(self):
        return '<Branch %r (%d)>' % (self.unique_name, self.id)

    @property
    def target(self):
        """See `IBranch`."""
        if self.product is None:
            if self.distroseries is None:
                target = self.owner
            else:
                target = self.sourcepackage
        else:
            target = self.product
        return IBranchTarget(target)

    @property
    def namespace(self):
        """See `IBranch`."""
        return self.target.getNamespace(self.owner)

    @property
    def distribution(self):
        """See `IBranch`."""
        if self.distroseries is None:
            return None
        return self.distroseries.distribution

    @property
    def sourcepackage(self):
        """See `IBranch`."""
        # Avoid circular imports.
        from canonical.launchpad.database.sourcepackage import SourcePackage
        if self.distroseries is None:
            return None
        return SourcePackage(self.sourcepackagename, self.distroseries)

    @property
    def revision_history(self):
        return BranchRevision.select('''
            BranchRevision.branch = %s AND
            BranchRevision.sequence IS NOT NULL
            ''' % sqlvalues(self),
            prejoins=['revision'], orderBy='-sequence')

    subscriptions = SQLMultipleJoin(
        'BranchSubscription', joinColumn='branch', orderBy='id')
    subscribers = SQLRelatedJoin(
        'Person', joinColumn='branch', otherColumn='person',
        intermediateTable='BranchSubscription', orderBy='name')

    bug_branches = SQLMultipleJoin(
        'BugBranch', joinColumn='branch', orderBy='id')

    spec_links = SQLMultipleJoin('SpecificationBranch',
        joinColumn='branch',
        orderBy='id')

    date_created = UtcDateTimeCol(notNull=True, default=DEFAULT)
    date_last_modified = UtcDateTimeCol(notNull=True, default=DEFAULT)

    landing_targets = SQLMultipleJoin(
        'BranchMergeProposal', joinColumn='source_branch')

    @property
    def landing_candidates(self):
        """See `IBranch`."""
        return BranchMergeProposal.select("""
            BranchMergeProposal.target_branch = %s AND
            BranchMergeProposal.queue_status NOT IN %s
            """ % sqlvalues(self, BRANCH_MERGE_PROPOSAL_FINAL_STATES))

    @property
    def dependent_branches(self):
        """See `IBranch`."""
        return BranchMergeProposal.select("""
            BranchMergeProposal.dependent_branch = %s AND
            BranchMergeProposal.queue_status NOT IN %s
            """ % sqlvalues(self, BRANCH_MERGE_PROPOSAL_FINAL_STATES))

    def addLandingTarget(self, registrant, target_branch,
                         dependent_branch=None, whiteboard=None,
                         date_created=None, needs_review=False,
                         initial_comment=None, review_requests=None,
                         review_diff=None):
        """See `IBranch`."""
        if self.product is None:
            raise InvalidBranchMergeProposal(
                'Junk branches cannot be used as source branches.')
        if not IBranch.providedBy(target_branch):
            raise InvalidBranchMergeProposal(
                'Target branch must implement IBranch.')
        if self == target_branch:
            raise InvalidBranchMergeProposal(
                'Source and target branches must be different.')
        if self.product != target_branch.product:
            raise InvalidBranchMergeProposal(
                'The source branch and target branch must be branches of the '
                'same project.')
        if dependent_branch is not None:
            if not IBranch.providedBy(dependent_branch):
                raise InvalidBranchMergeProposal(
                    'Dependent branch must implement IBranch.')
            if self.product != dependent_branch.product:
                raise InvalidBranchMergeProposal(
                    'The source branch and dependent branch must be branches '
                    'of the same project.')
            if self == dependent_branch:
                raise InvalidBranchMergeProposal(
                    'Source and dependent branches must be different.')
            if target_branch == dependent_branch:
                raise InvalidBranchMergeProposal(
                    'Target and dependent branches must be different.')

        target = BranchMergeProposal.select("""
            BranchMergeProposal.source_branch = %s AND
            BranchMergeProposal.target_branch = %s AND
            BranchMergeProposal.queue_status NOT IN %s
            """ % sqlvalues(self, target_branch,
                            BRANCH_MERGE_PROPOSAL_FINAL_STATES))
        if target.count() > 0:
            raise BranchMergeProposalExists(
                'There is already a branch merge proposal registered for '
                'branch %s to land on %s that is still active.'
                % (self.unique_name, target_branch.unique_name))

        if date_created is None:
            date_created = UTC_NOW

        if needs_review:
            queue_status = BranchMergeProposalStatus.NEEDS_REVIEW
            date_review_requested = date_created
        else:
            queue_status = BranchMergeProposalStatus.WORK_IN_PROGRESS
            date_review_requested = None

        if review_requests is None:
            review_requests = []

        bmp = BranchMergeProposal(
            registrant=registrant, source_branch=self,
            target_branch=target_branch, dependent_branch=dependent_branch,
            whiteboard=whiteboard, date_created=date_created,
            date_review_requested=date_review_requested,
            queue_status=queue_status, review_diff=review_diff)

        if initial_comment is not None:
            bmp.createComment(
                registrant, None, initial_comment, _notify_listeners=False)

        for reviewer, review_type in review_requests:
            bmp.nominateReviewer(
                reviewer, registrant, review_type, _notify_listeners=False)

        notify(NewBranchMergeProposalEvent(bmp))
        return bmp

    # XXX: Tim Penhey, 2008-06-18, bug 240881
    merge_queue = ForeignKey(
        dbName='merge_robot', foreignKey='MultiBranchMergeQueue',
        default=None)

    merge_control_status = EnumCol(
        enum=BranchMergeControlStatus, notNull=True,
        default=BranchMergeControlStatus.NO_QUEUE)

    def addToLaunchBag(self, launchbag):
        """See `IBranch`."""
        launchbag.add(self.product)
        if self.distroseries is not None:
            launchbag.add(self.distroseries)
            launchbag.add(self.distribution)
            launchbag.add(self.sourcepackage)

    def getStackedBranches(self):
        """See `IBranch`."""
        store = Store.of(self)
        return store.find(Branch, Branch.stacked_on == self)

    def getStackedBranchesWithIncompleteMirrors(self):
        """See `IBranch`."""
        store = Store.of(self)
        return store.find(
            Branch, Branch.stacked_on == self,
            # Have been started.
            Branch.last_mirror_attempt != None,
            # Either never successfully mirrored or started since the last
            # successful mirror.
            Or(Branch.last_mirrored == None,
               Branch.last_mirror_attempt > Branch.last_mirrored))

    def getMergeQueue(self):
        """See `IBranch`."""
        return BranchMergeProposal.select("""
            BranchMergeProposal.target_branch = %s AND
            BranchMergeProposal.queue_status = %s
            """ % sqlvalues(self, BranchMergeProposalStatus.QUEUED),
            orderBy="queue_position")

    @property
    def code_is_browseable(self):
        """See `IBranch`."""
        return (self.revision_count > 0  or self.last_mirrored != None)

    def codebrowse_url(self, *extras):
        """See `IBranch`."""
        if self.private:
            root = config.codehosting.secure_codebrowse_root
        else:
            root = config.codehosting.codebrowse_root
        return urlutils.join(root, self.unique_name, *extras)

    @property
    def bzr_identity(self):
        """See `IBranch`."""
        # XXX: This should not dispatch on product is None
        if self.product is not None:
            series_branch = self.product.development_focus.series_branch
            is_dev_focus = (series_branch == self)
        else:
            is_dev_focus = False
        return bazaar_identity(
            self, self.associatedProductSeries(), is_dev_focus)

    @property
    def related_bugs(self):
        """See `IBranch`."""
        return [bug_branch.bug for bug_branch in self.bug_branches]

    @property
    def warehouse_url(self):
        """See `IBranch`."""
        return 'lp-mirrored:///%s' % self.unique_name

    def getBzrBranch(self):
        """Return the BzrBranch for this database Branch.

        This provides the mirrored copy of the branch.
        """
        return BzrBranch.open(self.warehouse_url)

    @property
    def unique_name(self):
        """See `IBranch`."""
        return u'~%s/%s/%s' % (
            self.owner.name, self.target.name, self.name)

    @property
    def displayname(self):
        """See `IBranch`."""
        if self.title:
            return self.title
        else:
            return self.unique_name

    @property
    def code_reviewer(self):
        """See `IBranch`."""
        if self.reviewer:
            return self.reviewer
        else:
            return self.owner

    def latest_revisions(self, quantity=10):
        """See `IBranch`."""
        return self.revision_history.limit(quantity)

    def revisions_since(self, timestamp):
        """See `IBranch`."""
        return BranchRevision.select(
            'Revision.id=BranchRevision.revision AND '
            'BranchRevision.branch = %d AND '
            'BranchRevision.sequence IS NOT NULL AND '
            'Revision.revision_date > %s' %
            (self.id, quote(timestamp)),
            orderBy='-sequence',
            clauseTables=['Revision'])

    def canBeDeleted(self):
        """See `IBranch`."""
        if ((len(self.deletionRequirements()) != 0) or
            self.getStackedBranches().count() > 0):
            # Can't delete if the branch is associated with anything.
            return False
        else:
            return True

    @property
    def code_import(self):
        from canonical.launchpad.database.codeimport import CodeImportSet
        return CodeImportSet().getByBranch(self)

    def _deletionRequirements(self):
        """Determine what operations must be performed to delete this branch.

        Two dictionaries are returned, one for items that must be deleted,
        one for items that must be altered.  The item in question is the
        key, and the value is a user-facing string explaining why the item
        is affected.

        As well as the dictionaries, this method returns two list of callables
        that may be called to perform the alterations and deletions needed.
        """
        alteration_operations = []
        deletion_operations = []
        # Merge proposals require their source and target branches to exist.
        for merge_proposal in self.landing_targets:
            deletion_operations.append(
                DeletionCallable(merge_proposal,
                    _('This branch is the source branch of this merge'
                    ' proposal.'), merge_proposal.deleteProposal))
        # Cannot use self.landing_candidates, because it ignores merged
        # merge proposals.
        for merge_proposal in BranchMergeProposal.selectBy(
            target_branch=self):
            deletion_operations.append(
                DeletionCallable(merge_proposal,
                    _('This branch is the target branch of this merge'
                    ' proposal.'), merge_proposal.deleteProposal))
        for merge_proposal in BranchMergeProposal.selectBy(
            dependent_branch=self):
            alteration_operations.append(ClearDependentBranch(merge_proposal))

        for bugbranch in self.bug_branches:
            deletion_operations.append(
                DeletionCallable(bugbranch,
                _('This bug is linked to this branch.'),
                bugbranch.destroySelf))
        for spec_link in self.spec_links:
            deletion_operations.append(
                DeletionCallable(spec_link,
                    _('This blueprint is linked to this branch.'),
                    spec_link.destroySelf))
        for series in self.associatedProductSeries():
            alteration_operations.append(ClearSeriesBranch(series, self))
        if self.code_import is not None:
            deletion_operations.append(DeleteCodeImport(self.code_import))
        return (alteration_operations, deletion_operations)

    def deletionRequirements(self):
        """See `IBranch`."""
        alteration_operations, deletion_operations, = (
            self._deletionRequirements())
        result = dict(
            (operation.affected_object, ('alter', operation.rationale)) for
            operation in alteration_operations)
        # Deletion entries should overwrite alteration entries.
        result.update(
            (operation.affected_object, ('delete', operation.rationale)) for
            operation in deletion_operations)
        return result

    def _breakReferences(self):
        """Break all external references to this branch.

        NULLable references will be NULLed.  References which are not NULLable
        will cause the item holding the reference to be deleted.

        This function is guaranteed to perform the operations predicted by
        deletionRequirements, because it uses the same backing function.
        """
        (alteration_operations,
            deletion_operations) = self._deletionRequirements()
        for operation in alteration_operations:
            operation()
        for operation in deletion_operations:
            operation()

    def associatedProductSeries(self):
        """See `IBranch`."""
        # Imported here to avoid circular import.
        from canonical.launchpad.database.productseries import ProductSeries
        return Store.of(self).find(
            ProductSeries,
            Or(ProductSeries.user_branch == self,
               ProductSeries.import_branch == self))

    # subscriptions
    def subscribe(self, person, notification_level, max_diff_lines,
                  code_review_level):
        """See `IBranch`."""
        # If the person is already subscribed, update the subscription with
        # the specified notification details.
        subscription = self.getSubscription(person)
        if subscription is None:
            subscription = BranchSubscription(
                branch=self, person=person,
                notification_level=notification_level,
                max_diff_lines=max_diff_lines, review_level=code_review_level)
            Store.of(subscription).flush()
        else:
            subscription.notification_level = notification_level
            subscription.max_diff_lines = max_diff_lines
            subscription.review_level = code_review_level
        return subscription

    def getSubscription(self, person):
        """See `IBranch`."""
        if person is None:
            return None
        subscription = BranchSubscription.selectOneBy(
            person=person, branch=self)
        return subscription

    def getSubscriptionsByLevel(self, notification_levels):
        """See `IBranch`."""
        notification_levels = [level.value for level in notification_levels]
        return BranchSubscription.select(
            "BranchSubscription.branch = %s "
            "AND BranchSubscription.notification_level IN %s"
            % sqlvalues(self, notification_levels))

    def hasSubscription(self, person):
        """See `IBranch`."""
        return self.getSubscription(person) is not None

    def unsubscribe(self, person):
        """See `IBranch`."""
        subscription = self.getSubscription(person)
        store = Store.of(subscription)
        assert subscription is not None, "User is not subscribed."
        BranchSubscription.delete(subscription.id)
        store.flush()

    def getMainlineBranchRevisions(self, revision_ids):
        return Store.of(self).find(
            BranchRevision,
            BranchRevision.branch == self,
            BranchRevision.sequence != None,
            BranchRevision.revision == Revision.id,
            Revision.revision_id.is_in(revision_ids))

    def getBranchRevision(self, sequence=None, revision=None,
                          revision_id=None):
        """See `IBranch`."""
        params = (sequence, revision, revision_id)
        if len([p for p in params if p is not None]) != 1:
            raise AssertionError(
                "One and only one of sequence, revision, or revision_id "
                "should have a value.")
        if sequence is not None:
            query = BranchRevision.sequence == sequence
        elif revision is not None:
            query = BranchRevision.revision == revision
        else:
            query = And(BranchRevision.revision == Revision.id,
                        Revision.revision_id == revision_id)

        store = Store.of(self)

        return store.find(
            BranchRevision,
            BranchRevision.branch == self,
            query).one()

    def createBranchRevision(self, sequence, revision):
        """See `IBranch`."""
        branch_revision = BranchRevision(
            branch=self, sequence=sequence, revision=revision)
        # Allocate karma if no karma has been allocated for this revision.
        if not revision.karma_allocated:
            revision.allocateKarma(self)
        return branch_revision

    def createBranchRevisionFromIDs(self, revision_id_sequence_pairs):
        """See `IBranch`."""
        if not revision_id_sequence_pairs:
            return
        store = Store.of(self)
        store.execute(
            """
            CREATE TEMPORARY TABLE RevidSequence
            (revision_id text, sequence integer)
            """)
        data = []
        for revid, sequence in revision_id_sequence_pairs:
            data.append('(%s, %s)' % sqlvalues(revid, sequence))
        data = ', '.join(data)
        store.execute(
            "INSERT INTO RevidSequence (revision_id, sequence) VALUES %s"
            % data)
        store.execute(
            """
            INSERT INTO BranchRevision (branch, revision, sequence)
            SELECT %s, Revision.id, RevidSequence.sequence
            FROM RevidSequence, Revision
            WHERE Revision.revision_id = RevidSequence.revision_id
            """ % sqlvalues(self))
        store.execute("DROP TABLE RevidSequence")

    def getTipRevision(self):
        """See `IBranch`."""
        tip_revision_id = self.last_scanned_id
        if tip_revision_id is None:
            return None
        return Revision.selectOneBy(revision_id=tip_revision_id)

    def updateScannedDetails(self, db_revision, revision_count):
        """See `IBranch`."""
        # By taking the minimum of the revision date and the date created, we
        # cap the revision date to make sure that we don't use a future date.
        # The date created is set to be the time that the revision was created
        # in the database, so if the revision_date is a future date, then we
        # use the date created instead.
        if db_revision is None:
            revision_id = NULL_REVISION
            revision_date = UTC_NOW
        else:
            revision_id = db_revision.revision_id
            revision_date = min(
                db_revision.revision_date, db_revision.date_created)

        # If the branch has changed through either a different tip revision or
        # revision count, then update.
        if ((revision_id != self.last_scanned_id) or
            (revision_count != self.revision_count)):
            # If the date of the last revision is greated than the date last
            # modified, then bring the date last modified forward to the last
            # revision date (as long as the revision date isn't in the
            # future).
            if db_revision is None or revision_date > self.date_last_modified:
                self.date_last_modified = revision_date
            self.last_scanned = UTC_NOW
            self.last_scanned_id = revision_id
            self.revision_count = revision_count
            if self.lifecycle_status in (BranchLifecycleStatus.MERGED,
                                         BranchLifecycleStatus.ABANDONED):
                self.lifecycle_status = BranchLifecycleStatus.DEVELOPMENT

    def getNotificationRecipients(self):
        """See `IBranch`."""
        recipients = NotificationRecipientSet()
        for subscription in self.subscriptions:
            if subscription.person.isTeam():
                rationale = 'Subscriber @%s' % subscription.person.name
            else:
                rationale = 'Subscriber'
            recipients.add(subscription.person, subscription, rationale)
        return recipients

    def getScannerData(self):
        """See `IBranch`."""
        cur = cursor()
        cur.execute("""
            SELECT BranchRevision.id, BranchRevision.sequence,
                Revision.revision_id
            FROM Revision, BranchRevision
            WHERE Revision.id = BranchRevision.revision
                AND BranchRevision.branch = %s
            ORDER BY BranchRevision.sequence
            """ % sqlvalues(self))
        ancestry = set()
        history = []
        branch_revision_map = {}
        for branch_revision_id, sequence, revision_id in cur.fetchall():
            ancestry.add(revision_id)
            branch_revision_map[revision_id] = branch_revision_id
            if sequence is not None:
                history.append(revision_id)
        return ancestry, history, branch_revision_map

    def getPullURL(self):
        """See `IBranch`."""
        if self.branch_type == BranchType.MIRRORED:
            # This is a pull branch, hosted externally.
            return self.url
        elif self.branch_type == BranchType.IMPORTED:
            # This is an import branch, imported into bzr from
            # another RCS system such as CVS.
            prefix = config.launchpad.bzr_imports_root_url
            return urlappend(prefix, '%08x' % self.id)
        elif self.branch_type == BranchType.HOSTED:
            # This is a push branch, hosted on Launchpad (pushed there by
            # users via sftp or bzr+ssh).
            return 'lp-hosted:///%s' % (self.unique_name,)
        else:
            raise AssertionError("No pull URL for %r" % (self,))

    def requestMirror(self):
        """See `IBranch`."""
        if self.branch_type == BranchType.REMOTE:
            raise BranchTypeError(self.unique_name)
        self.next_mirror_time = UTC_NOW
        self.syncUpdate()
        return self.next_mirror_time

    def startMirroring(self):
        """See `IBranch`."""
        if self.branch_type == BranchType.REMOTE:
            raise BranchTypeError(self.unique_name)
        self.last_mirror_attempt = UTC_NOW
        self.next_mirror_time = None

    def mirrorComplete(self, last_revision_id):
        """See `IBranch`."""
        if self.branch_type == BranchType.REMOTE:
            raise BranchTypeError(self.unique_name)
        assert self.last_mirror_attempt != None, (
            "startMirroring must be called before mirrorComplete.")
        self.last_mirrored = self.last_mirror_attempt
        self.mirror_failures = 0
        self.mirror_status_message = None
        if (self.next_mirror_time is None
            and self.branch_type == BranchType.MIRRORED):
            # No mirror was requested since we started mirroring.
            self.next_mirror_time = (
                datetime.now(pytz.timezone('UTC')) + MIRROR_TIME_INCREMENT)
        self.last_mirrored_id = last_revision_id

    def mirrorFailed(self, reason):
        """See `IBranch`."""
        if self.branch_type == BranchType.REMOTE:
            raise BranchTypeError(self.unique_name)
        self.mirror_failures += 1
        self.mirror_status_message = reason
        if (self.branch_type == BranchType.MIRRORED
            and self.mirror_failures < MAXIMUM_MIRROR_FAILURES):
            self.next_mirror_time = (
                datetime.now(pytz.timezone('UTC'))
                + MIRROR_TIME_INCREMENT * 2 ** (self.mirror_failures - 1))

    def destroySelf(self, break_references=False):
        """See `IBranch`."""
        from canonical.launchpad.database.branchjob import BranchJob
        if break_references:
            self._breakReferences()
        if self.canBeDeleted():
            # BranchRevisions are taken care of a cascading delete
            # in the database.
            store = Store.of(self)
            # Delete the branch subscriptions.
            subscriptions = store.find(
                BranchSubscription, BranchSubscription.branch == self)
            subscriptions.remove()
            # Delete any linked jobs.
            # Using a sub-select here as joins in delete statements is not
            # valid standard sql.
            jobs = store.find(
                Job,
                Job.id.is_in(Select([BranchJob.jobID],
                                    And(BranchJob.job == Job.id,
                                        BranchJob.branch == self))))
            jobs.remove()
            # Now destroy the branch.
            SQLBase.destroySelf(self)
        else:
            raise CannotDeleteBranch(
                "Cannot delete branch: %s" % self.unique_name)


class DeletionOperation:
    """Represent an operation to perform as part of branch deletion."""

    def __init__(self, affected_object, rationale):
        self.affected_object = affected_object
        self.rationale = rationale

    def __call__(self):
        """Perform the deletion operation."""
        raise NotImplementedError(DeletionOperation.__call__)


class DeletionCallable(DeletionOperation):
    """Deletion operation that invokes a callable."""

    def __init__(self, affected_object, rationale, func):
        DeletionOperation.__init__(self, affected_object, rationale)
        self.func = func

    def __call__(self):
        self.func()


class ClearDependentBranch(DeletionOperation):
    """Deletion operation that clears a merge proposal's dependent branch."""

    def __init__(self, merge_proposal):
        DeletionOperation.__init__(self, merge_proposal,
            _('This branch is the dependent branch of this merge proposal.'))

    def __call__(self):
        self.affected_object.dependent_branch = None
        self.affected_object.syncUpdate()


class ClearSeriesBranch(DeletionOperation):
    """Deletion operation that clears a series' branch."""

    def __init__(self, series, branch):
        DeletionOperation.__init__(
            self, series, _('This series is linked to this branch.'))
        self.branch = branch

    def __call__(self):
        if self.affected_object.user_branch == self.branch:
            self.affected_object.user_branch = None
        if self.affected_object.import_branch == self.branch:
            self.affected_object.import_branch = None
        self.affected_object.syncUpdate()


class DeleteCodeImport(DeletionOperation):
    """Deletion operation that deletes a branch's import."""

    def __init__(self, code_import):
        DeletionOperation.__init__(
            self, code_import, _( 'This is the import data for this branch.'))

    def __call__(self):
        from canonical.launchpad.database.codeimport import CodeImportSet
        CodeImportSet().delete(self.affected_object)


class BranchSet:
    """The set of all branches."""

    implements(IBranchSet)

    def __getitem__(self, branch_id):
        """See `IBranchSet`."""
        branch = getUtility(IBranchLookup).get(branch_id)
        if branch is None:
            raise NotFoundError(branch_id)
        return branch

    def __iter__(self):
        """See `IBranchSet`."""
        # XXX: JonathanLange 2009-02-10 spec=package-branches: Prejoining
        # product is probably not the best idea, given that there'll be a lot
        # of package branches.
        return iter(Branch.select(prejoins=['owner', 'product']))

    def count(self):
        """See `IBranchSet`."""
        return Branch.select('NOT Branch.private').count()

    def countBranchesWithAssociatedBugs(self):
        """See `IBranchSet`."""
        return Branch.select(
            'NOT Branch.private AND Branch.id = BugBranch.branch',
            clauseTables=['BugBranch'],
            distinct=True).count()

<<<<<<< HEAD
    def _checkVisibilityPolicy(self, creator, owner, product):
        """Return a tuple of private flag and person or team to subscribe.

        This method checks the branch visibility policy of the product.  The
        product can define any number of policies that apply to particular
        teams.  Each team can have only one policy, and that policy is defined
        by the enumerated type BranchVisibilityRule.  The possibilities are
        PUBLIC, PRIVATE, PRIVATE_ONLY, and FORBIDDEN.

        PUBLIC: branches default to public for the team.
        PRIVATE: branches default to private for the team.
        PRIVATE_ONLY: branches are created private, and cannot be changed to
            public.
        FORBIDDEN: users cannot create branches for that product. The forbidden
            policy can only apply to all people, not specific teams.

        As well as specifying a policy for particular teams, there can be a
        policy that applies to everyone.  Since there is no team for everyone,
        a team policy where the team is None applies to everyone.  If there is
        no explicit policy set for everyone, then the default applies, which is
        for branches to be created PUBLIC.

        The user must be in the team of the owner in order to create a branch
        in the owner's namespace.

        If there is a policy that applies specificly to the owner of the
        branch, then that policy is applied for the branch.  This is to handle
        the situation where TeamA is a member of TeamB, TeamA has a PUBLIC
        policy, and TeamB has a PRIVATE policy.  By pushing to TeamA's branch
        area, the PUBLIC policy is used.

        If a owner is a member of more than one team that has a specified
        policy the PRIVATE and PRIVATE_ONLY override PUBLIC policies.

        If the owner is a member of more than one team that has PRIVATE or
        PRIVATE_ONLY set as the policy, then the branch is created private, and
        no team is subscribed to it as we can't guess which team the user means
        to have the visibility.
        """
        PUBLIC_BRANCH = (False, None)
        PRIVATE_BRANCH = (True, None)
        # You are not allowed to specify an owner that you are not a member
        # of.
        if not creator.inTeam(owner):
            if owner.isTeam():
                raise BranchCreatorNotMemberOfOwnerTeam(
                    "%s is not a member of %s"
                    % (creator.displayname, owner.displayname))
            else:
                raise BranchCreatorNotOwner(
                    "%s cannot create branches owned by %s"
                    % (creator.displayname, owner.displayname))
        # If the product is None, then the branch is a +junk branch.
        if product is None:
            # The only team that is allowed to own +junk branches is
            # ~vcs-imports.
            if (owner.isTeam() and
                owner != getUtility(ILaunchpadCelebrities).vcs_imports):
                raise BranchCreationNoTeamOwnedJunkBranches()
            # All junk branches are public.
            return PUBLIC_BRANCH
        # First check if the owner has a defined visibility rule.
        policy = product.getBranchVisibilityRuleForTeam(owner)
        if policy is not None:
            if policy in (BranchVisibilityRule.PRIVATE,
                          BranchVisibilityRule.PRIVATE_ONLY):
                return PRIVATE_BRANCH
            else:
                return PUBLIC_BRANCH

        rule_memberships = dict(
            [(item, []) for item in BranchVisibilityRule.items])

        # Here we ignore the team policy that applies to everyone as
        # that is the base visibility rule and it is checked only if there
        # are no team policies that apply to the owner.
        for item in product.getBranchVisibilityTeamPolicies():
            if item.team is not None and owner.inTeam(item.team):
                rule_memberships[item.rule].append(item.team)

        private_teams = (
            rule_memberships[BranchVisibilityRule.PRIVATE] +
            rule_memberships[BranchVisibilityRule.PRIVATE_ONLY])

        # Private trumps public.
        if len(private_teams) == 1:
            # The owner is a member of only one team that has private branches
            # enabled.  The case where the private_team is the same as the
            # owner of the branch is caught above where a check is done for a
            # defined policy for the owner.  So if we get to here, the owner
            # of the branch is a member of another team that has private
            # branches enabled, so subscribe the private_team to the branch.
            return (True, private_teams[0])
        elif len(private_teams) > 1:
            # If the owner is a member of multiple teams that specify private
            # branches, then we cannot guess which team should get subscribed
            # automatically, so subscribe no-one.
            return PRIVATE_BRANCH
        elif len(rule_memberships[BranchVisibilityRule.PUBLIC]) > 0:
            # If the owner is not a member of any teams that specify private
            # branches, but is a member of a team that is allowed public
            # branches, then the branch is created as a public branch.
            return PUBLIC_BRANCH
        else:
            membership_teams = rule_memberships.itervalues()
            owner_membership = reduce(lambda x, y: x + y, membership_teams)
            assert len(owner_membership) == 0, (
                'The owner should not be a member of any team that has '
                'a specified team policy.')

        # Need to check the base branch visibility policy since there were no
        # team policies that matches the owner.
        base_visibility_rule = product.getBaseBranchVisibilityRule()
        if base_visibility_rule == BranchVisibilityRule.FORBIDDEN:
            raise BranchCreationForbidden(
                "You cannot create branches for the product %r"
                % product.name)
        elif base_visibility_rule == BranchVisibilityRule.PUBLIC:
            return PUBLIC_BRANCH
        else:
            return PRIVATE_BRANCH

    def new(self, branch_type, name, registrant, owner, product=None,
            url=None, title=None,
            lifecycle_status=BranchLifecycleStatus.DEVELOPMENT,
            summary=None, whiteboard=None, date_created=None,
            branch_format=None, repository_format=None, control_format=None,
            distroseries=None, sourcepackagename=None,
            merge_control_status=BranchMergeControlStatus.NO_QUEUE):
        """See `IBranchSet`."""
        if date_created is None:
            date_created = UTC_NOW

        # Check the policy for the person creating the branch.
        private, implicit_subscription = self._checkVisibilityPolicy(
            registrant, owner, product)

        # Not all code paths that lead to branch creation go via a
        # schema-validated form (e.g. the register_branch XML-RPC call or
        # pushing a new branch to codehosting), so we validate the branch name
        # here to give a nicer error message than 'ERROR: new row for relation
        # "branch" violates check constraint "valid_name"...'.
        IBranch['name'].validate(unicode(name))

        # Run any necessary data massage on the branch URL.
        if url is not None:
            url = IBranch['url'].normalize(url)

        # Make sure that the new branch has a unique name if not a junk
        # branch.
        namespace = get_branch_namespace(
            owner, product=product, distroseries=distroseries,
            sourcepackagename=sourcepackagename)
        existing_branch = namespace.getByName(name)
        if existing_branch is not None:
            raise BranchExists(existing_branch)

        branch = Branch(
            registrant=registrant,
            name=name, owner=owner, product=product, url=url,
            title=title, lifecycle_status=lifecycle_status, summary=summary,
            whiteboard=whiteboard, private=private,
            date_created=date_created, branch_type=branch_type,
            date_last_modified=date_created, branch_format=branch_format,
            repository_format=repository_format,
            control_format=control_format, distroseries=distroseries,
            sourcepackagename=sourcepackagename,
            merge_control_status=merge_control_status)

        # Implicit subscriptions are to enable teams to see private branches
        # as soon as they are created.  The subscriptions can be edited at
        # a later date if desired.
        if implicit_subscription is not None:
            branch.subscribe(
                implicit_subscription,
                BranchSubscriptionNotificationLevel.NOEMAIL,
                BranchSubscriptionDiffSize.NODIFF,
                CodeReviewNotificationLevel.NOEMAIL)

        # The owner of the branch should also be automatically subscribed
        # in order for them to get code review notifications.  The implicit
        # owner subscription does not cause email to be sent about attribute
        # changes, just merge proposals and code review comments.
        branch.subscribe(
            branch.owner,
            BranchSubscriptionNotificationLevel.NOEMAIL,
            BranchSubscriptionDiffSize.NODIFF,
            CodeReviewNotificationLevel.FULL)

        notify(ObjectCreatedEvent(branch))
        return branch
=======
    def get(self, branch_id, default=None):
        """See `IBranchSet`."""
        try:
            return Branch.get(branch_id)
        except SQLObjectNotFound:
            return default

    @staticmethod
    def URIToUniqueName(uri):
        """See `IBranchSet`."""
        schemes = ('http', 'sftp', 'bzr+ssh')
        codehosting_host = URI(config.codehosting.supermirror_root).host
        if uri.scheme in schemes and uri.host == codehosting_host:
            return uri.path.lstrip('/')
        else:
            return None

    def getByUrl(self, url, default=None):
        """See `IBranchSet`."""
        assert not url.endswith('/')
        try:
            uri = URI(url)
        except InvalidURIError:
            return None
        unique_name = self.URIToUniqueName(uri)
        if unique_name is not None:
            branch = self.getByUniqueName(unique_name)
        elif uri.scheme == 'lp':
            branch = None
            allowed_hosts = set()
            for host in config.codehosting.lp_url_hosts.split(','):
                if host == '':
                    host = None
                allowed_hosts.add(host)
            if uri.host in allowed_hosts:
                try:
                    branch = self.getByLPPath(uri.path.lstrip('/'))[0]
                except NoSuchBranch:
                    pass
        else:
            branch = Branch.selectOneBy(url=url)
        if branch is None:
            return default
        else:
            return branch

    def getByUniqueName(self, unique_name):
        """Find a branch by its unique name.

        For product branches, the unique name is ~user/product/branch; for
        source package branches,
        ~user/distro/distroseries/sourcepackagename/branch; for personal
        branches, ~user/+junk/branch.
        """
        # XXX: JonathanLange 2008-11-27 spec=package-branches: Doesn't handle
        # +dev alias, nor official source package branches.
        try:
            namespace_name, branch_name = unique_name.rsplit('/', 1)
        except ValueError:
            return None
        try:
            namespace_data = getUtility(IBranchNamespaceSet).parse(
                namespace_name)
        except InvalidNamespace:
            return None
        return self._getBranchInNamespace(namespace_data, branch_name)

    def _getBranchInNamespace(self, namespace_data, branch_name):
        if namespace_data['product'] == '+junk':
            return self._getPersonalBranch(
                namespace_data['person'], branch_name)
        elif namespace_data['product'] is None:
            return self._getPackageBranch(
                namespace_data['person'], namespace_data['distribution'],
                namespace_data['distroseries'],
                namespace_data['sourcepackagename'], branch_name)
        else:
            return self._getProductBranch(
                namespace_data['person'], namespace_data['product'],
                branch_name)

    def _getPersonalBranch(self, person, branch_name):
        """Find a personal branch given its path segments."""
        # Avoid circular imports.
        from canonical.launchpad.database import Person
        store = getUtility(IStoreSelector).get(MAIN_STORE, DEFAULT_FLAVOR)
        origin = [Branch, Join(Person, Branch.owner == Person.id)]
        result = store.using(*origin).find(
            Branch, Person.name == person,
            Branch.distroseries == None,
            Branch.product == None,
            Branch.sourcepackagename == None,
            Branch.name == branch_name)
        branch = result.one()
        return branch

    def _getProductBranch(self, person, product, branch_name):
        """Find a product branch given its path segments."""
        # Avoid circular imports.
        from canonical.launchpad.database import Person, Product
        store = getUtility(IStoreSelector).get(MAIN_STORE, DEFAULT_FLAVOR)
        origin = [
            Branch,
            Join(Person, Branch.owner == Person.id),
            Join(Product, Branch.product == Product.id)]
        result = store.using(*origin).find(
            Branch, Person.name == person, Product.name == product,
            Branch.name == branch_name)
        branch = result.one()
        return branch

    def _getPackageBranch(self, owner, distribution, distroseries,
                          sourcepackagename, branch):
        """Find a source package branch given its path segments.

        Only gets unofficial source package branches, that is, branches with
        names like ~jml/ubuntu/jaunty/openssh/stuff.
        """
        # Avoid circular imports.
        from canonical.launchpad.database import (
            Distribution, DistroSeries, Person, SourcePackageName)
        store = getUtility(IStoreSelector).get(MAIN_STORE, DEFAULT_FLAVOR)
        origin = [
            Branch,
            Join(Person, Branch.owner == Person.id),
            Join(SourcePackageName,
                 Branch.sourcepackagename == SourcePackageName.id),
            Join(DistroSeries,
                 Branch.distroseries == DistroSeries.id),
            Join(Distribution,
                 DistroSeries.distribution == Distribution.id)]
        result = store.using(*origin).find(
            Branch, Person.name == owner, Distribution.name == distribution,
            DistroSeries.name == distroseries,
            SourcePackageName.name == sourcepackagename,
            Branch.name == branch)
        branch = result.one()
        return branch

    def _getByPath(self, path):
        """Given a path within a branch, return the branch and the path."""
        namespace_set = getUtility(IBranchNamespaceSet)
        if not path.startswith('~'):
            raise InvalidNamespace(path)
        segments = iter(path.lstrip('~').split('/'))
        branch = namespace_set.traverse(segments)
        return branch, '/'.join(segments)

    def getByLPPath(self, path):
        """See `IBranchSet`."""
        branch = suffix = series = None
        try:
            branch, suffix = self._getByPath(path)
            if suffix == '':
                suffix = None
        except NoSuchBranch:
            raise
        except InvalidNamespace:
            # If the first element doesn't start with a tilde, then maybe
            # 'path' is a shorthand notation for a branch.
            branch, series = self._getDefaultProductBranch(path)
        return branch, suffix, series

    def _getDefaultProductBranch(self, path):
        """Return the branch with the shortcut 'path'.

        :param path: A shortcut to a branch.
        :raise InvalidBranchIdentifier: if 'path' has too many segments to be
            a shortcut.
        :raise InvalidProductIdentifier: if 'path' starts with an invalid
            name for a product.
        :raise NoSuchProduct: if 'path' starts with a non-existent product.
        :raise NoSuchSeries: if 'path' refers to a product series and that
            series does not exist.
        :raise NoBranchForSeries: if 'path' refers to a product series that
            exists, but does not have a branch.
        :return: The branch.
        """
        segments = path.split('/')
        if len(segments) == 1:
            product_name, series_name = segments[0], None
        elif len(segments) == 2:
            product_name, series_name = tuple(segments)
        else:
            raise faults.InvalidBranchIdentifier(path)
        if not valid_name(product_name):
            raise faults.InvalidProductIdentifier(product_name)
        product = getUtility(IProductSet).getByName(product_name)
        if product is None:
            raise NoSuchProduct(product_name)
        if series_name is None:
            series = product.development_focus
        else:
            series = product.getSeries(series_name)
            if series is None:
                raise faults.NoSuchSeries(series_name, product)
        branch = series.series_branch
        if branch is None:
            raise faults.NoBranchForSeries(series)
        return branch, series
>>>>>>> 8a1c7d1a

    def getBranchesToScan(self):
        """See `IBranchSet`"""
        # Return branches where the scanned and mirrored IDs don't match.
        # Branches with a NULL last_mirrored_id have never been
        # successfully mirrored so there is no point scanning them.
        # Branches with a NULL last_scanned_id have not been scanned yet,
        # so are included.

        return Branch.select('''
            Branch.branch_type <> %s AND
            Branch.last_mirrored_id IS NOT NULL AND
            (Branch.last_scanned_id IS NULL OR
             Branch.last_scanned_id <> Branch.last_mirrored_id)
            ''' % quote(BranchType.REMOTE))

    def getRecentlyChangedBranches(
        self, branch_count=None,
        lifecycle_statuses=DEFAULT_BRANCH_STATUS_IN_LISTING,
        visible_by_user=None):
        """See `IBranchSet`."""
        all_branches = getUtility(IAllBranches)
        branches = all_branches.visibleByUser(
            visible_by_user).withLifecycleStatus(*lifecycle_statuses)
        branches = branches.withBranchType(
            BranchType.HOSTED, BranchType.MIRRORED).scanned().getBranches()
        branches.order_by(
            Desc(Branch.last_scanned), Desc(Branch.id))
        if branch_count is not None:
            branches.config(limit=branch_count)
        return branches

    def getRecentlyImportedBranches(
        self, branch_count=None,
        lifecycle_statuses=DEFAULT_BRANCH_STATUS_IN_LISTING,
        visible_by_user=None):
        """See `IBranchSet`."""
        all_branches = getUtility(IAllBranches)
        branches = all_branches.visibleByUser(
            visible_by_user).withLifecycleStatus(*lifecycle_statuses)
        branches = branches.withBranchType(
            BranchType.IMPORTED).scanned().getBranches()
        branches.order_by(
            Desc(Branch.last_scanned), Desc(Branch.id))
        if branch_count is not None:
            branches.config(limit=branch_count)
        return branches

    def getRecentlyRegisteredBranches(
        self, branch_count=None,
        lifecycle_statuses=DEFAULT_BRANCH_STATUS_IN_LISTING,
        visible_by_user=None):
        """See `IBranchSet`."""
        all_branches = getUtility(IAllBranches)
        branches = all_branches.withLifecycleStatus(
            *lifecycle_statuses).visibleByUser(visible_by_user).getBranches()
        branches.order_by(
            Desc(Branch.date_created), Desc(Branch.id))
        if branch_count is not None:
            branches.config(limit=branch_count)
        return branches

    def getLatestBranchesForProduct(self, product, quantity,
                                    visible_by_user=None):
        """See `IBranchSet`."""
        assert product is not None, "Must have a valid product."
        all_branches = getUtility(IAllBranches)
        latest = all_branches.visibleByUser(visible_by_user).inProduct(
            product).withLifecycleStatus(*DEFAULT_BRANCH_STATUS_IN_LISTING)
        latest_branches = latest.getBranches().order_by(
            Desc(Branch.date_created), Desc(Branch.id))
        latest_branches.config(limit=quantity)
        return latest_branches

    def getPullQueue(self, branch_type):
        """See `IBranchSet`."""
        return Branch.select(
            AND(Branch.q.branch_type == branch_type,
                Branch.q.next_mirror_time <= UTC_NOW),
            prejoins=['owner', 'product'], orderBy='next_mirror_time')

    def getTargetBranchesForUsersMergeProposals(self, user, product):
        """See `IBranchSet`."""
        # XXX: JonathanLange 2008-11-27 spec=package-branches: Why the hell is
        # this using SQL? In any case, we want to change this to allow source
        # packages.
        return Branch.select("""
            BranchMergeProposal.target_branch = Branch.id
            AND BranchMergeProposal.registrant = %s
            AND Branch.product = %s
            """ % sqlvalues(user, product),
            clauseTables=['BranchMergeProposal'],
            orderBy=['owner', 'name'], distinct=True)


class BranchCloud:
    """See `IBranchCloud`."""

    def getProductsWithInfo(self, num_products=None, store_flavor=None):
        """See `IBranchCloud`."""
        # Circular imports are fun.
        from canonical.launchpad.database.product import Product
        # It doesn't matter if this query is even a whole day out of date, so
        # use the slave store by default.
        if store_flavor is None:
            store_flavor = SLAVE_FLAVOR
        store = getUtility(IStoreSelector).get(MAIN_STORE, store_flavor)
        # Get all products, the count of all hosted & mirrored branches and
        # the last revision date.
        result = store.find(
            (Product, Count(Branch.id), Max(Revision.revision_date)),
            Branch.private == False,
            Branch.product == Product.id,
            Or(Branch.branch_type == BranchType.HOSTED,
               Branch.branch_type == BranchType.MIRRORED),
            Branch.last_scanned_id == Revision.revision_id).group_by(Product)
        result = result.order_by(Desc(Count(Branch.id)))
        if num_products:
            result.config(limit=num_products)
        # XXX: JonathanLange 2009-02-10: The revision date in the result set
        # isn't timezone-aware. Not sure why this is. Doesn't matter too much
        # for the purposes of cloud calculation though.
        return result<|MERGE_RESOLUTION|>--- conflicted
+++ resolved
@@ -40,12 +40,7 @@
 from canonical.launchpad.database.revision import Revision
 from canonical.launchpad.event.branchmergeproposal import (
     NewBranchMergeProposalEvent)
-from canonical.launchpad.interfaces import (
-<<<<<<< HEAD
-    ILaunchpadCelebrities, NotFoundError)
-=======
-    IProductSet, NotFoundError)
->>>>>>> 8a1c7d1a
+from canonical.launchpad.interfaces import NotFoundError
 from canonical.launchpad.interfaces.branch import (
     BranchFormat, BranchLifecycleStatus, BranchMergeControlStatus,
     BranchType, BranchTypeError, CannotDeleteBranch, ControlFormat,
@@ -55,22 +50,10 @@
     bazaar_identity, IBranchNavigationMenu)
 from canonical.launchpad.interfaces.branchcollection import IAllBranches
 from canonical.launchpad.interfaces.branchlookup import IBranchLookup
-from canonical.launchpad.interfaces.branchnamespace import (
-<<<<<<< HEAD
-    get_branch_namespace)
-=======
-    IBranchNamespaceSet, InvalidNamespace)
->>>>>>> 8a1c7d1a
 from canonical.launchpad.interfaces.branchmergeproposal import (
      BRANCH_MERGE_PROPOSAL_FINAL_STATES, BranchMergeProposalExists,
      BranchMergeProposalStatus, InvalidBranchMergeProposal)
 from canonical.launchpad.interfaces.branchtarget import IBranchTarget
-<<<<<<< HEAD
-from canonical.launchpad.interfaces.branchvisibilitypolicy import (
-    BranchVisibilityRule)
-=======
-from canonical.launchpad.interfaces.product import NoSuchProduct
->>>>>>> 8a1c7d1a
 from canonical.launchpad.mailnotification import NotificationRecipientSet
 from canonical.launchpad.validators.person import validate_public_person
 from canonical.launchpad.webapp import urlappend
@@ -877,401 +860,6 @@
             clauseTables=['BugBranch'],
             distinct=True).count()
 
-<<<<<<< HEAD
-    def _checkVisibilityPolicy(self, creator, owner, product):
-        """Return a tuple of private flag and person or team to subscribe.
-
-        This method checks the branch visibility policy of the product.  The
-        product can define any number of policies that apply to particular
-        teams.  Each team can have only one policy, and that policy is defined
-        by the enumerated type BranchVisibilityRule.  The possibilities are
-        PUBLIC, PRIVATE, PRIVATE_ONLY, and FORBIDDEN.
-
-        PUBLIC: branches default to public for the team.
-        PRIVATE: branches default to private for the team.
-        PRIVATE_ONLY: branches are created private, and cannot be changed to
-            public.
-        FORBIDDEN: users cannot create branches for that product. The forbidden
-            policy can only apply to all people, not specific teams.
-
-        As well as specifying a policy for particular teams, there can be a
-        policy that applies to everyone.  Since there is no team for everyone,
-        a team policy where the team is None applies to everyone.  If there is
-        no explicit policy set for everyone, then the default applies, which is
-        for branches to be created PUBLIC.
-
-        The user must be in the team of the owner in order to create a branch
-        in the owner's namespace.
-
-        If there is a policy that applies specificly to the owner of the
-        branch, then that policy is applied for the branch.  This is to handle
-        the situation where TeamA is a member of TeamB, TeamA has a PUBLIC
-        policy, and TeamB has a PRIVATE policy.  By pushing to TeamA's branch
-        area, the PUBLIC policy is used.
-
-        If a owner is a member of more than one team that has a specified
-        policy the PRIVATE and PRIVATE_ONLY override PUBLIC policies.
-
-        If the owner is a member of more than one team that has PRIVATE or
-        PRIVATE_ONLY set as the policy, then the branch is created private, and
-        no team is subscribed to it as we can't guess which team the user means
-        to have the visibility.
-        """
-        PUBLIC_BRANCH = (False, None)
-        PRIVATE_BRANCH = (True, None)
-        # You are not allowed to specify an owner that you are not a member
-        # of.
-        if not creator.inTeam(owner):
-            if owner.isTeam():
-                raise BranchCreatorNotMemberOfOwnerTeam(
-                    "%s is not a member of %s"
-                    % (creator.displayname, owner.displayname))
-            else:
-                raise BranchCreatorNotOwner(
-                    "%s cannot create branches owned by %s"
-                    % (creator.displayname, owner.displayname))
-        # If the product is None, then the branch is a +junk branch.
-        if product is None:
-            # The only team that is allowed to own +junk branches is
-            # ~vcs-imports.
-            if (owner.isTeam() and
-                owner != getUtility(ILaunchpadCelebrities).vcs_imports):
-                raise BranchCreationNoTeamOwnedJunkBranches()
-            # All junk branches are public.
-            return PUBLIC_BRANCH
-        # First check if the owner has a defined visibility rule.
-        policy = product.getBranchVisibilityRuleForTeam(owner)
-        if policy is not None:
-            if policy in (BranchVisibilityRule.PRIVATE,
-                          BranchVisibilityRule.PRIVATE_ONLY):
-                return PRIVATE_BRANCH
-            else:
-                return PUBLIC_BRANCH
-
-        rule_memberships = dict(
-            [(item, []) for item in BranchVisibilityRule.items])
-
-        # Here we ignore the team policy that applies to everyone as
-        # that is the base visibility rule and it is checked only if there
-        # are no team policies that apply to the owner.
-        for item in product.getBranchVisibilityTeamPolicies():
-            if item.team is not None and owner.inTeam(item.team):
-                rule_memberships[item.rule].append(item.team)
-
-        private_teams = (
-            rule_memberships[BranchVisibilityRule.PRIVATE] +
-            rule_memberships[BranchVisibilityRule.PRIVATE_ONLY])
-
-        # Private trumps public.
-        if len(private_teams) == 1:
-            # The owner is a member of only one team that has private branches
-            # enabled.  The case where the private_team is the same as the
-            # owner of the branch is caught above where a check is done for a
-            # defined policy for the owner.  So if we get to here, the owner
-            # of the branch is a member of another team that has private
-            # branches enabled, so subscribe the private_team to the branch.
-            return (True, private_teams[0])
-        elif len(private_teams) > 1:
-            # If the owner is a member of multiple teams that specify private
-            # branches, then we cannot guess which team should get subscribed
-            # automatically, so subscribe no-one.
-            return PRIVATE_BRANCH
-        elif len(rule_memberships[BranchVisibilityRule.PUBLIC]) > 0:
-            # If the owner is not a member of any teams that specify private
-            # branches, but is a member of a team that is allowed public
-            # branches, then the branch is created as a public branch.
-            return PUBLIC_BRANCH
-        else:
-            membership_teams = rule_memberships.itervalues()
-            owner_membership = reduce(lambda x, y: x + y, membership_teams)
-            assert len(owner_membership) == 0, (
-                'The owner should not be a member of any team that has '
-                'a specified team policy.')
-
-        # Need to check the base branch visibility policy since there were no
-        # team policies that matches the owner.
-        base_visibility_rule = product.getBaseBranchVisibilityRule()
-        if base_visibility_rule == BranchVisibilityRule.FORBIDDEN:
-            raise BranchCreationForbidden(
-                "You cannot create branches for the product %r"
-                % product.name)
-        elif base_visibility_rule == BranchVisibilityRule.PUBLIC:
-            return PUBLIC_BRANCH
-        else:
-            return PRIVATE_BRANCH
-
-    def new(self, branch_type, name, registrant, owner, product=None,
-            url=None, title=None,
-            lifecycle_status=BranchLifecycleStatus.DEVELOPMENT,
-            summary=None, whiteboard=None, date_created=None,
-            branch_format=None, repository_format=None, control_format=None,
-            distroseries=None, sourcepackagename=None,
-            merge_control_status=BranchMergeControlStatus.NO_QUEUE):
-        """See `IBranchSet`."""
-        if date_created is None:
-            date_created = UTC_NOW
-
-        # Check the policy for the person creating the branch.
-        private, implicit_subscription = self._checkVisibilityPolicy(
-            registrant, owner, product)
-
-        # Not all code paths that lead to branch creation go via a
-        # schema-validated form (e.g. the register_branch XML-RPC call or
-        # pushing a new branch to codehosting), so we validate the branch name
-        # here to give a nicer error message than 'ERROR: new row for relation
-        # "branch" violates check constraint "valid_name"...'.
-        IBranch['name'].validate(unicode(name))
-
-        # Run any necessary data massage on the branch URL.
-        if url is not None:
-            url = IBranch['url'].normalize(url)
-
-        # Make sure that the new branch has a unique name if not a junk
-        # branch.
-        namespace = get_branch_namespace(
-            owner, product=product, distroseries=distroseries,
-            sourcepackagename=sourcepackagename)
-        existing_branch = namespace.getByName(name)
-        if existing_branch is not None:
-            raise BranchExists(existing_branch)
-
-        branch = Branch(
-            registrant=registrant,
-            name=name, owner=owner, product=product, url=url,
-            title=title, lifecycle_status=lifecycle_status, summary=summary,
-            whiteboard=whiteboard, private=private,
-            date_created=date_created, branch_type=branch_type,
-            date_last_modified=date_created, branch_format=branch_format,
-            repository_format=repository_format,
-            control_format=control_format, distroseries=distroseries,
-            sourcepackagename=sourcepackagename,
-            merge_control_status=merge_control_status)
-
-        # Implicit subscriptions are to enable teams to see private branches
-        # as soon as they are created.  The subscriptions can be edited at
-        # a later date if desired.
-        if implicit_subscription is not None:
-            branch.subscribe(
-                implicit_subscription,
-                BranchSubscriptionNotificationLevel.NOEMAIL,
-                BranchSubscriptionDiffSize.NODIFF,
-                CodeReviewNotificationLevel.NOEMAIL)
-
-        # The owner of the branch should also be automatically subscribed
-        # in order for them to get code review notifications.  The implicit
-        # owner subscription does not cause email to be sent about attribute
-        # changes, just merge proposals and code review comments.
-        branch.subscribe(
-            branch.owner,
-            BranchSubscriptionNotificationLevel.NOEMAIL,
-            BranchSubscriptionDiffSize.NODIFF,
-            CodeReviewNotificationLevel.FULL)
-
-        notify(ObjectCreatedEvent(branch))
-        return branch
-=======
-    def get(self, branch_id, default=None):
-        """See `IBranchSet`."""
-        try:
-            return Branch.get(branch_id)
-        except SQLObjectNotFound:
-            return default
-
-    @staticmethod
-    def URIToUniqueName(uri):
-        """See `IBranchSet`."""
-        schemes = ('http', 'sftp', 'bzr+ssh')
-        codehosting_host = URI(config.codehosting.supermirror_root).host
-        if uri.scheme in schemes and uri.host == codehosting_host:
-            return uri.path.lstrip('/')
-        else:
-            return None
-
-    def getByUrl(self, url, default=None):
-        """See `IBranchSet`."""
-        assert not url.endswith('/')
-        try:
-            uri = URI(url)
-        except InvalidURIError:
-            return None
-        unique_name = self.URIToUniqueName(uri)
-        if unique_name is not None:
-            branch = self.getByUniqueName(unique_name)
-        elif uri.scheme == 'lp':
-            branch = None
-            allowed_hosts = set()
-            for host in config.codehosting.lp_url_hosts.split(','):
-                if host == '':
-                    host = None
-                allowed_hosts.add(host)
-            if uri.host in allowed_hosts:
-                try:
-                    branch = self.getByLPPath(uri.path.lstrip('/'))[0]
-                except NoSuchBranch:
-                    pass
-        else:
-            branch = Branch.selectOneBy(url=url)
-        if branch is None:
-            return default
-        else:
-            return branch
-
-    def getByUniqueName(self, unique_name):
-        """Find a branch by its unique name.
-
-        For product branches, the unique name is ~user/product/branch; for
-        source package branches,
-        ~user/distro/distroseries/sourcepackagename/branch; for personal
-        branches, ~user/+junk/branch.
-        """
-        # XXX: JonathanLange 2008-11-27 spec=package-branches: Doesn't handle
-        # +dev alias, nor official source package branches.
-        try:
-            namespace_name, branch_name = unique_name.rsplit('/', 1)
-        except ValueError:
-            return None
-        try:
-            namespace_data = getUtility(IBranchNamespaceSet).parse(
-                namespace_name)
-        except InvalidNamespace:
-            return None
-        return self._getBranchInNamespace(namespace_data, branch_name)
-
-    def _getBranchInNamespace(self, namespace_data, branch_name):
-        if namespace_data['product'] == '+junk':
-            return self._getPersonalBranch(
-                namespace_data['person'], branch_name)
-        elif namespace_data['product'] is None:
-            return self._getPackageBranch(
-                namespace_data['person'], namespace_data['distribution'],
-                namespace_data['distroseries'],
-                namespace_data['sourcepackagename'], branch_name)
-        else:
-            return self._getProductBranch(
-                namespace_data['person'], namespace_data['product'],
-                branch_name)
-
-    def _getPersonalBranch(self, person, branch_name):
-        """Find a personal branch given its path segments."""
-        # Avoid circular imports.
-        from canonical.launchpad.database import Person
-        store = getUtility(IStoreSelector).get(MAIN_STORE, DEFAULT_FLAVOR)
-        origin = [Branch, Join(Person, Branch.owner == Person.id)]
-        result = store.using(*origin).find(
-            Branch, Person.name == person,
-            Branch.distroseries == None,
-            Branch.product == None,
-            Branch.sourcepackagename == None,
-            Branch.name == branch_name)
-        branch = result.one()
-        return branch
-
-    def _getProductBranch(self, person, product, branch_name):
-        """Find a product branch given its path segments."""
-        # Avoid circular imports.
-        from canonical.launchpad.database import Person, Product
-        store = getUtility(IStoreSelector).get(MAIN_STORE, DEFAULT_FLAVOR)
-        origin = [
-            Branch,
-            Join(Person, Branch.owner == Person.id),
-            Join(Product, Branch.product == Product.id)]
-        result = store.using(*origin).find(
-            Branch, Person.name == person, Product.name == product,
-            Branch.name == branch_name)
-        branch = result.one()
-        return branch
-
-    def _getPackageBranch(self, owner, distribution, distroseries,
-                          sourcepackagename, branch):
-        """Find a source package branch given its path segments.
-
-        Only gets unofficial source package branches, that is, branches with
-        names like ~jml/ubuntu/jaunty/openssh/stuff.
-        """
-        # Avoid circular imports.
-        from canonical.launchpad.database import (
-            Distribution, DistroSeries, Person, SourcePackageName)
-        store = getUtility(IStoreSelector).get(MAIN_STORE, DEFAULT_FLAVOR)
-        origin = [
-            Branch,
-            Join(Person, Branch.owner == Person.id),
-            Join(SourcePackageName,
-                 Branch.sourcepackagename == SourcePackageName.id),
-            Join(DistroSeries,
-                 Branch.distroseries == DistroSeries.id),
-            Join(Distribution,
-                 DistroSeries.distribution == Distribution.id)]
-        result = store.using(*origin).find(
-            Branch, Person.name == owner, Distribution.name == distribution,
-            DistroSeries.name == distroseries,
-            SourcePackageName.name == sourcepackagename,
-            Branch.name == branch)
-        branch = result.one()
-        return branch
-
-    def _getByPath(self, path):
-        """Given a path within a branch, return the branch and the path."""
-        namespace_set = getUtility(IBranchNamespaceSet)
-        if not path.startswith('~'):
-            raise InvalidNamespace(path)
-        segments = iter(path.lstrip('~').split('/'))
-        branch = namespace_set.traverse(segments)
-        return branch, '/'.join(segments)
-
-    def getByLPPath(self, path):
-        """See `IBranchSet`."""
-        branch = suffix = series = None
-        try:
-            branch, suffix = self._getByPath(path)
-            if suffix == '':
-                suffix = None
-        except NoSuchBranch:
-            raise
-        except InvalidNamespace:
-            # If the first element doesn't start with a tilde, then maybe
-            # 'path' is a shorthand notation for a branch.
-            branch, series = self._getDefaultProductBranch(path)
-        return branch, suffix, series
-
-    def _getDefaultProductBranch(self, path):
-        """Return the branch with the shortcut 'path'.
-
-        :param path: A shortcut to a branch.
-        :raise InvalidBranchIdentifier: if 'path' has too many segments to be
-            a shortcut.
-        :raise InvalidProductIdentifier: if 'path' starts with an invalid
-            name for a product.
-        :raise NoSuchProduct: if 'path' starts with a non-existent product.
-        :raise NoSuchSeries: if 'path' refers to a product series and that
-            series does not exist.
-        :raise NoBranchForSeries: if 'path' refers to a product series that
-            exists, but does not have a branch.
-        :return: The branch.
-        """
-        segments = path.split('/')
-        if len(segments) == 1:
-            product_name, series_name = segments[0], None
-        elif len(segments) == 2:
-            product_name, series_name = tuple(segments)
-        else:
-            raise faults.InvalidBranchIdentifier(path)
-        if not valid_name(product_name):
-            raise faults.InvalidProductIdentifier(product_name)
-        product = getUtility(IProductSet).getByName(product_name)
-        if product is None:
-            raise NoSuchProduct(product_name)
-        if series_name is None:
-            series = product.development_focus
-        else:
-            series = product.getSeries(series_name)
-            if series is None:
-                raise faults.NoSuchSeries(series_name, product)
-        branch = series.series_branch
-        if branch is None:
-            raise faults.NoBranchForSeries(series)
-        return branch, series
->>>>>>> 8a1c7d1a
-
     def getBranchesToScan(self):
         """See `IBranchSet`"""
         # Return branches where the scanned and mirrored IDs don't match.
