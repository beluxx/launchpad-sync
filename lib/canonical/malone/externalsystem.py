#!/usr/bin/env python 

import urllib
import urllib2
import xml.parsers.expat
from xml.dom import minidom

from canonical.database.constants import UTC_NOW
from canonical.lp.dbschema import BugTrackerType, BugTaskStatus
from canonical.launchpad.scripts import log

# The user agent we send in our requests
LP_USER_AGENT = "Launchpad Bugscraper/0.1 (http://launchpad.net/malone)"


class UnknownBugTrackerTypeError(Exception):
    """
    Exception class to catch systems we don't have a class for yet
    """

    def __init__(self, bugtrackertypename, bugtrackername):
        self.bugtrackertypename = bugtrackertypename
        self.bugtrackername = bugtrackername

    def __str__(self):
        return self.bugtrackertypename


class UnsupportedBugTrackerVersion(Exception):
    """The bug tracker version is not supported."""


class BugTrackerConnectError(Exception):
    """
    Exception class to catch misc errors contacting a bugtracker
    """

    def __init__(self, url, error):
        self.url = url
        self.error = str(error)

    def __str__(self):
        return "%s: %s" % (self.url, self.error)


class ExternalSystem(object):
    """
    Generic class for a remote system.  This is a pass-through class
    which loads and calls through to a subclass for each system type
    we know about,
    """

    def __init__(self, bugtracker, version=None):
        self.bugtracker = bugtracker
        self.bugtrackertype = bugtracker.bugtrackertype
        self.remotesystem = None
        if self.bugtrackertype == BugTrackerType.BUGZILLA:
            self.remotesystem = Bugzilla(self.bugtracker.baseurl, version)
        if not self.remotesystem:
            raise UnknownBugTrackerTypeError(self.bugtrackertype.name,
                self.bugtracker.name)
        self.version = self.remotesystem.version

    def malonify_status(self, status):
        return self.remotesystem.malonify_status(status)

    def updateBugWatches(self, bug_watches):
        """Update the given bug watches."""
        return self.remotesystem.updateBugWatches(bug_watches)


class Bugzilla(ExternalSystem):
    """A class that deals with communications with a remote Bugzilla system."""

    def __init__(self, baseurl, version=None):
        if baseurl[-1] == "/":
            baseurl = baseurl[:-1]
        self.baseurl = baseurl
        if version != None:
            self.version = version
        else:
            self.version = self._probe_version()
        if not self.version or self.version < '2.16':
<<<<<<< HEAD
            raise NotImplementedError("Unsupported version %r for %s" 
                                      % (self.version, baseurl))
=======
            raise UnsupportedBugTrackerVersion(
                "Unsupported version %r for %s" % (self.version, baseurl))

>>>>>>> 896dae12
    def _getPage(self, page):
        """GET the specified page on the remote HTTP server."""
        # For some reason, bugs.kde.org doesn't allow the regular urllib
        # user-agent string (Python-urllib/2.x) to access their
        # bugzilla, so we send our own instead.
        request = urllib2.Request("%s/%s" % (self.baseurl, page),
                                  headers={'User-agent': LP_USER_AGENT})
        try:
            url = urllib2.urlopen(request)
        except (urllib2.HTTPError, urllib2.URLError), val:
            raise BugTrackerConnectError(self.baseurl, val)
        page_contents = url.read()
        return page_contents

    def _postPage(self, page, form):
        """POST to the specified page.

        :form: is a dict of form variables being POSTed.
        """
        url = "%s/%s" % (self.baseurl, page)
        post_data = urllib.urlencode(form)
        request = urllib2.Request(url, headers={'User-agent': LP_USER_AGENT})
        url = urllib2.urlopen(request, data=post_data)
        page_contents = url.read()
        return page_contents

    def _probe_version(self):
        version_xml = self._getPage('xml.cgi?id=1')
        try:
            document = minidom.parseString(version_xml)
        except xml.parsers.expat.ExpatError, e:
            raise BugTrackerConnectError(self.baseurl, "Failed to parse output "
                                         "when probing for version: %s" % e)
        bugzilla = document.getElementsByTagName("bugzilla")
        if not bugzilla:
            return None
        version = bugzilla[0].getAttribute("version")
        return version

    def malonify_status(self, status):
        """Translate a status from this system to the equivalent Malone status.

        Bugzilla status consist of two parts separated by space, where
        the last part is the resolution. The resolution is optional.
        """
        if ' ' in status:
            status, resolution = status.split(' ')
        else:
            resolution = ''

        if status == 'ASSIGNED':
           malone_status = BugTaskStatus.CONFIRMED
        elif status == 'NEEDINFO':
            malone_status = BugTaskStatus.NEEDSINFO
        elif status == 'PENDINGUPLOAD':
            malone_status = BugTaskStatus.FIXCOMMITTED
        elif status in ['RESOLVED', 'VERIFIED', 'CLOSED']:
            # depends on the resolution:
            if resolution == 'FIXED':
                malone_status = BugTaskStatus.FIXRELEASED
            else:
                #XXX: Which are the valid resolutions? We should fail
                #     if we don't know of the resolution. Bug 31745.
                #     -- Bjorn Tillenius, 2005-02-03
                malone_status = BugTaskStatus.REJECTED
        elif status in ['UNCONFIRMED', 'REOPENED', 'NEW', 'UPSTREAM']:
            malone_status = BugTaskStatus.UNCONFIRMED
        else:
            if status != 'UNKNOWN':
                log.warning(
                    "Unknown Bugzilla status '%s' at %s" % (
                        status, self.baseurl))
            return 'Unknown'

        return malone_status.title

    def updateBugWatches(self, bug_watches):
        """Update the given bug watches."""
        bug_watches_by_remote_bug = {}
        for bug_watch in bug_watches:
<<<<<<< HEAD
            bug_watches_by_remote_bug[bug_watch.remotebug] = bug_watch
=======
            #XXX: Use remotebug.strip() until bug 34105 is fixed.
            #     -- Bjorn Tillenius, 2006-03-09
            bug_watches_by_remote_bug[bug_watch.remotebug.strip()] = bug_watch
>>>>>>> 896dae12
        bug_ids_to_update = set(bug_watches_by_remote_bug.keys())

        data = {'form_name'   : 'buglist.cgi',
                'bug_id_type' : 'include',
                'bug_id'      : ','.join(bug_ids_to_update),
                }
        if self.version < '2.17.1':
            data.update({'format' : 'rdf'})
            status_tag = "bz:status"
        else:
            data.update({'ctype'  : 'rdf'})
            status_tag = "bz:bug_status"
        buglist_xml = self._postPage('buglist.cgi', data)
        try:
            document = minidom.parseString(buglist_xml)
        except xml.parsers.expat.ExpatError, e:
            log.error('Failed to parse XML description for %s bugs %s: %s' %
<<<<<<< HEAD
                      (self.baseurl, bug_ids, e))
=======
                      (self.baseurl, bug_ids_to_update, e))
>>>>>>> 896dae12
            return None
        result = None
        bug_nodes = document.getElementsByTagName('bz:bug')
        found_bug_ids = set()
        for bug_node in bug_nodes:
            bug_id_nodes = bug_node.getElementsByTagName("bz:id")
            assert len(bug_id_nodes) == 1, "Should be only one id node."
            bug_id_node = bug_id_nodes[0]
            assert len(bug_id_node.childNodes) == 1, (
                "id node should contain a non-empty text string.")
            bug_id = str(bug_id_node.childNodes[0].data)
            found_bug_ids.add(bug_id)

            status_nodes = bug_node.getElementsByTagName(status_tag)
            assert len(status_nodes) == 1, "Should be only one status node."
            bug_status_node = status_nodes[0]
            assert len(bug_status_node.childNodes) == 1, (
                "status node should contain a non-empty text string.")
            status = bug_status_node.childNodes[0].data

            resolution_nodes = bug_node.getElementsByTagName('bz:resolution')
            assert len(resolution_nodes) <= 1, (
                "Only one resolution node is allowed.")
            if resolution_nodes:
                assert len(resolution_nodes[0].childNodes) <= 1, (
                    "Resolution should contain a, possible empty, string.")
                if resolution_nodes[0].childNodes:
                    resolution = resolution_nodes[0].childNodes[0].data
                    status += ' %s' % resolution

            bug_watch = bug_watches_by_remote_bug[bug_id]
            if bug_watch.remotestatus != status:
                log.debug('Updating status for remote bug #%s' % bug_id)
                bug_watch.remotestatus = status
                bug_watch.lastchanged = UTC_NOW

            bug_watch.lastchecked = UTC_NOW

        not_found_bugs = bug_ids_to_update.difference(found_bug_ids)
        for not_found_id in not_found_bugs:
            log.warn(
                "Didn't find bug #%s on %s." % (not_found_id, self.baseurl))
            bug_watch = bug_watches_by_remote_bug[not_found_id]
            bug_watch.remotestatus = 'UNKNOWN'
            bug_watch.lastchanged = UTC_NOW
            bug_watch.lastchecked = UTC_NOW

        return result
<|MERGE_RESOLUTION|>--- conflicted
+++ resolved
@@ -81,14 +81,9 @@
         else:
             self.version = self._probe_version()
         if not self.version or self.version < '2.16':
-<<<<<<< HEAD
-            raise NotImplementedError("Unsupported version %r for %s" 
-                                      % (self.version, baseurl))
-=======
             raise UnsupportedBugTrackerVersion(
                 "Unsupported version %r for %s" % (self.version, baseurl))
 
->>>>>>> 896dae12
     def _getPage(self, page):
         """GET the specified page on the remote HTTP server."""
         # For some reason, bugs.kde.org doesn't allow the regular urllib
@@ -169,13 +164,9 @@
         """Update the given bug watches."""
         bug_watches_by_remote_bug = {}
         for bug_watch in bug_watches:
-<<<<<<< HEAD
-            bug_watches_by_remote_bug[bug_watch.remotebug] = bug_watch
-=======
             #XXX: Use remotebug.strip() until bug 34105 is fixed.
             #     -- Bjorn Tillenius, 2006-03-09
             bug_watches_by_remote_bug[bug_watch.remotebug.strip()] = bug_watch
->>>>>>> 896dae12
         bug_ids_to_update = set(bug_watches_by_remote_bug.keys())
 
         data = {'form_name'   : 'buglist.cgi',
@@ -193,11 +184,7 @@
             document = minidom.parseString(buglist_xml)
         except xml.parsers.expat.ExpatError, e:
             log.error('Failed to parse XML description for %s bugs %s: %s' %
-<<<<<<< HEAD
-                      (self.baseurl, bug_ids, e))
-=======
                       (self.baseurl, bug_ids_to_update, e))
->>>>>>> 896dae12
             return None
         result = None
         bug_nodes = document.getElementsByTagName('bz:bug')
