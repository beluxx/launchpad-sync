# Copyright 2004-2005 Canonical Ltd.  All rights reserved.

"""Project-related interfaces for Launchpad."""

__metaclass__ = type

__all__ = [
    'IProject',
    'IProjectSet',
    ]

from zope.interface import Interface, Attribute
from zope.schema import Bool, Choice, Int, Text, TextLine

from canonical.launchpad import _
from canonical.launchpad.fields import Summary, Title, URIField
from canonical.launchpad.interfaces import (
    IBugTarget, IHasAppointedDriver, IHasOwner, IHasSpecifications,
    IKarmaContext, PillarNameField)
<<<<<<< HEAD
=======
from canonical.launchpad.interfaces.sprint import IHasSprints
>>>>>>> 26056d66
from canonical.launchpad.validators.name import name_validator
from canonical.launchpad.fields import (
    LargeImageUpload, BaseImageUpload, SmallImageUpload)


class ProjectNameField(PillarNameField):

    @property
    def _content_iface(self):
        return IProject


class IProject(IHasAppointedDriver, IHasOwner, IBugTarget, IHasSpecifications,
<<<<<<< HEAD
               IKarmaContext):
=======
               IKarmaContext, IHasSprints):
>>>>>>> 26056d66
    """A Project."""

    id = Int(title=_('ID'), readonly=True)

    owner = Choice(
        title=_('Owner'),
        required=True,
        vocabulary='ValidOwner',
        description=_("""Project owner, it can either a valid
            Person or Team inside Launchpad context."""))

    name = ProjectNameField(
        title=_('Name'),
        required=True,
        description=_("""A unique name, used in URLs, identifying the project.
            All lowercase, no special characters.
            Examples: apache, mozilla, gimp."""),
        constraint=name_validator)

    displayname = TextLine(
        title=_('Display Name'),
        description=_("""Appropriately capitalised,
            and typically ending in "Project".
            Examples: the Apache Project, the Mozilla Project,
            the Gimp Project."""))

    title = Title(
        title=_('Title'),
        description=_("""The full name of the project,
            which can contain spaces, special characters etc."""))

    summary = Summary(
        title=_('Project Summary'),
        description=_("""A brief (one-paragraph) summary of the project."""))

    description = Text(
        title=_('Description'),
        description=_("""A detailed description of the project,
            including details like when it was founded, 
            how many contributors there are,
            and how it is organised and coordinated."""))

    datecreated = TextLine(
        title=_('Date Created'),
        description=_("""The date this project was created in Launchpad."""))

    driver = Choice(
        title=_("Driver"),
        description=_(
            "This is a project-wide appointment, think carefully here! "
            "This person or team will be able to set feature goals and "
            "approve bug targeting and backporting for ANY series in "
            "ANY product in this project. You can also appoint drivers "
            "at the level of a specific product or series. So you may "
            "just want to leave this space blank, and instead let the "
            "individual products and series have drivers."),
        required=False, vocabulary='ValidPersonOrTeam')

    homepageurl = URIField(
        title=_('Homepage URL'),
        required=False,
        allowed_schemes=['http', 'https', 'ftp'], allow_userinfo=False,
        description=_("""The project home page. Please include the http://"""))

    wikiurl = URIField(
        title=_('Wiki URL'),
        required=False,
        allowed_schemes=['http', 'https', 'ftp'], allow_userinfo=False,
        description=_("""The URL of this project's wiki, if it has one.
            Please include the http://"""))

    lastdoap = TextLine(
        title=_('Last-parsed RDF fragment'),
        description=_("""The last RDF fragment for this
           entity that we received and parsed, or
           generated."""),
        required=False)

    sourceforgeproject = TextLine(
        title=_("SourceForge Project Name"),
        description=_("""The SourceForge project name for this project,
            if it is in sourceforge."""),
        required=False)

    freshmeatproject = TextLine(
        title=_("Freshmeat Project Name"),
        description=_("""The Freshmeat project name for this project,
            if it is in freshmeat."""),
        required=False)

    homepage_content = Text(
        title=_("Homepage Content"), required=False,
        description=_(
            "The content of this project's home page. Edit this and it will "
            "be displayed for all the world to see. It is NOT a wiki "
            "so you cannot undo changes."))

    emblem = SmallImageUpload(
        title=_("Emblem"), required=False,
        description=_(
            "A small image, max 16x16 pixels and 25k in file size, that can "
            "be used to refer to this project."))

    # This field should not be used on forms, so we use a BaseImageUpload here
    # only for documentation purposes.
    gotchi_heading = BaseImageUpload(
        title=_("Heading icon"), required=False,
        description=_(
            "An image, maximum 64x64 pixels, that will be displayed on "
            "the header of all pages related to this project. It should be "
            "no bigger than 50k in size."))

    gotchi = LargeImageUpload(
        title=_("Icon"), required=False,
        description=_(
            "An image, maximum 170x170 pixels, that will be displayed on "
            "this project's home page. It should be no bigger than 100k in "
            "size. "))

    translationgroup = Choice(
        title = _("Translation group"),
        description = _("The translation group for this project. This group "
            "is made up of a set of translators for all the languages "
            "approved by the group manager. These translators then have "
            "permission to edit the groups translation files, based on the "
            "permission system selected below."),
        required=False,
        vocabulary='TranslationGroup')

    translationpermission = Choice(
        title=_("Translation Permission System"),
        description=_("The permissions this group requires for "
            "translators. If 'Open', then anybody can edit translations "
            "in any language. If 'Reviewed', then anybody can make "
            "suggestions but only the designated translators can edit "
            "or confirm translations. And if 'Closed' then only the "
            "designated translation group will be able to touch the "
            "translation files at all."),
        required=True,
        vocabulary='TranslationPermission')

    active = Bool(title=_('Active'), required=False,
        description=_("Whether or not this project is considered active."))

    reviewed = Bool(title=_('Reviewed'), required=False,
        description=_("Whether or not this project has been reviewed."))

    bounties = Attribute(_("The bounties that are related to this project."))

    bugtracker = Choice(title=_('Bug Tracker'), required=False,
        vocabulary='BugTracker',
        description=_("The bug tracker the products in this project use."))

    products = Attribute(_("An iterator over the Products for this project."))

    def getProduct(name):
        """Get a product with name `name`."""

    def ensureRelatedBounty(bounty):
        """Ensure that the bounty is linked to this project. Return None.
        """

    def translatables():
        """Return an iterator over products that have resources translatables.

        It also should have IProduct.official_rosetta flag set.
        """


# Interfaces for set

class IProjectSet(Interface):
    """The collection of projects."""

    title = Attribute('Title')

    def __iter__():
        """Return an iterator over all the projects."""

    def __getitem__(name):
        """Get a project by its name."""

    def get(projectid):
        """Get a project by its id.

        If the project can't be found a NotFoundError will be raised.
        """

    def getByName(name, default=None, ignore_inactive=False):
        """Return the project with the given name, ignoring inactive projects
        if ignore_inactive is True.
        
        Return the default value if there is no such project.
        """

    def new(name, displayname, title, homepageurl, summary, description,
            owner, gotchi, gotchi_heading, emblem):
        """Create and return a project with the given arguments."""

    def count_all():
        """Return the total number of projects registered in Launchpad."""

    def search(text=None, soyuz=None,
                     rosetta=None, malone=None,
                     bazaar=None,
                     search_products=True):
        """Search through the Registry database for projects that match the
        query terms. text is a piece of text in the title / summary /
        description fields of project (and possibly product). soyuz,
        bazaar, malone etc are hints as to whether the search should
        be limited to projects that are active in those Launchpad
        applications."""

    def forReview():
        """Return a list of Projects which need review, or which have
        products that needs review."""

    def forSyncReview():
        """Return a list of projects that have productseries ready to
        import which need review."""<|MERGE_RESOLUTION|>--- conflicted
+++ resolved
@@ -17,10 +17,7 @@
 from canonical.launchpad.interfaces import (
     IBugTarget, IHasAppointedDriver, IHasOwner, IHasSpecifications,
     IKarmaContext, PillarNameField)
-<<<<<<< HEAD
-=======
 from canonical.launchpad.interfaces.sprint import IHasSprints
->>>>>>> 26056d66
 from canonical.launchpad.validators.name import name_validator
 from canonical.launchpad.fields import (
     LargeImageUpload, BaseImageUpload, SmallImageUpload)
@@ -34,11 +31,7 @@
 
 
 class IProject(IHasAppointedDriver, IHasOwner, IBugTarget, IHasSpecifications,
-<<<<<<< HEAD
-               IKarmaContext):
-=======
                IKarmaContext, IHasSprints):
->>>>>>> 26056d66
     """A Project."""
 
     id = Int(title=_('ID'), readonly=True)
