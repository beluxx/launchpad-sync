<<<<<<< HEAD
# Copyright 2004-2006 Canonical Ltd.  All rights reserved.

"""Date and time widgets.

XXX: There is apparently a nice datetime widget in the Z3 SVN repository
that we should investigate -- StuartBishop 20060228
"""

__metaclass__ = type
=======
# Copyright 2006 Canonical Ltd.  All rights reserved.

"""This was experimentation and example code. I don't think it is being
used anywhere. If we want a real date/time input widget we should investigate
zc.datewidget available from the Z3 SVN repository"""

__metaclass__ = type

>>>>>>> 1ff9bc96
from datetime import date
from zope.app import zapi
from zope.interface import implements
from zope.schema.interfaces import ValidationError
from zope.app.form.interfaces import IDisplayWidget, IInputWidget
# Use custom error for custom view
#from zope.app.form.interfaces import WidgetInputError
from exception import WidgetInputError
from zope.app.form.interfaces import InputErrors
from zope.app.form.browser import BrowserWidget
from zope.app.form.browser.interfaces import IBrowserWidget
from zope.app.form.browser.interfaces import IWidgetInputErrorView
from zope.app.pagetemplate.viewpagetemplatefile import ViewPageTemplateFile
from zope.schema import Int
<<<<<<< HEAD
from zope.app.form.browser.widget import DisplayWidget
from zope.app.form.browser.textwidgets import escape
from zope.component import getUtility

from canonical.launchpad import _
from canonical.launchpad.interfaces import ILaunchBag
=======
from zope.app.form.browser.widget import renderElement

from canonical.launchpad import _
>>>>>>> 1ff9bc96

# TODO: Abstract out common functionality to simplify widget definition

class IDateWidget(IDisplayWidget, IInputWidget, IBrowserWidget):
    """A date selection widget
    
    Date with no time or timezone information
    
    """
    minyear = Int(title=_('Minimum Year'), required=True, default=1900)
    maxyear = Int(title=_('Maximum Year'), required=True, default=2038)

class DateWidget(BrowserWidget):
    implements(IDateWidget)

    # ZPT that renders our widget
    __call__ = ViewPageTemplateFile('templates/date.pt')

    minyear = 1900
    maxyear = 2038

    def validate(self):
        """See zope.app.form.interfaces.IInputWidget"""
        # Just use the default provided by InputWidget
        return super(DateWidget, self).validate()

    def getInputValue(self):
        """See zope.app.form.interfaces.IInputWidget"""
        # If validation fails, set this to the exception before raising
        # it so that error() can find it.
        self._error = None
        r = self._getRequestValue()
        errors = []
        try:
            y = int(r['year'])
        except (TypeError, ValueError):
            errors.append('Invalid year')
        try:
            m = int(r['month'])
        except (TypeError, ValueError):
            errors.append('Invalid month')
        try:
            d = int(r['day'])
        except (TypeError, ValueError):
            errors.append('Invalid day')
        if errors:
            errors = [ValidationError(_(msg)) for msg in errors]
            self._error = WidgetInputError(self.name, self.label, errors)
            raise self._error
        try:
            return date(y, m, d)
        except ValueError, x:
            self._error = WidgetInputError(
                    self.name, self.label, ValidationError(x)
                    )
            raise self._error

    def applyChanges(self, content):
        """See zope.app.form.interfaces.IInputWidget"""
        field = self.context
        value = self.getInputValue()
        if field.query(content, self) != value:
            field.set(content, value)
            return True
        else:
            return False
  
    def hasInput(self):
        """See zope.app.form.interfaces.IInputWidget"""
        if '%s.day'%self.name in self.request.form:
            return True
        else:
            return False

    def hasValidInput(self):
        """See zope.app.form.interfaces.IInputWidget"""
        # Just use the default provided by InputWidget
        return super(DateWidget, self).hasValidInput()

    def hidden(self):
        """See zope.app.form.browser.interfaces.IBrowserWidget"""
        l = []
        for name, value in zip(('year', 'month', 'day'), self._getFormInput()):
            l.append(renderElement(
                self.tag, type='hidden', name=name, id=name,
                value=value, cssClass=self.cssClass, extra=self.extra
                ))

    def error(self):
        """See zope.app.form.browser.interfaces.IBrowserWidget"""
        if self._error:
            return zapi.getViewProviding(
                    self._error, IWidgetInputErrorView, self.request
                    ).snippet()
        return ""

    def _getFormValue(self):
        """Return the value for the form to render, accessed via the
        formvalue property.

        This will be data from the request, or the fields value
        if the form has not been submitted. This method should return
        an object that makes the template simple and readable.

        """
        if not self._renderedValueSet():
            if self.hasInput():
                try:
                    value = self.getInputValue()
                except InputErrors:
                    return self._getRequestValue()
            else:
                value = self._getDefault()
        else:
            value = self._data
        return value

    formvalue = property(_getFormValue)

    def _getRequestValue(self):
        """Return the raw input from request in a format suitable for
        _getFormValue and getInputValue to use

        """
        # We return this as a mapping, as the TALES is then identical
        # to when we are using a date object.
        rv = {
            'year': self.request.get('%s.year' % self.name, ''),
            'month': self.request.get('%s.month' % self.name, ''),
            'day': self.request.get('%s.day' % self.name, ''),
            }
        return rv

    def _getDefault(self):
        """Return the default value *to render* for this field if not set.

        Normally no need to override, as the default just returns
        self.context.default. However, for this widget we don't want that.

        """
        return {'year':'','month':'','day':''}


class DatetimeDisplayWidget(DisplayWidget):
    """Display timestamps in the users preferred timezone"""
    def __call__(self):
        timezone = getUtility(ILaunchBag).timezone
        if self._renderedValueSet():
            value = self._data
        else:
            value = self.context.default
        if value == self.context.missing_value:
            return u""
        value = value.astimezone(timezone)
        return escape(value.strftime("%Y-%m-%d %H:%M:%S %Z"))
<|MERGE_RESOLUTION|>--- conflicted
+++ resolved
@@ -1,14 +1,3 @@
-<<<<<<< HEAD
-# Copyright 2004-2006 Canonical Ltd.  All rights reserved.
-
-"""Date and time widgets.
-
-XXX: There is apparently a nice datetime widget in the Z3 SVN repository
-that we should investigate -- StuartBishop 20060228
-"""
-
-__metaclass__ = type
-=======
 # Copyright 2006 Canonical Ltd.  All rights reserved.
 
 """This was experimentation and example code. I don't think it is being
@@ -17,7 +6,6 @@
 
 __metaclass__ = type
 
->>>>>>> 1ff9bc96
 from datetime import date
 from zope.app import zapi
 from zope.interface import implements
@@ -32,18 +20,13 @@
 from zope.app.form.browser.interfaces import IWidgetInputErrorView
 from zope.app.pagetemplate.viewpagetemplatefile import ViewPageTemplateFile
 from zope.schema import Int
-<<<<<<< HEAD
 from zope.app.form.browser.widget import DisplayWidget
 from zope.app.form.browser.textwidgets import escape
+from zope.app.form.browser.widget import renderElement
 from zope.component import getUtility
 
 from canonical.launchpad import _
 from canonical.launchpad.interfaces import ILaunchBag
-=======
-from zope.app.form.browser.widget import renderElement
-
-from canonical.launchpad import _
->>>>>>> 1ff9bc96
 
 # TODO: Abstract out common functionality to simplify widget definition
 
