--- conflicted
+++ resolved
@@ -14,20 +14,11 @@
 from canonical.config import config
 from canonical.launchpad.database import BugNotification
 from canonical.launchpad.interfaces import (
-<<<<<<< HEAD
-    BugTaskStatus, IBugSet, IEmailAddressSet, IPersonSet, IProductSet)
+    IBugSet, IEmailAddressSet, IPersonSet, IProductSet,
+    PersonCreationRationale, BugTaskStatus)
 from canonical.launchpad.scripts import bugimport
 from canonical.launchpad.scripts.bugimport import ET
-from canonical.lp.dbschema import (
-    BugTaskImportance, BugAttachmentType, PersonCreationRationale)
-=======
-    IBugSet, IEmailAddressSet, IPersonSet, IProductSet,
-    PersonCreationRationale)
-from canonical.launchpad.scripts import bugimport
-from canonical.launchpad.scripts.bugimport import ET
-from canonical.lp.dbschema import (
-    BugTaskImportance, BugTaskStatus, BugAttachmentType)
->>>>>>> a2a7473c
+from canonical.lp.dbschema import BugTaskImportance, BugAttachmentType
 
 from canonical.testing import LaunchpadZopelessLayer
 from canonical.launchpad.ftests import login, logout
