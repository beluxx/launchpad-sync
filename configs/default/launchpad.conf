--- conflicted
+++ resolved
@@ -429,7 +429,6 @@
         masterlock /var/tmp/sm-ng/masterlock
         authserver_url http://localhost:8999/branch/
         warehouse_root_url http://bazaar.launchpad.dev/+branches/
-<<<<<<< HEAD
 
         <upload_puller_errorreports>
             errordir /var/tmp/codehosting.test
@@ -448,8 +447,6 @@
             oops_prefix MSMP
             copy_to_zlog false
         </mirror_puller_errorreports>
-=======
->>>>>>> 398bb763
     </supermirror>
 
     <branchscanner>
