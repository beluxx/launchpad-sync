--- conflicted
+++ resolved
@@ -1263,7 +1263,9 @@
 COMMENT ON COLUMN TranslationImportQueueEntry.is_published IS 'Notes whether is a published upload.';
 COMMENT ON COLUMN TranslationImportQueueEntry.pofile IS 'Link to the POFile where this import will end.';
 COMMENT ON COLUMN TranslationImportQueueEntry.potemplate IS 'Link to the POTemplate where this import will end.';
-<<<<<<< HEAD
+COMMENT ON COLUMN TranslationImportQueueEntry.date_status_changed IS 'The date when the status of this entry was changed.';
+COMMENT ON COLUMN TranslationImportQueueEntry.status IS 'The status of the import: 1 Approved, 2 Imported, 3 Deleted, 4 Failed, 5 Needs Review, 6 Blocked.';
+
 
 -- PersonalPackageArchive
 COMMENT ON TABLE PersonalPackageArchive IS 'Contains the information about the archives generated based on personal packages.';
@@ -1278,8 +1280,4 @@
 -- PersonalSourcepackagePublication
 COMMENT ON TABLE PersonalSourcePackagePublication IS 'Contains the information about which sourcepackagerelease is included in a Personal Package Archive.';
 COMMENT ON COLUMN PersonalSourcePackagePublication.personalpackagearchive IS 'Target Personal Package Archive.';
-COMMENT ON COLUMN PersonalSourcePackagePublication.sourcepackagerelease IS 'Target Sourcepackagerelease.';
-=======
-COMMENT ON COLUMN TranslationImportQueueEntry.date_status_changed IS 'The date when the status of this entry was changed.';
-COMMENT ON COLUMN TranslationImportQueueEntry.status IS 'The status of the import: 1 Approved, 2 Imported, 3 Deleted, 4 Failed, 5 Needs Review, 6 Blocked.';
->>>>>>> 173f73ac
+COMMENT ON COLUMN PersonalSourcePackagePublication.sourcepackagerelease IS 'Target Sourcepackagerelease.';