--- conflicted
+++ resolved
@@ -684,8 +684,6 @@
         required=False, default=False))
     is_team = exported(
         Bool(title=_('Is this object a team?'), readonly=True))
-<<<<<<< HEAD
-=======
     account_status = Choice(
         title=_("The status of this person's account"), required=False,
         readonly=True, vocabulary=AccountStatus)
@@ -695,7 +693,6 @@
 
     def anyone_can_join():
         """Quick check as to whether a team allows anyone to join."""
->>>>>>> e2c170e4
 
 
 class IPersonLimitedView(IHasIcon, IHasLogo):
@@ -780,26 +777,6 @@
                 "The content of your profile page. Use plain text, "
                 "paragraphs are preserved and URLs are linked in pages.")))
 
-
-class IPersonViewRestricted(IHasBranches, IHasSpecifications,
-                    IHasMergeProposals, IHasMugshot,
-                    IHasLocation, IHasRequestedReviews, IObjectWithLocation,
-                    IHasBugs, IHasRecipes, IHasTranslationImports,
-                    IPersonSettings, IQuestionsPerson):
-    """IPerson attributes that require launchpad.View permission."""
-    account = Object(schema=IAccount)
-    accountID = Int(title=_('Account ID'), required=True, readonly=True)
-    password = PasswordField(
-        title=_('Password'), required=True, readonly=False)
-    karma = exported(
-        Int(title=_('Karma'), readonly=True,
-            description=_('The cached total karma for this person.')))
-    homepage_content = exported(
-        Text(title=_("Homepage Content"), required=False,
-            description=_(
-                "The content of your profile page. Use plain text, "
-                "paragraphs are preserved and URLs are linked in pages.")))
-
     mugshot = exported(MugshotImageUpload(
         title=_("Mugshot"), required=False,
         default_image_resource='/@@/person-mugshot',
@@ -856,11 +833,6 @@
     # Properties of the Person object.
     karma_category_caches = Attribute(
         'The caches of karma scores, by karma category.')
-<<<<<<< HEAD
-    is_probationary = exported(
-        Bool(title=_("Is this a probationary user?"), readonly=True))
-=======
->>>>>>> e2c170e4
     is_ubuntu_coc_signer = exported(
     Bool(title=_("Signed Ubuntu Code of Conduct"),
             readonly=True))
