--- conflicted
+++ resolved
@@ -111,7 +111,6 @@
             return;
         }
 
-<<<<<<< HEAD
         Y.on('load', function() {
             var logged_in = LP.client.links['me'] !== undefined;
             if (logged_in) {
@@ -123,37 +122,5 @@
     </script>
   </tal:script>
 </div>
-=======
-                  <tal:build-log define="file binary/log"
-                                 tal:condition="file">
-                    <a class="sprite download"
-                       tal:attributes="href binary/log_url">buildlog</a>
-                    (<span tal:replace="file/content/filesize/fmt:bytes" />)
-                  </tal:build-log>
-                </td>
-                <td class="indent">
-                  <a class="sprite distribution"
-                     tal:define="archseries binary/distro_arch_series"
-                     tal:attributes="href archseries/fmt:url"
-                     tal:content="archseries/architecturetag">i386</a>
-                </td>
-              </tr>
-            </tal:binary-builds>
-            </tal:build-view>
-            </tal:recipe-builds>
-          </tbody>
-        </table>
-        <p tal:condition="not: view/builds">
-          This recipe has not been built yet.
-        </p>
-        <tal:request replace="structure context/menu:context/request_builds/fmt:link" />
-      </div>
-      <div class='portlet'>
-        <h2>Recipe contents</h2>
-        <tal:widget replace="structure view/recipe_text_widget"/>
-      </div>
-    </div>
-  </div>
->>>>>>> f94f6544
 </body>
 </html>