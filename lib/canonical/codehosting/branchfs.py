--- conflicted
+++ resolved
@@ -407,26 +407,6 @@
         return AsyncVirtualTransport.rmdir(self, relpath)
 
 
-<<<<<<< HEAD
-def get_lp_server(branchfs_client, user_id, hosted_url, mirror_url):
-    """Create a Launchpad server.
-
-    :param branchfs_client: An `xmlrpclib.ServerProxy` (or equivalent) for the
-        branch file system end-point.
-    :param user_id: A unique database ID of the user whose branches are
-        being served.
-    :param hosted_url: Where the branches are uploaded to.
-    :param mirror_url: Where all Launchpad branches are mirrored.
-    :return: A `LaunchpadServer`.
-    """
-    # XXX: JonathanLange 2007-05-29: The 'chroot' lines lack unit tests.
-    hosted_transport = get_chrooted_transport(hosted_url)
-    mirror_transport = get_chrooted_transport(mirror_url)
-    lp_server = LaunchpadServer(
-        BlockingProxy(branchfs_client), user_id,
-        hosted_transport, mirror_transport)
-    return lp_server
-=======
 class LaunchpadServer(_BaseLaunchpadServer):
     """The Server used for the public SSH codehosting service.
 
@@ -525,4 +505,23 @@
             return self._authserver.requestMirror(data['id'])
 
         return deferred.addCallback(got_path_info)
->>>>>>> 60e7b16f
+
+
+def get_lp_server(branchfs_client, user_id, hosted_url, mirror_url):
+    """Create a Launchpad server.
+
+    :param branchfs_client: An `xmlrpclib.ServerProxy` (or equivalent) for the
+        branch file system end-point.
+    :param user_id: A unique database ID of the user whose branches are
+        being served.
+    :param hosted_url: Where the branches are uploaded to.
+    :param mirror_url: Where all Launchpad branches are mirrored.
+    :return: A `LaunchpadServer`.
+    """
+    # XXX: JonathanLange 2007-05-29: The 'chroot' lines lack unit tests.
+    hosted_transport = get_chrooted_transport(hosted_url)
+    mirror_transport = get_chrooted_transport(mirror_url)
+    lp_server = LaunchpadServer(
+        BlockingProxy(branchfs_client), user_id,
+        hosted_transport, mirror_transport)
+    return lp_server