--- conflicted
+++ resolved
@@ -9,14 +9,8 @@
 
 from canonical.launchpad.helpers import check_permission
 from canonical.launchpad.interfaces import (
-<<<<<<< HEAD
     IAuthorization, IHasOwner, IPerson, ITeam, ISprint, ISprintSpecification,
-    IDistribution, ITeamMembership, IProductSeriesSource, IProductSet,
-    IProductSeriesSourceAdmin, IMilestone, IBug, ITranslator,
-=======
-    IAuthorization, IHasOwner, IPerson, ITeam, ISprintSpecification,
-    IDistribution, ITeamMembership, IProductSet, IMilestone, IBug, ITranslator,
->>>>>>> 5fe4b533
+    IDistribution, ITeamMembership, IMilestone, IBug, ITranslator,
     IProduct, IProductSeries, IPOTemplate, IPOFile, IPOTemplateName,
     IPOTemplateNameSet, ISourcePackage, ILaunchpadCelebrities, IDistroRelease,
     IBugTracker, IBugAttachment, IPoll, IPollSubset, IPollOption,
