--- conflicted
+++ resolved
@@ -994,7 +994,6 @@
         return 0
     return value
 
-<<<<<<< HEAD
 def get_email_template(filename):
     """Returns the email template with the given file name.
 
@@ -1003,7 +1002,6 @@
     base = os.path.dirname(canonical.launchpad.__file__)
     fullpath = os.path.join(base, 'emailtemplates', filename)
     return open(fullpath).read()
-=======
 
 def is_ascii_only(string):
     """Ensure that the string contains only ASCII characters.
@@ -1023,4 +1021,3 @@
         return False
     else:
         return True
->>>>>>> 5095fe8c
