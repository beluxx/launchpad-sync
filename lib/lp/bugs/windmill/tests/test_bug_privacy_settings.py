--- conflicted
+++ resolved
@@ -39,12 +39,8 @@
         is public[private]" on a bug page uses the formoverlay to update the
         flags "private" and "security vulnerability".
          """
-<<<<<<< HEAD
-        client = WindmillTestClient("Bug privacy settings test")
+        client = self.client
         lpuser.SAMPLE_PERSON.ensure_login(client)
-=======
-        client = self.client
->>>>>>> 7333a262
 
         # Open a bug page and wait for it to finish loading.
         client.open(url=BUG_URL)
