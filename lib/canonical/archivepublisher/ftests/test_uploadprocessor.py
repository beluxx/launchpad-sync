--- conflicted
+++ resolved
@@ -17,25 +17,15 @@
 from canonical.archivepublisher.uploadprocessor import UploadProcessor
 from canonical.config import config
 from canonical.database.constants import UTC_NOW
-<<<<<<< HEAD
 from canonical.database.sqlbase import flush_database_updates
 from canonical.launchpad.database import (
-    GPGKey, Person, Archive, PersonalPackageArchive)
+    Archive, PersonalPackageArchive)
 from canonical.launchpad.interfaces import IDistributionSet, IPersonSet
+from canonical.launchpad.ftests import import_public_test_keys
 from canonical.launchpad.mail import stub
 from canonical.lp.dbschema import (
-    DistributionReleaseStatus, PackageUploadStatus,
-    PackagePublishingStatus, GPGKeyAlgorithm)
-=======
-from canonical.launchpad.ftests import import_public_test_keys
-from canonical.launchpad.interfaces import IDistributionSet
-from canonical.launchpad.mail import stub
-from canonical.lp.dbschema import (
-    DistributionReleaseStatus, DistroReleaseQueueStatus,
-    PackagePublishingStatus)
->>>>>>> 45b88b16
+    PackageUploadStatus, PackagePublishingStatus)
 from canonical.testing import LaunchpadZopelessLayer
-
 
 class BrokenUploadPolicy(AbstractUploadPolicy):
     """A broken upload policy, to test error handling."""
@@ -75,22 +65,7 @@
         self.log = MockLogger()
 
     def tearDown(self):
-<<<<<<< HEAD
-        rmtree(self.queue_dir)
-        if self.keyserver_setup:
-            ZecaTestSetup().tearDown()
-
-    def setupKeyserver(self):
-        """Set up the keyserver and import our extra keys."""
-        ZecaTestSetup().setUp()
-        g = GPGKey(owner=Person.byName('kinnison'), keyid='20687895',
-                   fingerprint='961F4EB829D7D304A77477822BC8401620687895',
-                   keysize=1024, algorithm=GPGKeyAlgorithm.D, active=True,
-                   can_encrypt=True)
-        self.keyserver_setup = True
-=======
         rmtree(self.queue_folder)
->>>>>>> 45b88b16
 
     def setupBreezy(self):
         """Set up the breezy distro for uploads."""
@@ -201,22 +176,9 @@
         uploadprocessor = UploadProcessor(
             self.options, self.layer.txn, self.log)
 
-<<<<<<< HEAD
         # Upload a package for Breezy.
         upload_dir = self.queueUpload("bar_1.0-1")
         self.processUpload(uploadprocessor, upload_dir)
-=======
-        # Place a suitable upload in the queue. This is a source upload
-        # for breezy.
-        os.system("cp -a %s %s" %
-            (os.path.join(self.test_files_dir, "bar_1.0-1"),
-             os.path.join(self.queue_folder, "incoming")))
-
-        # Process
-        uploadprocessor.processChangesFile(
-            os.path.join(self.queue_folder, "incoming", "bar_1.0-1"),
-            "bar_1.0-1_source.changes")
->>>>>>> 45b88b16
 
         # Check it went ok to the NEW queue and all is going well so far.
         from_addr, to_addrs, raw_msg = stub.test_emails.pop()
@@ -246,21 +208,9 @@
 
         self.layer.txn.commit()
 
-<<<<<<< HEAD
         # Upload a newer version of bar.
         upload_dir = self.queueUpload("bar_1.0-2")
         self.processUpload(uploadprocessor, upload_dir)
-=======
-        # Place a newer version of bar into the queue.
-        os.system("cp -a %s %s" %
-            (os.path.join(self.test_files_dir, "bar_1.0-2"),
-             os.path.join(self.queue_folder, "incoming")))
-
-        # Try to process it
-        uploadprocessor.processChangesFile(
-            os.path.join(self.queue_folder, "incoming", "bar_1.0-2"),
-            "bar_1.0-2_source.changes")
->>>>>>> 45b88b16
 
         # Verify we get an email talking about awaiting approval.
         from_addr, to_addrs, raw_msg = stub.test_emails.pop()
