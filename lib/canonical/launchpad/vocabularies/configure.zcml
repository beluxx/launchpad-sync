<configure xmlns="http://namespaces.zope.org/zope">

  <vocabulary
    name="BinaryAndSourcePackageName"
    factory="canonical.launchpad.vocabularies.BinaryAndSourcePackageNameVocabulary"
    />

  <vocabulary
    name="BinaryPackageName"
    factory="canonical.launchpad.vocabularies.BinaryPackageNameVocabulary"
    />

  <vocabulary
    name="Bounty"
    factory="canonical.launchpad.vocabularies.BountyVocabulary"
    />

  <vocabulary
    name="BountyDifficulty"
    factory="canonical.launchpad.vocabularies.BountyDifficultyVocabulary"
    />

  <vocabulary
    name="BountyStatus"
    factory="canonical.launchpad.vocabularies.BountyStatusVocabulary"
    />

  <vocabulary
    name="BranchLifecycleStatus"
    factory="canonical.launchpad.vocabularies.BranchLifecycleStatusVocabulary"
    />

  <vocabulary
    name="BranchReviewStatus"
    factory="canonical.launchpad.vocabularies.BranchReviewStatusVocabulary"
    />

  <vocabulary
    name="Bug"
    factory="canonical.launchpad.vocabularies.BugVocabulary"
    />

  <vocabulary
    name="BugAttachmentType"
    factory="canonical.launchpad.vocabularies.BugAttachmentTypeVocabulary"
    />

  <vocabulary
    name="BugBranchStatus"
    factory="canonical.launchpad.vocabularies.BugBranchStatusVocabulary"
    />

  <vocabulary
    name="BugRef"
    factory="canonical.launchpad.vocabularies.BugRefVocabulary"
    />

  <vocabulary
    name="BugTaskStatus"
    factory="canonical.launchpad.vocabularies.BugTaskStatusVocabulary"
    />

  <vocabulary
    name="BugTaskImportance"
    factory="canonical.launchpad.vocabularies.BugTaskImportanceVocabulary"
    />

  <vocabulary
    name="BugTracker"
    factory="canonical.launchpad.vocabularies.BugTrackerVocabulary"
    />

  <vocabulary
    name="BugTrackerType"
    factory="canonical.launchpad.vocabularies.BugTrackerTypeVocabulary"
    />

  <vocabulary
    name="BugWatch"
    factory="canonical.launchpad.vocabularies.BugWatchVocabulary"
    />

  <vocabulary
      name="Component"
      factory="canonical.launchpad.vocabularies.ComponentVocabulary"
      />

  <vocabulary
      name="CountryName"
      factory="canonical.launchpad.vocabularies.CountryNameVocabulary"
      />

  <vocabulary
    name="CveStatus"
    factory="canonical.launchpad.vocabularies.CveStatusVocabulary"
    />

  <vocabulary
    name="Distribution"
    factory="canonical.launchpad.vocabularies.DistributionVocabulary"
    />

  <vocabulary
    name="DistributionUsingMalone"
    factory="canonical.launchpad.vocabularies.DistributionUsingMaloneVocabulary"
    />

  <vocabulary
    name="DistroRelease"
    factory="canonical.launchpad.vocabularies.DistroReleaseVocabulary"
    />

  <vocabulary
    name="DistributionReleaseStatus"
    factory="canonical.launchpad.vocabularies.DistributionReleaseStatusVocabulary"
    />

  <vocabulary
    name="FilteredDistroArchRelease"
    factory="canonical.launchpad.vocabularies.FilteredDistroArchReleaseVocabulary"
    />

  <vocabulary
    name="FilteredDistroRelease"
    factory="canonical.launchpad.vocabularies.FilteredDistroReleaseVocabulary"
    />

  <vocabulary
    name="FilteredProductSeries"
    factory="canonical.launchpad.vocabularies.FilteredProductSeriesVocabulary"
    />

  <vocabulary
    name="FutureSprint"
    factory="canonical.launchpad.vocabularies.FutureSprintVocabulary"
    />

  <vocabulary
    name="GPGKeyAlgorithm"
    factory="canonical.launchpad.vocabularies.GPGKeyAlgorithmVocabulary"
    />

  <vocabulary
    name="InfestationStatus"
    factory="canonical.launchpad.vocabularies.InfestationStatusVocabulary"
    />

  <vocabulary
    name="KarmaCategory"
    factory="canonical.launchpad.vocabularies.KarmaCategoryVocabulary"
    />

  <vocabulary
    name="Language"
    factory="canonical.launchpad.vocabularies.LanguageVocabulary"
    />

  <vocabulary
    name="Milestone"
    factory="canonical.launchpad.vocabularies.MilestoneVocabulary"
    />

  <vocabulary
    name="MirrorContent"
    factory="canonical.launchpad.vocabularies.MirrorContentVocabulary"
    />

  <vocabulary
    name="MirrorPulseType"
    factory="canonical.launchpad.vocabularies.MirrorPulseTypeVocabulary"
    />

  <vocabulary
    name="MirrorSpeed"
    factory="canonical.launchpad.vocabularies.MirrorSpeedVocabulary"
    />

  <vocabulary
    name="MirrorStatus"
    factory="canonical.launchpad.vocabularies.MirrorStatusVocabulary"
    />

  <vocabulary
    name="PackagePublishingPocket"
    factory="canonical.launchpad.vocabularies.PackagePublishingPocketVocabulary"
    />

  <vocabulary
    name="PackageRelease"
    factory="canonical.launchpad.vocabularies.PackageReleaseVocabulary"
    />

  <vocabulary
    name="PackagingType"
    factory="canonical.launchpad.vocabularies.PackagingTypeVocabulary"
    />

  <vocabulary
    name="PersonAccountToMerge"
    factory="canonical.launchpad.vocabularies.PersonAccountToMergeVocabulary"
    />

  <vocabulary
    name="PersonActiveMembership"
    factory="canonical.launchpad.vocabularies.PersonActiveMembershipVocabulary"
    />

  <vocabulary
    name="PollAlgorithm"
    factory="canonical.launchpad.vocabularies.PollAlgorithmVocabulary"
    />

  <vocabulary
    name="PollSecrecy"
    factory="canonical.launchpad.vocabularies.PollSecrecyVocabulary"
    />

  <vocabulary
    name="POTemplateName"
    factory="canonical.launchpad.vocabularies.POTemplateNameVocabulary"
    />

  <vocabulary
    name="Product"
    factory="canonical.launchpad.vocabularies.ProductVocabulary"
    />

  <vocabulary
    name="Branch"
    factory="canonical.launchpad.vocabularies.BranchVocabulary"
    />

  <vocabulary
    name="ProductRelease"
    factory="canonical.launchpad.vocabularies.ProductReleaseVocabulary"
    />

  <vocabulary
    name="ProductSeries"
    factory="canonical.launchpad.vocabularies.ProductSeriesVocabulary"
    />

  <vocabulary
    name="Project"
    factory="canonical.launchpad.vocabularies.ProjectVocabulary"
    />

  <vocabulary
    name="RemoteBugTaskStatus"
    factory="canonical.launchpad.vocabularies.RemoteBugTaskStatusVocabulary"
    />

  <vocabulary
    name="RemoteBugTaskImportance"
    factory="canonical.launchpad.vocabularies.RemoteBugTaskImportanceVocabulary"
    />

  <vocabulary
<<<<<<< HEAD
=======
    name="RevisionControlSystems"
    factory="canonical.launchpad.vocabularies.RevisionControlSystemsVocabulary"
    />

  <vocabulary
    name="Schema"
    factory="canonical.launchpad.vocabularies.SchemaVocabulary"
    />

  <vocabulary
>>>>>>> 718ee9fc
    name="ShipItFlavour"
    factory="canonical.launchpad.vocabularies.ShipItFlavourVocabulary"
    />

  <vocabulary
    name="SourcePackageName"
    factory="canonical.launchpad.vocabularies.SourcePackageNameVocabulary"
    />

  <vocabulary
    name="Specification"
    factory="canonical.launchpad.vocabularies.SpecificationVocabulary"
    />

  <vocabulary
    name="SpecificationDependencies"
    factory="canonical.launchpad.vocabularies.SpecificationDependenciesVocabulary"
    />

  <vocabulary
    name="SpecificationDelivery"
    factory="canonical.launchpad.vocabularies.SpecificationDeliveryVocabulary"
    />

  <vocabulary
    name="SpecificationDepCandidates"
    factory="canonical.launchpad.vocabularies.SpecificationDepCandidatesVocabulary"
    />

  <vocabulary
    name="SpecificationPriority"
    factory="canonical.launchpad.vocabularies.SpecificationPriorityVocabulary"
    />

  <vocabulary
    name="SpecificationStatus"
    factory="canonical.launchpad.vocabularies.SpecificationStatusVocabulary"
    />

  <vocabulary
    name="SpecificationGoalStatus"
    factory="canonical.launchpad.vocabularies.SpecificationGoalStatusVocabulary"
    />

  <vocabulary
    name="Sprint"
    factory="canonical.launchpad.vocabularies.SprintVocabulary"
    />

  <vocabulary
    name="SprintSpecificationStatus"
    factory="canonical.launchpad.vocabularies.SprintSpecificationStatusVocabulary"
    />

  <vocabulary
    name="TeamSubscriptionPolicy"
    factory="canonical.launchpad.vocabularies.TeamSubscriptionPolicyVocabulary"
    />

  <vocabulary
    name="TicketPriority"
    factory="canonical.launchpad.vocabularies.TicketPriorityVocabulary"
    />

  <vocabulary
    name="TicketSort"
    factory="canonical.launchpad.vocabularies.TicketSortVocabulary"
    />

  <vocabulary
    name="TicketStatus"
    factory="canonical.launchpad.vocabularies.TicketStatusVocabulary"
    />

  <vocabulary
    name="TimezoneName"
    factory="canonical.launchpad.vocabularies.TimezoneNameVocabulary"
    />

  <vocabulary
    name="TranslationGroup"
    factory="canonical.launchpad.vocabularies.TranslationGroupVocabulary"
    />

  <vocabulary
    name="TranslationPermission"
    factory="canonical.launchpad.vocabularies.TranslationPermissionVocabulary"
    />

  <vocabulary
    name="UpstreamFileType"
    factory="canonical.launchpad.vocabularies.UpstreamFileTypeVocabulary"
    />

  <vocabulary
    name="ValidPersonOrTeam"
    factory="canonical.launchpad.vocabularies.ValidPersonOrTeamVocabulary"
    />

  <vocabulary
    name="ValidAssignee"
    factory="canonical.launchpad.vocabularies.ValidPersonOrTeamVocabulary"
    />

  <vocabulary
    name="ValidMaintainer"
    factory="canonical.launchpad.vocabularies.ValidPersonOrTeamVocabulary"
    />

  <vocabulary
    name="ValidOwner"
    factory="canonical.launchpad.vocabularies.ValidPersonOrTeamVocabulary"
    />

  <vocabulary
    name="ValidTeamMember"
    factory="canonical.launchpad.vocabularies.ValidTeamMemberVocabulary"
    />

  <vocabulary
    name="ValidTeamOwner"
    factory="canonical.launchpad.vocabularies.ValidTeamOwnerVocabulary"
    />

  <vocabulary
    name="Processor"
    factory="canonical.launchpad.vocabularies.ProcessorVocabulary"
    />

  <vocabulary
    name="ProcessorFamily"
    factory="canonical.launchpad.vocabularies.ProcessorFamilyVocabulary"
    />

  <!-- Define the widget used by Choice fields that use huge vocabularies -->
  <view
    type="zope.publisher.interfaces.browser.IBrowserRequest"
    for="zope.schema.interfaces.IChoice
      canonical.launchpad.vocabularies.IHugeVocabulary"
    provides="zope.app.form.interfaces.IInputWidget"
    factory="canonical.widgets.SinglePopupWidget"
    permission="zope.Public"
    />

</configure><|MERGE_RESOLUTION|>--- conflicted
+++ resolved
@@ -256,19 +256,11 @@
     />
 
   <vocabulary
-<<<<<<< HEAD
-=======
     name="RevisionControlSystems"
     factory="canonical.launchpad.vocabularies.RevisionControlSystemsVocabulary"
     />
 
   <vocabulary
-    name="Schema"
-    factory="canonical.launchpad.vocabularies.SchemaVocabulary"
-    />
-
-  <vocabulary
->>>>>>> 718ee9fc
     name="ShipItFlavour"
     factory="canonical.launchpad.vocabularies.ShipItFlavourVocabulary"
     />
