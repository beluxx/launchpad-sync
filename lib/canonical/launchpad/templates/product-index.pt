--- conflicted
+++ resolved
@@ -14,18 +14,11 @@
 </metal:leftportlets>
 
 <metal:rightportlets fill-slot="portlets_two">
-<<<<<<< HEAD
-    <div tal:replace="structure view/actionsPortlet" />
-    <div tal:replace="structure view/latestBugPortlet" />
-    <div tal:replace="structure view/relatedBountiesPortlet" />
-    <div tal:replace="structure view/packagesPortlet" />
-    <div tal:replace="structure view/calendarInfoPortlet" />
-=======
     <div tal:replace="structure context/@@+portlet-actions" />
     <div tal:replace="structure context/@@+portlet-latest-bugs" />
     <div tal:replace="structure context/@@+portlet-related-bounties" />
     <div tal:replace="structure context/@@+portlet-packages" />
->>>>>>> 8af608de
+    <div tal:replace="structure context/@@+portlet-calendar" />
 </metal:rightportlets>
 
 <div metal:fill-slot="main" class="documentContent">
