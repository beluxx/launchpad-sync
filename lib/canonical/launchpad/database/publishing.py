# Copyright 2004-2005 Canonical Ltd.  All rights reserved.

__metaclass__ = type

__all__ = ['SourcePackageFilePublishing', 'BinaryPackageFilePublishing',
           'SecureSourcePackagePublishingHistory',
           'SecureBinaryPackagePublishingHistory',
           'SourcePackagePublishingHistory',
           'BinaryPackagePublishingHistory',
           'IndexStanzaFields',
           ]

from warnings import warn
import operator
import os

from zope.interface import implements
from sqlobject import ForeignKey, StringCol, BoolCol, IntCol

from canonical.database.sqlbase import SQLBase, sqlvalues
from canonical.database.constants import UTC_NOW
from canonical.database.datetimecol import UtcDateTimeCol
from canonical.database.enumcol import EnumCol
from canonical.lp.dbschema import (
    PackagePublishingPriority, PackagePublishingStatus,
    PackagePublishingPocket)
from canonical.launchpad.interfaces import (
    ISourcePackageFilePublishing, IBinaryPackageFilePublishing,
    ISecureSourcePackagePublishingHistory, IBinaryPackagePublishingHistory,
    ISecureBinaryPackagePublishingHistory, ISourcePackagePublishingHistory,
    IArchivePublisher, IArchiveFilePublisher, IArchiveSafePublisher,
    PoolFileOverwriteError)


# XXX cprov 20060818: move it away, perhaps archivepublisher/pool.py
def makePoolPath(source_name, component_name):
    """Return the pool path for a given source name and component name."""
    from canonical.archivepublisher.diskpool import poolify
    return os.path.join(
        'pool', poolify(source_name, component_name))


class ArchiveFilePublisherBase:
    """Base class to publish files in the archive."""
    def publish(self, diskpool, log):
        """See IArchiveFilePublisherBase."""
        # XXX cprov 20060612: the encode should not be needed
        # when retrieving data from DB. bug # 49510
        source = self.sourcepackagename.encode('utf-8')
        component = self.componentname.encode('utf-8')
        filename = self.libraryfilealiasfilename.encode('utf-8')
        filealias = self.libraryfilealias
        sha1 = filealias.content.sha1
        path = diskpool.pathFor(component, source, filename)

        try:
            action = diskpool.addFile(
                component, source, filename, sha1, filealias)
            if action == diskpool.results.FILE_ADDED:
                log.debug("Added %s from library" % path)
            elif action == diskpool.results.SYMLINK_ADDED:
                log.debug("%s created as a symlink." % path)
            elif action == diskpool.results.NONE:
                log.debug(
                    "%s is already in pool with the same content." % path)
        except PoolFileOverwriteError, info:
            log.error("PoolFileOverwriteError: %s. Skipping. This indicates "
                      "some bad data, and Team Soyuz should be informed. "
                      "However, publishing of other packages is not affected."
                      % info)
            raise info


class SourcePackageFilePublishing(SQLBase, ArchiveFilePublisherBase):
    """Source package release files and their publishing status.

    Represents the source portion of the pool.
    """

    _idType = str
    _defaultOrder = "id"

    implements(ISourcePackageFilePublishing, IArchiveFilePublisher)

    distribution = ForeignKey(dbName='distribution',
                              foreignKey="Distribution",
                              unique=False,
                              notNull=True)

    sourcepackagepublishing = ForeignKey(dbName='sourcepackagepublishing',
         foreignKey='SecureSourcePackagePublishingHistory')

    libraryfilealias = ForeignKey(
        dbName='libraryfilealias', foreignKey='LibraryFileAlias', notNull=True)

    libraryfilealiasfilename = StringCol(dbName='libraryfilealiasfilename',
                                         unique=False, notNull=True)

    componentname = StringCol(dbName='componentname', unique=False,
                              notNull=True)

    sourcepackagename = StringCol(dbName='sourcepackagename', unique=False,
                                  notNull=True)

    distroseriesname = StringCol(dbName='distroreleasename', unique=False,
                                  notNull=True)

    publishingstatus = EnumCol(dbName='publishingstatus', unique=False,
                               notNull=True, schema=PackagePublishingStatus)

    pocket = EnumCol(dbName='pocket', unique=False,
                     notNull=True, schema=PackagePublishingPocket)

    archive = ForeignKey(dbName="archive", foreignKey="Archive", notNull=True)


class BinaryPackageFilePublishing(SQLBase, ArchiveFilePublisherBase):
    """A binary package file which is published.

    Represents the binary portion of the pool.
    """

    _idType = str
    _defaultOrder = "id"

    implements(IBinaryPackageFilePublishing, IArchiveFilePublisher)

    distribution = ForeignKey(dbName='distribution',
                              foreignKey="Distribution",
                              unique=False, notNull=True,
                              immutable=True)

    binarypackagepublishing = ForeignKey(dbName='binarypackagepublishing',
        foreignKey='SecureBinaryPackagePublishingHistory', immutable=True)

    libraryfilealias = ForeignKey(
        dbName='libraryfilealias', foreignKey='LibraryFileAlias', notNull=True)

    libraryfilealiasfilename = StringCol(dbName='libraryfilealiasfilename',
                                         unique=False, notNull=True,
                                         immutable=True)

    componentname = StringCol(dbName='componentname', unique=False,
                              notNull=True, immutable=True)

    sourcepackagename = StringCol(dbName='sourcepackagename', unique=False,
                                  notNull=True, immutable=True)

    distroseriesname = StringCol(dbName='distroreleasename', unique=False,
                                  notNull=True, immutable=True)

    publishingstatus = EnumCol(dbName='publishingstatus', unique=False,
                               notNull=True, immutable=True,
                               schema=PackagePublishingStatus)

    architecturetag = StringCol(dbName='architecturetag', unique=False,
                                notNull=True, immutable=True)

    pocket = EnumCol(dbName='pocket', unique=False,
                     notNull=True, schema=PackagePublishingPocket)

    archive = ForeignKey(dbName="archive", foreignKey="Archive", notNull=True)


class ArchiveSafePublisherBase:
    """Base class to grant ability to publish a record in a safe manner."""

    def setPublished(self):
        """see IArchiveSafePublisher."""
        # XXX cprov 20060614:
        # Implement sanity checks before set it as published
        if self.status == PackagePublishingStatus.PENDING:
            # update the DB publishing record status if they
            # are pending, don't do anything for the ones
            # already published (usually when we use -C
            # publish-distro.py option)
            self.status = PackagePublishingStatus.PUBLISHED
            self.datepublished = UTC_NOW


class SecureSourcePackagePublishingHistory(SQLBase, ArchiveSafePublisherBase):
    """A source package release publishing record."""

    implements(ISecureSourcePackagePublishingHistory, IArchiveSafePublisher)

    sourcepackagerelease = ForeignKey(foreignKey='SourcePackageRelease',
                                      dbName='sourcepackagerelease')
    distroseries = ForeignKey(foreignKey='DistroSeries',
                               dbName='distrorelease')
    component = ForeignKey(foreignKey='Component', dbName='component')
    section = ForeignKey(foreignKey='Section', dbName='section')
    status = EnumCol(schema=PackagePublishingStatus)
    scheduleddeletiondate = UtcDateTimeCol(default=None)
    datepublished = UtcDateTimeCol(default=None)
    datecreated = UtcDateTimeCol(default=None)
    datesuperseded = UtcDateTimeCol(default=None)
    supersededby = ForeignKey(foreignKey='SourcePackageRelease',
                              dbName='supersededby', default=None)
    datemadepending = UtcDateTimeCol(default=None)
    dateremoved = UtcDateTimeCol(default=None)
    pocket = EnumCol(dbName='pocket', schema=PackagePublishingPocket,
                     default=PackagePublishingPocket.RELEASE,
                     notNull=True)
    embargo = BoolCol(dbName='embargo', default=False, notNull=True)
    embargolifted = UtcDateTimeCol(default=None)
    archive = ForeignKey(dbName="archive", foreignKey="Archive", notNull=True)

    @classmethod
    def selectBy(cls, *args, **kwargs):
        """Prevent selecting embargo packages by default"""
        if 'embargo' in kwargs:
            if kwargs['embargo']:
                warn("SecureSourcePackagePublishingHistory.selectBy called "
                     "with embargo argument set to True",
                     stacklevel=2)
        kwargs['embargo'] = False
        return super(SecureSourcePackagePublishingHistory,
                     cls).selectBy(*args, **kwargs)

    @classmethod
    def selectByWithEmbargoedEntries(cls, *args, **kwargs):
        return super(SecureSourcePackagePublishingHistory,
                     cls).selectBy(*args, **kwargs)


class SecureBinaryPackagePublishingHistory(SQLBase, ArchiveSafePublisherBase):
    """A binary package publishing record."""

    implements(ISecureBinaryPackagePublishingHistory, IArchiveSafePublisher)

    binarypackagerelease = ForeignKey(foreignKey='BinaryPackageRelease',
                                      dbName='binarypackagerelease')
    distroarchseries = ForeignKey(foreignKey='DistroArchSeries',
                                   dbName='distroarchrelease')
    component = ForeignKey(foreignKey='Component', dbName='component')
    section = ForeignKey(foreignKey='Section', dbName='section')
    priority = EnumCol(dbName='priority', schema=PackagePublishingPriority)
    status = EnumCol(dbName='status', schema=PackagePublishingStatus)
    scheduleddeletiondate = UtcDateTimeCol(default=None)
    datepublished = UtcDateTimeCol(default=None)
    datecreated = UtcDateTimeCol(default=UTC_NOW)
    datesuperseded = UtcDateTimeCol(default=None)
    supersededby = ForeignKey(foreignKey='Build', dbName='supersededby',
                              default=None)
    datemadepending = UtcDateTimeCol(default=None)
    dateremoved = UtcDateTimeCol(default=None)
    pocket = EnumCol(dbName='pocket', schema=PackagePublishingPocket)
    embargo = BoolCol(dbName='embargo', default=False, notNull=True)
    embargolifted = UtcDateTimeCol(default=None)
    archive = ForeignKey(dbName="archive", foreignKey="Archive", notNull=True)

    @classmethod
    def selectBy(cls, *args, **kwargs):
        """Prevent selecting embargo packages by default"""
        if 'embargo' in kwargs:
            if kwargs['embargo']:
                warn("SecureBinaryPackagePublishingHistory.selectBy called "
                     "with embargo argument set to True",
                     stacklevel=2)
        kwargs['embargo'] = False
        return super(SecureBinaryPackagePublishingHistory,
                     cls).selectBy(*args, **kwargs)

    @classmethod
    def selectByWithEmbargoedEntries(cls, *args, **kwargs):
        return super(SecureBinaryPackagePublishingHistory,
                     cls).selectBy(*args, **kwargs)


class ArchivePublisherBase:
    """Base class for ArchivePublishing task."""

    def publish(self, diskpool, log):
        """See IArchivePublisher"""
        try:
            for pub_file in self.files:
                pub_file.publish(diskpool, log)
        except PoolFileOverwriteError:
            pass
        else:
            self.secure_record.setPublished()

    def getIndexStanza(self):
        """See IArchivePublisher"""
        fields = self.buildIndexStanzaFields()
        return fields.makeOutput()


class IndexStanzaFields:
    """Store and format ordered Index Stanza fields."""

    def __init__(self):
        self.fields = []

    def append(self, name, value):
        """Append an (field, value) tuple to the internal list.

        Then we can use the FIFO-like behaviour in makeOutput().
        """
        self.fields.append((name, value))

    def makeOutput(self):
        """Return a line-by-line aggregation of appended fields.

        Empty fields values will cause the exclusion of the field.
        The output order will preserve the insertion order, FIFO.
        """
        output_lines = []
        for name, value in self.fields:
            if not value:
                continue
            # do not add separation space for the special field 'Files'
            if name != 'Files':
                value = ' %s' % value

            output_lines.append('%s:%s' % (name, value))

        return '\n'.join(output_lines)


class SourcePackagePublishingHistory(SQLBase, ArchivePublisherBase):
    """A source package release publishing record.

       Excluding embargoed stuff
    """
    implements(ISourcePackagePublishingHistory, IArchivePublisher)

    sourcepackagerelease = ForeignKey(foreignKey='SourcePackageRelease',
        dbName='sourcepackagerelease')
    distroseries = ForeignKey(foreignKey='DistroSeries',
        dbName='distrorelease')
    component = ForeignKey(foreignKey='Component', dbName='component')
    section = ForeignKey(foreignKey='Section', dbName='section')
    status = EnumCol(schema=PackagePublishingStatus)
    scheduleddeletiondate = UtcDateTimeCol(default=None)
    datepublished = UtcDateTimeCol(default=None)
    datecreated = UtcDateTimeCol(default=None)
    datesuperseded = UtcDateTimeCol(default=None)
    supersededby = ForeignKey(foreignKey='SourcePackageRelease',
                              dbName='supersededby', default=None)
    datemadepending = UtcDateTimeCol(default=None)
    dateremoved = UtcDateTimeCol(default=None)
    pocket = EnumCol(dbName='pocket', schema=PackagePublishingPocket)
    archive = ForeignKey(dbName="archive", foreignKey="Archive", notNull=True)

    def publishedBinaries(self):
        """See ISourcePackagePublishingHistory."""
        clause = """
            BinaryPackagePublishingHistory.binarypackagerelease=
                BinaryPackageRelease.id AND
            BinaryPackagePublishingHistory.distroarchrelease=
                DistroArchRelease.id AND
            BinaryPackageRelease.build=Build.id AND
            BinaryPackageRelease.binarypackagename=
                BinaryPackageName.id AND
            Build.sourcepackagerelease=%s AND
            DistroArchRelease.distrorelease=%s AND
            BinaryPackagePublishingHistory.archive=%s AND
            BinaryPackagePublishingHistory.status=%s
            """ % sqlvalues(self.sourcepackagerelease,
                            self.distroseries,
                            self.distroseries.main_archive,
                            PackagePublishingStatus.PUBLISHED)

        orderBy = ['BinaryPackageName.name',
                   'DistroArchRelease.architecturetag']

        clauseTables = ['Build', 'BinaryPackageRelease', 'BinaryPackageName',
                        'DistroArchRelease']

        return BinaryPackagePublishingHistory.select(
            clause, orderBy=orderBy, clauseTables=clauseTables)

    @property
    def secure_record(self):
        """See IArchivePublisherBase."""
        return SecureSourcePackagePublishingHistory.get(self.id)

    @property
    def files(self):
        """See IArchivePublisherBase."""
        return SourcePackageFilePublishing.selectBy(
            sourcepackagepublishing=self)

    @property
    def meta_sourcepackage(self):
        """see ISourcePackagePublishingHistory."""
        return self.distroseries.getSourcePackage(
            self.sourcepackagerelease.sourcepackagename
            )

    @property
    def meta_sourcepackagerelease(self):
        """see ISourcePackagePublishingHistory."""
        return self.distroseries.distribution.getSourcePackageRelease(
            self.sourcepackagerelease
            )

    @property
    def meta_distroseriessourcepackagerelease(self):
        """see ISourcePackagePublishingHistory."""
        return self.distroseries.getSourcePackageRelease( 
            self.sourcepackagerelease 
            )

    @property
    def meta_supersededby(self):
        """see ISourcePackagePublishingHistory."""
        if not self.supersededby:
            return None
        return self.distroseries.distribution.getSourcePackageRelease(
            self.supersededby
            )

    @property
    def displayname(self):
        """See IArchiveFilePublisherBase."""
        release = self.sourcepackagerelease
        name = release.sourcepackagename.name
        return "%s %s in %s" % (name, release.version,
                                self.distroseries.name)

    def buildIndexStanzaFields(self):
        """See IArchivePublisher"""
        # special fields preparation
        spr = self.sourcepackagerelease
        pool_path = makePoolPath(spr.name, self.component.name)
        files_subsection = ''.join(
            ['\n %s %s %s' % (spf.libraryfile.content.md5,
                              spf.libraryfile.content.filesize,
                              spf.libraryfile.filename)
             for spf in spr.files])
        # options filling
        fields = IndexStanzaFields()
        fields.append('Package', spr.name)
        fields.append('Binary', spr.dsc_binaries)
        fields.append('Version', spr.version)
        fields.append('Maintainer', spr.dsc_maintainer_rfc822)
        fields.append('Build-Depends', spr.builddepends)
        fields.append('Build-Depends-Indep', spr.builddependsindep)
        fields.append('Architecture', spr.architecturehintlist)
        fields.append('Standards-Version', spr.dsc_standards_version)
        fields.append('Format', spr.dsc_format)
        fields.append('Directory', pool_path)
        fields.append('Files', files_subsection)

        return fields


class BinaryPackagePublishingHistory(SQLBase, ArchivePublisherBase):
    """A binary package publishing record. (excluding embargoed packages)"""

    implements(IBinaryPackagePublishingHistory, IArchivePublisher)

    binarypackagerelease = ForeignKey(foreignKey='BinaryPackageRelease',
                                      dbName='binarypackagerelease')
    distroarchseries = ForeignKey(foreignKey='DistroArchSeries',
                                   dbName='distroarchrelease')
    component = ForeignKey(foreignKey='Component', dbName='component')
    section = ForeignKey(foreignKey='Section', dbName='section')
    priority = EnumCol(dbName='priority', schema=PackagePublishingPriority)
    status = EnumCol(dbName='status', schema=PackagePublishingStatus)
    scheduleddeletiondate = UtcDateTimeCol(default=None)
    datepublished = UtcDateTimeCol(default=None)
    datecreated = UtcDateTimeCol(default=None)
    datesuperseded = UtcDateTimeCol(default=None)
    supersededby = ForeignKey(foreignKey='Build', dbName='supersededby',
                              default=None)
    datemadepending = UtcDateTimeCol(default=None)
    dateremoved = UtcDateTimeCol(default=None)
    pocket = EnumCol(dbName='pocket', schema=PackagePublishingPocket)
    archive = ForeignKey(dbName="archive", foreignKey="Archive", notNull=True)

    @property
    def distroarchseriesbinarypackagerelease(self):
        """See IBinaryPackagePublishingHistory."""
        # import here to avoid circular import
        from canonical.launchpad.database.distroarchseriesbinarypackagerelease \
            import DistroArchSeriesBinaryPackageRelease

        return DistroArchSeriesBinaryPackageRelease(
            self.distroarchseries,
            self.binarypackagerelease)

    @property
    def secure_record(self):
        """See IArchivePublisherBase."""
        return SecureBinaryPackagePublishingHistory.get(self.id)

    @property
    def files(self):
        """See IArchivePublisherBase."""
        return BinaryPackageFilePublishing.selectBy(
            binarypackagepublishing=self)

    @property
    def hasRemovalRequested(self):
        """See ISecureBinaryPackagePublishingHistory"""
        return self.datesuperseded is not None and self.supersededby is None

    @property
    def displayname(self):
        """See IArchiveFilePublisherBase."""
        release = self.binarypackagerelease
        name = release.binarypackagename.name
        distroseries = self.distroarchseries.distroseries
        return "%s %s in %s %s" % (name, release.version,
                                   distroseries.name,
                                   self.distroarchseries.architecturetag)

    def buildIndexStanzaFields(self):
        """See IArchivePublisher"""
        bpr = self.binarypackagerelease
        spr = bpr.build.sourcepackagerelease

        # binaries have only one file, the DEB
        bin_file = bpr.files[0]
        bin_filename = bin_file.libraryfile.filename
        bin_size = bin_file.libraryfile.content.filesize
        bin_md5 = bin_file.libraryfile.content.md5
        bin_filepath = os.path.join(
            makePoolPath(spr.name, self.component.name), bin_filename)
        # description field in index is an association of summary and
        # description, as:
        #
        # Descrition: <SUMMARY>\n
        #  <DESCRIPTION L1>
        #  ...
        #  <DESCRIPTION LN>
        bin_description = (
            '%s\n %s'% (bpr.summary, '\n '.join(bpr.description.splitlines())))

        # Dealing with architecturespecific field.
        # Present 'all' in every archive index for architecture
        # independent binaries.
        if bpr.architecturespecific:
            architecture = bpr.build.distroarchrelease.architecturetag
        else:
            architecture = 'all'

        fields = IndexStanzaFields()
        fields.append('Package', bpr.name)
        fields.append('Priority', self.priority.title)
        fields.append('Section', self.section.name)
        fields.append('Installed-Size', bpr.installedsize)
        fields.append('Maintainer', spr.dsc_maintainer_rfc822)
<<<<<<< HEAD
        fields.append(
            'Architecture', bpr.build.distroarchseries.architecturetag)
=======
        fields.append('Architecture', architecture)
>>>>>>> b8813747
        fields.append('Version', bpr.version)
        fields.append('Replaces', bpr.replaces)
        fields.append('Suggests', bpr.suggests)
        fields.append('Provides', bpr.provides)
        fields.append('Depends', bpr.depends)
        fields.append('Conflicts', bpr.conflicts)
        fields.append('Filename', bin_filepath)
        fields.append('Size', bin_size)
        fields.append('MD5sum', bin_md5)
        fields.append('Description', bin_description)

        # XXX cprov 20061103: the extra override fields (Bugs, Origin and
        # Task) included in the template be were not populated.
        # When we have the information this will be the place to fill them.

        return fields<|MERGE_RESOLUTION|>--- conflicted
+++ resolved
@@ -534,7 +534,7 @@
         # Present 'all' in every archive index for architecture
         # independent binaries.
         if bpr.architecturespecific:
-            architecture = bpr.build.distroarchrelease.architecturetag
+            architecture = bpr.build.distroarchseries.architecturetag
         else:
             architecture = 'all'
 
@@ -544,12 +544,7 @@
         fields.append('Section', self.section.name)
         fields.append('Installed-Size', bpr.installedsize)
         fields.append('Maintainer', spr.dsc_maintainer_rfc822)
-<<<<<<< HEAD
-        fields.append(
-            'Architecture', bpr.build.distroarchseries.architecturetag)
-=======
         fields.append('Architecture', architecture)
->>>>>>> b8813747
         fields.append('Version', bpr.version)
         fields.append('Replaces', bpr.replaces)
         fields.append('Suggests', bpr.suggests)
