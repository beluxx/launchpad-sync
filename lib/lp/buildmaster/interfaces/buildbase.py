# Copyright 2009 Canonical Ltd.  This software is licensed under the
# GNU Affero General Public License version 3 (see the file LICENSE).

# pylint: disable-msg=E0211,E0213

"""Common build interfaces."""

__metaclass__ = type

__all__ = [
    'BUILDD_MANAGER_LOG_NAME',
    'BuildStatus',
    'IBuildBase',
    ]

from zope.interface import Attribute, Interface
from zope.schema import Choice, Datetime, Object, TextLine, Timedelta
from lazr.enum import DBEnumeratedType, DBItem
from lazr.restful.declarations import exported
from lazr.restful.fields import Reference

from lp.buildmaster.interfaces.builder import IBuilder
from lp.buildmaster.interfaces.buildfarmjob import BuildFarmJobType
from lp.buildmaster.interfaces.buildqueue import IBuildQueue
from lp.registry.interfaces.distribution import IDistribution
from lp.registry.interfaces.pocket import PackagePublishingPocket
from lp.soyuz.interfaces.archive import IArchive
from canonical.launchpad.interfaces.librarian import ILibraryFileAlias
from canonical.launchpad import _


BUILDD_MANAGER_LOG_NAME = "slave-scanner"


class BuildStatus(DBEnumeratedType):
    """Build status type

    Builds exist in the database in a number of states such as 'complete',
    'needs build' and 'dependency wait'. We need to track these states in
    order to correctly manage the autobuilder queues in the BuildQueue table.
    """

    NEEDSBUILD = DBItem(0, """
        Needs building

        Build record is fresh and needs building. Nothing is yet known to
        block this build and it is a candidate for building on any free
        builder of the relevant architecture
        """)

    FULLYBUILT = DBItem(1, """
        Successfully built

        Build record is an historic account of the build. The build is complete
        and needs no further work to complete it. The build log etc are all
        in place if available.
        """)

    FAILEDTOBUILD = DBItem(2, """
        Failed to build

        Build record is an historic account of the build. The build failed and
        cannot be automatically retried. Either a new upload will be needed
        or the build will have to be manually reset into 'NEEDSBUILD' when
        the issue is corrected
        """)

    MANUALDEPWAIT = DBItem(3, """
        Dependency wait

        Build record represents a package whose build dependencies cannot
        currently be satisfied within the relevant DistroArchSeries. This
        build will have to be manually given back (put into 'NEEDSBUILD') when
        the dependency issue is resolved.
        """)

    CHROOTWAIT = DBItem(4, """
        Chroot problem

        Build record represents a build which needs a chroot currently known
        to be damaged or bad in some way. The buildd maintainer will have to
        reset all relevant CHROOTWAIT builds to NEEDSBUILD after the chroot
        has been fixed.
        """)

    SUPERSEDED = DBItem(5, """
        Build for superseded Source

        Build record represents a build which never got to happen because the
        source package release for the build was superseded before the job
        was scheduled to be run on a builder. Builds which reach this state
        will rarely if ever be reset to any other state.
        """)

    BUILDING = DBItem(6, """
        Currently building

        Build record represents a build which is being build by one of the
        available builders.
        """)

    FAILEDTOUPLOAD = DBItem(7, """
        Failed to upload

        Build record is an historic account of a build that could not be
        uploaded correctly. It's mainly genereated by failures in
        process-upload which quietly rejects the binary upload resulted
        by the build procedure.
        In those cases all the build historic information will be stored (
        buildlog, datebuilt, duration, builder, etc) and the buildd admins
        will be notified via process-upload about the reason of the rejection.
        """)


class IBuildBase(Interface):
    """Common interface shared by farm jobs that build a package."""
    # XXX 2010-04-21 michael.nelson bug=567922. This interface
    # can be removed once all *Build classes inherit from
    # IBuildFarmJob/IPackageBuild.

    build_farm_job_type = Choice(
        title=_("Job type"), required=True, readonly=True,
        vocabulary=BuildFarmJobType,
        description=_("The specific type of job."))

    # XXX: wgrant 2010-01-20 bug=507712: Most of these attribute names
    # are bad.
    datecreated = exported(
        Datetime(
            title=_('Date created'), required=True, readonly=True,
            description=_("The time when the build request was created.")))

    buildstate = exported(
        Choice(
            title=_('State'), required=True, vocabulary=BuildStatus,
            description=_("The current build state.")))

    date_first_dispatched = exported(
        Datetime(
            title=_('Date first dispatched'), required=False,
            description=_("The actual build start time. Set when the build "
                          "is dispatched the first time and not changed in "
                          "subsequent build attempts.")))

    builder = Object(
        title=_("Builder"), schema=IBuilder, required=False,
        description=_("The Builder which address this build request."))

    datebuilt = exported(
        Datetime(
            title=_('Date built'), required=False,
            description=_("The time when the build result got collected.")))

    buildduration = Timedelta(
        title=_("Build Duration"), required=False,
        description=_("Build duration interval, calculated when the "
                      "build result gets collected."))

    buildlog = Object(
        schema=ILibraryFileAlias, required=False,
        title=_("The LibraryFileAlias containing the entire buildlog."))

    build_log_url = exported(
        TextLine(
            title=_("Build Log URL"), required=False,
            description=_("A URL for the build log. None if there is no "
                          "log available.")))

    buildqueue_record = Object(
        schema=IBuildQueue, required=True,
        title=_("Corresponding BuildQueue record"))

    is_private = Attribute("Whether the build should be treated as private.")

    policy_name = TextLine(
        title=_("Policy name"), required=True,
        description=_("The upload policy to use for handling these builds."))

    archive = exported(
        Reference(
            title=_("Archive"), schema=IArchive,
            required=True, readonly=True,
            description=_("The Archive context for this build.")))

    current_component = Attribute(
        "Component where the source related to this build was last "
        "published.")

    pocket = exported(
        Choice(
            title=_('Pocket'), required=True,
            vocabulary=PackagePublishingPocket,
            description=_("The build targeted pocket.")))

    dependencies = exported(
        TextLine(
            title=_("Dependencies"), required=False,
            description=_("Debian-like dependency line that must be satisfied"
                          " before attempting to build this request.")))

    distribution = exported(
        Reference(
            schema=IDistribution,
            title=_("Distribution"), required=True,
            description=_("Shortcut for its distribution.")))

    upload_log = Object(
        schema=ILibraryFileAlias, required=False,
        title=_("The LibraryFileAlias containing the upload log for "
                "build resulting in an upload that could not be processed "
                "successfully. Otherwise it will be None."))

    upload_log_url = exported(
        TextLine(
            title=_("Upload Log URL"), required=False,
            description=_("A URL for failed upload logs."
                          "Will be None if there was no failure.")))

    title = exported(TextLine(title=_("Title"), required=False))

<<<<<<< HEAD
    def processUpload(leaf, root, logger):
        """Process an upload.

        :param leaf: Leaf for this particular upload
        :param root: Root directory for the uploads
        :param logger: A logger object
=======
    def getUploaderCommand(upload_leaf, uploader_logfilename):
        """Get the command to run as the uploader.

        :return: A list of command line arguments, beginning with the
            executable.
>>>>>>> e013627f
        """

    def handleStatus(build, status, librarian, slave_status):
        """Handle a finished build status from a slave.

        :param status: Slave build status string with 'BuildStatus.' stripped.
        :param slave_status: A dict as returned by IBuilder.slaveStatus
        """

    def getLogFromSlave():
        """Get last buildlog from slave.

        Invoke getFileFromSlave method with 'buildlog' identifier.
        """

    def queueBuild(build, suspended=False):
        """Create a BuildQueue entry for this build.

        :param suspended: Whether the associated `Job` instance should be
            created in a suspended state.
        """

    def estimateDuration():
        """Estimate the build duration."""

    def storeBuildInfo(build, librarian, slave_status):
        """Store available information for the build job.

        Subclasses can override this as needed, and call it from custom status
        handlers, but it should not be called externally.
        """

    def verifySuccessfulUpload():
        """Verify that the upload of this build completed succesfully."""

    def storeUploadLog(content):
        """Store the given content as the build upload_log.

        :param content: string containing the upload-processor log output for
            the binaries created in this build.
        """

    def notify(extra_info=None):
        """Notify current build state to related people via email."""

    def makeJob():
        """Construct and return an `IBuildFarmJob` for this build."""<|MERGE_RESOLUTION|>--- conflicted
+++ resolved
@@ -218,20 +218,11 @@
 
     title = exported(TextLine(title=_("Title"), required=False))
 
-<<<<<<< HEAD
-    def processUpload(leaf, root, logger):
-        """Process an upload.
-
-        :param leaf: Leaf for this particular upload
-        :param root: Root directory for the uploads
-        :param logger: A logger object
-=======
     def getUploaderCommand(upload_leaf, uploader_logfilename):
         """Get the command to run as the uploader.
 
         :return: A list of command line arguments, beginning with the
             executable.
->>>>>>> e013627f
         """
 
     def handleStatus(build, status, librarian, slave_status):
