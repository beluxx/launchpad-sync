--- conflicted
+++ resolved
@@ -1,4 +1,4 @@
-== Support Tracker Utility: ITicketSet ==
+= Support Tracker Utility: ITicketSet =
 
 There is an ITicketSet utility that can be use to retrieve and search
 for ticket whatever the target they were created in.
@@ -77,18 +77,10 @@
     ...         search_text='firefox',
     ...         status=[TicketStatus.OPEN, TicketStatus.INVALID]):
     ...     print ticket.title, ticket.status.title, ticket.target.displayname
-<<<<<<< HEAD
-    Firefox is slow and consumes too much RAM   Invalid Ubuntu
-    Firefox loses focus and gets stuck          Open    Mozilla Firefox
-    Firefox cannot render Bank Site             Open    Mozilla Firefox
-    Problem showing the SVG demo on W3C site    Open    Mozilla Firefox
-=======
-    Firefox is slow and consumes too much RAM Invalid mozilla-firefox in ubuntu
-    Firefox loses focus and gets stuck        Open    Mozilla Firefox
-    Firefox cannot render Bank Site           Open    Mozilla Firefox
-    Newly installed plug-in doesn't seem to be used Open Mozilla Firefox
-    Problem showing the SVG demo on W3C site  Open    Mozilla Firefox
->>>>>>> 7e72e52e
+    Firefox is slow and consumes too much RAM  Invalid mozilla-firefox in ubuntu
+    Firefox loses focus and gets stuck         Open    Mozilla Firefox
+    Firefox cannot render Bank Site            Open    Mozilla Firefox
+    Problem showing the SVG demo on W3C site   Open    Mozilla Firefox
 
 === Sort Order ===
 
@@ -111,17 +103,8 @@
 
     >>> for ticket in ticket_set.searchTickets(status=TicketStatus.OPEN)[:5]:
     ...     print ticket.id, ticket.title, ticket.target.displayname
-<<<<<<< HEAD
     11 Continue playing after shutdown          Ubuntu
      5 Installation failed                      Ubuntu
      4 Firefox loses focus and gets stuck       Mozilla Firefox
      2 Problem showing the SVG demo on W3C site Mozilla Firefox
-     1 Firefox cannot render Bank Site          Mozilla Firefox
-=======
-    11 Continue playing after shutdown                      Ubuntu
-    10 Play DVDs in Totem                                   Ubuntu
-     8 Installation of Java Runtime Environment for Mozilla
-                                                    mozilla-firefox in ubuntu
-     7 Slow system                                          Ubuntu
-     6 Newly installed plug-in doesn't seem to be used      Mozilla Firefox
->>>>>>> 7e72e52e
+     1 Firefox cannot render Bank Site          Mozilla Firefox