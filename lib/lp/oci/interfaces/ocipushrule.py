# Copyright 2020 Canonical Ltd.  This software is licensed under the
# GNU Affero General Public License version 3 (see the file LICENSE).

"""Interfaces for handling credentials for OCI registry actions."""

from __future__ import absolute_import, print_function, unicode_literals

__metaclass__ = type
__all__ = [
    'IOCIPushRule',
    'IOCIPushRuleSet',
    'OCIPushRuleAlreadyExists',
    ]

from lazr.restful.declarations import (
    error_status,
    export_destructor_operation,
    export_write_operation,
    exported,
    exported_as_webservice_entry,
    mutator_for,
    operation_for_version,
    operation_parameters,
    )
from lazr.restful.fields import Reference
from six.moves import http_client
from zope.interface import Interface
from zope.schema import (
    Int,
    TextLine,
    )

from lp import _
from lp.oci.interfaces.ocirecipe import IOCIRecipe
from lp.oci.interfaces.ociregistrycredentials import IOCIRegistryCredentials


@error_status(http_client.CONFLICT)
class OCIPushRuleAlreadyExists(Exception):
    """A new OCIPushRuleAlreadyExists was added with the
       same details as an existing one.
    """

    def __init__(self):
        super(OCIPushRuleAlreadyExists, self).__init__(
            "A push rule already exists with the same URL, image name, "
            "and credentials")


class IOCIPushRuleView(Interface):
    """`IOCIPushRule` methods that require launchpad.View
    permission.
    """

    id = Int(title=_("ID"), required=True, readonly=True)

    registry_url = exported(TextLine(
        title=_("Registry URL"),
        description=_(
            "The registry URL for the credentials of this push rule"),
        required=True,
        readonly=True))

    username = exported(TextLine(
        title=_("Username"),
        description=_("The username for the credentials, if available."),
        required=True,
        readonly=True))


class IOCIPushRuleEditableAttributes(Interface):
    """`IOCIPushRule` attributes that can be edited.

    These attributes need launchpad.View to see, and launchpad.Edit to change.
    """

    recipe = Reference(
        IOCIRecipe,
        title=_("OCI recipe"),
        description=_("The recipe for which the rule is defined."),
        required=True,
        readonly=False)

    registry_credentials = Reference(
        IOCIRegistryCredentials,
        title=_("Registry credentials"),
        description=_("The registry credentials to use."),
        required=True,
        readonly=False)

    image_name = exported(TextLine(
        title=_("Image name"),
        description=_("The intended name of the image on the registry."),
        required=True,
        readonly=True))

    @mutator_for(image_name)
    @operation_parameters(
        image_name=TextLine(title=_("Image name"), required=True))
    @export_write_operation()
    @operation_for_version("devel")
    def setNewImageName(image_name):
        """Set the new image name, checking for uniqueness."""


class IOCIPushRuleEdit(Interface):
    """`IOCIPushRule` methods that require launchpad.Edit
    permission.
    """

    @export_destructor_operation()
    @operation_for_version("devel")
    def destroySelf():
        """Destroy this push rule."""


@exported_as_webservice_entry(
    publish_web_link=True, as_of="devel", singular_name="oci_push_rule")
class IOCIPushRule(IOCIPushRuleEdit, IOCIPushRuleEditableAttributes,
                   IOCIPushRuleView):
    """A rule for pushing builds of an OCI recipe to a registry."""


class IOCIPushRuleSet(Interface):
    """A utility to create and access OCI Push Rules."""

    def new(recipe, registry_credentials, image_name):
        """Create an `IOCIPushRule`."""

<<<<<<< HEAD
    def findByRecipe(self, recipe):
        """Find matching `IOCIPushRule`s by recipe."""
=======
    def findByRegistryCredentials(self, credentials):
        """Find matching `IOCIPushRule` by credentials."""
>>>>>>> 9b02382f

    def getByID(id):
        """Get a single `IOCIPushRule` by its ID."""<|MERGE_RESOLUTION|>--- conflicted
+++ resolved
@@ -127,13 +127,11 @@
     def new(recipe, registry_credentials, image_name):
         """Create an `IOCIPushRule`."""
 
-<<<<<<< HEAD
     def findByRecipe(self, recipe):
         """Find matching `IOCIPushRule`s by recipe."""
-=======
+
     def findByRegistryCredentials(self, credentials):
         """Find matching `IOCIPushRule` by credentials."""
->>>>>>> 9b02382f
 
     def getByID(id):
         """Get a single `IOCIPushRule` by its ID."""