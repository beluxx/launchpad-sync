--- conflicted
+++ resolved
@@ -15,14 +15,14 @@
 
   <p>
     You can to post questions directly to the <a
-    tal:attributes="href 
+    tal:attributes="href
         modules/canonical.launchpad.webapp.vhosts/allvhosts/configs/answers/rooturl">Launchpad
-    answer</a> tracker. 
+    answer</a> tracker.
     <ul>
         <li><a tal:attributes="href
-        string:${context/fmt:url}/+tickets">Search through existing questions</a></li>
+        string:${context/fmt:url}/+questions">Search through existing questions</a></li>
         <li><a tal:attributes="href
-        string:${context/fmt:url}/+addticket">Submit your question</a></li>
+        string:${context/fmt:url}/+addquestion">Submit your question</a></li>
     </ul>
 
   <h2>Other support options</h2>
@@ -56,16 +56,6 @@
   </p>
   </tal:needupstream>
 
-<<<<<<< HEAD
-  <h2>Ask a question</h2>
-
-  <p>
-    You can <a href="+addquestion">ask a question</a> in Launchpad,
-    and some community members might be able to help you free of charge.
-  </p>
-
-=======
->>>>>>> d3160652
 </div>
 </body>
 </html>
