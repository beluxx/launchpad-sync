--- conflicted
+++ resolved
@@ -190,15 +190,9 @@
         description=_("The head revision ID of the branch when last "
                       "successfully scanned."))
     revision_count = Int(
-<<<<<<< HEAD
         title=_("Revision count"),
         description=_("The number of revisions in the branch")
         )
-=======
-        title=_("The number of revisions in the branch"),
-        required=False)
-    tip_revision = Attribute("The current tip of the branch")
->>>>>>> 823e5e3a
 
     cache_url = Attribute("Private mirror of the branch, for internal use.")
     warehouse_url = Attribute(
