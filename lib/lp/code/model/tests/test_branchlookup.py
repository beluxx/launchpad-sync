# Copyright 2009 Canonical Ltd.  All rights reserved.

"""Tests for the IBranchLookup implementation."""

__metaclass__ = type

import unittest

from lazr.uri import URI

from zope.component import getUtility
from zope.security.proxy import removeSecurityProxy

from canonical.config import config
from lp.code.interfaces.branch import NoSuchBranch
from lp.code.interfaces.branchlookup import (
    CannotHaveLinkedBranch, IBranchLookup, ILinkedBranchTraverser,
    ISourcePackagePocketFactory, NoLinkedBranch)
from lp.code.interfaces.branchnamespace import (
    get_branch_namespace, InvalidNamespace)
from lp.registry.interfaces.distroseries import NoSuchDistroSeries
from canonical.launchpad.interfaces.launchpad import ILaunchpadCelebrities
from lp.registry.interfaces.person import NoSuchPerson
from lp.registry.interfaces.product import (
    InvalidProductName, NoSuchProduct)
from lp.registry.interfaces.productseries import NoSuchProductSeries
from canonical.launchpad.interfaces.publishing import PackagePublishingPocket
from lp.registry.interfaces.sourcepackagename import (
    NoSuchSourcePackageName)
from canonical.launchpad.testing import run_with_login, TestCaseWithFactory
from canonical.testing.layers import DatabaseFunctionalLayer


class TestGetByUniqueName(TestCaseWithFactory):
    """Tests for `IBranchLookup.getByUniqueName`."""

    layer = DatabaseFunctionalLayer

    def setUp(self):
        TestCaseWithFactory.setUp(self)
        self.branch_set = getUtility(IBranchLookup)

    def test_not_found(self):
        unused_name = self.factory.getUniqueString()
        found = self.branch_set.getByUniqueName(unused_name)
        self.assertIs(None, found)

    def test_junk(self):
        branch = self.factory.makePersonalBranch()
        found_branch = self.branch_set.getByUniqueName(branch.unique_name)
        self.assertEqual(branch, found_branch)

    def test_product(self):
        branch = self.factory.makeProductBranch()
        found_branch = self.branch_set.getByUniqueName(branch.unique_name)
        self.assertEqual(branch, found_branch)

    def test_source_package(self):
        branch = self.factory.makePackageBranch()
        found_branch = self.branch_set.getByUniqueName(branch.unique_name)
        self.assertEqual(branch, found_branch)


class TestGetByPath(TestCaseWithFactory):
    """Test `IBranchLookup.getByLPPath`."""

    layer = DatabaseFunctionalLayer

    def setUp(self):
        TestCaseWithFactory.setUp(self)
        self.branch_lookup = getUtility(IBranchLookup)

    def getByPath(self, path):
        return self.branch_lookup.getByLPPath(path)

    def makeRelativePath(self):
        arbitrary_num_segments = 7
        return '/'.join([
            self.factory.getUniqueString()
            for i in range(arbitrary_num_segments)])

    def test_finds_exact_personal_branch(self):
        branch = self.factory.makePersonalBranch()
        found_branch, suffix = self.getByPath(branch.unique_name)
        self.assertEqual(branch, found_branch)
        self.assertEqual(None, suffix)

    def test_finds_suffixed_personal_branch(self):
        branch = self.factory.makePersonalBranch()
        suffix = self.makeRelativePath()
        found_branch, found_suffix = self.getByPath(
            branch.unique_name + '/' + suffix)
        self.assertEqual(branch, found_branch)
        self.assertEqual(suffix, found_suffix)

    def test_missing_personal_branch(self):
        owner = self.factory.makePerson()
        namespace = get_branch_namespace(owner)
        branch_name = namespace.getBranchName(self.factory.getUniqueString())
        self.assertRaises(NoSuchBranch, self.getByPath, branch_name)

    def test_missing_suffixed_personal_branch(self):
        owner = self.factory.makePerson()
        namespace = get_branch_namespace(owner)
        branch_name = namespace.getBranchName(self.factory.getUniqueString())
        suffix = self.makeRelativePath()
        self.assertRaises(
            NoSuchBranch, self.getByPath, branch_name + '/' + suffix)

    def test_finds_exact_product_branch(self):
        branch = self.factory.makeProductBranch()
        found_branch, suffix = self.getByPath(branch.unique_name)
        self.assertEqual(branch, found_branch)
        self.assertEqual(None, suffix)

    def test_finds_suffixed_product_branch(self):
        branch = self.factory.makeProductBranch()
        suffix = self.makeRelativePath()
        found_branch, found_suffix = self.getByPath(
            branch.unique_name + '/' + suffix)
        self.assertEqual(branch, found_branch)
        self.assertEqual(suffix, found_suffix)

    def test_missing_product_branch(self):
        owner = self.factory.makePerson()
        product = self.factory.makeProduct()
        namespace = get_branch_namespace(owner, product=product)
        branch_name = namespace.getBranchName(self.factory.getUniqueString())
        self.assertRaises(NoSuchBranch, self.getByPath, branch_name)

    def test_missing_suffixed_product_branch(self):
        owner = self.factory.makePerson()
        product = self.factory.makeProduct()
        namespace = get_branch_namespace(owner, product=product)
        suffix = self.makeRelativePath()
        branch_name = namespace.getBranchName(self.factory.getUniqueString())
        self.assertRaises(
            NoSuchBranch, self.getByPath, branch_name + '/' + suffix)

    def test_finds_exact_package_branch(self):
        branch = self.factory.makePackageBranch()
        found_branch, suffix = self.getByPath(branch.unique_name)
        self.assertEqual(branch, found_branch)
        self.assertEqual(None, suffix)

    def test_missing_package_branch(self):
        owner = self.factory.makePerson()
        distroseries = self.factory.makeDistroRelease()
        sourcepackagename = self.factory.makeSourcePackageName()
        namespace = get_branch_namespace(
            owner, distroseries=distroseries,
            sourcepackagename=sourcepackagename)
        branch_name = namespace.getBranchName(self.factory.getUniqueString())
        self.assertRaises(NoSuchBranch, self.getByPath, branch_name)

    def test_missing_suffixed_package_branch(self):
        owner = self.factory.makePerson()
        distroseries = self.factory.makeDistroRelease()
        sourcepackagename = self.factory.makeSourcePackageName()
        namespace = get_branch_namespace(
            owner, distroseries=distroseries,
            sourcepackagename=sourcepackagename)
        suffix = self.makeRelativePath()
        branch_name = namespace.getBranchName(self.factory.getUniqueString())
        self.assertRaises(
            NoSuchBranch, self.getByPath, branch_name + '/' + suffix)

    def test_too_short(self):
        person = self.factory.makePerson()
        self.assertRaises(
            InvalidNamespace, self.getByPath, '~%s' % person.name)

    def test_no_such_product(self):
        person = self.factory.makePerson()
        branch_name = '~%s/%s/%s' % (
            person.name, self.factory.getUniqueString(), 'branch-name')
        self.assertRaises(NoSuchProduct, self.getByPath, branch_name)


class TestGetByUrl(TestCaseWithFactory):

    layer = DatabaseFunctionalLayer

    def makeProductBranch(self):
        """Create a branch with aa/b/c as its unique name."""
        # XXX: JonathanLange 2009-01-13 spec=package-branches: This test is
        # bad because it assumes that the interesting branches for testing are
        # product branches.
        owner = self.factory.makePerson(name='aa')
        product = self.factory.makeProduct('b')
        return self.factory.makeProductBranch(
            owner=owner, product=product, name='c')

<<<<<<< HEAD
    def test_getByUrl_with_trailing_slash(self):
        # Trailing slashes are stripped from the url prior to searching.
        branch = self.makeProductBranch()
        lookup = getUtility(IBranchLookup)
        branch2 = lookup.getByUrl('http://bazaar.launchpad.dev/~aa/b/c/')
        self.assertEqual(branch, branch2)
=======
    def test_getByUrl_with_none(self):
        """getByUrl returns None if given None."""
        self.assertIs(None, getUtility(IBranchLookup).getByUrl(None))
>>>>>>> 757ad4c9

    def test_getByUrl_with_http(self):
        """getByUrl recognizes LP branches for http URLs."""
        branch = self.makeProductBranch()
        branch_set = getUtility(IBranchLookup)
        branch2 = branch_set.getByUrl('http://bazaar.launchpad.dev/~aa/b/c')
        self.assertEqual(branch, branch2)

    def test_getByUrl_with_ssh(self):
        """getByUrl recognizes LP branches for bzr+ssh URLs."""
        branch = self.makeProductBranch()
        branch_set = getUtility(IBranchLookup)
        branch2 = branch_set.getByUrl(
            'bzr+ssh://bazaar.launchpad.dev/~aa/b/c')
        self.assertEqual(branch, branch2)

    def test_getByUrl_with_sftp(self):
        """getByUrl recognizes LP branches for sftp URLs."""
        branch = self.makeProductBranch()
        branch_set = getUtility(IBranchLookup)
        branch2 = branch_set.getByUrl('sftp://bazaar.launchpad.dev/~aa/b/c')
        self.assertEqual(branch, branch2)

    def test_getByUrl_with_ftp(self):
        """getByUrl does not recognize LP branches for ftp URLs.

        This is because Launchpad doesn't currently support ftp.
        """
        branch = self.makeProductBranch()
        branch_set = getUtility(IBranchLookup)
        branch2 = branch_set.getByUrl('ftp://bazaar.launchpad.dev/~aa/b/c')
        self.assertIs(None, branch2)

    def test_getByURL_with_lp_prefix(self):
        """lp: URLs for the configured prefix are supported."""
        branch_set = getUtility(IBranchLookup)
        url = '%s~aa/b/c' % config.codehosting.bzr_lp_prefix
        self.assertRaises(NoSuchPerson, branch_set.getByUrl, url)
        owner = self.factory.makePerson(name='aa')
        product = self.factory.makeProduct('b')
        branch2 = branch_set.getByUrl(url)
        self.assertIs(None, branch2)
        branch = self.factory.makeProductBranch(
            owner=owner, product=product, name='c')
        branch2 = branch_set.getByUrl(url)
        self.assertEqual(branch, branch2)

    def test_getByURL_for_production(self):
        """test_getByURL works with production values."""
        branch_set = getUtility(IBranchLookup)
        branch = self.makeProductBranch()
        self.pushConfig('codehosting', lp_url_hosts='edge,production,,')
        branch2 = branch_set.getByUrl('lp://staging/~aa/b/c')
        self.assertIs(None, branch2)
        branch2 = branch_set.getByUrl('lp://asdf/~aa/b/c')
        self.assertIs(None, branch2)
        branch2 = branch_set.getByUrl('lp:~aa/b/c')
        self.assertEqual(branch, branch2)
        branch2 = branch_set.getByUrl('lp://production/~aa/b/c')
        self.assertEqual(branch, branch2)
        branch2 = branch_set.getByUrl('lp://edge/~aa/b/c')
        self.assertEqual(branch, branch2)

    def test_uriToUniqueName(self):
        """Ensure uriToUniqueName works.

        Only codehosting-based using http, sftp or bzr+ssh URLs will
        be handled. If any other URL gets passed the returned will be
        None.
        """
        branch_set = getUtility(IBranchLookup)
        uri = URI(config.codehosting.supermirror_root)
        uri.path = '/~foo/bar/baz'
        # Test valid schemes
        uri.scheme = 'http'
        self.assertEqual('~foo/bar/baz', branch_set.uriToUniqueName(uri))
        uri.scheme = 'sftp'
        self.assertEqual('~foo/bar/baz', branch_set.uriToUniqueName(uri))
        uri.scheme = 'bzr+ssh'
        self.assertEqual('~foo/bar/baz', branch_set.uriToUniqueName(uri))
        # Test invalid scheme
        uri.scheme = 'ftp'
        self.assertIs(None, branch_set.uriToUniqueName(uri))
        # Test valid scheme, invalid domain
        uri.scheme = 'sftp'
        uri.host = 'example.com'
        self.assertIs(None, branch_set.uriToUniqueName(uri))


class TestLinkedBranchTraverser(TestCaseWithFactory):
    """Tests for the linked branch traverser."""

    layer = DatabaseFunctionalLayer

    def setUp(self):
        TestCaseWithFactory.setUp(self)
        self.traverser = getUtility(ILinkedBranchTraverser)

    def assertTraverses(self, path, result):
        """Assert that 'path' resolves to 'result'."""
        self.assertEqual(result, self.traverser.traverse(path))

    def test_error_fallthrough_product_series(self):
        # For the short name of a series branch, `traverse` raises
        # `NoSuchProduct` if the first component refers to a non-existent
        # product, and `NoSuchProductSeries` if the second component refers to
        # a non-existent series.
        self.assertRaises(
            NoSuchProduct, self.traverser.traverse, 'bb/dd')
        product = self.factory.makeProduct(name='bb')
        self.assertRaises(
            NoSuchProductSeries, self.traverser.traverse, 'bb/dd')

    def test_product_series(self):
        # `traverse` resolves the path to a product series to the product
        # series itself.
        series = self.factory.makeSeries()
        short_name = '%s/%s' % (series.product.name, series.name)
        self.assertTraverses(short_name, series)

    def test_product_that_doesnt_exist(self):
        # `traverse` raises `NoSuchProduct` when resolving an lp path of
        # 'product' if the product doesn't exist.
        self.assertRaises(NoSuchProduct, self.traverser.traverse, 'bb')

    def test_invalid_product(self):
        # `traverse` raises `InvalidProductIdentifier` when resolving an lp
        # path for a completely invalid product development focus branch.
        self.assertRaises(
            InvalidProductName, self.traverser.traverse, 'b')

    def test_product(self):
        # `traverse` resolves the name of a product to the product itself.
        product = self.factory.makeProduct()
        self.assertTraverses(product.name, product)

    def test_source_package(self):
        # `traverse` resolves 'distro/series/package' to the release pocket of
        # that package in that series.
        package = self.factory.makeSourcePackage()
        self.assertTraverses(
            package.path,
            getUtility(ISourcePackagePocketFactory).new(
                package, PackagePublishingPocket.RELEASE))

    def test_traverse_source_package_pocket(self):
        # `traverse` resolves 'distro/series-pocket/package' to the official
        # branch for 'pocket' on that package.
        package = self.factory.makeSourcePackage()
        pocket = PackagePublishingPocket.BACKPORTS
        path = package.getPocketPath(pocket)
        sourcepackagepocket = getUtility(ISourcePackagePocketFactory).new(
            package, pocket)
        self.assertTraverses(path, sourcepackagepocket)

    def test_no_such_distribution(self):
        # `traverse` raises `NoSuchProduct` error if the distribution doesn't
        # exist. That's because it can't tell the difference between the name
        # of a product that doesn't exist and the name of a distribution that
        # doesn't exist.
        self.assertRaises(
            NoSuchProduct, self.traverser.traverse,
            'distro/series/package')

    def test_no_such_distro_series(self):
        # `traverse` raises `NoSuchDistroSeries` if the distro series doesn't
        # exist.
        distro = self.factory.makeDistribution(name='distro')
        self.assertRaises(
            NoSuchDistroSeries, self.traverser.traverse,
            'distro/series/package')

    def test_no_such_sourcepackagename(self):
        # `traverse` raises `NoSuchSourcePackageName` if the package in
        # distro/series/package doesn't exist.
        distroseries = self.factory.makeDistroRelease()
        path = '%s/%s/doesntexist' % (
            distroseries.distribution.name, distroseries.name)
        self.assertRaises(
            NoSuchSourcePackageName, self.traverser.traverse, path)


class TestGetByLPPath(TestCaseWithFactory):
    """Ensure URLs are correctly expanded."""

    layer = DatabaseFunctionalLayer

    def setUp(self):
        TestCaseWithFactory.setUp(self)
        self.branch_lookup = getUtility(IBranchLookup)

    def test_error_fallthrough_product_branch(self):
        # getByLPPath raises `NoSuchPerson` if the person component is not
        # found, then `NoSuchProduct` if the person component is found but the
        # product component isn't, then `NoSuchBranch` if the first two
        # components are found.
        self.assertRaises(
            NoSuchPerson, self.branch_lookup.getByLPPath, '~aa/bb/c')
        owner = self.factory.makePerson(name='aa')
        self.assertRaises(
            NoSuchProduct, self.branch_lookup.getByLPPath, '~aa/bb/c')
        product = self.factory.makeProduct(name='bb')
        self.assertRaises(
            NoSuchBranch, self.branch_lookup.getByLPPath, '~aa/bb/c')

    def test_private_branch(self):
        # If the unique name refers to an invisible branch, getByLPPath raises
        # NoSuchBranch, just as if the branch weren't there at all.
        branch = self.factory.makeAnyBranch(private=True)
        path = removeSecurityProxy(branch).unique_name
        self.assertRaises(
            NoSuchBranch, self.branch_lookup.getByLPPath, path)

    def test_resolve_product_branch_unique_name(self):
        # getByLPPath returns the branch, no trailing path and no series if
        # given the unique name of an existing product branch.
        branch = self.factory.makeProductBranch()
        self.assertEqual(
            (branch, None),
            self.branch_lookup.getByLPPath(branch.unique_name))

    def test_resolve_product_branch_unique_name_with_trailing(self):
        # getByLPPath returns the branch and the trailing path (with no
        # series) if the given path is inside an existing branch.
        branch = self.factory.makeProductBranch()
        path = '%s/foo/bar/baz' % (branch.unique_name,)
        self.assertEqual(
            (branch, 'foo/bar/baz'), self.branch_lookup.getByLPPath(path))

    def test_error_fallthrough_personal_branch(self):
        # getByLPPath raises `NoSuchPerson` if the first component doesn't
        # match an existing person, and `NoSuchBranch` if the last component
        # doesn't match an existing branch.
        self.assertRaises(
            NoSuchPerson, self.branch_lookup.getByLPPath, '~aa/+junk/c')
        owner = self.factory.makePerson(name='aa')
        self.assertRaises(
            NoSuchBranch, self.branch_lookup.getByLPPath, '~aa/+junk/c')

    def test_resolve_personal_branch_unique_name(self):
        # getByLPPath returns the branch, no trailing path and no series if
        # given the unique name of an existing junk branch.
        branch = self.factory.makePersonalBranch()
        self.assertEqual(
            (branch, None),
            self.branch_lookup.getByLPPath(branch.unique_name))

    def test_resolve_personal_branch_unique_name_with_trailing(self):
        # getByLPPath returns the branch and the trailing path (with no
        # series) if the given path is inside an existing branch.
        branch = self.factory.makePersonalBranch()
        path = '%s/foo/bar/baz' % (branch.unique_name,)
        self.assertEqual(
            (branch, 'foo/bar/baz'),
            self.branch_lookup.getByLPPath(path))

    def test_no_product_series_branch(self):
        # getByLPPath raises `NoLinkedBranch` if there's no branch registered
        # linked to the requested series.
        series = self.factory.makeSeries()
        short_name = '%s/%s' % (series.product.name, series.name)
        exception = self.assertRaises(
            NoLinkedBranch, self.branch_lookup.getByLPPath, short_name)
        self.assertEqual(series, exception.component)

    def test_product_with_no_dev_focus(self):
        # getByLPPath raises `NoLinkedBranch` if the product is found but
        # doesn't have a development focus branch.
        product = self.factory.makeProduct()
        exception = self.assertRaises(
            NoLinkedBranch, self.branch_lookup.getByLPPath, product.name)
        self.assertEqual(product, exception.component)

    def test_private_linked_branch(self):
        # If the given path refers to an object with an invisible linked
        # branch, then getByLPPath raises `NoLinkedBranch`, as if the branch
        # weren't there at all.
        branch = self.factory.makeProductBranch(private=True)
        product = removeSecurityProxy(branch).product
        removeSecurityProxy(product).development_focus.branch = branch
        self.assertRaises(
            NoLinkedBranch, self.branch_lookup.getByLPPath, product.name)

    def test_no_official_branch(self):
        sourcepackage = self.factory.makeSourcePackage()
        exception = self.assertRaises(
            NoLinkedBranch,
            self.branch_lookup.getByLPPath, sourcepackage.path)
        sourcepackagepocket =  getUtility(ISourcePackagePocketFactory).new(
            sourcepackage, PackagePublishingPocket.RELEASE)
        self.assertEqual(sourcepackagepocket, exception.component)

    def test_distribution_linked_branch(self):
        # Distributions cannot have linked branches, so `getByLPPath` raises a
        # `CannotHaveLinkedBranch` error if we try to get the linked branch
        # for a distribution.
        distribution = self.factory.makeDistribution()
        exception = self.assertRaises(
            CannotHaveLinkedBranch,
            self.branch_lookup.getByLPPath, distribution.name)
        self.assertEqual(distribution, exception.component)

    def test_project_linked_branch(self):
        # Projects cannot have linked branches, so `getByLPPath` raises a
        # `CannotHaveLinkedBranch` error if we try to get the linked branch
        # for a project.
        project = self.factory.makeProject()
        exception = self.assertRaises(
            CannotHaveLinkedBranch,
            self.branch_lookup.getByLPPath, project.name)
        self.assertEqual(project, exception.component)

    def test_partial_lookup(self):
        owner = self.factory.makePerson()
        product = self.factory.makeProduct()
        path = '~%s/%s' % (owner.name, product.name)
        self.assertRaises(
            InvalidNamespace, self.branch_lookup.getByLPPath, path)

    def test_too_long_product(self):
        # If the provided path points to an existing product with a linked
        # branch but there are also extra path segments, then raise a
        # NoSuchProductSeries error, since we can't tell the difference
        # between a trailing path and an attempt to load a non-existent series
        # branch.
        branch = self.factory.makeProductBranch()
        product = removeSecurityProxy(branch.product)
        product.development_focus.branch = branch
        self.assertRaises(
            NoSuchProductSeries,
            self.branch_lookup.getByLPPath, '%s/other/bits' % product.name)

    def test_too_long_product_series(self):
        # If the provided path points to an existing product series with a
        # linked branch but is followed by extra path segments, then we return
        # the linked branch but chop off the extra segments. We might want to
        # change this behaviour in future.
        series = self.factory.makeSeries()
        branch = self.factory.makeProductBranch(series.product)
        series.branch = branch
        result = self.branch_lookup.getByLPPath(
            '%s/%s/other/bits' % (series.product.name, series.name))
        self.assertEqual((branch, None), result)

    def test_too_long_sourcepackage(self):
        # If the provided path points to an existing source package with a
        # linked branch but is followed by extra path segments, then we return
        # the linked branch but chop off the extra segments. We might want to
        # change this behaviour in future.
        package = self.factory.makeSourcePackage()
        branch = self.factory.makePackageBranch(sourcepackage=package)
        ubuntu_branches = getUtility(ILaunchpadCelebrities).ubuntu_branches
        run_with_login(
            ubuntu_branches.teamowner,
            package.setBranch,
            PackagePublishingPocket.RELEASE,
            branch,
            ubuntu_branches.teamowner)
        result = self.branch_lookup.getByLPPath(
            '%s/other/bits' % package.path)
        self.assertEqual((branch, None), result)


class TestSourcePackagePocket(TestCaseWithFactory):
    """Tests for the SourcePackagePocket wrapper class."""

    layer = DatabaseFunctionalLayer

    def makeSourcePackagePocket(self, sourcepackage=None, pocket=None):
        if sourcepackage is None:
            sourcepackage = self.factory.makeSourcePackage()
        if pocket is None:
            pocket = PackagePublishingPocket.RELEASE
        return getUtility(ISourcePackagePocketFactory).new(
            sourcepackage, pocket)

    def test_branch(self):
        # The 'branch' attribute is the linked branch for the pocket on that
        # packet.
        package = self.factory.makeSourcePackage()
        branch = self.factory.makePackageBranch(sourcepackage=package)
        registrant = self.factory.makePerson()
        ubuntu_branches = getUtility(ILaunchpadCelebrities).ubuntu_branches
        run_with_login(
            ubuntu_branches.teamowner,
            package.setBranch,
            PackagePublishingPocket.SECURITY, branch, registrant)
        package_pocket = self.makeSourcePackagePocket(
            sourcepackage=package, pocket=PackagePublishingPocket.SECURITY)
        self.assertEqual(branch, package_pocket.branch)

    def test_display_name(self):
        # A SourcePackagePocket also has a display name, so we can use it in
        # error messages.
        package_pocket = self.makeSourcePackagePocket()
        self.assertEqual(
            package_pocket.sourcepackage.getPocketPath(package_pocket.pocket),
            package_pocket.displayname)

    def test_equality(self):
        package = self.factory.makeSourcePackage()
        pocket = PackagePublishingPocket.SECURITY
        package_pocket1 = self.makeSourcePackagePocket(package, pocket)
        package_pocket2 = self.makeSourcePackagePocket(package, pocket)
        self.assertEqual(package_pocket1, package_pocket2)


def test_suite():
    return unittest.TestLoader().loadTestsFromName(__name__)<|MERGE_RESOLUTION|>--- conflicted
+++ resolved
@@ -191,18 +191,16 @@
         return self.factory.makeProductBranch(
             owner=owner, product=product, name='c')
 
-<<<<<<< HEAD
+    def test_getByUrl_with_none(self):
+        """getByUrl returns None if given None."""
+        self.assertIs(None, getUtility(IBranchLookup).getByUrl(None))
+
     def test_getByUrl_with_trailing_slash(self):
         # Trailing slashes are stripped from the url prior to searching.
         branch = self.makeProductBranch()
         lookup = getUtility(IBranchLookup)
         branch2 = lookup.getByUrl('http://bazaar.launchpad.dev/~aa/b/c/')
         self.assertEqual(branch, branch2)
-=======
-    def test_getByUrl_with_none(self):
-        """getByUrl returns None if given None."""
-        self.assertIs(None, getUtility(IBranchLookup).getByUrl(None))
->>>>>>> 757ad4c9
 
     def test_getByUrl_with_http(self):
         """getByUrl recognizes LP branches for http URLs."""
