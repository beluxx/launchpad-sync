--- conflicted
+++ resolved
@@ -372,12 +372,8 @@
     http://code.launchpad.dev/~name12/firefox/main
     <BLANKLINE>
     You received this email because you are subscribed to this branch.
-<<<<<<< HEAD
     To unsubscribe from this branch use go to http://launchpad.dev/~name12/+bra=
     nch/firefox/main/+edit-subscription.
-=======
-    To unsubscribe from this branch use go to http://code.launchpad.dev/~name12=    /firefox/main/+subscribe.
->>>>>>> a2925734
     
 
 The fields that are currently tracked with the delta, and cause
@@ -442,11 +438,8 @@
     http://code.launchpad.dev/~name12/firefox/new-name
     <BLANKLINE>
     You received this email because you are subscribed to this branch.
-<<<<<<< HEAD
-    To unsubscribe from this branch use go to http://launchpad.dev/~name12/+bra=
-    nch/firefox/new-name/+edit-subscription.
-=======
-    To unsubscribe from this branch use go to http://code.launchpad.dev/~name12=    /firefox/new-name/+subscribe.
+    To unsubscribe from this branch use go to http://launchpad.dev/~name12/fire=
+    fox/new-name/+edit-subscription.
 
 
 If the revision_id is still the same at the tip of the branch, then the
@@ -519,5 +512,4 @@
 is separated from the headers by a blank line.
 
     >>> body.split('\n\n', 1)[1] == body2.split('\n\n', 1)[1]
-    True
->>>>>>> a2925734
+    True