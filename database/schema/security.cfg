#
# Possible permissions: SELECT, INSERT, UPDATE, EXECUTE
#
# Note that we can't have INSERT only tables if we are using SQLObject, as it
# creates new entries by first doing an insert (to get the id) and then
# issuing an update
[DEFAULT]
# Objects in these schemas are publicly readable or executable. *not* writable
public_schemas=ts2

[public]
# The public role is automatically granted to all users by PostgreSQL
type=group
public.person_sort_key(text, text)         = EXECUTE
public.debversion_sort_key(text)           = EXECUTE
public.null_count(anyarray)                = EXECUTE
public.valid_name(text)                    = EXECUTE
public.valid_bug_name(text)                = EXECUTE
public.valid_branch_name(text)             = EXECUTE
public.valid_debian_version(text)          = EXECUTE
public.valid_cve(text)                     = EXECUTE
public.valid_absolute_url(text)            = EXECUTE
public.valid_fingerprint(text)             = EXECUTE
public.valid_keyid(text)                   = EXECUTE
public.valid_regexp(text)                  = EXECUTE
public.sane_version(text)                  = EXECUTE
public.sha1(text)                          = EXECUTE
public.is_blacklisted_name(text)           = EXECUTE
public.is_person(text)                     = EXECUTE
public.is_team(integer)                    = EXECUTE
public.is_team(text)                       = EXECUTE
public.is_printable_ascii(text)            = EXECUTE
public.launchpaddatabaserevision           = SELECT
public.name_blacklist_match(text)          = EXECUTE
public.fticache                            =
public.pillarname                          = SELECT
public.ulower(text)                        = EXECUTE
public._killall_backends(text)             =
public.generate_openid_identifier()        = EXECUTE
public.replication_lag()                   = EXECUTE
public.assert_patch_applied(integer, integer, integer) = EXECUTE

[ro]
# A user with full readonly access to the database. Generally used for
# interactive querying
type=user
groups=read

[testadmin]
# A user with full admin privileges used by the test suite
type=user
groups=admin

[launchpad]
# The main Z3 application
type=user
groups=write
public.account                          = SELECT, INSERT, UPDATE, DELETE
public.accountpassword                  = SELECT, INSERT, UPDATE, DELETE
public.announcement                     = SELECT, INSERT, UPDATE, DELETE
public.answercontact                    = SELECT, INSERT, UPDATE, DELETE
public.archive                          = SELECT, INSERT, UPDATE
public.archiveauthtoken                 = SELECT, INSERT, UPDATE
public.archivesubscriber                = SELECT, INSERT, UPDATE
public.archivearch                      = SELECT, INSERT, UPDATE
public.archivedependency                = SELECT, INSERT, DELETE
public.packagecopyrequest               = SELECT, INSERT, UPDATE
public.archivepermission                = SELECT, INSERT, UPDATE, DELETE
public.binaryandsourcepackagenameview   = SELECT
public.binarypackagepublishinghistory   = SELECT
public.bountysubscription               = SELECT, INSERT, UPDATE, DELETE
public.branchrevision                   = SELECT, INSERT, UPDATE, DELETE
public.branch                           = SELECT, INSERT, UPDATE, DELETE
public.branchjob                        = SELECT, INSERT, UPDATE, DELETE
public.branchmergeproposal              = SELECT, INSERT, UPDATE, DELETE
public.branchmergeproposaljob           = SELECT, INSERT, UPDATE, DELETE
public.branchmergerobot                 = SELECT, INSERT, UPDATE, DELETE
public.branchsubscription               = SELECT, INSERT, UPDATE, DELETE
public.branchvisibilitypolicy           = SELECT, INSERT, UPDATE, DELETE
public.branchwithsortkeys               = SELECT
public.bugaffectsperson                 = SELECT, INSERT, UPDATE, DELETE
public.bugattachment                    = SELECT, INSERT, UPDATE, DELETE
public.bugbranch                        = SELECT, INSERT, UPDATE, DELETE
public.bugcve                           = SELECT, INSERT, DELETE
public.bugnomination                    = SELECT, UPDATE
public.bugnotification                  = SELECT, INSERT, UPDATE, DELETE
public.bugnotificationattachment        = SELECT, INSERT
public.bugnotificationrecipient         = SELECT, INSERT, UPDATE, DELETE
public.bugtag                           = SELECT, INSERT, DELETE
public.bugtrackerperson                 = SELECT, UPDATE
public.codeimport                       = SELECT, INSERT, UPDATE, DELETE
public.codeimportevent                  = SELECT, INSERT, UPDATE
public.codeimporteventdata              = SELECT, INSERT
public.codeimportjob                    = SELECT, INSERT, UPDATE, DELETE
public.codeimportmachine                = SELECT, INSERT, UPDATE
public.codeimportresult                 = SELECT, INSERT, UPDATE, DELETE
public.codereviewmessage                = SELECT, INSERT, DELETE
public.codereviewvote                   = SELECT, INSERT, UPDATE, DELETE
public.commercialsubscription           = SELECT, INSERT, UPDATE, DELETE
public.continent                        = SELECT
public.cvereference                     = SELECT, INSERT
public.cve                              = SELECT, INSERT, UPDATE
public.customlanguagecode               = SELECT, INSERT, UPDATE, DELETE
public.diff                             = SELECT, INSERT, UPDATE
public.distributionbounty               = SELECT, INSERT, UPDATE
public.distributionmirror               = SELECT, INSERT, UPDATE, DELETE
public.distributionsourcepackage        = SELECT, INSERT, UPDATE, DELETE
public.distributionsourcepackagecache   = SELECT
public.distroserieslanguage             = SELECT, INSERT, UPDATE
public.distroseriespackagecache         = SELECT
public.emailaddress                     = SELECT, INSERT, UPDATE, DELETE
public.entitlement                      = SELECT, INSERT, UPDATE, DELETE
public.faq                              = SELECT, INSERT, UPDATE, DELETE
public.featuredproject                  = SELECT, INSERT, DELETE
public.hwdevicedriverlink               = SELECT
public.hwdevicenamevariant              = SELECT
public.hwdevice                         = SELECT
public.hwdeviceclass                    = SELECT
public.hwdriver                         = SELECT, INSERT
public.hwsubmissiondevice               = SELECT
public.hwsubmission                     = SELECT, INSERT, UPDATE
public.hwsubmissionbug                  = SELECT, INSERT, UPDATE, DELETE
public.hwsystemfingerprint              = SELECT, INSERT
public.hwtestanswerchoice               = SELECT
public.hwtestanswercountdevice          = SELECT
public.hwtestanswercount                = SELECT
public.hwtestanswerdevice               = SELECT
public.hwtestanswer                     = SELECT
public.hwtest                           = SELECT
public.hwvendorid                       = SELECT
public.hwvendorname                     = SELECT
public.job                              = SELECT, INSERT, UPDATE, DELETE
public.karmacache                       = SELECT
public.karmacategory                    = SELECT
public.karmatotalcache                  = SELECT
public.languagepack                     = SELECT, INSERT, UPDATE
public.launchpadstatistic               = SELECT
public.libraryfilealias                 = SELECT, INSERT, UPDATE, DELETE
public.libraryfiledownloadcount         = SELECT
public.logintoken                       = SELECT, INSERT, UPDATE, DELETE
public.mailinglist                      = SELECT, INSERT, UPDATE, DELETE
public.mailinglistban                   = SELECT, INSERT, UPDATE, DELETE
public.mailinglistsubscription          = SELECT, INSERT, UPDATE, DELETE
public.mentoringoffer                   = SELECT, INSERT, UPDATE, DELETE
public.mergedirectivejob                = SELECT, INSERT, UPDATE, DELETE
public.messagechunk                     = SELECT, INSERT
public.messageapproval                  = SELECT, INSERT, UPDATE, DELETE
public.mirrorcdimagedistroseries        = SELECT, INSERT, DELETE
public.mirrordistroarchseries           = SELECT, INSERT, DELETE, UPDATE
public.mirrordistroseriessource         = SELECT, INSERT, UPDATE, DELETE
public.mirrorproberecord                = SELECT, INSERT, DELETE
public.nameblacklist                    = SELECT, INSERT, UPDATE, DELETE
public.oauthaccesstoken                 = SELECT, INSERT, UPDATE, DELETE
public.oauthconsumer                    = SELECT, INSERT
public.oauthnonce                       = SELECT, INSERT
public.oauthrequesttoken                = SELECT, INSERT, UPDATE, DELETE
public.officialbugtag                   = SELECT, INSERT, UPDATE, DELETE
public.openidassociations               = SELECT, INSERT, DELETE
public.openidauthorization              = SELECT, INSERT, UPDATE, DELETE
public.openidrpconfig                   = SELECT, INSERT, UPDATE, DELETE
public.openidrpsummary                  = SELECT, INSERT, UPDATE
public.packagebugsupervisor             = SELECT, INSERT, UPDATE, DELETE
public.packagediff                      = SELECT, INSERT, UPDATE, DELETE
public.packaging                        = SELECT, INSERT, UPDATE, DELETE
public.personlanguage                   = SELECT, INSERT, UPDATE, DELETE
public.personlocation                   = SELECT, INSERT, UPDATE, DELETE
public.personnotification               = SELECT, INSERT, UPDATE, DELETE
public.pillarname                       = SELECT, INSERT, DELETE
public.poexportrequest                  = SELECT, INSERT, UPDATE, DELETE
public.poexport                         = SELECT
public.pofiletranslator                 = SELECT
public.pofiletranslator                 = SELECT
public.polloption                       = SELECT, INSERT, UPDATE, DELETE
public.poll                             = SELECT, INSERT, UPDATE
public.potexport                        = SELECT
public.previewdiff                      = SELECT, INSERT, UPDATE, DELETE
public.productbounty                    = SELECT, INSERT, UPDATE
public.productrelease                   = SELECT, INSERT, UPDATE, DELETE
public.productreleasefile               = SELECT, INSERT, DELETE
public.productseriescodeimport          = SELECT, INSERT, UPDATE
public.project                          = SELECT
public.projectbounty                    = SELECT, INSERT, UPDATE
public.questionbug                      = SELECT, INSERT, DELETE
public.questionmessage                  = SELECT, INSERT
public.questionreopening                = SELECT, INSERT, UPDATE
public.question                         = SELECT, INSERT, UPDATE
public.questionsubscription             = SELECT, INSERT, UPDATE, DELETE
public.translationrelicensingagreement  = SELECT, INSERT, UPDATE
public.requestedcds                     = SELECT, INSERT, UPDATE, DELETE
public.revision                         = SELECT, INSERT, UPDATE
public.revisionauthor                   = SELECT, INSERT, UPDATE
public.revisionnumber                   = SELECT, INSERT
public.revisionparent                   = SELECT, INSERT
public.scriptactivity                   = SELECT, INSERT
public.shipitreport                     = SELECT, INSERT
public.shipitsurvey                     = SELECT, INSERT, UPDATE
public.shipitsurveyquestion             = SELECT, INSERT
public.shipitsurveyanswer               = SELECT, INSERT
public.shipitsurveyresult               = SELECT, INSERT
public.shipment                         = SELECT, INSERT, UPDATE
public.shippingrequest                  = SELECT, INSERT, UPDATE, DELETE
public.shippingrun                      = SELECT, INSERT, UPDATE
public.sourcepackagepublishinghistory   = SELECT
public.seriessourcepackagebranch        = SELECT, INSERT, UPDATE, DELETE
public.specificationbranch              = SELECT, INSERT, UPDATE, DELETE
public.specificationbug                 = SELECT, INSERT, DELETE
public.specificationdependency          = SELECT, INSERT, DELETE
public.specificationfeedback            = SELECT, INSERT, UPDATE, DELETE
public.specificationmessage             = SELECT, INSERT
public.specification                    = SELECT, INSERT, UPDATE
public.specificationsubscription        = SELECT, INSERT, UPDATE, DELETE
public.spokenin                         = SELECT, INSERT, DELETE
public.sprintattendance                 = SELECT, INSERT, UPDATE, DELETE
public.sprint                           = SELECT, INSERT, UPDATE
public.sprintspecification              = SELECT, INSERT, UPDATE, DELETE
public.standardshipitrequest            = SELECT, INSERT, UPDATE, DELETE
public.staticdiff                       = SELECT, INSERT, UPDATE
public.structuralsubscription           = SELECT, INSERT, UPDATE, DELETE
public.temporaryblobstorage             = SELECT, INSERT, DELETE
public.translationgroup                 = SELECT, INSERT, UPDATE
public.translationimportqueueentry      = SELECT, INSERT, UPDATE, DELETE
public.translationmessage               = SELECT, INSERT, UPDATE
public.translator                       = SELECT, INSERT, UPDATE, DELETE
public.usertouseremail                  = SELECT, UPDATE
public.validpersoncache                 = SELECT
public.validpersonorteamcache           = SELECT
public.votecast                         = SELECT, INSERT
public.vote                             = SELECT, INSERT, UPDATE
public.webserviceban                    = SELECT, INSERT, UPDATE, DELETE
public.wikiname                         = SELECT, INSERT, UPDATE, DELETE
public.usertouseremail                  = SELECT, INSERT, UPDATE

[statistician]
type=user
public.archive                          = SELECT, UPDATE
public.archivearch                      = SELECT, UPDATE
public.binarypackagename                = SELECT
public.binarypackagepublishinghistory   = SELECT
public.binarypackagerelease             = SELECT
public.branch                           = SELECT
public.bug                              = SELECT
public.bugtask                          = SELECT
public.build                            = SELECT
public.distribution                     = SELECT
public.distributionsourcepackagecache   = SELECT, INSERT, UPDATE, DELETE
public.distroarchseries                 = SELECT, UPDATE
public.distroseries                     = SELECT, UPDATE
public.distroserieslanguage             = SELECT, INSERT, UPDATE, DELETE
public.distroseriespackagecache         = SELECT, INSERT, UPDATE, DELETE
public.language                         = SELECT
public.launchpadstatistic               = SELECT, INSERT, UPDATE, DELETE
public.person                           = SELECT
public.validpersoncache                 = SELECT
public.validpersonorteamcache           = SELECT
public.potemplate                       = SELECT
public.pofile                           = SELECT
public.pofiletranslator                 = SELECT
public.pomsgid                          = SELECT
public.potmsgset                        = SELECT
public.product                          = SELECT
public.productseries                    = SELECT
public.question                         = SELECT
public.scriptactivity                   = SELECT, INSERT
public.sourcepackagename                = SELECT
public.sourcepackagepublishinghistory   = SELECT
public.sourcepackagerelease             = SELECT
public.specification                    = SELECT
public.translationmessage               = SELECT, INSERT, UPDATE
public.translationtemplateitem          = SELECT

[librarian]
type=user
public.libraryfilealias                 = SELECT, INSERT, UPDATE
public.libraryfilecontent               = SELECT, INSERT

[librariangc]
type=user
public.libraryfilealias                 = SELECT, UPDATE, DELETE
public.libraryfilecontent               = SELECT, UPDATE, DELETE
# This user needs select on every table that references LibraryFileAlias
public.binarypackagefile                = SELECT
public.branchmergeproposal              = SELECT
public.bugattachment                    = SELECT
public.build                            = SELECT
public.codeimportresult                 = SELECT
public.diff                             = SELECT
public.distribution                     = SELECT
public.distributionmirror               = SELECT
public.languagepack                     = SELECT
public.hwsubmission                     = SELECT
public.mergedirectivejob                = SELECT
public.message                          = SELECT
public.messagechunk                     = SELECT
public.messageapproval                  = SELECT
public.mirrorproberecord                = SELECT
public.openidrpconfig                   = SELECT
public.packagediff                      = SELECT
public.packageupload                    = SELECT
public.packageuploadcustom              = SELECT
public.person                           = SELECT
public.pocketchroot                     = SELECT
public.pofile                           = SELECT
public.potemplate                       = SELECT
public.product                          = SELECT
public.productreleasefile               = SELECT
public.project                          = SELECT
public.scriptactivity                   = SELECT, INSERT
public.shipitreport                     = SELECT
public.shippingrun                      = SELECT
public.sprint                           = SELECT
public.sourcepackagereleasefile         = SELECT
public.temporaryblobstorage             = SELECT, DELETE
public.translationimportqueueentry      = SELECT

[productreleasefinder]
# Dyson release import script
type=user
public.product                          = SELECT
public.productseries                    = SELECT
public.productrelease                   = SELECT, INSERT, UPDATE
public.productreleasefile               = SELECT, INSERT, UPDATE
# Needed only because SQLobject does things...
public.person                           = SELECT
# Needed to write to the librarian
public.libraryfilealias                 = SELECT, INSERT
public.libraryfilecontent               = SELECT, INSERT
public.scriptactivity                   = SELECT, INSERT

[pofilestats]
# Translations POFile statistics verification/update script
type=user
public.language                         = SELECT
public.pofile                           = SELECT, UPDATE
public.potemplate                       = SELECT
public.potmsgset                        = SELECT
public.scriptactivity                   = SELECT, INSERT
public.translationmessage               = SELECT
public.translationtemplateitem          = SELECT

[poimport]
# Rosetta import script
type=user
groups=write
public.account                          = SELECT, INSERT
public.customlanguagecode               = SELECT
public.scriptactivity                   = SELECT, INSERT
public.translationgroup                 = SELECT
public.translationimportqueueentry      = SELECT, DELETE
public.translationmessage               = SELECT, INSERT, UPDATE
public.translationrelicensingagreement  = SELECT
public.translator                       = SELECT
public.validpersoncache                 = SELECT
public.validpersonorteamcache           = SELECT

[poexport]
# Rosetta export script
type=user
public.distribution                     = SELECT
public.distroseries                     = SELECT
public.emailaddress                     = SELECT
public.language                         = SELECT
public.libraryfilealias                 = SELECT, INSERT
public.libraryfilecontent               = SELECT, INSERT
public.person                           = SELECT
public.poexport                         = SELECT
public.poexportrequest                  = SELECT, DELETE
public.pofile                           = SELECT, UPDATE
public.pofiletranslator                 = SELECT
public.pomsgid                          = SELECT
public.potemplate                       = SELECT
public.potexport                        = SELECT
public.potmsgset                        = SELECT
public.potranslation                    = SELECT
public.product                          = SELECT
public.productseries                    = SELECT
public.scriptactivity                   = SELECT, INSERT
public.sourcepackagename                = SELECT
public.translationgroup                 = SELECT
public.translationmessage               = SELECT
public.translationtemplateitem          = SELECT
public.translator                       = SELECT
public.validpersoncache                 = SELECT
public.validpersonorteamcache           = SELECT

[langpack]
# Language pack exporter script
type=user
public.distribution                     = SELECT
public.distroseries                     = SELECT, UPDATE
public.emailaddress                     = SELECT
public.language                         = SELECT
public.languagepack                     = SELECT, INSERT
public.libraryfilealias                 = SELECT, INSERT
public.libraryfilecontent               = SELECT, INSERT
public.person                           = SELECT
public.poexport                         = SELECT
public.pofile                           = SELECT, UPDATE
public.pofiletranslator                 = SELECT
public.pomsgid                          = SELECT
public.potemplate                       = SELECT
public.potexport                        = SELECT
public.potmsgset                        = SELECT
public.potranslation                    = SELECT
public.product                          = SELECT
public.productseries                    = SELECT
public.scriptactivity                   = SELECT, INSERT
public.sourcepackagename                = SELECT
public.translationgroup                 = SELECT
public.translationmessage               = SELECT
public.translationtemplateitem          = SELECT
public.translator                       = SELECT
public.validpersoncache                 = SELECT
public.validpersonorteamcache           = SELECT

[checkwatches]
# Malone bug watch script
type=user
public.account                          = SELECT, INSERT
public.accountpassword                  = SELECT, INSERT
public.answercontact                    = SELECT
public.bug                              = SELECT, INSERT, UPDATE
public.bugactivity                      = SELECT, INSERT
public.bugcve                           = SELECT, INSERT
public.bugmessage                       = SELECT, INSERT, UPDATE
public.bugnomination                    = SELECT
public.bugnotification                  = SELECT, INSERT
public.bugnotificationrecipient         = SELECT, INSERT
public.bugsubscription                  = SELECT
public.bugtask                          = SELECT, INSERT, UPDATE
public.bugtracker                       = SELECT, INSERT
public.bugtrackeralias                  = SELECT
public.bugtrackerperson                 = SELECT, INSERT
public.bugwatch                         = SELECT, INSERT, UPDATE
public.cve                              = SELECT, INSERT, UPDATE
public.cvereference                     = SELECT, INSERT, UPDATE
public.distribution                     = SELECT
public.distroseries                     = SELECT
public.emailaddress                     = SELECT, INSERT
public.language                         = SELECT
public.libraryfilealias                 = SELECT, INSERT
public.libraryfilecontent               = SELECT, INSERT
public.messagechunk                     = SELECT, INSERT
public.message                          = SELECT, INSERT
public.milestone                        = SELECT
public.openidrpsummary                  = SELECT
public.packagebugsupervisor             = SELECT
public.person                           = SELECT, INSERT, UPDATE
public.personlanguage                   = SELECT
public.product                          = SELECT
public.productseries                    = SELECT
public.project                          = SELECT
public.questionbug                      = SELECT
public.question                         = SELECT
public.questionsubscription             = SELECT
public.scriptactivity                   = SELECT, INSERT
public.sourcepackagename                = SELECT
public.structuralsubscription           = SELECT
public.teammembership                   = SELECT
public.teamparticipation                = SELECT, INSERT
public.validpersoncache                 = SELECT
public.validpersonorteamcache           = SELECT
public.wikiname                         = SELECT, INSERT

[codeimportworker]
type=user
public.branch                           = SELECT, UPDATE
public.codeimport                       = SELECT, UPDATE
public.codeimportevent                  = SELECT, INSERT, UPDATE
public.codeimportmachine                = SELECT
public.codeimportresult                 = SELECT, INSERT, UPDATE
public.codeimportjob                    = SELECT, INSERT, UPDATE, DELETE
public.libraryfilealias                 = SELECT, INSERT, UPDATE
public.libraryfilecontent               = SELECT, INSERT
public.person                           = SELECT
public.product                          = SELECT
public.productseries                    = SELECT
public.productseriescodeimport          = SELECT

[branchscanner]
type=user
groups=write
public.account                          = SELECT, INSERT
public.accountpassword                  = SELECT, INSERT
public.branch                           = SELECT, UPDATE
public.branchjob                        = SELECT, INSERT, UPDATE, DELETE
public.branchmergeproposal              = SELECT, UPDATE
public.branchrevision                   = SELECT, INSERT, UPDATE, DELETE
public.branchsubscription               = SELECT
public.branchvisibilitypolicy           = SELECT
public.bugbranch                        = SELECT, INSERT, UPDATE
public.diff                             = SELECT, INSERT, DELETE
public.distroseries                     = SELECT
public.distribution                     = SELECT
public.emailaddress                     = SELECT
public.job                              = SELECT, INSERT, UPDATE, DELETE
# Karma
public.karma                            = SELECT, INSERT
public.karmaaction                      = SELECT
public.openidrpsummary                  = SELECT
public.person                           = SELECT
public.revision                         = SELECT, INSERT, UPDATE
public.revisionauthor                   = SELECT, INSERT, UPDATE
public.revisionparent                   = SELECT, INSERT
public.revisionproperty                 = SELECT, INSERT
public.scriptactivity                   = SELECT, INSERT
public.sourcepackagename                = SELECT
public.staticdiff                       = SELECT, INSERT, DELETE
public.validpersoncache                 = SELECT
public.validpersonorteamcache           = SELECT

[targetnamecacheupdater]
type=user
public.bugtask                                  = SELECT, UPDATE
public.product                                  = SELECT
public.productseries                            = SELECT
public.distribution                             = SELECT
public.distroseries                             = SELECT
public.sourcepackagename                        = SELECT
public.binarypackagename                        = SELECT
public.potemplate                               = SELECT, UPDATE
public.scriptactivity                           = SELECT, INSERT

[distributionmirror]
type=user
public.archive                                  = SELECT
public.archivearch                              = SELECT
public.binarypackagefile                        = SELECT
public.binarypackagename                        = SELECT
public.binarypackagerelease                     = SELECT
public.build                                    = SELECT
public.component                                = SELECT
public.componentselection                       = SELECT
public.distribution                             = SELECT
public.distributionmirror                       = SELECT, UPDATE
public.distroseries                             = SELECT
public.distroarchseries                         = SELECT
public.emailaddress                             = SELECT
public.libraryfilealias                         = SELECT, INSERT
public.libraryfilecontent                       = SELECT, INSERT
public.mirrorcdimagedistroseries                = SELECT, INSERT, UPDATE, DELETE
public.mirrordistroarchseries                   = SELECT, UPDATE, DELETE, INSERT
public.mirrordistroseriessource                 = SELECT, UPDATE, DELETE, INSERT
public.mirrorproberecord                        = SELECT, INSERT
public.person                                   = SELECT
public.processorfamily                          = SELECT
public.scriptactivity                           = SELECT, INSERT
public.securesourcepackagepublishinghistory     = SELECT
public.securebinarypackagepublishinghistory     = SELECT
public.sourcepackagerelease                     = SELECT
public.sourcepackagereleasefile                 = SELECT
public.sourcepackagename                        = SELECT
public.teammembership                           = SELECT

[teammembership]
# Update the TeamMembership table setting expired members
type=user
public.teammembership                           = SELECT, UPDATE
public.teamparticipation                        = SELECT, DELETE
public.person                                   = SELECT
public.emailaddress                             = SELECT
public.scriptactivity                           = SELECT, INSERT

[karma]
# Update the KarmaCache table
type=user
public.karmacache                               = SELECT, INSERT, UPDATE, DELETE
public.karma                                    = SELECT
public.karmacategory                            = SELECT
public.karmaaction                              = SELECT
public.karmatotalcache                          = SELECT, INSERT, UPDATE, DELETE
public.emailaddress                             = SELECT
public.person                                   = SELECT
public.product                                  = SELECT
public.validpersoncache                         = SELECT
public.validpersonorteamcache                   = SELECT
public.scriptactivity                           = SELECT, INSERT

[revisionkarma]
# Allocate karma for revisions.
type=user
public.branch                                   = SELECT
public.branchrevision                           = SELECT
public.karma                                    = SELECT, INSERT
public.karmacategory                            = SELECT
public.karmaaction                              = SELECT
public.person                                   = SELECT
public.product                                  = SELECT
public.productseries                            = SELECT
public.revision                                 = SELECT, UPDATE
public.revisionauthor                           = SELECT
public.scriptactivity                           = SELECT, INSERT
public.validpersoncache                         = SELECT

[cve]
type=user
public.cve                                      = SELECT, INSERT, UPDATE
public.cvereference                             = SELECT, INSERT, UPDATE, DELETE
public.scriptactivity                           = SELECT, INSERT


[gina]
# Unpack sourcepackages and extract metadata
type=user
groups=write
public.account                                  = SELECT, INSERT
public.accountpassword                          = SELECT, INSERT
public.archive                                  = SELECT, UPDATE
public.archivearch                              = SELECT, UPDATE
public.distribution                             = SELECT
public.openidrpsummary                          = SELECT
public.packagediff                              = SELECT, INSERT, UPDATE
public.scriptactivity                           = SELECT, INSERT
public.securebinarypackagepublishinghistory     = SELECT, INSERT, UPDATE, DELETE
public.securesourcepackagepublishinghistory     = SELECT, INSERT, UPDATE, DELETE

[lucille]
# Soyuz archive publisher.
type=user
groups=write
public.archive                                  = SELECT, UPDATE
public.archivearch                              = SELECT
public.archiveauthtoken                         = SELECT, UPDATE
public.archivesubscriber                        = SELECT, UPDATE
public.binarypackagepublishinghistory           = SELECT
public.gpgkey                                   = SELECT, INSERT, UPDATE
public.packagecopyrequest                       = SELECT, INSERT, UPDATE
public.packagediff                              = SELECT, INSERT, UPDATE
public.scriptactivity                           = SELECT, INSERT
public.securebinarypackagepublishinghistory     = SELECT, INSERT, UPDATE, DELETE
public.securesourcepackagepublishinghistory     = SELECT, INSERT, UPDATE, DELETE
public.sourcepackagepublishinghistory           = SELECT

# Closing bugs for publication copies.
public.bug                              = SELECT, UPDATE
public.bugactivity                      = SELECT, INSERT
public.bugsubscription                  = SELECT
public.bugnotification                  = SELECT, INSERT
public.bugnotificationrecipient         = SELECT, INSERT
public.bugnomination                    = SELECT
public.bugtask                          = SELECT, UPDATE
public.product                          = SELECT
public.project                          = SELECT
public.bugmessage                       = SELECT, INSERT
public.message                          = SELECT, INSERT
public.messagechunk                     = SELECT, INSERT
public.productseries                    = SELECT
public.validpersoncache                 = SELECT
public.validpersonorteamcache           = SELECT
public.karmaaction                      = SELECT
public.karma                            = SELECT, INSERT
public.questionbug                      = SELECT
public.question                         = SELECT
public.packagebugsupervisor             = SELECT
public.milestone                        = SELECT
public.bugwatch                         = SELECT, INSERT
public.bugtracker                       = SELECT, INSERT
public.bugtrackeralias                  = SELECT, INSERT
public.cve                              = SELECT, INSERT
public.bugcve                           = SELECT, INSERT
public.language                         = SELECT
public.questionsubscription             = SELECT
public.answercontact                    = SELECT
public.personlanguage                   = SELECT
public.structuralsubscription           = SELECT

[fiera]
type=user
public.account                                  = SELECT
public.archive                                  = SELECT, UPDATE
public.archivearch                              = SELECT, UPDATE
public.archivedependency                        = SELECT
public.buildqueue                               = SELECT, INSERT, UPDATE, DELETE
public.builder                                  = SELECT, INSERT, UPDATE
public.build                                    = SELECT, INSERT, UPDATE
public.distribution                             = SELECT, UPDATE
public.distroseries                             = SELECT, UPDATE
public.distroarchseries                         = SELECT, UPDATE
public.sourcepackagepublishinghistory           = SELECT
public.securesourcepackagepublishinghistory     = SELECT
public.sourcepackagerelease                     = SELECT
public.sourcepackagereleasefile                 = SELECT
public.sourcepackagename                        = SELECT
public.binarypackagepublishinghistory           = SELECT
public.securebinarypackagepublishinghistory     = SELECT
public.binarypackagerelease                     = SELECT
public.binarypackagefile                        = SELECT
public.binarypackagename                        = SELECT
public.libraryfilealias                         = SELECT, INSERT
public.libraryfilecontent                       = SELECT, INSERT
public.processor                                = SELECT
public.processorfamily                          = SELECT
public.pocketchroot                             = SELECT, INSERT, UPDATE
public.component                                = SELECT
public.section                                  = SELECT
public.publishedpackage                         = SELECT
public.person                                   = SELECT
public.emailaddress                             = SELECT
public.teammembership                           = SELECT
public.scriptactivity                           = SELECT, INSERT
public.gpgkey                                   = SELECT

[sourcerer]
type=user
public.archive                                  = SELECT
public.archivearch                              = SELECT
public.branch                                   = SELECT, INSERT, UPDATE
public.revision                                 = SELECT, INSERT, UPDATE
# Karma
public.karma                                    = SELECT, INSERT
public.karmaaction                              = SELECT
# To get at a source package's manifest
public.distribution                             = SELECT
public.distroseries                             = SELECT
public.sourcepackagename                        = SELECT
public.sourcepackagepublishinghistory           = SELECT
public.sourcepackagerelease                     = SELECT, UPDATE
public.sourcepackagereleasefile                 = SELECT
# To get at an upstream product's manifest
public.product                                  = SELECT
public.productseries                            = SELECT
public.productrelease                           = SELECT, UPDATE
public.productreleasefile                       = SELECT
# To get from source package to upstream
public.packaging                                = SELECT
# To get stuff from the librarian
public.libraryfilealias                         = SELECT
public.libraryfilecontent                       = SELECT
public.scriptactivity                           = SELECT, INSERT

[write]
type=group
# Full access except for tables that are exclusively updated by
# certain processes, such as the librarian tables. This group is deprecated -
# access should be explicitly granted to users.
public.archive                          = SELECT, INSERT, UPDATE
public.archivearch                      = SELECT, INSERT, UPDATE
public.binarypackagerelease             = SELECT, INSERT, UPDATE
public.binarypackagefile                = SELECT, INSERT, UPDATE
public.binarypackagefilepublishing      = SELECT, INSERT, UPDATE
public.binarypackagename                = SELECT, INSERT, UPDATE
public.bounty                           = SELECT, INSERT, UPDATE
public.bountymessage                    = SELECT, INSERT
public.branch                           = SELECT, INSERT, UPDATE
public.bug                              = SELECT, INSERT, UPDATE
public.bugactivity                      = SELECT, INSERT, UPDATE
public.bugattachment                    = SELECT, INSERT, UPDATE
public.bugmessage                       = SELECT, INSERT, UPDATE
public.bugnomination                    = SELECT, INSERT, UPDATE
public.bugpackageinfestation            = SELECT, INSERT, UPDATE
public.bugproductinfestation            = SELECT, INSERT, UPDATE
public.bugsubscription                  = SELECT, INSERT, UPDATE, DELETE
public.bugtask                          = SELECT, INSERT, UPDATE
public.bugtracker                       = SELECT, INSERT, UPDATE, DELETE
public.bugtrackeralias                  = SELECT, INSERT, UPDATE, DELETE
public.bugwatch                         = SELECT, INSERT, UPDATE, DELETE
public.build                            = SELECT, INSERT, UPDATE
public.builder                          = SELECT, INSERT, UPDATE
public.buildqueue                       = SELECT, INSERT, UPDATE, DELETE
public.component                        = SELECT, INSERT, UPDATE
public.componentselection               = SELECT, INSERT, UPDATE
public.country                          = SELECT, INSERT, UPDATE
public.distribution                     = SELECT, INSERT, UPDATE
public.distroarchseries                 = SELECT, INSERT, UPDATE
public.distroseries                     = SELECT, INSERT, UPDATE
public.packageupload                    = SELECT, INSERT, UPDATE
public.packageuploadbuild               = SELECT, INSERT, UPDATE
public.packageuploadsource              = SELECT, INSERT, UPDATE
public.packageuploadcustom              = SELECT, INSERT, UPDATE
public.distrocomponentuploader          = SELECT, INSERT, UPDATE
public.emailaddress                     = SELECT, INSERT, UPDATE
public.ircid                            = SELECT, INSERT, UPDATE, DELETE
public.jabberid                         = SELECT, INSERT, UPDATE, DELETE
public.karma                            = SELECT, INSERT, UPDATE
public.karmaaction                      = SELECT, INSERT, UPDATE
public.language                         = SELECT, INSERT, UPDATE
public.launchpaddatabaserevision        = SELECT, INSERT, UPDATE
public.libraryfilealias                 = SELECT, INSERT
public.libraryfilecontent               = SELECT, INSERT
public.logintoken                       = SELECT, INSERT, UPDATE
public.mirror                           = SELECT, INSERT, UPDATE, DELETE
public.mirrorcontent                    = SELECT, INSERT, UPDATE, DELETE
public.mirrorsourcecontent              = SELECT, INSERT, UPDATE, DELETE
public.teammembership                   = SELECT, INSERT, UPDATE, DELETE
public.message                          = SELECT, INSERT, UPDATE
public.milestone                        = SELECT, INSERT, UPDATE
public.binarypackagepublishinghistory   = SELECT
public.securebinarypackagepublishinghistory = SELECT, INSERT, UPDATE, DELETE
public.openidrpsummary                  = SELECT
public.packageselection                 = SELECT, INSERT, UPDATE
public.packaging                        = SELECT, INSERT, UPDATE
public.person                           = SELECT, INSERT, UPDATE
public.personlanguage                   = SELECT, INSERT, UPDATE
public.pocketchroot                     = SELECT, INSERT, UPDATE
public.pocomment                        = SELECT, INSERT, UPDATE
public.pofile                           = SELECT, INSERT, UPDATE
public.pomsgid                          = SELECT, INSERT, UPDATE
public.posubscription                   = SELECT, INSERT, UPDATE, DELETE
public.potemplate                       = SELECT, INSERT, UPDATE
public.potmsgset                        = SELECT, INSERT, UPDATE
public.potranslation                    = SELECT, INSERT, UPDATE
public.processor                        = SELECT, INSERT, UPDATE
public.processorfamily                  = SELECT, INSERT, UPDATE
public.product                          = SELECT, INSERT, UPDATE
public.productlicense                   = SELECT, INSERT, UPDATE, DELETE
public.productcvsmodule                 = SELECT, INSERT, UPDATE
public.productrelease                   = SELECT, INSERT, UPDATE
public.productreleasefile               = SELECT, INSERT, UPDATE
public.productseries                    = SELECT, INSERT, UPDATE
public.productsvnmodule                 = SELECT, INSERT, UPDATE
public.project                          = SELECT, INSERT, UPDATE
public.projectrelationship              = SELECT, INSERT, UPDATE
public.publishedpackage                 = SELECT
public.pushmirroraccess                 = SELECT, INSERT, UPDATE
public.section                          = SELECT, INSERT, UPDATE
public.sectionselection                 = SELECT, INSERT, UPDATE
public.signedcodeofconduct              = SELECT, INSERT, UPDATE
public.sourcepackagefilepublishing      = SELECT, INSERT, UPDATE
public.sourcepackagename                = SELECT, INSERT, UPDATE
public.sourcepackagepublishinghistory   = SELECT
public.securesourcepackagepublishinghistory = SELECT, INSERT, UPDATE
public.sourcepackagerelease             = SELECT, INSERT, UPDATE
public.sourcepackagereleasefile         = SELECT, INSERT, UPDATE
public.spokenin                         = SELECT, INSERT, UPDATE
public.gpgkey                           = SELECT, INSERT, UPDATE, DELETE
public.sshkey                           = SELECT, INSERT, UPDATE, DELETE
public.teamparticipation                = SELECT, INSERT, UPDATE, DELETE
public.translationimportqueueentry      = SELECT, INSERT, UPDATE, DELETE
public.translationtemplateitem          = SELECT, INSERT, UPDATE, DELETE
public.wikiname                         = SELECT, INSERT, UPDATE, DELETE

[shipit]
type=user
public.continent                        = SELECT
public.country                          = SELECT
public.emailaddress                     = SELECT
public.karma                            = SELECT
public.libraryfilealias                 = SELECT, INSERT
public.libraryfilecontent               = SELECT, INSERT
public.person                           = SELECT
public.requestedcds                     = SELECT, INSERT, UPDATE
public.scriptactivity                   = SELECT, INSERT
public.shipitreport                     = SELECT, INSERT
public.shipment                         = SELECT, INSERT
public.shippingrequest                  = SELECT, UPDATE
public.shippingrun                      = SELECT, INSERT, UPDATE
public.standardshipitrequest            = SELECT
public.validpersoncache                 = SELECT
public.validpersonorteamcache           = SELECT

[standingupdater]
# For the personal standing updater cron script.
type=user
public.emailaddress                     = SELECT
public.mailinglist                      = SELECT
public.message                          = SELECT
public.messageapproval                  = SELECT
public.person                           = SELECT, UPDATE
public.scriptactivity                   = SELECT, INSERT
public.teamparticipation                = SELECT

[answertracker]
# User running expire-questions.py
type=user
public.account                          = SELECT, INSERT
public.accountpassword                  = SELECT, INSERT
public.answercontact                    = SELECT
public.bug                              = SELECT
public.bugtask                          = SELECT
public.distribution                     = SELECT
public.faq                              = SELECT
public.emailaddress                     = SELECT
public.language                         = SELECT
public.message                          = SELECT, INSERT
public.messagechunk                     = SELECT, INSERT
public.openidrpsummary                  = SELECT
public.person                           = SELECT, UPDATE
public.personlanguage                   = SELECT
public.product                          = SELECT
public.question                         = SELECT, UPDATE
public.questionbug                      = SELECT
public.questionmessage                  = SELECT, INSERT
public.questionsubscription             = SELECT
public.scriptactivity                   = SELECT, INSERT
public.sourcepackagename                = SELECT
public.teammembership                   = SELECT
public.validpersoncache                 = SELECT
public.validpersonorteamcache           = SELECT

[uploader]
type=user
# Everything is keyed off an archive
public.archive                          = SELECT, INSERT, UPDATE
public.archivearch                      = SELECT, INSERT, UPDATE

# This block is granted insert in order to be able to create maintainers
# on the fly when we encounter them.
public.account                          = SELECT, INSERT
public.accountpassword                  = SELECT, INSERT
public.openidrpsummary                  = SELECT
public.person                           = SELECT, INSERT, UPDATE
public.emailaddress                     = SELECT, INSERT
public.teamparticipation                = SELECT, INSERT
public.teammembership                   = SELECT
public.wikiname                         = SELECT, INSERT
public.validpersoncache                 = SELECT
public.validpersonorteamcache           = SELECT

# I didn't want to give it INSERT and if someone can fix the gpg-coc story
# So that it works with my key in place then nascentupload.txt won't have
# to insert it.
public.gpgkey                           = SELECT, INSERT
public.signedcodeofconduct              = SELECT
public.distribution                     = SELECT
public.distroseries                     = SELECT, UPDATE
public.distroarchseries                 = SELECT
public.sourcepackagepublishinghistory   = SELECT
public.sourcepackagefilepublishing      = SELECT
public.binarypackagefilepublishing      = SELECT
public.binarypackagepublishinghistory   = SELECT
public.component                        = SELECT, INSERT
public.section                          = SELECT, INSERT
public.componentselection               = SELECT
public.sectionselection                 = SELECT
public.distrocomponentuploader          = SELECT
public.archivepermission                = SELECT
public.processor                        = SELECT
public.processorfamily                  = SELECT

# Source and Binary packages and builds
public.sourcepackagename                = SELECT, INSERT
public.sourcepackagerelease             = SELECT, INSERT
public.binarypackagename                = SELECT, INSERT
public.binarypackagerelease             = SELECT, INSERT
public.sourcepackagereleasefile         = SELECT, INSERT
public.binarypackagefile                = SELECT, INSERT
public.pocketchroot                     = SELECT
public.build                            = SELECT, INSERT, UPDATE
public.buildqueue                       = SELECT, INSERT, UPDATE

# Thusly the librarian
public.libraryfilecontent               = SELECT, INSERT
public.libraryfilealias                 = SELECT, INSERT

# The queue
public.packageupload                    = SELECT, INSERT, UPDATE
public.packageuploadsource              = SELECT, INSERT
public.packageuploadbuild               = SELECT, INSERT
public.packageuploadcustom              = SELECT, INSERT

public.scriptactivity                   = SELECT, INSERT

# For premature source-only publication
public.securesourcepackagepublishinghistory = SELECT, INSERT

# Closing bugs for premature source-only publication
public.bug                              = SELECT, UPDATE
public.bugactivity                      = SELECT, INSERT
public.bugsubscription                  = SELECT
public.bugnotification                  = SELECT, INSERT
public.bugnotificationrecipient         = SELECT, INSERT
public.bugnomination                    = SELECT
public.bugtask                          = SELECT, UPDATE
public.product                          = SELECT
public.project                          = SELECT
public.bugmessage                       = SELECT, INSERT
public.message                          = SELECT, INSERT
public.messagechunk                     = SELECT, INSERT
public.productseries                    = SELECT
public.validpersoncache                 = SELECT
public.validpersonorteamcache           = SELECT
public.karmaaction                      = SELECT
public.karma                            = SELECT, INSERT
public.questionbug                      = SELECT
public.question                         = SELECT
public.packagebugsupervisor             = SELECT
public.milestone                        = SELECT
public.bugwatch                         = SELECT, INSERT
public.bugtracker                       = SELECT, INSERT
public.bugtrackeralias                  = SELECT, INSERT
public.cve                              = SELECT, INSERT
public.bugcve                           = SELECT, INSERT
public.language                         = SELECT
public.questionsubscription             = SELECT
public.answercontact                    = SELECT
public.personlanguage                   = SELECT
public.structuralsubscription           = SELECT

# Diffing against ancestry and maintenance tasks.
public.packagediff                      = SELECT, INSERT, UPDATE, DELETE

[queued]
type=user
# Announce handling
public.account                          = SELECT, INSERT
public.person                           = SELECT, INSERT
public.emailaddress                     = SELECT, INSERT
public.teamparticipation                = SELECT, INSERT
public.teammembership                   = SELECT
public.distrocomponentuploader          = SELECT
public.gpgkey                           = SELECT

# The Queue
public.packageupload                    = SELECT, UPDATE
public.packageuploadsource              = SELECT
public.packageuploadbuild               = SELECT
public.packageuploadcustom              = SELECT

# Distribution/Publishing stuff
public.archive                          = SELECT, UPDATE
public.archivearch                      = SELECT, UPDATE
public.archivepermission                = SELECT
public.distribution                     = SELECT
public.distroseries                     = SELECT
public.distroarchseries                 = SELECT
public.processor                        = SELECT
public.processorfamily                  = SELECT
public.distrocomponentuploader          = SELECT
public.build                            = SELECT, INSERT, UPDATE
public.buildqueue                       = SELECT, INSERT, UPDATE
public.pocketchroot                     = SELECT
public.sourcepackagerelease             = SELECT, UPDATE
public.binarypackagerelease             = SELECT, UPDATE
public.sourcepackagereleasefile         = SELECT
public.binarypackagefile                = SELECT
public.sourcepackagename                = SELECT
public.binarypackagename                = SELECT
public.binarypackagepublishinghistory   = SELECT
public.sourcepackagepublishinghistory   = SELECT
public.sourcepackagefilepublishing      = SELECT
public.binarypackagefilepublishing      = SELECT
public.securesourcepackagepublishinghistory = SELECT, INSERT
public.securebinarypackagepublishinghistory = SELECT, INSERT
public.component                        = SELECT
public.section                          = SELECT
public.componentselection               = SELECT
public.sectionselection                 = SELECT

# Librarian stuff
public.libraryfilealias                 = SELECT, INSERT
public.libraryfilecontent               = SELECT, INSERT

# rosetta auto imports
public.translationimportqueueentry      = SELECT, INSERT, UPDATE

public.scriptactivity                   = SELECT, INSERT

# Closing bugs.
public.bug                              = SELECT, UPDATE
public.bugactivity                      = SELECT, INSERT
public.bugsubscription                  = SELECT
public.bugnotification                  = SELECT, INSERT
public.bugnotificationrecipient         = SELECT, INSERT
public.bugnomination                    = SELECT
public.bugtask                          = SELECT, UPDATE
public.product                          = SELECT
public.project                          = SELECT
public.bugmessage                       = SELECT, INSERT
public.message                          = SELECT, INSERT
public.messagechunk                     = SELECT, INSERT
public.productseries                    = SELECT
public.validpersoncache                 = SELECT
public.validpersonorteamcache           = SELECT
public.karmaaction                      = SELECT
public.karma                            = SELECT, INSERT
public.questionbug                      = SELECT
public.question                         = SELECT
public.packagebugsupervisor             = SELECT
public.milestone                        = SELECT
public.bugwatch                         = SELECT, INSERT
public.bugtracker                       = SELECT, INSERT
public.bugtrackeralias                  = SELECT, INSERT
public.cve                              = SELECT, INSERT
public.bugcve                           = SELECT, INSERT
public.language                         = SELECT
public.questionsubscription             = SELECT
public.answercontact                    = SELECT
public.personlanguage                   = SELECT
public.structuralsubscription           = SELECT


[ppad]
type=user
public.archive                          = SELECT
public.archivearch                      = SELECT
public.person                           = SELECT
public.scriptactivity                   = SELECT, INSERT

[session]
# This user doesn't have access to any tables in the main launchpad
# database - it has permissions on the seperate session database only,
# which are not maintained by this script. User is just here so it gets
# created if necessary.
type=user

[bugnotification]
# Sends bug notifications.
# XXX: BjornT 2006-03-31:
#       All the INSERT permissions, and the UPDATE permission for the bug
#       table are necessary only because the test that test
#       send-bug-notifications.py needs them. They should be removed
#       when bug 37456 is fixed.
type=user
public.account                          = SELECT
public.archive                          = SELECT
public.archivearch                      = SELECT
public.bugnotification                  = SELECT, INSERT, UPDATE
public.bugnotificationrecipient         = SELECT, INSERT, UPDATE
public.bugsubscription                  = SELECT, INSERT
public.bugnomination                    = SELECT
public.bug                              = SELECT, INSERT, UPDATE
public.bugactivity                      = SELECT, INSERT
public.bugmessage                       = SELECT, INSERT
public.bugtag                           = SELECT
public.bugtask                          = SELECT, INSERT, UPDATE
public.bugwatch                         = SELECT
public.component                        = SELECT
public.packagebugsupervisor             = SELECT
public.person                           = SELECT
public.product                          = SELECT
public.project                          = SELECT
public.productseries                    = SELECT
public.question                         = SELECT
public.questionbug                      = SELECT
public.distribution                     = SELECT
public.distroseries                     = SELECT
public.sourcepackagename                = SELECT
public.sourcepackagerelease             = SELECT
public.sourcepackagepublishinghistory   = SELECT
public.emailaddress                     = SELECT
public.libraryfilealias                 = SELECT
public.libraryfilecontent               = SELECT
public.message                          = SELECT, INSERT
public.messagechunk                     = SELECT, INSERT
public.milestone                        = SELECT
public.scriptactivity                   = SELECT, INSERT
public.structuralsubscription           = SELECT
public.teammembership                   = SELECT
public.teamparticipation                = SELECT
public.validpersoncache                 = SELECT
public.validpersonorteamcache           = SELECT

[personnotification]
type=user
public.personnotification               = SELECT, UPDATE, DELETE
public.person                           = SELECT
public.emailaddress                     = SELECT
public.libraryfilealias                 = SELECT
public.libraryfilecontent               = SELECT
public.message                          = SELECT
public.messagechunk                     = SELECT
public.scriptactivity                   = SELECT, INSERT
public.teammembership                   = SELECT
public.teamparticipation                = SELECT
public.validpersoncache                 = SELECT
public.validpersonorteamcache           = SELECT

[rosettaadmin]
type=user
public.customlanguagecode               = SELECT, INSERT, UPDATE, DELETE
public.distribution                     = SELECT
public.distroseries                     = SELECT
public.distroserieslanguage             = SELECT, INSERT, UPDATE
public.language                         = SELECT
public.person                           = SELECT
public.pofile                           = SELECT, INSERT, UPDATE
public.pomsgid                          = SELECT
public.potemplate                       = SELECT, INSERT
public.potmsgset                        = SELECT, INSERT
public.potranslation                    = SELECT
public.product                          = SELECT
public.productseries                    = SELECT
public.scriptactivity                   = SELECT, INSERT
public.sourcepackagename                = SELECT
public.translationmessage               = SELECT, INSERT, UPDATE, DELETE
public.translationrelicensingagreement  = SELECT
public.translationtemplateitem          = SELECT, INSERT, UPDATE, DELETE

[oopsprune]
type=user
public.bug                              = SELECT
public.bugtask                          = SELECT
public.message                          = SELECT
public.messagechunk                     = SELECT
public.question                         = SELECT
public.scriptactivity                   = SELECT, INSERT

[listteammembers]
type=user
public.emailaddress                     = SELECT
public.person                           = SELECT
public.signedcodeofconduct              = SELECT
public.teamparticipation                = SELECT

# This group is now created automatically
# Readonly access to everything
#[read]
#type=group

# This group is now created automatically
# Full access to everything.
# [admin]
# type=group

[processmail]
type=user
public.scriptactivity                   = SELECT, INSERT

# Incoming emails are stored in the librarian
public.libraryfilealias                 = SELECT, INSERT
public.libraryfilecontent               = SELECT, INSERT

# Access to people
public.account                          = SELECT, INSERT
public.accountpassword                  = SELECT, INSERT
public.emailaddress                     = SELECT
public.gpgkey                           = SELECT
public.language                         = SELECT
public.openidrpsummary                  = SELECT
public.person                           = SELECT, UPDATE
public.personlanguage                   = SELECT
public.teammembership                   = SELECT
public.teamparticipation                = SELECT
public.validpersoncache                 = SELECT
public.validpersonorteamcache           = SELECT

# Access to BugTargets, QuestionTarget and SpecTarget
public.archive                          = SELECT
public.archivearch                      = SELECT
public.component                        = SELECT
public.distribution                     = SELECT
public.distrocomponentuploader          = SELECT
public.archivepermission                = SELECT
public.distroseries                     = SELECT
public.project                          = SELECT
public.product                          = SELECT
public.productseries                    = SELECT
public.packagebugsupervisor             = SELECT
public.sourcepackagename                = SELECT
public.sourcepackagerelease             = SELECT
public.sourcepackagepublishinghistory   = SELECT
public.structuralsubscription           = SELECT

# Karma
public.karma                            = SELECT, INSERT
public.karmaaction                      = SELECT

# Creation of messages (bug & question comments)
public.message                          = SELECT, INSERT
public.messagechunk                     = SELECT, INSERT

# Bug update
public.bug                              = SELECT, INSERT, UPDATE
public.bugactivity                      = SELECT, INSERT
public.bugsubscription                  = SELECT, INSERT
public.bugnotification                  = SELECT, INSERT
public.bugnotificationattachment        = SELECT
public.bugnotificationrecipient         = SELECT, INSERT
public.bugnomination                    = SELECT, INSERT, UPDATE
public.bugtag                           = SELECT, INSERT, DELETE
public.bugtask                          = SELECT, INSERT, UPDATE
public.bugmessage                       = SELECT, INSERT
public.bugsubscription                  = SELECT, INSERT, UPDATE, DELETE
public.bugtracker                       = SELECT, INSERT
public.bugtrackeralias                  = SELECT, INSERT
public.bugwatch                         = SELECT, INSERT
public.milestone                        = SELECT

# CVE updates
public.cve                              = SELECT, INSERT
public.bugcve                           = SELECT, INSERT

# Adding comment to question
public.faq                              = SELECT
public.question                         = SELECT, UPDATE
public.questionmessage                  = SELECT, INSERT
public.questionbug                      = SELECT

# Question notifications
public.answercontact                    = SELECT
public.questionsubscription             = SELECT

# Specification notifications
public.specification                    = SELECT
public.specificationsubscription        = SELECT
public.structuralsubscription           = SELECT

# Emails may have files attached.
public.bugattachment                    = SELECT, INSERT

# Emails for code reviews.
public.branch                           = SELECT, INSERT, UPDATE
public.branchmergeproposal              = SELECT, INSERT, UPDATE
public.branchmergeproposaljob           = SELECT, INSERT
public.branchsubscription               = SELECT, INSERT
public.branchvisibilitypolicy           = SELECT
public.codereviewmessage                = SELECT, INSERT
public.codereviewvote                   = SELECT, INSERT, UPDATE
public.diff                             = SELECT, INSERT, UPDATE
public.job                              = SELECT, INSERT, UPDATE
public.mergedirectivejob                = SELECT, INSERT
public.staticdiff                       = SELECT, INSERT, UPDATE


[mlist-sync]
# The mailing list sync user
type=user
public.mailinglist                      = SELECT
public.person                           = SELECT
public.emailaddress                     = SELECT, UPDATE
public.scriptactivity                   = SELECT, INSERT

[mlist-import]
# The mailing list import user
type=user
public.emailaddress                     = SELECT, INSERT, UPDATE
public.mailinglist                      = SELECT, INSERT, UPDATE
public.mailinglistsubscription          = SELECT, INSERT, UPDATE
public.person                           = SELECT, INSERT, UPDATE
public.teammembership                   = SELECT, INSERT, UPDATE
public.teamparticipation                = SELECT, INSERT, UPDATE

[hwdb-submission-processor]
# The user that updates the HWDB with data from new submissions
type=user
public.person                           = SELECT
public.hwdevicedriverlink               = SELECT, INSERT
public.hwdevicenamevariant              = SELECT, INSERT
public.hwdevice                         = SELECT, INSERT
public.hwdeviceclass                    = SELECT, INSERT
public.hwdriver                         = SELECT, INSERT
public.hwsubmissiondevice               = SELECT, INSERT
public.hwsubmission                     = SELECT, UPDATE
public.hwtestanswerchoice               = SELECT
public.hwtestanswercountdevice          = SELECT
public.hwtestanswercount                = SELECT
public.hwtestanswerdevice               = SELECT
public.hwtestanswer                     = SELECT
public.hwtest                           = SELECT
public.hwvendorid                       = SELECT, INSERT
public.hwvendorname                     = SELECT, INSERT
public.libraryfilealias                 = SELECT
public.libraryfilecontent               = SELECT
public.scriptactivity                   = SELECT, INSERT
public.teamparticipation                = SELECT

[builddcontroller]
# The user than runs the buildd controller.
type=user
public.processor                        = SELECT
public.builder                          = SELECT, UPDATE

[binaryfile-expire]
# The user that expires binary files from the librarian.
type=user
public.archive                          = SELECT
public.binarypackagefile                = SELECT
public.binarypackagepublishinghistory   = SELECT
public.binarypackagerelease             = SELECT
public.distribution                     = SELECT
public.person                           = SELECT
public.libraryfilealias                 = SELECT, UPDATE
public.securebinarypackagepublishinghistory = SELECT
public.scriptactivity                   = SELECT, UPDATE, INSERT, DELETE

[create-merge-proposals]
type=user
public.account                          = SELECT
public.accountpassword                  = SELECT
public.branch                           = SELECT
public.branchjob                        = SELECT
public.branchmergeproposal              = SELECT, INSERT, UPDATE
public.branchmergeproposaljob           = SELECT, INSERT
public.branchsubscription               = SELECT
public.codereviewmessage                = SELECT, INSERT
public.codereviewvote                   = SELECT, INSERT
public.diff                             = SELECT, INSERT
public.emailaddress                     = SELECT
<<<<<<< HEAD
public.gpgkey                           = SELECT, INSERT
=======
public.gpgkey                           = SELECT
>>>>>>> 59d0e144
public.job                              = SELECT, INSERT, UPDATE
public.karmaaction                      = SELECT
public.karma                            = SELECT, INSERT
public.libraryfilealias                 = SELECT, INSERT
public.libraryfilecontent               = SELECT, INSERT
public.mergedirectivejob                = SELECT
public.message                          = SELECT, INSERT
public.messagechunk                     = SELECT, INSERT
public.person                           = SELECT
public.product                          = SELECT
public.productseries                    = SELECT
public.scriptactivity                   = SELECT, INSERT
public.staticdiff                       = SELECT, INSERT
public.teamparticipation                = SELECT
public.validpersoncache                 = SELECT

[mp-creation-job]
type=user
public.account                          = SELECT
public.accountpassword                  = SELECT
public.branch                           = SELECT
public.branchjob                        = SELECT
public.branchmergeproposal              = SELECT, INSERT, UPDATE
public.branchmergeproposaljob           = SELECT, INSERT
public.branchsubscription               = SELECT
public.codereviewmessage                = SELECT, INSERT
public.codereviewvote                   = SELECT, INSERT
public.diff                             = SELECT, INSERT
public.emailaddress                     = SELECT
public.job                              = SELECT, INSERT, UPDATE
public.karmaaction                      = SELECT
public.karma                            = SELECT, INSERT
public.libraryfilealias                 = SELECT, INSERT
public.libraryfilecontent               = SELECT, INSERT
public.mergedirectivejob                = SELECT
public.message                          = SELECT, INSERT
public.messagechunk                     = SELECT, INSERT
public.person                           = SELECT
public.product                          = SELECT
public.productseries                    = SELECT
public.scriptactivity                   = SELECT, INSERT
public.staticdiff                       = SELECT, INSERT
public.teammembership                   = SELECT
public.teamparticipation                = SELECT
public.validpersoncache                 = SELECT

[send-branch-mail]
type=user
public.account                          = SELECT
public.accountpassword                  = SELECT
public.branch                           = SELECT
public.branchjob                        = SELECT
public.branchmergeproposal              = SELECT, INSERT, UPDATE
public.branchmergeproposaljob           = SELECT, INSERT
public.branchsubscription               = SELECT
public.codereviewmessage                = SELECT, INSERT
public.codereviewvote                   = SELECT, INSERT
public.diff                             = SELECT, INSERT
public.emailaddress                     = SELECT
public.job                              = SELECT, INSERT, UPDATE
public.karmaaction                      = SELECT
public.karma                            = SELECT, INSERT
public.libraryfilealias                 = SELECT, INSERT
public.libraryfilecontent               = SELECT, INSERT
public.mergedirectivejob                = SELECT
public.message                          = SELECT, INSERT
public.messagechunk                     = SELECT, INSERT
public.person                           = SELECT
public.product                          = SELECT
public.productseries                    = SELECT
public.scriptactivity                   = SELECT, INSERT
public.staticdiff                       = SELECT, INSERT
public.teammembership                   = SELECT
public.teamparticipation                = SELECT
public.validpersoncache                 = SELECT

[updateremoteproduct]
# Updates Product.remote_product using bug watch information.
type=user
public.account                          = SELECT, INSERT, UPDATE
public.person                           = SELECT, INSERT
public.product                          = SELECT, INSERT, UPDATE
public.productseries                    = SELECT, INSERT
public.productlicense                   = SELECT, INSERT
public.bugtracker                       = SELECT, INSERT
public.bugwatch                         = SELECT, INSERT
public.bug                              = SELECT, INSERT, UPDATE
public.bugtask                          = SELECT, INSERT, UPDATE
public.openidrpsummary                  = SELECT, INSERT
public.accountpassword                  = SELECT, INSERT
public.teamparticipation                = SELECT, INSERT
public.emailaddress                     = SELECT, INSERT, UPDATE
public.hwsubmission                     = SELECT
public.revisionauthor                   = SELECT
public.bugtrackeralias                  = SELECT
public.message                          = SELECT, INSERT
public.messagechunk                     = SELECT, INSERT
public.bugsubscription                  = SELECT, INSERT
public.bugmessage                       = SELECT, INSERT
public.sourcepackagename                = SELECT
public.scriptactivity                   = SELECT, INSERT

[updatesourceforgeremoteproduct]
# Updates Product.remote_product using SourceForge project data.
type=user
public.product                          = SELECT, UPDATE
public.bugtracker                       = SELECT
public.scriptactivity                   = SELECT, INSERT

[weblogstats]
# For the script that parses our Apache/Squid logfiles and updates statistics
type=user
public.libraryfilealias                 = SELECT
public.libraryfiledownloadcount         = SELECT, INSERT, UPDATE, DELETE<|MERGE_RESOLUTION|>--- conflicted
+++ resolved
@@ -1375,11 +1375,7 @@
 public.codereviewvote                   = SELECT, INSERT
 public.diff                             = SELECT, INSERT
 public.emailaddress                     = SELECT
-<<<<<<< HEAD
 public.gpgkey                           = SELECT, INSERT
-=======
-public.gpgkey                           = SELECT
->>>>>>> 59d0e144
 public.job                              = SELECT, INSERT, UPDATE
 public.karmaaction                      = SELECT
 public.karma                            = SELECT, INSERT
