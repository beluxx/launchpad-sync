# Copyright 2005 Canonical Ltd.  All rights reserved.

"""Branch interfaces."""

__metaclass__ = type

__all__ = [
    'IBranch',
    'IBranchSet',
    'IBranchLifecycleFilter'
    ]

from zope.interface import Interface, Attribute

from zope.component import getUtility
from zope.schema import Bool, Int, Choice, Text, TextLine, Datetime

from canonical.config import config
from canonical.lp.dbschema import (BranchLifecycleStatus,
                                   BranchLifecycleStatusFilter)

from canonical.launchpad import _
from canonical.launchpad.fields import Title, Summary, URIField, Whiteboard
from canonical.launchpad.validators import LaunchpadValidationError
from canonical.launchpad.validators.name import name_validator
from canonical.launchpad.interfaces import IHasOwner
from canonical.launchpad.interfaces.validation import valid_webref
from canonical.launchpad.interfaces.validation import valid_branch_url

class BranchURIField(URIField):

    def _validate(self, value):
        # import here to avoid circular import
        from canonical.launchpad.webapp import canonical_url
        from canonical.launchpad.webapp.uri import URI

        super(BranchURIField, self)._validate(value)
        # URIField has already established that we have a valid URI
        uri = URI(value)
        supermirror_root = URI(config.launchpad.supermirror_root)
        if supermirror_root.contains(uri):
            message = _(
                "Don't manually register a bzr branch on "
                "<code>bazaar.launchpad.net</code>. Create it by SFTP, and it "
                "is registered automatically.")
            raise LaunchpadValidationError(message)

        if IBranch.providedBy(self.context) and self.context.url == str(uri):
            return # url was not changed

        if uri.path == '/':
            message = _(
                "URLs for branches cannot point to the root of a site.")
            raise LaunchpadValidationError(message)

        branch = getUtility(IBranchSet).getByUrl(str(uri))
        if branch is not None:
            message = _(
                "The bzr branch <a href=\"%s\">%s</a> is already registered "
                "with this URL.")
            raise LaunchpadValidationError(
                message, canonical_url(branch), branch.displayname)


class IBranch(IHasOwner):
    """A Bazaar branch."""

    id = Int(title=_('ID'), readonly=True, required=True)
    name = TextLine(
        title=_('Name'), required=True, description=_("Keep very "
        "short, unique, and descriptive, because it will be used in URLs. "
        "Examples: main, devel, release-1.0, gnome-vfs."),
        constraint=name_validator)
    title = Title(
        title=_('Title'), required=False, description=_("Describe the "
        "branch as clearly as possible in up to 70 characters. This "
        "title is displayed in every branch list or report."))
    summary = Summary(
        title=_('Summary'), required=False, description=_("A "
        "single-paragraph description of the branch. This will be "
        "displayed on the branch page."))
    url = BranchURIField(
        title=_('Branch URL'), required=True,
        allowed_schemes=['http', 'https', 'ftp', 'sftp', 'bzr+ssh'],
        allow_userinfo=False,
        allow_query=False,
        allow_fragment=False,
        trailing_slash=False,
        description=_("The URL where the Bazaar branch is hosted. This is "
            "the URL used to checkout the branch. The only branch format "
            "supported is that of the Bazaar revision control system, see "
            "www.bazaar-vcs.org for more information."))

    whiteboard = Whiteboard(title=_('Whiteboard'), required=False,
        description=_('Notes on the current status of the branch.'))
    mirror_status_message = Text(
        title=_('The last message we got when mirroring this branch '
                'into supermirror.'), required=False, readonly=False)
    started_at = Int(title=_('Started At'), required=False,
        description=_("The number of the first revision"
                      " to display on that branch."))

    # People attributes
    """Product owner, it can either a valid Person or Team
            inside Launchpad context."""
    owner = Choice(title=_('Owner'), required=True, vocabulary='ValidOwner',
        description=_("Branch owner, either a valid Person or Team."))
    author = Choice(
        title=_('Author'), required=False, vocabulary='ValidPersonOrTeam',
        description=_("The author of the branch. Leave blank if the author "
                      "does not have a Launchpad account."))

    # Product attributes
    product = Choice(
        title=_('Product'), required=False, vocabulary='Product',
        description=_("The product this branch belongs to."))
    product_name = Attribute("The name of the product, or '+junk'.")
    branch_product_name = Attribute(
        "The product name specified within the branch.")
    product_locked = Bool(
        title=_("Product Locked"),
        description=_("Whether the product name specified within the branch "
                      " is overriden by the product name set in Launchpad."))

    # Display attributes
    unique_name = Attribute(
        "Unique name of the branch, including the owner and product names.")
    displayname = Attribute(
        "The branch title if provided, or the unique_name.")
    sort_key = Attribute(
        "Key for sorting branches for display.")


    # Home page attributes
    home_page = URIField(
        title=_('Web Page'), required=False,
        allowed_schemes=['http', 'https', 'ftp'],
        allow_userinfo=False,
        description=_("The URL of a web page describing the branch, "
                      "if there is such a page."))
    branch_home_page = Attribute(
        "The home page URL specified within the branch.")
    home_page_locked = Bool(
        title=_("Home Page Locked"),
        description=_("Whether the home page specified within the branch "
                      " is overriden by the home page set in Launchpad."))

    # Stats and status attributes
    lifecycle_status = Choice(
        title=_('Status'), vocabulary='BranchLifecycleStatus',
        default=BranchLifecycleStatus.NEW,
        description=_(
        "The author's assessment of the branch's maturity. "
        " Mature: recommend for production use."
        " Development: useful work that is expected to be merged eventually."
        " Experimental: not recommended for merging yet, and maybe ever."
        " Merged: integrated into mainline, of historical interest only."
        " Abandoned: no longer considered relevant by the author."
        " New: unspecified maturity."))

    landing_target = Choice(
        title=_('Landing Target'), vocabulary='Branch',
        required=False, default=None,
        description=_(
        "The target branch the author would like to see this branch merged "
        "into eventually"))

    current_delta_url = Attribute(
        "URL of a page showing the delta produced "
        "by merging this branch into the landing branch.")
    current_diff_adds = Attribute(
        "Count of lines added in merge delta.")
    current_diff_deletes = Attribute(
        "Count of lines deleted in the merge delta.")
    current_conflicts_url = Attribute(
        "URL of a page showing the conflicts produced "
        "by merging this branch into the landing branch.")
    current_activity = Attribute("Current branch activity.")
    stats_updated = Attribute("Last time the branch stats were updated.")

    # Mirroring attributes

    last_mirrored = Datetime(
        title=_("Last time this branch was successfully mirrored."),
        required=False)
    last_mirrored_id = Text(
        title=_("Last mirrored revision ID"), required=False,
        description=_("The head revision ID of the branch when last "
                      "successfully mirrored."))
    last_mirror_attempt = Datetime(
        title=_("Last time a mirror of this branch was attempted."),
        required=False)
    mirror_failures = Attribute(
        "Number of failed mirror attempts since the last successful mirror.")
    pull_disabled = Bool(
        title=_("Do not try to pull this branch anymore."),
        description=_("Disable periodic pulling of this branch by Launchpad. "
                      "That will prevent connection attempts to the branch "
                      "URL. Use this if the branch is no longer available."))

    # Scanning attributes
    last_scanned = Datetime(
        title=_("Last time this branch was successfully scanned."),
        required=False)
    last_scanned_id = Text(
        title=_("Last scanned revision ID"), required=False,
        description=_("The head revision ID of the branch when last "
                      "successfully scanned."))
    revision_count = Int(
        title=_("Revision count"),
        description=_("The number of revisions in the branch")
        )

    cache_url = Attribute("Private mirror of the branch, for internal use.")
    warehouse_url = Attribute(
        "URL for accessing the branch by ID. "
        "This is for in-datacentre services only and allows such services to "
        "be unaffected during branch renames. "
        "See doc/bazaar for more information about the branch warehouse.")

    # Bug attributes
    related_bugs = Attribute(
        "The bugs related to this branch, likely branches on which "
        "some work has been done to fix this bug.")

    # Specification attributes
    spec_links = Attribute("Specifications linked to this branch")

    # Joins
    revision_history = Attribute("The sequence of revisions in that branch.")
    subscriptions = Attribute("BranchSubscriptions associated to this branch.")
    subscribers = Attribute("Persons subscribed to this branch.")

    date_created = Datetime(
        title=_('Date Created'), required=True, readonly=True)

    def has_subscription(person):
        """Is this person subscribed to the branch?"""

    def latest_revisions(quantity=10):
        """A specific number of the latest revisions in that branch."""

    def revisions_since(timestamp):
        """Revisions in the history that are more recent than timestamp."""

    # subscription-related methods
    def subscribe(person):
        """Subscribe this person to the branch.

        :return: new or existing BranchSubscription."""

    def unsubscribe(person):
        """Remove the person's subscription to this branch."""

    # revision number manipulation
    def getRevisionNumber(sequence):
        """Gets the RevisionNumber for the given sequence number.

        If no such RevisionNumber exists, None is returned.
        """

    def createRevisionNumber(sequence, revision):
        """Create a RevisionNumber mapping sequence to revision."""

    def truncateHistory(from_rev):
        """Truncate the history of the given branch.

        RevisionNumber objects with sequence numbers greater than or
        equal to from_rev are destroyed.

        Returns True if any RevisionNumber objects were destroyed.
        """

    def updateScannedDetails(revision_id, revision_count):
        """Updates attributes associated with the scanning of the branch.

        A single entry point that is called solely from the branch scanner
        script.
        """


class IBranchSet(Interface):
    """Interface representing the set of branches."""

    def __getitem__(branch_id):
        """Return the branch with the given id.

        Raise NotFoundError if there is no such branch.
        """

    def __iter__():
        """Return an iterator that will go through all branches."""

    def count():
        """Return the number of branches in the database."""

    def countBranchesWithAssociatedBugs():
        """Return the number of branches that have bugs associated."""

    def get(branch_id, default=None):
        """Return the branch with the given id.

        Return the default value if there is no such branch.
        """

    def new(name, owner, product, url, title,
            lifecycle_status=BranchLifecycleStatus.NEW, author=None,
            summary=None, home_page=None, date_created=None):
        """Create a new branch."""

    def getByUniqueName(self, unique_name, default=None):
        """Find a branch by its ~owner/product/name unique name.

        Return the default value if no match was found.
        """

    def getByUrl(url, default=None):
        """Find a branch by URL.

        Either from the external specified in Branch.url, or from the
        supermirror URL on http://bazaar.launchpad.net/.

        Return the default value if no match was found.
        """

    def getBranchesToScan():
        """Return an iterator for the branches that need to be scanned."""

<<<<<<< HEAD
=======
    def getProductDevelopmentBranches(products):
        """Return branches that are associated with the products dev series.

        The branches will be either the import branches if imported, or
        the user branches if native.
        """

    def getBranchSummaryForProducts(products):
        """Return the branch count and last commit time for the products."""

>>>>>>> 26056d66
    def getRecentlyChangedBranches(branch_count):
        """Return a list of branches that have been recently updated.

        The list will contain at most branch_count items, and excludes
        branches owned by the vcs-imports user.
        """

    def getRecentlyImportedBranches(branch_count):
        """Return a list of branches that have been recently imported.

        The list will contain at most branch_count items, and only
        has branches owned by the vcs-imports user.
        """

    def getRecentlyRegisteredBranches(branch_count):
        """Return a list of branches that have been recently registered.

        The list will contain at most branch_count items.
        """

    def getLastCommitForBranches(branches):
        """Return a map of branch to last commit time."""

    def getBranchesForOwners(people):
        """Return the branches that are owned by the people specified."""


class IBranchLifecycleFilter(Interface):
    """A helper interface to render lifecycle filter choice."""

    # Stats and status attributes
    lifecycle = Choice(
        title=_('Lifecycle Filter'), vocabulary='BranchLifecycleStatusFilter',
        default=BranchLifecycleStatusFilter.CURRENT,
        description=_(
        "The author's assessment of the branch's maturity. "
        " Mature: recommend for production use."
        " Development: useful work that is expected to be merged eventually."
        " Experimental: not recommended for merging yet, and maybe ever."
        " Merged: integrated into mainline, of historical interest only."
        " Abandoned: no longer considered relevant by the author."
        " New: unspecified maturity."))<|MERGE_RESOLUTION|>--- conflicted
+++ resolved
@@ -326,8 +326,6 @@
     def getBranchesToScan():
         """Return an iterator for the branches that need to be scanned."""
 
-<<<<<<< HEAD
-=======
     def getProductDevelopmentBranches(products):
         """Return branches that are associated with the products dev series.
 
@@ -338,7 +336,6 @@
     def getBranchSummaryForProducts(products):
         """Return the branch count and last commit time for the products."""
 
->>>>>>> 26056d66
     def getRecentlyChangedBranches(branch_count):
         """Return a list of branches that have been recently updated.
 
