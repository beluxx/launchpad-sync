--- conflicted
+++ resolved
@@ -45,11 +45,7 @@
     >>> style_guide_url = first_tag_by_class(
     ...     anon_browser.contents, 'style-guide-url')
     >>> print extract_text(style_guide_url)
-<<<<<<< HEAD
     testing Spanish team guidelines
-=======
-    Translation guidelines
->>>>>>> 6ff2576f
     >>> print style_guide_url['href']
     http://www.ubuntu.com/
 
