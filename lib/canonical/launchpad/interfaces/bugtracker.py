# Copyright 2004-2005 Canonical Ltd.  All rights reserved.
# pylint: disable-msg=E0211,E0213

"""Bug tracker interfaces."""

__metaclass__ = type

__all__ = [
    'BugTrackerType',
    'IBugTracker',
    'IBugTrackerAlias',
    'IBugTrackerAliasSet',
    'IBugTrackerSet',
    'IRemoteBug']

from zope.interface import Attribute, Interface
from zope.schema import (
    Choice, Int, List, Object, Text, TextLine)
from zope.component import getUtility

from canonical.launchpad import _
from canonical.launchpad.fields import (
    ContentNameField, StrippedTextLine, UniqueField, URIField)
from canonical.launchpad.validators.name import name_validator

from canonical.lazr import DBEnumeratedType, DBItem

class BugTrackerNameField(ContentNameField):

    errormessage = _("%s is already in use by another bugtracker.")

    @property
    def _content_iface(self):
        return IBugTracker

    def _getByName(self, name):
        return getUtility(IBugTrackerSet).getByName(name)


class BugTrackerBaseURL(UniqueField):
    """A bug tracker base URL that's not used by any other bug trackers.

    When checking if the URL is already registered with another
    bugtracker, it takes into account that the URL may differ slightly,
    i.e. it could end with a slash or be https instead of http.
    """

    errormessage = _("%s is already registered in Launchpad.")
    attribute = 'baseurl'

    @property
    def _content_iface(self):
        return IBugTracker

    def _getByAttribute(self, base_url):
        """See `UniqueField`."""
        return getUtility(IBugTrackerSet).queryByBaseURL(base_url)


class BugTrackerType(DBEnumeratedType):
    """The Types of BugTracker Supported by Launchpad.

    This enum is used to differentiate between the different types of Bug
    Tracker that are supported by Malone in the Launchpad.
    """

    BUGZILLA = DBItem(1, """
        Bugzilla

        The godfather of open source bug tracking, the Bugzilla system was
        developed for the Mozilla project and is now in widespread use. It
        is big and ugly but also comprehensive.
        """)

    DEBBUGS = DBItem(2, """
        Debbugs

        The debbugs tracker is email based, and allows you to treat every
        bug like a small mailing list.
        """)

    ROUNDUP = DBItem(3, """
        Roundup

        Roundup is a lightweight, customisable and fast web/email based bug
        tracker written in Python.
        """)

    TRAC = DBItem(4, """
        Trac

        Trac is an enhanced wiki and issue tracking system for
        software development projects.
        """)

    SOURCEFORGE = DBItem(5, """
        SourceForge

        SourceForge is a project hosting service which includes bug,
        support and request tracking.
        """)

    MANTIS = DBItem(6, """
        Mantis

        Mantis is a web-based bug tracking system written in PHP.
        """)

    RT = DBItem(7, """
        Request Tracker (RT)

        RT is a web-based ticketing system written in Perl.
        """)

<<<<<<< HEAD
    SAVANNAH = DBItem(8, """
        GNU / NoGNU Savannah

        Savannah is a web-based project hosting system which includes
        bug, support and request tracking.
=======
    EMAILADDRESS = DBItem(8, """
        Email Address

        Bugs are tracked by email, perhaps on a mailing list.
>>>>>>> 4866565a
        """)


class IBugTracker(Interface):
    """A remote bug system."""

    id = Int(title=_('ID'))
    bugtrackertype = Choice(
        title=_('Bug Tracker Type'),
        vocabulary=BugTrackerType,
        default=BugTrackerType.BUGZILLA)
    name = BugTrackerNameField(
        title=_('Name'),
        constraint=name_validator,
        description=_('An URL-friendly name for the bug tracker, '
        'such as "mozilla-bugs".'))
    title = TextLine(
        title=_('Title'),
        description=_(
            'A descriptive label for this tracker to show in listings.'))
    summary = Text(
        title=_('Summary'),
        description=_(
            'A brief introduction or overview of this bug tracker instance.'),
        required=False)
    baseurl = BugTrackerBaseURL(
        title=_('Base URL'),
        description=_(
            'The top-level URL for the bug tracker. This must be accurate '
            'so that Launchpad can link to external bug reports.'))
    aliases = List(
        title=_('Base URL aliases'),
        description=_(
            'A list of URLs that all lead to the same bug tracker, '
            'or commonly seen typos.'),
        value_type=URIField(), required=False)
    owner = Int(title=_('Owner'))
    contactdetails = Text(
        title=_('Contact details'),
        description=_(
            'The contact details for the external bug tracker (so that, for '
            'example, its administrators can be contacted about a security '
            'breach).'),
        required=False)
    watches = Attribute('The remote watches on this bug tracker.')
    projects = Attribute('The projects that use this bug tracker.')
    products = Attribute('The products that use this bug tracker.')
    latestwatches = Attribute('The last 10 watches created.')

    def getBugsWatching(remotebug):
        """Get the bugs watching the given remote bug in this bug tracker."""

    def getBugWatchesNeedingUpdate(hours_since_last_check):
        """Get the bug watches needing to be updated.

        All bug watches not being updated for the last
        :hours_since_last_check: hours are considered needing to be
        updated.
        """


class IBugTrackerSet(Interface):
    """A set of IBugTracker's.

    Each BugTracker is a distinct instance of a bug tracking tool. For
    example, bugzilla.mozilla.org is distinct from bugzilla.gnome.org.
    """

    title = Attribute('Title')

    bugtracker_count = Attribute("The number of registered bug trackers.")

    def get(bugtracker_id, default=None):
        """Get a BugTracker by its id.

        If no tracker with the given id exists, return default.
        """

    def getByName(name, default=None):
        """Get a BugTracker by its name.

        If no tracker with the given name exists, return default.
        """

    def __getitem__(name):
        """Get a BugTracker by its name in the database.

        Note: We do not want to expose the BugTracker.id to the world
        so we use its name.
        """

    def __iter__():
        """Iterate through BugTrackers."""

    def queryByBaseURL(baseurl):
        """Return one or None BugTracker's by baseurl"""

    def ensureBugTracker(baseurl, owner, bugtrackertype,
        title=None, summary=None, contactdetails=None, name=None):
        """Make sure that there is a bugtracker for the given base url.

        If not, create one using the given attributes.
        """

    def search():
        """Search all the IBugTrackers in the system."""

    def getMostActiveBugTrackers(limit=None):
        """Return the top IBugTrackers.

        Returns a list of IBugTracker objects, ordered by the number
        of bugwatches for each tracker, from highest to lowest.
        """


class IBugTrackerAlias(Interface):
    """Another URL for a remote bug system.

    Used to prevent accidental duplication of bugtrackers and so
    reduce the gardening burden.
    """

    id = Int(title=_('ID'))
    bugtracker = Object(
        title=_('The bugtracker for which this is an alias.'),
        schema=IBugTracker)
    base_url = BugTrackerBaseURL(
        title=_('Base URL'),
        description=_('Another top-level URL for the bug tracker.'))


class IBugTrackerAliasSet(Interface):
    """A set of IBugTrackerAliases."""

    def queryByBugTracker(bugtracker):
        """Query IBugTrackerAliases by BugTracker."""


class IRemoteBug(Interface):
    """A remote bug for a given bug tracker."""

    bugtracker = Choice(title=_('Bug System'), required=True,
        vocabulary='BugTracker', description=_("The bug tracker in which "
        "the remote bug is found."))

    remotebug = StrippedTextLine(title=_('Remote Bug'), required=True,
        readonly=False, description=_("The bug number of this bug in the "
        "remote bug system."))

    bugs = Attribute(
        _("A list of the Launchpad bugs watching the remote bug."))

    title = TextLine(
        title=_('Title'),
        description=_('A descriptive label for this remote bug'))<|MERGE_RESOLUTION|>--- conflicted
+++ resolved
@@ -112,18 +112,17 @@
         RT is a web-based ticketing system written in Perl.
         """)
 
-<<<<<<< HEAD
-    SAVANNAH = DBItem(8, """
+    EMAILADDRESS = DBItem(8, """
+        Email Address
+
+        Bugs are tracked by email, perhaps on a mailing list.
+        """)
+
+    SAVANNAH = DBItem(9, """
         GNU / NoGNU Savannah
 
         Savannah is a web-based project hosting system which includes
         bug, support and request tracking.
-=======
-    EMAILADDRESS = DBItem(8, """
-        Email Address
-
-        Bugs are tracked by email, perhaps on a mailing list.
->>>>>>> 4866565a
         """)
 
 
