<<<<<<< HEAD
<html
  xmlns="http://www.w3.org/1999/xhtml"
  xml:lang="en" lang="en"
  metal:use-macro="context/@@main_template_2col/master"
  i18n:domain="rosetta"
>
  <body>
    <div metal:fill-slot="main">
      <h1>Rosetta translation groups</h1>
      <p>
        A <dfn>translation group</dfn> is a set of teams
        chosen by the owner of a distribution, project, or product
        to do its translations.
        Each team in a group concentrates on a language or group of languages.
      </p>
      <p>
        Where contributions are &#8220;Reviewed&#8221;,
        members of the translation group have the final say on translations in their
        languages.
        Where contributions are &#8220;Closed&#8221;,
        members of the translation group have the final say for any language.
      </p>
      <table class="sortable listing" id="translation-groups" width="100%">
=======
<html xmlns="http://www.w3.org/1999/xhtml"
    xml:lang="en"
    lang="en"
    metal:use-macro="context/@@main_template/master"
      i18n:domain="launchpad"
>
  <body>
    <metal:heading fill-slot="pageheading">
      <h1>Rosetta translation groups</h1>
    </metal:heading>

<div metal:fill-slot="main">

  <div class="documentDescription">
    This is a listing of all of the registered translation groups in
    Rosetta. Click on a group for further information about it.
  </div>

    <table class="sortable listing" id="translation-groups" width="100%">
>>>>>>> 7b73a1bd
        <thead>
          <tr>
            <th>Translation Group</th>
            <th>Translates</th>
            <th>Date Created</th>
          </tr>
        </thead>
        <tbody>
          <tr tal:repeat="group context">
            <td>
              <a
                tal:content="group/title/fmt:shorten/57"
                tal:attributes="href group/name"
              >title</a>
            </td>
            <td>
              <span tal:condition="group/distributions" tal:omit-tag="">
                <span tal:repeat="distro group/distributions" tal:omit-tag>
                  <span tal:replace="distro/name">ubuntu</span>,
                </span>
              </span>
              <span tal:condition="group/projects" tal:omit-tag="">
                <span tal:repeat="project group/projects" tal:omit-tag>
                  <span tal:replace="project/name">gnome</span>,
                </span>
              </span>
              <span tal:condition="group/products" tal:omit-tag="">
                <span tal:repeat="product group/products" tal:omit-tag>
                  <span tal:replace="product/name">a52dec</span>,
                </span>
              </span>
            </td>
            <td tal:content="python:group.datecreated.strftime('%d %b %y')">
              date
            </td>
        </tr>
      </tbody>
    </table>

  </div>

</body>
</html>
<|MERGE_RESOLUTION|>--- conflicted
+++ resolved
@@ -1,4 +1,3 @@
-<<<<<<< HEAD
 <html
   xmlns="http://www.w3.org/1999/xhtml"
   xml:lang="en" lang="en"
@@ -6,8 +5,10 @@
   i18n:domain="rosetta"
 >
   <body>
+    <metal:heading fill-slot="pageheading">
+      <h1>Rosetta translation groups</h1>
+    </metal:heading>
     <div metal:fill-slot="main">
-      <h1>Rosetta translation groups</h1>
       <p>
         A <dfn>translation group</dfn> is a set of teams
         chosen by the owner of a distribution, project, or product
@@ -22,27 +23,6 @@
         members of the translation group have the final say for any language.
       </p>
       <table class="sortable listing" id="translation-groups" width="100%">
-=======
-<html xmlns="http://www.w3.org/1999/xhtml"
-    xml:lang="en"
-    lang="en"
-    metal:use-macro="context/@@main_template/master"
-      i18n:domain="launchpad"
->
-  <body>
-    <metal:heading fill-slot="pageheading">
-      <h1>Rosetta translation groups</h1>
-    </metal:heading>
-
-<div metal:fill-slot="main">
-
-  <div class="documentDescription">
-    This is a listing of all of the registered translation groups in
-    Rosetta. Click on a group for further information about it.
-  </div>
-
-    <table class="sortable listing" id="translation-groups" width="100%">
->>>>>>> 7b73a1bd
         <thead>
           <tr>
             <th>Translation Group</th>
@@ -78,11 +58,9 @@
             <td tal:content="python:group.datecreated.strftime('%d %b %y')">
               date
             </td>
-        </tr>
-      </tbody>
-    </table>
-
-  </div>
-
-</body>
-</html>
+          </tr>
+        </tbody>
+      </table>
+    </div>
+  </body>
+</html>