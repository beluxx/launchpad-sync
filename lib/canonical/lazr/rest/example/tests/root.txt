= Introduction =

The service root (/[version]/) is a resource that responds to GET by
describing the web service. The description is a JSON map full of
links to the top-level web service objects.

<<<<<<< HEAD
  >>> from canonical.lazr.testing.webservice import CookbookWebServiceCaller
  >>> webservice = CookbookWebServiceCaller()

  >>> top_level_links = webservice.get("/").jsonBody()
=======
  >>> top_level_response = webservice.get("/")
  >>> top_level_links = top_level_response.jsonBody()
>>>>>>> 2aa52d43
  >>> sorted(top_level_links.keys())
  [u'cookbooks_collection_link', u'resource_type_link']
  >>> top_level_links['cookbooks_collection_link']
  u'http://api.cookbooks.dev/1.0/cookbooks'

  >>> top_level_links['resource_type_link']
  u'http://api.cookbooks.dev/1.0#service-root'

The client can explore the entire web service by following these links
to other resources, and following the links served in those resources'
JSON representations, and so on. If the client doesn't know the
capabilities of a certain resource it can request a WADL
representation of that resource (see the xx-wadl.txt test) and find
out.

There is no XHTML representation available for the service root.

  >>> print webservice.get('/', 'application/xhtml+xml')
  HTTP/1.1 200 Ok
  ...
  Content-Type: application/json
  ...

Though web services in general support all HTTP methods, this
particular resource supports only GET. Eventually it will also support
HEAD and OPTIONS.

  >>> for method in ['HEAD', 'POST', 'PUT', 'DELETE', 'OPTIONS']:
  ...     print webservice("/", method)
  HTTP/1.1 405 Method Not Allowed
  Allow: GET
  ...
  HTTP/1.1 405 Method Not Allowed
  Allow: GET
  ...
  HTTP/1.1 405 Method Not Allowed
  Allow: GET
  ...
  HTTP/1.1 405 Method Not Allowed
  Allow: GET
  ...
  HTTP/1.1 405 Method Not Allowed
  Allow: GET
  ...


== Conditional GET ==

The service root never changes except when the web service is
upgraded. To avoid getting it more often than that, a client can store
the value of the 'ETag' response header the first time it retrieves
the service root.

  >>> etag = top_level_response.getHeader('ETag')
  >>> etag is None
  False

The value of 'ETag' can be used in a subsequent request as the
'If-None-Match' request header. If the client's old ETag matches the
current ETag, the representation won't be served again.

  >>> conditional_response = webservice.get(
  ...     '/', headers={'If-None-Match' : etag})
  >>> conditional_response.getStatus()
  304
  >>> conditional_response.getBody()
  ''

  >>> conditional_response = webservice.get(
  ...     '/', headers={'If-None-Match' : '"a-very-old-etag"'})
  >>> conditional_response.getStatus()
  200
  >>> conditional_response.jsonBody()
  {...}

You can specify a number of etags in If-None-Match. You'll get a new
representation only if *none* of them match:

  >>> conditional_response = webservice.get(
  ...     '/',
  ...     headers={'If-None-Match' : '"a-very-old-etag", %s' %  etag})
  >>> conditional_response.getStatus()
  304

  >>> conditional_response = webservice.get(
  ...     '/',
  ...     headers={'If-None-Match' : '"a-very-old-etag", "another-etag"'})
  >>> conditional_response.getStatus()
  200


== Compression ==

You can get a compressed representation by setting the TE request
header to "gzip" or "deflate". The "Transfer-Encoding" response
header will show the compression algorithm used.

  >>> from cStringIO import StringIO
  >>> from gzip import GzipFile
  >>> gzipped_response = webservice.get(
  ...     '/', headers={'TE' : 'gzip'})
  >>> gzipped_response.getHeader("Transfer-Encoding")
  'gzip'
  >>> GzipFile(fileobj=StringIO(gzipped_response.getBody())).read()
  '{...}'

  >>> import zlib
  >>> deflated_response = webservice.get(
  ...     '/', headers={'TE' : 'deflate'})
  >>> deflated_response.getHeader("Transfer-Encoding")
  'deflate'
  >>> zlib.decompress(deflated_response.getBody())
  '{...}'

The syntax for TE is the same as the syntax for the more popular
Accept header. It allows you to specify multiple transfer encodings
and rank them in order of preference. (See
http://www.w3.org/Protocols/rfc2616/rfc2616-sec14.html#sec14.1)

  >>> response = webservice.get(
  ...     '/', headers={'TE' : 'deflate, gzip'})
  >>> response.getHeader("Transfer-Encoding")
  'deflate'

  >>> response = webservice.get(
  ...     '/',
  ...     headers={'TE' : 'deflate;q=0.8, unsupported;q=1.0, gzip;q=0.9'})
  >>> response.getHeader("Transfer-Encoding")
  'gzip'<|MERGE_RESOLUTION|>--- conflicted
+++ resolved
@@ -4,15 +4,11 @@
 describing the web service. The description is a JSON map full of
 links to the top-level web service objects.
 
-<<<<<<< HEAD
   >>> from canonical.lazr.testing.webservice import CookbookWebServiceCaller
   >>> webservice = CookbookWebServiceCaller()
 
-  >>> top_level_links = webservice.get("/").jsonBody()
-=======
   >>> top_level_response = webservice.get("/")
   >>> top_level_links = top_level_response.jsonBody()
->>>>>>> 2aa52d43
   >>> sorted(top_level_links.keys())
   [u'cookbooks_collection_link', u'resource_type_link']
   >>> top_level_links['cookbooks_collection_link']
