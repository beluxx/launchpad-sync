--- conflicted
+++ resolved
@@ -2187,8 +2187,6 @@
                     person_uri.match("/~user$"));
                 subscribe_done = true;
             };
-<<<<<<< HEAD
-=======
         var activity_started = false;
         var old_start = module.SubscribersList.prototype.startActivity;
         module.SubscribersList.prototype.startActivity =
@@ -2196,7 +2194,6 @@
                 Y.Assert.areEqual(text, "Subscribing...");
                 activity_started = true;
             };
->>>>>>> 99324c57
 
         loader._setupSubscribeMe();
 
@@ -2205,17 +2202,14 @@
         link.simulate('click');
 
         Y.Assert.isTrue(subscribe_done);
-<<<<<<< HEAD
-=======
         Y.Assert.isTrue(activity_started, 'activity was not started');
->>>>>>> 99324c57
 
         // Restore original methods.
         module.SubscribersLoader.prototype._subscribePersonURI =
             old_method;
         module.SubscribersLoader.prototype._updateSubscribeMeLink =
             old_update_method;
-<<<<<<< HEAD
+        module.SubscribersList.prototype.startActivity = old_start;
     },
 
     test_unsubscribeMe: function() {
@@ -2334,127 +2328,6 @@
         Y.lazr.anim.flash_in.defaults.duration = 0;
     },
 
-=======
-        module.SubscribersList.prototype.startActivity = old_start;
-    },
-
-    test_unsubscribeMe: function() {
-        // When the current logged in user is already subscribed, the
-        // _setupSubscribeMe ties in a link with the save
-        // handler that calls the relevant unsubscribe callback.
-
-        // Mock the unsubscribe callback method to ensure it's called.
-        var unsubscribe_done = false;
-        var old_callback_method =
-            module.SubscribersLoader.prototype._getUnsubscribeCallback;
-        module.SubscribersLoader.prototype._getUnsubscribeCallback =
-            function() {
-                return function(subscribers_list, subscriber) {
-                    Y.Assert.isNotNull(
-                        subscriber.self_link.match('/~viewer$'));
-                    unsubscribe_done = true;
-                };
-            };
-        var update_link_done = false;
-        var old_update_method =
-            module.SubscribersLoader.prototype._updateSubscribeMeLink;
-        module.SubscribersLoader.prototype._updateSubscribeMeLink =
-            function(is_subscribed) {
-                Y.Assert.isTrue(is_subscribed);
-                update_link_done = true;
-            };
-
-        var config = {
-            lp_client: {
-                get: function(uri, conf) {
-                    var me = {
-                        'self_link': '/~viewer'};
-                    var record = {
-                        'subscriber': me,
-                        'subscription_level': 'Direct'};
-                    conf.on.success([record]);
-                }
-            }
-        };
-        var loader = this._setUpLoaderWithSubscribeMeLink(config);
-
-        // The loader should have had the _unsubscribe_me callback set.
-        Y.Assert.isFunction(loader._unsubscribe_me);
-        // The "subscribe" link should be correctly updated.
-        Y.Assert.isTrue(update_link_done);
-
-        var link = Y.one('#sub-me-link');
-        // Simulate the subscribe action.
-        link.simulate('click');
-
-        Y.Assert.isTrue(unsubscribe_done);
-
-        // Restore original methods.
-        module.SubscribersLoader.prototype._getUnsubscribeCallback =
-            old_callback_method;
-        module.SubscribersLoader.prototype._updateSubscribeMeLink =
-            old_update_method;
-    },
-
-    test_setupSubscribeMe_failure: function() {
-        // When fetching the details for the current logged in user fails
-        // an error message is shown.
-
-        var config = {
-            lp_client: {
-                get: function(uri, conf) {
-                    if (uri==='/base/+details') {
-                        conf.on.success([]);
-                    } else {
-                        conf.on.failure(99, { status: 500,
-                                              statusText: "BOOM" });
-                    }
-                }
-            }
-        };
-        var loader = this._setUpLoaderWithSubscribeMeLink(config);
-
-        var expected_error_msg = "500 (BOOM)\n" +
-            "Couldn't get subscriber details from the " +
-            "server, so they have not been subscribed.\n";
-        var received_error_msg;
-
-        // Mock display_error to ensure it's called.
-        var old_display_error = Y.lp.app.errors.display_error;
-        Y.lp.app.errors.display_error = function(animate, msg) {
-            Y.Assert.isFalse(animate);
-            received_error_msg = msg;
-        };
-
-        loader._setupSubscribeMe();
-
-        // Simulate the subscribe action.
-        var link = Y.one('#sub-me-link');
-        link.simulate('click');
-
-        // display_error was called with the appropriate error message.
-        Y.Assert.areSame(expected_error_msg, received_error_msg);
-
-        // Restore original methods.
-        Y.lp.app.errors.display_error = old_display_error;
-    }
-}));
-
-/**
- * Test SubscribersLoader _subscribe functionality.
- */
-suite.add(new Y.Test.Case({
-    name: 'SubscribersLoader() _subscribe',
-
-    setUp: function() {
-        this.root = Y.Node.create('<div />');
-        Y.one('body').appendChild(this.root);
-        // Monkey-patch animation duration to make the tests quicker.
-        this.anim_duration = Y.lazr.anim.flash_in.defaults.duration;
-        Y.lazr.anim.flash_in.defaults.duration = 0;
-    },
-
->>>>>>> 99324c57
     tearDown: function() {
         this.root.remove();
         Y.lazr.anim.flash_in.defaults.duration = this.anim_duration;
@@ -2632,13 +2505,8 @@
 
     test_subscribe_success_without_list_update: function() {
         // When subscribing someone such that the subscribers list should not
-<<<<<<< HEAD
-        // updated, check that the correct start/stop progress indication
-        // calls are used ie stopActivity is called indicating success.
-=======
         // updated, check that the correct stop progress indication
         // call is used ie stopActivity is called indicating success.
->>>>>>> 99324c57
 
         var subscriber = { name: "user", self_link: "/~user" };
 
@@ -2648,18 +2516,7 @@
         window.LP.links.me = "/~user";
 
         // Mock-up stopActivity to ensure it's called.
-<<<<<<< HEAD
-        var activity_started = false;
         var activity_stopped = false;
-        var old_start = module.SubscribersList.prototype.startActivity;
-        module.SubscribersList.prototype.startActivity =
-            function(text) {
-                Y.Assert.areEqual(text, "Subscribing...");
-                activity_started = true;
-            };
-=======
-        var activity_stopped = false;
->>>>>>> 99324c57
         var old_stop = module.SubscribersList.prototype.stopActivity;
         module.SubscribersList.prototype.stopActivity =
             function() {
@@ -2681,18 +2538,9 @@
         };
 
         loader._subscribe(person, 'Level1');
-<<<<<<< HEAD
-
-        Y.Assert.isTrue(activity_started, 'activity was not started');
         Y.Assert.isTrue(activity_stopped, 'activity was not stopped');
 
         // Restore original methods.
-        module.SubscribersList.prototype.startActivity = old_start;
-=======
-        Y.Assert.isTrue(activity_stopped, 'activity was not stopped');
-
-        // Restore original methods.
->>>>>>> 99324c57
         module.SubscribersList.prototype.stopActivity = old_stop;
     },
 
