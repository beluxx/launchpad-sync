--- conflicted
+++ resolved
@@ -6,25 +6,17 @@
 import sys
 from optparse import OptionParser
 
-<<<<<<< HEAD
 from contrib.glock import GlobalLock, LockAlreadyAcquired
-=======
+
 from zope.component import getUtility
->>>>>>> 15c88efb
 
 from canonical.config import config
 from canonical.lp import initZopeless, AUTOCOMMIT_ISOLATION
 from canonical.launchpad.scripts import (
-<<<<<<< HEAD
         execute_zcml_for_scripts, logger_options, logger
         )
-from canonical.database.sqlbase import connect
-=======
-        execute_zcml_for_scripts, logger_options, logger)
 from canonical.launchpad.interfaces import IKarmaCacheManager, NotFoundError
-from canonical.launchpad.scripts.lockfile import LockFile
 from canonical.database.sqlbase import cursor
->>>>>>> 15c88efb
 
 _default_lock_file = '/var/lock/launchpad-karma-update.lock'
 
