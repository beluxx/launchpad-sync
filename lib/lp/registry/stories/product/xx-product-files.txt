--- conflicted
+++ resolved
@@ -98,10 +98,7 @@
     >>> main_content = find_main_content(tbird_owner.contents)
     >>> print extract_text(main_content)
     Download project files
-<<<<<<< HEAD
-=======
     Mozilla Thunderbird...
->>>>>>> a1bd61c0
     No download files exist for this project...
     Add download file for release: 0.8
     >>> tbird_owner.getControl('Delete Files')
