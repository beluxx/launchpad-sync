--- conflicted
+++ resolved
@@ -508,11 +508,6 @@
 };
 
 }, "0.1", {"requires": [
-<<<<<<< HEAD
-    "io", "dom", "dump", "lazr.picker", "lazr.activator", "json-parse",
-    "lp.client", "lp.registry.personpicker"
-=======
     "io", "dom", "dump", "event", "lazr.picker", "lazr.activator",
-    "json-parse", "lp.client"
->>>>>>> 1fb3d3f5
+    "json-parse", "lp.client", "lp.registry.personpicker"
     ]});