--- conflicted
+++ resolved
@@ -256,14 +256,10 @@
 from lp.registry.interfaces.codeofconduct import ISignedCodeOfConductSet
 from lp.registry.interfaces.gpg import IGPGKeySet
 from lp.registry.interfaces.irc import IIrcIDSet
-<<<<<<< HEAD
-from lp.registry.interfaces.jabber import IJabberID, IJabberIDSet
-=======
 from lp.registry.interfaces.jabber import (
     IJabberID,
     IJabberIDSet,
     )
->>>>>>> babe4117
 from lp.registry.interfaces.mailinglist import (
     CannotUnsubscribe,
     IMailingListSet,
@@ -3177,42 +3173,18 @@
     def label(self):
         return 'Team participation for ' + self.context.displayname
 
-<<<<<<< HEAD
-    def _asParticipation(self, membership=None, team=None, team_path=None):
-        """Return a dict of participation information for the membership.
-
-        Method requires membership or team, not both.
-=======
     def _asParticipation(self, membership=None, team=None, via=None):
         """Return a dict of participation information for the membership.
 
         Method requires membership or team, not both.
         :param via: The team through which the membership in the indirect
         team is established.
->>>>>>> babe4117
         """
         if ((membership is None and team is None) or
             (membership is not None and team is not None)):
             raise AssertionError(
                 "The membership or team argument must be provided, not both.")
 
-<<<<<<< HEAD
-        if team_path is None:
-            via = None
-        else:
-            via = COMMASPACE.join(team.displayname for team in team_path)
-
-        if membership is None:
-            #we have membership via an indirect team, and can use
-            #sane defaults
-
-            #the user can only be a member of this team
-            role = 'Member'
-            #the user never joined, and can't have a join date
-            datejoined = None
-        else:
-            #the member is a direct member, so we can use membership data
-=======
         if via is not None:
             # When showing the path, it's unnecessary to show the team in
             # question at the beginning of the path, or the user at the
@@ -3228,7 +3200,6 @@
             datejoined = None
         else:
             # The member is a direct member; use the membership data.
->>>>>>> babe4117
             team = membership.team
             datejoined = membership.datejoined
             if membership.person == team.teamowner:
@@ -3254,20 +3225,6 @@
     @cachedproperty
     def active_participations(self):
         """Return the participation information for active memberships."""
-<<<<<<< HEAD
-        participations = [self._asParticipation(membership=membership)
-                for membership in self.context.myactivememberships
-                if check_permission('launchpad.View', membership.team)]
-        membership_set = getUtility(ITeamMembershipSet)
-        for team in self.context.teams_indirectly_participated_in:
-            if not check_permission('launchpad.View', team):
-                continue
-            # The key points of the path for presentation are:
-            # [-?] indirect memberships, [-2] direct membership, [-1] team.
-            team_path = self.context.findPathToTeam(team)
-            participations.append(
-                self._asParticipation(team_path=team_path[:-1], team=team))
-=======
         paths, memberships = self.context.getPathsToTeams()
         direct_teams = [membership.team for membership in memberships]
         indirect_teams = [
@@ -3291,7 +3248,6 @@
                 self._asParticipation(
                     via=paths[indirect_team],
                     team=indirect_team))
->>>>>>> babe4117
         return sorted(participations, key=itemgetter('displayname'))
 
     @cachedproperty
