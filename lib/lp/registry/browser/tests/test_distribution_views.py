--- conflicted
+++ resolved
@@ -186,15 +186,7 @@
         super(TestDistroEditView, self).setUp()
         self.admin = login_celebrity('admin')
         self.distribution = self.factory.makeDistribution()
-<<<<<<< HEAD
         self.restricted_families = getUtility(IProcessorSet).getRestricted()
-=======
-        proc_family_set = getUtility(IProcessorFamilySet)
-        self.restricted_families = proc_family_set.getRestricted()
-        for family in self.restricted_families:
-            if family.processors.is_empty():
-                self.factory.makeProcessor(family=family)
->>>>>>> 16460a85
 
     def test_edit_distro_init_value_require_virtualized(self):
         view = create_initialized_view(
