--- conflicted
+++ resolved
@@ -298,12 +298,8 @@
         view.do_copy(
             'selected_differences', [spph], archive, dest_series, pocket,
             False, check_permissions=False)
-<<<<<<< HEAD
         jobs = list(getUtility(IPlainPackageCopyJobSource).getActiveJobs(
             archive))
-        self.assertNotEqual([], jobs)
-=======
-        jobs = list(getUtility(IPackageCopyJobSource).getActiveJobs(archive))
         self.assertNotEqual([], jobs)
 
     def test_copy_synchronously_may_allow_copy(self):
@@ -352,5 +348,4 @@
         self.assertRaises(
             CannotCopy,
             copy_asynchronously,
-            [spph], dest_series.main_archive, dest_series, pocket, False)
->>>>>>> 7f9e69d4
+            [spph], dest_series.main_archive, dest_series, pocket, False)