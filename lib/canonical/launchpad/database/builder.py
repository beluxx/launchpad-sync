--- conflicted
+++ resolved
@@ -23,22 +23,14 @@
 
 from canonical.config import config
 from canonical.buildmaster.master import BuilddMaster
-<<<<<<< HEAD
 from canonical.database.constants import UTC_NOW
-=======
->>>>>>> 64b8742b
 from canonical.database.sqlbase import SQLBase
 from canonical.launchpad.helpers import filenameToContentType
 from canonical.launchpad.interfaces import (
-<<<<<<< HEAD
     BuildDaemonError, BuildSlaveFailure, CannotBuild, CannotResetHost,
     IBuildQueueSet, IBuildSet, IBuilder, IBuilderSet, IDistroArchReleaseSet,
     IHasBuildRecords, NotFoundError,
     ProtocolVersionMismatch)
-=======
-    IBuilder, IBuilderSet, IDistroArchReleaseSet, NotFoundError,
-    IHasBuildRecords, IBuildSet, IBuildQueueSet)
->>>>>>> 64b8742b
 from canonical.launchpad.webapp import urlappend
 from canonical.librarian.interfaces import ILibrarianClient
 from canonical.librarian.utils import copy_and_close
@@ -230,7 +222,8 @@
             assert build.distrorelease.canUploadToPocket(build.pocket), (
                 "%s (%s) can not be built for pocket %s: invalid pocket due "
                 "to the release status of %s."
-                % (build.title, build.id, build.pocket.name, build.distrorelease.name))
+                % (build.title, build.id, build.pocket.name,
+                   build.distrorelease.name))
         # If we are building untrusted source reset the entire machine.
         if not self.trusted:
             self.resetSlaveHost(logger)
@@ -254,7 +247,7 @@
         args['arch_indep'] = (
             build_queue_item.archhintlist == 'all' or
             build_queue_item.archrelease.isNominatedArchIndep)
-        
+
         if not build_queue_item.is_trusted:
             # Add the urls for the current published archives to the build
             # so that dependencies can be downloaded correctly.
@@ -289,7 +282,8 @@
         buildid = "%s-%s" % (build_queue_item.build.id, build_queue_item.id)
         logger.debug("Initiating build %s on %s" % (buildid, self.url))
         try:
-            status, info = self.slave.build(buildid, "debian", chroot_sha1, filemap, args)
+            status, info = self.slave.build(
+                buildid, "debian", chroot_sha1, filemap, args)
             message = """%s (%s):
             ***** RESULT *****
             %s
