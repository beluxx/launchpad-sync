--- conflicted
+++ resolved
@@ -779,18 +779,12 @@
                 # now being imported, previous imported
                 # message is neither imported nor current
                 # anymore.
-<<<<<<< HEAD
                 upstream_message.is_current_upstream = False
                 upstream_message.is_current_ubuntu = False
                 upstream_message.potemplate = None
-=======
-                imported_message.is_imported = False
-                imported_message.is_current = False
-                imported_message.potemplate = None
-                if imported_message != new_message:
-                    Store.of(imported_message).add_flush_order(
-                        imported_message, new_message)
->>>>>>> 8e5c73d9
+                if upstream_message != new_message:
+                    Store.of(upstream_message).add_flush_order(
+                        upstream_message, new_message)
             if not (force_diverged or force_shared):
                 # If there was an imported message, keep the same
                 # divergence/shared state unless something was forced.
@@ -807,16 +801,12 @@
             if make_current:
                 if (current_message is not None and
                     current_message.potemplate is not None):
-<<<<<<< HEAD
+                    # Deactivate previous diverged message.
                     current_message.is_current_ubuntu = False
-=======
-                    # Deactivate previous diverged message.
-                    current_message.is_current = False
                     if current_message != new_message:
                         Store.of(current_message).add_flush_order(
                             current_message, new_message)
 
->>>>>>> 8e5c73d9
                     # Do not "converge" a diverged imported message since
                     # there might be another shared imported message.
                     if not current_message.is_current_upstream:
