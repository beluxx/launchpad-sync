--- conflicted
+++ resolved
@@ -62,10 +62,6 @@
     >>> login("mark@hbd.com")
 
     >>> subscriber_names(bugset.get(14))
-<<<<<<< HEAD
-    [u'sabdfl']
+    [u'sabdfl', u'ubuntu-team']
 
     >>> logout()
-=======
-    [u'sabdfl', u'ubuntu-team']
->>>>>>> 8e493b0d
