# Copyright 2004-2005 Canonical Ltd.  All rights reserved.

"""Queue interfaces."""

__metaclass__ = type

__all__ = [
    'IDistroReleaseQueue',
    'IDistroReleaseQueueBuild',
    'IDistroReleaseQueueSource',
    'IDistroReleaseQueueCustom',
    ]

from zope.schema import Int
<<<<<<< HEAD
from zope.interface import Interface
from canonical.launchpad import _
=======
from zope.interface import Interface, Attribute
from zope.i18nmessageid import MessageIDFactory

_ = MessageIDFactory('launchpad')
>>>>>>> 3b786bb1

class IDistroReleaseQueue(Interface):
    """A Queue item for Lucille"""

    id = Int(
            title=_("ID"), required=True, readonly=True,
            )

    status = Int(
            title=_("Queue status"), required=True, readonly=False,
            )

    distrorelease = Int(
            title=_("Distribution release"), required=True, readonly=False,
            )

    pocket = Int(
            title=_("The pocket"), required=True, readonly=False,
            )

    changesfile = Attribute("The librarian alias for the changes file "
                            "associated with this upload")

    def realiseUpload(logger=None):
        """Take this ACCEPTED upload and create the publishing records for it
        as appropriate.

        When derivation is taken into account, this may result in queue items
        being created for derived distributions.

        If a logger is provided, messages will be written to it as the upload
        is entered into the publishing records.
        """
        
    def addSource(spr):
        """Add the provided source package release to this queue entry."""

    def addBuild(build):
        """Add the provided build to this queue entry."""

    def addCustom(library_file, custom_type):
        """Add the provided library file alias as a custom queue entry of
        the given custom type.
        """
    

class IDistroReleaseQueueBuild(Interface):
    """A Queue item's related builds (for Lucille)"""

    id = Int(
            title=_("ID"), required=True, readonly=True,
            )


    distroreleasequeue = Int(
            title=_("Distribution release queue"), required=True,
            readonly=False,
            )

    build = Int(
            title=_("The related build"), required=True, readonly=False,
            )

    def publish(logger=None):
        """Publish this queued source in the distrorelease referred to by
        the parent queue item.

        We determine the distroarchrelease by matching architecturetags against
        the distroarchrelease the build was compiled for.

        This method can raise NotFoundError if the architecturetag can't be
        matched up in the queue item's distrorelease.

        Returns a list of the secure binary package publishing history
        objects in case it is of use to the caller. This may include records
        published into other distroarchreleases if this build contained arch
        independant packages.

        If a logger is provided, information pertaining to the publishing
        process will be logged to it.
        """

class IDistroReleaseQueueSource(Interface):
    """A Queue item's related sourcepackagereleases (for Lucille)"""

    id = Int(
            title=_("ID"), required=True, readonly=True,
            )


    distroreleasequeue = Int(
            title=_("Distribution release queue"), required=True,
            readonly=False,
            )

    sourcepackagerelease = Int(
            title=_("The related source package release"), required=True,
            readonly=False,
            )

    def publish(logger=None):
        """Publish this queued source in the distrorelease referred to by
        the parent queue item.

        Returns the secure source package publishing history object in case
        it is of use to the caller.

        If a logger is provided, information pertaining to the publishing
        process will be logged to it.
        """


class IDistroReleaseQueueCustom(Interface):
    """A Queue item's related custom format files (for uploader/queue)"""

    id = Int(
            title=_("ID"), required=True, readonly=True,
            )

    distroreleasequeue = Int(
            title=_("Distribution release queue"), required=True,
            readonly=False,
            )

    customformat = Int(
            title=_("The custom format for the file"), required=True,
            readonly=False,
            )

    libraryfilealias = Int(
            title=_("The file"), required=True, readonly=False,
            )

    def publish(logger=None):
        """Publish this custom item directly into the filesystem.

        This can only be run by a process which has filesystem access to
        the archive (or wherever else the content will go).

        If a logger is provided, information pertaining to the publishing
        process will be logged to it.
        """

    def publish_DEBIAN_INSTALLER(logger=None):
        """Publish this custom item as a raw installer tarball.

        This will write the installer tarball out to the right part of
        the archive.

        If a logger is provided, information pertaining to the publishing
        process will be logged to it.
        """

    def publish_ROSETTA_TRANSLATIONS(logger=None):
        """Publish this custom item as a rosetta tarball.

        Essentially this imports the tarball into rosetta.

        If a logger is provided, information pertaining to the publishing
        process will be logged to it.
        """<|MERGE_RESOLUTION|>--- conflicted
+++ resolved
@@ -12,15 +12,9 @@
     ]
 
 from zope.schema import Int
-<<<<<<< HEAD
-from zope.interface import Interface
+from zope.interface import Interface, Attribute
 from canonical.launchpad import _
-=======
-from zope.interface import Interface, Attribute
-from zope.i18nmessageid import MessageIDFactory
 
-_ = MessageIDFactory('launchpad')
->>>>>>> 3b786bb1
 
 class IDistroReleaseQueue(Interface):
     """A Queue item for Lucille"""
