# Copyright 2009-2010 Canonical Ltd.  This software is licensed under the
# GNU Affero General Public License version 3 (see the file LICENSE).

# pylint: disable-msg=E0611,W0212,W0231

"""`SQLObject` implementation of `IPOFile` interface."""

__metaclass__ = type
__all__ = [
    'POFile',
    'DummyPOFile',
    'POFileSet',
    'POFileToChangedFromPackagedAdapter',
    'POFileToTranslationFileDataAdapter',
    ]

import datetime
import pytz
from sqlobject import (
    ForeignKey, IntCol, StringCol, BoolCol, SQLMultipleJoin)
from zope.interface import implements
from zope.component import getAdapter, getUtility
from zope.security.proxy import removeSecurityProxy

from canonical.cachedproperty import cachedproperty
from canonical.database.constants import UTC_NOW
from canonical.database.datetimecol import UtcDateTimeCol
from canonical.database.sqlbase import (
    SQLBase, flush_database_updates, quote, quote_like, sqlvalues)
from canonical.launchpad import helpers
from canonical.launchpad.readonly import is_read_only
from canonical.launchpad.interfaces.launchpad import ILaunchpadCelebrities
from canonical.launchpad.webapp.interfaces import (
    DEFAULT_FLAVOR, IStoreSelector, MAIN_STORE, MASTER_FLAVOR)
from canonical.launchpad.webapp.publisher import canonical_url
from lp.registry.interfaces.person import validate_public_person
from lp.registry.model.person import Person
from lp.translations.utilities.rosettastats import RosettaStats
from lp.translations.interfaces.pofile import IPOFile, IPOFileSet
from lp.translations.interfaces.potmsgset import (
    BrokenTextError, TranslationCreditsType)
from lp.translations.interfaces.translationcommonformat import (
    ITranslationFileData)
from lp.translations.interfaces.translationexporter import (
    ITranslationExporter)
from lp.translations.interfaces.translationgroup import (
    TranslationPermission)
from lp.translations.interfaces.translationimporter import (
    ITranslationImporter, NotExportedFromLaunchpad, OutdatedTranslationError,
    TooManyPluralFormsError, TranslationFormatInvalidInputError,
    TranslationFormatSyntaxError)
from lp.translations.interfaces.translationimportqueue import (
    RosettaImportStatus)
from lp.translations.interfaces.translationmessage import (
    TranslationValidationStatus)
from lp.translations.interfaces.translationsperson import (
    ITranslationsPerson)
from lp.translations.interfaces.translations import TranslationConstants
from lp.translations.model.pomsgid import POMsgID
from lp.translations.model.potmsgset import POTMsgSet
from lp.translations.model.translationimportqueue import (
    collect_import_info)
from lp.translations.model.translatablemessage import TranslatableMessage
from lp.translations.model.translationmessage import (
    TranslationMessage, make_plurals_sql_fragment)
from lp.translations.model.translationtemplateitem import (
    TranslationTemplateItem)
from lp.translations.utilities.translation_common_format import (
    TranslationMessageData)

from storm.expr import And, Exists, In, Join, LeftJoin, Not, Or, Select, SQL
from storm.info import ClassAlias
from storm.store import Store


def _check_translation_perms(permission, translators, person):
    """Return True or False dependening on whether the person is part of the
    right group of translators, and the permission on the relevant project,
    product or distribution.

    :param permission: The kind of TranslationPermission.
    :param translators: The list of official translators for the
        product/project/distribution.
    :param person: The person that we want to check if has translation
        permissions.
    """
    # Let's determine if the person is part of a designated translation team
    is_designated_translator = False
    # XXX sabdfl 2005-05-25:
    # This code could be improved when we have implemented CrowdControl.
    for translator in translators:
        if person.inTeam(translator):
            is_designated_translator = True
            break

    # have a look at the applicable permission policy
    if permission == TranslationPermission.OPEN:
        # if the translation policy is "open", then yes, anybody is an
        # editor of any translation
        return True
    elif permission == TranslationPermission.STRUCTURED:
        # in the case of a STRUCTURED permission, designated translators
        # can edit, unless there are no translators, in which case
        # anybody can translate
        if len(translators) > 0:
            # when there are designated translators, only they can edit
            if is_designated_translator is True:
                return True
        else:
            # since there are no translators, anyone can edit
            return True
    elif permission in (TranslationPermission.RESTRICTED,
                        TranslationPermission.CLOSED):
        # if the translation policy is "restricted" or "closed", then check if
        # the person is in the set of translators
        if is_designated_translator:
            return True
    else:
        raise NotImplementedError('Unknown permission %s' % permission.name)

    # ok, thats all we can check, and so we must assume the answer is no
    return False


def _person_has_not_licensed_translations(person):
    """Whether a person has declined to BSD-license their translations."""
    t_p = ITranslationsPerson(person)
    if (t_p.translations_relicensing_agreement is not None and
        t_p.translations_relicensing_agreement is False):
        return True
    else:
        return False


def _can_edit_translations(pofile, person):
    """Say if a person is able to edit existing translations.

    Return True or False indicating whether the person is allowed
    to edit these translations.

    Admins and Rosetta experts are always able to edit any translation.
    If the `IPOFile` is for an `IProductSeries`, the owner of the `IProduct`
    has also permissions.
    Any other mortal will have rights depending on if he/she is on the right
    translation team for the given `IPOFile`.translationpermission and the
    language associated with this `IPOFile`.
    """
    if is_read_only():
        # Nothing can be edited in read-only mode.
        return False

    # If the person is None, then they cannot edit
    if person is None:
        return False

    # XXX Carlos Perello Marin 2006-02-07 bug=4814:
    # We should not check the permissions here but use the standard
    # security system.

    # Rosetta experts and admins can always edit translations.
    admins = getUtility(ILaunchpadCelebrities).admin
    rosetta_experts = getUtility(ILaunchpadCelebrities).rosetta_experts
    if (person.inTeam(admins) or person.inTeam(rosetta_experts)):
        return True

    # The owner of the product is also able to edit translations.
    if pofile.potemplate.productseries is not None:
        product = pofile.potemplate.productseries.product
        if person.inTeam(product.owner):
            return True

    # If a person has decided not to license their translations under BSD
    # license they can't edit translations.
    if _person_has_not_licensed_translations(person):
        return False

    # Finally, check whether the user is member of the translation team or
    # owner for the given PO file.
    translators = [t.translator for t in pofile.translators]
    return _check_translation_perms(
        pofile.translationpermission,
        translators,
        person) or person.inTeam(pofile.owner)


def _can_add_suggestions(pofile, person):
    """Whether a person is able to add suggestions.

    Besides people who have permission to edit the translation, this
    includes any logged-in user for translations in STRUCTURED mode, and
    any logged-in user for translations in RESTRICTED mode that have a
    translation team assigned.
    """
    if is_read_only():
        # No suggestions can be added in read-only mode.
        return False

    if person is None:
        return False

    # If a person has decided not to license their translations under BSD
    # license they can't edit translations.
    if _person_has_not_licensed_translations(person):
        return False

    if _can_edit_translations(pofile, person):
        return True

    if pofile.translationpermission == TranslationPermission.OPEN:
        # We would return True here, except OPEN mode already allows
        # anyone to edit (see above).
        raise AssertionError(
            "Translation is OPEN, but user is not allowed to edit.")
    elif pofile.translationpermission == TranslationPermission.STRUCTURED:
        return True
    elif pofile.translationpermission == TranslationPermission.RESTRICTED:
        # Only allow suggestions if there is someone to review them.
        groups = pofile.potemplate.translationgroups
        for group in groups:
            if group.query_translator(pofile.language):
                return True
        return False
    elif pofile.translationpermission == TranslationPermission.CLOSED:
        return False

    raise AssertionError("Unknown translation mode.")


class POFileMixIn(RosettaStats):
    """Base class for `POFile` and `DummyPOFile`.

    Provides machinery for retrieving `TranslationMessage`s and populating
    their submissions caches.  That machinery is needed even for
    `DummyPOFile`s.
    """

    @property
    def plural_forms(self):
        """See `IPOFile`."""
        if self.language.pluralforms is not None:
            forms = self.language.pluralforms
        else:
            # Don't know anything about plural forms for this
            # language, fallback to the most common case, 2.
            forms = 2
        return forms

    def canEditTranslations(self, person):
        """See `IPOFile`."""
        return _can_edit_translations(self, person)

    def canAddSuggestions(self, person):
        """See `IPOFile`."""
        return _can_add_suggestions(self, person)

    def setOwnerIfPrivileged(self, person):
        """See `IPOFile`."""
        if self.canEditTranslations(person):
            self.owner = person

    def getHeader(self):
        """See `IPOFile`."""
        translation_importer = getUtility(ITranslationImporter)
        format_importer = translation_importer.getTranslationFormatImporter(
            self.potemplate.source_file_format)
        header = format_importer.getHeaderFromString(self.header)
        header.comment = self.topcomment
        header.has_plural_forms = self.potemplate.hasPluralMessage()
        return header

    def _getTranslationSearchQuery(self, pofile, plural_form, text):
        """Query to find `text` in `plural_form` translations of a `pofile`.

        This produces a list of clauses that can be used to search for
        TranslationMessages containing `text` in their msgstr[`plural_form`].
        Returned values are POTMsgSet ids containing them, expected to be
        used in a UNION across all plural forms.
        """
        if pofile.variant is None:
            variant_query = " IS NULL"
        else:
            variant_query = " = " + quote(pofile.variant)
        translation_match = """
        -- Find translations containing `text`.
        -- Like in findPOTMsgSetsContaining(), to avoid seqscans on
        -- POTranslation table, we do ILIKE comparison on them in
        -- a subselect which is first filtered by the POFile.
          SELECT TranslationMessage.potmsgset
            FROM TranslationMessage
            JOIN TranslationTemplateItem
              ON TranslationMessage.potmsgset
                   = TranslationTemplateItem.potmsgset
            WHERE
              TranslationTemplateItem.potemplate = %(potemplate)s AND
              TranslationMessage.language = %(language)s AND
              TranslationMessage.variant %(variant_query)s AND
              TranslationMessage.msgstr%(plural_form)d IN (
                SELECT POTranslation.id FROM POTranslation WHERE
                  POTranslation.id IN (
                    SELECT DISTINCT(msgstr%(plural_form)d)
                      FROM TranslationMessage AS tm_ids
                      JOIN TranslationTemplateItem
                        ON tm_ids.potmsgset=TranslationTemplateItem.potmsgset
                      WHERE
                        TranslationTemplateItem.potemplate
                          = %(potemplate)s AND
                        TranslationTemplateItem.sequence > 0 AND
                        tm_ids.language=%(language)s AND
                        tm_ids.variant %(variant_query)s
                  ) AND
                  POTranslation.translation
                    ILIKE '%%' || %(text)s || '%%')
                    """ % dict(potemplate=quote(pofile.potemplate),
                               language=quote(pofile.language),
                               variant_query=variant_query,
                               plural_form=plural_form,
                               text=quote_like(text))
        return translation_match

    def _getTemplateSearchQuery(self, text):
        """Query for finding `text` in msgids of this POFile.
        """
        english_match = """
        -- Step 1a: get POTMsgSets where msgid_singular contains `text`
        -- To avoid seqscans on POMsgID table (what LIKE usually
        -- does), we do ILIKE comparison on them in a subselect first
        -- filtered by this POTemplate.
          SELECT POTMsgSet.id
            FROM POTMsgSet
            JOIN TranslationTemplateItem
              ON TranslationTemplateItem.potmsgset=POTMsgSet.id AND
                 TranslationTemplateItem.potemplate=%s
            WHERE
              (POTMsgSet.msgid_singular IS NOT NULL AND
               POTMsgSet.msgid_singular IN (
                 SELECT POMsgID.id FROM POMsgID
                   WHERE id IN (
                     SELECT DISTINCT(msgid_singular)
                       FROM POTMsgSet
                       JOIN TranslationTemplateItem
                         ON TranslationTemplateItem.potmsgset = POTMsgSet.id
                       WHERE
                         TranslationTemplateItem.potemplate=%s AND
                         TranslationTemplateItem.sequence > 0
                   ) AND
                   msgid ILIKE '%%' || %s || '%%'))
          UNION
        -- Step 1b: like above, just on msgid_plural.
          SELECT POTMsgSet.id
            FROM POTMsgSet
            JOIN TranslationTemplateItem
              ON TranslationTemplateItem.potmsgset=POTMsgSet.id AND
                 TranslationTemplateItem.potemplate=%s
            WHERE
              (POTMsgSet.msgid_plural IS NOT NULL AND
               POTMsgSet.msgid_plural IN (
                 SELECT POMsgID.id FROM POMsgID
                   WHERE id IN (
                     SELECT DISTINCT(msgid_plural)
                       FROM POTMsgSet
                       JOIN TranslationTemplateItem
                         ON TranslationTemplateItem.potmsgset = POTMsgSet.id
                       WHERE
                         TranslationTemplateItem.potemplate=%s AND
                         TranslationTemplateItem.sequence > 0
                   ) AND
                   msgid ILIKE '%%' || %s || '%%'))
            """ % (quote(self.potemplate), quote(self.potemplate),
                   quote_like(text),
                   quote(self.potemplate), quote(self.potemplate),
                   quote_like(text))
        return english_match

    def _getOrderedPOTMsgSets(self, origin_tables, query):
        """Find all POTMsgSets matching `query` from `origin_tables`.

        Orders the result by TranslationTemplateItem.sequence which must
        be among `origin_tables`.
        """
        store = getUtility(IStoreSelector).get(MAIN_STORE, MASTER_FLAVOR)
        results = store.using(origin_tables).find(
            POTMsgSet, SQL(query))
        return results.order_by(TranslationTemplateItem.sequence)

    def findPOTMsgSetsContaining(self, text):
        """See `IPOFile`."""
        clauses = [
            'TranslationTemplateItem.potemplate = %s' % sqlvalues(
                self.potemplate),
            'TranslationTemplateItem.potmsgset = POTMsgSet.id',
            'TranslationTemplateItem.sequence > 0',
            ]

        if text is not None:
            assert len(text) > 1, (
                "You can not search for strings shorter than 2 characters.")

            if self.potemplate.uses_english_msgids:
                english_match = self._getTemplateSearchQuery(text)
            else:
                # If msgids are not in English, use English PO file
                # to fetch original strings instead.
                en_pofile = self.potemplate.getPOFileByLang('en')
                english_match = self._getTranslationSearchQuery(
                    en_pofile, 0, text)

            # Do not look for translations in a DummyPOFile.
            search_clauses = [english_match]
            if self.id is not None:
                for plural_form in range(self.plural_forms):
                    translation_match = self._getTranslationSearchQuery(
                        self, plural_form, text)
                    search_clauses.append(translation_match)

            clauses.append(
                "POTMsgSet.id IN (" + " UNION ".join(search_clauses) + ")")

        return self._getOrderedPOTMsgSets(
            [POTMsgSet, TranslationTemplateItem], ' AND '.join(clauses))

    def getFullLanguageCode(self):
        """See `IPOFile`."""
        return self.language.getFullCode(self.variant)

    def getFullLanguageName(self):
        """See `IPOFile`."""
        return self.language.getFullEnglishName(self.variant)

    def makeTranslatableMessage(self, potmsgset):
        """See `IPOFile`."""
        return TranslatableMessage(potmsgset, self)


class POFile(SQLBase, POFileMixIn):
    implements(IPOFile)

    _table = 'POFile'

    potemplate = ForeignKey(foreignKey='POTemplate',
                            dbName='potemplate',
                            notNull=True)
    language = ForeignKey(foreignKey='Language',
                          dbName='language',
                          notNull=True)
    description = StringCol(dbName='description',
                            notNull=False,
                            default=None)
    topcomment = StringCol(dbName='topcomment',
                           notNull=False,
                           default=None)
    header = StringCol(dbName='header',
                       notNull=False,
                       default=None)
    fuzzyheader = BoolCol(dbName='fuzzyheader',
                          notNull=True)
    lasttranslator = ForeignKey(
        dbName='lasttranslator', foreignKey='Person',
        storm_validator=validate_public_person, notNull=False, default=None)

    date_changed = UtcDateTimeCol(
        dbName='date_changed', notNull=True, default=UTC_NOW)

    currentcount = IntCol(dbName='currentcount',
                          notNull=True,
                          default=0)
    updatescount = IntCol(dbName='updatescount',
                          notNull=True,
                          default=0)
    rosettacount = IntCol(dbName='rosettacount',
                          notNull=True,
                          default=0)
    unreviewed_count = IntCol(dbName='unreviewed_count',
                              notNull=True,
                              default=0)
    lastparsed = UtcDateTimeCol(dbName='lastparsed',
                                notNull=False,
                                default=None)
    owner = ForeignKey(
        dbName='owner', foreignKey='Person',
        storm_validator=validate_public_person, notNull=True)
    variant = StringCol(dbName='variant',
                        notNull=False,
                        default=None)
    path = StringCol(dbName='path',
                     notNull=True)
    datecreated = UtcDateTimeCol(notNull=True, default=UTC_NOW)

    from_sourcepackagename = ForeignKey(foreignKey='SourcePackageName',
        dbName='from_sourcepackagename', notNull=False, default=None)

    # joins
    translation_messages = SQLMultipleJoin(
        'TranslationMessage', joinColumn='pofile', orderBy='id')

    @property
    def title(self):
        """See `IPOFile`."""
        title = '%s translation of %s' % (
            self.language.displayname, self.potemplate.displayname)
        return title

    @property
    def translators(self):
        """See `IPOFile`."""
        translators = set()
        for group in self.potemplate.translationgroups:
            translator = group.query_translator(self.language)
            if translator is not None:
                translators.add(translator)
        return sorted(list(translators), key=lambda x: x.translator.name)

    @property
    def translationpermission(self):
        """See `IPOFile`."""
        return self.potemplate.translationpermission

    @property
    def contributors(self):
        """See `IPOFile`."""
        # Translation credit messages are "translated" by
        # rosetta_experts.  Shouldn't show up in contributors lists
        # though.
        admin_team = getUtility(ILaunchpadCelebrities).rosetta_experts

        contributors = Person.select("""
            POFileTranslator.person = Person.id AND
            POFileTranslator.person <> %s AND
            POFileTranslator.pofile = %s""" % sqlvalues(admin_team, self),
            clauseTables=["POFileTranslator"],
            distinct=True,
            # XXX: kiko 2006-10-19:
            # We can't use Person.sortingColumns because this is a
            # distinct query. To use it we'd need to add the sorting
            # function to the column results and then ignore it -- just
            # like selectAlso does, ironically.
            orderBy=["Person.displayname", "Person.name"])

        return contributors

    def prepareTranslationCredits(self, potmsgset):
        """See `IPOFile`."""
        LP_CREDIT_HEADER = u'Launchpad Contributions:'
        SPACE = u' '
        credits_type = potmsgset.translation_credits_type
        assert credits_type != TranslationCreditsType.NOT_CREDITS, (
            "Calling prepareTranslationCredits on a message with "
            "msgid '%s'." % potmsgset.singular_text)
        imported = potmsgset.getImportedTranslationMessage(
            self.potemplate, self.language)
        if imported is None:
            text = None
        else:
            text = imported.translations[0]
        if credits_type == TranslationCreditsType.KDE_EMAILS:
            emails = []
            if text is not None:
                emails.append(text)

            # Add two empty email fields to make formatting nicer.
            # See bug #133817 for details.
            emails.extend([u'', u''])

            for contributor in self.contributors:
                preferred_email = contributor.preferredemail
                if (contributor.hide_email_addresses or
                    preferred_email is None):
                    emails.append('')
                else:
                    emails.append(preferred_email.email)
            return u','.join(emails)
        elif credits_type == TranslationCreditsType.KDE_NAMES:
            names = []

            if text is not None:
                if text == u'':
                    text = SPACE
                names.append(text)
            # Add an empty name as a separator, and 'Launchpad
            # Contributions' header; see bug #133817 for details.
            names.extend([SPACE, LP_CREDIT_HEADER])
            names.extend([
                contributor.displayname
                for contributor in self.contributors])
            return u','.join(names)
        elif credits_type == TranslationCreditsType.GNOME:
            if len(list(self.contributors)):
                if text is None:
                    text = u''
                else:
                    # Strip existing Launchpad contribution lists.
                    header_index = text.find(LP_CREDIT_HEADER)
                    if header_index != -1:
                        text = text[:header_index]
                    else:
                        text += u'\n\n'

                text += LP_CREDIT_HEADER
                for contributor in self.contributors:
                    text += ("\n  %s %s" %
                             (contributor.displayname,
                              canonical_url(contributor)))
            return text
        else:
            raise AssertionError(
                "Calling prepareTranslationCredits on a message with "
                "unknown credits type '%s'." % credits_type.title)

    def translated(self):
        """See `IPOFile`."""
        raise NotImplementedError
        # return iter(TranslationMessage.select('''
        #     POMsgSet.pofile = %d AND
        #     POMsgSet.iscomplete=TRUE AND
        #     POMsgSet.potmsgset = POTMsgSet.id AND
        #     POTMsgSet.sequence > 0''' % self.id,
        #     clauseTables = ['POMsgSet']
        #     ))

    def untranslated(self):
        """See `IPOFile`."""
        raise NotImplementedError

    def _getLanguageVariantClause(self, table='TranslationMessage'):
        if self.variant is None:
            clause = '%(table)s.variant IS NULL' % dict(table=table)
        else:
            clause = '%(table)s.variant = %(variant)s' % dict(
                    table=table,
                    variant=quote(self.variant))
        return clause

    def _getClausesForPOFileMessages(self, current=True):
        """Get TranslationMessages for the POFile via TranslationTemplateItem.

        Call-site will have to have appropriate clauseTables.
        """
        clauses = [
            'TranslationTemplateItem.potemplate = %s' % sqlvalues(
                self.potemplate),
            ('TranslationTemplateItem.potmsgset'
             ' = TranslationMessage.potmsgset'),
            'TranslationMessage.language = %s' % sqlvalues(self.language)]
        if current:
            clauses.append('TranslationTemplateItem.sequence > 0')
        clauses.append(self._getLanguageVariantClause())

        return clauses

    def getTranslationsFilteredBy(self, person):
        """See `IPOFile`."""
        assert person is not None, "You must provide a person to filter by."
        clauses = self._getClausesForPOFileMessages(current=False)
        clauses.append(
            'TranslationMessage.submitter = %s' % sqlvalues(person))

        return TranslationMessage.select(
            " AND ".join(clauses),
            clauseTables=['TranslationTemplateItem'],
            orderBy=['sequence', '-date_created'])

    def _getTranslatedMessagesQuery(self):
        """Get query data for fetching all POTMsgSets with translations.

        Return a tuple of SQL (clauses, clause_tables) to be used with
        POTMsgSet.select().
        """
        clause_tables = ['TranslationTemplateItem', 'TranslationMessage']
        clauses = self._getClausesForPOFileMessages()
        clauses.append('TranslationMessage.is_current_ubuntu IS TRUE')
        self._appendCompletePluralFormsConditions(clauses)

        # A message is current in this pofile if:
        #  * it's current (above) AND
        #  * (it's diverged AND non-empty)
        #     OR (it's shared AND non-empty AND no diverged one exists)
        diverged_translation_clauses = [
            'TranslationMessage.potemplate = %s' % sqlvalues(self.potemplate),
        ]
        diverged_translation_query = ' AND '.join(
            diverged_translation_clauses)

        variant_clause = self._getLanguageVariantClause(table='diverged')

        shared_translation_clauses = [
            'TranslationMessage.potemplate IS NULL',
            '''NOT EXISTS (
                 SELECT * FROM TranslationMessage AS diverged
                   WHERE
                     diverged.potemplate=%(potemplate)s AND
                     diverged.is_current_ubuntu IS TRUE AND
                     diverged.language = %(language)s AND
                     %(variant_clause)s AND
                     diverged.potmsgset=TranslationMessage.potmsgset)''' % (
            dict(language=quote(self.language),
                 variant_clause=variant_clause,
                 potemplate=quote(self.potemplate))),
        ]
        shared_translation_query = ' AND '.join(shared_translation_clauses)

        translated_query = ('( (' + diverged_translation_query + ') OR ('
                            + shared_translation_query + ') )')
        clauses.append(translated_query)
        return (clauses, clause_tables)

    def getPOTMsgSetTranslated(self):
        """See `IPOFile`."""
        clauses, clause_tables = self._getTranslatedMessagesQuery()
        clauses.append('TranslationTemplateItem.potmsgset = POTMsgSet.id')

        query = ' AND '.join(clauses)
        clause_tables.insert(0, POTMsgSet)
        return self._getOrderedPOTMsgSets(clause_tables, query)

    def getPOTMsgSetUntranslated(self):
        """See `IPOFile`."""
        # We get all POTMsgSet.ids with translations, and later
        # exclude them using a NOT IN subselect.
        translated_clauses, clause_tables = self._getTranslatedMessagesQuery()
        translated_clauses.append(
            'POTMsgSet.id=TranslationTemplateItem.potmsgset')
        # Even though this seems silly, Postgres prefers
        # TranslationTemplateItem index if we add it (and on staging we
        # get more than a 10x speed improvement: from 8s to 0.7s).  We
        # also need to put it before any other clauses to be actually useful.
        translated_clauses.insert(0,
            'TranslationTemplateItem.potmsgset ='
            ' TranslationTemplateItem.potmsgset')
        translated_query = (
            "(SELECT POTMsgSet.id"
            "   FROM TranslationTemplateItem, TranslationMessage, POTMsgSet"
            "   WHERE " + " AND ".join(translated_clauses) + ")")
        clauses = [
            'TranslationTemplateItem.potemplate = %s' % sqlvalues(
                self.potemplate),
            'TranslationTemplateItem.potmsgset = POTMsgSet.id',
            'TranslationTemplateItem.sequence > 0',
            ]
        clauses.append(
            'TranslationTemplateItem.potmsgset NOT IN (%s)' % (
                translated_query))

        query = ' AND '.join(clauses)
        return self._getOrderedPOTMsgSets(
            [POTMsgSet, TranslationTemplateItem], query)

    def getPOTMsgSetWithNewSuggestions(self):
        """See `IPOFile`."""
        clauses = self._getClausesForPOFileMessages()
        msgstr_clause = make_plurals_sql_fragment(
            "TranslationMessage.msgstr%(form)d IS NOT NULL", "OR")
        clauses.extend([
            'TranslationTemplateItem.potmsgset = POTMsgSet.id',
<<<<<<< HEAD
            'TranslationMessage.is_current_ubuntu IS NOT TRUE',
            "(%s)" % msgstr_clause
=======
            'TranslationMessage.is_current IS NOT TRUE',
            "(%s)" % msgstr_clause,
>>>>>>> 1b5fe8b3
            ])

        variant_clause = self._getLanguageVariantClause(table='diverged')
        diverged_translation_query = (
            '''(SELECT COALESCE(diverged.date_reviewed, diverged.date_created)
                 FROM TranslationMessage AS diverged
                 WHERE
                   diverged.is_current_ubuntu IS TRUE AND
                   diverged.potemplate = %(potemplate)s AND
                   diverged.language = %(language)s AND
                   %(variant_clause)s AND
                   diverged.potmsgset=POTMsgSet.id)''' % dict(
            potemplate=quote(self.potemplate),
            language=quote(self.language),
            variant_clause=variant_clause))

        variant_clause = self._getLanguageVariantClause(table='shared')
        shared_translation_query = (
            '''(SELECT COALESCE(shared.date_reviewed, shared.date_created)
                 FROM TranslationMessage AS shared
                 WHERE
                   shared.is_current_ubuntu IS TRUE AND
                   shared.potemplate IS NULL AND
                   shared.language = %(language)s AND
                   %(variant_clause)s AND
                   shared.potmsgset=POTMsgSet.id)''' % dict(
            language=quote(self.language),
            variant_clause=variant_clause))
        beginning_of_time = "TIMESTAMP '1970-01-01 00:00:00'"
        newer_than_query = (
            "TranslationMessage.date_created > COALESCE(" +
            ",".join([diverged_translation_query,
                      shared_translation_query,
                      beginning_of_time]) + ")")
        clauses.append(newer_than_query)

        # A POT set has "new" suggestions if there is a non current
        # TranslationMessage newer than the current reviewed one.
        query = (
            """POTMsgSet.id IN (SELECT DISTINCT TranslationMessage.potmsgset
                 FROM TranslationMessage, TranslationTemplateItem, POTMsgSet
                 WHERE (%(query)s)) AND
               POTMsgSet.id=TranslationTemplateItem.potmsgset AND
               TranslationTemplateItem.potemplate=%(potemplate)s
            """ % dict(query=' AND '.join(clauses),
                       potemplate=quote(self.potemplate)))
        return self._getOrderedPOTMsgSets(
            [POTMsgSet, TranslationTemplateItem], query)

    def getPOTMsgSetChangedInUbuntu(self):
        """See `IPOFile`."""
        # POT set has been changed in Launchpad if it contains active
        # translations which didn't come from an upstream package
        # (iow, it's different from an upstream translation: this only
        # lists translations which have actually changed in Ubuntu, not
        # translations which are 'new' and only exist in Ubuntu).

        # TranslationMessage is changed if:
        # is_current_ubuntu IS TRUE, is_current_upstream IS FALSE,
        # (diverged AND not empty) OR (shared AND not empty AND no diverged)
        # exists imported (is_current_upstream AND not empty AND (
        # diverged OR shared))
        clauses, clause_tables = self._getTranslatedMessagesQuery()
        clauses.extend([
            'TranslationTemplateItem.potmsgset = POTMsgSet.id',
            'TranslationMessage.is_current_upstream IS FALSE',
            ])

        variant_clause = self._getLanguageVariantClause(table='diverged')
        imported_no_diverged = (
            '''NOT EXISTS (
                 SELECT * FROM TranslationMessage AS diverged
                   WHERE
                     diverged.is_current_upstream IS TRUE AND
                     diverged.id <> imported.id AND
                     diverged.potemplate = %(potemplate)s AND
                     diverged.language = %(language)s AND
                     %(variant_clause)s AND
                     diverged.potmsgset=TranslationMessage.potmsgset)''' % (
            dict(potemplate=quote(self.potemplate),
                 language=quote(self.language),
                 variant_clause=variant_clause)))

        imported_clauses = [
            'imported.id <> TranslationMessage.id',
            'imported.potmsgset = POTMsgSet.id',
            'imported.language = %s' % sqlvalues(self.language),
            self._getLanguageVariantClause(table='imported'),
            'imported.is_current_upstream IS TRUE',
            '(imported.potemplate=%s OR ' % sqlvalues(self.potemplate) +
            '   (imported.potemplate IS NULL AND ' + imported_no_diverged
            + '  ))',
            ]
        self._appendCompletePluralFormsConditions(imported_clauses,
                                                  'imported')
        exists_imported_query = (
            'EXISTS ('
            '  SELECT * FROM TranslationMessage AS imported'
            '      WHERE ' + ' AND '.join(imported_clauses) + ')')
        clauses.append(exists_imported_query)

        clause_tables.insert(0, POTMsgSet)
        query = ' AND '.join(clauses)
        return self._getOrderedPOTMsgSets(clause_tables, query)

    def getPOTMsgSetWithErrors(self):
        """See `IPOFile`."""
        clauses = self._getClausesForPOFileMessages()
        clauses.extend([
            'TranslationTemplateItem.potmsgset = POTMsgSet.id',
            'TranslationMessage.is_current_upstream IS TRUE',
            'TranslationMessage.validation_status <> %s' % sqlvalues(
                TranslationValidationStatus.OK),
            ])

        query = ' AND '.join(clauses)
        origin = [POTMsgSet, TranslationMessage, TranslationTemplateItem]
        return self._getOrderedPOTMsgSets(origin, query)

    def messageCount(self):
        """See `IRosettaStats`."""
        return self.potemplate.messageCount()

    def currentCount(self, language=None):
        """See `IRosettaStats`."""
        return self.currentcount

    def updatesCount(self, language=None):
        """See `IRosettaStats`."""
        return self.updatescount

    def rosettaCount(self, language=None):
        """See `IRosettaStats`."""
        return self.rosettacount

    def unreviewedCount(self):
        """See `IRosettaStats`."""
        return self.unreviewed_count

    def getStatistics(self):
        """See `IPOFile`."""
        return (
            self.currentcount,
            self.updatescount,
            self.rosettacount,
            self.unreviewed_count)

    def _appendCompletePluralFormsConditions(self, query,
                                             table_name='TranslationMessage'):
        """Add conditions to implement ITranslationMessage.is_complete in SQL.

        :param query: A list of AND SQL conditions where the implementation of
            ITranslationMessage.is_complete will be appended as SQL
            conditions.
        """
        query.append('%(table_name)s.msgstr0 IS NOT NULL' % {
            'table_name': table_name})
        if self.language.pluralforms > 1:
            plurals_query = ' AND '.join(
                '%(table_name)s.msgstr%(plural_form)d IS NOT NULL' % {
                  'plural_form': plural_form,
                  'table_name': table_name,
                } for plural_form in range(1, self.plural_forms))
            query.append(
                '(POTMsgSet.msgid_plural IS NULL OR (%s))' % plurals_query)
        return query

    def updateStatistics(self):
        """See `IPOFile`."""
        # make sure all the data is in the db
        flush_database_updates()

        # Get number of imported messages that are still synced in Launchpad.
        current_clauses = self._getClausesForPOFileMessages()

        variant_clause = self._getLanguageVariantClause('current')
        current_clauses.extend([
            'TranslationTemplateItem.sequence > 0',
            'TranslationMessage.is_current_upstream IS TRUE',
            'TranslationMessage.is_current_ubuntu IS TRUE',
            'TranslationMessage.potmsgset = POTMsgSet.id',
            """(TranslationMessage.potemplate = %(template)s OR (
                TranslationMessage.potemplate IS NULL AND NOT EXISTS (
                  SELECT * FROM TranslationMessage AS current
                    WHERE
                      current.potemplate = %(template)s AND
                      current.id <> TranslationMessage.id AND
                      current.language=%(language)s AND
                      %(variant_clause)s AND
                      TranslationMessage.potmsgset=current.potmsgset AND
                      current.msgstr0 IS NOT NULL AND
                      current.is_current_ubuntu IS TRUE )))""" % dict(
            template=quote(self.potemplate),
            language=quote(self.language),
            variant_clause=variant_clause),
            ])
        self._appendCompletePluralFormsConditions(current_clauses)
        current = TranslationMessage.select(
            ' AND '.join(current_clauses),
            clauseTables=['TranslationTemplateItem', 'POTMsgSet']).count()

        # Get the number of translations that we have updated from what we got
        # from imports.
        updates = self.getPOTMsgSetChangedInUbuntu().count()

        # Get total number of messages in a POTemplate.
        if self.potemplate.messageCount() > 0:
            total = self.potemplate.messageCount()
        else:
            total = self.potemplate.getPOTMsgSets().count()
            self.potemplate.messagecount = total

        # Get number of translations done only in Ubuntu.
        untranslated = self.getPOTMsgSetUntranslated().count()
        translated = total - untranslated
        rosetta = translated - current

        # Get number of unreviewed translations in Ubuntu.
        unreviewed = self.getPOTMsgSetWithNewSuggestions().count()

        self.currentcount = current
        self.updatescount = updates
        self.rosettacount = rosetta
        self.unreviewed_count = unreviewed
        return self.getStatistics()

    def updateHeader(self, new_header):
        """See `IPOFile`."""
        if new_header is None:
            return

        # XXX sabdfl 2005-05-27 should we also differentiate between
        # washeaderfuzzy and isheaderfuzzy?
        self.topcomment = new_header.comment
        self.header = new_header.getRawContent()
        self.fuzzyheader = new_header.is_fuzzy

    def isTranslationRevisionDateOlder(self, header):
        """See `IPOFile`."""
        old_header = self.getHeader()

        # Get the old and new PO-Revision-Date entries as datetime objects.
        old_date = old_header.translation_revision_date
        new_date = header.translation_revision_date
        if old_date is None or new_date is None:
            # If one of the headers has an unknown revision date, they cannot
            # be compared, so we consider the new one as the most recent.
            return False

        # Check whether the date is older.
        return old_date > new_date

    def setPathIfUnique(self, path):
        """See `IPOFile`."""
        if path != self.path and self.potemplate.isPOFilePathAvailable(path):
            self.path = path

    def importFromQueue(self, entry_to_import, logger=None, txn=None):
        """See `IPOFile`."""
        assert entry_to_import is not None, "Attempt to import None entry."
        assert entry_to_import.import_into.id == self.id, (
            "Attempt to import entry to POFile it doesn't belong to.")
        assert entry_to_import.status == RosettaImportStatus.APPROVED, (
            "Attempt to import non-approved entry.")

        # XXX: JeroenVermeulen 2007-11-29: This method is called from the
        # import script, which can provide the right object but can only
        # obtain it in security-proxied form.  We need full, unguarded access
        # to complete the import.
        entry_to_import = removeSecurityProxy(entry_to_import)

        translation_importer = getUtility(ITranslationImporter)

        # While importing a file, there are two kinds of errors:
        #
        # - Errors that prevent us to parse the file. That's a global error,
        #   is handled with exceptions and will not change any data other than
        #   the status of that file to note the fact that its import failed.
        #
        # - Errors in concrete messages included in the file to import. That's
        #   a more localised error that doesn't affect the whole file being
        #   imported. It allows us to accept other translations so we accept
        #   everything but the messages with errors. We handle it returning a
        #   list of faulty messages.
        import_rejected = False
        needs_notification_for_imported = False
        error_text = None
        errors, warnings = None, None
        try:
            errors, warnings = (
                translation_importer.importFile(entry_to_import, logger))
        except NotExportedFromLaunchpad:
            # We got a file that was neither an upstream upload nor exported
            # from Launchpad. We log it and select the email template.
            if logger:
                logger.info(
                    'Error importing %s' % self.title, exc_info=1)
            template_mail = 'poimport-not-exported-from-rosetta.txt'
            import_rejected = True
            entry_to_import.setErrorOutput(
                "File was not exported from Launchpad.")
        except (BrokenTextError, TranslationFormatSyntaxError,
                TranslationFormatInvalidInputError, UnicodeDecodeError), (
                exception):
            # The import failed with a format error. We log it and select the
            # email template.
            if logger:
                logger.info(
                    'Error importing %s' % self.title, exc_info=1)
            if isinstance(exception, UnicodeDecodeError):
                template_mail = 'poimport-bad-encoding.txt'
            else:
                template_mail = 'poimport-syntax-error.txt'
            import_rejected = True
            error_text = str(exception)
            entry_to_import.setErrorOutput(error_text)
            needs_notification_for_imported = True
        except OutdatedTranslationError, exception:
            # The attached file is older than the last imported one, we ignore
            # it. We also log this problem and select the email template.
            if logger:
                logger.info('Got an old version for %s' % self.title)
            template_mail = 'poimport-got-old-version.txt'
            import_rejected = True
            error_text = str(exception)
            entry_to_import.setErrorOutput(
                "Outdated translation.  " + error_text)
        except TooManyPluralFormsError:
            if logger:
                logger.warning("Too many plural forms.")
            template_mail = 'poimport-too-many-plural-forms.txt'
            import_rejected = True
            entry_to_import.setErrorOutput("Too many plural forms.")
        else:
            # The import succeeded.  There may still be non-fatal errors
            # or warnings for individual messages (kept as a list in
            # "errors"), but we compose the text for that later.
            entry_to_import.setErrorOutput(None)

        # Prepare the mail notification.
        msgsets_imported = TranslationMessage.select(
            'was_obsolete_in_last_import IS FALSE AND pofile=%s' %
            (sqlvalues(self.id))).count()

        replacements = collect_import_info(entry_to_import, self, warnings)
        replacements.update({
            'import_title': '%s translations for %s' % (
                self.language.displayname, self.potemplate.displayname),
            'language': self.language.displayname,
            'language_code': self.language.code,
            'numberofmessages': msgsets_imported,
            })

        if error_text is not None:
            replacements['error'] = error_text

        entry_to_import.addWarningOutput(replacements['warnings'])

        if import_rejected:
            # We got an error that prevented us to import any translation, we
            # need to notify the user.
            subject = 'Import problem - %s - %s' % (
                self.language.displayname, self.potemplate.displayname)
        elif len(errors) > 0:
            # There were some errors with translations.
            errorsdetails = ''
            for error in errors:
                potmsgset = error['potmsgset']
                pomessage = error['pomessage']
                error_message = error['error-message']
                errorsdetails = '%s%d. "%s":\n\n%s\n\n' % (
                    errorsdetails,
                    potmsgset.sequence,
                    error_message,
                    pomessage)

            entry_to_import.setErrorOutput(
                "Imported, but with errors:\n" + errorsdetails)

            replacements['numberoferrors'] = len(errors)
            replacements['errorsdetails'] = errorsdetails
            replacements['numberofcorrectmessages'] = (
                msgsets_imported - len(errors))

            template_mail = 'poimport-with-errors.txt'
            subject = 'Translation problems - %s - %s' % (
                self.language.displayname, self.potemplate.displayname)
        else:
            # The import was successful.
            template_mail = 'poimport-confirmation.txt'
            subject = 'Translation import - %s - %s' % (
                self.language.displayname, self.potemplate.displayname)

        rosetta_experts = getUtility(ILaunchpadCelebrities).rosetta_experts
        if import_rejected:
            # There were no imports at all and the user needs to review that
            # file, we tag it as FAILED.
            entry_to_import.setStatus(RosettaImportStatus.FAILED,
                                      rosetta_experts)
        else:
            if (entry_to_import.from_upstream and
                not needs_notification_for_imported):
                # If it's an upstream upload (i.e. from a package or bzr
                # branch), do not send success notifications unless they
                # are needed.
                subject = None

            entry_to_import.setStatus(RosettaImportStatus.IMPORTED,
                                      rosetta_experts)
            # Assign karma to the importer if this is not an automatic import
            # (all automatic imports come from the rosetta expert user) and
            # comes from upstream.
            celebs = getUtility(ILaunchpadCelebrities)
            rosetta_experts = celebs.rosetta_experts
            if (entry_to_import.from_upstream and
                entry_to_import.importer.id != rosetta_experts.id):
                entry_to_import.importer.assignKarma(
                    'translationimportupstream',
                    product=self.potemplate.product,
                    distribution=self.potemplate.distribution,
                    sourcepackagename=self.potemplate.sourcepackagename)

            # Synchronize to database so we can calculate fresh statistics on
            # the server side.
            flush_database_updates()

            # Now we update the statistics after this new import
            self.updateStatistics()

        template = helpers.get_email_template(template_mail, 'translations')
        message = template % replacements
        return (subject, message)

    def export(self, ignore_obsolete=False, force_utf8=False):
        """See `IPOFile`."""
        # Get the exporter for this translation.
        translation_exporter = getUtility(ITranslationExporter)
        translation_format_exporter = (
            translation_exporter.getExporterProducingTargetFileFormat(
                self.potemplate.source_file_format))

        # Get the export file.
        translation_file_data = getAdapter(
            self, ITranslationFileData, 'all_messages')
        exported_file = translation_format_exporter.exportTranslationFiles(
            [translation_file_data], ignore_obsolete, force_utf8)

        try:
            file_content = exported_file.read()
        finally:
            exported_file.close()

        return file_content

    def _selectRows(self, where=None, ignore_obsolete=True):
        """Select translation message data.

        Diverged messages come before shared ones.  The exporter relies
        on this.
        """
        # Avoid circular import.
        from lp.translations.model.vpoexport import VPOExport

        # Prefetch all POTMsgSets for this template in one go.
        potmsgsets = {}
        for potmsgset in self.potemplate.getPOTMsgSets(ignore_obsolete):
            potmsgsets[potmsgset.id] = potmsgset

        # Names of columns that are selected and passed (in this order) to
        # the VPOExport constructor.
        column_names = [
            'TranslationTemplateItem.potmsgset',
            'TranslationTemplateItem.sequence',
            'TranslationMessage.comment',
            'TranslationMessage.is_current_ubuntu',
            'TranslationMessage.is_current_upstream',
            'TranslationMessage.potemplate',
            'potranslation0.translation',
            'potranslation1.translation',
            'potranslation2.translation',
            'potranslation3.translation',
            'potranslation4.translation',
            'potranslation5.translation',
        ]
        columns = ', '.join(column_names)

        # Obsolete translations are marked with a sequence number of 0,
        # so they would get sorted to the front of the file during
        # export. To avoid that, sequence numbers of 0 are translated to
        # NULL and ordered to the end with NULLS LAST so that they
        # appear at the end of the file.
        sort_column_names = [
            'TranslationMessage.potemplate NULLS LAST',
            'CASE '
                'WHEN TranslationTemplateItem.sequence = 0 THEN NULL '
                'ELSE TranslationTemplateItem.sequence '
            'END NULLS LAST',
            'TranslationMessage.id',
        ]
        sort_columns = ', '.join(sort_column_names)

        main_select = "SELECT %s" % columns
        query = main_select + """
            FROM TranslationTemplateItem
            LEFT JOIN TranslationMessage ON
                TranslationMessage.potmsgset =
                    TranslationTemplateItem.potmsgset AND
                TranslationMessage.is_current_ubuntu IS TRUE AND
                TranslationMessage.language = %s
            """ % sqlvalues(self.language)

        for form in xrange(TranslationConstants.MAX_PLURAL_FORMS):
            alias = "potranslation%d" % form
            field = "TranslationMessage.msgstr%d" % form
            query += "LEFT JOIN POTranslation AS %s ON %s.id = %s\n" % (
                    alias, alias, field)

        template_id = quote(self.potemplate)
        conditions = [
            "TranslationTemplateItem.potemplate = %s" % template_id,
            "(TranslationMessage.potemplate IS NULL OR "
                 "TranslationMessage.potemplate = %s)" % template_id,
            ]

        if self.variant:
            conditions.append("TranslationMessage.variant = %s" % quote(
                self.variant))
        else:
            conditions.append("TranslationMessage.variant IS NULL")

        if ignore_obsolete:
            conditions.append("TranslationTemplateItem.sequence <> 0")

        if where:
            conditions.append("(%s)" % where)

        query += "WHERE %s" % ' AND '.join(conditions)
        query += ' ORDER BY %s' % sort_columns

        for row in Store.of(self).execute(query):
            export_data = VPOExport(*row)
            export_data.setRefs(self, potmsgsets)
            yield export_data

    def getTranslationRows(self):
        """See `IVPOExportSet`."""
        # Only fetch rows that belong to this POFile and are "interesting":
        # they must either be in the current template (sequence != 0, so not
        # "obsolete") or be in the current imported version of the translation
        # (is_current_upstream), or both.
        return self._selectRows(
            ignore_obsolete=False,
            where="TranslationTemplateItem.sequence <> 0 OR "
                "is_current_upstream IS TRUE")

    def getChangedRows(self):
        """See `IVPOExportSet`."""
        return self._selectRows(where="is_current_upstream IS FALSE")


class DummyPOFile(POFileMixIn):
    """Represents a POFile where we do not yet actually HAVE a POFile for
    that language for this template.
    """
    implements(IPOFile)

    def __init__(self, potemplate, language, variant=None, owner=None):
        self.id = None
        self.potemplate = potemplate
        self.language = language
        self.variant = variant
        self.description = None
        self.topcomment = None
        self.header = None
        self.fuzzyheader = False
        self.lasttranslator = None
        UTC = pytz.timezone('UTC')
        self.date_changed = None
        self.lastparsed = None
        self.owner = getUtility(ILaunchpadCelebrities).rosetta_experts

        # The default POFile owner is the Rosetta Experts team unless the
        # given owner has rights to write into that file.
        if self.canEditTranslations(owner):
            self.owner = owner

        self.path = u'unknown'
        self.datecreated = datetime.datetime.now(UTC)
        self.last_touched_pomsgset = None
        self.contributors = []
        self.from_sourcepackagename = None
        self.translation_messages = None

    def messageCount(self):
        return self.potemplate.messageCount()

    @property
    def title(self):
        """See `IPOFile`."""
        title = '%s translation of %s' % (
            self.language.displayname, self.potemplate.displayname)
        return title

    @property
    def translators(self):
        tgroups = self.potemplate.translationgroups
        ret = []
        for group in tgroups:
            translator = group.query_translator(self.language)
            if translator is not None:
                ret.append(translator)
        return ret

    @property
    def translationpermission(self):
        """See `IPOFile`."""
        return self.potemplate.translationpermission

    def emptySelectResults(self):
        return POFile.select("1=2")

    def getTranslationsFilteredBy(self, person):
        """See `IPOFile`."""
        return None

    def getPOTMsgSetTranslated(self):
        """See `IPOFile`."""
        return self.emptySelectResults()

    def getPOTMsgSetUntranslated(self):
        """See `IPOFile`."""
        return self.potemplate.getPOTMsgSets()

    def getPOTMsgSetWithNewSuggestions(self):
        """See `IPOFile`."""
        return self.emptySelectResults()

    def getPOTMsgSetChangedInUbuntu(self):
        """See `IPOFile`."""
        return self.emptySelectResults()

    def getPOTMsgSetWithErrors(self):
        """See `IPOFile`."""
        return self.emptySelectResults()

    def hasMessageID(self, msgid):
        """See `IPOFile`."""
        raise NotImplementedError

    def currentCount(self, language=None):
        """See `IRosettaStats`."""
        return 0

    def rosettaCount(self, language=None):
        """See `IRosettaStats`."""
        return 0

    def updatesCount(self, language=None):
        """See `IRosettaStats`."""
        return 0

    def unreviewedCount(self, language=None):
        """See `IPOFile`."""
        return 0

    def newCount(self, language=None):
        """See `IRosettaStats`."""
        return 0

    def translatedCount(self, language=None):
        """See `IRosettaStats`."""
        return 0

    def untranslatedCount(self, language=None):
        """See `IRosettaStats`."""
        return self.messageCount()

    def currentPercentage(self, language=None):
        """See `IRosettaStats`."""
        return 0.0

    def rosettaPercentage(self, language=None):
        """See `IRosettaStats`."""
        return 0.0

    def updatesPercentage(self, language=None):
        """See `IRosettaStats`."""
        return 0.0

    def newPercentage(self, language=None):
        """See `IRosettaStats`."""
        return 0.0

    def translatedPercentage(self, language=None):
        """See `IRosettaStats`."""
        return 0.0

    def untranslatedPercentage(self, language=None):
        """See `IRosettaStats`."""
        return 100.0

    def export(self, ignore_obsolete=False, force_utf8=False):
        """See `IPOFile`."""
        raise NotImplementedError

    def createMessageSetFromMessageSet(self, potmsgset):
        """See `IPOFile`."""
        raise NotImplementedError

    def translated(self):
        """See `IPOFile`."""
        raise NotImplementedError

    def untranslated(self):
        """See `IPOFile`."""
        raise NotImplementedError

    def getStatistics(self):
        """See `IPOFile`."""
        return (0, 0, 0, )

    def updateStatistics(self):
        """See `IPOFile`."""
        raise NotImplementedError

    def updateHeader(self, new_header):
        """See `IPOFile`."""
        raise NotImplementedError

    def isTranslationRevisionDateOlder(self, header):
        """See `IPOFile`."""
        raise NotImplementedError

    def setPathIfUnique(self, path):
        """See `IPOFile`."""
        # Any path will do for a DummyPOFile.
        self.path = path

    def getNextToImport(self):
        """See `IPOFile`."""
        raise NotImplementedError

    def importFromQueue(self, entry_to_import, logger=None, txn=None):
        """See `IPOFile`."""
        raise NotImplementedError

    def prepareTranslationCredits(self, potmsgset):
        """See `IPOFile`."""
        return None

    def getTranslationRows(self):
        """See `IPOFile`."""
        return []

    def getChangedRows(self):
        """See `IPOFile`."""
        return []


class POFileSet:
    implements(IPOFileSet)

    def getDummy(self, potemplate, language):
        return DummyPOFile(potemplate, language)

    def getPOFilesByPathAndOrigin(self, path, productseries=None,
                                  distroseries=None, sourcepackagename=None):
        """See `IPOFileSet`."""
        # Avoid circular imports.
        from lp.translations.model.potemplate import POTemplate

        assert productseries is not None or distroseries is not None, (
            'Either productseries or sourcepackagename arguments must be'
            ' not None.')
        assert productseries is None or distroseries is None, (
            'productseries and sourcepackagename/distroseries cannot be used'
            ' at the same time.')
        assert ((sourcepackagename is None and distroseries is None) or
                (sourcepackagename is not None and distroseries is not None)
                ), ('sourcepackagename and distroseries must be None or not'
                   ' None at the same time.')

        store = getUtility(IStoreSelector).get(MAIN_STORE, DEFAULT_FLAVOR)

        general_conditions = And(
            POFile.path == path,
            POFile.potemplate == POTemplate.id)

        if productseries is not None:
            return store.find(POFile, And(
                general_conditions,
                POTemplate.productseries == productseries))
        else:
            distro_conditions = And(
                general_conditions,
                POTemplate.distroseries == distroseries)

            # The POFile belongs to a distribution and it could come from
            # another package that its POTemplate is linked to, so we first
            # check to find it at IPOFile.from_sourcepackagename
            matches = store.find(POFile, And(
                distro_conditions,
                POFile.from_sourcepackagename == sourcepackagename))

            if not matches.is_empty():
                return matches

            # There is no pofile in that 'path' and
            # 'IPOFile.from_sourcepackagename' so we do a search using the
            # usual sourcepackagename.
            return store.find(POFile, And(
                distro_conditions,
                POTemplate.sourcepackagename == sourcepackagename))

    def getBatch(self, starting_id, batch_size):
        """See `IPOFileSet`."""
        return POFile.select(
            "id >= %s" % quote(starting_id), orderBy="id", limit=batch_size)

    def getPOFilesWithTranslationCredits(self, untranslated=False):
        """See `IPOFileSet`."""
        store = getUtility(IStoreSelector).get(MAIN_STORE, MASTER_FLAVOR)
        clauses = [
            TranslationTemplateItem.potemplateID == POFile.potemplateID,
            POTMsgSet.id == TranslationTemplateItem.potmsgsetID,
            POTMsgSet.msgid_singular == POMsgID.id,
            In(POMsgID.msgid, POTMsgSet.credits_message_ids)]
        if untranslated:
            message_select = Select(
                True,
                And(
                    TranslationMessage.potmsgsetID == POTMsgSet.id,
                    TranslationMessage.potemplate == None,
                    POFile.languageID == TranslationMessage.languageID,
                    Or(And(
                        POFile.variant == None,
                        TranslationMessage.variant == None),
                       POFile.variant == TranslationMessage.variant),
                    TranslationMessage.is_current_ubuntu == True),
                (TranslationMessage))
            clauses.append(Not(Exists(message_select)))
        result = store.find((POFile, POTMsgSet), clauses)
        return result.order_by('POFile.id')

    def getPOFilesTouchedSince(self, date):
        """See `IPOFileSet`."""
        # Avoid circular imports.
        from lp.translations.model.potemplate import POTemplate
        from lp.registry.model.distroseries import DistroSeries
        from lp.registry.model.productseries import ProductSeries

        store = getUtility(IStoreSelector).get(MAIN_STORE, MASTER_FLAVOR)

        # Find a matching POTemplate and its ProductSeries
        # and DistroSeries, if they are defined.
        MatchingPOT = ClassAlias(POTemplate)
        MatchingPOTJoin = Join(
            MatchingPOT, POFile.potemplate == MatchingPOT.id)
        MatchingProductSeries = ClassAlias(ProductSeries)
        MatchingProductSeriesJoin = LeftJoin(
            MatchingProductSeries,
            MatchingPOT.productseriesID == MatchingProductSeries.id)
        MatchingDistroSeries = ClassAlias(DistroSeries)
        MatchingDistroSeriesJoin = LeftJoin(
            MatchingDistroSeries,
            MatchingPOT.distroseriesID == MatchingDistroSeries.id)

        # Find any sharing POTemplate corresponding to MatchingPOT
        # and its ProductSeries and DistroSeries, if they are defined.
        OtherPOT = ClassAlias(POTemplate)
        OtherPOTJoin = Join(
            OtherPOT, And(OtherPOT.name == MatchingPOT.name))
        OtherProductSeries = ClassAlias(ProductSeries)
        OtherProductSeriesJoin = LeftJoin(
            OtherProductSeries,
            OtherPOT.productseriesID == OtherProductSeries.id)
        OtherDistroSeries = ClassAlias(DistroSeries)
        OtherDistroSeriesJoin = LeftJoin(
            OtherDistroSeries,
            OtherPOT.distroseriesID == OtherDistroSeries.id)

        # And find a sharing POFile corresponding to a sharing POTemplate,
        # i.e. OtherPOT.
        OtherPOFile = ClassAlias(POFile)
        OtherPOFileJoin = Join(
            OtherPOFile,
            And(OtherPOFile.languageID == POFile.languageID,
                OtherPOFile.potemplateID == OtherPOT.id))

        source = store.using(
            POFile, MatchingPOTJoin, MatchingProductSeriesJoin,
            MatchingDistroSeriesJoin, OtherPOTJoin,
            OtherProductSeriesJoin, OtherDistroSeriesJoin, OtherPOFileJoin)

        results = source.find(
            OtherPOFile,
            And(POFile.date_changed >= date,
                Or(
                    # OtherPOT is a sharing template with MatchingPOT
                    # in the same distribution and sourcepackagename.
                    And(MatchingPOT.distroseriesID is not None,
                        OtherPOT.distroseriesID is not None,
                        (MatchingDistroSeries.distributionID ==
                         OtherDistroSeries.distributionID),
                        (MatchingPOT.sourcepackagenameID ==
                         OtherPOT.sourcepackagenameID)),
                    # OtherPOT is a sharing template with MatchingPOT
                    # in the same product.
                    And(MatchingPOT.productseriesID is not None,
                        OtherPOT.productseriesID is not None,
                        (MatchingProductSeries.productID ==
                         OtherProductSeries.productID)))))
        results.config(distinct=True)
        return results


class POFileToTranslationFileDataAdapter:
    """Adapter from `IPOFile` to `ITranslationFileData`."""
    implements(ITranslationFileData)

    def __init__(self, pofile):
        self._pofile = pofile
        self.messages = self._getMessages()

    @cachedproperty
    def path(self):
        """See `ITranslationFileData`."""
        return self._pofile.path

    @cachedproperty
    def translation_domain(self):
        """See `ITranslationFileData`."""
        return self._pofile.potemplate.translation_domain

    @property
    def is_template(self):
        """See `ITranslationFileData`."""
        return False

    @cachedproperty
    def language_code(self):
        """See `ITranslationFile`."""
        if self.is_template:
            return None

        return self._pofile.language.code

    def _isWesternPluralForm(self, number, expression):
        # Western style is nplurals=2;plural=n!=1.
        if number != 2:
            return False
        if expression is None:
            return False
        # Normalize: Remove spaces.
        expression = expression.replace(' ', '')
        # Normalize: Remove enclosing brackets.
        expression = expression.strip('()')
        return expression in ('n!=1', '1!=n', 'n>1', '1<n')

    def _updateHeaderPluralInfo(self, header):
        header_nplurals = header.number_plural_forms
        database_nplurals = self._pofile.language.pluralforms
        # These checks are here to catch cases where the plural information
        # from the header might be more acurate than what we have in the
        # database. This is usually the case when the number of plural forms
        # has grown but not if it's the standard western form.
        # See bug 565294
        if header_nplurals is not None and database_nplurals is not None:
            if header_nplurals > database_nplurals:
                is_western = self._isWesternPluralForm(
                    header_nplurals, header.plural_form_expression)
                if not is_western:
                    # Use existing information from the header.
                    return
        if database_nplurals is None:
            # In all other cases we never use the plural info from the header.
            header.number_plural_forms = None
            header.plural_form_expression = None
        else:
            # We have pluralforms information for this language so we
            # update the header to be sure that we use the language
            # information from our database instead of using the one
            # that we got from upstream. We check this information so
            # we are sure it's valid.
            header.number_plural_forms = self._pofile.language.pluralforms
            header.plural_form_expression = (
                self._pofile.language.pluralexpression)

    @cachedproperty
    def header(self):
        """See `ITranslationFileData`."""
        template_header = self._pofile.potemplate.getHeader()
        translation_header = self._pofile.getHeader()
        # Update default fields based on its values in the template header.
        translation_header.updateFromTemplateHeader(template_header)
        translation_header.translation_revision_date = (
            self._pofile.date_changed)

        translation_header.comment = self._pofile.topcomment

        if self._pofile.potemplate.hasPluralMessage():
            self._updateHeaderPluralInfo(translation_header)
        if (self._pofile.lasttranslator is not None):
            email = self._pofile.lasttranslator.safe_email_or_blank
            if not email:
                # We are supposed to have always a valid email address, but
                # with removed accounts or people not wanting to show his
                # email that's not true anymore so we just set it to 'Unknown'
                # to note we don't know it.
                email = 'Unknown'
            displayname = self._pofile.lasttranslator.displayname
            translation_header.setLastTranslator(email, name=displayname)

        # We need to tag every export from Launchpad so we know whether a
        # later upload should change every translation in our database or
        # that we got a change between the export and the upload with
        # modifications.
        UTC = pytz.timezone('UTC')
        datetime_now = datetime.datetime.now(UTC)
        translation_header.launchpad_export_date = datetime_now

        return translation_header

    def _getMessages(self, changed_rows_only=False):
        """Return a list of `ITranslationMessageData` for the `IPOFile`
        adapted."""
        pofile = self._pofile
        # Get all rows related to this file. We do this to speed the export
        # process so we have a single DB query to fetch all needed
        # information.
        if changed_rows_only:
            rows = pofile.getChangedRows()
        else:
            rows = pofile.getTranslationRows()

        messages = []
        diverged_messages = set()
        for row in rows:
            assert row.pofile == pofile, 'Got a row for a different IPOFile.'
            assert row.sequence != 0 or row.is_current_upstream, (
                "Got uninteresting row.")

            msg_key = (row.msgid_singular, row.msgid_plural, row.context)
            if row.diverged is not None:
                diverged_messages.add(msg_key)
            else:
                # If we are exporting a shared message, make sure we
                # haven't added a diverged one to the list already.
                if msg_key in diverged_messages:
                    continue

            # Create new message set
            msgset = TranslationMessageData()
            msgset.is_obsolete = (row.sequence == 0)
            msgset.msgid_singular = row.msgid_singular
            msgset.singular_text = row.potmsgset.singular_text
            msgset.msgid_plural = row.msgid_plural
            msgset.plural_text = row.potmsgset.plural_text

            forms = list(enumerate([
                getattr(row, "translation%d" % form)
                for form in xrange(TranslationConstants.MAX_PLURAL_FORMS)]))
            max_forms = pofile.plural_forms
            for (pluralform, translation) in forms[:max_forms]:
                if translation is not None:
                    msgset.addTranslation(pluralform, translation)

            msgset.context = row.context
            msgset.comment = row.comment
            msgset.source_comment = row.source_comment
            msgset.file_references = row.file_references

            if row.flags_comment:
                msgset.flags = set([
                    flag.strip()
                    for flag in row.flags_comment.split(',')
                    if flag
                    ])

            messages.append(msgset)

        return messages


class POFileToChangedFromPackagedAdapter(POFileToTranslationFileDataAdapter):
    """Adapter from `IPOFile` to `ITranslationFileData`."""

    def __init__(self, pofile):
        self._pofile = pofile
        self.messages = self._getMessages(True)<|MERGE_RESOLUTION|>--- conflicted
+++ resolved
@@ -750,13 +750,8 @@
             "TranslationMessage.msgstr%(form)d IS NOT NULL", "OR")
         clauses.extend([
             'TranslationTemplateItem.potmsgset = POTMsgSet.id',
-<<<<<<< HEAD
             'TranslationMessage.is_current_ubuntu IS NOT TRUE',
-            "(%s)" % msgstr_clause
-=======
-            'TranslationMessage.is_current IS NOT TRUE',
             "(%s)" % msgstr_clause,
->>>>>>> 1b5fe8b3
             ])
 
         variant_clause = self._getLanguageVariantClause(table='diverged')
