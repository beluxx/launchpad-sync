# Copyright 2009 Canonical Ltd.  This software is licensed under the
# GNU Affero General Public License version 3 (see the file LICENSE).

"""IBug related view classes."""

__metaclass__ = type

__all__ = [
    'bug_description_xhtml_representation',
    'BugContextMenu',
    'BugEditView',
    'BugFacets',
    'BugMarkAsAffectingUserView',
    'BugMarkAsDuplicateView',
    'BugNavigation',
    'BugSecrecyEditView',
    'BugSetNavigation',
    'BugTextView',
    'BugURL',
    'BugView',
    'BugViewMixin',
    'BugWithoutContextView',
    'DeprecatedAssignedBugsView',
    'MaloneView',
    ]

from datetime import datetime, timedelta
from email.MIMEMultipart import MIMEMultipart
from email.MIMEText import MIMEText
import re

import pytz

from zope.app.form.browser import TextWidget
from zope.component import adapter, getUtility
from zope.event import notify
from zope import formlib
from zope.interface import implements, implementer, providedBy, Interface
from zope.schema import Bool, Choice
from zope.schema.interfaces import IText
from zope.security.interfaces import Unauthorized

from lazr.enum import EnumeratedType, Item
from lazr.lifecycle.event import ObjectModifiedEvent
from lazr.lifecycle.snapshot import Snapshot
from lazr.restful.interfaces import (
    IFieldHTMLRenderer, IWebServiceClientRequest)

from canonical.cachedproperty import cachedproperty

from canonical.launchpad import _
from canonical.launchpad.webapp.interfaces import ILaunchBag, NotFoundError
from lp.bugs.interfaces.bug import IBug, IBugSet
from lp.bugs.interfaces.bugattachment import BugAttachmentType
from lp.bugs.interfaces.bugtask import (
    BugTaskSearchParams, BugTaskStatus, IBugTask, IFrontPageBugTaskSearch)
from lp.bugs.interfaces.bugwatch import IBugWatchSet
from lp.bugs.interfaces.cve import ICveSet
from lp.bugs.interfaces.bugattachment import IBugAttachmentSet
from lp.bugs.interfaces.bugnomination import IBugNominationSet

from canonical.launchpad.mailnotification import (
    MailWrapper, format_rfc2822_date)
from canonical.launchpad.searchbuilder import any, greater_than
from canonical.launchpad.webapp import (
    ContextMenu, LaunchpadEditFormView, LaunchpadFormView, LaunchpadView,
    Link, Navigation, StandardLaunchpadFacets, action, canonical_url,
    custom_widget, redirection, stepthrough, structured)
from canonical.launchpad.webapp.authorization import check_permission
from canonical.launchpad.webapp.interfaces import ICanonicalUrlData
from canonical.launchpad.webapp.tales import FormattersAPI

from canonical.widgets.itemswidgets import LaunchpadRadioWidgetWithDescription
from canonical.widgets.bug import BugTagsWidget
from canonical.widgets.project import ProjectScopeWidget


class BugNavigation(Navigation):
    """Navigation for the `IBug`."""
    # It would be easier, since there is no per-bug sequence for a BugWatch
    # and we have to leak the BugWatch.id anyway, to hang bugwatches off a
    # global /bugwatchs/nnnn

    # However, we want in future to have them at /bugs/nnn/+watch/p where p
    # is not the BugWatch.id but instead a per-bug sequence number (1, 2,
    # 3...) for the 1st, 2nd and 3rd watches added for this bug,
    # respectively. So we are going ahead and hanging this off the bug to
    # which it belongs as a first step towards getting the basic URL schema
    # correct.

    usedfor = IBug

    @stepthrough('+watch')
    def traverse_watches(self, name):
        """Retrieve a BugWatch by name."""
        if name.isdigit():
            # in future this should look up by (bug.id, watch.seqnum)
            return getUtility(IBugWatchSet)[name]

    @stepthrough('+subscription')
    def traverse_subscriptions(self, person_name):
        """Retrieve a BugSubscription by person name."""
        for subscription in self.context.subscriptions:
            if subscription.person.name == person_name:
                return subscription

    @stepthrough('attachments')
    def traverse_attachments(self, name):
        """Retrieve a BugAttachment by ID.

        If an attachment is found, redirect to its canonical URL.
        """
        if name.isdigit():
            attachment = getUtility(IBugAttachmentSet)[name]
            if attachment is not None and attachment.bug == self.context:
                return redirection(canonical_url(attachment), status=301)

    @stepthrough('+attachment')
    def traverse_attachment(self, name):
        """Retrieve a BugAttachment by ID.

        Only return a attachment if it is related to this bug.
        """
        if name.isdigit():
            attachment = getUtility(IBugAttachmentSet)[name]
            if attachment is not None and attachment.bug == self.context:
                return attachment

    @stepthrough('nominations')
    def traverse_nominations(self, nomination_id):
        """Traverse to a nomination by id."""
        if nomination_id.isdigit():
            try:
                return getUtility(IBugNominationSet).get(nomination_id)
            except NotFoundError:
                return None


class BugFacets(StandardLaunchpadFacets):
    """The links that will appear in the facet menu for an `IBug`.

    However, we never show this, but it does apply to things like
    bug nominations, by 'acquisition'.
    """

    usedfor = IBug

    enable_only = []


class BugSetNavigation(Navigation):
    """Navigation for the IBugSet."""
    usedfor = IBugSet

    @stepthrough('+text')
    def text(self, name):
        """Retrieve a bug by name."""
        try:
            return getUtility(IBugSet).getByNameOrID(name)
        except (NotFoundError, ValueError):
            return None


class BugContextMenu(ContextMenu):
    """Context menu of actions that can be performed upon a Bug."""
    usedfor = IBug
    links = ['editdescription', 'markduplicate', 'visibility', 'addupstream',
             'adddistro', 'subscription', 'addsubscriber', 'addcomment',
             'nominate', 'addbranch', 'linktocve', 'unlinkcve',
             'offermentoring', 'retractmentoring', 'createquestion',
             'removequestion', 'activitylog', 'affectsmetoo']

    def __init__(self, context):
        # Always force the context to be the current bugtask, so that we don't
        # have to duplicate menu code.
        ContextMenu.__init__(self, getUtility(ILaunchBag).bugtask)

    def editdescription(self):
        """Return the 'Edit description/tags' Link."""
        text = 'Update description / tags'
        return Link('+edit', text, icon='edit')

    def visibility(self):
        """Return the 'Set privacy/security' Link."""
        text = 'Change privacy/security'
        return Link('+secrecy', text)

    def markduplicate(self):
        """Return the 'Mark as duplicate' Link."""
        return Link('+duplicate', 'Mark as duplicate')

    def addupstream(self):
        """Return the 'lso affects project' Link."""
        text = 'Also affects project'
        return Link('+choose-affected-product', text, icon='add')

    def adddistro(self):
        """Return the 'Also affects distribution' Link."""
        text = 'Also affects distribution'
        return Link('+distrotask', text, icon='add')

    def subscription(self):
        """Return the 'Subscribe/Unsubscribe' Link."""
        user = getUtility(ILaunchBag).user
        if user is None:
            text = 'Subscribe/Unsubscribe'
            icon = 'edit'
        elif user is not None and (
            self.context.bug.isSubscribed(user) or
            self.context.bug.isSubscribedToDupes(user)):
            text = 'Unsubscribe'
            icon = 'remove'
        else:
            text = 'Subscribe'
            icon = 'add'
        return Link('+subscribe', text, icon=icon, summary=(
                'When you are subscribed, Launchpad will email you each time '
                'this bug changes'))

    def addsubscriber(self):
        """Return the 'Subscribe someone else' Link."""
        text = 'Subscribe someone else'
        return Link(
            '+addsubscriber', text, icon='add', summary=(
                'Launchpad will email that person whenever this bugs '
                'changes'))

    def nominate(self):
        """Return the 'Target/Nominate for release' Link."""
        launchbag = getUtility(ILaunchBag)
        target = launchbag.product or launchbag.distribution
        if check_permission("launchpad.Driver", target):
            text = "Target to release"
        else:
            text = 'Nominate for release'

        return Link('+nominate', text, icon='milestone')

    def addcomment(self):
        """Return the 'Comment or attach file' Link."""
        text = 'Add attachment or patch'
        return Link('+addcomment', text, icon='add')

    def addbranch(self):
        """Return the 'Add branch' Link."""
        text = 'Link a related branch'
        return Link('+addbranch', text, icon='add')

    def linktocve(self):
        """Return the 'Link tp CVE' Link."""
        text = structured(
            'Link to '
            '<abbr title="Common Vulnerabilities and Exposures Index">'
            'CVE'
            '</abbr>')
        return Link('+linkcve', text, icon='add')

    def unlinkcve(self):
        """Return 'Remove CVE link' Link."""
        enabled = bool(self.context.bug.cves)
        text = 'Remove CVE link'
        return Link('+unlinkcve', text, icon='remove', enabled=enabled)

    def offermentoring(self):
        """Return the 'Offer mentorship' Link."""
        text = 'Offer mentorship'
        user = getUtility(ILaunchBag).user
        enabled = self.context.bug.canMentor(user)
        return Link('+mentor', text, icon='add', enabled=enabled)

    def retractmentoring(self):
        """Return the 'Retract mentorship' Link."""
        text = 'Retract mentorship'
        user = getUtility(ILaunchBag).user
        # We should really only allow people to retract mentoring if the
        # bug's open and the user's already a mentor.
        if user and not self.context.bug.is_complete:
            enabled = self.context.bug.isMentor(user)
        else:
            enabled = False
        return Link('+retractmentoring', text, icon='remove', enabled=enabled)

    def createquestion(self):
        """Create a question from this bug."""
        text = 'Convert to a question'
        enabled = self.context.bug.getQuestionCreatedFromBug() is None
        return Link('+create-question', text, enabled=enabled, icon='add')

    def removequestion(self):
        """Remove the created question from this bug."""
        text = 'Convert back to a bug'
        enabled = self.context.bug.getQuestionCreatedFromBug() is not None
        return Link('+remove-question', text, enabled=enabled, icon='remove')

    def activitylog(self):
        """Return the 'Activity log' Link."""
        text = 'See full activity log'
        return Link('+activity', text)

    def affectsmetoo(self):
        """Return the 'This bug affects me too' link."""
        enabled = getUtility(ILaunchBag).user is not None
        return Link('+affectsmetoo', 'change', enabled=enabled)


class MaloneView(LaunchpadFormView):
    """The Bugs front page."""

    custom_widget('searchtext', TextWidget, displayWidth=50)
    custom_widget('scope', ProjectScopeWidget)
    schema = IFrontPageBugTaskSearch
    field_names = ['searchtext', 'scope']

    # Test: standalone/xx-slash-malone-slash-bugs.txt
    error_message = None

    @property
    def target_css_class(self):
        """The CSS class for used in the target widget."""
        if self.target_error:
            return 'error'
        else:
            return None

    @property
    def target_error(self):
        """The error message for the target widget."""
        return self.getFieldError('scope')

    def initialize(self):
        """Initialize the view to handle the request."""
        LaunchpadFormView.initialize(self)
        bug_id = self.request.form.get("id")
        if bug_id:
            self._redirectToBug(bug_id)
        elif self.widgets['scope'].hasInput():
            self._validate(action=None, data={})

    def _redirectToBug(self, bug_id):
        """Redirect to the specified bug id."""
        if bug_id.startswith("#"):
            # Be nice to users and chop off leading hashes
            bug_id = bug_id[1:]
        try:
            bug = getUtility(IBugSet).getByNameOrID(bug_id)
        except NotFoundError:
            self.error_message = "Bug %r is not registered." % bug_id
        else:
            return self.request.response.redirect(canonical_url(bug))

    def getMostRecentlyFixedBugs(self, limit=5, when=None):
        """Return the ten most recently fixed bugs."""
        if when is None:
            when = datetime.now(pytz.timezone('UTC'))
        date_closed_limits = [
            timedelta(days=1),
            timedelta(days=7),
            timedelta(days=30),
            None,
        ]
        for date_closed_limit in date_closed_limits:
            fixed_bugs = []
            search_params = BugTaskSearchParams(
                self.user, status=BugTaskStatus.FIXRELEASED,
                orderby='-date_closed')
            if date_closed_limit is not None:
                search_params.date_closed = greater_than(
                    when - date_closed_limit)
            fixed_bugtasks = self.context.searchTasks(search_params)
            # XXX: Bjorn Tillenius 2006-12-13:
            #      We might end up returning less than :limit: bugs, but in
            #      most cases we won't, and '4*limit' is here to prevent
            #      this page from timing out in production. Later I'll fix
            #      this properly by selecting bugs instead of bugtasks.
            #      If fixed_bugtasks isn't sliced, it will take a long time
            #      to iterate over it, even over just 10, because
            #      Transaction.iterSelect() listifies the result.
            for bugtask in fixed_bugtasks[:4*limit]:
                if bugtask.bug not in fixed_bugs:
                    fixed_bugs.append(bugtask.bug)
                    if len(fixed_bugs) >= limit:
                        return fixed_bugs
        return fixed_bugs

    def getCveBugLinkCount(self):
        """Return the number of links between bugs and CVEs there are."""
        return getUtility(ICveSet).getBugCveCount()


class BugViewMixin:
    """Mix-in class to share methods between bug and portlet views."""

    @cachedproperty
    def direct_subscribers(self):
        """Return the list of direct subscribers."""
        if IBug.providedBy(self.context):
            return set(self.context.getDirectSubscribers())
        elif IBugTask.providedBy(self.context):
            return set(self.context.bug.getDirectSubscribers())
        else:
            raise NotImplementedError(
                'direct_subscribers is not provided by %s' % self)

    @cachedproperty
    def duplicate_subscribers(self):
        """Return the list of subscribers from duplicates.

        Don't use getSubscribersFromDuplicates here because that method
        omits a user if the user is also a direct or indirect subscriber.
        getSubscriptionsFromDuplicates doesn't, so find person objects via
        this method.
        """
        if IBug.providedBy(self.context):
            dupe_subs = self.context.getSubscriptionsFromDuplicates()
            return set([sub.person for sub in dupe_subs])
        elif IBugTask.providedBy(self.context):
            dupe_subs = self.context.bug.getSubscriptionsFromDuplicates()
            return set([sub.person for sub in dupe_subs])
        else:
            raise NotImplementedError(
                'duplicate_subscribers is not implemented for %s' % self)

    @cachedproperty
    def subscriber_ids(self):
        """Return a dictionary mapping a css_name to user name."""
        subscribers = self.direct_subscribers.union(
            self.duplicate_subscribers)

        # The current user has to be in subscribers_id so
        # in case the id is needed for a new subscription.
        user = getUtility(ILaunchBag).user
        if user is not None:
            subscribers.add(user)

        ids = {}
        for sub in subscribers:
            ids[sub.name] = 'subscriber-%s' % sub.id
        return ids

    def getSubscriptionClassForUser(self, subscribed_person):
        """Return a set of CSS class names based on subscription status.

        For example, "subscribed-false dup-subscribed-true".
        """
        if subscribed_person in self.duplicate_subscribers:
            dup_class = 'dup-subscribed-true'
        else:
            dup_class = 'dup-subscribed-false'

        if subscribed_person in self.direct_subscribers:
            return 'subscribed-true %s' % dup_class
        else:
            return 'subscribed-false %s' % dup_class

    @property
    def current_user_subscription_class(self):
        bug = self.context

        if bug.personIsSubscribedToDuplicate(self.user):
            dup_class = 'dup-subscribed-true'
        else:
            dup_class = 'dup-subscribed-false'

        if bug.personIsDirectSubscriber(self.user):
            return 'subscribed-true %s' % dup_class
        else:
            return 'subscribed-false %s' % dup_class

    @property
    def regular_attachments(self):
        """The list of bug attachments that are not patches."""
        return [attachment
                for attachment in self.context.attachments
                if attachment.type != BugAttachmentType.PATCH]

    @property
    def patches(self):
        """The list of bug attachments that are patches."""
        return [attachment
                for attachment in self.context.attachments
                if attachment.type == BugAttachmentType.PATCH]


class BugView(LaunchpadView, BugViewMixin):
    """View class for presenting information about an `IBug`.

    Since all bug pages are registered on IBugTask, the context will be
    adapted to IBug in order to make the security declarations work
    properly. This has the effect that the context in the pagetemplate
    changes as well, so the bugtask (which is often used in the pages)
    is available as `current_bugtask`. This may not be all that pretty,
    but it was the best solution we came up with when deciding to hang
    all the pages off IBugTask instead of IBug.
    """

    @property
    def current_bugtask(self):
        """Return the current `IBugTask`.

        'current' is determined by simply looking in the ILaunchBag utility.
        """
        return getUtility(ILaunchBag).bugtask

    @property
    def subscription(self):
        """Return whether the current user is subscribed."""
        user = self.user
        if user is None:
            return False
        return self.context.isSubscribed(user)

    def duplicates(self):
        """Return a list of dicts of duplicates.

        Each dict contains the title that should be shown and the bug
        object itself. This allows us to protect private bugs using a
        title like 'Private Bug'.
        """
        duplicate_bugs = list(self.context.duplicates)
        current_task = self.current_bugtask
        dupes_in_current_context = dict(
            (bugtask.bug, bugtask)
            for bugtask in current_task.target.searchTasks(
                BugTaskSearchParams(self.user, bug=any(*duplicate_bugs))))
        dupes = []
        for bug in duplicate_bugs:
            dupe = {}
            try:
                dupe['title'] = bug.title
            except Unauthorized:
                dupe['title'] = 'Private Bug'
            dupe['id'] = bug.id
            # If the dupe has the same context as the one we're in, link
            # to that bug task directly.
            if bug in dupes_in_current_context:
                dupe['url'] = canonical_url(dupes_in_current_context[bug])
            else:
                dupe['url'] = canonical_url(bug)
            dupes.append(dupe)

        return dupes


class BugWithoutContextView:
    """View that redirects to the new bug page.

    The user is redirected, to the oldest IBugTask ('oldest' being
    defined as the IBugTask with the smallest ID.)
    """
    # XXX: BradCrittenden 2009-04-28 This class can go away since the
    # publisher now takes care of the redirection to a bug task.
    def redirectToNewBugPage(self):
        """Redirect the user to the 'first' report of this bug."""
        # An example of practicality beating purity.
        self.request.response.redirect(
            canonical_url(self.context.default_bugtask))


class BugEditViewBase(LaunchpadEditFormView):
    """Base class for all bug edit pages."""

    schema = IBug

    def setUpWidgets(self):
        """Set up the widgets using the bug as the context."""
        LaunchpadEditFormView.setUpWidgets(self, context=self.context.bug)

    def updateBugFromData(self, data):
        """Update the bug using the values in the data dictionary."""
        LaunchpadEditFormView.updateContextFromData(
            self, data, context=self.context.bug)

    @property
    def next_url(self):
        """Return the next URL to call when this call completes."""
        return canonical_url(self.context)


class BugEditView(BugEditViewBase):
    """The view for the edit bug page."""

    field_names = ['title', 'description', 'tags', 'name']
    custom_widget('title', TextWidget, displayWidth=30)
    custom_widget('tags', BugTagsWidget)
    next_url = None

    _confirm_new_tags = False

    def __init__(self, context, request):
        """context is always an IBugTask."""
        BugEditViewBase.__init__(self, context, request)
        self.notifications = []

    @property
    def label(self):
        """The form label."""
        return 'Edit details for bug #%d' % self.context.bug.id

    @property
    def page_title(self):
        """The page title."""
        return self.label

    @property
    def cancel_url(self):
        """See `LaunchpadFormView`."""
        return canonical_url(self.context)

    def validate(self, data):
        """Make sure new tags are confirmed."""
        if 'tags' not in data:
            return
        confirm_action = self.confirm_tag_action
        if confirm_action.submitted():
            # Validation is needed only for the change action.
            return
        bugtarget = self.context.target
        newly_defined_tags = set(data['tags']).difference(
            bugtarget.getUsedBugTags() + bugtarget.official_bug_tags)
        # Display the confirm button in a notification message. We want
        # it to be slightly smaller than usual, so we can't simply let
        # it render itself.
        confirm_button = (
            '<input style="font-size: smaller" type="submit"'
            ' value="%s" name="%s" />' % (
                confirm_action.label, confirm_action.__name__))
        for new_tag in newly_defined_tags:
            self.notifications.append(
                'The tag "%s" hasn\'t been used by %s before. %s' % (
                    new_tag, bugtarget.bugtargetdisplayname, confirm_button))
            self._confirm_new_tags = True

    @action('Change', name='change')
    def edit_bug_action(self, action, data):
        """Update the bug with submitted changes."""
        if not self._confirm_new_tags:
            self.updateBugFromData(data)
            self.next_url = canonical_url(self.context)

    @action('Create the new tag', name='confirm_tag')
    def confirm_tag_action(self, action, data):
        """Define a new tag."""
        self.actions['field.actions.change'].success(data)

    def render(self):
        """Render the page with only one submit button."""
        # The confirmation button shouldn't be rendered automatically.
        self.actions = [self.edit_bug_action]
        return BugEditViewBase.render(self)


class BugMarkAsDuplicateView(BugEditViewBase):
    """Page for marking a bug as a duplicate."""

    field_names = ['duplicateof']
    label = "Mark bug report as a duplicate"

    @action('Change', name='change')
    def change_action(self, action, data):
        """Update the bug."""
        self.updateBugFromData(data)


class BugSecrecyEditView(BugEditViewBase):
    """Page for marking a bug as a private/public."""

    field_names = ['private', 'security_related']

    @property
    def label(self):
        return 'Bug #%i - Set visiblity and security' % self.context.bug.id

    page_title = label

    def setUpFields(self):
        """Make the read-only version of `private` writable."""
        private_field = Bool(
            __name__='private',
            title=_("This bug report should be private"),
            required=False,
            description=_("Private bug reports are visible only to "
                          "their subscribers."),
            default=False)
        super(BugSecrecyEditView, self).setUpFields()
        self.form_fields = self.form_fields.omit('private')
        self.form_fields = (
            formlib.form.Fields(private_field) + self.form_fields)

    @property
    def initial_values(self):
        """See `LaunchpadFormView.`"""
        return {'private': self.context.bug.private,
                'security_related': self.context.bug.security_related}

    @action('Change', name='change')
    def change_action(self, action, data):
        """Update the bug."""
        # We will modify data later, so take a copy now.
        data = dict(data)

        # We handle privacy changes by hand instead of leaving it to
        # the usual machinery because we must use bug.setPrivate() to
        # ensure auditing information is recorded.
        bug = self.context.bug
        bug_before_modification = Snapshot(
            bug, providing=providedBy(bug))
        private = data.pop('private')
        private_changed = bug.setPrivate(
            private, getUtility(ILaunchBag).user)
        if private_changed:
            # Although the call to updateBugFromData later on will
            # send notification of changes, it will only do so if it
            # makes the change. We have applied the 'private' change
            # already, so updateBugFromData will only send an event if
            # 'security_related' is changed, and we can't have that.
            notify(ObjectModifiedEvent(
                    bug, bug_before_modification, ['private']))

        # Apply other changes.
        self.updateBugFromData(data)


class DeprecatedAssignedBugsView:
    """Deprecate the /malone/assigned namespace.

    It's important to ensure that this namespace continues to work, to
    prevent linkrot, but since FOAF seems to be a more natural place
    to put the assigned bugs report, we'll redirect to the appropriate
    FOAF URL.
    """
    def __init__(self, context, request):
        self.context = context
        self.request = request

    def redirect_to_assignedbugs(self):
        """Redirect the user to their assigned bugs report."""
        self.request.response.redirect(
            canonical_url(getUtility(ILaunchBag).user) +
            "/+assignedbugs")


normalize_mime_type = re.compile(r'\s+')

class BugTextView(LaunchpadView):
    """View for simple text page displaying information for a bug."""
    @cachedproperty
    def bugtasks(self):
        """Cache bugtasks and avoid hitting the DB twice."""
        return list(self.context.bugtasks)

    def bug_text(self):
        """Return the bug information for text display."""
        bug = self.context

        text = []
        text.append('bug: %d' % bug.id)
        text.append('title: %s' % bug.title)
        text.append('date-reported: %s' %
            format_rfc2822_date(bug.datecreated))
        text.append('date-updated: %s' %
            format_rfc2822_date(bug.date_last_updated))
        text.append('reporter: %s' % bug.owner.unique_displayname)

        if bug.duplicateof:
            text.append('duplicate-of: %d' % bug.duplicateof.id)
        else:
            text.append('duplicate-of: ')

        if bug.duplicates:
            dupes = ' '.join(str(dupe.id) for dupe in bug.duplicates)
            text.append('duplicates: %s' % dupes)
        else:
            text.append('duplicates: ')

        if bug.private:
            # XXX kiko 2007-10-31: this could include date_made_private and
            # who_made_private but Bjorn doesn't let me.
            text.append('private: yes')

        if bug.security_related:
            text.append('security: yes')

        text.append('attachments: ')
        for attachment in bug.attachments:
            text.append(' %s' % self.attachment_text(attachment))

        text.append('tags: %s' % ' '.join(bug.tags))

        text.append('subscribers: ')
        for subscription in bug.subscriptions:
            text.append(' %s' % subscription.person.unique_displayname)

        return ''.join(line + '\n' for line in text)

    def bugtask_text(self, task):
        """Return a BugTask for text display."""
        text = []
        text.append('task: %s' % task.bugtargetname)
        text.append('status: %s' % task.status.title)
        text.append('date-created: %s' %
            format_rfc2822_date(task.datecreated))

        for status in ["left_new", "confirmed", "triaged", "assigned",
                       "inprogress", "closed", "incomplete",
                       "fix_committed", "fix_released", "left_closed"]:
            date = getattr(task, "date_%s" % status)
            if date:
                text.append("date-%s: %s" % (
                    status.replace('_', '-'), format_rfc2822_date(date)))

        text.append('reporter: %s' % task.owner.unique_displayname)

        if task.bugwatch:
            text.append('watch: %s' % task.bugwatch.url)

        text.append('importance: %s' % task.importance.title)

        component = task.getPackageComponent()
        if component:
            text.append('component: %s' % component.name)

        if task.assignee:
            text.append('assignee: %s' % task.assignee.unique_displayname)
        else:
            text.append('assignee: ')

        if task.milestone:
            text.append('milestone: %s' % task.milestone.name)
        else:
            text.append('milestone: ')

        return ''.join(line + '\n' for line in text)

    def attachment_text(self, attachment):
        """Return a text representation of a bug attachment."""
        mime_type = normalize_mime_type.sub(
            ' ', attachment.libraryfile.mimetype)
        return "%s %s" % (attachment.libraryfile.http_url, mime_type)

    def comment_text(self):
        """Return a text representation of bug comments."""

        def build_message(text):
            mailwrapper = MailWrapper(width=72)
            text = mailwrapper.format(text)
            message = MIMEText(text.encode('utf-8'),
                'plain', 'utf-8')
            # This is redundant and makes the template noisy
            del message['MIME-Version']
            return message

        from lp.bugs.browser.bugtask import (
            get_visible_comments, get_comments_for_bugtask)

        # XXX: kiko 2007-10-31: for some reason, get_comments_for_bugtask
        # takes a task, not a bug. For now live with it.
        first_task = self.bugtasks[0]
        all_comments = get_comments_for_bugtask(first_task)
        comments = get_visible_comments(all_comments[1:])

        comment_mime = MIMEMultipart()
        message = build_message(self.context.description)
        comment_mime.attach(message)

        for comment in comments:
            message = build_message(comment.text_for_display)
            message['Author'] = comment.owner.unique_displayname.encode(
                'utf-8')
            message['Date'] = format_rfc2822_date(comment.datecreated)
            message['Message-Id'] = comment.rfc822msgid
            comment_mime.attach(message)

        return comment_mime.as_string().decode('utf-8')

    def render(self):
        """Return a text representation of the bug."""
        self.request.response.setHeader('Content-type', 'text/plain')
        texts = [self.bug_text()]
        texts.extend(self.bugtask_text(task) for task in self.bugtasks)
        texts.append(self.comment_text())
        return "\n".join(texts)


class BugURL:
    """Bug URL creation rules."""
    implements(ICanonicalUrlData)

    inside = None
    rootsite = 'bugs'

    def __init__(self, context):
        self.context = context

    @property
    def path(self):
        """Return the path component of the URL."""
        return u"bugs/%d" % self.context.id


class BugAffectingUserChoice(EnumeratedType):
    """The choices for a bug affecting a user."""

    YES = Item("""
        Yes

        This bug affects me.
        """)

    NO = Item("""
        No

        This bug doesn't affect me.
        """)


class BugMarkAsAffectingUserForm(Interface):
    """Form schema for marking the bug as affecting the user."""
    affects = Choice(
        title=_('Does this bug affect you?'),
        vocabulary=BugAffectingUserChoice)


class BugMarkAsAffectingUserView(LaunchpadFormView):
    """Page for marking a bug as affecting the user."""

    schema = BugMarkAsAffectingUserForm

    field_names = ['affects']
    label = "Does this bug affect you?"

    custom_widget('affects', LaunchpadRadioWidgetWithDescription)

    @property
    def initial_values(self):
        """See `LaunchpadFormView.`"""
        affected = self.context.bug.isUserAffected(self.user)
        if affected or affected is None:
            affects = BugAffectingUserChoice.YES
        else:
            affects = BugAffectingUserChoice.NO

        return {'affects': affects}

    @action('Change', name='change')
    def change_action(self, action, data):
        """Mark the bug according to the selection."""
        self.context.bug.markUserAffected(
            self.user, data['affects'] == BugAffectingUserChoice.YES)
        self.request.response.redirect(canonical_url(self.context.bug))


# XXX mars 2009-05-12 bug=372847
# This will likely have to change or be removed when the bug description
# changes from IText to IDescription.
@adapter(IBug, IText, IWebServiceClientRequest)
@implementer(IFieldHTMLRenderer)
def bug_description_xhtml_representation(context, field, request):
    """Render `IBug.description` as XHTML using the webservice."""
    formatter = FormattersAPI
    def renderer(value):
        nomail  = formatter(value).obfuscate_email()
        html    = formatter(nomail).text_to_html()
        return html.encode('utf-8')
    return renderer
<<<<<<< HEAD
=======


class BugHeatView(LaunchpadView):
    """View for rendering the graphical (HTML) representation of bug heat."""

    def __call__(self):
        """Render the bug heat representation."""
        heat_ratio = floor((self.context.heat / MAX_HEAT) * 4)
        html = (
            '<img src="/@@/bug-heat-%(ratio)i.png" '
            'alt="%(ratio)i out of 4 heat flames"  title="Heat: %(heat)i" />'
            % {'ratio': heat_ratio, 'heat': self.context.heat})
        return html
>>>>>>> 0485f169
<|MERGE_RESOLUTION|>--- conflicted
+++ resolved
@@ -961,20 +961,4 @@
         nomail  = formatter(value).obfuscate_email()
         html    = formatter(nomail).text_to_html()
         return html.encode('utf-8')
-    return renderer
-<<<<<<< HEAD
-=======
-
-
-class BugHeatView(LaunchpadView):
-    """View for rendering the graphical (HTML) representation of bug heat."""
-
-    def __call__(self):
-        """Render the bug heat representation."""
-        heat_ratio = floor((self.context.heat / MAX_HEAT) * 4)
-        html = (
-            '<img src="/@@/bug-heat-%(ratio)i.png" '
-            'alt="%(ratio)i out of 4 heat flames"  title="Heat: %(heat)i" />'
-            % {'ratio': heat_ratio, 'heat': self.context.heat})
-        return html
->>>>>>> 0485f169
+    return renderer