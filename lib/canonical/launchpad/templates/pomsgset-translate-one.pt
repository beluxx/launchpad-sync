<tr class="translation">
  <td>
    <a tal:attributes="href view/zoom_url"><img tal:attributes="
          alt view/zoom_alt;
          title view/zoom_alt;
          src view/zoom_icon;" /></a>
  </td>
  <td style="text-align: right;">
    <span tal:replace="view/sequence">1</span>.
    <input
      type="hidden"
      tal:attributes="
      name string:msgset_${context/potmsgset/id}"
      />
  </td>
  <th style="border-style: dotted; border-width: 1px 0 0;">
    <label class="language-code" tal:condition="not:view/is_plural">
      English:
    </label>
    <label class="language-code" tal:condition="view/is_plural">
      English singular:
    </label>
  </th>
  <td class="icon left right">
    <input type="image" src="/@@/copy" title="Copy text"
      tal:attributes="
        name string:msgset_${context/potmsgset/id}_singular_copy"
      />
  </td>
  <td tal:content="structure view/msgid">
    The original text.
  </td>
</tr>
<tr class="secondary translation" tal:condition="view/is_plural">
  <th colspan="3">
    <label>English plural:</label>
  </th>
  <td class="icon left right">
    <input type="image" src="/@@/copy" title="Copy text"
      tal:attributes="
        name string:msgset_${context/potmsgset/id}_plural_copy"
    />
  </td>
  <td tal:content="structure view/msgid_plural">
    plural source
  </td>
</tr>
<tr
  tal:condition="view/msgid_has_tab"
  class="discreet secondary translation">
  <td colspan="3" />
  <th>
    <img alt="Note:" src="/@@/info" title="This is a note to translators" />
  </th>
  <td>
    <code>[tab]</code> represents a tab character.
    Please write it exactly the same way, <code>[tab]</code>, in your
    translation.
  </td>
</tr>
<tr
  tal:condition="view/msgid_has_newline"
  class="discreet secondary translation"
>
  <td colspan="3" />
  <th>
    <img alt="Note:" src="/@@/info" title="This is a note to translators" />
  </th>
  <td>
    <img
      alt="There are line breaks here. Each one"
      src="/@@/translation-newline"
    />
    represents a line break.
    Start a new line in the equivalent position in the translation.
  </td>
</tr>
<tr
  tal:condition="view/msgid_has_leading_or_trailing_space"
  class="discreet secondary translation"
>
  <td colspan="3" />
  <th>
    <img alt="Note:" src="/@@/info" title="This is a note to translators" />
  </th>
  <td>
    <img
      alt="There are leading/trailing spaces here. Each one"
      src="/@@/translation-space"
    />
    represents a space character.
    Enter a space in the equivalent position in the translation.
  </td>
</tr>
<tr
  tal:condition="view/source_comment"
  class="discreet secondary translation"
>
  <td colspan="3" />
  <th>
    <img alt="Developer note:" src="/@@/info"
         title="This is a note to translators by the software developer" />
  </th>
  <td tal:content="view/source_comment">
      This refers to the content type.
  </td>
</tr>
<tr class="error" tal:condition="view/error">
  <th colspan="3" >
    <strong>Error in Translation:</strong>
  </th>
  <td />
  <td>
    <div>
        <span tal:replace="view/error" />
      </div>
  </td>
</tr>
<tal:language-code
  define="language_code context/pofile/language/code">
  <tal:plural-forms repeat="plural_index view/pluralform_indices">
    <tr class="secondary">
      <th colspan="3">
        <label class="language-code">Current
          <span tal:replace="context/pofile/language/englishname">
            Welsh
          </span><span tal:replace="string:[${plural_index}]"
                       tal:condition="view/is_plural">[0]</span>:
        </label>
      </th>
      <tal:with-content condition="python:view.getActiveTranslation(plural_index)">
        <td>
          <input type="image" src="/@@/copy" title="Copy text"
            tal:attributes="
              name string:msgset_${context/potmsgset/id}_${language_code}_translation_${plural_index}_copy"
          />
        </td>
        <td tal:content="structure python:view.getActiveTranslation(plural_index)">
          current translation
        </td>
      </tal:with-content>
      <tal:without-content
        condition="python:view.getActiveTranslation(plural_index) is None">
        <td />
        <td>
          (no translation yet)
        </td>
      </tal:without-content>
    </tr>
<<<<<<< HEAD
    <tal:active
      define="active python:view.context.getActiveSubmission(plural_index)"
      condition="active">
      <tr class="discreet secondary">
=======
    <tal:selection
      define="selection python:view.context.getSelection(index)"
      condition="selection">
      <tr class="discreet secondary"
          tal:condition="selection/activesubmission">
>>>>>>> 01d7cfa8
        <th colspan="3" style="padding-bottom: 1em;">
          Translated by:
        </th>
        <td class="icon left right" />
        <td style="overflow: auto;">
          <a tal:content="selection/activesubmission/person/browsername"
             tal:attributes="href selection/activesubmission/person/fmt:url">Foo Bar</a> on
          <span tal:content="selection/activesubmission/datecreated/fmt:datetime">
            2006-08-05 01:04 UTC
          </span>
        </td>
      </tr>
<<<<<<< HEAD
    </tal:active>
    <tal:suggestion_block define="suggestion_block python:view.suggestion_blocks[plural_index]">
=======
      <tr class="discreet secondary"
          tal:condition="selection/reviewer">
        <th colspan="3" style="padding-bottom: 1em;">
          Reviewed by:
        </th>
        <td class="icon left right" />
        <td style="overflow: auto;">
          <a tal:content="selection/reviewer/browsername"
             tal:attributes="href selection/reviewer/fmt:url">Foo Bar</a> on
          <span tal:content="selection/date_reviewed/fmt:datetime">
            2006-08-05 01:04 UTC
          </span>
        </td>
      </tr>
    </tal:selection>
    <tal:suggestion_block define="suggestion_block python:view.suggestion_blocks[index]">
>>>>>>> 01d7cfa8
      <tal:suggestions repeat="suggestions suggestion_block">
        <div tal:replace="structure suggestions/@@+display" />
      </tal:suggestions>
    </tal:suggestion_block>
    <tr class="discreet secondary">
      <th colspan="3">
        <label>New suggestion:</label>
      </th>
      <td>
        <input
          type="checkbox"
          tal:attributes="
            checked python:view.store_flags[plural_index];
            name string:msgset_${context/potmsgset/id}_${language_code}_translation_${plural_index}_new_checkbox;
            id string:msgset_${context/potmsgset/id}_${language_code}_translation_${plural_index}_new_checkbox;
            onClick string:javascript:setFocusByName('msgset_${context/potmsgset/id}_${language_code}_translation_${plural_index}_new');
            " />
      </td>
      <td>
        <tal:with-content
          condition="python:view.getTranslation(plural_index)">
          <textarea
            style="width: 100%;"
            rows=6
            tal:attributes="
              name string:msgset_${context/potmsgset/id}_${language_code}_translation_${plural_index}_new;
              lang context/pofile/language/dashedcode;
              dir context/pofile/language/abbreviated_text_dir;
              onFocus string:javascript:checkCheckBox('msgset_${context/potmsgset/id}_${language_code}_translation_${plural_index}_new_checkbox');
            ">
<tal:content replace="python:view.getTranslation(plural_index)" /></textarea>
        </tal:with-content>
        <tal:without-content
          condition="python:view.getTranslation(plural_index) is None">
          <textarea
            style="width: 100%;"
            rows=6
            tal:attributes="
              name string:msgset_${context/potmsgset/id}_${language_code}_translation_${plural_index}_new;
              lang context/pofile/language/dashedcode;
              dir context/pofile/language/abbreviated_text_dir;
              onFocus string:javascript:checkCheckBox('msgset_${context/potmsgset/id}_${language_code}_translation_${plural_index}_new_checkbox');
            "></textarea>
        </tal:without-content>
      </td>
    </tr>
  </tal:plural-forms>
  <tr class="secondary">
    <td colspan="4" />
    <td>
      <div>
        <label class="fuzzy-checkbox">
          <input
            type="checkbox"
            value="fuzzy"
            tal:attributes="
              checked view/is_fuzzy;
              name string:msgset_${context/potmsgset/id}_${language_code}_needsreview
              " />
          <tal:block condition="not:view/is_plural">
            Someone should review this translation
          </tal:block>
          <tal:block condition="view/is_plural">
            Someone should review these translations
          </tal:block>
        </label>
      </div>
    </td>
  </tr>
</tal:language-code>
<tr tal:condition="view/comment" class="secondary">
  <th colspan="3"><label>Translator note:</label></th>
  <td />
  <td tal:content="view/comment">
    Translator comment.
  </td>
</tr>
<tr class="discreet secondary">
  <th colspan="3" style="padding-bottom: 1em;">
    Located in:
  </th>
  <td class="icon left right" />
  <td style="overflow: auto;" tal:content="view/file_references">
    ./plone_forms/discussion_reply_form.pt
  </td>
</tr><|MERGE_RESOLUTION|>--- conflicted
+++ resolved
@@ -147,18 +147,11 @@
         </td>
       </tal:without-content>
     </tr>
-<<<<<<< HEAD
-    <tal:active
-      define="active python:view.context.getActiveSubmission(plural_index)"
-      condition="active">
-      <tr class="discreet secondary">
-=======
     <tal:selection
       define="selection python:view.context.getSelection(index)"
       condition="selection">
       <tr class="discreet secondary"
           tal:condition="selection/activesubmission">
->>>>>>> 01d7cfa8
         <th colspan="3" style="padding-bottom: 1em;">
           Translated by:
         </th>
@@ -171,10 +164,6 @@
           </span>
         </td>
       </tr>
-<<<<<<< HEAD
-    </tal:active>
-    <tal:suggestion_block define="suggestion_block python:view.suggestion_blocks[plural_index]">
-=======
       <tr class="discreet secondary"
           tal:condition="selection/reviewer">
         <th colspan="3" style="padding-bottom: 1em;">
@@ -190,8 +179,7 @@
         </td>
       </tr>
     </tal:selection>
-    <tal:suggestion_block define="suggestion_block python:view.suggestion_blocks[index]">
->>>>>>> 01d7cfa8
+    <tal:suggestion_block define="suggestion_block python:view.suggestion_blocks[plural_index]">
       <tal:suggestions repeat="suggestions suggestion_block">
         <div tal:replace="structure suggestions/@@+display" />
       </tal:suggestions>
