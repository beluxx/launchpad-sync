--- conflicted
+++ resolved
@@ -1,38 +1,5 @@
 Here we are going to check the basic behaviour of the translation form when we
 render just one message with all available information for it.
-
-<<<<<<< HEAD
-Let's identify us first.
-=======
-First, we need to define a function to see that the message we are
-interested on doesn't have any translation.
-
-  >>> def getMessageValues(content, has_errors=False):
-  ...     """Return english string and translation for the first message."""
-  ...
-  ...     from BeautifulSoup import BeautifulSoup
-  ...     translation_form_soup = BeautifulSoup(content)
-  ...     translation_tbody = translation_form_soup.findAll('tbody')[1]
-  ...     translation_tbody_content = translation_tbody.renderContents()
-  ...     translation_table_soup = BeautifulSoup(translation_tbody_content)
-  ...     tr_list = translation_table_soup.findAll('tr')
-  ...     tr_english_msgid = tr_list[0]
-  ...     td_ignore, td_id, td_ignore, td_msgid = (
-  ...         tr_english_msgid('td'))
-  ...
-  ...     if 'msgset_143' in td_id.renderContents():
-  ...         tr_translation_index = 3
-  ...     elif has_errors:
-  ...         # There is a 'tr' tag to show an error.
-  ...         tr_translation_index = 2
-  ...     else:
-  ...         tr_translation_index = 1
-  ...
-  ...     tr_translation = tr_list[tr_translation_index]
-  ...     td_ignore, td_translation = tr_translation('td')
-  ...
-  ...     return (td_id.renderContents(), td_msgid.renderContents(),
-  ...             td_translation.renderContents())
 
 First, we need to be sure that anonymous users are able to browse translations
 but are unable to actually change them.
@@ -65,7 +32,6 @@
 
 
 Let's log in.
->>>>>>> 3cbafbef
 
   >>> browser.addHeader('Authorization', 'Basic carlos@canonical.com:test')
 
@@ -299,9 +265,7 @@
 
   >>> "<label>Suggested elsewhere:</label>" in browser.contents
   True
-  >>> suggested = ("This is a suggestion added by a non-editor for a multiline"
-  ...     "entry, and it happens to have a ")
-  >>> suggested in browser.contents
+  >>> "suggestion added by a non-editor for a multiline" in browser.contents
   True
 
 Check that no other suggestions are presented (since no others are
@@ -335,20 +299,6 @@
   ...
   UnexpectedFormData: You specified...
 
-<<<<<<< HEAD
-(And this happens when we try and do this for the main translation page
-as well!)
-
-  >>> browser.open(
-  ...  'http://launchpad.dev/ubuntu/hoary/+source/evolution/'
-  ...  '+pots/evolution-2.2/es/+translate?field.alternative_language=ja&'
-  ...  'field.alternative_language=aj')
-  Traceback (most recent call last):
-  ...
-  UnexpectedFormData: You specified...
-
-=======
->>>>>>> 3cbafbef
 Let's see what happens when we do a submission with a lock_timestamp older
 than the review date for current translation.
 
