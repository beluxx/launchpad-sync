# Copyright 2009 Canonical Ltd.  This software is licensed under the
# GNU Affero General Public License version 3 (see the file LICENSE).

"""Testing infrastructure for the Launchpad application.

This module should not have any actual tests.
"""

__metaclass__ = type
__all__ = [
    'GPGSigningContext',
    'LaunchpadObjectFactory',
    'ObjectFactory',
    ]

from datetime import datetime, timedelta
from email.Encoders import encode_base64
from email.Utils import make_msgid, formatdate
from email.Message import Message as EmailMessage
from email.MIMEText import MIMEText
from email.MIMEMultipart import MIMEMultipart
from itertools import count
from StringIO import StringIO
import os.path

import pytz
from storm.store import Store
import transaction

from twisted.python.util import mergeFunctionMetadata

from zope.component import ComponentLookupError, getUtility
from zope.security.proxy import removeSecurityProxy

from canonical.autodecorate import AutoDecorate
from canonical.config import config
from canonical.database.constants import UTC_NOW
from lp.codehosting.codeimport.worker import CodeImportSourceDetails
from canonical.database.sqlbase import flush_database_updates
from lp.soyuz.adapters.packagelocation import PackageLocation
from lp.soyuz.interfaces.publishing import PackagePublishingStatus
from lp.soyuz.interfaces.section import ISectionSet
from canonical.launchpad.database.account import Account
from canonical.launchpad.database.emailaddress import EmailAddress
from canonical.launchpad.database.message import Message, MessageChunk
from lp.soyuz.model.processor import ProcessorFamilySet
from lp.soyuz.model.publishing import (
    SecureSourcePackagePublishingHistory,
    SourcePackagePublishingHistory,
    )
from canonical.launchpad.interfaces import IMasterStore
from canonical.launchpad.interfaces.account import (
    AccountCreationRationale, AccountStatus, IAccountSet)
from lp.soyuz.interfaces.archive import (
    default_name_by_purpose, IArchiveSet, ArchivePurpose)
from lp.blueprints.interfaces.sprint import ISprintSet
from lp.bugs.interfaces.bug import CreateBugParams, IBugSet
from lp.bugs.interfaces.bugtask import BugTaskStatus
from lp.bugs.interfaces.bugtracker import (
    BugTrackerType, IBugTrackerSet)
from lp.bugs.interfaces.bugwatch import IBugWatchSet
from canonical.launchpad.interfaces.emailaddress import (
    EmailAddressStatus, IEmailAddressSet)
from canonical.launchpad.interfaces.gpghandler import IGPGHandler
from canonical.launchpad.interfaces.hwdb import (
    HWSubmissionFormat, IHWDeviceDriverLinkSet, IHWSubmissionDeviceSet,
    IHWSubmissionSet)
from canonical.launchpad.interfaces.launchpad import ILaunchpadCelebrities
from canonical.launchpad.interfaces.librarian import ILibraryFileAliasSet
from lp.translations.interfaces.potemplate import IPOTemplateSet
from lp.registry.interfaces.distributionmirror import (
    MirrorContent, MirrorSpeed)
from lp.registry.interfaces.pocket import PackagePublishingPocket
from lp.blueprints.interfaces.specification import (
    ISpecificationSet, SpecificationDefinitionStatus)
from lp.translations.interfaces.translationgroup import (
    ITranslationGroupSet)
from lp.translations.interfaces.translator import ITranslatorSet
from lp.translations.interfaces.translationsperson import ITranslationsPerson 
from canonical.launchpad.ftests._sqlobject import syncUpdate
from lp.services.mail.signedmessage import SignedMessage
from lp.services.worlddata.interfaces.country import ICountrySet
from canonical.launchpad.webapp.dbpolicy import MasterDatabasePolicy
from canonical.launchpad.webapp.interfaces import IStoreSelector
from lp.code.enums import (
    BranchMergeProposalStatus, BranchSubscriptionNotificationLevel,
    BranchType, CodeImportMachineState, CodeImportReviewStatus,
    CodeImportResultStatus, CodeReviewNotificationLevel,
    RevisionControlSystems)
from lp.code.interfaces.branch import UnknownBranchTypeError
from lp.code.interfaces.branchmergequeue import IBranchMergeQueueSet
from lp.code.interfaces.branchnamespace import get_branch_namespace
from lp.code.interfaces.codeimport import ICodeImportSet
from lp.code.interfaces.codeimportevent import ICodeImportEventSet
from lp.code.interfaces.codeimportmachine import ICodeImportMachineSet
from lp.code.interfaces.codeimportresult import ICodeImportResultSet
from lp.code.interfaces.revision import IRevisionSet
from lp.registry.model.distributionsourcepackage import (
    DistributionSourcePackage)
from lp.registry.model.milestone import Milestone
from lp.registry.model.suitesourcepackage import SuiteSourcePackage
from lp.registry.interfaces.distribution import IDistributionSet
from lp.registry.interfaces.distroseries import (
    DistroSeriesStatus, IDistroSeries)
from lp.registry.interfaces.gpg import GPGKeyAlgorithm, IGPGKeySet
from lp.registry.interfaces.mailinglist import (
    IMailingListSet, MailingListStatus)
from lp.registry.interfaces.mailinglistsubscription import (
    MailingListAutoSubscribePolicy)
from lp.registry.interfaces.person import (
    IPersonSet, PersonCreationRationale, TeamSubscriptionPolicy)
from lp.registry.interfaces.poll import IPollSet, PollAlgorithm, PollSecrecy
from lp.registry.interfaces.product import IProductSet, License
from lp.registry.interfaces.productseries import IProductSeries
from lp.registry.interfaces.project import IProjectSet
from lp.registry.interfaces.sourcepackage import (
    ISourcePackage, SourcePackageUrgency)
from lp.registry.interfaces.sourcepackagename import (
    ISourcePackageNameSet)
from lp.registry.interfaces.ssh import ISSHKeySet, SSHKeyType
from lp.services.worlddata.interfaces.language import ILanguageSet
from lp.soyuz.interfaces.builder import IBuilderSet
from lp.soyuz.interfaces.component import IComponentSet
from lp.soyuz.interfaces.packageset import IPackagesetSet
from lp.testing import run_with_login, time_counter

SPACE = ' '


def default_master_store(func):
    """Decorator to temporarily set the default Store to the master.

    In some cases, such as in the middle of a page test story,
    we might be calling factory methods with the default Store set
    to the slave which breaks stuff. For instance, if we set an account's
    password that needs to happen on the master store and this is forced.
    However, if we then read it back the default Store has to be used.
    """

    def with_default_master_store(*args, **kw):
        try:
            store_selector = getUtility(IStoreSelector)
        except ComponentLookupError:
            # Utilities not registered. No policies.
            return func(*args, **kw)
        store_selector.push(MasterDatabasePolicy())
        try:
            return func(*args, **kw)
        finally:
            store_selector.pop()
    return mergeFunctionMetadata(func, with_default_master_store)


# We use this for default parameters where None has a specific meaning. For
# example, makeBranch(product=None) means "make a junk branch". None, because
# None means "junk branch".
_DEFAULT = object()


class GPGSigningContext:
    """A helper object to hold the fingerprint, password and mode."""

    def __init__(self, fingerprint, password='', mode=None):
        self.fingerprint = fingerprint
        self.password = password
        self.mode = mode


class ObjectFactory:
    """Factory methods for creating basic Python objects."""

    __metaclass__ = AutoDecorate(default_master_store)

    def __init__(self):
        # Initialise the unique identifier.
        self._integer = count(1)

    def getUniqueEmailAddress(self):
        return "%s@example.com" % self.getUniqueString('email')

    def getUniqueInteger(self):
        """Return an integer unique to this factory instance."""
        return self._integer.next()

    def getUniqueHexString(self, digits=None):
        """Return a unique hexadecimal string.

        :param digits: The number of digits in the string. 'None' means you
            don't care.
        :return: A hexadecimal string, with 'a'-'f' in lower case.
        """
        hex_number = '%x' % self.getUniqueInteger()
        if digits is not None:
            hex_number = hex_number.zfill(digits)
        return hex_number

    def getUniqueString(self, prefix=None):
        """Return a string unique to this factory instance.

        The string returned will always be a valid name that can be used in
        Launchpad URLs.

        :param prefix: Used as a prefix for the unique string. If unspecified,
            defaults to 'generic-string'.
        """
        if prefix is None:
            prefix = "generic-string"
        string = "%s%s" % (prefix, self.getUniqueInteger())
        return string.replace('_', '-').lower()

    def getUniqueURL(self, scheme=None, host=None):
        """Return a URL unique to this run of the test case."""
        if scheme is None:
            scheme = 'http'
        if host is None:
            host = "%s.domain.com" % self.getUniqueString('domain')
        return '%s://%s/%s' % (scheme, host, self.getUniqueString('path'))


class LaunchpadObjectFactory(ObjectFactory):
    """Factory methods for creating Launchpad objects.

    All the factory methods should be callable with no parameters.
    When this is done, the returned object should have unique references
    for any other required objects.
    """

    def makeCopyArchiveLocation(self, distribution=None, owner=None,
        name=None, enabled=True):
        """Create and return a new arbitrary location for copy packages."""
        copy_archive = self.makeArchive(distribution, owner, name,
                                        ArchivePurpose.COPY, enabled)

        distribution = copy_archive.distribution
        distroseries = distribution.currentseries
        pocket = PackagePublishingPocket.RELEASE

        location = PackageLocation(copy_archive, distribution, distroseries,
            pocket)
        return location

    def makeAccount(self, displayname, email=None, password=None,
                    status=AccountStatus.ACTIVE,
                    rationale=AccountCreationRationale.UNKNOWN,
                    commit=True):
        """Create and return a new Account.

        If commit is True, we do a transaction.commit() at the end so that the
        newly created objects can be seen in other stores as well.
        """
        account = getUtility(IAccountSet).new(
            rationale, displayname, password=password)
        removeSecurityProxy(account).status = status
        if email is None:
            email = self.getUniqueEmailAddress()
        email = self.makeEmail(
            email, person=None, account=account,
            email_status=EmailAddressStatus.PREFERRED)
        if commit:
            transaction.commit()
        return account

    def makePerson(self, *args, **kwargs):
        """As makePersonNoCommit, except with an implicit transaction commit.

        makePersonNoCommit makes changes to two seperate database connections,
        and the returned Person can have odd behavior until a commit is
        made. For example, person.preferredemail will be None as this
        is looking in the main Store for email address details, not the
        email address master Store (the auth Store).
        """
        person = self.makePersonNoCommit(*args, **kwargs)
        transaction.commit()
        self._stuff_preferredemail_cache(person)
        return person

    def makeGPGKey(self, owner):
        """Give 'owner' a crappy GPG key for the purposes of testing."""
        key_id = self.getUniqueHexString(digits=8).upper()
        return getUtility(IGPGKeySet).new(
            owner.id,
            keyid=key_id,
            fingerprint='A' * 40,
            keysize=self.getUniqueInteger(),
            algorithm=GPGKeyAlgorithm.R,
            active=True,
            can_encrypt=False)

    def _stuff_preferredemail_cache(self, person):
        """Stuff the preferredemail cache.

        cachedproperty does not get reset across transactions,
        so person.preferredemail can contain a bogus value even after
        a commit, despite all changes now being available in the main
        store.
        """
        person = removeSecurityProxy(person) # Need to poke person's privates
        person._preferredemail_cached = Store.of(person).find(
            EmailAddress, personID=person.id,
            status=EmailAddressStatus.PREFERRED).one()

    def makePersonNoCommit(
        self, email=None, name=None, password=None,
        email_address_status=None, hide_email_addresses=False,
        displayname=None, time_zone=None, latitude=None, longitude=None):
        """Create and return a new, arbitrary Person.

        :param email: The email address for the new person.
        :param name: The name for the new person.
        :param password: The password for the person.
            This password can be used in setupBrowser in combination
            with the email address to create a browser for this new
            person.
        :param email_address_status: If specified, the status of the email
            address is set to the email_address_status.
        :param displayname: The display name to use for the person.
        :param hide_email_addresses: Whether or not to hide the person's email
            address(es) from other users.
        :param time_zone: This person's time zone, as a string.
        :param latitude: This person's latitude, as a float.
        :param longitude: This person's longitude, as a float.
        """
        if email is None:
            email = self.getUniqueEmailAddress()
        if name is None:
            name = self.getUniqueString('person-name')
        if password is None:
            password = self.getUniqueString('password')
        # By default, make the email address preferred.
        if (email_address_status is None
                or email_address_status == EmailAddressStatus.VALIDATED):
            email_address_status = EmailAddressStatus.PREFERRED
        # Set the password to test in order to allow people that have
        # been created this way can be logged in.
        person, email = getUtility(IPersonSet).createPersonAndEmail(
            email, rationale=PersonCreationRationale.UNKNOWN, name=name,
            password=password, displayname=displayname,
            hide_email_addresses=hide_email_addresses)
        person = removeSecurityProxy(person)
        email = removeSecurityProxy(email)
        person._password_cleartext_cached = password

        assert person.password is not None, (
            'Password not set. Wrong default auth Store?')

        if (time_zone is not None or latitude is not None or
            longitude is not None):
            person.setLocation(latitude, longitude, time_zone, person)

        # To make the person someone valid in Launchpad, validate the
        # email.
        if email_address_status == EmailAddressStatus.PREFERRED:
            person.validateAndEnsurePreferredEmail(email)
            account = IMasterStore(Account).get(
                Account, person.accountID)
            account.status = AccountStatus.ACTIVE

        email.status = email_address_status

        # Ensure updated ValidPersonCache
        flush_database_updates()
        return person

    def makePersonByName(self, first_name, set_preferred_email=True,
                         use_default_autosubscribe_policy=False):
        """Create a new person with the given first name.

        The person will be given two email addresses, with the 'long form'
        (e.g. anne.person@example.com) as the preferred address.  Return
        the new person object.

        The person will also have their mailing list auto-subscription
        policy set to 'NEVER' unless 'use_default_autosubscribe_policy' is
        set to True. (This requires the Launchpad.Edit permission).  This
        is useful for testing, where we often want precise control over
        when a person gets subscribed to a mailing list.

        :param first_name: First name of the person, capitalized.
        :type first_name: string
        :param set_preferred_email: Flag specifying whether
            <name>.person@example.com should be set as the user's
            preferred email address.
        :type set_preferred_email: bool
        :param use_default_autosubscribe_policy: Flag specifying whether
            the person's `mailing_list_auto_subscribe_policy` should be set.
        :type use_default_autosubscribe_policy: bool
        :return: The newly created person.
        :rtype: `IPerson`
        """
        variable_name = first_name.lower()
        full_name = first_name + ' Person'
        # E.g. firstname.person@example.com will be an alternative address.
        preferred_address = variable_name + '.person@example.com'
        # E.g. aperson@example.org will be the preferred address.
        alternative_address = variable_name[0] + 'person@example.org'
        person, email = getUtility(IPersonSet).createPersonAndEmail(
            preferred_address,
            PersonCreationRationale.OWNER_CREATED_LAUNCHPAD,
            name=variable_name, displayname=full_name)
        if set_preferred_email:
            person.setPreferredEmail(email)

        if not use_default_autosubscribe_policy:
            # Shut off list auto-subscription so that we have direct control
            # over subscriptions in the doctests.
            person.mailing_list_auto_subscribe_policy = \
                MailingListAutoSubscribePolicy.NEVER
        account = IMasterStore(Account).get(Account, person.accountID)
        getUtility(IEmailAddressSet).new(
            alternative_address, person, EmailAddressStatus.VALIDATED,
            account)
        transaction.commit()
        self._stuff_preferredemail_cache(person)
        return person

    def makeEmail(self, address, person, account=None, email_status=None):
        """Create a new email address for a person.

        :param address: The email address to create.
        :type address: string
        :param person: The person to assign the email address to.
        :type person: `IPerson`
        :param account: The account to assign the email address to.  Will use
            the given person's account if None is provided.
        :type person: `IAccount`
        :param email_status: The default status of the email address,
            if given.  If not given, `EmailAddressStatus.VALIDATED`
            will be used.
        :type email_status: `EmailAddressStatus`
        :return: The newly created email address.
        :rtype: `IEmailAddress`
        """
        if email_status is None:
            email_status = EmailAddressStatus.VALIDATED
        if account is None:
            account = person.account
        return getUtility(IEmailAddressSet).new(
            address, person, email_status, account)

    def makeTeam(self, owner=None, displayname=None, email=None, name=None,
                 subscription_policy=TeamSubscriptionPolicy.OPEN,
                 visibility=None):
        """Create and return a new, arbitrary Team.

        :param owner: The person or person name to use as the team's owner.
            If not given, a person will be auto-generated.
        :type owner: `IPerson` or string
        :param displayname: The team's display name.  If not given we'll use
            the auto-generated name.
        :type string:
        :param email: The email address to use as the team's contact address.
        :type email: string
        :param subscription_policy: The subscription policy of the team.
        :type subscription_policy: `TeamSubscriptionPolicy`
        :param visibility: The team's visibility. If it's None, the default
            (public) will be used.
        :type visibility: `PersonVisibility`
        :return: The new team
        :rtype: `ITeam`
        """
        if owner is None:
            owner = self.makePerson()
        elif isinstance(owner, basestring):
            owner = getUtility(IPersonSet).getByName(owner)
        else:
            pass
        if name is None:
            name = self.getUniqueString('team-name')
        if displayname is None:
            displayname = SPACE.join(
                word.capitalize() for word in name.split('-'))
        team = getUtility(IPersonSet).newTeam(
            owner, name, displayname, subscriptionpolicy=subscription_policy)
        if visibility is not None:
            team.visibility = visibility
        if email is not None:
            team.setContactAddress(
                getUtility(IEmailAddressSet).new(email, team))
        transaction.commit()
        self._stuff_preferredemail_cache(team)
        return team

    def makePoll(self, team, name, title, proposition):
        """Create a new poll which starts tomorrow and lasts for a week."""
        dateopens = datetime.now(pytz.UTC) + timedelta(days=1)
        datecloses = dateopens + timedelta(days=7)
        return getUtility(IPollSet).new(
            team, name, title, proposition, dateopens, datecloses,
            PollSecrecy.SECRET, allowspoilt=True,
            poll_type=PollAlgorithm.SIMPLE)

    def makeTranslationGroup(
        self, owner=None, name=None, title=None, summary=None, url=None):
        """Create a new, arbitrary `TranslationGroup`."""
        if owner is None:
            owner = self.makePerson()
        if name is None:
            name = self.getUniqueString("translationgroup")
        if title is None:
            title = self.getUniqueString("title")
        if summary is None:
            summary = self.getUniqueString("summary")
        return getUtility(ITranslationGroupSet).new(
            name, title, summary, url, owner)

    def makeTranslator(
        self, language_code, group=None, person=None, license=True):
        """Create a new, arbitrary `Translator`."""
        language = getUtility(ILanguageSet).getLanguageByCode(language_code)
        if group is None:
            group = self.makeTranslationGroup()
        if person is None:
            person = self.makePerson()
        ITranslationsPerson(person).translations_relicensing_agreement = license
        return getUtility(ITranslatorSet).new(group, language, person)

    def makeMilestone(
        self, product=None, distribution=None, productseries=None, name=None):
        if product is None and distribution is None and productseries is None:
            product = self.makeProduct()
        if productseries is not None:
            product = productseries.product
        if name is None:
            name = self.getUniqueString()
        return Milestone(product=product, distribution=distribution,
                         productseries=productseries,
                         name=name)

    def makeProductRelease(self, milestone=None, product=None):
        if milestone is None:
            milestone = self.makeMilestone(product=product)
        return milestone.createProductRelease(
            milestone.product.owner, datetime.now(pytz.UTC))

    def makeProductReleaseFile(self, signed=True):
        signature_filename = None
        signature_content = None
        if signed:
            signature_filename = 'test.txt.asc'
            signature_content = '123'
        release = self.makeProductRelease()
        return release.addReleaseFile(
            'test.txt', 'test', 'text/plain',
            uploader=release.milestone.product.owner,
            signature_filename=signature_filename,
            signature_content=signature_content,
            description="test file")

    def makeProduct(self, *args, **kwargs):
        """As makeProductNoCommit with an explicit transaction commit.

        This ensures that generated owners and registrants are fully
        flushed and available from all Stores.
        """
        product = self.makeProductNoCommit(*args, **kwargs)
        transaction.commit()
        return product

    def makeProductNoCommit(
        self, name=None, project=None, displayname=None,
        licenses=None, owner=None, registrant=None,
        title=None, summary=None, official_malone=None,
        official_rosetta=None):
        """Create and return a new, arbitrary Product."""
        if owner is None:
            owner = self.makePersonNoCommit()
        if name is None:
            name = self.getUniqueString('product-name')
        if displayname is None:
            if name is None:
                displayname = self.getUniqueString('displayname')
            else:
                displayname = name.capitalize()
        if licenses is None:
            licenses = [License.GNU_GPL_V2]
        if title is None:
            title = self.getUniqueString('title')
        if summary is None:
            summary = self.getUniqueString('summary')
        product = getUtility(IProductSet).createProduct(
            owner,
            name,
            displayname,
            title,
            summary,
            self.getUniqueString('description'),
            licenses=licenses,
            project=project,
            registrant=registrant)
        if official_malone is not None:
            product.official_malone = official_malone
        if official_rosetta is not None:
            removeSecurityProxy(product).official_rosetta = official_rosetta
        return product

    def makeProductSeries(self, product=None, name=None, owner=None,
                          summary=None):
        """Create and return a new ProductSeries."""
        if product is None:
            product = self.makeProduct()
        if owner is None:
            owner = self.makePerson()
        if name is None:
            name = self.getUniqueString()
        if summary is None:
            summary = self.getUniqueString()
        # We don't want to login() as the person used to create the product,
        # so we remove the security proxy before creating the series.
        naked_product = removeSecurityProxy(product)
        return naked_product.newSeries(owner=owner, name=name,
                                       summary=summary)

    def makeProject(self, name=None, displayname=None, title=None,
                    homepageurl=None, summary=None, owner=None,
                    description=None):
        """Create and return a new, arbitrary Project."""
        if owner is None:
            owner = self.makePerson()
        if name is None:
            name = self.getUniqueString('project-name')
        if displayname is None:
            displayname = self.getUniqueString('displayname')
        if summary is None:
            summary = self.getUniqueString('summary')
        if description is None:
            description = self.getUniqueString('description')
        if title is None:
            title = self.getUniqueString('title')
        return getUtility(IProjectSet).new(
            name=name,
            displayname=displayname,
            title=title,
            homepageurl=homepageurl,
            summary=summary,
            description=description,
            owner=owner)

    def makeSprint(self, title=None, name=None):
        """Make a sprint."""
        if title is None:
            title = self.getUniqueString('title')
        owner = self.makePerson()
        if name is None:
            name = self.getUniqueString('name')
        time_starts = datetime(2009, 1, 1, tzinfo=pytz.UTC)
        time_ends = datetime(2009, 1, 2, tzinfo=pytz.UTC)
        time_zone = 'UTC'
        summary = self.getUniqueString('summary')
        return getUtility(ISprintSet).new(
            owner=owner, name=name, title=title, time_zone=time_zone,
            time_starts=time_starts, time_ends=time_ends, summary=summary)

    def makeBranch(self, branch_type=None, owner=None,
                   name=None, product=_DEFAULT, url=_DEFAULT, registrant=None,
                   private=False, stacked_on=None, sourcepackage=None,
                   reviewer=None, **optional_branch_args):
        """Create and return a new, arbitrary Branch of the given type.

        Any parameters for `IBranchNamespace.createBranch` can be specified to
        override the default ones.
        """
        if branch_type is None:
            branch_type = BranchType.HOSTED
        if owner is None:
            owner = self.makePerson()
        if name is None:
            name = self.getUniqueString('branch')

        if sourcepackage is None:
            if product is _DEFAULT:
                product = self.makeProduct()
            sourcepackagename = None
            distroseries = None
        else:
            assert product is _DEFAULT, (
                "Passed source package AND product details")
            product = None
            sourcepackagename = sourcepackage.sourcepackagename
            distroseries = sourcepackage.distroseries

        if registrant is None:
            if owner.is_team:
                registrant = owner.teamowner
            else:
                registrant = owner

        if branch_type in (BranchType.HOSTED, BranchType.IMPORTED):
            url = None
        elif branch_type in (BranchType.MIRRORED, BranchType.REMOTE):
            if url is _DEFAULT:
                url = self.getUniqueURL()
        else:
            raise UnknownBranchTypeError(
                'Unrecognized branch type: %r' % (branch_type,))

        namespace = get_branch_namespace(
            owner, product=product, distroseries=distroseries,
            sourcepackagename=sourcepackagename)
        branch = namespace.createBranch(
            branch_type=branch_type, name=name, registrant=registrant,
            url=url, **optional_branch_args)
        if private:
            removeSecurityProxy(branch).private = True
        if stacked_on is not None:
            removeSecurityProxy(branch).stacked_on = stacked_on
        if reviewer is not None:
            removeSecurityProxy(branch).reviewer = reviewer
        return branch

    def makePackageBranch(self, sourcepackage=None, distroseries=None,
                          sourcepackagename=None, **kwargs):
        """Make a package branch on an arbitrary package.

        See `makeBranch` for more information on arguments.

        You can pass in either `sourcepackage` or one or both of
        `distroseries` and `sourcepackagename`, but not combinations or all of
        them.
        """
        assert not(sourcepackage is not None and distroseries is not None), (
            "Don't pass in both sourcepackage and distroseries")
        assert not(sourcepackage is not None
                   and sourcepackagename is not None), (
            "Don't pass in both sourcepackage and sourcepackagename")
        if sourcepackage is None:
            sourcepackage = self.makeSourcePackage(
                sourcepackagename=sourcepackagename,
                distroseries=distroseries)
        return self.makeBranch(sourcepackage=sourcepackage, **kwargs)

    def makePersonalBranch(self, owner=None, **kwargs):
        """Make a personal branch on an arbitrary person.

        See `makeBranch` for more information on arguments.
        """
        if owner is None:
            owner = self.makePerson()
        return self.makeBranch(
            owner=owner, product=None, sourcepackage=None, **kwargs)

    def makeProductBranch(self, product=None, **kwargs):
        """Make a product branch on an arbitrary product.

        See `makeBranch` for more information on arguments.
        """
        if product is None:
            product = self.makeProduct()
        return self.makeBranch(product=product, **kwargs)

    def makeImportBranch(self, **kwargs):
        """Make a in import branch on an arbitrary product.

        See `makeBranch` for more information on arguments.
        """
        return self.makeBranch(branch_type=BranchType.IMPORTED, **kwargs)

    def makeAnyBranch(self, **kwargs):
        """Make a branch without caring about its container.

        See `makeBranch` for more information on arguments.
        """
        return self.makeProductBranch(**kwargs)

    def makeBranchTargetBranch(self, target, branch_type=BranchType.HOSTED,
                               name=None, owner=None, creator=None):
        """Create a branch in a BranchTarget."""
        if name is None:
            name = self.getUniqueString('branch')
        if owner is None:
            owner = self.makePerson()
        if creator is None:
            creator = owner
        namespace = target.getNamespace(owner)
        return namespace.createBranch(branch_type, name, creator)

    def enableDefaultStackingForProduct(self, product, branch=None):
        """Give 'product' a default stacked-on branch.

        :param product: The product to give a default stacked-on branch to.
        :param branch: The branch that should be the default stacked-on
            branch.  If not supplied, a fresh branch will be created.
        """
        if branch is None:
            branch = self.makeBranch(product=product)
        # 'branch' might be private, so we remove the security proxy to get at
        # the methods.
        naked_branch = removeSecurityProxy(branch)
        naked_branch.startMirroring()
        naked_branch.mirrorComplete('rev1')
        # Likewise, we might not have permission to set the branch of the
        # development focus series.
        naked_series = removeSecurityProxy(product.development_focus)
        naked_series.branch = branch
        return branch

    def enableDefaultStackingForPackage(self, package, branch):
        """Give 'package' a default stacked-on branch.

        :param package: The package to give a default stacked-on branch to.
        :param branch: The branch that should be the default stacked-on
            branch.
        """
        # 'branch' might be private, so we remove the security proxy to get at
        # the methods.
        naked_branch = removeSecurityProxy(branch)
        naked_branch.startMirroring()
        naked_branch.mirrorComplete('rev1')
        ubuntu_branches = getUtility(ILaunchpadCelebrities).ubuntu_branches
        run_with_login(
            ubuntu_branches.teamowner,
            package.development_version.setBranch,
            PackagePublishingPocket.RELEASE,
            branch,
            ubuntu_branches.teamowner)
        return branch

    def makeBranchMergeQueue(self, name=None):
        """Create a new multi branch merge queue."""
        if name is None:
            name = self.getUniqueString('name')
        return getUtility(IBranchMergeQueueSet).newMultiBranchMergeQueue(
            registrant=self.makePerson(),
            owner=self.makePerson(),
            name=name,
            summary=self.getUniqueString())

    def makeBranchMergeProposal(self, target_branch=None, registrant=None,
                                set_state=None, prerequisite_branch=None,
                                product=None, review_diff=None,
                                initial_comment=None, source_branch=None,
                                preview_diff=None, date_created=None):
        """Create a proposal to merge based on anonymous branches."""
        if target_branch is not None:
            target = target_branch.target
        elif source_branch is not None:
            target = source_branch.target
        elif prerequisite_branch is not None:
            target = prerequisite_branch.target
        else:
            # Create a target product branch, and use that target.  This is
            # needed to make sure we get a branch target that has the needed
            # security proxy.
            target_branch = self.makeProductBranch(product)
            target = target_branch.target

        if target_branch is None:
            target_branch = self.makeBranchTargetBranch(target)
        if source_branch is None:
            source_branch = self.makeBranchTargetBranch(target)
        if registrant is None:
            registrant = self.makePerson()
        proposal = source_branch.addLandingTarget(
            registrant, target_branch,
            prerequisite_branch=prerequisite_branch, review_diff=review_diff,
            initial_comment=initial_comment, date_created=date_created)

        unsafe_proposal = removeSecurityProxy(proposal)
        if preview_diff is not None:
            unsafe_proposal.preview_diff = preview_diff
        if (set_state is None or
            set_state == BranchMergeProposalStatus.WORK_IN_PROGRESS):
            # The initial state is work in progress, so do nothing.
            pass
        elif set_state == BranchMergeProposalStatus.NEEDS_REVIEW:
            unsafe_proposal.requestReview()
        elif set_state == BranchMergeProposalStatus.CODE_APPROVED:
            unsafe_proposal.approveBranch(
                proposal.target_branch.owner, 'some_revision')
        elif set_state == BranchMergeProposalStatus.REJECTED:
            unsafe_proposal.rejectBranch(
                proposal.target_branch.owner, 'some_revision')
        elif set_state == BranchMergeProposalStatus.MERGED:
            unsafe_proposal.markAsMerged()
        elif set_state == BranchMergeProposalStatus.MERGE_FAILED:
            unsafe_proposal.mergeFailed(proposal.target_branch.owner)
        elif set_state == BranchMergeProposalStatus.QUEUED:
            unsafe_proposal.commit_message = self.getUniqueString(
                'commit message')
            unsafe_proposal.enqueue(
                proposal.target_branch.owner, 'some_revision')
        elif set_state == BranchMergeProposalStatus.SUPERSEDED:
            unsafe_proposal.resubmit(proposal.registrant)
        else:
            raise AssertionError('Unknown status: %s' % set_state)

        return proposal

    def makeBranchSubscription(self, branch=None, person=None):
        """Create a BranchSubscription.

        :param branch_title: The title to use for the created Branch
        :param person_displayname: The displayname for the created Person
        """
        if branch is None:
            branch = self.makeBranch()
        if person is None:
            person = self.makePerson()
        return branch.subscribe(person,
            BranchSubscriptionNotificationLevel.NOEMAIL, None,
            CodeReviewNotificationLevel.NOEMAIL)

    def makeRevision(self, author=None, revision_date=None, parent_ids=None,
                     rev_id=None, log_body=None, date_created=None):
        """Create a single `Revision`."""
        if author is None:
            author = self.getUniqueString('author')
        if revision_date is None:
            revision_date = datetime.now(pytz.UTC)
        if parent_ids is None:
            parent_ids = []
        if rev_id is None:
            rev_id = self.getUniqueString('revision-id')
        if log_body is None:
            log_body = self.getUniqueString('log-body')
        return getUtility(IRevisionSet).new(
            revision_id=rev_id, log_body=log_body,
            revision_date=revision_date, revision_author=author,
            parent_ids=parent_ids, properties={},
            _date_created=date_created)

    def makeRevisionsForBranch(self, branch, count=5, author=None,
                               date_generator=None):
        """Add `count` revisions to the revision history of `branch`.

        :param branch: The branch to add the revisions to.
        :param count: The number of revisions to add.
        :param author: A string for the author name.
        :param date_generator: A `time_counter` instance, defaults to starting
                               from 1-Jan-2007 if not set.
        """
        if date_generator is None:
            date_generator = time_counter(
                datetime(2007, 1, 1, tzinfo=pytz.UTC),
                delta=timedelta(days=1))
        sequence = branch.revision_count
        parent = branch.getTipRevision()
        if parent is None:
            parent_ids = []
        else:
            parent_ids = [parent.revision_id]

        revision_set = getUtility(IRevisionSet)
        if author is None:
            author = self.getUniqueString('author')
        for index in range(count):
            revision = revision_set.new(
                revision_id = self.getUniqueString('revision-id'),
                log_body=self.getUniqueString('log-body'),
                revision_date=date_generator.next(),
                revision_author=author,
                parent_ids=parent_ids,
                properties={})
            sequence += 1
            branch.createBranchRevision(sequence, revision)
            parent = revision
            parent_ids = [parent.revision_id]
        branch.updateScannedDetails(parent, sequence)

    def makeBranchRevision(self, branch, revision_id, sequence=None):
        revision = self.makeRevision(rev_id=revision_id)
        return branch.createBranchRevision(sequence, revision)

    def makeBug(self, product=None, owner=None, bug_watch_url=None,
                private=False, date_closed=None, title=None,
                date_created=None, description=None, comment=None):
        """Create and return a new, arbitrary Bug.

        The bug returned uses default values where possible. See
        `IBugSet.new` for more information.

        :param product: If the product is not set, one is created
            and this is used as the primary bug target.
        :param owner: The reporter of the bug. If not set, one is created.
        :param bug_watch_url: If specified, create a bug watch pointing
            to this URL.
        """
        if product is None:
            product = self.makeProductNoCommit()
        if owner is None:
            owner = self.makePersonNoCommit()
        if title is None:
            title = self.getUniqueString()
        if comment is None:
            comment = self.getUniqueString()
        create_bug_params = CreateBugParams(
            owner, title, comment=comment, private=private,
            datecreated=date_created, description=description)
        create_bug_params.setBugTarget(product=product)
        bug = getUtility(IBugSet).createBug(create_bug_params)
        if bug_watch_url is not None:
            # fromText() creates a bug watch associated with the bug.
            getUtility(IBugWatchSet).fromText(bug_watch_url, bug, owner)
        if date_closed is not None:
            [bugtask] = bug.bugtasks
            bugtask.transitionToStatus(
                BugTaskStatus.FIXRELEASED, owner, when=date_closed)
        return bug

    def makeBugTask(self, bug=None, target=None, owner=None):
        """Create and return a bug task.

        If the bug is already targeted to the given target, the existing
        bug task is returned.

        :param bug: The `IBug` the bug tasks should be part of. If None,
            one will be created.
        :param target: The `IBugTarget`, to which the bug will be
            targeted to.
        """
        if bug is None:
            bug = self.makeBug()
        if target is None:
            target = self.makeProduct()
        existing_bugtask = bug.getBugTask(target)
        if existing_bugtask is not None:
            return existing_bugtask

        if owner is None:
            owner = self.makePerson()

        if IProductSeries.providedBy(target):
            # We can't have a series task without a distribution task.
            self.makeBugTask(bug, target.product)
        if IDistroSeries.providedBy(target):
            # We can't have a series task without a distribution task.
            self.makeBugTask(bug, target.distribution)
        if ISourcePackage.providedBy(target):
            distribution_package = target.distribution.getSourcePackage(
                target.sourcepackagename)
            # We can't have a series task without a distribution task.
            self.makeBugTask(bug, distribution_package)

        return bug.addTask(owner, target)

    def makeBugTracker(self, base_url=None, bugtrackertype=None):
        """Make a new bug tracker."""
        owner = self.makePerson()

        if base_url is None:
            base_url = 'http://%s.example.com/' % self.getUniqueString()
        if bugtrackertype is None:
            bugtrackertype = BugTrackerType.BUGZILLA

        return getUtility(IBugTrackerSet).ensureBugTracker(
            base_url, owner, bugtrackertype)

    def makeBugWatch(self, remote_bug=None, bugtracker=None, bug=None,
                     owner=None):
        """Make a new bug watch."""
        if remote_bug is None:
            remote_bug = self.getUniqueInteger()

        if bugtracker is None:
            bugtracker = self.makeBugTracker()

        if bug is None:
            bug = self.makeBug()

        if owner is None:
            owner = self.makePerson()

        return getUtility(IBugWatchSet).createBugWatch(
            bug, owner, bugtracker, str(remote_bug))

    def makeBugAttachment(self, bug=None, owner=None, data=None,
                          comment=None, filename=None, content_type=None,
                          description=None):
        """Create and return a new bug attachment.

        :param bug: An `IBug` or a bug ID or name, or None, in which
            case a new bug is created.
        :param owner: An `IPerson`, or None, in which case a new
            person is created.
        :param data: A file-like object or a string, or None, in which
            case a unique string will be used.
        :param comment: An `IMessage` or a string, or None, in which
            case a new message will be generated.
        :param filename: A string, or None, in which case a unique
            string will be used.
        :param content_type: The MIME-type of this file.
        :param description: The description of the attachment.
        :return: An `IBugAttachment`.
        """
        if bug is None:
            bug = self.makeBug()
        elif isinstance(bug, (int, long, basestring)):
            bug = getUtility(IBugSet).getByNameOrID(str(bug))
        if owner is None:
            owner = self.makePerson()
        if data is None:
            data = self.getUniqueString()
        if description is None:
            description = self.getUniqueString()
        if comment is None:
            comment = self.getUniqueString()
        if filename is None:
            filename = self.getUniqueString()
        return bug.addAttachment(
            owner, data, comment, filename, content_type=content_type,
            description=description)

    def makeSignedMessage(self, msgid=None, body=None, subject=None,
            attachment_contents=None, force_transfer_encoding=False,
            email_address=None, signing_context=None):
        """Return an ISignedMessage.

        :param msgid: An rfc2822 message-id.
        :param body: The body of the message.
        :param attachment_contents: The contents of an attachment.
        :param force_transfer_encoding: If True, ensure a transfer encoding is
            used.
        :param email_address: The address the mail is from.
        :param signing_context: A GPGSigningContext instance containing the
            gpg key to sign with.  If None, the message is unsigned.  The
            context also contains the password and gpg signing mode.
        """
        mail = SignedMessage()
        if email_address is None:
            person = self.makePerson()
            email_address = person.preferredemail.email
        mail['From'] = email_address
        mail['To'] = self.makePerson().preferredemail.email
        if subject is None:
            subject = self.getUniqueString('subject')
        mail['Subject'] = subject
        if msgid is None:
            msgid = self.makeUniqueRFC822MsgId()
        if body is None:
            body = self.getUniqueString('body')
        charset = 'ascii'
        try:
            body = body.encode(charset)
        except UnicodeEncodeError:
            charset = 'utf-8'
            body = body.encode(charset)
        mail['Message-Id'] = msgid
        mail['Date'] = formatdate()
        if signing_context is not None:
            gpghandler = getUtility(IGPGHandler)
            body = gpghandler.signContent(
                body, signing_context.fingerprint,
                signing_context.password, signing_context.mode)
            assert body is not None
        if attachment_contents is None:
            mail.set_payload(body)
            body_part = mail
        else:
            body_part = EmailMessage()
            body_part.set_payload(body)
            mail.attach(body_part)
            attach_part = EmailMessage()
            attach_part.set_payload(attachment_contents)
            attach_part['Content-type'] = 'application/octet-stream'
            if force_transfer_encoding:
                encode_base64(attach_part)
            mail.attach(attach_part)
            mail['Content-type'] = 'multipart/mixed'
        body_part['Content-type'] = 'text/plain'
        if force_transfer_encoding:
            encode_base64(body_part)
        body_part.set_charset(charset)
        mail.parsed_string = mail.as_string()
        return mail

    def makeSpecification(self, product=None, title=None, distribution=None):
        """Create and return a new, arbitrary Blueprint.

        :param product: The product to make the blueprint on.  If one is
            not specified, an arbitrary product is created.
        """
        if distribution is None and product is None:
            product = self.makeProduct()
        if title is None:
            title = self.getUniqueString('title')
        return getUtility(ISpecificationSet).new(
            name=self.getUniqueString('name'),
            title=title,
            specurl=None,
            summary=self.getUniqueString('summary'),
            definition_status=SpecificationDefinitionStatus.NEW,
            owner=self.makePerson(),
            product=product,
            distribution=distribution)

    def makeQuestion(self, target=None, title=None):
        """Create and return a new, arbitrary Question.

        :param target: The IQuestionTarget to make the question on. If one is
            not specified, an arbitrary product is created.
        :param title: The question title. If one is not provided, an
            arbitrary title is created.
        """
        if target is None:
            target = self.makeProduct()
        if title is None:
            title = self.getUniqueString('title')
        return target.newQuestion(
            owner=target.owner, title=title, description='description')

    def makeFAQ(self, target=None, title=None):
        """Create and return a new, arbitrary FAQ.

        :param target: The IFAQTarget to make the FAQ on. If one is
            not specified, an arbitrary product is created.
        :param title: The FAQ title. If one is not provided, an
            arbitrary title is created.
        """
        if target is None:
            target = self.makeProduct()
        if title is None:
            title = self.getUniqueString('title')
        return target.newFAQ(
            owner=target.owner, title=title, content='content')

    def makeCodeImport(self, svn_branch_url=None, cvs_root=None,
                       cvs_module=None, product=None, branch_name=None,
<<<<<<< HEAD
                       git_repo_url=None, hg_repo_url=None, registrant=None):
=======
                       git_repo_url=None, registrant=None, rcs_type=None):
>>>>>>> 98fef158
        """Create and return a new, arbitrary code import.

        The type of code import will be inferred from the source details
        passed in, but defaults to a Subversion import from an arbitrary
        unique URL.
        """
        if (svn_branch_url is cvs_root is cvs_module is git_repo_url is hg_repo_url
            is None):
            svn_branch_url = self.getUniqueURL()

        if product is None:
            product = self.makeProduct()
        if branch_name is None:
            branch_name = self.getUniqueString('name')
        if registrant is None:
            registrant = self.makePerson()

        code_import_set = getUtility(ICodeImportSet)
        if svn_branch_url is not None:
            if rcs_type is None:
                rcs_type = RevisionControlSystems.SVN
            else:
                assert rcs_type in (RevisionControlSystems.SVN,
                                    RevisionControlSystems.BZR_SVN)
            return code_import_set.new(
                registrant, product, branch_name, rcs_type=rcs_type,
                svn_branch_url=svn_branch_url)
        elif git_repo_url is not None:
            assert rcs_type in (None, RevisionControlSystems.GIT)
            return code_import_set.new(
                registrant, product, branch_name,
                rcs_type=RevisionControlSystems.GIT,
                git_repo_url=git_repo_url)
        elif hg_repo_url is not None:
            return code_import_set.new(
                registrant, product, branch_name,
                rcs_type=RevisionControlSystems.HG,
                hg_repo_url=hg_repo_url)
        else:
            assert rcs_type in (None, RevisionControlSystems.CVS)
            return code_import_set.new(
                registrant, product, branch_name,
                rcs_type=RevisionControlSystems.CVS,
                cvs_root=cvs_root, cvs_module=cvs_module)

    def makeCodeImportEvent(self):
        """Create and return a CodeImportEvent."""
        code_import = self.makeCodeImport()
        person = self.makePerson()
        code_import_event_set = getUtility(ICodeImportEventSet)
        return code_import_event_set.newCreate(code_import, person)

    def makeCodeImportJob(self, code_import=None):
        """Create and return a new code import job for the given import.

        This implies setting the import's review_status to REVIEWED.
        """
        if code_import is None:
            code_import = self.makeCodeImport()
        code_import.updateFromData(
            {'review_status': CodeImportReviewStatus.REVIEWED},
            code_import.registrant)
        return code_import.import_job

    def makeCodeImportMachine(self, set_online=False, hostname=None):
        """Return a new CodeImportMachine.

        The machine will be in the OFFLINE state."""
        if hostname is None:
            hostname = self.getUniqueString('machine-')
        if set_online:
            state = CodeImportMachineState.ONLINE
        else:
            state = CodeImportMachineState.OFFLINE
        machine = getUtility(ICodeImportMachineSet).new(hostname, state)
        return machine

    def makeCodeImportResult(self, code_import=None, result_status=None,
                             date_started=None, date_finished=None,
                             log_excerpt=None, log_alias=None, machine=None):
        """Create and return a new CodeImportResult."""
        if code_import is None:
            code_import = self.makeCodeImport()
        if machine is None:
            machine = self.makeCodeImportMachine()
        requesting_user = None
        if log_excerpt is None:
            log_excerpt = self.getUniqueString()
        if result_status is None:
            result_status = CodeImportResultStatus.FAILURE
        if date_finished is None:
            # If a date_started is specified, then base the finish time
            # on that.
            if date_started is None:
                date_finished = time_counter().next()
            else:
                date_finished = date_started + timedelta(hours=4)
        if date_started is None:
            date_started = date_finished - timedelta(hours=4)
        if log_alias is None:
            log_alias = self.makeLibraryFileAlias()
        return getUtility(ICodeImportResultSet).new(
            code_import, machine, requesting_user, log_excerpt, log_alias,
            result_status, date_started, date_finished)

    def makeCodeImportSourceDetails(self, branch_id=None, rcstype=None,
                                    svn_branch_url=None, cvs_root=None,
                                    cvs_module=None, git_repo_url=None,
                                    hg_repo_url=None):
        if branch_id is None:
            branch_id = self.getUniqueInteger()
        if rcstype is None:
            rcstype = 'svn'
        if rcstype in ['svn', 'bzr-svn']:
<<<<<<< HEAD
            assert cvs_root is cvs_module is git_repo_url is hg_repo_url is None
=======
            assert cvs_root is cvs_module is git_repo_url is None
>>>>>>> 98fef158
            if svn_branch_url is None:
                svn_branch_url = self.getUniqueURL()
        elif rcstype == 'cvs':
            assert svn_branch_url is git_repo_url is hg_repo_url is None
            if cvs_root is None:
                cvs_root = self.getUniqueString()
            if cvs_module is None:
                cvs_module = self.getUniqueString()
        elif rcstype == 'git':
            assert (cvs_root is cvs_module is svn_branch_url is hg_repo_url
                    is None)
            if git_repo_url is None:
                git_repo_url = self.getUniqueURL(scheme='git')
        elif rcstype == 'hg':
            assert (cvs_root is cvs_module is svn_branch_url is git_repo_url
                    is None)
            if hg_repo_url is None:
                hg_repo_url = self.getUniqueURL(scheme='hg')
        else:
            raise AssertionError("Unknown rcstype %r." % rcstype)
        return CodeImportSourceDetails(
            branch_id, rcstype, svn_branch_url, cvs_root, cvs_module,
            git_repo_url, hg_repo_url)

    def makeCodeReviewComment(self, sender=None, subject=None, body=None,
                              vote=None, vote_tag=None, parent=None,
                              merge_proposal=None):
        if sender is None:
            sender = self.makePerson()
            # Until we commit, sender.preferredemail returns None
            # because the email address changes pending in the auth Store
            # are not available via the main Store.
            transaction.commit()
        if subject is None:
            subject = self.getUniqueString('subject')
        if body is None:
            body = self.getUniqueString('content')
        if merge_proposal is None:
            if parent:
                merge_proposal = parent.branch_merge_proposal
            else:
                merge_proposal = self.makeBranchMergeProposal(
                    registrant=sender)
        return merge_proposal.createComment(
            sender, subject, body, vote, vote_tag, parent)

    def makeCodeReviewVoteReference(self):
        bmp = removeSecurityProxy(self.makeBranchMergeProposal())
        candidate = self.makePerson()
        return bmp.nominateReviewer(candidate, bmp.registrant)

    def makeMessage(self, subject=None, content=None, parent=None,
                    owner=None):
        if subject is None:
            subject = self.getUniqueString()
        if content is None:
            content = self.getUniqueString()
        if owner is None:
            owner = self.makePerson()
        rfc822msgid = self.makeUniqueRFC822MsgId()
        message = Message(rfc822msgid=rfc822msgid, subject=subject,
            owner=owner, parent=parent)
        MessageChunk(message=message, sequence=1, content=content)
        return message

    def makeSeries(self, branch=None, name=None, product=None):
        """Create a new, arbitrary ProductSeries.

        :param branch: If supplied, the branch to set as
            ProductSeries.branch.
        :param product: If supplied, the name of the series.
        :param product: If supplied, the series is created for this product.
            Otherwise, a new product is created.
        """
        if product is None:
            product = self.makeProduct()
        if name is None:
            name = self.getUniqueString()
        # We don't want to login() as the person used to create the product,
        # so we remove the security proxy before creating the series.
        naked_product = removeSecurityProxy(product)
        series = naked_product.newSeries(
            product.owner, name, self.getUniqueString(), branch)
        if branch is not None:
            series.branch = branch
        syncUpdate(series)
        return series

    def makeLibraryFileAlias(self, filename=None, content=None,
                             content_type='text/plain', restricted=False,
                             expires=None):
        """Make a library file, and return the alias."""
        if filename is None:
            filename = self.getUniqueString('filename')
        if content is None:
            content = self.getUniqueString()
        library_file_alias_set = getUtility(ILibraryFileAliasSet)
        library_file_alias = library_file_alias_set.create(
            filename, len(content), StringIO(content), content_type,
            expires=expires, restricted=restricted)
        return library_file_alias

    def makeDistribution(self, name=None, displayname=None, owner=None,
                         members=None, title=None):
        """Make a new distribution."""
        if name is None:
            name = self.getUniqueString()
        if displayname is None:
            displayname = self.getUniqueString()
        if title is None:
            title = self.getUniqueString()
        description = self.getUniqueString()
        summary = self.getUniqueString()
        domainname = self.getUniqueString()
        if owner is None:
            owner = self.makePerson()
        if members is None:
            members = self.makeTeam(owner)
        return getUtility(IDistributionSet).new(
            name, displayname, title, description, summary, domainname,
            members, owner)

    def makeDistroRelease(self, distribution=None, version=None,
                          status=DistroSeriesStatus.DEVELOPMENT,
                          parent_series=None, name=None):
        """Make a new distro release."""
        if distribution is None:
            distribution = self.makeDistribution()
        if name is None:
            name = self.getUniqueString()
        if version is None:
            version = "%s.0" % self.getUniqueInteger()

        # We don't want to login() as the person used to create the product,
        # so we remove the security proxy before creating the series.
        naked_distribution = removeSecurityProxy(distribution)
        series = naked_distribution.newSeries(
            version=version,
            name=name,
            displayname=name.capitalize(),
            title=self.getUniqueString(), summary=self.getUniqueString(),
            description=self.getUniqueString(),
            parent_series=parent_series, owner=distribution.owner)
        series.status = status
        return series

    # Most people think of distro releases as distro series.
    makeDistroSeries = makeDistroRelease

    def makeDistroArchSeries(self, distroseries=None,
                             architecturetag='powerpc', processorfamily=None,
                             official=True, owner=None,
                             supports_virtualized=False):
        """Create a new distroarchseries"""

        if distroseries is None:
            distroseries = self.makeDistroRelease()
        if processorfamily is None:
            processorfamily = ProcessorFamilySet().getByName('powerpc')
        if owner is None:
            owner = self.makePerson()

        return distroseries.newArch(
            architecturetag, processorfamily, official, owner,
            supports_virtualized)

    def makeComponent(self, name=None):
        """Make a new `IComponent`."""
        if name is None:
            name = self.getUniqueString()
        return getUtility(IComponentSet).ensure(name)

    def makeArchive(self, distribution=None, owner=None, name=None,
                    purpose=None, enabled=True):
        """Create and return a new arbitrary archive.

        :param distribution: Supply IDistribution, defaults to a new one
            made with makeDistribution().
        :param owner: Supper IPerson, defaults to a new one made with
            makePerson().
        :param name: Name of the archive, defaults to a random string.
        :param purpose: Supply ArchivePurpose, defaults to PPA.
        :param enabled: Whether the archive should be enabled.
        """
        if distribution is None:
            distribution = self.makeDistribution()
        if owner is None:
            owner = self.makePerson()
        if purpose is None:
            purpose = ArchivePurpose.PPA
        if name is None:
            try:
                name = default_name_by_purpose[purpose]
            except KeyError:
                name = self.getUniqueString()

        # Making a distribution makes an archive, and there can be only one
        # per distribution.
        if purpose == ArchivePurpose.PRIMARY:
            return distribution.main_archive

        return getUtility(IArchiveSet).new(
            owner=owner, purpose=purpose,
            distribution=distribution, name=name, enabled=enabled)

    def makeBuilder(self, processor=None, url=None, name=None, title=None,
                    description=None, owner=None, active=True,
                    virtualized=True, vm_host=None):
        """Make a new builder for i386 virtualized builds by default.

        Note: the builder returned will not be able to actually build -
        we currently have a build slave setup for 'bob' only in the
        test environment.
        See lib/canonical/buildd/tests/buildd-slave-test.conf
        """
        if processor is None:
            processor_fam = ProcessorFamilySet().getByName('x86')
            processor = processor_fam.processors[0]
        if url is None:
            url = 'http://%s:8221/' % self.getUniqueString()
        if name is None:
            name = self.getUniqueString()
        if title is None:
            title = self.getUniqueString()
        if description is None:
            description = self.getUniqueString()
        if owner is None:
            owner = self.makePerson()

        return getUtility(IBuilderSet).new(
            processor, url, name, title, description, owner, active,
            virtualized, vm_host)

    def makePOTemplate(self, productseries=None, distroseries=None,
                       sourcepackagename=None, owner=None, name=None,
                       translation_domain=None, path=None):
        """Make a new translation template."""
        if productseries is None and distroseries is None:
            # No context for this template; set up a productseries.
            productseries = self.makeProductSeries(owner=owner)
            # Make it use Translations, otherwise there's little point
            # to us creating a template for it.
            productseries.product.official_rosetta = True
        templateset = getUtility(IPOTemplateSet)
        subset = templateset.getSubset(
            distroseries, sourcepackagename, productseries)

        if name is None:
            name = self.getUniqueString()
        if translation_domain is None:
            translation_domain = self.getUniqueString()

        if owner is None:
            if productseries is None:
                owner = distroseries.owner
            else:
                owner = productseries.owner

        if path is None:
            path = 'messages.pot'

        return subset.new(name, translation_domain, path, owner)

    def makePOTemplateAndPOFiles(self, language_codes, **kwargs):
        """Create a POTemplate and associated POFiles.

        Create a POTemplate for the given distroseries/sourcepackagename or
        productseries and create a POFile for each language. Returns the
        template.
        """
        template = self.makePOTemplate(**kwargs)
        for language_code in language_codes:
            self.makePOFile(language_code, template, template.owner)
        return template

    def makePOFile(self, language_code, potemplate=None, owner=None,
                   variant=None, create_sharing=False):
        """Make a new translation file."""
        if potemplate is None:
            potemplate = self.makePOTemplate(owner=owner)
        return potemplate.newPOFile(language_code, variant,
                                    create_sharing=create_sharing)

    def makePOTMsgSet(self, potemplate, singular=None, plural=None,
                      context=None, sequence=0):
        """Make a new `POTMsgSet` in the given template."""
        if singular is None and plural is None:
            singular = self.getUniqueString()
        potmsgset = potemplate.createMessageSetFromText(
            singular, plural, context, sequence)
        naked_potmsgset = removeSecurityProxy(potmsgset)
        naked_potmsgset.sync()
        return potmsgset

    def makeTranslationMessage(self, pofile=None, potmsgset=None,
                               translator=None, suggestion=False,
                               reviewer=None, translations=None,
                               lock_timestamp=None, date_updated=None,
                               is_imported=False, force_shared=False,
                               force_diverged=False):
        """Make a new `TranslationMessage` in the given PO file."""
        if pofile is None:
            pofile = self.makePOFile('sr')
        if potmsgset is None:
            potmsgset = self.makePOTMsgSet(pofile.potemplate)
            potmsgset.setSequence(pofile.potemplate, 1)
        if translator is None:
            translator = self.makePerson()
        if translations is None:
            translations = [self.getUniqueString()]
        translation_message = potmsgset.updateTranslation(
            pofile, translator, translations, is_imported=is_imported,
            lock_timestamp=lock_timestamp, force_suggestion=suggestion,
            force_shared=force_shared, force_diverged=force_diverged)
        if date_updated is not None:
            naked_translation_message = removeSecurityProxy(
                translation_message)
            naked_translation_message.date_created = date_updated
            if translation_message.reviewer is not None:
                naked_translation_message.date_reviewed = date_updated
            naked_translation_message.sync()
        return translation_message

    def makeSharedTranslationMessage(self, pofile=None, potmsgset=None,
                                     translator=None, suggestion=False,
                                     reviewer=None, translations=None,
                                     date_updated=None, is_imported=False):
        translation_message = self.makeTranslationMessage(
            pofile=pofile, potmsgset=potmsgset, translator=translator,
            suggestion=suggestion, reviewer=reviewer, is_imported=is_imported,
            translations=translations, date_updated=date_updated,
            force_shared=True)
        return translation_message

    def makeTranslation(self, pofile, sequence,
                        english=None, translated=None,
                        is_imported=False):
        """Add a single current translation entry to the given pofile.
        This should only be used on pristine pofiles with pristine
        potemplates to avoid conflicts in the sequence numbers.
        For each entry a new POTMsgSet is created.

        :pofile: The pofile to add to.
        :sequence: The sequence number for the POTMsgSet.
        :english: The english string which becomes the msgid in the POTMsgSet.
        :translated: The translated string which becomes the msgstr.
        :is_imported: The is_imported flag of the translation message.
        """
        if english is None:
            english = self.getUniqueString('english')
        if translated is None:
            translated = self.getUniqueString('translated')
        naked_pofile = removeSecurityProxy(pofile)
        potmsgset = self.makePOTMsgSet(naked_pofile.potemplate, english,
            sequence=sequence)
        translation = removeSecurityProxy(
            self.makeTranslationMessage(naked_pofile, potmsgset,
                translations=[translated]))
        translation.is_imported = is_imported
        translation.is_current = True

    def makeTeamAndMailingList(
        self, team_name, owner_name,
        visibility=None,
        subscription_policy=TeamSubscriptionPolicy.OPEN):
        """Make a new active mailing list for the named team.

        :param team_name: The new team's name.
        :type team_name: string
        :param owner_name: The name of the team's owner.
        :type owner: string
        :param visibility: The team's visibility. If it's None, the default
            (public) will be used.
        :type visibility: `PersonVisibility`
        :param subscription_policy: The subscription policy of the team.
        :type subscription_policy: `TeamSubscriptionPolicy`
        :return: The new team and mailing list.
        :rtype: (`ITeam`, `IMailingList`)
        """
        owner = getUtility(IPersonSet).getByName(owner_name)
        display_name = SPACE.join(
            word.capitalize() for word in team_name.split('-'))
        team = getUtility(IPersonSet).getByName(team_name)
        if team is None:
            team = self.makeTeam(
                owner, displayname=display_name, name=team_name,
                visibility=visibility,
                subscription_policy=subscription_policy)
        team_list = getUtility(IMailingListSet).new(team, owner)
        team_list.startConstructing()
        team_list.transitionToStatus(MailingListStatus.ACTIVE)
        return team, team_list

    def makeMirror(self, distribution, displayname, country=None,
                   http_url=None, ftp_url=None, rsync_url=None):
        """Create a mirror for the distribution."""
        # If no URL is specified create an HTTP URL.
        if http_url is None and ftp_url is None and rsync_url is None:
            http_url = self.getUniqueURL()
        # If no country is given use Argentina.
        if country is None:
            country = getUtility(ICountrySet)['AR']

        mirror = distribution.newMirror(
            owner=distribution.owner,
            speed=MirrorSpeed.S256K,
            country=country,
            content=MirrorContent.ARCHIVE,
            displayname=displayname,
            description=None,
            http_base_url=http_url,
            ftp_base_url=ftp_url,
            rsync_base_url=rsync_url,
            official_candidate=False)
        return mirror

    def makeUniqueRFC822MsgId(self):
        """Make a unique RFC 822 message id.

        The created message id is guaranteed not to exist in the
        `Message` table already.
        """
        msg_id = make_msgid('launchpad')
        while Message.selectBy(rfc822msgid=msg_id).count() > 0:
            msg_id = make_msgid('launchpad')
        return msg_id

    def makeSourcePackageName(self, name=None):
        """Make an `ISourcePackageName`."""
        if name is None:
            name = self.getUniqueString()
        return getUtility(ISourcePackageNameSet).new(name)

    def getOrMakeSourcePackageName(self, name=None):
        """Get an existing`ISourcePackageName` or make a new one.

        This method encapsulates getOrCreateByName so that tests can be kept
        free of the getUtility(ISourcePackageNameSet) noise.
        """
        if name is None:
            return self.makeSourcePackageName()
        return getUtility(ISourcePackageNameSet).getOrCreateByName(name)

    def makeSourcePackage(self, sourcepackagename=None, distroseries=None):
        """Make an `ISourcePackage`."""
        if sourcepackagename is None:
            sourcepackagename = self.makeSourcePackageName()
        if distroseries is None:
            distroseries = self.makeDistroRelease()
        return distroseries.getSourcePackage(sourcepackagename)

    def getAnySourcePackageUrgency(self):
        return SourcePackageUrgency.MEDIUM

    def makeSourcePackagePublishingHistory(self, sourcepackagename=None,
                                           distroseries=None, maintainer=None,
                                           creator=None, component=None,
                                           section=None, urgency=None,
                                           version=None, archive=None,
                                           builddepends=None,
                                           builddependsindep=None,
                                           build_conflicts=None,
                                           build_conflicts_indep=None,
                                           architecturehintlist='all',
                                           dateremoved=None,
                                           date_uploaded=UTC_NOW,
                                           pocket=None,
                                           status=None,
                                           scheduleddeletiondate=None,
                                           dsc_standards_version='3.6.2',
                                           dsc_format='1.0',
                                           dsc_binaries='foo-bin',
                                           ):
        if sourcepackagename is None:
            sourcepackagename = self.makeSourcePackageName()
        spn = sourcepackagename

        if distroseries is None:
            distroseries = self.makeDistroRelease()

        if archive is None:
            archive = self.makeArchive(
                distribution=distroseries.distribution,
                purpose=ArchivePurpose.PRIMARY)

        if component is None:
            component = self.makeComponent()

        if pocket is None:
            pocket = self.getAnyPocket()

        if status is None:
            status = PackagePublishingStatus.PENDING

        if urgency is None:
            urgency = self.getAnySourcePackageUrgency()

        if section is None:
            section = self.getUniqueString('section')
        section = getUtility(ISectionSet).ensure(section)

        if maintainer is None:
            maintainer = self.makePerson()

        maintainer_email = '%s <%s>' % (
            maintainer.displayname,
            maintainer.preferredemail.email)

        if creator is None:
            creator = self.makePerson()

        if version is None:
            version = self.getUniqueString('version')

        gpg_key = self.makeGPGKey(creator)

        spr = distroseries.createUploadedSourcePackageRelease(
            sourcepackagename=spn,
            maintainer=maintainer,
            creator=creator,
            component=component,
            section=section,
            urgency=urgency,
            version=version,
            builddepends=builddepends,
            builddependsindep=builddependsindep,
            build_conflicts=build_conflicts,
            build_conflicts_indep=build_conflicts_indep,
            architecturehintlist=architecturehintlist,
            changelog_entry=None,
            dsc=None,
            copyright=self.getUniqueString(),
            dscsigningkey=gpg_key,
            dsc_maintainer_rfc822=maintainer_email,
            dsc_standards_version=dsc_standards_version,
            dsc_format=dsc_format,
            dsc_binaries=dsc_binaries,
            archive=archive, dateuploaded=date_uploaded)

        sspph = SecureSourcePackagePublishingHistory(
            distroseries=distroseries,
            sourcepackagerelease=spr,
            component=spr.component,
            section=spr.section,
            status=status,
            datecreated=date_uploaded,
            dateremoved=dateremoved,
            scheduleddeletiondate=scheduleddeletiondate,
            pocket=pocket,
            embargo=False,
            archive=archive)

        # SPPH and SSPPH IDs are the same, since they are SPPH is a SQLVIEW
        # of SSPPH and other useful attributes.
        return SourcePackagePublishingHistory.get(sspph.id)

    def makePackageset(self, name=None, description=None, owner=None,
                       packages=(), distroseries=None):
        """Make an `IPackageset`."""
        if name is None:
            name = self.getUniqueString(u'package-set-name')
        if description is None:
            description = self.getUniqueString(u'package-set-description')
        if owner is None:
            person = self.getUniqueString(u'package-set-owner')
            owner = self.makePerson(name=person)
        techboard = getUtility(ILaunchpadCelebrities).ubuntu_techboard
        ps_set = getUtility(IPackagesetSet)
        package_set = run_with_login(
            techboard.teamowner,
            lambda: ps_set.new(name, description, owner, distroseries))
        run_with_login(owner, lambda: package_set.add(packages))
        return package_set

    def getAnyPocket(self):
        return PackagePublishingPocket.BACKPORTS

    def makeSuiteSourcePackage(self, distroseries=None,
                               sourcepackagename=None, pocket=None):
        if distroseries is None:
            distroseries = self.makeDistroRelease()
        if pocket is None:
            pocket = self.getAnyPocket()
        if sourcepackagename is None:
            sourcepackagename = self.makeSourcePackageName()
        return SuiteSourcePackage(distroseries, pocket, sourcepackagename)

    def makeDistributionSourcePackage(self, sourcepackagename=None,
                                      distribution=None):
        if sourcepackagename is None:
            sourcepackagename = self.makeSourcePackageName()
        if distribution is None:
            distribution = self.makeDistribution()

        return DistributionSourcePackage(distribution, sourcepackagename)

    def makeEmailMessage(self, body=None, sender=None, to=None,
                         attachments=None):
        """Make an email message with possible attachments.

        :param attachments: Should be an interable of tuples containing
           (filename, content-type, payload)
        """
        if sender is None:
            sender = self.makePerson()
        if body is None:
            body = self.getUniqueString('body')
        if to is None:
            to = self.getUniqueEmailAddress()

        msg = MIMEMultipart()
        msg['Message-Id'] = make_msgid('launchpad')
        msg['Date'] = formatdate()
        msg['To'] = to
        msg['From'] = sender.preferredemail.email
        msg['Subject'] = 'Sample'

        if attachments is None:
            msg.set_payload(body)
        else:
            msg.attach(MIMEText(body))
            for filename, content_type, payload in attachments:
                attachment = EmailMessage()
                attachment.set_payload(payload)
                attachment['Content-Type'] = content_type
                attachment['Content-Disposition'] = (
                    'attachment; filename="%s"' % filename)
                msg.attach(attachment)
        return msg

    def makeBundleMergeDirectiveEmail(self, source_branch, target_branch,
                                      signing_context=None, sender=None):
        """Create a merge directive email from two bzr branches.

        :param source_branch: The source branch for the merge directive.
        :param target_branch: The target branch for the merge directive.
        :param signing_context: A GPGSigningContext instance containing the
            gpg key to sign with.  If None, the message is unsigned.  The
            context also contains the password and gpg signing mode.
        :param sender: The `Person` that is sending the email.
        """
        from bzrlib.merge_directive import MergeDirective2
        md = MergeDirective2.from_objects(
            source_branch.repository, source_branch.last_revision(),
            public_branch=source_branch.get_public_branch(),
            target_branch=target_branch.warehouse_url,
            local_target_branch=target_branch.warehouse_url, time=0,
            timezone=0)
        email = None
        if sender is not None:
            email = sender.preferredemail.email
        return self.makeSignedMessage(
            body='My body', subject='My subject',
            attachment_contents=''.join(md.to_lines()),
            signing_context=signing_context, email_address=email)

    def makeMergeDirective(self, source_branch=None, target_branch=None,
        source_branch_url=None, target_branch_url=None):
        """Return a bzr merge directive object.

        :param source_branch: The source database branch in the merge
            directive.
        :param target_branch: The target database branch in the merge
            directive.
        :param source_branch_url: The URL of the source for the merge
            directive.  Overrides source_branch.
        :param target_branch_url: The URL of the target for the merge
            directive.  Overrides target_branch.
        """
        from bzrlib.merge_directive import MergeDirective2
        if source_branch_url is not None:
            assert source_branch is None
        else:
            if source_branch is None:
                source_branch = self.makeAnyBranch()
            source_branch_url = (
                config.codehosting.supermirror_root +
                source_branch.unique_name)
        if target_branch_url is not None:
            assert target_branch is None
        else:
            if target_branch is None:
                target_branch = self.makeAnyBranch()
            target_branch_url = (
                config.codehosting.supermirror_root +
                target_branch.unique_name)
        return MergeDirective2(
            'revid', 'sha', 0, 0, target_branch_url,
            source_branch=source_branch_url, base_revision_id='base-revid',
            patch='')

    def makeMergeDirectiveEmail(self, body='Hi!\n', signing_context=None):
        """Create an email with a merge directive attached.

        :param body: The message body to use for the email.
        :param signing_context: A GPGSigningContext instance containing the
            gpg key to sign with.  If None, the message is unsigned.  The
            context also contains the password and gpg signing mode.
        :return: message, file_alias, source_branch, target_branch
        """
        target_branch = self.makeProductBranch()
        source_branch = self.makeProductBranch(
            product=target_branch.product)
        md = self.makeMergeDirective(source_branch, target_branch)
        message = self.makeSignedMessage(body=body,
            subject='My subject', attachment_contents=''.join(md.to_lines()),
            signing_context=signing_context)
        message_string = message.as_string()
        file_alias = getUtility(ILibraryFileAliasSet).create(
            '*', len(message_string), StringIO(message_string), '*')
        return message, file_alias, source_branch, target_branch

    def makeHWSubmission(self, date_created=None, submission_key=None,
                         emailaddress=u'test@canonical.com',
                         distroarchseries=None, private=False,
                         contactable=False, system=None,
                         submission_data=None):
        """Create a new HWSubmission."""
        if date_created is None:
            date_created = datetime.now(pytz.UTC)
        if submission_key is None:
            submission_key = self.getUniqueString('submission-key')
        if distroarchseries is None:
            distroarchseries = self.makeDistroArchSeries()
        if system is None:
            system = self.getUniqueString('system-fingerprint')
        if submission_data is None:
            sample_data_path = os.path.join(
                config.root, 'lib', 'canonical', 'launchpad', 'scripts',
                'tests', 'simple_valid_hwdb_submission.xml')
            submission_data = open(sample_data_path).read()
        filename = self.getUniqueString('submission-file')
        filesize = len(submission_data)
        raw_submission = StringIO(submission_data)
        format = HWSubmissionFormat.VERSION_1
        submission_set = getUtility(IHWSubmissionSet)

        return submission_set.createSubmission(
            date_created, format, private, contactable,
            submission_key, emailaddress, distroarchseries,
            raw_submission, filename, filesize, system)

    def makeHWSubmissionDevice(self, submission, device, driver, parent,
                               hal_device_id):
        """Create a new HWSubmissionDevice."""
        device_driver_link_set = getUtility(IHWDeviceDriverLinkSet)
        device_driver_link = device_driver_link_set.getOrCreate(
            device, driver)
        return getUtility(IHWSubmissionDeviceSet).create(
            device_driver_link, submission, parent, hal_device_id)

    def makeSSHKey(self, person=None, keytype=SSHKeyType.RSA):
        """Create a new SSHKey."""
        if person is None:
            person = self.makePerson()
        return getUtility(ISSHKeySet).new(
            person=person, keytype=keytype, keytext=self.getUniqueString(),
            comment=self.getUniqueString())<|MERGE_RESOLUTION|>--- conflicted
+++ resolved
@@ -1214,11 +1214,8 @@
 
     def makeCodeImport(self, svn_branch_url=None, cvs_root=None,
                        cvs_module=None, product=None, branch_name=None,
-<<<<<<< HEAD
-                       git_repo_url=None, hg_repo_url=None, registrant=None):
-=======
-                       git_repo_url=None, registrant=None, rcs_type=None):
->>>>>>> 98fef158
+                       git_repo_url=None, hg_repo_url=None, registrant=None,
+                       rcs_type=None):
         """Create and return a new, arbitrary code import.
 
         The type of code import will be inferred from the source details
@@ -1333,11 +1330,7 @@
         if rcstype is None:
             rcstype = 'svn'
         if rcstype in ['svn', 'bzr-svn']:
-<<<<<<< HEAD
             assert cvs_root is cvs_module is git_repo_url is hg_repo_url is None
-=======
-            assert cvs_root is cvs_module is git_repo_url is None
->>>>>>> 98fef158
             if svn_branch_url is None:
                 svn_branch_url = self.getUniqueURL()
         elif rcstype == 'cvs':
