# Copyright 2007-2009 Canonical Ltd.  All rights reserved.

"""Testing infrastructure for the Launchpad application.

This module should not have any actual tests.
"""

__metaclass__ = type
__all__ = [
    'GPGSigningContext',
    'LaunchpadObjectFactory',
    'ObjectFactory',
    'time_counter',
    ]

from datetime import datetime, timedelta
from email.Encoders import encode_base64
from email.Utils import make_msgid, formatdate
from email.Message import Message as EmailMessage
from email.MIMEText import MIMEText
from email.MIMEMultipart import MIMEMultipart
from itertools import count
from StringIO import StringIO
import os.path

import pytz
from storm.store import Store
import transaction
<<<<<<< HEAD
from zope.component import getUtility
=======
from zope.component import ComponentLookupError, getUtility
>>>>>>> 44d41a39
from zope.security.proxy import removeSecurityProxy

from canonical.autodecorate import AutoDecorate
from canonical.config import config
from canonical.codehosting.codeimport.worker import CodeImportSourceDetails
from canonical.database.sqlbase import flush_database_updates
from canonical.librarian.interfaces import ILibrarianClient
from canonical.launchpad.components.packagelocation import PackageLocation
from canonical.launchpad.database.account import Account
from canonical.launchpad.database.emailaddress import EmailAddress
from canonical.launchpad.database.message import Message, MessageChunk
from canonical.launchpad.database.milestone import Milestone
from canonical.launchpad.database.processor import ProcessorFamilySet
from canonical.launchpad.interfaces import IMasterStore
from canonical.launchpad.interfaces.account import (
    AccountCreationRationale, AccountStatus, IAccountSet)
from canonical.launchpad.interfaces.archive import (
    IArchiveSet, ArchivePurpose)
from canonical.launchpad.interfaces.branch import (
    BranchType, UnknownBranchTypeError)
from canonical.launchpad.interfaces.branchmergeproposal import (
    BranchMergeProposalStatus)
from canonical.launchpad.interfaces.branchmergequeue import (
    IBranchMergeQueueSet)
from canonical.launchpad.interfaces.branchnamespace import (
    get_branch_namespace)
from canonical.launchpad.interfaces.branchsubscription import (
    BranchSubscriptionNotificationLevel, CodeReviewNotificationLevel)
from canonical.launchpad.interfaces.bug import CreateBugParams, IBugSet
from canonical.launchpad.interfaces.bugtask import BugTaskStatus
from canonical.launchpad.interfaces.bugtracker import (
    BugTrackerType, IBugTrackerSet)
from canonical.launchpad.interfaces.bugwatch import IBugWatchSet
from canonical.launchpad.interfaces.codeimport import ICodeImportSet
from canonical.launchpad.interfaces.codeimportevent import ICodeImportEventSet
from canonical.launchpad.interfaces.codeimportmachine import (
    CodeImportMachineState, ICodeImportMachineSet)
from canonical.launchpad.interfaces.codeimportresult import (
    CodeImportResultStatus, ICodeImportResultSet)
from canonical.launchpad.interfaces.codeimport import (
    CodeImportReviewStatus, RevisionControlSystems)
from canonical.launchpad.interfaces.country import ICountrySet
from canonical.launchpad.interfaces.distribution import IDistributionSet
from canonical.launchpad.interfaces.distroseries import (
    DistroSeriesStatus, IDistroSeries)
from canonical.launchpad.interfaces.emailaddress import (
    EmailAddressStatus, IEmailAddressSet)
from canonical.launchpad.interfaces.gpghandler import IGPGHandler
from canonical.launchpad.interfaces.hwdb import (
    HWSubmissionFormat, IHWSubmissionSet)
from canonical.launchpad.interfaces.launchpad import ILaunchpadCelebrities
from canonical.launchpad.interfaces.librarian import ILibraryFileAliasSet
from canonical.launchpad.interfaces.mailinglist import (
    IMailingListSet, MailingListStatus)
from canonical.launchpad.interfaces.mailinglistsubscription import (
    MailingListAutoSubscribePolicy)
from canonical.launchpad.interfaces.poll import (
    IPollSet, PollAlgorithm, PollSecrecy)
from canonical.launchpad.interfaces.potemplate import IPOTemplateSet
from canonical.launchpad.interfaces.person import (
    IPersonSet, PersonCreationRationale, TeamSubscriptionPolicy)
from canonical.launchpad.interfaces.product import (
    IProductSet, License)
from canonical.launchpad.interfaces.productseries import IProductSeries
from canonical.launchpad.interfaces.project import IProjectSet
from canonical.launchpad.interfaces.publishing import PackagePublishingPocket
from canonical.launchpad.interfaces.revision import IRevisionSet
from canonical.launchpad.interfaces.shipit import (
    IShippingRequestSet, IStandardShipItRequestSet, ShipItFlavour,
    ShippingRequestStatus)
from canonical.launchpad.interfaces.sourcepackage import ISourcePackage
from canonical.launchpad.interfaces.sourcepackagename import (
    ISourcePackageNameSet)
from canonical.launchpad.interfaces.specification import (
    ISpecificationSet, SpecificationDefinitionStatus)
from canonical.launchpad.interfaces.translationgroup import (
    ITranslationGroupSet)
from canonical.launchpad.database.distributionsourcepackage import (
    DistributionSourcePackage)
from canonical.launchpad.ftests import syncUpdate
from canonical.launchpad.mail.signedmessage import SignedMessage
<<<<<<< HEAD
from canonical.launchpad.webapp.adapter import StoreSelector
from canonical.launchpad.webapp.interfaces import ALL_STORES, MASTER_FLAVOR
=======
from canonical.launchpad.webapp.dbpolicy import MasterDatabasePolicy
from canonical.launchpad.webapp.interfaces import IStoreSelector
>>>>>>> 44d41a39

SPACE = ' '


def time_counter(origin=None, delta=timedelta(seconds=5)):
    """A generator for yielding datetime values.

    Each time the generator yields a value, the origin is incremented
    by the delta.

    >>> now = time_counter(datetime(2007, 12, 1), timedelta(days=1))
    >>> now.next()
    datetime.datetime(2007, 12, 1, 0, 0)
    >>> now.next()
    datetime.datetime(2007, 12, 2, 0, 0)
    >>> now.next()
    datetime.datetime(2007, 12, 3, 0, 0)
    """
    if origin is None:
        origin = datetime.now(pytz.UTC)
    now = origin
    while True:
        yield now
        now += delta


def default_master_store(func):
    """Decorator to temporarily set the default Store to the master.
<<<<<<< HEAD
    
=======

>>>>>>> 44d41a39
    In some cases, such as in the middle of a page test story,
    we might be calling factory methods with the default Store set
    to the slave which breaks stuff. For instance, if we set an account's
    password that needs to happen on the master store and this is forced.
    However, if we then read it back the default Store has to be used.
    """
    def with_default_master_store(*args, **kw):
<<<<<<< HEAD
        current_flavors = {}
        for store in ALL_STORES:
            current_flavors[store] = StoreSelector.getDefaultFlavor(store)
        try:
            for store in ALL_STORES:
                StoreSelector.setDefaultFlavor(store, MASTER_FLAVOR)
            return func(*args, **kw)
        finally:
            for store in ALL_STORES:
                StoreSelector.setDefaultFlavor(store, current_flavors[store])
=======
        try:
            store_selector = getUtility(IStoreSelector)
        except ComponentLookupError:
            # Utilities not registered. No policies.
            return func(*args, **kw)
        store_selector.push(MasterDatabasePolicy())
        try:
            return func(*args, **kw)
        finally:
            store_selector.pop()
>>>>>>> 44d41a39
    return with_default_master_store


# We use this for default paramters where None has a specific meaning.  For
# example, makeBranch(product=None) means "make a junk branch".
# None, because None means "junk branch".
_DEFAULT = object()


class GPGSigningContext:
    """A helper object to hold the fingerprint, password and mode."""

    def __init__(self, fingerprint, password='', mode=None):
        self.fingerprint = fingerprint
        self.password = password
        self.mode = mode


class ObjectFactory:
    """Factory methods for creating basic Python objects."""

    __metaclass__ = AutoDecorate(default_master_store)

    def __init__(self):
        # Initialise the unique identifier.
        self._integer = count(1)

    def getUniqueEmailAddress(self):
        return "%s@example.com" % self.getUniqueString('email')

    def getUniqueInteger(self):
        """Return an integer unique to this factory instance."""
        return self._integer.next()

    def getUniqueString(self, prefix=None):
        """Return a string unique to this factory instance.

        The string returned will always be a valid name that can be used in
        Launchpad URLs.

        :param prefix: Used as a prefix for the unique string. If unspecified,
            defaults to 'generic-string'.
        """
        if prefix is None:
            prefix = "generic-string"
        string = "%s%s" % (prefix, self.getUniqueInteger())
        return string.replace('_', '-').lower()

    def getUniqueURL(self, scheme=None, host=None):
        """Return a URL unique to this run of the test case."""
        if scheme is None:
            scheme = 'http'
        if host is None:
            host = "%s.domain.com" % self.getUniqueString('domain')
        return '%s://%s/%s' % (scheme, host, self.getUniqueString('path'))


class LaunchpadObjectFactory(ObjectFactory):
    """Factory methods for creating Launchpad objects.

    All the factory methods should be callable with no parameters.
    When this is done, the returned object should have unique references
    for any other required objects.
    """

    def makeCopyArchiveLocation(self, distribution=None, owner=None,
        name=None):
        """Create and return a new arbitrary location for copy packages."""
        copy_archive = self._makeArchive(distribution, owner, name,
                                         ArchivePurpose.COPY)

        distribution = copy_archive.distribution
        distroseries = distribution.currentseries
        pocket = PackagePublishingPocket.RELEASE

        location = PackageLocation(copy_archive, distribution, distroseries,
            pocket)
        return location

    def makeAccount(self, displayname, email=None, password=None,
                    status=AccountStatus.ACTIVE,
                    rationale=AccountCreationRationale.UNKNOWN,
                    commit=True):
        """Create and return a new Account.

        If commit is True, we do a transaction.commit() at the end so that the
        newly created objects can be seen in other stores as well.
        """
        account = getUtility(IAccountSet).new(
            rationale, displayname, password=password)
        removeSecurityProxy(account).status = status
        if email is None:
            email = self.getUniqueEmailAddress()
        email = self.makeEmail(
            email, person=None, account=account,
            email_status=EmailAddressStatus.PREFERRED)
        if commit:
            transaction.commit()
        return account

    def makePerson(self, *args, **kwargs):
        """As makePersonNoCommit, except with an implicit transaction commit.

        makePersonNoCommit makes changes to two seperate database connections,
        and the returned Person can have odd behavior until a commit is
        made. For example, person.preferredemail will be None as this
        is looking in the main Store for email address details, not the
        email address master Store (the auth Store).
        """
        person = self.makePersonNoCommit(*args, **kwargs)
        transaction.commit()
        self._stuff_preferredemail_cache(person)
        return person

    def _stuff_preferredemail_cache(self, person):
        """Stuff the preferredemail cache.
        
        cachedproperty does not get reset across transactions,
        so person.preferredemail can contain a bogus value even after
        a commit, despite all changes now being available in the main
        store.
        """
        person = removeSecurityProxy(person) # Need to poke person's privates
        person._preferredemail_cached = Store.of(person).find(
            EmailAddress, personID=person.id,
            status=EmailAddressStatus.PREFERRED).one()

    def makePersonNoCommit(
        self, email=None, name=None, password=None,
        email_address_status=None, hide_email_addresses=False,
        displayname=None, time_zone=None, latitude=None, longitude=None):
        """Create and return a new, arbitrary Person.

        :param email: The email address for the new person.
        :param name: The name for the new person.
        :param password: The password for the person.
            This password can be used in setupBrowser in combination
            with the email address to create a browser for this new
            person.
        :param email_address_status: If specified, the status of the email
            address is set to the email_address_status.
        :param displayname: The display name to use for the person.
        :param hide_email_addresses: Whether or not to hide the person's email
            address(es) from other users.
        :param time_zone: This person's time zone, as a string.
        :param latitude: This person's latitude, as a float.
        :param longitude: This person's longitude, as a float.
        """
        if email is None:
            email = self.getUniqueEmailAddress()
        if name is None:
            name = self.getUniqueString('person-name')
        if password is None:
            password = self.getUniqueString('password')
        # By default, make the email address preferred.
        if (email_address_status is None
                or email_address_status == EmailAddressStatus.VALIDATED):
            email_address_status = EmailAddressStatus.PREFERRED
        # Set the password to test in order to allow people that have
        # been created this way can be logged in.
        person, email = getUtility(IPersonSet).createPersonAndEmail(
            email, rationale=PersonCreationRationale.UNKNOWN, name=name,
            password=password, displayname=displayname,
            hide_email_addresses=hide_email_addresses)
        person = removeSecurityProxy(person)
        email = removeSecurityProxy(email)

        assert person.password is not None, (
            'Password not set. Wrong default auth Store?')

        if (time_zone is not None or latitude is not None or
            longitude is not None):
            person.setLocation(latitude, longitude, time_zone, person)

        # To make the person someone valid in Launchpad, validate the
        # email.
        if email_address_status == EmailAddressStatus.PREFERRED:
            person.validateAndEnsurePreferredEmail(email)
            account = IMasterStore(Account).get(
                Account, person.accountID)
            account.status = AccountStatus.ACTIVE

        email.status = email_address_status
        
        # Ensure updated ValidPersonCache
        flush_database_updates()
        return person

    def makePersonByName(self, first_name, set_preferred_email=True,
                         use_default_autosubscribe_policy=False):
        """Create a new person with the given first name.

        The person will be given two email addresses, with the 'long form'
        (e.g. anne.person@example.com) as the preferred address.  Return
        the new person object.

        The person will also have their mailing list auto-subscription
        policy set to 'NEVER' unless 'use_default_autosubscribe_policy' is
        set to True. (This requires the Launchpad.Edit permission).  This
        is useful for testing, where we often want precise control over
        when a person gets subscribed to a mailing list.

        :param first_name: First name of the person, capitalized.
        :type first_name: string
        :param set_preferred_email: Flag specifying whether
            <name>.person@example.com should be set as the user's
            preferred email address.
        :type set_preferred_email: bool
        :param use_default_autosubscribe_policy: Flag specifying whether
            the person's `mailing_list_auto_subscribe_policy` should be set.
        :type use_default_autosubscribe_policy: bool
        :return: The newly created person.
        :rtype: `IPerson`
        """
        variable_name = first_name.lower()
        full_name = first_name + ' Person'
        # E.g. firstname.person@example.com will be an alternative address.
        preferred_address = variable_name + '.person@example.com'
        # E.g. aperson@example.org will be the preferred address.
        alternative_address = variable_name[0] + 'person@example.org'
        person, email = getUtility(IPersonSet).createPersonAndEmail(
            preferred_address,
            PersonCreationRationale.OWNER_CREATED_LAUNCHPAD,
            name=variable_name, displayname=full_name)
        if set_preferred_email:
            person.setPreferredEmail(email)

        if not use_default_autosubscribe_policy:
            # Shut off list auto-subscription so that we have direct control
            # over subscriptions in the doctests.
            person.mailing_list_auto_subscribe_policy = \
                MailingListAutoSubscribePolicy.NEVER
        account = IMasterStore(Account).get(Account, person.accountID)
        getUtility(IEmailAddressSet).new(
<<<<<<< HEAD
            alternative_address, person, EmailAddressStatus.VALIDATED, account)
=======
            alternative_address, person,
            EmailAddressStatus.VALIDATED, account)
>>>>>>> 44d41a39
        transaction.commit()
        self._stuff_preferredemail_cache(person)
        return person

    def makeEmail(self, address, person, account=None, email_status=None):
        """Create a new email address for a person.

        :param address: The email address to create.
        :type address: string
        :param person: The person to assign the email address to.
        :type person: `IPerson`
        :param account: The account to assign the email address to.  Will use
            the given person's account if None is provided.
        :type person: `IAccount`
        :param email_status: The default status of the email address,
            if given.  If not given, `EmailAddressStatus.VALIDATED`
            will be used.
        :type email_status: `EmailAddressStatus`
        :return: The newly created email address.
        :rtype: `IEmailAddress`
        """
        if email_status is None:
            email_status = EmailAddressStatus.VALIDATED
        if account is None:
            account = person.account
        return getUtility(IEmailAddressSet).new(
            address, person, email_status, account)

    def makeTeam(self, owner=None, displayname=None, email=None, name=None,
                 subscription_policy=TeamSubscriptionPolicy.OPEN,
                 visibility=None):
        """Create and return a new, arbitrary Team.

        :param owner: The IPerson to use as the team's owner.
        :param displayname: The team's display name.  If not given we'll use
            the auto-generated name.
        :param email: The email address to use as the team's contact address.
        :param subscription_policy: The subscription policy of the team.
        :param visibility: The team's visibility. If it's None, the default
            (public) will be used.
        """
        if owner is None:
            owner = self.makePerson()
        if name is None:
            name = self.getUniqueString('team-name')
        if displayname is None:
            displayname = SPACE.join(
                word.capitalize() for word in name.split('-'))
        team = getUtility(IPersonSet).newTeam(
            owner, name, displayname, subscriptionpolicy=subscription_policy)
        if visibility is not None:
            team.visibility = visibility
        if email is not None:
            team.setContactAddress(
                getUtility(IEmailAddressSet).new(email, team))
        transaction.commit()
        self._stuff_preferredemail_cache(team)
        return team

    def makePoll(self, team, name, title, proposition):
        """Create a new poll which starts tomorrow and lasts for a week."""
        dateopens = datetime.now(pytz.UTC) + timedelta(days=1)
        datecloses = dateopens + timedelta(days=7)
        return getUtility(IPollSet).new(
            team, name, title, proposition, dateopens, datecloses,
            PollSecrecy.SECRET, allowspoilt=True,
            poll_type=PollAlgorithm.SIMPLE)

    def makeTranslationGroup(
        self, owner, name=None, title=None, summary=None, url=None):
        """Create a new, arbitrary `TranslationGroup`."""
        if name is None:
            name = self.getUniqueString("translationgroup")
        if title is None:
            title = self.getUniqueString("title")
        if summary is None:
            summary = self.getUniqueString("summary")
        return getUtility(ITranslationGroupSet).new(
            name, title, summary, url, owner)

    def makeMilestone(self, product=None, distribution=None, name=None):
        if product is None and distribution is None:
            product = self.makeProduct()
        if name is None:
            name = self.getUniqueString()
        return Milestone(product=product, distribution=distribution,
                         name=name)

    def makeProduct(self, *args, **kwargs):
        """As makeProductNoCommit with an implicit transaction commit.
        
        This ensures that generated owners and registrants are fully
        flushed and available from all Stores.
        """
        product = self.makeProductNoCommit(*args, **kwargs)
        transaction.commit()
        return product

    def makeProductNoCommit(
        self, name=None, project=None, displayname=None,
        licenses=None, owner=None, registrant=None,
        title=None, summary=None, official_malone=None):
        """Create and return a new, arbitrary Product."""
        if owner is None:
            owner = self.makePersonNoCommit()
        if name is None:
            name = self.getUniqueString('product-name')
        if displayname is None:
            if name is None:
                displayname = self.getUniqueString('displayname')
            else:
                displayname = name.capitalize()
        if licenses is None:
            licenses = [License.GNU_GPL_V2]
        if title is None:
            title = self.getUniqueString('title')
        if summary is None:
            summary = self.getUniqueString('summary')
        product = getUtility(IProductSet).createProduct(
            owner,
            name,
            displayname,
            title,
            summary,
            self.getUniqueString('description'),
            licenses=licenses,
            project=project,
            registrant=registrant)
        if official_malone is not None:
            product.official_malone = official_malone
        return product

    def makeProductSeries(self, product=None, name=None, owner=None,
                          summary=None):
        """Create and return a new ProductSeries."""
        if product is None:
            product = self.makeProduct()
        if owner is None:
            owner = self.makePerson()
        if name is None:
            name = self.getUniqueString()
        if summary is None:
            summary = self.getUniqueString()
        # We don't want to login() as the person used to create the product,
        # so we remove the security proxy before creating the series.
        naked_product = removeSecurityProxy(product)
        return naked_product.newSeries(owner=owner, name=name,
                                       summary=summary)

    def makeProject(self, name=None, displayname=None, title=None,
                    homepageurl=None, summary=None, owner=None,
                    description=None):
        """Create and return a new, arbitrary Project."""
        if owner is None:
            owner = self.makePerson()
        if name is None:
            name = self.getUniqueString('project-name')
        if displayname is None:
            displayname = self.getUniqueString('displayname')
        if summary is None:
            summary = self.getUniqueString('summary')
        if description is None:
            description = self.getUniqueString('description')
        if title is None:
            title = self.getUniqueString('title')
        return getUtility(IProjectSet).new(
            name=name,
            displayname=displayname,
            title=title,
            homepageurl=homepageurl,
            summary=summary,
            description=description,
            owner=owner)

    def makeBranch(self, branch_type=None, owner=None,
                   name=None, product=_DEFAULT, url=_DEFAULT, registrant=None,
                   private=False, stacked_on=None, sourcepackage=None,
                   **optional_branch_args):
        """Create and return a new, arbitrary Branch of the given type.

        Any parameters for `IBranchNamespace.createBranch` can be specified to
        override the default ones.
        """
        if branch_type is None:
            branch_type = BranchType.HOSTED
        if owner is None:
            owner = self.makePerson()
        if name is None:
            name = self.getUniqueString('branch')

        if sourcepackage is None:
            if product is _DEFAULT:
                product = self.makeProduct()
            sourcepackagename = None
            distroseries = None
        else:
            assert product is _DEFAULT, (
                "Passed source package AND product details")
            product = None
            sourcepackagename = sourcepackage.sourcepackagename
            distroseries = sourcepackage.distroseries

        if registrant is None:
            registrant = owner

        if branch_type in (BranchType.HOSTED, BranchType.IMPORTED):
            url = None
        elif branch_type in (BranchType.MIRRORED, BranchType.REMOTE):
            if url is _DEFAULT:
                url = self.getUniqueURL()
        else:
            raise UnknownBranchTypeError(
                'Unrecognized branch type: %r' % (branch_type,))

        namespace = get_branch_namespace(
            owner, product=product, distroseries=distroseries,
            sourcepackagename=sourcepackagename)
        branch = namespace.createBranch(
            branch_type=branch_type, name=name, registrant=registrant,
            url=url, **optional_branch_args)
        if private:
            removeSecurityProxy(branch).private = True
        if stacked_on is not None:
            removeSecurityProxy(branch).stacked_on = stacked_on
        return branch

    def makePackageBranch(self, sourcepackage=None, **kwargs):
        """Make a package branch on an arbitrary package.

        See `makeBranch` for more information on arguments.
        """
        if sourcepackage is None:
            sourcepackage = self.makeSourcePackage()
        return self.makeBranch(sourcepackage=sourcepackage, **kwargs)

    def makePersonalBranch(self, owner=None, **kwargs):
        """Make a personal branch on an arbitrary person.

        See `makeBranch` for more information on arguments.
        """
        if owner is None:
            owner = self.makePerson()
        return self.makeBranch(
            owner=owner, product=None, sourcepackage=None, **kwargs)

    def makeProductBranch(self, product=None, **kwargs):
        """Make a product branch on an arbitrary product.

        See `makeBranch` for more information on arguments.
        """
        if product is None:
            product = self.makeProduct()
        return self.makeBranch(product=product, **kwargs)

    def makeAnyBranch(self, **kwargs):
        """Make a branch without caring about its container.

        See `makeBranch` for more information on arguments.
        """
        return self.makeProductBranch(**kwargs)

    def enableDefaultStackingForProduct(self, product, branch=None):
        """Give 'product' a default stacked-on branch.

        :param product: The product to give a default stacked-on branch to.
        :param branch: The branch that should be the default stacked-on
            branch.  If not supplied, a fresh branch will be created.
        """
        if branch is None:
            branch = self.makeBranch(product=product)
        # 'branch' might be private, so we remove the security proxy to get at
        # the methods.
        naked_branch = removeSecurityProxy(branch)
        naked_branch.startMirroring()
        naked_branch.mirrorComplete('rev1')
        # Likewise, we might not have permission to set the branch of the
        # development focus series.
        naked_series = removeSecurityProxy(product.development_focus)
        naked_series.branch = branch
        return branch

    def makeBranchMergeQueue(self, name=None):
        """Create a new multi branch merge queue."""
        if name is None:
            name = self.getUniqueString('name')
        return getUtility(IBranchMergeQueueSet).newMultiBranchMergeQueue(
            registrant=self.makePerson(),
            owner=self.makePerson(),
            name=name,
            summary=self.getUniqueString())

    def makeBranchMergeProposal(self, target_branch=None, registrant=None,
                                set_state=None, dependent_branch=None,
                                product=None, review_diff=None,
                                initial_comment=None, source_branch=None):
        """Create a proposal to merge based on anonymous branches."""
        if not product:
            product = _DEFAULT
        if dependent_branch is not None:
            product = dependent_branch.product
        if target_branch is None:
            if source_branch is not None:
                product = source_branch.product
            target_branch = self.makeBranch(product=product)
        if product == _DEFAULT:
            product = target_branch.product
        if registrant is None:
            registrant = self.makePerson()
        if source_branch is None:
            source_branch = self.makeBranch(product=product)
        proposal = source_branch.addLandingTarget(
            registrant, target_branch, dependent_branch=dependent_branch,
            review_diff=review_diff, initial_comment=initial_comment)

        unsafe_proposal = removeSecurityProxy(proposal)
        if (set_state is None or
            set_state == BranchMergeProposalStatus.WORK_IN_PROGRESS):
            # The initial state is work in progress, so do nothing.
            pass
        elif set_state == BranchMergeProposalStatus.NEEDS_REVIEW:
            unsafe_proposal.requestReview()
        elif set_state == BranchMergeProposalStatus.CODE_APPROVED:
            unsafe_proposal.approveBranch(
                proposal.target_branch.owner, 'some_revision')
        elif set_state == BranchMergeProposalStatus.REJECTED:
            unsafe_proposal.rejectBranch(
                proposal.target_branch.owner, 'some_revision')
        elif set_state == BranchMergeProposalStatus.MERGED:
            unsafe_proposal.markAsMerged()
        elif set_state == BranchMergeProposalStatus.MERGE_FAILED:
            unsafe_proposal.mergeFailed(proposal.target_branch.owner)
        elif set_state == BranchMergeProposalStatus.QUEUED:
            unsafe_proposal.commit_message = self.getUniqueString(
                'commit message')
            unsafe_proposal.enqueue(
                proposal.target_branch.owner, 'some_revision')
        elif set_state == BranchMergeProposalStatus.SUPERSEDED:
            unsafe_proposal.resubmit(proposal.registrant)
        else:
            raise AssertionError('Unknown status: %s' % set_state)

        return proposal

    def makeBranchSubscription(self, branch=None, person=None):
        """Create a BranchSubscription.

        :param branch_title: The title to use for the created Branch
        :param person_displayname: The displayname for the created Person
        """
        if branch is None:
            branch = self.makeBranch()
        if person is None:
            person = self.makePerson()
        return branch.subscribe(person,
            BranchSubscriptionNotificationLevel.NOEMAIL, None,
            CodeReviewNotificationLevel.NOEMAIL)

    def makeRevision(self, author=None, revision_date=None, parent_ids=None,
                     rev_id=None, log_body=None):
        """Create a single `Revision`."""
        if author is None:
            author = self.getUniqueString('author')
        if revision_date is None:
            revision_date = datetime.now(pytz.UTC)
        if parent_ids is None:
            parent_ids = []
        if rev_id is None:
            rev_id = self.getUniqueString('revision-id')
        if log_body is None:
            log_body = self.getUniqueString('log-body')
        return getUtility(IRevisionSet).new(
            revision_id=rev_id, log_body=log_body,
            revision_date=revision_date, revision_author=author,
            parent_ids=parent_ids, properties={})

    def makeRevisionsForBranch(self, branch, count=5, author=None,
                               date_generator=None):
        """Add `count` revisions to the revision history of `branch`.

        :param branch: The branch to add the revisions to.
        :param count: The number of revisions to add.
        :param author: A string for the author name.
        :param date_generator: A `time_counter` instance, defaults to starting
                               from 1-Jan-2007 if not set.
        """
        if date_generator is None:
            date_generator = time_counter(
                datetime(2007, 1, 1, tzinfo=pytz.UTC),
                delta=timedelta(days=1))
        sequence = branch.revision_count
        parent = branch.getTipRevision()
        if parent is None:
            parent_ids = []
        else:
            parent_ids = [parent.revision_id]

        revision_set = getUtility(IRevisionSet)
        if author is None:
            author = self.getUniqueString('author')
        for index in range(count):
            revision = revision_set.new(
                revision_id = self.getUniqueString('revision-id'),
                log_body=self.getUniqueString('log-body'),
                revision_date=date_generator.next(),
                revision_author=author,
                parent_ids=parent_ids,
                properties={})
            sequence += 1
            branch.createBranchRevision(sequence, revision)
            parent = revision
            parent_ids = [parent.revision_id]
        branch.updateScannedDetails(parent, sequence)

    def makeBranchRevision(self, branch, revision_id, sequence=None):
        revision = self.makeRevision(rev_id=revision_id)
        return branch.createBranchRevision(sequence, revision)

    def makeBug(self, product=None, owner=None, bug_watch_url=None,
                private=False, date_closed=None, title=None,
                date_created=None, description=None):
        """Create and return a new, arbitrary Bug.

        The bug returned uses default values where possible. See
        `IBugSet.new` for more information.

        :param product: If the product is not set, one is created
            and this is used as the primary bug target.
        :param owner: The reporter of the bug. If not set, one is created.
        :param bug_watch_url: If specified, create a bug watch pointing
            to this URL.
        """
        if product is None:
            product = self.makeProductNoCommit()
        if owner is None:
            owner = self.makePersonNoCommit()
        if title is None:
            title = self.getUniqueString()
        create_bug_params = CreateBugParams(
            owner, title, comment=self.getUniqueString(), private=private,
            datecreated=date_created, description=description)
        create_bug_params.setBugTarget(product=product)
        bug = getUtility(IBugSet).createBug(create_bug_params)
        if bug_watch_url is not None:
            # fromText() creates a bug watch associated with the bug.
            getUtility(IBugWatchSet).fromText(bug_watch_url, bug, owner)
        if date_closed is not None:
            [bugtask] = bug.bugtasks
            bugtask.transitionToStatus(
                BugTaskStatus.FIXRELEASED, owner, when=date_closed)
        return bug

    def makeBugTask(self, bug=None, target=None):
        """Create and return a bug task.

        If the bug is already targeted to the given target, the existing
        bug task is returned.

        :param bug: The `IBug` the bug tasks should be part of. If None,
            one will be created.
        :param target: The `IBugTarget`, to which the bug will be
            targeted to.
        """
        if bug is None:
            bug = self.makeBug()
        if target is None:
            target = self.makeProduct()
        existing_bugtask = bug.getBugTask(target)
        if existing_bugtask is not None:
            return existing_bugtask
        owner = self.makePerson()

        if IProductSeries.providedBy(target):
            # We can't have a series task without a distribution task.
            self.makeBugTask(bug, target.product)
        if IDistroSeries.providedBy(target):
            # We can't have a series task without a distribution task.
            self.makeBugTask(bug, target.distribution)
        if ISourcePackage.providedBy(target):
            distribution_package = target.distribution.getSourcePackage(
                target.sourcepackagename)
            # We can't have a series task without a distribution task.
            self.makeBugTask(bug, distribution_package)

        return bug.addTask(owner, target)

    def makeBugTracker(self, base_url=None, bugtrackertype=None):
        """Make a new bug tracker."""
        owner = self.makePerson()

        if base_url is None:
            base_url = 'http://%s.example.com/' % self.getUniqueString()
        if bugtrackertype is None:
            bugtrackertype = BugTrackerType.BUGZILLA

        return getUtility(IBugTrackerSet).ensureBugTracker(
            base_url, owner, bugtrackertype)

    def makeBugWatch(self, remote_bug=None, bugtracker=None, bug=None,
                     owner=None):
        """Make a new bug watch."""
        if remote_bug is None:
            remote_bug = self.getUniqueInteger()

        if bugtracker is None:
            bugtracker = self.makeBugTracker()

        if bug is None:
            bug = self.makeBug()

        if owner is None:
            owner = self.makePerson()

        return getUtility(IBugWatchSet).createBugWatch(
            bug, owner, bugtracker, str(remote_bug))

    def makeBugAttachment(self, bug=None, owner=None, data=None,
                          comment=None, filename=None, content_type=None,
                          description=None):
        """Create and return a new bug attachment.

        :param bug: An `IBug` or a bug ID or name, or None, in which
            case a new bug is created.
        :param owner: An `IPerson`, or None, in which case a new
            person is created.
        :param data: A file-like object or a string, or None, in which
            case a unique string will be used.
        :param comment: An `IMessage` or a string, or None, in which
            case a new message will be generated.
        :param filename: A string, or None, in which case a unique
            string will be used.
        :param content_type: The MIME-type of this file.
        :param description: The description of the attachment.
        :return: An `IBugAttachment`.
        """
        if bug is None:
            bug = self.makeBug()
        elif isinstance(bug, (int, long, basestring)):
            bug = getUtility(IBugSet).getByNameOrID(str(bug))
        if owner is None:
            owner = self.makePerson()
        if data is None:
            data = self.getUniqueString()
        if description is None:
            description = self.getUniqueString()
        if comment is None:
            comment = self.getUniqueString()
        if filename is None:
            filename = self.getUniqueString()
        return bug.addAttachment(
            owner, data, comment, filename, content_type=content_type,
            description=description)

    def makeSignedMessage(self, msgid=None, body=None, subject=None,
            attachment_contents=None, force_transfer_encoding=False,
            email_address=None, signing_context=None):
        """Return an ISignedMessage.

        :param msgid: An rfc2822 message-id.
        :param body: The body of the message.
        :param attachment_contents: The contents of an attachment.
        :param force_transfer_encoding: If True, ensure a transfer encoding is
            used.
        :param email_address: The address the mail is from.
        :param signing_context: A GPGSigningContext instance containing the
            gpg key to sign with.  If None, the message is unsigned.  The
            context also contains the password and gpg signing mode.
        """
        mail = SignedMessage()
        if email_address is None:
            person = self.makePerson()
            email_address = person.preferredemail.email
        mail['From'] = email_address
        if subject is None:
            subject = self.getUniqueString('subject')
        mail['Subject'] = subject
        if msgid is None:
            msgid = self.makeUniqueRFC822MsgId()
        if body is None:
            body = self.getUniqueString('body')
        mail['Message-Id'] = msgid
        mail['Date'] = formatdate()
        if signing_context is not None:
            gpghandler = getUtility(IGPGHandler)
            body = gpghandler.signContent(
                body, signing_context.fingerprint,
                signing_context.password, signing_context.mode)
            assert body is not None
        if attachment_contents is None:
            mail.set_payload(body)
            body_part = mail
        else:
            body_part = EmailMessage()
            body_part.set_payload(body)
            mail.attach(body_part)
            attach_part = EmailMessage()
            attach_part.set_payload(attachment_contents)
            attach_part['Content-type'] = 'application/octet-stream'
            if force_transfer_encoding:
                encode_base64(attach_part)
            mail.attach(attach_part)
            mail['Content-type'] = 'multipart/mixed'
        body_part['Content-type'] = 'text/plain'
        if force_transfer_encoding:
            encode_base64(body_part)
        mail.parsed_string = mail.as_string()
        return mail

    def makeSpecification(self, product=None, title=None):
        """Create and return a new, arbitrary Blueprint.

        :param product: The product to make the blueprint on.  If one is
            not specified, an arbitrary product is created.
        """
        if product is None:
            product = self.makeProduct()
        if title is None:
            title = self.getUniqueString('title')
        return getUtility(ISpecificationSet).new(
            name=self.getUniqueString('name'),
            title=title,
            specurl=None,
            summary=self.getUniqueString('summary'),
            definition_status=SpecificationDefinitionStatus.NEW,
            owner=self.makePerson(),
            product=product)

    def makeCodeImport(self, svn_branch_url=None, cvs_root=None,
                       cvs_module=None, product=None, branch_name=None):
        """Create and return a new, arbitrary code import.

        The code import will be an import from a Subversion repository located
        at `url`, or an arbitrary unique url if the parameter is not supplied.
        """
        if svn_branch_url is cvs_root is cvs_module is None:
            svn_branch_url = self.getUniqueURL()

        if product is None:
            product = self.makeProduct()
        if branch_name is None:
            branch_name = self.getUniqueString('name')
        # The registrant gets emailed, so needs a preferred email.
        registrant = self.makePerson()

        code_import_set = getUtility(ICodeImportSet)
        if svn_branch_url is not None:
            return code_import_set.new(
                registrant, product, branch_name,
                rcs_type=RevisionControlSystems.SVN,
                svn_branch_url=svn_branch_url)
        else:
            return code_import_set.new(
                registrant, product, branch_name,
                rcs_type=RevisionControlSystems.CVS,
                cvs_root=cvs_root, cvs_module=cvs_module)

    def makeCodeImportEvent(self):
        """Create and return a CodeImportEvent."""
        code_import = self.makeCodeImport()
        person = self.makePerson()
        code_import_event_set = getUtility(ICodeImportEventSet)
        return code_import_event_set.newCreate(code_import, person)

    def makeCodeImportJob(self, code_import=None):
        """Create and return a new code import job for the given import.

        This implies setting the import's review_status to REVIEWED.
        """
        if code_import is None:
            code_import = self.makeCodeImport()
        code_import.updateFromData(
            {'review_status': CodeImportReviewStatus.REVIEWED},
            code_import.registrant)
        return code_import.import_job

    def makeCodeImportMachine(self, set_online=False, hostname=None):
        """Return a new CodeImportMachine.

        The machine will be in the OFFLINE state."""
        if hostname is None:
            hostname = self.getUniqueString('machine-')
        if set_online:
            state = CodeImportMachineState.ONLINE
        else:
            state = CodeImportMachineState.OFFLINE
        machine = getUtility(ICodeImportMachineSet).new(hostname, state)
        return machine

    def makeCodeImportResult(self, code_import=None, result_status=None,
                             date_started=None, date_finished=None,
                             log_excerpt=None, log_alias=None, machine=None):
        """Create and return a new CodeImportResult."""
        if code_import is None:
            code_import = self.makeCodeImport()
        if machine is None:
            machine = self.makeCodeImportMachine()
        requesting_user = None
        if log_excerpt is None:
            log_excerpt = self.getUniqueString()
        if result_status is None:
            result_status = CodeImportResultStatus.FAILURE
        if date_finished is None:
            # If a date_started is specified, then base the finish time
            # on that.
            if date_started is None:
                date_finished = time_counter().next()
            else:
                date_finished = date_started + timedelta(hours=4)
        if date_started is None:
            date_started = date_finished - timedelta(hours=4)
        if log_alias is None:
            log_alias = self.makeLibraryFileAlias()
        return getUtility(ICodeImportResultSet).new(
            code_import, machine, requesting_user, log_excerpt, log_alias,
            result_status, date_started, date_finished)

    def makeCodeImportSourceDetails(self, branch_id=None, rcstype=None,
                                    svn_branch_url=None, cvs_root=None,
                                    cvs_module=None, git_repo_url=None):
        if branch_id is None:
            branch_id = self.getUniqueInteger()
        if rcstype is None:
            rcstype = 'svn'
        if rcstype == 'svn':
            assert cvs_root is cvs_module is git_repo_url is None
            if svn_branch_url is None:
                svn_branch_url = self.getUniqueURL()
        elif rcstype == 'cvs':
            assert svn_branch_url is git_repo_url is None
            if cvs_root is None:
                cvs_root = self.getUniqueString()
            if cvs_module is None:
                cvs_module = self.getUniqueString()
        elif rcstype == 'git':
            assert cvs_root is cvs_module is svn_branch_url is None
            if git_repo_url is None:
                git_repo_url = self.getUniqueURL(scheme='git')
        else:
            raise AssertionError("Unknown rcstype %r." % rcstype)
        return CodeImportSourceDetails(
            branch_id, rcstype, svn_branch_url, cvs_root, cvs_module,
            git_repo_url)

    def makeCodeReviewComment(self, sender=None, subject=None, body=None,
                              vote=None, vote_tag=None, parent=None,
                              merge_proposal=None):
        if sender is None:
            sender = self.makePerson()
            # Until we commit, sender.preferredemail returns None
            # because the email address changes pending in the auth Store
            # are not available via the main Store.
            transaction.commit()
        if subject is None:
            subject = self.getUniqueString('subject')
        if body is None:
            body = self.getUniqueString('content')
        if merge_proposal is None:
            if parent:
                merge_proposal = parent.branch_merge_proposal
            else:
                merge_proposal = self.makeBranchMergeProposal(
                    registrant=sender)
        return merge_proposal.createComment(
            sender, subject, body, vote, vote_tag, parent)

    def makeMessage(self, subject=None, content=None, parent=None,
                    owner=None):
        if subject is None:
            subject = self.getUniqueString()
        if content is None:
            content = self.getUniqueString()
        if owner is None:
            owner = self.makePerson()
        rfc822msgid = self.makeUniqueRFC822MsgId()
        message = Message(rfc822msgid=rfc822msgid, subject=subject,
            owner=owner, parent=parent)
        MessageChunk(message=message, sequence=1, content=content)
        return message

    def makeSeries(self, branch=None, name=None, product=None):
        """Create a new, arbitrary ProductSeries.

        :param branch: If supplied, the branch to set as
            ProductSeries.branch.
        :param product: If supplied, the name of the series.
        :param product: If supplied, the series is created for this product.
            Otherwise, a new product is created.
        """
        if product is None:
            product = self.makeProduct()
        if name is None:
            name = self.getUniqueString()
        # We don't want to login() as the person used to create the product,
        # so we remove the security proxy before creating the series.
        naked_product = removeSecurityProxy(product)
        series = naked_product.newSeries(
            product.owner, name, self.getUniqueString(), branch)
        if branch is not None:
            series.branch = branch
        syncUpdate(series)
        return series

    def makeShipItRequest(self, flavour=ShipItFlavour.UBUNTU):
        """Create a `ShipItRequest` associated with a newly created person.

        The request's status will be approved and it will contain an arbitrary
        number of CDs of the given flavour.
        """
        brazil = getUtility(ICountrySet)['BR']
        city = 'Sao Carlos'
        addressline = 'Antonio Rodrigues Cajado 1506'
        name = 'Guilherme Salgado'
        phone = '+551635015218'
        person = self.makePerson()
        request = getUtility(IShippingRequestSet).new(
            person, name, brazil, city, addressline, phone)
        # We don't want to login() as the person used to create the request,
        # so we remove the security proxy for changing the status.
        removeSecurityProxy(request).status = ShippingRequestStatus.APPROVED
        template = getUtility(IStandardShipItRequestSet).getByFlavour(
            flavour)[0]
        request.setQuantities({flavour: template.quantities})
        return request

    def makeLibraryFileAlias(self, log_data=None):
        """Make a library file, and return the alias."""
        if log_data is None:
            log_data = self.getUniqueString()
        filename = self.getUniqueString('filename')
        log_alias_id = getUtility(ILibrarianClient).addFile(
            filename, len(log_data), StringIO(log_data), 'text/plain')
        return getUtility(ILibraryFileAliasSet)[log_alias_id]

    def makeDistribution(self, name=None, displayname=None):
        """Make a new distribution."""
        if name is None:
            name = self.getUniqueString()
        if displayname is None:
            displayname = self.getUniqueString()
        title = self.getUniqueString()
        description = self.getUniqueString()
        summary = self.getUniqueString()
        domainname = self.getUniqueString()
        owner = self.makePerson()
        members = self.makeTeam(owner)
        return getUtility(IDistributionSet).new(
            name, displayname, title, description, summary, domainname,
            members, owner)

    def makeDistroRelease(self, distribution=None, version=None,
                          status=DistroSeriesStatus.DEVELOPMENT,
                          parent_series=None, name=None):
        """Make a new distro release."""
        if distribution is None:
            distribution = self.makeDistribution()
        if name is None:
            name = self.getUniqueString()
        if version is None:
            version = "%s.0" % self.getUniqueInteger()

        # We don't want to login() as the person used to create the product,
        # so we remove the security proxy before creating the series.
        naked_distribution = removeSecurityProxy(distribution)
        return naked_distribution.newSeries(
            version=version,
            name=name,
            displayname=name,
            title=self.getUniqueString(), summary=self.getUniqueString(),
            description=self.getUniqueString(),
            parent_series=parent_series, owner=distribution.owner)

    def makeDistroArchSeries(self, distroseries=None,
                             architecturetag='powerpc', processorfamily=None,
                             official=True, owner=None,
                             supports_virtualized=False):
        """Create a new distroarchseries"""

        if distroseries is None:
            distroseries = self.makeDistroRelease()
        if processorfamily is None:
            processorfamily = ProcessorFamilySet().getByName('powerpc')
        if owner is None:
            owner = self.makePerson()

        return distroseries.newArch(
            architecturetag, processorfamily, official, owner,
            supports_virtualized)

    def _makeArchive(self, distribution=None, owner=None, name=None,
                    purpose = None):
        """Create and return a new arbitrary archive.

        Note: this shouldn't generally be used except by other factory
        methods such as makeCopyArchiveLocation.
        """
        if distribution is None:
            distribution = self.makeDistribution()
        if owner is None:
            owner = self.makePerson()
        if name is None:
            name = self.getUniqueString()
        if purpose is None:
            purpose = ArchivePurpose.PPA

        return getUtility(IArchiveSet).new(
            owner=owner, purpose=purpose,
            distribution=distribution, name=name)

    def makePOTemplate(self, productseries=None, distroseries=None,
                       sourcepackagename=None, owner=None, name=None,
                       translation_domain=None, path=None):
        """Make a new translation template."""
        if productseries is None and distroseries is None:
            # No context for this template; set up a productseries.
            productseries = self.makeProductSeries(owner=owner)
            # Make it use Translations, otherwise there's little point
            # to us creating a template for it.
            productseries.product.official_rosetta = True
        templateset = getUtility(IPOTemplateSet)
        subset = templateset.getSubset(
            distroseries, sourcepackagename, productseries)

        if name is None:
            name = self.getUniqueString()
        if translation_domain is None:
            translation_domain = self.getUniqueString()

        if owner is None:
            if productseries is None:
                owner = distroseries.owner
            else:
                owner = productseries.owner

        if path is None:
            path = 'messages.pot'

        return subset.new(name, translation_domain, path, owner)

    def makePOFile(self, language_code, potemplate=None, owner=None):
        """Make a new translation file."""
        if potemplate is None:
            potemplate = self.makePOTemplate(owner=owner)
        return potemplate.newPOFile(language_code, requester=potemplate.owner)

    def makePOTMsgSet(self, potemplate, singular=None, plural=None,
                      sequence=None):
        """Make a new `POTMsgSet` in the given template."""
        if singular is None and plural is None:
            singular = self.getUniqueString()
        potmsgset = potemplate.createMessageSetFromText(singular, plural)
        if sequence is not None:
            potmsgset.setSequence(potemplate, sequence)
        return potmsgset

    def makeTranslationMessage(self, pofile=None, potmsgset=None,
                               translator=None, reviewer=None,
                               translations=None, lock_timestamp=None):
        """Make a new `TranslationMessage` in the given PO file."""
        if pofile is None:
            pofile = self.makePOFile('sr')
        if potmsgset is None:
            potmsgset = self.makePOTMsgSet(pofile.potemplate)
        if translator is None:
            translator = self.makePerson()
        if translations is None:
            translations = [self.getUniqueString()]

        return potmsgset.updateTranslation(pofile, translator, translations,
                                           is_imported=False,
                                           lock_timestamp=lock_timestamp)

    def makeTranslation(self, pofile, sequence,
                        english=None, translated=None,
                        is_imported=False):
        """Add a single current translation entry to the given pofile.
        This should only be used on pristine pofiles with pristine
        potemplates to avoid conflicts in the sequence numbers.
        For each entry a new POTMsgSet is created.

        :pofile: The pofile to add to.
        :sequence: The sequence number for the POTMsgSet.
        :english: The english string which becomes the msgid in the POTMsgSet.
        :translated: The translated string which becomes the msgstr.
        :is_imported: The is_imported flag of the translation message.
        """
        if english is None:
            english = self.getUniqueString('english')
        if translated is None:
            translated = self.getUniqueString('translated')
        naked_pofile = removeSecurityProxy(pofile)
        potmsgset = self.makePOTMsgSet(naked_pofile.potemplate, english,
            sequence=sequence)
        translation = removeSecurityProxy(
            self.makeTranslationMessage(naked_pofile, potmsgset,
                translations=[translated]))
        translation.is_imported = is_imported
        translation.is_current = True

    def makeTeamAndMailingList(self, team_name, owner_name):
        """Make a new active mailing list for the named team.

        :param team_name: The new team's name.
        :type team_name: string
        :param owner_name: The name of the team's owner.
        :type owner: string
        :return: The new team and mailing list.
        :rtype: (`ITeam`, `IMailingList`)
        """
        owner = getUtility(IPersonSet).getByName(owner_name)
        display_name = SPACE.join(
            word.capitalize() for word in team_name.split('-'))
        team = getUtility(IPersonSet).getByName(team_name)
        if team is None:
            team = self.makeTeam(
                owner, displayname=display_name, name=team_name)
        # Any member of the mailing-list-experts team can review a list
        # registration.  It doesn't matter which one.
        experts = getUtility(ILaunchpadCelebrities).mailing_list_experts
        reviewer = list(experts.allmembers)[0]
        team_list = getUtility(IMailingListSet).new(team, owner)
        team_list.review(reviewer, MailingListStatus.APPROVED)
        team_list.startConstructing()
        team_list.transitionToStatus(MailingListStatus.ACTIVE)
        return team, team_list

    def makeUniqueRFC822MsgId(self):
        """Make a unique RFC 822 message id.

        The created message id is guaranteed not to exist in the
        `Message` table already.
        """
        msg_id = make_msgid('launchpad')
        while Message.selectBy(rfc822msgid=msg_id).count() > 0:
            msg_id = make_msgid('launchpad')
        return msg_id

    def makeSourcePackageName(self, name=None):
        """Make an `ISourcePackageName`."""
        if name is None:
            name = self.getUniqueString()
        return getUtility(ISourcePackageNameSet).new(name)

    def makeSourcePackage(self, sourcepackagename=None, distroseries=None):
        """Make an `ISourcePackage`."""
        if sourcepackagename is None:
            sourcepackagename = self.makeSourcePackageName()
        if distroseries is None:
            distroseries = self.makeDistroRelease()
        return distroseries.getSourcePackage(sourcepackagename)

    def makeDistributionSourcePackage(self, sourcepackagename=None,
                                      distribution=None):
        if sourcepackagename is None:
            sourcepackagename = self.makeSourcePackageName()
        if distribution is None:
            distribution = self.makeDistribution()

        return DistributionSourcePackage(distribution, sourcepackagename)

    def makeEmailMessage(self, body=None, sender=None, to=None,
                         attachments=None):
        """Make an email message with possible attachments.

        :param attachments: Should be an interable of tuples containing
           (filename, content-type, payload)
        """
        if sender is None:
            sender = self.makePerson()
        if body is None:
            body = self.getUniqueString('body')
        if to is None:
            to = self.getUniqueEmailAddress()

        msg = MIMEMultipart()
        msg['Message-Id'] = make_msgid('launchpad')
        msg['Date'] = formatdate()
        msg['To'] = to
        msg['From'] = sender.preferredemail.email
        msg['Subject'] = 'Sample'

        if attachments is None:
            msg.set_payload(body)
        else:
            msg.attach(MIMEText(body))
            for filename, content_type, payload in attachments:
                attachment = EmailMessage()
                attachment.set_payload(payload)
                attachment['Content-Type'] = content_type
                attachment['Content-Disposition'] = (
                    'attachment; filename="%s"' % filename)
                msg.attach(attachment)
        return msg

    def makeBundleMergeDirectiveEmail(self, source_branch, target_branch,
                                      signing_context=None):
        """Create a merge directive email from two bzr branches.

        :param source_branch: The source branch for the merge directive.
        :param target_branch: The target branch for the merge directive.
        :param signing_context: A GPGSigningContext instance containing the
            gpg key to sign with.  If None, the message is unsigned.  The
            context also contains the password and gpg signing mode.
        """
        from bzrlib.merge_directive import MergeDirective2
        md = MergeDirective2.from_objects(
            source_branch.repository, source_branch.last_revision(),
            public_branch=source_branch.get_public_branch(),
            target_branch=target_branch.warehouse_url,
            local_target_branch=target_branch.warehouse_url, time=0,
            timezone=0)
        return self.makeSignedMessage(
            body='My body', subject='My subject',
            attachment_contents=''.join(md.to_lines()),
            signing_context=signing_context)

    def makeMergeDirective(self, source_branch=None, target_branch=None,
        source_branch_url=None, target_branch_url=None):
        """Return a bzr merge directive object.

        :param source_branch: The source database branch in the merge
            directive.
        :param target_branch: The target database branch in the merge
            directive.
        :param source_branch_url: The URL of the source for the merge
            directive.  Overrides source_branch.
        :param target_branch_url: The URL of the target for the merge
            directive.  Overrides target_branch.
        """
        from bzrlib.merge_directive import MergeDirective2
        if source_branch_url is not None:
            assert source_branch is None
        else:
            if source_branch is None:
                source_branch = self.makeAnyBranch()
            source_branch_url = (
                config.codehosting.supermirror_root +
                source_branch.unique_name)
        if target_branch_url is not None:
            assert target_branch is None
        else:
            if target_branch is None:
                target_branch = self.makeAnyBranch()
            target_branch_url = (
                config.codehosting.supermirror_root +
                target_branch.unique_name)
        return MergeDirective2(
            'revid', 'sha', 0, 0, target_branch_url,
            source_branch=source_branch_url, base_revision_id='base-revid',
            patch='booga')

    def makeMergeDirectiveEmail(self, body='Hi!\n', signing_context=None):
        """Create an email with a merge directive attached.

        :param body: The message body to use for the email.
        :param signing_context: A GPGSigningContext instance containing the
            gpg key to sign with.  If None, the message is unsigned.  The
            context also contains the password and gpg signing mode.
        :return: message, file_alias, source_branch, target_branch
        """
        target_branch = self.makeProductBranch()
        source_branch = self.makeProductBranch(
            product=target_branch.product)
        md = self.makeMergeDirective(source_branch, target_branch)
        message = self.makeSignedMessage(body=body,
            subject='My subject', attachment_contents=''.join(md.to_lines()),
            signing_context=signing_context)
        message_string = message.as_string()
        file_alias = getUtility(ILibraryFileAliasSet).create(
            '*', len(message_string), StringIO(message_string), '*')
        return message, file_alias, source_branch, target_branch

    def makeHWSubmission(self, date_created=None, submission_key=None,
                         emailaddress=u'test@canonical.com',
                         distroarchseries=None, private=False,
                         contactable=False, system=None,
                         submission_data=None):
        """Create a new HWSubmission."""
        if date_created is None:
            date_created = datetime.now(pytz.UTC)
        if submission_key is None:
            submission_key = self.getUniqueString('submission-key')
        if distroarchseries is None:
            distroarchseries = self.makeDistroArchSeries()
        if system is None:
            system = self.getUniqueString('system-fingerprint')
        if submission_data is None:
            sample_data_path = os.path.join(
                config.root, 'lib', 'canonical', 'launchpad', 'scripts',
                'tests', 'simple_valid_hwdb_submission.xml')
            submission_data = open(sample_data_path).read()
        filename = self.getUniqueString('submission-file')
        filesize = len(submission_data)
        raw_submission = StringIO(submission_data)
        format = HWSubmissionFormat.VERSION_1
        submission_set = getUtility(IHWSubmissionSet)

        return submission_set.createSubmission(
            date_created, format, private, contactable,
            submission_key, emailaddress, distroarchseries,
            raw_submission, filename, filesize, system)<|MERGE_RESOLUTION|>--- conflicted
+++ resolved
@@ -26,11 +26,7 @@
 import pytz
 from storm.store import Store
 import transaction
-<<<<<<< HEAD
-from zope.component import getUtility
-=======
 from zope.component import ComponentLookupError, getUtility
->>>>>>> 44d41a39
 from zope.security.proxy import removeSecurityProxy
 
 from canonical.autodecorate import AutoDecorate
@@ -112,13 +108,8 @@
     DistributionSourcePackage)
 from canonical.launchpad.ftests import syncUpdate
 from canonical.launchpad.mail.signedmessage import SignedMessage
-<<<<<<< HEAD
-from canonical.launchpad.webapp.adapter import StoreSelector
-from canonical.launchpad.webapp.interfaces import ALL_STORES, MASTER_FLAVOR
-=======
 from canonical.launchpad.webapp.dbpolicy import MasterDatabasePolicy
 from canonical.launchpad.webapp.interfaces import IStoreSelector
->>>>>>> 44d41a39
 
 SPACE = ' '
 
@@ -147,11 +138,7 @@
 
 def default_master_store(func):
     """Decorator to temporarily set the default Store to the master.
-<<<<<<< HEAD
-    
-=======
-
->>>>>>> 44d41a39
+
     In some cases, such as in the middle of a page test story,
     we might be calling factory methods with the default Store set
     to the slave which breaks stuff. For instance, if we set an account's
@@ -159,18 +146,6 @@
     However, if we then read it back the default Store has to be used.
     """
     def with_default_master_store(*args, **kw):
-<<<<<<< HEAD
-        current_flavors = {}
-        for store in ALL_STORES:
-            current_flavors[store] = StoreSelector.getDefaultFlavor(store)
-        try:
-            for store in ALL_STORES:
-                StoreSelector.setDefaultFlavor(store, MASTER_FLAVOR)
-            return func(*args, **kw)
-        finally:
-            for store in ALL_STORES:
-                StoreSelector.setDefaultFlavor(store, current_flavors[store])
-=======
         try:
             store_selector = getUtility(IStoreSelector)
         except ComponentLookupError:
@@ -181,7 +156,6 @@
             return func(*args, **kw)
         finally:
             store_selector.pop()
->>>>>>> 44d41a39
     return with_default_master_store
 
 
@@ -416,12 +390,8 @@
                 MailingListAutoSubscribePolicy.NEVER
         account = IMasterStore(Account).get(Account, person.accountID)
         getUtility(IEmailAddressSet).new(
-<<<<<<< HEAD
-            alternative_address, person, EmailAddressStatus.VALIDATED, account)
-=======
             alternative_address, person,
             EmailAddressStatus.VALIDATED, account)
->>>>>>> 44d41a39
         transaction.commit()
         self._stuff_preferredemail_cache(person)
         return person
