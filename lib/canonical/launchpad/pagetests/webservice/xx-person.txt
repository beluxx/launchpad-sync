--- conflicted
+++ resolved
@@ -8,43 +8,22 @@
 
 A person is linked to their team memberships.
 
-<<<<<<< HEAD
-  >>> salgado = webservice.get("/people/salgado").jsonBody()
-=======
-  >>> salgado = webservice("""
-  ... GET /~salgado HTTP/1.1
-  ... Host: api.launchpad.dev
-  ... """).jsonBody()
->>>>>>> 40ca6392
+  >>> salgado = webservice.get("/~salgado").jsonBody()
 
   >>> salgado['team_memberships_collection_link']
   u'http://api.launchpad.dev/~salgado/team_memberships'
 
 Similarly, a team is linked to the team memberships of its members.
 
-<<<<<<< HEAD
   >>> landscape_developers = webservice.get(
-  ...     "/people/landscape-developers").jsonBody()
-=======
-  >>> landscape_developers = webservice(r"""
-  ... GET /~landscape-developers HTTP/1.1
-  ... Host: api.launchpad.dev
-  ... """).jsonBody()
->>>>>>> 40ca6392
+  ...     "/~landscape-developers").jsonBody()
   >>> landscape_developers['member_memberships_collection_link']
   u'http://api.launchpad.dev/~landscape-developers/member_memberships'
 
 Team memberships are first-class objects with their own URLs.
 
-<<<<<<< HEAD
   >>> salgado_memberships = webservice.get(
-  ...     "/people/salgado/team_memberships").jsonBody()
-=======
-  >>> salgado_memberships = webservice(r"""
-  ... GET /~salgado/team_memberships HTTP/1.1
-  ... Host: api.launchpad.dev
-  ... """).jsonBody()
->>>>>>> 40ca6392
+  ...     "/~salgado/team_memberships").jsonBody()
   >>> [m['self_link'] for m in sorted(salgado_memberships)]
   [u'http://api.launchpad.dev/~admins/+member/salgado',
    u'http://api.launchpad.dev/~landscape-developers/+member/salgado']
@@ -78,15 +57,8 @@
 possible to navigate from a team, to the collection of peoples'
 memberships in the team.
 
-<<<<<<< HEAD
   >>> landscape_memberships = webservice.get(
-  ...     "/people/landscape-developers/member_memberships").jsonBody()
-=======
-  >>> landscape_memberships = webservice(r"""
-  ... GET /~landscape-developers/member_memberships HTTP/1.1
-  ... Host: api.launchpad.dev
-  ... """).jsonBody()
->>>>>>> 40ca6392
+  ...     "/~landscape-developers/member_memberships").jsonBody()
 
   >>> [m['self_link'] for m in sorted(landscape_memberships)]
   [u'http://api.launchpad.dev/~landscape-developers/+member/name12',
@@ -97,15 +69,8 @@
 seen the memberships for the 'landscape-developers' team above; here
 are the members.
 
-<<<<<<< HEAD
   >>> landscape_members = webservice.get(
-  ...     "/people/landscape-developers/members").jsonBody()
-=======
-  >>> landscape_members = webservice(r"""
-  ... GET /~landscape-developers/members HTTP/1.1
-  ... Host: api.launchpad.dev
-  ... """).jsonBody()
->>>>>>> 40ca6392
+  ...     "/~landscape-developers/members").jsonBody()
   >>> [m['self_link'] for m in sorted(landscape_members)]
   [u'http://api.launchpad.dev/~salgado',
    u'http://api.launchpad.dev/~name12']