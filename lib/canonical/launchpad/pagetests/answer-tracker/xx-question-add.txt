--- conflicted
+++ resolved
@@ -126,11 +126,7 @@
     >>> soup = BeautifulSoup(user_browser.contents)
     >>> heading = soup.first('div', {'class': 'pageheading'})
     >>> heading.findChild(name='div')
-<<<<<<< HEAD
-    <div...Open Question #..., asked...by...No Privileges Person...
-=======
     <div...>Open<... Question #..., asked...by...No Privileges Person...
->>>>>>> 1ba2f9ca
     >>> soup.first('div', 'report')
     <div class="report"><p>I use Ubuntu on AMD64 ...</div>
 
