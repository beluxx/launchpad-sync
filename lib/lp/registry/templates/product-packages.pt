--- conflicted
+++ resolved
@@ -12,11 +12,6 @@
 <div metal:fill-slot="main">
 
   <tal:series repeat="series context/serieses">
-<<<<<<< HEAD
-    <h1 tal:content="view/page_title">Product packages in Launchpad</h1>
-
-=======
->>>>>>> 52e880db
     <h2>Series &#8220;<span tal:replace="series/name">main</span>&#8221;</h2>
 
     <table id="packages" class="listing" tal:condition="series/packagings">
