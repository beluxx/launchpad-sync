<configure
    xmlns="http://namespaces.zope.org/zope"
    xmlns:browser="http://namespaces.zope.org/browser"
    xmlns:lp="http://launchpad.canonical.com"
    xmlns:i18n="http://namespaces.zope.org/i18n"
    i18n_domain="launchpad">

<facet facet="overview">

  <!-- Person -->

  <browser:navigation
      module="canonical.launchpad.browser"
      classes="TeamNavigation PersonNavigation"
      />

  <content class="canonical.launchpad.database.Person">
      <allow interface="canonical.launchpad.interfaces.IPerson" />
      <allow interface="canonical.launchpad.interfaces.ICalendarOwner" />
      <require
          permission="launchpad.Edit"
          set_schema="canonical.launchpad.interfaces.IPerson" />
  </content>

  <browser:defaultView
      for="canonical.launchpad.interfaces.IPerson"
      name="+index" />
  <browser:defaultView
      for="canonical.launchpad.interfaces.IPerson"
      name="+specs"
      layer="canonical.launchpad.layers.BlueprintLayer"
      />
  <browser:defaultView
      for="canonical.launchpad.interfaces.IPerson"
      layer="canonical.launchpad.layers.AnswersLayer"
      name="+tickets"
      />
  <browser:defaultView
      for="canonical.launchpad.interfaces.IPerson"
<<<<<<< HEAD
      name="+branches"
      layer="canonical.launchpad.layers.CodeLayer"
=======
      layer="canonical.launchpad.layers.BugsLayer"
      name="+assignedbugs"
>>>>>>> f02949e0
      />

  <browser:menus
      module="canonical.launchpad.browser.person"
      classes="PersonFacets PersonOverviewMenu TeamOverviewMenu PersonBugsMenu
          PersonSpecsMenu PeopleContextMenu TeamBugsMenu PersonBranchesMenu"
      />

  <browser:url
      for="canonical.launchpad.interfaces.IPerson"
      path_expression="string:~${name}"
      parent_utility="canonical.launchpad.interfaces.ILaunchpadRoot"
      />

  <browser:editform
      name="+review"
      for="canonical.launchpad.interfaces.IPerson"
      schema="canonical.launchpad.interfaces.IPerson"
      label="Review person"
      fields="name displayname password"
      permission="launchpad.Admin"
      template="../templates/person-review.pt"
      lp:url="/~$person.id/+review">
      <browser:widget
          field="password"
          class="canonical.widgets.PasswordChangeWidget"
          />
  </browser:editform>

  <browser:page
      name="+claim"
      for="canonical.launchpad.interfaces.IPerson"
      class="canonical.launchpad.browser.PersonClaimView"
      permission="zope.Public"
      template="../templates/person-claim.pt">
  </browser:page>

  <browser:page
      name="+changepassword"
      for="canonical.launchpad.interfaces.IPerson"
      class="canonical.launchpad.browser.PersonChangePasswordView"
      permission="launchpad.Edit"
      template="../templates/person-changepassword.pt">
  </browser:page>

  <browser:page
      name="+editlanguages"
      for="canonical.launchpad.interfaces.IPerson"
      class="canonical.launchpad.browser.PersonLanguagesView"
      permission="launchpad.Edit"
      template="../templates/person-editlanguages.pt">
  </browser:page>

  <browser:page
      name="+edit"
      for="canonical.launchpad.interfaces.IPerson"
      class="canonical.launchpad.browser.PersonEditView"
      permission="launchpad.Edit"
      template="../templates/person-edit.pt" />

  <browser:page
      name="+edithomepage"
      for="canonical.launchpad.interfaces.IPerson"
      class="canonical.launchpad.browser.PersonEditHomePageView"
      permission="launchpad.Edit"
      template="../templates/person-edithomepage.pt" />

  <browser:pages
      for="canonical.launchpad.interfaces.IPerson"
      permission="zope.Public"
      class="canonical.launchpad.browser.PersonView">
      <browser:page
          name="+index"
          template="../templates/person-index.pt"
          lp:url="/~$Person.name/" />
      <browser:page
          name="+packages"
          template="../templates/person-packages.pt"
          lp:url="/~$Person.name/+packages" />
      <browser:page
          name="+karma"
          template="../templates/person-karma.pt"
          lp:url="/~$Person.name/+karma" />
      <browser:page
          name="+sshkeys"
          attribute="showSSHKeys"
          lp:url="/~$Person.name/+sshkeys" />
      <browser:page
          name="+bounties"
          facet="bounties"
          template="../templates/person-bounties.pt"
          lp:url="/~$Person.name/+bounties" />
      <browser:page
          name="+portlet-working-on"
          template="../templates/person-portlet-working-on.pt" />
      <browser:page
          name="+portlet-emails"
          template="../templates/person-portlet-emails.pt"
          lp:url="/~$Person.name/+portlet-emails" />
      <browser:page
          name="+portlet-team-assignedbugs"
          template="../templates/person-portlet-team-assignedbugs.pt"
          lp:url="/~$Person.name/+portlet-team-assignedbugs" />
      <browser:page
          name="+portlet-details"
          template="../templates/person-portlet-details.pt"
          lp:url="/~$Person.name/+portlet-details" />
      <!-- this should be on IPerson because we don't always know if it is a
      team or a person -->
      <browser:page
        name="+teamlist"
        template="../templates/team-listing.pt" />
  </browser:pages>

  <browser:page
    for="canonical.launchpad.interfaces.IPerson"
    name="+table-specworkload"
    permission="zope.Public"
    class="canonical.launchpad.browser.PersonSpecWorkLoadView"
    template="../templates/person-table-specworkload.pt"
    lp:url="/~$Person.name/+table-specworkload" />

  <browser:page
    for="canonical.launchpad.interfaces.IPerson"
    name="+translations"
    facet="translations"
    class="canonical.launchpad.browser.PersonTranslationView"
    permission="zope.Public"
    template="../templates/person-translations.pt" />

  <browser:page
    for="canonical.launchpad.interfaces.IPerson"
    name="+specfeedback"
    facet="specifications"
    class="canonical.launchpad.browser.PersonSpecFeedbackView"
    permission="zope.Public"
    template="../templates/person-specfeedback.pt"
    lp:url="/~$Person.name/+specfeedback" />

  <browser:page
    for="canonical.launchpad.interfaces.IPerson"
    name="+specworkload"
    facet="specifications"
    permission="zope.Public"
    template="../templates/person-specworkload.pt"
    lp:url="/~$Person.name/+specworkload" />

  <!-- This portlet is a generalform because its view uses widgets to
  calculate the current distribution source package. This information
  is stored in the query, to avoid a complex URL scheme.
  -->
  <browser:generalform
     for="canonical.launchpad.interfaces.IPerson"
     schema="canonical.launchpad.interfaces.IPersonBugTaskSearch"
     name="+portlet-otherpackages"
     permission="zope.Public"
     class="canonical.launchpad.browser.BugContactPackageBugsSearchListingView"
     fields="distribution sourcepackagename"
     template="../templates/person-portlet-otherpackages.pt"
     lp:url="/~$Person.name/+portlet-otherpackages" />

  <browser:page
      for="canonical.launchpad.interfaces.IPerson"
      name="+rdf"
      lp:url="/person/$Person.name/+rdf"
      permission="zope.Public"
      class="canonical.launchpad.browser.PersonRdfView"
      attribute="__call__"
      />

  <browser:page
      name="+bugs"
      for="canonical.launchpad.interfaces.IPerson"
      facet="bugs"
      class="canonical.launchpad.browser.RedirectToAssignedBugsView"
      permission="zope.Public"
      attribute="__call__"
      lp:url="/~$Person.name/+assignedbugs" />

  <browser:generalform
      name="+assignedbugs"
      for="canonical.launchpad.interfaces.IPerson"
      schema="canonical.launchpad.interfaces.IPersonBugTaskSearch"
      facet="bugs"
      class="canonical.launchpad.browser.PersonAssignedBugTaskSearchListingView"
      fields="status importance assignee owner milestone
              omit_dupes has_patch component has_no_package"
      permission="zope.Public"
      template="../templates/person-bugs.pt"
      lp:url="/~$Person.name/+assignedbugs" />

  <browser:generalform
      name="+packagebugs-search"
      for="canonical.launchpad.interfaces.IPerson"
      schema="canonical.launchpad.interfaces.IBugTaskSearch"
      facet="bugs"
      class="canonical.launchpad.browser.BugContactPackageBugsSearchListingView"
      fields="status importance assignee owner milestone
              omit_dupes has_patch component has_no_package"
      permission="zope.Public"
      template="../templates/person-packagebugs-search.pt" />

  <!-- This page is a generalform because it uses widget values to
  figure out what the "current package" is. This information is stored
  in the URL rather than the context, to avoid a complex URL scheme.
  -->
  <browser:generalform
      name="+packagebugs"
      for="canonical.launchpad.interfaces.IPerson"
      schema="canonical.launchpad.interfaces.IPersonBugTaskSearch"
      fields="distribution sourcepackagename"
      facet="bugs"
      class="canonical.launchpad.browser.BugContactPackageBugsSearchListingView"
      permission="zope.Public"
      template="../templates/person-packagebugs-overview.pt" />

  <browser:generalform
      name="+reportedbugs"
      for="canonical.launchpad.interfaces.IPerson"
      schema="canonical.launchpad.interfaces.IPersonBugTaskSearch"
      facet="bugs"
      class="canonical.launchpad.browser.ReportedBugTaskSearchListingView"
      fields="status importance assignee owner milestone
              omit_dupes has_patch component has_no_package"
      permission="zope.Public"
      template="../templates/person-bugs.pt"
      lp:url="/~$Person.name/+reportedbugs" />

  <browser:generalform
      name="+subscribedbugs"
      for="canonical.launchpad.interfaces.IPerson"
      schema="canonical.launchpad.interfaces.IPersonBugTaskSearch"
      facet="bugs"
      class="canonical.launchpad.browser.SubscribedBugTaskSearchListingView"
      fields="status importance assignee owner milestone
              omit_dupes has_patch component has_no_package"
      permission="zope.Public"
      template="../templates/person-bugs.pt"
      lp:url="/~$Person.name/+subscribedbugs" />



  <!-- Adding SSH keys is the only possibly harmful thing that can be done
  without the user's password, so we use a special permission here to make
  sure only the user (and not launchpad admins) will be able to edit her own
  ssh keys. Another option would be to require the user's password on this
  page. GuilhermeSalgado 25/08/2005 -->
  <browser:page
      name="+editsshkeys"
      for="canonical.launchpad.interfaces.IPerson"
      permission="launchpad.Special"
      class="canonical.launchpad.browser.PersonEditSSHKeysView"
      template="../templates/person-editsshkeys.pt" />

  <browser:page
      name="+codesofconduct"
      for="canonical.launchpad.interfaces.IPerson"
      permission="launchpad.Edit"
      class="canonical.launchpad.browser.PersonCodeOfConductEditView"
      template="../templates/person-codesofconduct.pt" />

  <browser:page
      name="+editwikinames"
      for="canonical.launchpad.interfaces.IPerson"
      permission="launchpad.Edit"
      class="canonical.launchpad.browser.PersonEditWikiNamesView"
      template="../templates/person-editwikinames.pt" />

  <browser:page
      name="+editircnicknames"
      for="canonical.launchpad.interfaces.IPerson"
      permission="launchpad.Edit"
      class="canonical.launchpad.browser.PersonEditIRCNicknamesView"
      template="../templates/person-editircnicknames.pt" />

  <browser:page
      name="+editjabberids"
      for="canonical.launchpad.interfaces.IPerson"
      permission="launchpad.Edit"
      class="canonical.launchpad.browser.PersonEditJabberIDsView"
      template="../templates/person-editjabberids.pt" />

  <browser:page
      for="canonical.launchpad.interfaces.IPerson"
      permission="launchpad.Edit"
      class="canonical.launchpad.browser.PersonGPGView"
      name="+editpgpkeys"
      template="../templates/person-editpgpkeys.pt"
      lp:url="/~$person.id/+editpgpkeys">
  </browser:page>

  <browser:pages
      for="canonical.launchpad.interfaces.IPerson"
      permission="launchpad.Edit"
      class="canonical.launchpad.browser.PersonEditEmailsView">
      <browser:page
          name="+editemails"
          template="../templates/person-editemails.pt"
          lp:url="/~$person.id/+editemails" />
  </browser:pages>

  <browser:pages
    for="canonical.launchpad.interfaces.IPerson"
    class="canonical.launchpad.browser.PersonBranchesView"
    permission="zope.Public"
    facet="branches"
    >
    <browser:page
        name="+branches"
        template="../templates/person-branches.pt" />
  </browser:pages>

  <browser:pages
    for="canonical.launchpad.interfaces.IPerson"
    class="canonical.launchpad.browser.BranchTargetView"
    permission="zope.Public"
    facet="branches"
    >
    <!-- there is trickery here, in the view class, which detects the view
    name and then gives the template a different set of branches to work
    with.-->
    <browser:page
        name="+branchlisting"
        template="../templates/branchtarget-branchlisting.pt" />
    <browser:page
        name="+authoredbranches"
        template="../templates/branchtarget-branchlisting.pt" />
    <browser:page
        name="+registeredbranches"
        template="../templates/branchtarget-branchlisting.pt" />
    <browser:page
        name="+subscribedbranches"
        template="../templates/branchtarget-branchlisting.pt" />
  </browser:pages>

  <!-- Team Views -->

  <browser:page
      for="canonical.launchpad.interfaces.ITeam"
      permission="zope.Public"
      class="canonical.launchpad.browser.PersonView"
      name="+teamhierarchy"
      template="../templates/person-teamhierarchy.pt"
      lp:url="/~$Person.id/+teamhierarchy">
  </browser:page>

  <browser:page
      for="canonical.launchpad.interfaces.ITeam"
      permission="launchpad.Edit"
      class="canonical.launchpad.browser.TeamEmailView"
      name="+editemail"
      template="../templates/team-editemail.pt"
      lp:url="/~$Team.id/+editemail">
  </browser:page>

  <browser:page
      name="+edit"
      for="canonical.launchpad.interfaces.ITeam"
      class="canonical.launchpad.browser.TeamEditView"
      permission="launchpad.Edit"
      template="../templates/team-edit.pt" />

  <browser:page
      for="canonical.launchpad.interfaces.ITeam"
      permission="launchpad.Admin"
      class="canonical.launchpad.browser.TeamReassignmentView"
      name="+reassign"
      template="../templates/object-reassignment.pt"
      lp:url="/~$Team.id/+reassign">
  </browser:page>

  <browser:page
      for="canonical.launchpad.interfaces.ITeam"
      permission="launchpad.AnyPerson"
      class="canonical.launchpad.browser.TeamJoinView"
      name="+join"
      template="../templates/team-join.pt"
      lp:url="/~$Person.id/+join">
  </browser:page>

  <browser:page
      for="canonical.launchpad.interfaces.ITeam"
      permission="launchpad.AnyPerson"
      class="canonical.launchpad.browser.TeamLeaveView"
      name="+leave"
      template="../templates/team-leave.pt"
      lp:url="/~$Team.id/+leave">
  </browser:page>

  <browser:page
      for="canonical.launchpad.interfaces.ITeam"
      permission="zope.Public"
      class="canonical.launchpad.browser.PersonView"
      name="+polls"
      template="../templates/team-polls.pt"
      lp:url="/~$Team.id/+polls">
  </browser:page>

  <browser:generalform
      name="+newpoll"
      for="canonical.launchpad.interfaces.ITeam"
      class="canonical.launchpad.browser.PollAddView"
      schema="canonical.launchpad.interfaces.IPoll"
      fields="name title proposition secrecy allowspoilt
              dateopens datecloses"
      keyword_arguments="name title proposition secrecy allowspoilt
              dateopens datecloses"
      label="Create a new poll"
      permission="launchpad.Edit"
      template="../templates/team-newpoll.pt"
      lp:url="/~$Team.id/+newpoll">
  </browser:generalform>

  <browser:page
      name="+members"
      for="canonical.launchpad.interfaces.ITeam"
      permission="zope.Public"
      class="canonical.launchpad.browser.TeamMembersView"
      template="../templates/team-members.pt"
      lp:url="~$Team/+members">
  </browser:page>

  <browser:addform
      name="+addmember"
      for="canonical.launchpad.interfaces.ITeam"
      schema="canonical.launchpad.interfaces.ITeamMember"
      fields="newmember"
      class="canonical.launchpad.browser.TeamMemberAddView"
      permission="launchpad.Edit"
      template="../templates/team-addmember.pt"
      lp:url="~$Team/+addmember">
  </browser:addform>

  <browser:page
      name="+editproposedmembers"
      for="canonical.launchpad.interfaces.ITeam"
      permission="launchpad.Edit"
      class="canonical.launchpad.browser.ProposedTeamMembersEditView"
      template="../templates/team-editproposed.pt"
      lp:url="~$Team/+editproposedmembers">
  </browser:page>

  <browser:page
      name="+addbranch"
      for="canonical.launchpad.interfaces.IPerson"
      class="canonical.launchpad.browser.PersonBranchAddView"
      facet="branches"
      permission="launchpad.AnyPerson"
      template="../templates/person-branch-add.pt" />

  <!-- PersonSet -->
  <content class="canonical.launchpad.database.PersonSet">
      <allow interface="canonical.launchpad.interfaces.IPersonSet" />
  </content>

  <securedutility
      class="canonical.launchpad.database.PersonSet"
      provides="canonical.launchpad.interfaces.IPersonSet">
      <allow interface="canonical.launchpad.interfaces.IPersonSet" />
  </securedutility>

  <browser:defaultView
      for="canonical.launchpad.interfaces.IPersonSet"
      name="+index" />

  <browser:navigation
      module="canonical.launchpad.browser"
      classes="PersonSetNavigation"
      />

  <browser:page
      name="+newperson"
      for="canonical.launchpad.interfaces.IPersonSet"
      class="canonical.launchpad.browser.PersonAddView"
      permission="launchpad.Admin"
      template="../templates/people-newperson.pt" />

  <browser:addform
      name="+newteam"
      for="canonical.launchpad.interfaces.IPersonSet"
      schema="canonical.launchpad.interfaces.ITeamCreation"
      fields="name displayname contactemail teamdescription
              defaultmembershipperiod defaultrenewalperiod subscriptionpolicy"
      class="canonical.launchpad.browser.TeamAddView"
      permission="launchpad.AnyPerson"
      template="../templates/people-newteam.pt"
      lp:url="/people/+newteam">
      <browser:widget
          field="teamdescription"
          class="zope.app.form.browser.TextAreaWidget"
          displayWidth="30"
          height="10" />
  </browser:addform>

  <browser:pages
      for="canonical.launchpad.interfaces.IPersonSet"
      permission="zope.Public"
      class="canonical.launchpad.browser.PeopleListView">
      <browser:page
          name="+peoplelist"
          template="../templates/people-list.pt"
          lp:url="/people/+peoplelist" />
  </browser:pages>

  <browser:pages
      for="canonical.launchpad.interfaces.IPersonSet"
      permission="zope.Public"
      class="canonical.launchpad.browser.TeamListView">
      <browser:page
          name="+teamlist"
          template="../templates/people-list.pt"
          lp:url="/people/+teamlist" />
  </browser:pages>

  <browser:pages
      for="canonical.launchpad.interfaces.IPersonSet"
      permission="zope.Public"
      class="canonical.launchpad.browser.UbunteroListView">
      <browser:page
          name="+ubunterolist"
          template="../templates/people-list.pt"
          lp:url="/people/+ubunterolist" />
  </browser:pages>

  <browser:pages
      for="canonical.launchpad.interfaces.IPersonSet"
      permission="zope.Public"
      class="canonical.launchpad.browser.FOAFSearchView">
      <browser:page
          name="+index"
          template="../templates/people-index.pt"
          lp:url="/people" />
      <browser:page
        name="+portlet-stats"
        template="../templates/people-portlet-stats.pt" />
  </browser:pages>

  <browser:addform
      name="+requestmerge"
      for="canonical.launchpad.interfaces.IPersonSet"
      schema="canonical.launchpad.interfaces.person.IRequestPeopleMerge"
      fields="dupeaccount"
      class="canonical.launchpad.browser.RequestPeopleMergeView"
      permission="launchpad.AnyPerson"
      template="../templates/people-requestmerge.pt"
      lp:url="/people/+requestmerge">
  </browser:addform>

  <browser:pages
      for="canonical.launchpad.interfaces.IPersonSet"
      permission="launchpad.Admin"
      class="canonical.launchpad.browser.AdminRequestPeopleMergeView">
      <browser:page
          name="+adminrequestmerge"
          template="../templates/people-adminrequestmerge.pt"
          lp:url="/people/+adminrequestmerge" />
  </browser:pages>

  <browser:pages
      for="canonical.launchpad.interfaces.IPersonSet"
      permission="launchpad.AnyPerson"
      class="canonical.launchpad.browser.RequestPeopleMergeMultipleEmailsView">
      <browser:page
          name="+requestmerge-multiple"
          template="../templates/people-requestmerge-multiple.pt"
          lp:url="/people/+requestmerge-multiple" />
  </browser:pages>

  <browser:pages
      for="canonical.launchpad.interfaces.IPersonSet"
      permission="launchpad.AnyPerson"
      class="canonical.launchpad.browser.FinishedPeopleMergeRequestView">
      <browser:page
          name="+mergerequest-sent"
          template="../templates/people-mergerequest-sent.pt"
          lp:url="/people/+mergerequest-sent" />
  </browser:pages>

  <browser:pages
    for="canonical.launchpad.interfaces.IPersonSet"
    permission="zope.Public">
      <browser:page
        name="+portlet-about"
        template="../templates/people-portlet-about.pt" />
  </browser:pages>
</facet>

<facet facet="support">
  <browser:page
      for="canonical.launchpad.interfaces.IPerson"
      class="canonical.launchpad.browser.PersonLatestTicketsView"
      name="+portlet-latesttickets"
      permission="zope.Public"
      template="../templates/tickettarget-portlet-latesttickets.pt"
      />
  <browser:page
    for="canonical.launchpad.interfaces.IPerson"
    class="canonical.launchpad.browser.PersonSearchTicketsView"
    name="+tickets"
    permission="zope.Public"
    />
  <browser:page
    for="canonical.launchpad.interfaces.IPerson"
    class="canonical.launchpad.browser.SearchAnsweredTicketsView"
    name="+answeredtickets"
    permission="zope.Public"
    />
  <browser:page
    for="canonical.launchpad.interfaces.IPerson"
    class="canonical.launchpad.browser.SearchAssignedTicketsView"
    name="+assignedtickets"
    permission="zope.Public"
    />
  <browser:page
    for="canonical.launchpad.interfaces.IPerson"
    class="canonical.launchpad.browser.SearchCommentedTicketsView"
    name="+commentedtickets"
    permission="zope.Public"
    />
  <browser:page
    for="canonical.launchpad.interfaces.IPerson"
    class="canonical.launchpad.browser.SearchCreatedTicketsView"
    name="+createdtickets"
    permission="zope.Public"
    />
  <browser:page
    for="canonical.launchpad.interfaces.IPerson"
    class="canonical.launchpad.browser.SearchNeedAttentionTicketsView"
    name="+needattentiontickets"
    permission="zope.Public"
    />
  <browser:page
    for="canonical.launchpad.interfaces.IPerson"
    class="canonical.launchpad.browser.SearchSubscribedTicketsView"
    name="+subscribedtickets"
    permission="zope.Public"
    />

  <browser:menus
    module="canonical.launchpad.browser"
    classes="PersonSupportMenu"
    />
</facet>

<adapter for="canonical.launchpad.webapp.interfaces.ILaunchpadPrincipal"
    provides="canonical.launchpad.interfaces.IPerson"
    factory="canonical.launchpad.components.person.personFromPrincipal" />

</configure><|MERGE_RESOLUTION|>--- conflicted
+++ resolved
@@ -37,13 +37,13 @@
       />
   <browser:defaultView
       for="canonical.launchpad.interfaces.IPerson"
-<<<<<<< HEAD
+      layer="canonical.launchpad.layers.CodeLayer"
       name="+branches"
-      layer="canonical.launchpad.layers.CodeLayer"
-=======
+      />
+  <browser:defaultView
+      for="canonical.launchpad.interfaces.IPerson"
       layer="canonical.launchpad.layers.BugsLayer"
       name="+assignedbugs"
->>>>>>> f02949e0
       />
 
   <browser:menus
