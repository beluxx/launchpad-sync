--- conflicted
+++ resolved
@@ -24,12 +24,8 @@
 from zope.interface import implements
 
 from canonical.cachedproperty import cachedproperty
-<<<<<<< HEAD
-=======
-
-from canonical.launchpad.components.packagelocation import PackageLocation
+
 from canonical.launchpad.webapp.interfaces import TranslationUnavailable
->>>>>>> 160591bf
 from canonical.database.constants import DEFAULT, UTC_NOW
 from canonical.database.datetimecol import UtcDateTimeCol
 from canonical.database.enumcol import EnumCol
@@ -676,7 +672,6 @@
             # Yup, viewable.
             return
 
-<<<<<<< HEAD
         future = [
             DistroSeriesStatus.EXPERIMENTAL,
             DistroSeriesStatus.DEVELOPMENT,
@@ -693,27 +688,6 @@
             raise TranslationUnavailable(
                 "Translations for this release series are not currently "
                 "available.  Please come back soon.")
-=======
-        if self.status == DistroSeriesStatus.FUTURE:
-            raise TranslationUnavailable("""
-                Translations for this release series are not available yet.
-                """)
-        elif self.status == DistroSeriesStatus.DEVELOPMENT:
-            raise TranslationUnavailable("""
-                Translations for this release series are still being set up.
-                Please come back soon.
-                """)
-        elif self.status == DistroSeriesStatus.OBSOLETE:
-            raise TranslationUnavailable("""
-                This release series is obsolete.  Its translations are no
-                longer available.
-                """)
-        else:
-            raise TranslationUnavailable("""
-                Translations for this release series are temporarily
-                unavailable.  Please come back soon.
-                """)
->>>>>>> 160591bf
 
     def getTranslatableSourcePackages(self):
         """See `IDistroSeries`."""
