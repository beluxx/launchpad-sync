--- conflicted
+++ resolved
@@ -1128,28 +1128,15 @@
         order_by = Desc(SnapBuild.id)
         return self._getBuilds(filter_term, order_by)
 
-<<<<<<< HEAD
     def visibleByUser(self, user):
         """See `IGitRepository`."""
-        if not self.private:
-            return True
-        if user is None:
-            return False
-        if user.inTeam(self.owner):
-            return True
-
         store = IStore(self)
-        visibility_clause = removeSecurityProxy(getUtility(
-            ISnapSet))._findSnapVisibilityClause(user)
         return not store.find(
             Snap,
             Snap.id == self.id,
-            visibility_clause).is_empty()
-
-    def subscribe(self, person, subscribed_by):
-=======
+            get_snap_privacy_filter(user)).is_empty()
+
     def subscribe(self, person, subscribed_by, ignore_permissions=False):
->>>>>>> de8de18f
         """See `ISnap`."""
         # XXX pappacena 2021-02-05: We may need a "SnapSubscription" here.
         service = getUtility(IService, "sharing")
@@ -1164,7 +1151,6 @@
             self.pillar, person, unsubscribed_by, snaps=[self])
         IStore(self).flush()
 
-<<<<<<< HEAD
     def _reconcileAccess(self):
         """Reconcile the snap's sharing information.
 
@@ -1179,11 +1165,10 @@
     def setProject(self, project):
         self.project = project
         self._reconcileAccess()
-=======
+
     def _deleteAccessGrants(self):
         """Delete access grants for this snap recipe prior to deleting it."""
         getUtility(IAccessArtifactSource).delete([self])
->>>>>>> de8de18f
 
     def destroySelf(self):
         """See `ISnap`."""
