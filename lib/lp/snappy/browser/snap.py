# Copyright 2015-2016 Canonical Ltd.  This software is licensed under the
# GNU Affero General Public License version 3 (see the file LICENSE).

"""Snap views."""

__metaclass__ = type
__all__ = [
    'SnapAddView',
    'SnapAuthorizeView',
    'SnapContextMenu',
    'SnapDeleteView',
    'SnapEditView',
    'SnapNavigation',
    'SnapNavigationMenu',
    'SnapRequestBuildsView',
    'SnapView',
    ]

from urllib import urlencode
from urlparse import urlsplit

from lazr.restful.fields import Reference
from lazr.restful.interface import (
    copy_field,
    use_template,
    )
<<<<<<< HEAD
import yaml
=======
from pymacaroons import Macaroon
import transaction
>>>>>>> dd4dac1f
from zope.component import getUtility
from zope.interface import Interface
from zope.schema import (
    Bool,
    Choice,
    List,
    TextLine,
    )

from lp import _
from lp.app.browser.launchpadform import (
    action,
    custom_widget,
    LaunchpadEditFormView,
    LaunchpadFormView,
    render_radio_widget_part,
    )
from lp.app.browser.lazrjs import InlinePersonEditPickerWidget
from lp.app.browser.tales import format_link
from lp.app.enums import PRIVATE_INFORMATION_TYPES
from lp.app.interfaces.informationtype import IInformationType
from lp.app.interfaces.launchpad import ILaunchpadCelebrities
from lp.app.widgets.itemswidgets import (
    LabeledMultiCheckBoxWidget,
    LaunchpadRadioWidget,
    )
from lp.code.browser.widgets.gitref import GitRefWidget
from lp.code.errors import GitRepositoryScanFault
from lp.code.interfaces.gitref import IGitRef
from lp.registry.enums import VCSType
from lp.registry.interfaces.pocket import PackagePublishingPocket
from lp.services.features import getFeatureFlag
from lp.services.helpers import english_list
<<<<<<< HEAD
from lp.services.scripts import log
=======
from lp.services.openid.adapters.openid import CurrentOpenIDEndPoint
>>>>>>> dd4dac1f
from lp.services.webapp import (
    canonical_url,
    ContextMenu,
    enabled_with_permission,
    LaunchpadView,
    Link,
    Navigation,
    NavigationMenu,
    stepthrough,
    structured,
    urlappend,
    )
from lp.services.webapp.authorization import check_permission
from lp.services.webapp.breadcrumb import (
    Breadcrumb,
    NameBreadcrumb,
    )
from lp.services.webhooks.browser import WebhookTargetNavigationMixin
from lp.snappy.browser.widgets.snaparchive import SnapArchiveWidget
from lp.snappy.interfaces.snap import (
    ISnap,
    ISnapSet,
    NoSuchSnap,
    SNAP_FEATURE_FLAG,
    SNAP_PRIVATE_FEATURE_FLAG,
    SnapBuildAlreadyPending,
    SnapFeatureDisabled,
    SnapPrivateFeatureDisabled,
    )
from lp.snappy.interfaces.snapbuild import ISnapBuildSet
from lp.snappy.interfaces.snappyseries import (
    ISnappyDistroSeriesSet,
    ISnappySeriesSet,
    )
from lp.snappy.interfaces.snapstoreclient import (
    BadRequestPackageUploadResponse,
    ISnapStoreClient,
    )
from lp.soyuz.browser.archive import EnableProcessorsMixin
from lp.soyuz.browser.build import get_build_by_id_str
from lp.soyuz.interfaces.archive import IArchive


class SnapNavigation(WebhookTargetNavigationMixin, Navigation):
    usedfor = ISnap

    @stepthrough('+build')
    def traverse_build(self, name):
        build = get_build_by_id_str(ISnapBuildSet, name)
        if build is None or build.snap != self.context:
            return None
        return build


class SnapBreadcrumb(NameBreadcrumb):

    @property
    def inside(self):
        return Breadcrumb(
            self.context.owner,
            url=canonical_url(self.context.owner, view_name="+snaps"),
            text="Snap packages", inside=self.context.owner)


class SnapNavigationMenu(NavigationMenu):
    """Navigation menu for snap packages."""

    usedfor = ISnap

    facet = 'overview'

    links = ('admin', 'edit', 'webhooks', 'delete')

    @enabled_with_permission('launchpad.Admin')
    def admin(self):
        return Link('+admin', 'Administer snap package', icon='edit')

    @enabled_with_permission('launchpad.Edit')
    def edit(self):
        return Link('+edit', 'Edit snap package', icon='edit')

    @enabled_with_permission('launchpad.Edit')
    def webhooks(self):
        return Link(
            '+webhooks', 'Manage webhooks', icon='edit',
            enabled=bool(getFeatureFlag('webhooks.new.enabled')))

    @enabled_with_permission('launchpad.Edit')
    def delete(self):
        return Link('+delete', 'Delete snap package', icon='trash-icon')


class SnapContextMenu(ContextMenu):
    """Context menu for snap packages."""

    usedfor = ISnap

    facet = 'overview'

    links = ('request_builds',)

    @enabled_with_permission('launchpad.Edit')
    def request_builds(self):
        return Link('+request-builds', 'Request builds', icon='add')


class SnapView(LaunchpadView):
    """Default view of a Snap."""

    @property
    def builds(self):
        return builds_for_snap(self.context)

    @property
    def person_picker(self):
        field = copy_field(
            ISnap['owner'],
            vocabularyName='AllUserTeamsParticipationPlusSelfSimpleDisplay')
        return InlinePersonEditPickerWidget(
            self.context, field, format_link(self.context.owner),
            header='Change owner', step_title='Select a new owner')


def builds_for_snap(snap):
    """A list of interesting builds.

    All pending builds are shown, as well as 1-10 recent builds.  Recent
    builds are ordered by date finished (if completed) or date_started (if
    date finished is not set due to an error building or other circumstance
    which resulted in the build not being completed).  This allows started
    but unfinished builds to show up in the view but be discarded as more
    recent builds become available.

    Builds that the user does not have permission to see are excluded.
    """
    builds = [
        build for build in snap.pending_builds
        if check_permission('launchpad.View', build)]
    for build in snap.completed_builds:
        if not check_permission('launchpad.View', build):
            continue
        builds.append(build)
        if len(builds) >= 10:
            break
    return builds


def new_builds_notification_text(builds, already_pending=None):
    nr_builds = len(builds)
    if not nr_builds:
        builds_text = "All requested builds are already queued."
    elif nr_builds == 1:
        builds_text = "1 new build has been queued."
    else:
        builds_text = "%d new builds have been queued." % nr_builds
    if nr_builds and already_pending:
        return structured("<p>%s</p><p>%s</p>", builds_text, already_pending)
    else:
        return builds_text


class SnapRequestBuildsView(LaunchpadFormView):
    """A view for requesting builds of a snap package."""

    @property
    def label(self):
        return 'Request builds for %s' % self.context.name

    page_title = 'Request builds'

    class schema(Interface):
        """Schema for requesting a build."""

        archive = Reference(IArchive, title=u'Source archive', required=True)
        distro_arch_series = List(
            Choice(vocabulary='SnapDistroArchSeries'),
            title=u'Architectures', required=True)
        pocket = Choice(
            title=u'Pocket', vocabulary=PackagePublishingPocket, required=True)

    custom_widget('archive', SnapArchiveWidget)
    custom_widget('distro_arch_series', LabeledMultiCheckBoxWidget)

    @property
    def cancel_url(self):
        return canonical_url(self.context)

    @property
    def initial_values(self):
        """See `LaunchpadFormView`."""
        return {
            'archive': self.context.distro_series.main_archive,
            'distro_arch_series': self.context.getAllowedArchitectures(),
            'pocket': PackagePublishingPocket.UPDATES,
            }

    def validate(self, data):
        """See `LaunchpadFormView`."""
        arches = data.get('distro_arch_series', [])
        if not arches:
            self.setFieldError(
                'distro_arch_series',
                "You need to select at least one architecture.")

    def requestBuild(self, data):
        """User action for requesting a number of builds.

        We raise exceptions for most errors, but if there's already a
        pending build for a particular architecture, we simply record that
        so that other builds can be queued and a message displayed to the
        caller.
        """
        informational = {}
        builds = []
        already_pending = []
        for arch in data['distro_arch_series']:
            try:
                build = self.context.requestBuild(
                    self.user, data['archive'], arch, data['pocket'])
                builds.append(build)
            except SnapBuildAlreadyPending:
                already_pending.append(arch)
        if already_pending:
            informational['already_pending'] = (
                "An identical build is already pending for %s." %
                english_list(arch.architecturetag for arch in already_pending))
        return builds, informational

    @action('Request builds', name='request')
    def request_action(self, action, data):
        builds, informational = self.requestBuild(data)
        self.next_url = self.cancel_url
        already_pending = informational.get('already_pending')
        notification_text = new_builds_notification_text(
            builds, already_pending)
        self.request.response.addNotification(notification_text)


class ISnapEditSchema(Interface):
    """Schema for adding or editing a snap package."""

    use_template(ISnap, include=[
        'owner',
        'name',
        'private',
        'require_virtualized',
        'store_upload',
        ])
    store_distro_series = Choice(
        vocabulary='BuildableSnappyDistroSeries', required=True,
        title=u'Series')
    vcs = Choice(vocabulary=VCSType, required=True, title=u'VCS')

    # Each of these is only required if vcs has an appropriate value.  Later
    # validation takes care of adjusting the required attribute.
    branch = copy_field(ISnap['branch'], required=True)
    git_ref = copy_field(ISnap['git_ref'], required=True)

    # These are only required if store_upload is True.  Later validation
    # takes care of adjusting the required attribute.
    store_name = copy_field(ISnap['store_name'], required=True)


class SnapAddView(LaunchpadFormView):
    """View for creating snap packages."""

    page_title = label = 'Create a new snap package'

    schema = ISnapEditSchema
    field_names = [
        'owner',
        'name',
        'store_distro_series',
        'store_upload',
        'store_name',
        ]
    custom_widget('store_distro_series', LaunchpadRadioWidget)

    def initialize(self):
        """See `LaunchpadView`."""
        if not getFeatureFlag(SNAP_FEATURE_FLAG):
            raise SnapFeatureDisabled

        super(SnapAddView, self).initialize()

        # Once initialized, if the private_snap flag is disabled, it
        # prevents snap creation for private contexts.
        if not getFeatureFlag(SNAP_PRIVATE_FEATURE_FLAG):
            if (IInformationType.providedBy(self.context) and
                self.context.information_type in PRIVATE_INFORMATION_TYPES):
                raise SnapPrivateFeatureDisabled

    @property
    def cancel_url(self):
        return canonical_url(self.context)

    @property
    def initial_values(self):
        name = None
        if IGitRef.providedBy(self.context):
            # Try to extract Snap name from snapcraft.yaml file.
            try:
                blob = self.context.getBlob('snapcraft.yaml')
                # Beware of unsafe yaml.load()!
                name = yaml.safe_load(blob).get('name')
            except GitRepositoryScanFault:
                log.info("Failed to get Snap manifest from Git %s",
                          self.context.unique_name)
            except (KeyboardInterrupt, SystemExit):
                raise
            except:
                log.debug("Failed to parse Snap manifest at %s",
                          self.context.unique_name)
            if name is None:
                self.widget_errors['name'] = (
                    "Failed to find a valid snapcraft.yaml file.")

        # XXX cjwatson 2015-09-18: Hack to ensure that we don't end up
        # accidentally selecting ubuntu-rtm/14.09 or similar.
        # ubuntu.currentseries will always be in BuildableDistroSeries.
        series = getUtility(ILaunchpadCelebrities).ubuntu.currentseries
        sds_set = getUtility(ISnappyDistroSeriesSet)
        return {
            'name': name,
            'owner': self.user,
            'store_distro_series': sds_set.getByDistroSeries(series).first(),
            }

    @property
    def has_snappy_series(self):
        return not getUtility(ISnappySeriesSet).getAll().is_empty()

    def validate_widgets(self, data, names=None):
        """See `LaunchpadFormView`."""
        if self.widgets.get('store_upload') is not None:
            # Set widgets as required or optional depending on the
            # store_upload field.
            super(SnapAddView, self).validate_widgets(data, ['store_upload'])
            store_upload = data.get('store_upload', False)
            self.widgets['store_name'].context.required = store_upload
        super(SnapAddView, self).validate_widgets(data, names=names)

    @action('Create snap package', name='create')
    def create_action(self, action, data):
        if IGitRef.providedBy(self.context):
            kwargs = {'git_ref': self.context}
        else:
            kwargs = {'branch': self.context}
        private = not getUtility(
            ISnapSet).isValidPrivacy(False, data['owner'], **kwargs)
        snap = getUtility(ISnapSet).new(
            self.user, data['owner'],
            data['store_distro_series'].distro_series, data['name'],
            private=private, store_upload=data['store_upload'],
            store_series=data['store_distro_series'].snappy_series,
            store_name=data['store_name'], **kwargs)
        if data['store_upload']:
            try:
                self.next_url = SnapAuthorizeView.requestAuthorization(
                    snap, self.request)
            except BadRequestPackageUploadResponse as e:
                self.setFieldError(
                    'store_upload', 'Cannot upload this package: %s' % e)
        else:
            self.next_url = canonical_url(snap)

    def validate(self, data):
        super(SnapAddView, self).validate(data)
        owner = data.get('owner', None)
        name = data.get('name', None)
        if owner and name:
            if getUtility(ISnapSet).exists(owner, name):
                self.setFieldError(
                    'name',
                    'There is already a snap package owned by %s with this '
                    'name.' % owner.displayname)


class BaseSnapEditView(LaunchpadEditFormView):

    schema = ISnapEditSchema

    @property
    def cancel_url(self):
        return canonical_url(self.context)

    def setUpWidgets(self):
        """See `LaunchpadFormView`."""
        super(BaseSnapEditView, self).setUpWidgets()
        widget = self.widgets.get('vcs')
        if widget is not None:
            current_value = widget._getFormValue()
            self.vcs_bzr_radio, self.vcs_git_radio = [
                render_radio_widget_part(widget, value, current_value)
                for value in (VCSType.BZR, VCSType.GIT)]

    @property
    def has_snappy_series(self):
        return not getUtility(ISnappySeriesSet).getAll().is_empty()

    def validate_widgets(self, data, names=None):
        """See `LaunchpadFormView`."""
        if self.widgets.get('vcs') is not None:
            # Set widgets as required or optional depending on the vcs
            # field.
            super(BaseSnapEditView, self).validate_widgets(data, ['vcs'])
            vcs = data.get('vcs')
            if vcs == VCSType.BZR:
                self.widgets['branch'].context.required = True
                self.widgets['git_ref'].context.required = False
            elif vcs == VCSType.GIT:
                self.widgets['branch'].context.required = False
                self.widgets['git_ref'].context.required = True
            else:
                raise AssertionError("Unknown branch type %s" % vcs)
        if self.widgets.get('store_upload') is not None:
            # Set widgets as required or optional depending on the
            # store_upload field.
            super(BaseSnapEditView, self).validate_widgets(
                data, ['store_upload'])
            store_upload = data.get('store_upload', False)
            self.widgets['store_name'].context.required = store_upload
        super(BaseSnapEditView, self).validate_widgets(data, names=names)

    def _needStoreReauth(self, data):
        """Does this change require reauthorizing to the store?"""
        store_upload = data.get('store_upload', False)
        store_distro_series = data.get('store_distro_series')
        store_name = data.get('store_name')
        if (not store_upload or
                store_distro_series is None or store_name is None):
            return False
        if store_distro_series.snappy_series != self.context.store_series:
            return True
        if store_name != self.context.store_name:
            return True
        return False

    @action('Update snap package', name='update')
    def request_action(self, action, data):
        vcs = data.pop('vcs', None)
        if vcs == VCSType.BZR:
            data['git_ref'] = None
        elif vcs == VCSType.GIT:
            data['branch'] = None
        new_processors = data.get('processors')
        if new_processors is not None:
            if set(self.context.processors) != set(new_processors):
                self.context.setProcessors(
                    new_processors, check_permissions=True, user=self.user)
            del data['processors']
        store_upload = data.get('store_upload', False)
        if not store_upload:
            data['store_name'] = None
        need_store_reauth = self._needStoreReauth(data)
        self.updateContextFromData(data)
        if need_store_reauth:
            try:
                self.next_url = SnapAuthorizeView.requestAuthorization(
                    self.context, self.request)
            except BadRequestPackageUploadResponse as e:
                self.setFieldError(
                    'store_upload', 'Cannot upload this package: %s' % e)
        else:
            self.next_url = canonical_url(self.context)

    @property
    def adapters(self):
        """See `LaunchpadFormView`."""
        return {ISnapEditSchema: self.context}


class SnapAdminView(BaseSnapEditView):
    """View for administering snap packages."""

    @property
    def label(self):
        return 'Administer %s snap package' % self.context.name

    page_title = 'Administer'

    field_names = ['private', 'require_virtualized']

    def validate(self, data):
        super(SnapAdminView, self).validate(data)
        private = data.get('private', None)
        if private is not None:
            if not getUtility(ISnapSet).isValidPrivacy(
                    private, self.context.owner, self.context.branch,
                    self.context.git_ref):
                self.setFieldError(
                    'private',
                    u'This snap contains private information and cannot '
                    u'be public.'
                )


class SnapEditView(BaseSnapEditView, EnableProcessorsMixin):
    """View for editing snap packages."""

    @property
    def label(self):
        return 'Edit %s snap package' % self.context.name

    page_title = 'Edit'

    field_names = [
        'owner',
        'name',
        'store_distro_series',
        'store_upload',
        'store_name',
        'vcs',
        'branch',
        'git_ref',
        ]
    custom_widget('store_distro_series', LaunchpadRadioWidget)
    custom_widget('vcs', LaunchpadRadioWidget)
    custom_widget('git_ref', GitRefWidget)

    def setUpFields(self):
        """See `LaunchpadFormView`."""
        super(SnapEditView, self).setUpFields()
        self.form_fields += self.createEnabledProcessors(
            self.context.available_processors,
            u"The architectures that this snap package builds for. Some "
            u"architectures are restricted and may only be enabled or "
            u"disabled by administrators.")

    @property
    def initial_values(self):
        initial_values = {}
        if self.context.store_series is None:
            # XXX cjwatson 2016-04-26: Remove this case once all existing
            # Snaps have had a store_series backfilled.
            sds_set = getUtility(ISnappyDistroSeriesSet)
            initial_values['store_distro_series'] = sds_set.getByDistroSeries(
                self.context.distro_series).first()
        if self.context.git_ref is not None:
            initial_values['vcs'] = VCSType.GIT
        else:
            initial_values['vcs'] = VCSType.BZR
        return initial_values

    def validate(self, data):
        super(SnapEditView, self).validate(data)
        owner = data.get('owner', None)
        name = data.get('name', None)
        if owner and name:
            try:
                snap = getUtility(ISnapSet).getByName(owner, name)
                if snap != self.context:
                    self.setFieldError(
                        'name',
                        'There is already a snap package owned by %s with '
                        'this name.' % owner.displayname)
            except NoSuchSnap:
                pass
        if 'processors' in data:
            available_processors = set(self.context.available_processors)
            widget = self.widgets['processors']
            for processor in self.context.processors:
                if processor not in data['processors']:
                    if processor not in available_processors:
                        # This processor is not currently available for
                        # selection, but is enabled.  Leave it untouched.
                        data['processors'].append(processor)
                    elif processor.name in widget.disabled_items:
                        # This processor is restricted and currently
                        # enabled.  Leave it untouched.
                        data['processors'].append(processor)


class SnapAuthorizationException(Exception):
    pass


class SnapAuthorizeView(LaunchpadEditFormView):
    """View for authorizing snap package uploads to the store."""

    class schema(Interface):
        """Schema for authorizing snap package uploads to the store."""

        callback = Bool()
        discharge_macaroon = TextLine(
            title=u'Serialized discharge macaroon', required=True)

    render_context = False

    @staticmethod
    def extractSSOCaveat(macaroon):
        locations = [
            urlsplit(root).netloc
            for root in CurrentOpenIDEndPoint.getAllRootURLs()]
        sso_caveats = [
            c for c in macaroon.third_party_caveats()
            if c.location in locations]
        # We must have exactly one SSO caveat; more than one should never be
        # required and could be an attempt to substitute weaker caveats.  We
        # might as well OOPS here, even though the cause of this is probably
        # in some other service, since the user can't do anything about it
        # and it should show up in our OOPS reports.
        if not sso_caveats:
            raise SnapAuthorizationException(
                "Macaroon '%s' has no SSO caveats" % macaroon.serialize())
        elif len(sso_caveats) > 1:
            raise SnapAuthorizationException(
                "Macaroon '%s' has multiple SSO caveats" %
                macaroon.serialize())
        return sso_caveats[0]

    @classmethod
    def requestAuthorization(cls, snap, request):
        """Begin the process of authorizing uploads of a snap package."""
        if snap.store_series is None:
            request.response.addInfoNotification(
                _(u'Cannot authorize uploads of a snap package with no '
                  u'store series.'))
            request.response.redirect(canonical_url(snap))
            return
        if snap.store_name is None:
            request.response.addInfoNotification(
                _(u'Cannot authorize uploads of a snap package with no '
                  u'store name.'))
            request.response.redirect(canonical_url(snap))
            return
        snap_store_client = getUtility(ISnapStoreClient)
        root_macaroon_raw = snap_store_client.requestPackageUploadPermission(
            snap.store_series, snap.store_name)
        sso_caveat = cls.extractSSOCaveat(
            Macaroon.deserialize(root_macaroon_raw))
        snap.store_secrets = {'root': root_macaroon_raw}
        transaction.commit()
        base_url = canonical_url(snap, view_name='+authorize')
        login_url = urlappend(base_url, '+login')
        login_url += '?%s' % urlencode([
            ('field.callback', 'on'),
            ('macaroon_caveat_id', sso_caveat.caveat_id),
            ('discharge_macaroon_field', 'field.discharge_macaroon'),
            ])
        return login_url

    def render(self):
        data = {}
        self.validate_widgets(data)
        if not data.get('callback') or self.context.store_secrets is None:
            login_url = self.requestAuthorization(self.context, self.request)
            if login_url is not None:
                self.request.response.redirect(login_url)
            return
        if not data.get('discharge_macaroon'):
            self.request.response.addInfoNotification(structured(
                _(u'Uploads of %(snap)s to the store were not authorized.'),
                snap=self.context.name))
            self.request.response.redirect(canonical_url(self.context))
            return
        # We have to set a whole new dict here to avoid problems with
        # security proxies.
        new_store_secrets = dict(self.context.store_secrets)
        new_store_secrets['discharge'] = data['discharge_macaroon']
        self.context.store_secrets = new_store_secrets
        # XXX cjwatson 2016-04-18: This may be a GET request due to coming
        # from a redirection at the end of the OpenID exchange, but we need
        # to store the macaroons.  Perhaps we should return an
        # auto-submitting form instead?  The operation performed by this
        # view is at least idempotent.
        transaction.commit()
        self.request.response.addInfoNotification(structured(
            _(u'Uploads of %(snap)s to the store are now authorized.'),
            snap=self.context.name))
        self.request.response.redirect(canonical_url(self.context))

    @property
    def adapters(self):
        """See `LaunchpadFormView`."""
        return {self.schema: self.context}


class SnapDeleteView(BaseSnapEditView):
    """View for deleting snap packages."""

    @property
    def label(self):
        return 'Delete %s snap package' % self.context.name

    page_title = 'Delete'

    field_names = []

    @action('Delete snap package', name='delete')
    def delete_action(self, action, data):
        owner = self.context.owner
        self.context.destroySelf()
        self.next_url = canonical_url(owner, view_name='+snaps')<|MERGE_RESOLUTION|>--- conflicted
+++ resolved
@@ -24,12 +24,9 @@
     copy_field,
     use_template,
     )
-<<<<<<< HEAD
-import yaml
-=======
 from pymacaroons import Macaroon
 import transaction
->>>>>>> dd4dac1f
+import yaml
 from zope.component import getUtility
 from zope.interface import Interface
 from zope.schema import (
@@ -63,11 +60,8 @@
 from lp.registry.interfaces.pocket import PackagePublishingPocket
 from lp.services.features import getFeatureFlag
 from lp.services.helpers import english_list
-<<<<<<< HEAD
+from lp.services.openid.adapters.openid import CurrentOpenIDEndPoint
 from lp.services.scripts import log
-=======
-from lp.services.openid.adapters.openid import CurrentOpenIDEndPoint
->>>>>>> dd4dac1f
 from lp.services.webapp import (
     canonical_url,
     ContextMenu,
