# Copyright 2007 Canonical Ltd.  All rights reserved.

"""Browser views for CodeImports."""

__metaclass__ = type

__all__ = [
    'CodeImportEditView',
    'CodeImportMachineView',
    'CodeImportNewView',
    'CodeImportSetView',
    'CodeImportView',
    ]


from BeautifulSoup import BeautifulSoup
from zope.app.form import CustomWidgetFactory
from zope.app.form.interfaces import IInputWidget
from zope.app.form.utility import setUpWidget
from zope.component import getUtility
from zope.formlib import form
from zope.schema import Choice, TextLine

from canonical.cachedproperty import cachedproperty
from canonical.launchpad import _
from canonical.launchpad.interfaces import (
    BranchSubscriptionDiffSize, BranchSubscriptionNotificationLevel,
    branch_name_validator, CodeImportReviewStatus, IBranchSet, ICodeImport,
    ICodeImportMachineSet,  ICodeImportSet, ILaunchpadCelebrities,
    RevisionControlSystems)
from canonical.launchpad.webapp import (
    action, canonical_url, custom_widget, LaunchpadFormView, LaunchpadView)
from canonical.launchpad.webapp.batching import BatchNavigator
from canonical.launchpad.webapp.interfaces import NotFoundError
from canonical.launchpad.webapp.menu import structured
from canonical.widgets import LaunchpadDropdownWidget
from canonical.widgets.itemswidgets import LaunchpadRadioWidget
from canonical.widgets.textwidgets import StrippedTextWidget, URIWidget


class ReviewStatusDropdownWidget(LaunchpadDropdownWidget):
    """A <select> widget with a more appropriate 'no value' message.

    By default `LaunchpadDropdownWidget` displays 'no value' when the
    associated value is None or not supplied, which is not what we want on
    this page.
    """
    _messageNoValue = _('Any')


class CodeImportSetView(LaunchpadView):
    """The default view for `ICodeImportSet`.

    We present the CodeImportSet as a list of all imports.
    """

    def initialize(self):
        """See `LaunchpadView.initialize`."""
        status_field = Choice(
            __name__='status', title=_("Review Status"),
            vocabulary=CodeImportReviewStatus, required=False)
        self.status_widget = CustomWidgetFactory(ReviewStatusDropdownWidget)
        setUpWidget(self, 'status',  status_field, IInputWidget)

        # status should be None if either (a) there were no query arguments
        # supplied, i.e. the user browsed directly to this page (this is when
        # hasValidInput returns False) or (b) the user chose 'Any' in the
        # status widget (this is when hasValidInput returns True but
        # getInputValue returns None).
        status = None
        if self.status_widget.hasValidInput():
            status = self.status_widget.getInputValue()

        if status is not None:
            imports = self.context.search(review_status=status)
        else:
            imports = self.context.getAll()

        self.batchnav = BatchNavigator(imports, self.request)


class CodeImportView(LaunchpadView):
    """The default view for `ICodeImport`.

    We present the CodeImport as a simple page listing all the details of the
    import such as associated product and branch, who requested the import,
    and so on.
    """

    def initialize(self):
        """See `LaunchpadView.initialize`."""
        self.title = "Code Import for %s" % (self.context.product.name,)


class CodeImportBaseView(LaunchpadFormView):
    """A base view for both new and edit code import views."""

    schema = ICodeImport

    custom_widget('cvs_root', StrippedTextWidget, displayWidth=50)
    custom_widget('cvs_module', StrippedTextWidget, displayWidth=20)
    custom_widget('svn_branch_url', URIWidget, displayWidth=50)

    @cachedproperty
    def _super_user(self):
        """Is the user an admin or member of vcs-imports?"""
        celebs = getUtility(ILaunchpadCelebrities)
        return (self.user.inTeam(celebs.admin) or
                self.user.inTeam(celebs.vcs_imports))

    def showOptionalMarker(self, field_name):
        """Don't show the optional marker for rcs locations."""
        # No field in either the new or edit view needs an optional marker,
        # so we can be simple here.
        return False

    def setSecondaryFieldError(self, field, error):
        """Set the field error only if there isn't an error already."""
        if self.getFieldError(field):
            # Leave this one as it is often required or a validator error.
            pass
        else:
            self.setFieldError(field, error)

    def _validateCVS(self, cvs_root, cvs_module, existing_import=None):
        """If the user has specified cvs, then we need to make
        sure that there isn't already an import with those values."""
        if cvs_root is None:
            self.setSecondaryFieldError(
                'cvs_root', 'Enter a CVS root.')
        if cvs_module is None:
            self.setSecondaryFieldError(
                'cvs_module', 'Enter a CVS module.')

        if cvs_root and cvs_module:
            code_import = getUtility(ICodeImportSet).getByCVSDetails(
                cvs_root, cvs_module)
            if (code_import is not None and
                code_import != existing_import):
                self.addError(structured("""
                    Those CVS details are already specified for
                    the imported branch <a href="%s">%s</a>.""",
                    canonical_url(code_import.branch),
                    code_import.branch.unique_name))

    def _validateSVN(self, svn_branch_url, existing_import=None):
        """If the user has specified a subversion url, we need
        to make sure that there isn't already an import with
        that url."""
        if svn_branch_url is None:
            self.setSecondaryFieldError(
                'svn_branch_url', 'Enter the URL of a Subversion branch.')
        else:
            code_import = getUtility(ICodeImportSet).getBySVNDetails(
                svn_branch_url)
            if (code_import is not None and
                code_import != existing_import):
                self.setFieldError(
                    'svn_branch_url',
                    structured("""
                    This Subversion branch URL is already specified for
                    the imported branch <a href="%s">%s</a>.""",
                    canonical_url(code_import.branch),
                    code_import.branch.unique_name))


class CodeImportNewView(CodeImportBaseView):
    """The view to request a new code import."""

    for_input = True
    label = 'Request a code import'
    field_names = [
        'product', 'rcs_type', 'svn_branch_url', 'cvs_root', 'cvs_module',
        ]

    custom_widget('rcs_type', LaunchpadRadioWidget)

    initial_values = {
        'rcs_type': RevisionControlSystems.SVN,
        'branch_name': 'trunk',
        }

    @property
    def cancel_url(self):
        """Cancel should take the user back to the root site."""
        return '/'

    def setUpFields(self):
        CodeImportBaseView.setUpFields(self)
        # Add in the field for the branch name.
        name_field = form.Fields(
            TextLine(
                __name__='branch_name',
                title=_('Branch Name'), required=True, description=_(
                    "This will be used in the branch URL to identify the "
                    "imported branch.  Examples: main, trunk."),
                constraint=branch_name_validator),
            render_context=self.render_context)
        self.form_fields = self.form_fields + name_field

    def setUpWidgets(self):
        CodeImportBaseView.setUpWidgets(self)

        # Extract the radio buttons from the rcs_type widget, so we can
        # display them separately in the form.
        soup = BeautifulSoup(self.widgets['rcs_type']())
        [cvs_button, svn_button, empty_marker] = soup.findAll('input')
        cvs_button['onclick'] = 'updateWidgets()'
        svn_button['onclick'] = 'updateWidgets()'
        # The following attributes are used only in the page template.
        self.rcs_type_cvs = str(cvs_button)
        self.rcs_type_svn = str(svn_button)
        self.rcs_type_emptymarker = str(empty_marker)

    def _create_import(self, data, status):
        """Create the code import."""
        return getUtility(ICodeImportSet).new(
            registrant=self.user,
            product=data['product'],
            branch_name=data['branch_name'],
            rcs_type=data['rcs_type'],
            svn_branch_url=data['svn_branch_url'],
            cvs_root=data['cvs_root'],
            cvs_module=data['cvs_module'],
            review_status=status)

    @action(_('Request Import'), name='request_import')
    def request_import_action(self, action, data):
        """Create the code_import, and subscribe the user to the branch."""
        code_import = self._create_import(data, None)

        # Subscribe the user.
        code_import.branch.subscribe(
            self.user,
            BranchSubscriptionNotificationLevel.FULL,
            BranchSubscriptionDiffSize.NODIFF)

        self.next_url = canonical_url(code_import.branch)

        self.request.response.addNotification("""
            New code import created. The code import operators
            have been notified and the request will be reviewed shortly.""")

    def _showApprove(self, ignored):
        """Is the user an admin or member of vcs-imports?"""
        return self._super_user

    @action(_('Create Approved Import'), name='approve',
            condition=_showApprove)
    def approve_action(self, action, data):
        """Create the code_import, and subscribe the user to the branch."""
        code_import = self._create_import(
            data, CodeImportReviewStatus.REVIEWED)

        # Don't subscribe the requester as they are an import operator.
        self.next_url = canonical_url(code_import.branch)

        self.request.response.addNotification(
            "New reviewed code import created.")

    def validate(self, data):
        """See `LaunchpadFormView`."""
        rcs_type = data['rcs_type']
        # Make sure fields for unselected revision control systems
        # are blanked out:
        if rcs_type == RevisionControlSystems.CVS:
            data['svn_repository'] = None
            self._validateCVS(data.get('cvs_root'), data.get('cvs_module'))
        elif rcs_type == RevisionControlSystems.SVN:
            data['cvs_root'] = None
            data['cvs_module'] = None
            self._validateSVN(data.get('svn_branch_url'))
        else:
            raise AssertionError('Unknown revision control type.')

        # Check for an existing branch owned by the vcs-imports
        # for the product and name specified.
        if data.get('product') and data.get('branch_name'):
            existing_branch = getUtility(IBranchSet).getBranch(
                getUtility(ILaunchpadCelebrities).vcs_imports,
                data['product'],
                data['branch_name'])
            if existing_branch is not None:
                self.setFieldError(
                    'branch_name',
                    structured("""
                    There is already an existing import for
                    <a href="%(product_url)s">%(product_name)s</a>
                    with the name of
                    <a href="%(branch_url)s">%(branch_name)s</a>.""",
                    product_url=canonical_url(existing_branch.product),
                    product_name=existing_branch.product.name,
                    branch_url=canonical_url(existing_branch),
                    branch_name=existing_branch.name))


class CodeImportEditView(CodeImportBaseView):
    """View for editing code imports.

    This view is registered against the branch, but edits the
    code import for that branch.  If the branch has no associated
    code import, then the result is a 404.  If the branch does have
    a code import, then the adapters property allows the form
    internals to do the associated mappings.
    """

    # Need this to render the context to prepopulate the form fields.
    # Added here as the base class isn't LaunchpadEditFormView.
    render_context = True
    field_names = ['svn_branch_url', 'cvs_root', 'cvs_module']

    def initialize(self):
        """Show a 404 if the branch has no code import."""
        self.code_import = self.context.code_import
        if self.code_import is None:
            raise NotFoundError
        # The next and cancel location is the branch details page.
        self.cancel_url = self.next_url = canonical_url(self.context)
        CodeImportBaseView.initialize(self)

    @property
    def adapters(self):
        """See `LaunchpadFormView`."""
        return {ICodeImport: self.code_import}

    def setUpFields(self):
        CodeImportBaseView.setUpFields(self)

        # If the import is a Subversion import, then omit the CVS
        # fields, and vice versa.
        if self.code_import.rcs_type == RevisionControlSystems.CVS:
            self.form_fields = self.form_fields.omit('svn_branch_url')
        elif self.code_import.rcs_type == RevisionControlSystems.SVN:
            self.form_fields = self.form_fields.omit('cvs_root', 'cvs_module')
        else:
            raise AssertionError('Unknown rcs_type for code import.')

    def _showButtonForStatus(self, status):
        """If the status is different, and the user is super, show button."""
        return self._super_user and self.code_import.review_status != status

    def _showApprove(self, ignored):
        """Show the Approve button if the import is not reviewed."""
        return self._showButtonForStatus(CodeImportReviewStatus.REVIEWED)

    def _showInvalidate(self, ignored):
        """Show the Approve button if the import is not invalid."""
        return self._showButtonForStatus(CodeImportReviewStatus.INVALID)

    def _showSuspend(self, ignored):
        """Show the Suspend button if the import is not suspended."""
        return self._showButtonForStatus(CodeImportReviewStatus.SUSPENDED)

    @action(_('Update'), name='update')
    def update_action(self, action, data):
        """Update the details."""
        self.code_import.updateFromData(data, self.user)

    @action(_('Approve'), name='approve', condition=_showApprove)
    def approve_action(self, action, data):
        """Approve the import."""
        self.code_import.approve(data, self.user)
        self.request.response.addNotification(
            'The code import has been approved.')

    @action(_('Mark Invalid'), name='invalidate', condition=_showInvalidate)
    def invalidate_action(self, action, data):
        """Invalidate the import."""
        self.code_import.invalidate(data, self.user)
        self.request.response.addNotification(
            'The code import has been set as invalid.')

    @action(_('Suspend'), name='suspend', condition=_showSuspend)
    def suspend_action(self, action, data):
        """Suspend the import."""
        self.code_import.suspend(data, self.user)
        self.request.response.addNotification(
            'The code import has been suspended.')

    def validate(self, data):
        """See `LaunchpadFormView`."""
        # A simple else clause is sufficient here as the initialize would
        # have barfed if there was a different type (other than CVS or SVN).
        if self.code_import.rcs_type == RevisionControlSystems.CVS:
            self._validateCVS(
                data.get('cvs_root'), data.get('cvs_module'),
                self.code_import)
        elif self.code_import.rcs_type == RevisionControlSystems.SVN:
            self._validateSVN(
                data.get('svn_branch_url'), self.code_import)
        else:
<<<<<<< HEAD
            self._validateSVN(data.get('svn_branch_url'))


class CodeImportMachineView(LaunchpadView):
    """The view for the page that shows all the import machines."""

    __used_for__ = ICodeImportSet

    label = "Import machines for Launchpad"

    @property
    def machines(self):
        """Get the machines, sorted alphabetically by hostname."""
        return getUtility(ICodeImportMachineSet).getAll()
=======
            raise AssertionError('Unknown rcs_type for code import.')
>>>>>>> ac396a9d
<|MERGE_RESOLUTION|>--- conflicted
+++ resolved
@@ -389,8 +389,7 @@
             self._validateSVN(
                 data.get('svn_branch_url'), self.code_import)
         else:
-<<<<<<< HEAD
-            self._validateSVN(data.get('svn_branch_url'))
+            raise AssertionError('Unknown rcs_type for code import.')
 
 
 class CodeImportMachineView(LaunchpadView):
@@ -403,7 +402,4 @@
     @property
     def machines(self):
         """Get the machines, sorted alphabetically by hostname."""
-        return getUtility(ICodeImportMachineSet).getAll()
-=======
-            raise AssertionError('Unknown rcs_type for code import.')
->>>>>>> ac396a9d
+        return getUtility(ICodeImportMachineSet).getAll()