--- conflicted
+++ resolved
@@ -58,14 +58,9 @@
 from canonical.launchpad import _
 from canonical.cachedproperty import cachedproperty
 from canonical.launchpad.webapp import (
-<<<<<<< HEAD
-    canonical_url, GetitemNavigation, Navigation, stepthrough,
-    redirection, LaunchpadView)
-from canonical.launchpad.webapp.uri import URI
-=======
     action, canonical_url, GetitemNavigation, LaunchpadFormView,
     LaunchpadView, Navigation, redirection, stepthrough)
->>>>>>> 84635d5c
+from canonical.launchpad.webapp.uri import URI
 from canonical.launchpad.interfaces import (
     IBugBranchSet, BugTaskSearchParams, IBugAttachmentSet,
     IBugExternalRefSet, IBugSet, IBugTask, IBugTaskSet,
