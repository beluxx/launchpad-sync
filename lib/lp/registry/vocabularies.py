--- conflicted
+++ resolved
@@ -2012,14 +2012,8 @@
         pass
 
     def getDistributionAndPackageName(self, text):
-<<<<<<< HEAD
-        # XXX sinzui 2011-07-21: match the toTerm() format, but also
-        # use it to select a distribution. Maybe this should also split on
-        # a the first space.
-=======
         "Return the distribution and package name from the parsed text."
         # Match the toTerm() format, but also use it to select a distribution.
->>>>>>> faa681e5
         distribution = None
         if '/' in text:
             distro_name, text = text.split('/', 1)
@@ -2038,11 +2032,7 @@
             distribution = distribution or self.distribution
             if distribution is not None and spn_or_dsp is not None:
                 dsp = distribution.getSourcePackage(spn_or_dsp)
-<<<<<<< HEAD
-        if dsp and dsp.publishing_history:
-=======
         try:
->>>>>>> faa681e5
             binaries = dsp.publishing_history[0].getBuiltBinaries()
             binary_names = [binary.binary_package_name for binary in binaries]
             if binary_names != []:
@@ -2051,15 +2041,9 @@
                 summary = 'Not yet built.'
             token = '%s/%s' % (dsp.distribution.name, dsp.name)
             return SimpleTerm(dsp.sourcepackagename, token, summary)
-<<<<<<< HEAD
-        # Without SPPH (pending, published, superceeded, deleted)
-        # This SPN was never excepted by one of the distribution's series.
-        raise LookupError(distribution, spn_or_dsp)
-=======
         except (IndexError, AttributeError):
             # Either the DSP was None or there is no publishing history.
             raise LookupError(distribution, spn_or_dsp)
->>>>>>> faa681e5
 
     def getTerm(self, spn_or_dsp):
         """See `IBaseVocabulary`."""
