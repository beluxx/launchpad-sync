# Copyright 2009-2010 Canonical Ltd.  This software is licensed under the
# GNU Affero General Public License version 3 (see the file LICENSE).

# pylint: disable-msg=E0611,W0212,F0401

"""Database class for branch merge prosals."""

__metaclass__ = type
__all__ = [
    'BranchMergeProposal',
    'BranchMergeProposalGetter',
    'is_valid_transition',
    ]

from email.Utils import make_msgid
from itertools import groupby
<<<<<<< HEAD
from operator import attrgetter

=======
>>>>>>> 66511736
from sqlobject import (
    ForeignKey,
    IntCol,
    SQLMultipleJoin,
    StringCol,
    )
from storm.expr import (
    And,
    Desc,
    Join,
    LeftJoin,
    Or,
    Select,
    )
from storm.info import ClassAlias
from storm.locals import (
    Int,
    Reference,
    )
from storm.store import Store
from zope.component import getUtility
from zope.event import notify
from zope.interface import implements

from canonical.config import config
from canonical.database.constants import (
    DEFAULT,
    UTC_NOW,
    )
from canonical.database.datetimecol import UtcDateTimeCol
from canonical.database.enumcol import EnumCol
from canonical.database.sqlbase import (
    quote,
    SQLBase,
    sqlvalues,
    )
from canonical.launchpad.interfaces.lpstorm import IMasterStore
from lp.code.enums import (
    BranchMergeProposalStatus,
    CodeReviewVote,
    )
from lp.code.errors import (
    BadBranchMergeProposalSearchContext,
    BadStateTransition,
    UserNotBranchReviewer,
    WrongBranchMergeProposal,
    )
from lp.code.event.branchmergeproposal import (
    BranchMergeProposalStatusChangeEvent,
    NewCodeReviewCommentEvent,
    ReviewerNominatedEvent,
    )
from lp.code.interfaces.branch import IBranchNavigationMenu
from lp.code.interfaces.branchcollection import IAllBranches
from lp.code.interfaces.branchmergeproposal import (
    BRANCH_MERGE_PROPOSAL_FINAL_STATES as FINAL_STATES,
    IBranchMergeProposal,
    IBranchMergeProposalGetter,
    )
from lp.code.interfaces.branchtarget import IHasBranchTarget
from lp.code.interfaces.revision import IRevision
from lp.code.mail.branch import RecipientReason
from lp.code.model.branchrevision import BranchRevision
from lp.code.model.codereviewcomment import CodeReviewComment
from lp.code.model.codereviewvote import CodeReviewVoteReference
from lp.code.model.diff import Diff, IncrementalDiff, PreviewDiff
from lp.registry.interfaces.person import (
    IPerson,
    validate_public_person,
    )
from lp.registry.interfaces.product import IProduct
from lp.registry.model.person import Person
from lp.services.job.interfaces.job import JobStatus
from lp.services.job.model.job import Job
from lp.services.mail.sendmail import validate_message


def is_valid_transition(proposal, from_state, next_state, user=None):
    """Is it valid for this user to move this proposal to to next_state?

    :param proposal: The merge proposal.
    :param from_state: The previous state
    :param to_state: The new state to change to
    :param user: The user who may change the state
    """
    # Trivial acceptance case.
    if from_state == next_state:
        return True
    if from_state in FINAL_STATES and next_state not in FINAL_STATES:
        dupes = BranchMergeProposalGetter.activeProposalsForBranches(
            proposal.source_branch, proposal.target_branch)
        if dupes.count() > 0:
            return False

    [
        wip,
        needs_review,
        code_approved,
        rejected,
        merged,
        merge_failed,
        queued,
        superseded,
    ] = BranchMergeProposalStatus.items

    # Transitioning to code approved, rejected, failed or queued from
    # work in progress, needs review or merge failed needs the
    # user to be a valid reviewer, other states are fine.
    valid_reviewer = proposal.target_branch.isPersonTrustedReviewer(user)
    reviewed_ok_states = (code_approved, queued, merge_failed)
    if not valid_reviewer:
        # Non reviewers cannot reject proposals [XXX: what about their own?]
        if next_state == rejected:
            return False
        # Non-reviewers can toggle within the reviewed ok states
        # (approved/queued/failed): they can dequeue something they spot an
        # environmental issue with (queued or failed to approved). Retry
        # things that had an environmental issue (failed or approved to
        # queued) and note things as failing (approved and queued to failed).
        # This is perhaps more generous than needed, but its not clearly wrong
        # - a key concern is to prevent non reviewers putting things in the
        # queue that haven't been approved (and thus moved to approved or one
        # of the workflow states that approved leads to).
        elif (next_state in reviewed_ok_states and
              from_state not in reviewed_ok_states):
            return False
        else:
            return True
    else:
        return True


class BranchMergeProposal(SQLBase):
    """A relationship between a person and a branch."""

    implements(IBranchMergeProposal, IBranchNavigationMenu, IHasBranchTarget)

    _table = 'BranchMergeProposal'
    _defaultOrder = ['-date_created', 'id']

    registrant = ForeignKey(
        dbName='registrant', foreignKey='Person',
        storm_validator=validate_public_person, notNull=True)

    source_branch = ForeignKey(
        dbName='source_branch', foreignKey='Branch', notNull=True)

    target_branch = ForeignKey(
        dbName='target_branch', foreignKey='Branch', notNull=True)

    prerequisite_branch = ForeignKey(
        dbName='dependent_branch', foreignKey='Branch', notNull=False)

    description = StringCol(default=None)

    whiteboard = StringCol(default=None)

    queue_status = EnumCol(
        enum=BranchMergeProposalStatus, notNull=True,
        default=BranchMergeProposalStatus.WORK_IN_PROGRESS)

    @property
    def private(self):
        return (
            self.source_branch.private or self.target_branch.private or
            (self.prerequisite_branch is not None and
             self.prerequisite_branch.private))

    reviewer = ForeignKey(
        dbName='reviewer', foreignKey='Person',
        storm_validator=validate_public_person, notNull=False,
        default=None)

    review_diff = ForeignKey(
        foreignKey='StaticDiff', notNull=False, default=None)

    @property
    def next_preview_diff_job(self):
        # circular dependencies
        from lp.code.model.branchmergeproposaljob import (
            BranchMergeProposalJob, BranchMergeProposalJobFactory,
            BranchMergeProposalJobType)
        jobs = Store.of(self).find(
            BranchMergeProposalJob,
            BranchMergeProposalJob.branch_merge_proposal == self,
            BranchMergeProposalJob.job_type ==
            BranchMergeProposalJobType.UPDATE_PREVIEW_DIFF,
            BranchMergeProposalJob.job == Job.id,
            Job._status.is_in([JobStatus.WAITING, JobStatus.RUNNING]))
        job = jobs.order_by(Job.scheduled_start, Job.date_created).first()
        if job is not None:
            return BranchMergeProposalJobFactory.create(job)
        else:
            return None

    preview_diff_id = Int(name='merge_diff')
    preview_diff = Reference(preview_diff_id, 'PreviewDiff.id')

    reviewed_revision_id = StringCol(default=None)

    commit_message = StringCol(default=None)

    queue_position = IntCol(default=None)

    queuer = ForeignKey(
        dbName='queuer', foreignKey='Person', notNull=False,
        default=None)
    queued_revision_id = StringCol(default=None)

    date_merged = UtcDateTimeCol(default=None)
    merged_revno = IntCol(default=None)

    merge_reporter = ForeignKey(
        dbName='merge_reporter', foreignKey='Person',
        storm_validator=validate_public_person, notNull=False,
        default=None)

    @property
    def related_bugs(self):
        """Bugs which are linked to the source but not the target.

        Implies that these bugs would be fixed, in the target, by the merge.
        """
        return (bug for bug in self.source_branch.linked_bugs
                if bug not in self.target_branch.linked_bugs)

    @property
    def address(self):
        return 'mp+%d@%s' % (self.id, config.launchpad.code_domain)

    superseded_by = ForeignKey(
        dbName='superseded_by', foreignKey='BranchMergeProposal',
        notNull=False, default=None)

    supersedes = Reference("<primary key>", "superseded_by", on_remote=True)

    date_created = UtcDateTimeCol(notNull=True, default=DEFAULT)
    date_review_requested = UtcDateTimeCol(notNull=False, default=None)
    date_reviewed = UtcDateTimeCol(notNull=False, default=None)

    @property
    def target(self):
        """See `IHasBranchTarget`."""
        return self.source_branch.target

    root_message_id = StringCol(default=None)

    @property
    def title(self):
        """See `IBranchMergeProposal`."""
        return "[Merge] %(source)s into %(target)s" % {
            'source': self.source_branch.bzr_identity,
            'target': self.target_branch.bzr_identity}

    @property
    def all_comments(self):
        """See `IBranchMergeProposal`."""
        return CodeReviewComment.selectBy(branch_merge_proposal=self.id)

    def getComment(self, id):
        """See `IBranchMergeProposal`.

        This function can raise WrongBranchMergeProposal."""
        comment = CodeReviewComment.get(id)
        if comment.branch_merge_proposal != self:
            raise WrongBranchMergeProposal
        return comment

    def getVoteReference(self, id):
        """See `IBranchMergeProposal`.

        This function can raise WrongBranchMergeProposal."""
        vote = CodeReviewVoteReference.get(id)
        if vote.branch_merge_proposal != self:
            raise WrongBranchMergeProposal
        return vote

    date_queued = UtcDateTimeCol(notNull=False, default=None)

    votes = SQLMultipleJoin(
        'CodeReviewVoteReference', joinColumn='branch_merge_proposal')

    def getNotificationRecipients(self, min_level):
        """See IBranchMergeProposal.getNotificationRecipients"""
        recipients = {}
        branch_identity_cache = {
            self.source_branch: self.source_branch.bzr_identity,
            self.target_branch: self.target_branch.bzr_identity,
            }
        branches = [self.source_branch, self.target_branch]
        if self.prerequisite_branch is not None:
            branches.append(self.prerequisite_branch)
        for branch in branches:
            branch_recipients = branch.getNotificationRecipients()
            for recipient in branch_recipients:
                # If the recipient cannot see either of the branches, skip
                # them.
                if (not self.source_branch.visibleByUser(recipient) or
                    not self.target_branch.visibleByUser(recipient)):
                    continue
                subscription, rationale = branch_recipients.getReason(
                    recipient)
                if (subscription.review_level < min_level):
                    continue
                recipients[recipient] = RecipientReason.forBranchSubscriber(
                    subscription, recipient, rationale, self,
                    branch_identity_cache=branch_identity_cache)
        # Add in all the individuals that have been asked for a review,
        # or who have reviewed.  These people get added to the recipients
        # with the rationale of "Reviewer".
        # Don't add a team reviewer to the recipients as they are only going
        # to get emails normally if they are subscribed to one of the
        # branches, and if they are subscribed, they'll be getting this email
        # aleady.
        for review in self.votes:
            reviewer = review.reviewer
            pending = review.comment is None
            recipients[reviewer] = RecipientReason.forReviewer(
                self, pending, reviewer,
                branch_identity_cache=branch_identity_cache)
        # If the registrant of the proposal is getting emails, update the
        # rationale to say that they registered it.  Don't however send them
        # emails if they aren't asking for any.
        if self.registrant in recipients:
            recipients[self.registrant] = RecipientReason.forRegistrant(
                self, branch_identity_cache=branch_identity_cache)
        # If the owner of the source branch is getting emails, override the
        # rationale to say they are the owner of the souce branch.
        source_owner = self.source_branch.owner
        if source_owner in recipients:
            reason = RecipientReason.forSourceOwner(
                self, branch_identity_cache=branch_identity_cache)
            if reason is not None:
                recipients[source_owner] = reason

        return recipients

    def isValidTransition(self, next_state, user=None):
        """See `IBranchMergeProposal`."""
        return is_valid_transition(self, self.queue_status, next_state, user)

    def _transitionToState(self, next_state, user=None):
        """Update the queue_status of the proposal.

        Raise an error if the proposal is in a final state.
        """
        if not self.isValidTransition(next_state, user):
            raise BadStateTransition(
                'Invalid state transition for merge proposal: %s -> %s'
                % (self.queue_status.title, next_state.title))
        # Transition to the same state occur in two particular
        # situations:
        #  * stale posts
        #  * approving a later revision
        # In both these cases, there is no real reason to disallow
        # transitioning to the same state.
        self.queue_status = next_state

    def setStatus(self, status, user=None, revision_id=None):
        """See `IBranchMergeProposal`."""
        # XXX - rockstar - 9 Oct 2008 - jml suggested in a review that this
        # would be better as a dict mapping.
        # See bug #281060.
        if (self.queue_status == BranchMergeProposalStatus.QUEUED and
            status != BranchMergeProposalStatus.QUEUED):
            self.dequeue()
        if status == BranchMergeProposalStatus.WORK_IN_PROGRESS:
            self.setAsWorkInProgress()
        elif status == BranchMergeProposalStatus.NEEDS_REVIEW:
            self.requestReview()
        elif status == BranchMergeProposalStatus.CODE_APPROVED:
            self.approveBranch(user, revision_id)
        elif status == BranchMergeProposalStatus.REJECTED:
            self.rejectBranch(user, revision_id)
        elif status == BranchMergeProposalStatus.QUEUED:
            self.enqueue(user, revision_id)
        elif status == BranchMergeProposalStatus.MERGED:
            self.markAsMerged(merge_reporter=user)
        elif status == BranchMergeProposalStatus.MERGE_FAILED:
            self._transitionToState(status, user=user)
        else:
            raise AssertionError('Unexpected queue status: ' % status)

    def setAsWorkInProgress(self):
        """See `IBranchMergeProposal`."""
        self._transitionToState(BranchMergeProposalStatus.WORK_IN_PROGRESS)
        self.reviewer = None
        self.date_reviewed = None
        self.reviewed_revision_id = None

    def requestReview(self, _date_requested=None):
        """See `IBranchMergeProposal`.

        :param _date_requested: used only for testing purposes to override
            the normal UTC_NOW for when the review was requested.
        """
        # Don't reset the date_review_requested if we are already in the
        # review state.
        if _date_requested is None:
            _date_requested = UTC_NOW
        if self.queue_status != BranchMergeProposalStatus.NEEDS_REVIEW:
            self._transitionToState(BranchMergeProposalStatus.NEEDS_REVIEW)
            self.date_review_requested = _date_requested
            # Clear out any reviewed or queued values.
            self.reviewer = None
            self.reviewed_revision_id = None
            self.queuer = None
            self.queued_revision_id = None

    def isMergable(self):
        """See `IBranchMergeProposal`."""
        # As long as the source branch has not been merged, rejected
        # or superseded, then it is valid to be merged.
        return (self.queue_status not in FINAL_STATES)

    def _reviewProposal(self, reviewer, next_state, revision_id,
                        _date_reviewed=None):
        """Set the proposal to next_state."""
        # Check the reviewer can review the code for the target branch.
        old_state = self.queue_status
        if not self.target_branch.isPersonTrustedReviewer(reviewer):
            raise UserNotBranchReviewer
        # Check the current state of the proposal.
        self._transitionToState(next_state, reviewer)
        # Record the reviewer
        self.reviewer = reviewer
        if _date_reviewed is None:
            _date_reviewed = UTC_NOW
        self.date_reviewed = _date_reviewed
        # Record the reviewed revision id
        self.reviewed_revision_id = revision_id
        notify(BranchMergeProposalStatusChangeEvent(
                self, reviewer, old_state, next_state))

    def approveBranch(self, reviewer, revision_id, _date_reviewed=None):
        """See `IBranchMergeProposal`."""
        self._reviewProposal(
            reviewer, BranchMergeProposalStatus.CODE_APPROVED, revision_id,
            _date_reviewed)

    def rejectBranch(self, reviewer, revision_id, _date_reviewed=None):
        """See `IBranchMergeProposal`."""
        self._reviewProposal(
            reviewer, BranchMergeProposalStatus.REJECTED, revision_id,
            _date_reviewed)

    def enqueue(self, queuer, revision_id):
        """See `IBranchMergeProposal`."""
        if self.queue_status != BranchMergeProposalStatus.CODE_APPROVED:
            self.approveBranch(queuer, revision_id)

        last_entry = BranchMergeProposal.selectOne("""
            BranchMergeProposal.queue_position = (
                SELECT coalesce(MAX(queue_position), 0)
                FROM BranchMergeProposal)
            """)

        # The queue_position will wrap if we ever get to
        # two billion queue entries where the queue has
        # never become empty.  Perhaps sometime in the future
        # we may want to (maybe) consider keeping track of
        # the maximum value here.  I doubt that it'll ever be
        # a problem -- thumper.
        if last_entry is None:
            position = 1
        else:
            position = last_entry.queue_position + 1

        self.queue_status = BranchMergeProposalStatus.QUEUED
        self.queue_position = position
        self.queuer = queuer
        self.queued_revision_id = revision_id or self.reviewed_revision_id
        self.date_queued = UTC_NOW
        self.syncUpdate()

    def dequeue(self):
        """See `IBranchMergeProposal`."""
        if self.queue_status != BranchMergeProposalStatus.QUEUED:
            raise BadStateTransition(
                'Invalid state transition for merge proposal: %s -> %s'
                % (self.queue_state.title,
                   BranchMergeProposalStatus.QUEUED.title))
        self.queue_status = BranchMergeProposalStatus.CODE_APPROVED
        # Clear out the queued values.
        self.queuer = None
        self.queued_revision_id = None
        self.date_queued = None
        # Remove from the queue.
        self.queue_position = None

    def moveToFrontOfQueue(self):
        """See `IBranchMergeProposal`."""
        if self.queue_status != BranchMergeProposalStatus.QUEUED:
            return
        first_entry = BranchMergeProposal.selectOne("""
            BranchMergeProposal.queue_position = (
                SELECT MIN(queue_position)
                FROM BranchMergeProposal)
            """)

        self.queue_position = first_entry.queue_position - 1
        self.syncUpdate()

    def markAsMerged(self, merged_revno=None, date_merged=None,
                     merge_reporter=None):
        """See `IBranchMergeProposal`."""
        self._transitionToState(
            BranchMergeProposalStatus.MERGED, merge_reporter)
        self.merged_revno = merged_revno
        self.merge_reporter = merge_reporter
        # Remove from the queue.
        self.queue_position = None

        if merged_revno is not None:
            branch_revision = Store.of(self).find(
                BranchRevision,
                BranchRevision.branch == self.target_branch,
                BranchRevision.sequence == merged_revno).one()
            if branch_revision is not None:
                date_merged = branch_revision.revision.revision_date

        if date_merged is None:
            date_merged = UTC_NOW
        self.date_merged = date_merged

    def resubmit(self, registrant):
        """See `IBranchMergeProposal`."""
        # You can transition from REJECTED to SUPERSEDED, but
        # not from MERGED or SUPERSEDED.
        self._transitionToState(
            BranchMergeProposalStatus.SUPERSEDED, registrant)
        # This sync update is needed as the add landing target does
        # a database query to identify if there are any active proposals
        # with the same source and target branches.
        self.syncUpdate()
        review_requests = set(
            (vote.reviewer, vote.review_type) for vote in self.votes)
        proposal = self.source_branch.addLandingTarget(
            registrant=registrant,
            target_branch=self.target_branch,
            prerequisite_branch=self.prerequisite_branch,
            description=self.description,
            needs_review=True, review_requests=review_requests)
        self.superseded_by = proposal
        # This sync update is needed to ensure that the transitive
        # properties of supersedes and superseded_by are visible to
        # the old and the new proposal.
        self.syncUpdate()
        return proposal

    def _normalizeReviewType(self, review_type):
        """Normalse the review type.

        If review_type is None, it stays None.  Otherwise the review_type is
        converted to lower case, and if the string is empty is gets changed to
        None.
        """
        if review_type is not None:
            review_type = review_type.strip()
            if review_type == '':
                review_type = None
            else:
                review_type = review_type.lower()
        return review_type

    def nominateReviewer(self, reviewer, registrant, review_type=None,
                         _date_created=DEFAULT, _notify_listeners=True):
        """See `IBranchMergeProposal`."""
        # Return the existing vote reference or create a new one.
        # Lower case the review type.
        review_type = self._normalizeReviewType(review_type)
        vote_reference = self.getUsersVoteReference(reviewer, review_type)
        # If there is no existing review for the reviewer, then create a new
        # one.  If the reviewer is a team, then we don't care if there is
        # already an existing pending review, as some projects expect multiple
        # reviews from a team.
        if vote_reference is None or reviewer.is_team:
            vote_reference = CodeReviewVoteReference(
                branch_merge_proposal=self,
                registrant=registrant,
                reviewer=reviewer,
                date_created=_date_created)
        vote_reference.review_type = review_type
        if _notify_listeners:
            notify(ReviewerNominatedEvent(vote_reference))
        return vote_reference

    def deleteProposal(self):
        """See `IBranchMergeProposal`."""
        # Delete this proposal, but keep the superseded chain linked.
        if self.supersedes is not None:
            self.supersedes.superseded_by = self.superseded_by
        # Delete the related CodeReviewVoteReferences.
        for vote in self.votes:
            vote.destroySelf()
        # Delete the related CodeReviewComments.
        for comment in self.all_comments:
            comment.destroySelf()
        # Delete all jobs referring to the BranchMergeProposal, whether
        # or not they have completed.
        from lp.code.model.branchmergeproposaljob import (
            BranchMergeProposalJob)
        for job in BranchMergeProposalJob.selectBy(
            branch_merge_proposal=self.id):
            job.destroySelf()
        self.destroySelf()

    def getUnlandedSourceBranchRevisions(self):
        """See `IBranchMergeProposal`."""
        store = Store.of(self)
        SourceRevision = ClassAlias(BranchRevision)
        TargetRevision = ClassAlias(BranchRevision)
        target_join = LeftJoin(
            TargetRevision, And(
                TargetRevision.revision_id == SourceRevision.revision_id,
                TargetRevision.branch_id == self.target_branch.id))
        origin = [SourceRevision, target_join]
        result = store.using(*origin).find(
            SourceRevision,
            SourceRevision.branch_id == self.source_branch.id,
            SourceRevision.sequence != None,
            TargetRevision.id == None)
        return result.order_by(Desc(SourceRevision.sequence)).config(limit=10)

    def createComment(self, owner, subject, content=None, vote=None,
                      review_type=None, parent=None, _date_created=DEFAULT,
                      _notify_listeners=True):
        """See `IBranchMergeProposal`."""
        #:param _date_created: The date the message was created.  Provided
        #    only for testing purposes, as it can break
        # BranchMergeProposal.root_message.
        review_type = self._normalizeReviewType(review_type)
        assert owner is not None, 'Merge proposal messages need a sender'
        parent_message = None
        if parent is not None:
            assert parent.branch_merge_proposal == self, \
                    'Replies must use the same merge proposal as their parent'
            parent_message = parent.message
        if not subject:
            # Get the subject from the parent if there is one, or use a nice
            # default.
            if parent is None:
                subject = self.title
            else:
                subject = parent.message.subject
            if not subject.startswith('Re: '):
                subject = 'Re: ' + subject

        # Until these are moved into the lp module, import here to avoid
        # circular dependencies from canonical.launchpad.database.__init__.py
        from canonical.launchpad.database.message import Message, MessageChunk
        msgid = make_msgid('codereview')
        message = Message(
            parent=parent_message, owner=owner, rfc822msgid=msgid,
            subject=subject, datecreated=_date_created)
        MessageChunk(message=message, content=content, sequence=1)
        return self.createCommentFromMessage(
            message, vote, review_type, original_email=None,
            _notify_listeners=_notify_listeners, _validate=False)

    def getUsersVoteReference(self, user, review_type=None):
        """Get the existing vote reference for the given user."""
        # Lower case the review type.
        review_type = self._normalizeReviewType(review_type)
        if user is None:
            return None
        if user.is_team:
            query = And(CodeReviewVoteReference.reviewer == user,
                        CodeReviewVoteReference.review_type == review_type)
        else:
            query = CodeReviewVoteReference.reviewer == user
        return Store.of(self).find(
            CodeReviewVoteReference,
            CodeReviewVoteReference.branch_merge_proposal == self,
            query).order_by(CodeReviewVoteReference.date_created).first()

    def _getTeamVoteReference(self, user, review_type):
        """Get a vote reference where the user is in the review team.

        Only return those reviews where the review_type matches.
        """
        refs = Store.of(self).find(
            CodeReviewVoteReference,
            CodeReviewVoteReference.branch_merge_proposal == self,
            CodeReviewVoteReference.review_type == review_type,
            CodeReviewVoteReference.comment == None)
        for ref in refs.order_by(CodeReviewVoteReference.date_created):
            if user.inTeam(ref.reviewer):
                return ref
        return None

    def _getVoteReference(self, user, review_type):
        """Get the vote reference for the user.

        The returned vote reference will either:
          * the existing vote reference for the user
          * a vote reference of the same type that has been requested of a
            team that the user is a member of
          * a new vote reference for the user
        """
        # Firstly look for a vote reference for the user.
        ref = self.getUsersVoteReference(user)
        if ref is not None:
            return ref
        # Get all the unclaimed CodeReviewVoteReferences with the review_type
        # specified.
        team_ref = self._getTeamVoteReference(user, review_type)
        if team_ref is not None:
            return team_ref
        # If the review_type is not None, check to see if there is an
        # outstanding team review requested with no specified type.
        if review_type is not None:
            team_ref = self._getTeamVoteReference(user, None)
            if team_ref is not None:
                return team_ref
        # Create a new reference.
        return CodeReviewVoteReference(
            branch_merge_proposal=self,
            registrant=user,
            reviewer=user,
            review_type=review_type)

    def createCommentFromMessage(self, message, vote, review_type,
                                 original_email, _notify_listeners=True,
                                 _validate=True):
        """See `IBranchMergeProposal`."""
        if _validate:
            validate_message(original_email)
        review_type = self._normalizeReviewType(review_type)
        code_review_message = CodeReviewComment(
            branch_merge_proposal=self, message=message, vote=vote,
            vote_tag=review_type)
        # Get the appropriate CodeReviewVoteReference for the reviewer.
        # If there isn't one, then create one, otherwise set the comment
        # reference.
        if vote is not None:
            vote_reference = self._getVoteReference(
                message.owner, review_type)
            # Just set the reviewer and review type again on the off chance
            # that the user has edited the review_type or claimed a team
            # review.
            vote_reference.reviewer = message.owner
            vote_reference.review_type = review_type
            vote_reference.comment = code_review_message
        if _notify_listeners:
            notify(NewCodeReviewCommentEvent(
                    code_review_message, original_email))
        return code_review_message

    def updatePreviewDiff(self, diff_content, source_revision_id,
                          target_revision_id, prerequisite_revision_id=None,
                          conflicts=None):
        """See `IBranchMergeProposal`."""
        # Create the PreviewDiff.
        self.preview_diff = PreviewDiff.create(
            diff_content, source_revision_id, target_revision_id,
            prerequisite_revision_id, conflicts)

        # XXX: TimPenhey 2009-02-19 bug 324724
        # Since the branch_merge_proposal attribute of the preview_diff
        # is a on_remote reference, it may not be found unless we flush
        # the storm store.
        Store.of(self).flush()
        return self.preview_diff

    @property
    def revision_end_date(self):
        """The cutoff date for showing revisions.

        If the proposal has been merged, then we stop at the merged date. If
        it is rejected, we stop at the reviewed date. For superseded
        proposals, it should ideally use the non-existant date_last_modified,
        but could use the last comment date.
        """
        status = self.queue_status
        if status == BranchMergeProposalStatus.MERGED:
            return self.date_merged
        if status == BranchMergeProposalStatus.REJECTED:
            return self.date_reviewed
        # Otherwise return None representing an open end date.
        return None

    def _getNewerRevisions(self):
        start_date = self.date_review_requested
        if start_date is None:
            start_date = self.date_created
        return self.source_branch.getMainlineBranchRevisions(
            start_date, self.revision_end_date, oldest_first=True)

    def getRevisionsSinceReviewStart(self):
        """Get the grouped revisions since the review started."""
        resultset = self._getNewerRevisions()
        # Work out the start of the review.
        branch_revisions = (
            branch_revision for branch_revision, revision, revision_author
            in resultset)
        # Now group by date created.
        return groupby(branch_revisions, lambda r:r.revision.date_created)

    def getIncrementalDiffRanges(self):
        entries = list(self.all_comments)
        revisions = self._getNewerRevisions()
        entries.extend(
            revision for branch_revision, revision, revision_author
            in revisions)
        entries.sort(key=attrgetter('date_created'))
        ranges = []
        old_revision = None
        for entry in entries:
            if IRevision.providedBy(entry):
                cur_revision = entry
                if old_revision is None:
                    old_revision = cur_revision.getLefthandParent()
            else:
                if cur_revision is not None:
                    ranges.append(old_revision, cur_revision)
                cur_revision, old_revision = None, None
        if cur_revision is not None:
            ranges.append((old_revision, cur_revision))
        return ranges

    def generateIncrementalDiff(self, old_revision, new_revision, diff=None):
        if diff is None:
            source_branch = self.source_branch.getBzrBranch()
            ignore_branches = [self.target_branch.getBzrBranch()]
            if self.prerequisite_branch is not None:
                ignore_branches.append(self.prerequisite_branch.getBzrBranch())
            diff = Diff.generateIncrementalDiff(
                old_revision, new_revision, source_branch, ignore_branches)
        incremental_diff = IncrementalDiff()
        incremental_diff.diff = diff
        incremental_diff.branch_merge_proposal = self
        incremental_diff.old_revision = old_revision
        incremental_diff.new_revision = new_revision
        IMasterStore(IncrementalDiff).add(incremental_diff)
        return incremental_diff

    def getIncrementalDiffs(self, revision_list):
        diffs = Store.of(self).find(IncrementalDiff,
            IncrementalDiff.branch_merge_proposal_id == self.id)
        diff_dict = dict(
            ((diff.old_revision, diff.new_revision), diff)
            for diff in diffs)
        return [diff_dict.get(revisions) for revisions in revision_list]

<<<<<<< HEAD
    def getCurrentIncrementalDiffs(self):
        ranges = self.getIncrementalDiffs(self.getIncrementalDiffRanges())
        return [diff for diff in ranges if diff is not None]
=======
    @property
    def revision_end_date(self):
        """The cutoff date for showing revisions.

        If the proposal has been merged, then we stop at the merged date. If
        it is rejected, we stop at the reviewed date. For superseded
        proposals, it should ideally use the non-existant date_last_modified,
        but could use the last comment date.
        """
        status = self.queue_status
        if status == BranchMergeProposalStatus.MERGED:
            return self.date_merged
        if status == BranchMergeProposalStatus.REJECTED:
            return self.date_reviewed
        # Otherwise return None representing an open end date.
        return None

    def _getNewerRevisions(self):
        start_date = self.date_review_requested
        if start_date is None:
            start_date = self.date_created
        return self.source_branch.getMainlineBranchRevisions(
            start_date, self.revision_end_date, oldest_first=True)

    def getRevisionsSinceReviewStart(self):
        """Get the grouped revisions since the review started."""
        resultset = self._getNewerRevisions()
        # Work out the start of the review.
        branch_revisions = (
            branch_revision for branch_revision, revision, revision_author
            in resultset)
        # Now group by date created.
        gby = groupby(branch_revisions, lambda r:r.revision.date_created)
        # Use a generator expression to wrap the custom iterator so it doesn't
        # get security-proxied.
        return (
            (date, (revision for revision in revisions))
            for date, revisions in gby)
>>>>>>> 66511736


class BranchMergeProposalGetter:
    """See `IBranchMergeProposalGetter`."""

    implements(IBranchMergeProposalGetter)

    @staticmethod
    def get(id):
        """See `IBranchMergeProposalGetter`."""
        return BranchMergeProposal.get(id)

    @staticmethod
    def getProposalsForContext(context, status=None, visible_by_user=None):
        """See `IBranchMergeProposalGetter`."""
        collection = getUtility(IAllBranches).visibleByUser(visible_by_user)
        if context is None:
            pass
        elif IProduct.providedBy(context):
            collection = collection.inProduct(context)
        elif IPerson.providedBy(context):
            collection = collection.ownedBy(context)
        else:
            raise BadBranchMergeProposalSearchContext(context)
        return collection.getMergeProposals(status)

    @staticmethod
    def getProposalsForParticipant(participant, status=None,
        visible_by_user=None):
        """See `IBranchMergeProposalGetter`."""
        registrant_select = Select(
            BranchMergeProposal.id,
            BranchMergeProposal.registrantID == participant.id)

        review_select = Select(
                [CodeReviewVoteReference.branch_merge_proposalID],
                [CodeReviewVoteReference.reviewerID == participant.id])

        query = Store.of(participant).find(
            BranchMergeProposal,
            BranchMergeProposal.queue_status.is_in(status),
            Or(BranchMergeProposal.id.is_in(registrant_select),
                BranchMergeProposal.id.is_in(review_select)))
        return query

    @staticmethod
    def getVotesForProposals(proposals):
        """See `IBranchMergeProposalGetter`."""
        if len(proposals) == 0:
            return {}
        ids = [proposal.id for proposal in proposals]
        store = Store.of(proposals[0])
        result = dict([(proposal, []) for proposal in proposals])
        # Make sure that the Person and the review comment are loaded in the
        # storm cache as the reviewer is displayed in a title attribute on the
        # merge proposal listings page, and the message is needed to get to
        # the actual vote for that person.
        tables = [
            CodeReviewVoteReference,
            Join(Person, CodeReviewVoteReference.reviewerID == Person.id),
            LeftJoin(
                CodeReviewComment,
                CodeReviewVoteReference.commentID == CodeReviewComment.id)]
        results = store.using(*tables).find(
            (CodeReviewVoteReference, Person, CodeReviewComment),
            CodeReviewVoteReference.branch_merge_proposalID.is_in(ids))
        for reference, person, comment in results:
            result[reference.branch_merge_proposal].append(reference)
        return result

    @staticmethod
    def getVoteSummariesForProposals(proposals):
        """See `IBranchMergeProposalGetter`."""
        if len(proposals) == 0:
            return {}
        ids = quote([proposal.id for proposal in proposals])
        store = Store.of(proposals[0])
        # First get the count of comments.
        query = """
            SELECT bmp.id, count(crm.*)
            FROM BranchMergeProposal bmp, CodeReviewMessage crm,
                 Message m, MessageChunk mc
            WHERE bmp.id IN %s
              AND bmp.id = crm.branch_merge_proposal
              AND crm.message = m.id
              AND mc.message = m.id
              AND mc.content is not NULL
            GROUP BY bmp.id
            """ % ids
        comment_counts = dict(store.execute(query))
        # Now get the vote counts.
        query = """
            SELECT bmp.id, crm.vote, count(crv.*)
            FROM BranchMergeProposal bmp, CodeReviewVote crv,
                 CodeReviewMessage crm
            WHERE bmp.id IN %s
              AND bmp.id = crv.branch_merge_proposal
              AND crv.vote_message = crm.id
            GROUP BY bmp.id, crm.vote
            """ % ids
        vote_counts = {}
        for proposal_id, vote_value, count in store.execute(query):
            vote = CodeReviewVote.items[vote_value]
            vote_counts.setdefault(proposal_id, {})[vote] = count
        # Now assemble the resulting dict.
        result = {}
        for proposal in proposals:
            summary = result.setdefault(proposal, {})
            summary['comment_count'] = (
                comment_counts.get(proposal.id, 0))
            summary.update(vote_counts.get(proposal.id, {}))
        return result

    @staticmethod
    def activeProposalsForBranches(source_branch, target_branch):
        return BranchMergeProposal.select("""
            BranchMergeProposal.source_branch = %s AND
            BranchMergeProposal.target_branch = %s AND
            BranchMergeProposal.queue_status NOT IN %s
                """ % sqlvalues(source_branch, target_branch, FINAL_STATES))<|MERGE_RESOLUTION|>--- conflicted
+++ resolved
@@ -14,11 +14,8 @@
 
 from email.Utils import make_msgid
 from itertools import groupby
-<<<<<<< HEAD
 from operator import attrgetter
 
-=======
->>>>>>> 66511736
 from sqlobject import (
     ForeignKey,
     IntCol,
@@ -816,7 +813,12 @@
             branch_revision for branch_revision, revision, revision_author
             in resultset)
         # Now group by date created.
-        return groupby(branch_revisions, lambda r:r.revision.date_created)
+        gby = groupby(branch_revisions, lambda r:r.revision.date_created)
+        # Use a generator expression to wrap the custom iterator so it doesn't
+        # get security-proxied.
+        return (
+            (date, (revision for revision in revisions))
+            for date, revisions in gby)
 
     def getIncrementalDiffRanges(self):
         entries = list(self.all_comments)
@@ -864,50 +866,9 @@
             for diff in diffs)
         return [diff_dict.get(revisions) for revisions in revision_list]
 
-<<<<<<< HEAD
     def getCurrentIncrementalDiffs(self):
         ranges = self.getIncrementalDiffs(self.getIncrementalDiffRanges())
         return [diff for diff in ranges if diff is not None]
-=======
-    @property
-    def revision_end_date(self):
-        """The cutoff date for showing revisions.
-
-        If the proposal has been merged, then we stop at the merged date. If
-        it is rejected, we stop at the reviewed date. For superseded
-        proposals, it should ideally use the non-existant date_last_modified,
-        but could use the last comment date.
-        """
-        status = self.queue_status
-        if status == BranchMergeProposalStatus.MERGED:
-            return self.date_merged
-        if status == BranchMergeProposalStatus.REJECTED:
-            return self.date_reviewed
-        # Otherwise return None representing an open end date.
-        return None
-
-    def _getNewerRevisions(self):
-        start_date = self.date_review_requested
-        if start_date is None:
-            start_date = self.date_created
-        return self.source_branch.getMainlineBranchRevisions(
-            start_date, self.revision_end_date, oldest_first=True)
-
-    def getRevisionsSinceReviewStart(self):
-        """Get the grouped revisions since the review started."""
-        resultset = self._getNewerRevisions()
-        # Work out the start of the review.
-        branch_revisions = (
-            branch_revision for branch_revision, revision, revision_author
-            in resultset)
-        # Now group by date created.
-        gby = groupby(branch_revisions, lambda r:r.revision.date_created)
-        # Use a generator expression to wrap the custom iterator so it doesn't
-        # get security-proxied.
-        return (
-            (date, (revision for revision in revisions))
-            for date, revisions in gby)
->>>>>>> 66511736
 
 
 class BranchMergeProposalGetter:
