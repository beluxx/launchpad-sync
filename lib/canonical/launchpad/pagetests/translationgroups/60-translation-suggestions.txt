--- conflicted
+++ resolved
@@ -27,15 +27,9 @@
 
 Now, we can see the added suggestion + others from the sample data.
 
-<<<<<<< HEAD
-  >>> print find_tag_by_id(browser.contents, "msgset_134_es_suggestion_714_0")
+  >>> print find_tag_by_id(browser.contents, "msgset_134_es_suggestion_715_0")
   <...<samp> </samp>new suggestion...
-  >>> print find_tag_by_id(browser.contents, "msgset_134_es_suggestion_714_0_origin")
-=======
-  >>> print find_tag_by_id(browser.contents, "msgset_134_es_suggestion_712_0")
-  <...<samp> </samp>new suggestion...
-  >>> print find_tag_by_id(browser.contents, "msgset_134_es_suggestion_712_0_origin")
->>>>>>> 4d9d3d89
+  >>> print find_tag_by_id(browser.contents, "msgset_134_es_suggestion_715_0_origin")
   <...
   ...Suggested by...No Privileges Person...
 
