# Copyright 2004-2007 Canonical Ltd.  All rights reserved.
# pylint: disable-msg=E0611,W0212

"""Database classes including and related to Product."""

__metaclass__ = type
__all__ = ['Product', 'ProductSet']


import operator
import datetime
import calendar
import pytz
from sqlobject import (
    ForeignKey, StringCol, BoolCol, SQLMultipleJoin, SQLRelatedJoin,
    SQLObjectNotFound, AND)
from zope.interface import implements
from zope.component import getUtility

from canonical.cachedproperty import cachedproperty
from canonical.database.constants import UTC_NOW
from canonical.database.datetimecol import UtcDateTimeCol
from canonical.database.enumcol import EnumCol
from canonical.database.sqlbase import quote, SQLBase, sqlvalues
from canonical.launchpad.database.branch import BranchSet
from canonical.launchpad.database.branchvisibilitypolicy import (
    BranchVisibilityPolicyMixin)
from canonical.launchpad.database.bug import (
    BugSet, get_bug_tags, get_bug_tags_open_count)
from canonical.launchpad.database.bugtarget import BugTargetBase
from canonical.launchpad.database.bugtask import BugTask, BugTaskSet
from canonical.launchpad.database.commercialsubscription import (
    CommercialSubscription)
from canonical.launchpad.database.customlanguagecode import CustomLanguageCode
from canonical.launchpad.database.distribution import Distribution
from canonical.launchpad.database.karma import KarmaContextMixin
from canonical.launchpad.database.faq import FAQ, FAQSearch
from canonical.launchpad.database.mentoringoffer import MentoringOffer
from canonical.launchpad.database.milestone import Milestone
from canonical.launchpad.validators.person import validate_public_person
from canonical.launchpad.database.announcement import MakesAnnouncements
from canonical.launchpad.database.packaging import Packaging
from canonical.launchpad.database.productbounty import ProductBounty
from canonical.launchpad.database.productlicense import ProductLicense
from canonical.launchpad.database.productrelease import ProductRelease
from canonical.launchpad.database.productseries import ProductSeries
from canonical.launchpad.database.question import (
    QuestionTargetSearch, QuestionTargetMixin)
from canonical.launchpad.database.specification import (
    HasSpecificationsMixin, Specification)
from canonical.launchpad.database.sprint import HasSprintsMixin
from canonical.launchpad.database.translationimportqueue import (
    HasTranslationImportsMixin)
from canonical.launchpad.database.structuralsubscription import (
    StructuralSubscriptionTargetMixin)
from canonical.launchpad.helpers import shortlist

from canonical.launchpad.interfaces.branch import (
    BranchType, DEFAULT_BRANCH_STATUS_IN_LISTING)
from canonical.launchpad.interfaces.bugsupervisor import IHasBugSupervisor
from canonical.launchpad.interfaces.faqtarget import IFAQTarget
from canonical.launchpad.interfaces.launchpad import (
    IHasIcon, IHasLogo, IHasMugshot, ILaunchpadCelebrities,
    ILaunchpadUsage, NotFoundError)
from canonical.launchpad.interfaces.launchpadstatistic import (
    ILaunchpadStatisticSet)
from canonical.launchpad.interfaces.person import IPersonSet
from canonical.launchpad.interfaces.product import (
    IProduct, IProductSet, License, LicenseStatus)
from canonical.launchpad.interfaces.questioncollection import (
    QUESTION_STATUS_DEFAULT_SEARCH)
from canonical.launchpad.interfaces.questiontarget import IQuestionTarget
from canonical.launchpad.interfaces.structuralsubscription import (
    IStructuralSubscriptionTarget)
from canonical.launchpad.interfaces.specification import (
    SpecificationDefinitionStatus, SpecificationFilter,
    SpecificationImplementationStatus, SpecificationSort)
from canonical.launchpad.interfaces.translationgroup import (
    TranslationPermission)


class Product(SQLBase, BugTargetBase, MakesAnnouncements,
              HasSpecificationsMixin, HasSprintsMixin, KarmaContextMixin,
              BranchVisibilityPolicyMixin, QuestionTargetMixin,
              HasTranslationImportsMixin, StructuralSubscriptionTargetMixin):

    """A Product."""

    implements(
        IFAQTarget, IHasBugSupervisor, IHasIcon, IHasLogo,
        IHasMugshot, ILaunchpadUsage, IProduct, IQuestionTarget,
        IStructuralSubscriptionTarget)

    _table = 'Product'

    project = ForeignKey(
        foreignKey="Project", dbName="project", notNull=False, default=None)
    owner = ForeignKey(
        foreignKey="Person",
        storm_validator=validate_public_person, dbName="owner", notNull=True)
    bug_supervisor = ForeignKey(
        dbName='bug_supervisor', foreignKey='Person',
        storm_validator=validate_public_person, notNull=False, default=None)
    security_contact = ForeignKey(
        dbName='security_contact', foreignKey='Person',
        storm_validator=validate_public_person, notNull=False,
        default=None)
    driver = ForeignKey(
        dbName="driver", foreignKey="Person",
        storm_validator=validate_public_person, notNull=False, default=None)
    name = StringCol(
        dbName='name', notNull=True, alternateID=True, unique=True)
    displayname = StringCol(dbName='displayname', notNull=True)
    title = StringCol(dbName='title', notNull=True)
    summary = StringCol(dbName='summary', notNull=True)
    description = StringCol(notNull=False, default=None)
    datecreated = UtcDateTimeCol(
        dbName='datecreated', notNull=True, default=UTC_NOW)
    homepageurl = StringCol(dbName='homepageurl', notNull=False, default=None)
    homepage_content = StringCol(default=None)
    icon = ForeignKey(
        dbName='icon', foreignKey='LibraryFileAlias', default=None)
    logo = ForeignKey(
        dbName='logo', foreignKey='LibraryFileAlias', default=None)
    mugshot = ForeignKey(
        dbName='mugshot', foreignKey='LibraryFileAlias', default=None)
    screenshotsurl = StringCol(
        dbName='screenshotsurl', notNull=False, default=None)
    wikiurl =  StringCol(dbName='wikiurl', notNull=False, default=None)
    programminglang = StringCol(
        dbName='programminglang', notNull=False, default=None)
    downloadurl = StringCol(dbName='downloadurl', notNull=False, default=None)
    lastdoap = StringCol(dbName='lastdoap', notNull=False, default=None)
    translationgroup = ForeignKey(
        dbName='translationgroup', foreignKey='TranslationGroup',
        notNull=False, default=None)
    translationpermission = EnumCol(
        dbName='translationpermission', notNull=True,
        schema=TranslationPermission, default=TranslationPermission.OPEN)
    bugtracker = ForeignKey(
        foreignKey="BugTracker", dbName="bugtracker", notNull=False,
        default=None)
    official_answers = BoolCol(
        dbName='official_answers', notNull=True, default=False)
    official_blueprints = BoolCol(
        dbName='official_blueprints', notNull=True, default=False)
    official_codehosting = BoolCol(
        dbName='official_codehosting', notNull=True, default=False)
    official_malone = BoolCol(
        dbName='official_malone', notNull=True, default=False)
    official_rosetta = BoolCol(
        dbName='official_rosetta', notNull=True, default=False)

    @property
    def official_anything(self):
        return True in (self.official_malone, self.official_rosetta,
                        self.official_blueprints, self.official_answers,
                        self.official_codehosting)

    enable_bug_expiration = BoolCol(dbName='enable_bug_expiration',
        notNull=True, default=False)
    active = BoolCol(dbName='active', notNull=True, default=True)
    license_reviewed = BoolCol(dbName='reviewed', notNull=True, default=False)
    reviewer_whiteboard = StringCol(notNull=False, default=None)
    private_bugs = BoolCol(
        dbName='private_bugs', notNull=True, default=False)
    autoupdate = BoolCol(dbName='autoupdate', notNull=True, default=False)
    freshmeatproject = StringCol(notNull=False, default=None)
    sourceforgeproject = StringCol(notNull=False, default=None)
    # While the interface defines this field as required, we need to
    # allow it to be NULL so we can create new product records before
    # the corresponding series records.
    development_focus = ForeignKey(
        foreignKey="ProductSeries", dbName="development_focus", notNull=False,
        default=None)
    bug_reporting_guidelines = StringCol(default=None)

    def _validate_license_info(self, attr, value):
        if not self._SO_creating and value != self.license_info:
            # Clear the license_reviewed and license_approved flags
            # if the license changes.
            self._resetLicenseReview()
        return value

    license_info = StringCol(dbName='license_info', default=None,
                             storm_validator=_validate_license_info)
    license_approved = BoolCol(dbName='license_approved',
                               notNull=True, default=False)

    @property
    def default_stacked_on_branch(self):
        """See `IProduct`."""
        return self.development_focus.series_branch

    @cachedproperty('_commercial_subscription_cached')
    def commercial_subscription(self):
        return CommercialSubscription.selectOneBy(product=self)

    def redeemSubscriptionVoucher(self, voucher, registrant, purchaser,
                                  subscription_months, whiteboard=None):
        """See `IProduct`."""

        def add_months(start, num_months):
            """Given a start date find the new date `num_months` later.

            If the start date day is the last day of the month and the new
            month does not have that many days, then the new date will be the
            last day of the new month.  February is handled correctly too,
            including leap years, where th 28th-31st maps to the 28th or
            29th.
            """
            years, new_month = divmod(start.month + num_months, 12)
            new_year = start.year + years
            # If the day is not valid for the new month, make it the last day
            # of that month, e.g. 20080131 + 1 month = 20080229.
            weekday, days_in_month = calendar.monthrange(new_year, new_month)
            new_day = min(days_in_month, start.day)
            new_date = start.replace(year=new_year,
                                     month=new_month,
                                     day=new_day)
            return new_date

        now = datetime.datetime.now(pytz.timezone('UTC'))
        if self.commercial_subscription is None:
            date_starts = now
            date_expires = add_months(date_starts, subscription_months)
            subscription = CommercialSubscription(
                product=self,
                date_starts=date_starts,
                date_expires=date_expires,
                registrant=registrant,
                purchaser=purchaser,
                sales_system_id=voucher,
                whiteboard=whiteboard)
            self._commercial_subscription_cached = subscription
        else:
            if (now <= self.commercial_subscription.date_expires):
                # Extend current subscription.
                self.commercial_subscription.date_expires = (
                    add_months(self.commercial_subscription.date_expires,
                               subscription_months))
            else:
                self.commercial_subscription.date_starts = now
                self.commercial_subscription.date_expires = (
                    add_months(date_starts, subscription_months))
            self.commercial_subscription.sales_system_id = voucher
            self.commercial_subscription.registrant = registrant
            self.commercial_subscription.purchaser = purchaser

    @property
    def qualifies_for_free_hosting(self):
        """See `IProduct`."""
        if self.license_approved:
            # The license was manually approved for free hosting.
            return True
        elif License.OTHER_PROPRIETARY in self.licenses:
            # Proprietary licenses need a subscription without
            # waiting for a review.
            return False
        elif (self.license_reviewed and
              (License.OTHER_OPEN_SOURCE in self.licenses or
               self.license_info not in ('', None))):
            # We only know that an unknown open source license
            # requires a subscription after we have reviewed it
            # when we have not set license_approved to True.
            return False
        elif len(self.licenses) == 0:
            # The owner needs to choose a license.
            return False
        else:
            # The project has only valid open source license(s).
            return True

    @property
    def commercial_subscription_is_due(self):
        """See `IProduct`.

        If True, display subscription warning to project owner.
        """
        if self.qualifies_for_free_hosting:
            return False
        elif (self.commercial_subscription is None
              or not self.commercial_subscription.is_active):
            # The project doesn't have an active subscription.
            return True
        else:
            warning_date = (self.commercial_subscription.date_expires
                            - datetime.timedelta(30))
            now = datetime.datetime.now(pytz.timezone('UTC'))
            if now > warning_date:
                # The subscription is close to being expired.
                return True
            else:
                # The subscription is good.
                return False

    @property
    def is_permitted(self):
        """See `IProduct`.

        If False, disable many tasks on this project.
        """
        if self.qualifies_for_free_hosting:
            # The project qualifies for free hosting.
            return True
        elif self.commercial_subscription is None:
            return False
        else:
            return self.commercial_subscription.is_active

    @property
    def license_status(self):
        """See `IProduct`.

        :return: A LicenseStatus enum value.
        """
        if self.license_approved:
            return LicenseStatus.OPEN_SOURCE
        elif len(self.licenses) == 0:
            # We don't know what the license is.
            return LicenseStatus.UNREVIEWED
        elif License.OTHER_PROPRIETARY in self.licenses:
            # Notice the difference between the License and LicenseStatus.
            return LicenseStatus.PROPRIETARY
        elif License.OTHER_OPEN_SOURCE in self.licenses:
            if self.license_reviewed:
                # The OTHER_OPEN_SOURCE license was not manually approved
                # by setting license_approved to true.
                return LicenseStatus.PROPRIETARY
            else:
                # The OTHER_OPEN_SOURCE is pending review.
                return LicenseStatus.UNREVIEWED
        else:
            # The project has at least one license and does not have
            # OTHER_PROPRIETARY or OTHER_OPEN_SOURCE as a license.
            return LicenseStatus.OPEN_SOURCE

    def _resetLicenseReview(self):
        """When the license is modified, it must be reviewed again."""
        self.license_reviewed = False
        self.license_approved = False

    def _getLicenses(self):
        """Get the licenses as a tuple."""
        return tuple(
            product_license.license
            for product_license
                in ProductLicense.selectBy(product=self, orderBy='license'))

    def _setLicenses(self, licenses, reset_license_reviewed=True):
        """Set the licenses from a tuple of license enums.

        The licenses parameter must not be an empty tuple.
        """
        licenses = set(licenses)
        old_licenses = set(self.licenses)
        if licenses == old_licenses:
            return
        # Clear the license_reviewed and license_approved flags
        # if the license changes.
        # ProductSet.createProduct() passes in reset_license_reviewed=False
        # to avoid changing the value when a Launchpad Admin sets
        # license_reviewed & licenses at the same time.
        if reset_license_reviewed:
            self._resetLicenseReview()
        # $product/+edit doesn't require a license if a license hasn't
        # already been set, but updateContextFromData() updates all the
        # fields, so we have to avoid this assertion when the attribute
        # isn't actually being changed.
        assert len(licenses) != 0, "licenses argument must not be empty"
        for license in licenses:
            if license not in License:
                raise AssertionError("%s is not a License" % license)

        for license in old_licenses.difference(licenses):
            product_license = ProductLicense.selectOneBy(product=self,
                                                         license=license)
            product_license.destroySelf()

        for license in licenses.difference(old_licenses):
            ProductLicense(product=self, license=license)

    licenses = property(_getLicenses, _setLicenses)

    def _getBugTaskContextWhereClause(self):
        """See BugTargetBase."""
        return "BugTask.product = %d" % self.id

    def getExternalBugTracker(self):
        """See `IProduct`."""
        if self.official_malone:
            return None
        elif self.bugtracker is not None:
            return self.bugtracker
        elif self.project is not None:
            return self.project.bugtracker
        else:
            return None

    def searchTasks(self, search_params):
        """See canonical.launchpad.interfaces.IBugTarget."""
        search_params.setProduct(self)
        return BugTaskSet().search(search_params)

    def getUsedBugTags(self):
        """See `IBugTarget`."""
        return get_bug_tags("BugTask.product = %s" % sqlvalues(self))

    def getUsedBugTagsWithOpenCounts(self, user):
        """See `IBugTarget`."""
        return get_bug_tags_open_count(
            "BugTask.product = %s" % sqlvalues(self), user)

    branches = SQLMultipleJoin('Branch', joinColumn='product',
        orderBy='id')
    serieses = SQLMultipleJoin('ProductSeries', joinColumn='product',
        orderBy='name')

    @property
    def name_with_project(self):
        """See lib.canonical.launchpad.interfaces.IProduct"""
        if self.project and self.project.name != self.name:
            return self.project.name + ": " + self.name
        return self.name

    @property
    def releases(self):
        return ProductRelease.select(
            AND(ProductRelease.q.productseriesID == ProductSeries.q.id,
                ProductSeries.q.productID == self.id),
            clauseTables=['ProductSeries'],
            orderBy=['version']
            )

    @property
    def drivers(self):
        """See `IProduct`."""
        drivers = set()
        drivers.add(self.driver)
        if self.project is not None:
            drivers.add(self.project.driver)
        drivers.discard(None)
        if len(drivers) == 0:
            if self.project is not None:
                drivers.add(self.project.owner)
            else:
                drivers.add(self.owner)
        return sorted(drivers, key=lambda driver: driver.browsername)

    bounties = SQLRelatedJoin(
        'Bounty', joinColumn='product', otherColumn='bounty',
        intermediateTable='ProductBounty')

    @property
    def all_milestones(self):
        """See `IProduct`."""
        return Milestone.selectBy(
            product=self, orderBy=['-dateexpected', 'name'])

    @property
    def milestones(self):
        """See `IProduct`."""
        return Milestone.selectBy(
            product=self, visible=True, orderBy=['-dateexpected', 'name'])

    @property
    def sourcepackages(self):
        from canonical.launchpad.database.sourcepackage import SourcePackage
        clause = """ProductSeries.id=Packaging.productseries AND
                    ProductSeries.product = %s
                    """ % sqlvalues(self.id)
        clauseTables = ['ProductSeries']
        ret = Packaging.select(clause, clauseTables,
            prejoins=["sourcepackagename", "distroseries.distribution"])
        sps = [SourcePackage(sourcepackagename=r.sourcepackagename,
                             distroseries=r.distroseries) for r in ret]
        return sorted(sps, key=lambda x:
            (x.sourcepackagename.name, x.distroseries.name,
             x.distroseries.distribution.name))

    @property
    def distrosourcepackages(self):
        from canonical.launchpad.database.distributionsourcepackage \
            import DistributionSourcePackage
        clause = """ProductSeries.id=Packaging.productseries AND
                    ProductSeries.product = %s
                    """ % sqlvalues(self.id)
        clauseTables = ['ProductSeries']
        ret = Packaging.select(clause, clauseTables,
            prejoins=["sourcepackagename", "distroseries.distribution"])
        distros = set()
        dsps = []
        for packaging in ret:
            distro = packaging.distroseries.distribution
            if distro in distros:
                continue
            distros.add(distro)
            dsps.append(DistributionSourcePackage(
                sourcepackagename=packaging.sourcepackagename,
                distribution=distro))
        return sorted(dsps, key=lambda x:
            (x.sourcepackagename.name, x.distribution.name))

    @property
    def bugtargetdisplayname(self):
        """See IBugTarget."""
        return self.displayname

    @property
    def bugtargetname(self):
        """See `IBugTarget`."""
        return self.name

    def getLatestBranches(self, quantity=5, visible_by_user=None):
        """See `IProduct`."""
        return shortlist(
            BranchSet().getLatestBranchesForProduct(
                self, quantity, visible_by_user))

    def getPackage(self, distroseries):
        """See `IProduct`."""
        if isinstance(distroseries, Distribution):
            distroseries = distroseries.currentrelease
        for pkg in self.sourcepackages:
            if pkg.distroseries == distroseries:
                return pkg
        else:
            raise NotFoundError(distroseries)

    def getMilestone(self, name):
        """See `IProduct`."""
        return Milestone.selectOne("""
            product = %s AND
            name = %s
            """ % sqlvalues(self.id, name))

    def createBug(self, bug_params):
        """See `IBugTarget`."""
        bug_params.setBugTarget(product=self)
        return BugSet().createBug(bug_params)

    def _getBugTaskContextClause(self):
        """See BugTargetBase."""
        return 'BugTask.product = %s' % sqlvalues(self)

    def searchQuestions(self, search_text=None,
                        status=QUESTION_STATUS_DEFAULT_SEARCH,
                        language=None, sort=None, owner=None,
                        needs_attention_from=None, unsupported=False):
        """See `IQuestionCollection`."""
        if unsupported:
            unsupported_target = self
        else:
            unsupported_target = None

        return QuestionTargetSearch(
            product=self,
            search_text=search_text, status=status,
            language=language, sort=sort, owner=owner,
            needs_attention_from=needs_attention_from,
            unsupported_target=unsupported_target).getResults()

    def getTargetTypes(self):
        """See `QuestionTargetMixin`.

        Defines product as self.
        """
        return {'product': self}

    def newFAQ(self, owner, title, content, keywords=None, date_created=None):
        """See `IFAQTarget`."""
        return FAQ.new(
            owner=owner, title=title, content=content, keywords=keywords,
            date_created=date_created, product=self)

    def findSimilarFAQs(self, summary):
        """See `IFAQTarget`."""
        return FAQ.findSimilar(summary, product=self)

    def getFAQ(self, id):
        """See `IFAQCollection`."""
        return FAQ.getForTarget(id, self)

    def searchFAQs(self, search_text=None, owner=None, sort=None):
        """See `IFAQCollection`."""
        return FAQSearch(
            search_text=search_text, owner=owner, sort=sort,
            product=self).getResults()

    @property
    def translatable_packages(self):
        """See `IProduct`."""
        packages = set(package for package in self.sourcepackages
                       if len(package.getCurrentTranslationTemplates()) > 0)
        # Sort packages by distroseries.name and package.name
        return sorted(packages, key=lambda p: (p.distroseries.name, p.name))

    @property
    def translatable_series(self):
        """See `IProduct`."""
        translatable_product_series = set(
            product_series for product_series in self.serieses
            if len(product_series.getCurrentTranslationTemplates()) > 0)
        return sorted(
            translatable_product_series,
            key=operator.attrgetter('datecreated'))

    @property
    def obsolete_translatable_series(self):
        """See `IProduct`."""
        obsolete_product_series = set(
            product_series for product_series in self.serieses
            if len(product_series.getObsoleteTranslationTemplates()) > 0)
        return sorted(obsolete_product_series, key=lambda s: s.datecreated)

    @property
    def primary_translatable(self):
        """See `IProduct`."""
        packages = self.translatable_packages
        ubuntu = getUtility(ILaunchpadCelebrities).ubuntu
        targetseries = ubuntu.currentseries
        product_series = self.translatable_series

        # First, go with development focus branch
        if product_series and self.development_focus in product_series:
            return self.development_focus
        # Next, go with the latest product series that has templates:
        if product_series:
            return product_series[-1]
        # Otherwise, look for an Ubuntu package in the current distroseries:
        for package in packages:
            if package.distroseries == targetseries:
                return package
        # now let's make do with any ubuntu package
        for package in packages:
            if package.distribution == ubuntu:
                return package
        # or just any package
        if len(packages) > 0:
            return packages[0]
        # capitulate
        return None

    @property
    def mentoring_offers(self):
        """See `IProduct`"""
        via_specs = MentoringOffer.select("""
            Specification.product = %s AND
            Specification.id = MentoringOffer.specification
            """ % sqlvalues(self.id) + """ AND NOT
            (""" + Specification.completeness_clause +")",
            clauseTables=['Specification'],
            distinct=True)
        via_bugs = MentoringOffer.select("""
            BugTask.product = %s AND
            BugTask.bug = MentoringOffer.bug AND
            BugTask.bug = Bug.id AND
            Bug.private IS FALSE
            """ % sqlvalues(self.id) + """ AND NOT (
            """ + BugTask.completeness_clause + ")",
            clauseTables=['BugTask', 'Bug'],
            distinct=True)
        return via_specs.union(via_bugs, orderBy=['-date_created', '-id'])

    @property
    def translationgroups(self):
        tg = []
        if self.translationgroup:
            tg.append(self.translationgroup)
        if self.project:
            if self.project.translationgroup:
                if self.project.translationgroup not in tg:
                    tg.append(self.project.translationgroup)

    @property
    def aggregatetranslationpermission(self):
        perms = [self.translationpermission]
        if self.project:
            perms.append(self.project.translationpermission)
        # XXX Carlos Perello Marin 2005-06-02:
        # Reviewer please describe a better way to explicitly order
        # the enums. The spec describes the order, and the values make
        # it work, and there is space left for new values so we can
        # ensure a consistent sort order in future, but there should be
        # a better way.
        return max(perms)

    @property
    def has_any_specifications(self):
        """See `IHasSpecifications`."""
        return self.all_specifications.count()

    @property
    def all_specifications(self):
        return self.specifications(filter=[SpecificationFilter.ALL])

    @property
    def valid_specifications(self):
        return self.specifications(filter=[SpecificationFilter.VALID])

    def specifications(self, sort=None, quantity=None, filter=None,
                       prejoin_people=True):
        """See `IHasSpecifications`."""

        # Make a new list of the filter, so that we do not mutate what we
        # were passed as a filter
        if not filter:
            # filter could be None or [] then we decide the default
            # which for a product is to show incomplete specs
            filter = [SpecificationFilter.INCOMPLETE]

        # now look at the filter and fill in the unsaid bits

        # defaults for completeness: if nothing is said about completeness
        # then we want to show INCOMPLETE
        completeness = False
        for option in [
            SpecificationFilter.COMPLETE,
            SpecificationFilter.INCOMPLETE]:
            if option in filter:
                completeness = True
        if completeness is False:
            filter.append(SpecificationFilter.INCOMPLETE)

        # defaults for acceptance: in this case we have nothing to do
        # because specs are not accepted/declined against a distro

        # defaults for informationalness: we don't have to do anything
        # because the default if nothing is said is ANY

        # sort by priority descending, by default
        if sort is None or sort == SpecificationSort.PRIORITY:
            order = (
                ['-priority', 'Specification.definition_status',
                 'Specification.name'])
        elif sort == SpecificationSort.DATE:
            order = ['-Specification.datecreated', 'Specification.id']

        # figure out what set of specifications we are interested in. for
        # products, we need to be able to filter on the basis of:
        #
        #  - completeness.
        #  - informational.
        #
        base = 'Specification.product = %s' % self.id
        query = base
        # look for informational specs
        if SpecificationFilter.INFORMATIONAL in filter:
            query += (' AND Specification.implementation_status = %s' %
              quote(SpecificationImplementationStatus.INFORMATIONAL))

        # filter based on completion. see the implementation of
        # Specification.is_complete() for more details
        completeness =  Specification.completeness_clause

        if SpecificationFilter.COMPLETE in filter:
            query += ' AND ( %s ) ' % completeness
        elif SpecificationFilter.INCOMPLETE in filter:
            query += ' AND NOT ( %s ) ' % completeness

        # Filter for validity. If we want valid specs only then we should
        # exclude all OBSOLETE or SUPERSEDED specs
        if SpecificationFilter.VALID in filter:
            query += (' AND Specification.definition_status NOT IN '
                '( %s, %s ) ' % sqlvalues(
                    SpecificationDefinitionStatus.OBSOLETE,
                    SpecificationDefinitionStatus.SUPERSEDED))

        # ALL is the trump card
        if SpecificationFilter.ALL in filter:
            query = base

        # Filter for specification text
        for constraint in filter:
            if isinstance(constraint, basestring):
                # a string in the filter is a text search filter
                query += ' AND Specification.fti @@ ftq(%s) ' % quote(
                    constraint)

        results = Specification.select(query, orderBy=order, limit=quantity)
        if prejoin_people:
            results = results.prejoin(['assignee', 'approver', 'drafter'])
        return results

    def getSpecification(self, name):
        """See `ISpecificationTarget`."""
        return Specification.selectOneBy(product=self, name=name)

    def getSeries(self, name):
        """See `IProduct`."""
        return ProductSeries.selectOneBy(product=self, name=name)

    def newSeries(self, owner, name, summary, branch=None):
        # XXX: jamesh 2008-04-11
        # Set the ID of the new ProductSeries to avoid flush order
        # loops in ProductSet.createProduct()
        return ProductSeries(productID=self.id, owner=owner, name=name,
                             summary=summary, user_branch=branch)

    def getRelease(self, version):
        return ProductRelease.selectOne("""
            ProductRelease.productseries = ProductSeries.id AND
            ProductSeries.product = %s AND
            ProductRelease.version = %s
            """ % sqlvalues(self.id, version),
            clauseTables=['ProductSeries'])

    def packagedInDistros(self):
        distros = Distribution.select(
            "Packaging.productseries = ProductSeries.id AND "
            "ProductSeries.product = %s AND "
            "Packaging.distroseries = DistroSeries.id AND "
            "DistroSeries.distribution = Distribution.id"
            "" % sqlvalues(self.id),
            clauseTables=['Packaging', 'ProductSeries', 'DistroSeries'],
            orderBy='name',
            distinct=True
            )
        return distros

    def ensureRelatedBounty(self, bounty):
        """See `IProduct`."""
        for curr_bounty in self.bounties:
            if bounty.id == curr_bounty.id:
                return None
        ProductBounty(product=self, bounty=bounty)
        return None

    def setBugSupervisor(self, bug_supervisor, user):
        """See `IHasBugSupervisor`."""
        self.bug_supervisor = bug_supervisor
        if bug_supervisor is not None:
            subscription = self.addBugSubscription(bug_supervisor, user)

    def getCustomLanguageCode(self, language_code):
        """See `IProduct`."""
        return CustomLanguageCode.selectOneBy(
            product=self, language_code=language_code)


class ProductSet:
    implements(IProductSet)

    def __init__(self):
        self.title = "Projects in Launchpad"

    def __getitem__(self, name):
        """See canonical.launchpad.interfaces.product.IProductSet."""
        item = Product.selectOneBy(name=name, active=True)
        if item is None:
            raise NotFoundError(name)
        return item

    def __iter__(self):
        """See canonical.launchpad.interfaces.product.IProductSet."""
        return iter(self.all_active)

    @property
    def people(self):
        return getUtility(IPersonSet)

    def latest(self, quantity=5):
        return self.all_active[:quantity]

    @property
    def all_active(self):
        results = Product.selectBy(
            active=True, orderBy="-Product.datecreated")
        # The main product listings include owner, so we prejoin it in
        return results.prejoin(["owner"])

    def get(self, productid):
        """See canonical.launchpad.interfaces.product.IProductSet."""
        try:
            return Product.get(productid)
        except SQLObjectNotFound:
            raise NotFoundError("Product with ID %s does not exist" %
                                str(productid))

    def getByName(self, name, default=None, ignore_inactive=False):
        """See canonical.launchpad.interfaces.product.IProductSet."""
        if ignore_inactive:
            product = Product.selectOneBy(name=name, active=True)
        else:
            product = Product.selectOneBy(name=name)
        if product is None:
            return default
        return product

    def getProductsWithBranches(self, num_products=None):
        """See `IProductSet`."""
        results = Product.select('''
            Product.id in (
                select distinct(product) from Branch
                where lifecycle_status in %s)
            and Product.active
            ''' % sqlvalues(DEFAULT_BRANCH_STATUS_IN_LISTING),
            orderBy='name')
        if num_products is not None:
            results = results.limit(num_products)
        return results

    def getProductsWithUserDevelopmentBranches(self):
        """See `IProductSet`."""
        return Product.select('''
            Product.active and
            Product.development_focus = ProductSeries.id and
            ProductSeries.user_branch = Branch.id and
            Branch.branch_type in %s
            ''' % quote((BranchType.HOSTED, BranchType.MIRRORED)),
            orderBy='name', clauseTables=['ProductSeries', 'Branch'])

    def createProduct(self, owner, name, displayname, title, summary,
                      description=None, project=None, homepageurl=None,
                      screenshotsurl=None, wikiurl=None,
                      downloadurl=None, freshmeatproject=None,
                      sourceforgeproject=None, programminglang=None,
                      license_reviewed=False, mugshot=None, logo=None,
                      icon=None, licenses=(), license_info=None):
        """See `IProductSet`."""
        product = Product(
            owner=owner, name=name, displayname=displayname,
            title=title, project=project, summary=summary,
            description=description, homepageurl=homepageurl,
            screenshotsurl=screenshotsurl, wikiurl=wikiurl,
            downloadurl=downloadurl, freshmeatproject=freshmeatproject,
            sourceforgeproject=sourceforgeproject,
            programminglang=programminglang,
            license_reviewed=license_reviewed,
            icon=icon, logo=logo, mugshot=mugshot, license_info=license_info)

        if len(licenses) > 0:
            product._setLicenses(licenses, reset_license_reviewed=False)

        # Create a default trunk series and set it as the development focus
        trunk = product.newSeries(
            owner, 'trunk',
            ('The "trunk" series represents the primary line of development '
             'rather than a stable release branch. This is sometimes also '
             'called MAIN or HEAD.'))
        product.development_focus = trunk

        return product

    def forReview(self, search_text=None, active=None,
                  license_reviewed=None, licenses=None,
                  license_info_is_empty=None,
<<<<<<< HEAD
=======
                  has_zero_licenses=None,
>>>>>>> 6edfa9a8
                  created_after=None, created_before=None,
                  subscription_expires_after=None,
                  subscription_expires_before=None,
                  subscription_modified_after=None,
                  subscription_modified_before=None):
        """See canonical.launchpad.interfaces.product.IProductSet."""

        conditions = []

        if license_reviewed is not None:
            conditions.append('Product.reviewed = %s'
                              % sqlvalues(license_reviewed))

        if active is not None:
            conditions.append('Product.active = %s' % sqlvalues(active))

        if search_text is not None and search_text.strip() != '':
            conditions.append('Product.fti @@ ftq(%s)'
                              % sqlvalues(search_text))

        if created_after is not None:
            conditions.append('Product.datecreated >= %s'
                              % sqlvalues(created_after))
        if created_before is not None:
            conditions.append('Product.datecreated <= %s'
                              % sqlvalues(created_before))

        needs_join = False
        if subscription_expires_after is not None:
            conditions.append('CommercialSubscription.date_expires >= %s'
                              % sqlvalues(subscription_expires_after))
            needs_join = True
        if subscription_expires_before is not None:
            conditions.append('CommercialSubscription.date_expires <= %s'
                              % sqlvalues(subscription_expires_before))
            needs_join = True

        if subscription_modified_after is not None:
            conditions.append(
                'CommercialSubscription.date_last_modified >= %s'
                % sqlvalues(subscription_modified_after))
            needs_join = True
        if subscription_modified_before is not None:
            conditions.append(
                'CommercialSubscription.date_last_modified <= %s'
                % sqlvalues(subscription_modified_before))
            needs_join = True

        clause_tables = []
        if needs_join:
            conditions.append(
                'CommercialSubscription.product = Product.id')
            clause_tables.append('CommercialSubscription')

        or_conditions = []
        if license_info_is_empty is True:
            # Match products whose license_info doesn't contain
            # any non-space characters.
            or_conditions.append("Product.license_info IS NULL")
            or_conditions.append(r"Product.license_info ~ E'^\\s*$'")
        elif license_info_is_empty is False:
            # license_info contains something besides spaces.
            or_conditions.append(r"Product.license_info ~ E'[^\\s]'")
        elif license_info_is_empty is None:
            # Don't restrict result if license_info_is_empty is None.
            pass
        else:
            raise AssertionError('license_info_is_empty invalid: %r'
                                 % license_info_is_empty)

<<<<<<< HEAD
        if licenses is not None and len(licenses) > 0:
            for license in licenses:
                or_conditions.append('ProductLicense.license = %s'
                                     % sqlvalues(license))
            conditions.append('ProductLicense.product = Product.id')
            clause_tables.append('ProductLicense')
=======
        has_license_subquery = '''%s (
            SELECT 1
            FROM ProductLicense
            WHERE ProductLicense.product = Product.id
            LIMIT 1
            )
            '''
        if has_zero_licenses is True:
            # The subquery finds zero rows.
            or_conditions.append(has_license_subquery % 'NOT EXISTS')
        elif has_zero_licenses is False:
            # The subquery finds at least one row.
            or_conditions.append(has_license_subquery % 'EXISTS')
        elif has_zero_licenses is None:
            # Don't restrict results if has_zero_licenses is None.
            pass
        else:
            raise AssertionError('has_zero_licenses is invalid: %r'
                                 % has_zero_licenses)

        if licenses is not None and len(licenses) > 0:
            or_conditions.append('''EXISTS (
                SELECT 1
                FROM ProductLicense
                WHERE ProductLicense.product = Product.id
                    AND license IN %s
                LIMIT 1
                )
                ''' % sqlvalues(tuple(licenses)))
>>>>>>> 6edfa9a8

        if len(or_conditions) != 0:
            conditions.append('(%s)' % '\nOR '.join(or_conditions))

        conditions_string = '\nAND '.join(conditions)
        result = Product.select(
            conditions_string, clauseTables=clause_tables,
            orderBy=['displayname', 'name'], distinct=True)
        return result

    def search(self, text=None, soyuz=None,
               rosetta=None, malone=None,
               bazaar=None,
               show_inactive=False):
        """See canonical.launchpad.interfaces.product.IProductSet."""
        # XXX: kiko 2006-03-22: The soyuz argument is unused.
        clauseTables = set()
        clauseTables.add('Product')
        queries = []
        if text:
            queries.append("Product.fti @@ ftq(%s) " % sqlvalues(text))
        if rosetta:
            clauseTables.add('POTemplate')
            clauseTables.add('ProductRelease')
            clauseTables.add('ProductSeries')
            queries.append("POTemplate.productrelease=ProductRelease.id")
            queries.append("ProductRelease.productseries=ProductSeries.id")
            queries.append("ProductSeries.product=product.id")
        if malone:
            clauseTables.add('BugTask')
            queries.append('BugTask.product=Product.id')
        if bazaar:
            clauseTables.add('ProductSeries')
            queries.append('(ProductSeries.import_branch IS NOT NULL OR '
                           'ProductSeries.user_branch IS NOT NULL)')
        if 'ProductSeries' in clauseTables:
            queries.append('ProductSeries.product=Product.id')
        if not show_inactive:
            queries.append('Product.active IS TRUE')
        query = " AND ".join(queries)
        return Product.select(query, distinct=True,
                              prejoins=["owner"],
                              clauseTables=clauseTables)

    def getTranslatables(self):
        """See `IProductSet`"""
        upstream = Product.select('''
            Product.id = ProductSeries.product AND
            POTemplate.productseries = ProductSeries.id AND
            Product.official_rosetta
            ''',
            clauseTables=['ProductSeries', 'POTemplate'],
            orderBy='Product.title',
            distinct=True)
        return upstream

    def featuredTranslatables(self, maximumproducts=8):
        """See `IProductSet`"""
        randomresults = Product.select('''id IN
            (SELECT Product.id FROM Product, ProductSeries, POTemplate
               WHERE Product.id = ProductSeries.product AND
                     POTemplate.productseries = ProductSeries.id AND
                     Product.official_rosetta
               ORDER BY random())
            ''',
            distinct=True)

        results = list(randomresults[:maximumproducts])
        results.sort(lambda a, b: cmp(a.title, b.title))
        return results

    @cachedproperty
    def stats(self):
        return getUtility(ILaunchpadStatisticSet)

    def count_all(self):
        return self.stats.value('active_products')

    def count_translatable(self):
        return self.stats.value('products_with_translations')

    def count_reviewed(self):
        return self.stats.value('reviewed_products')

    def count_buggy(self):
        return self.stats.value('projects_with_bugs')

    def count_featureful(self):
        return self.stats.value('products_with_blueprints')

    def count_answered(self):
        return self.stats.value('products_with_questions')

    def count_codified(self):
        return self.stats.value('products_with_branches')<|MERGE_RESOLUTION|>--- conflicted
+++ resolved
@@ -945,10 +945,7 @@
     def forReview(self, search_text=None, active=None,
                   license_reviewed=None, licenses=None,
                   license_info_is_empty=None,
-<<<<<<< HEAD
-=======
                   has_zero_licenses=None,
->>>>>>> 6edfa9a8
                   created_after=None, created_before=None,
                   subscription_expires_after=None,
                   subscription_expires_before=None,
@@ -1019,14 +1016,6 @@
             raise AssertionError('license_info_is_empty invalid: %r'
                                  % license_info_is_empty)
 
-<<<<<<< HEAD
-        if licenses is not None and len(licenses) > 0:
-            for license in licenses:
-                or_conditions.append('ProductLicense.license = %s'
-                                     % sqlvalues(license))
-            conditions.append('ProductLicense.product = Product.id')
-            clause_tables.append('ProductLicense')
-=======
         has_license_subquery = '''%s (
             SELECT 1
             FROM ProductLicense
@@ -1056,7 +1045,6 @@
                 LIMIT 1
                 )
                 ''' % sqlvalues(tuple(licenses)))
->>>>>>> 6edfa9a8
 
         if len(or_conditions) != 0:
             conditions.append('(%s)' % '\nOR '.join(or_conditions))
