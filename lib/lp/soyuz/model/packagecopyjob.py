# Copyright 2010-2011 Canonical Ltd.  This software is licensed under the
# GNU Affero General Public License version 3 (see the file LICENSE).

__metaclass__ = type

__all__ = [
    "PackageCopyJob",
    "PlainPackageCopyJob",
    "specify_dsd_package",
]

from lazr.delegates import delegates
import simplejson
from storm.locals import (
    And,
    Int,
    Reference,
    Unicode,
    )
<<<<<<< HEAD
=======
import transaction
>>>>>>> 3981940c
from zope.component import getUtility
from zope.interface import (
    classProvides,
    implements,
    )

from canonical.database.enumcol import EnumCol
from canonical.launchpad.components.decoratedresultset import (
    DecoratedResultSet,
    )
from canonical.launchpad.interfaces.launchpad import ILaunchpadCelebrities
from canonical.launchpad.interfaces.lpstorm import (
    IMasterStore,
    IStore,
    )
from lp.app.errors import NotFoundError
from lp.registry.interfaces.distroseriesdifference import (
    IDistroSeriesDifferenceSource,
    )
from lp.registry.interfaces.pocket import PackagePublishingPocket
from lp.registry.model.distroseries import DistroSeries
from lp.registry.interfaces.distroseriesdifferencecomment import (
    IDistroSeriesDifferenceCommentSource,
    )
from lp.services.database.stormbase import StormBase
from lp.services.job.interfaces.job import (
    JobStatus,
    SuspendJobException,
    )
from lp.services.job.model.job import Job
from lp.services.job.runner import BaseRunnableJob
from lp.soyuz.adapters.overrides import FromExistingOverridePolicy
from lp.soyuz.adapters.copypolicy import InsecureCopyPolicy
from lp.soyuz.interfaces.archive import CannotCopy
from lp.soyuz.interfaces.queue import IPackageUploadSet
from lp.soyuz.interfaces.packagecopyjob import (
    IPackageCopyJob,
    IPlainPackageCopyJob,
    IPlainPackageCopyJobSource,
    PackageCopyJobType,
    )
from lp.soyuz.model.archive import Archive
from lp.soyuz.scripts.packagecopier import do_copy


def specify_dsd_package(dsd):
    """Return (name, parent version) for `dsd`'s package.

    This describes the package that `dsd` is for in a format suitable for
    `PlainPackageCopyJobSource`.

    :param dsd: A `DistroSeriesDifference`.
    """
    return (dsd.source_package_name.name, dsd.parent_source_version)


class PackageCopyJob(StormBase):
    """Base class for package copying jobs."""

    implements(IPackageCopyJob)

    __storm_table__ = 'PackageCopyJob'

    id = Int(primary=True)

    job_id = Int(name='job')
    job = Reference(job_id, Job.id)

    source_archive_id = Int(name='source_archive')
    source_archive = Reference(source_archive_id, Archive.id)

    target_archive_id = Int(name='target_archive')
    target_archive = Reference(target_archive_id, Archive.id)

    target_distroseries_id = Int(name='target_distroseries')
    target_distroseries = Reference(target_distroseries_id, DistroSeries.id)

    job_type = EnumCol(enum=PackageCopyJobType, notNull=True)

    _json_data = Unicode('json_data')

    def __init__(self, source_archive, target_archive, target_distroseries,
                 job_type, metadata):
        super(PackageCopyJob, self).__init__()
        self.job = Job()
        self.source_archive = source_archive
        self.target_archive = target_archive
        self.target_distroseries = target_distroseries
        self.job_type = job_type
        self._json_data = self.serializeMetadata(metadata)

    @classmethod
    def serializeMetadata(cls, metadata_dict):
        """Serialize a dict of metadata into a unicode string."""
        return simplejson.dumps(metadata_dict).decode('utf-8')

    @property
    def metadata(self):
        return simplejson.loads(self._json_data)


class PackageCopyJobDerived(BaseRunnableJob):
    """Abstract class for deriving from PackageCopyJob."""

    delegates(IPackageCopyJob)

    def __init__(self, job):
        self.context = job

    @classmethod
    def get(cls, job_id):
        """Get a job by id.

        :return: the PackageCopyJob with the specified id, as the current
            PackageCopyJobDerived subclass.
        :raises: NotFoundError if there is no job with the specified id, or
            its job_type does not match the desired subclass.
        """
        job = PackageCopyJob.get(job_id)
        if job.job_type != cls.class_job_type:
            raise NotFoundError(
                'No object found with id %d and type %s' % (job_id,
                cls.class_job_type.title))
        return cls(job)

    @classmethod
    def iterReady(cls):
        """Iterate through all ready PackageCopyJobs."""
        jobs = IStore(PackageCopyJob).find(
            PackageCopyJob,
            And(PackageCopyJob.job_type == cls.class_job_type,
                PackageCopyJob.job == Job.id,
                Job.id.is_in(Job.ready_jobs)))
        return (cls(job) for job in jobs)

    def getOopsVars(self):
        """See `IRunnableJob`."""
        vars = super(PackageCopyJobDerived, self).getOopsVars()
        vars.extend([
            ('source_archive_id', self.context.source_archive_id),
            ('target_archive_id', self.context.target_archive_id),
            ('target_distroseries_id', self.context.target_distroseries_id),
            ('package_copy_job_id', self.context.id),
            ('package_copy_job_type', self.context.job_type.title),
            ])
        return vars


class PlainPackageCopyJob(PackageCopyJobDerived):
    """Job that copies packages between archives."""
    # This job type serves in different places: it supports copying
    # packages between archives, but also the syncing of packages from
    # parents into a derived distroseries.  We may split these into
    # separate types at some point, but for now we (allenap, bigjools,
    # jtv) chose to keep it as one.

    implements(IPlainPackageCopyJob)

    class_job_type = PackageCopyJobType.PLAIN
    classProvides(IPlainPackageCopyJobSource)

    @classmethod
    def create(cls, source_packages, source_archive,
               target_archive, target_distroseries, target_pocket,
               include_binaries=False):
        """See `IPlainPackageCopyJobSource`."""
        metadata = {
            'source_packages': source_packages,
            'target_pocket': target_pocket.value,
            'include_binaries': bool(include_binaries),
            }
        job = PackageCopyJob(
            source_archive=source_archive,
            target_archive=target_archive,
            target_distroseries=target_distroseries,
            job_type=cls.class_job_type,
            metadata=metadata)
        IMasterStore(PackageCopyJob).add(job)
        return cls(job)

    @classmethod
    def getActiveJobs(cls, target_archive):
        """See `IPlainPackageCopyJobSource`."""
        jobs = IStore(PackageCopyJob).find(
            PackageCopyJob,
            PackageCopyJob.job_type == cls.class_job_type,
            PackageCopyJob.target_archive == target_archive,
            Job.id == PackageCopyJob.job_id,
            Job._status == JobStatus.WAITING)
        jobs = jobs.order_by(PackageCopyJob.id)
        return DecoratedResultSet(jobs, cls)

    @classmethod
    def getPendingJobsForTargetSeries(cls, target_series):
        """Get upcoming jobs for `target_series`, ordered by age."""
        raw_jobs = IStore(PackageCopyJob).find(
            PackageCopyJob,
            Job.id == PackageCopyJob.job_id,
            PackageCopyJob.job_type == cls.class_job_type,
            PackageCopyJob.target_distroseries == target_series,
            Job._status.is_in(Job.PENDING_STATUSES))
        raw_jobs = raw_jobs.order_by(PackageCopyJob.id)
        return DecoratedResultSet(raw_jobs, cls)

    @classmethod
    def getPendingJobsPerPackage(cls, target_series):
        """See `IPlainPackageCopyJobSource`."""
        result = {}
        # Go through jobs in-order, picking the first matching job for
        # any (package, version) tuple.  Because of how
        # getPendingJobsForTargetSeries orders its results, the first
        # will be the oldest and thus presumably the first to finish.
        for job in cls.getPendingJobsForTargetSeries(target_series):
            for package in job.metadata["source_packages"]:
                result.setdefault(tuple(package), job)
        return result

    @property
    def source_packages(self):
        getPublishedSources = self.source_archive.getPublishedSources
        for name, version in self.metadata['source_packages']:
            yield name, version, getPublishedSources(
                name=name, version=version, exact_match=True).first()

    @property
    def target_pocket(self):
        return PackagePublishingPocket.items[self.metadata['target_pocket']]

    @property
    def include_binaries(self):
        return self.metadata['include_binaries']

    def _createPackageUpload(self, unapproved=False):
        pu = self.target_distroseries.createQueueEntry(
            pocket=self.target_pocket, changesfilename="changes",
            changesfilecontent="changes", archive=self.target_archive,
            package_copy_job=self.context)
        # TODO: Fix PackageUpload to cope with a lack of changesfile
        # when it has a package_copy_job.
        if unapproved:
            pu.setUnapproved()

    def _checkPolicies(self, source_names):
        # The assumption here is that we are currently using one package
        # per job right now to make it easier to show feedback to users
        # in the UI.  If/when that changes, this code also needs to
        # change.
        #
        # This helper will only return if it's safe to carry on with the
        # copy, otherwise it raises SuspendJobException to tell the job
        # runner to suspend the job.
        override_policy = FromExistingOverridePolicy()
        ancestry = override_policy.calculateSourceOverrides(
            self.target_archive, self.target_distroseries,
            self.target_pocket, source_names)

        copy_policy = InsecureCopyPolicy()
        approve_new = copy_policy.autoApproveNew(
            self.target_archive, self.target_distroseries, self.target_pocket)
        if len(ancestry) == 0 and not approve_new:
            # There's no existing package with the same name and the
            # policy says unapproved, so we poke it in the NEW queue.
            self._createPackageUpload()
            raise SuspendJobException

        # The package is not new (it has ancestry) so check the copy
        # policy for existing packages.
        approve_existing = copy_policy.autoApprove(
            self.target_archive, self.target_distroseries, self.target_pocket)
        if not approve_existing:
            self._createPackageUpload(unapproved=True)
            raise SuspendJobException

    def run(self):
        """See `IRunnableJob`."""
        try:
            self.attemptCopy()
        except CannotCopy, e:
            self.abort()
            self.reportFailure(e)

    def attemptCopy(self):
        """Attempt to perform the copy.

        :raise CannotCopy: If the copy fails for a reason that the user
            can deal with.
        """
        if self.target_archive.is_ppa:
            if self.target_pocket != PackagePublishingPocket.RELEASE:
                raise CannotCopy(
                    "Destination pocket must be 'release' for a PPA.")

        source_packages = set()
        source_names = set()
        for name, version, source_package in self.source_packages:
            if source_package is None:
                raise CannotCopy(
                    "Package %r %r not found." % (name, version))
            else:
                source_packages.add(source_package)
                source_names.add(
                    source_package.sourcepackagerelease.sourcepackagename)

        # If there's a PackageUpload associated with this job then this
        # job has just been released by an archive admin from the queue.
        # We don't need to check any policies, but the admin may have
        # set overrides which we will get from the job's metadata.
        # TODO: Process overrides.
        pu = getUtility(IPackageUploadSet).getByPackageCopyJobIDs(
            [self.context.id])
        if not pu.any():
            self._checkPolicies(source_names)

        # The package is free to go right in, so just copy it now.
        do_copy(
            sources=source_packages, archive=self.target_archive,
            series=self.target_distroseries, pocket=self.target_pocket,
            include_binaries=self.include_binaries, check_permissions=False)

    def abort(self):
        """Abort work."""
        transaction.abort()

    def findMatchingDSDs(self):
        """Find any `DistroSeriesDifference`s that this job might resolve."""
        dsd_source = getUtility(IDistroSeriesDifferenceSource)
        target_series = self.target_distroseries
        candidates = dsd_source.getForDistroSeries(
            distro_series=target_series)
        # The job doesn't know what distroseries a given package is
        # coming from, and the version number in the DSD may have
        # changed.  We can however filter out DSDs that are from
        # different distributions, based on the job's target archive.
        source_distro_id = self.source_archive.distributionID
        return [
            dsd
            for dsd in candidates
                if dsd.parent_series.distributionID == source_distro_id]

    def reportFailure(self, cannotcopy_exception):
        """Attempt to report failure to the user."""
        message = unicode(cannotcopy_exception)
        dsds = self.findMatchingDSDs()
        comment_source = getUtility(IDistroSeriesDifferenceCommentSource)

        # Register the error comment in the name of the Janitor.  Not a
        # great choice, but we have no user identity to represent
        # Launchpad; it's far too costly to create one; and
        # impersonating the requester can be misleading and would also
        # involve extra bookkeeping.
        reporting_persona = getUtility(ILaunchpadCelebrities).janitor

        for dsd in dsds:
            comment_source.new(dsd, reporting_persona, message)

    def __repr__(self):
        """Returns an informative representation of the job."""
        parts = ["%s to copy" % self.__class__.__name__]
        source_packages = self.metadata["source_packages"]
        if len(source_packages) == 0:
            parts.append(" no packages (!)")
        else:
            parts.append(" %d package(s)" % len(source_packages))
        parts.append(
            " from %s/%s" % (
                self.source_archive.distribution.name,
                self.source_archive.name))
        parts.append(
            " to %s/%s" % (
                self.target_archive.distribution.name,
                self.target_archive.name))
        parts.append(
            ", %s pocket," % self.target_pocket.name)
        if self.target_distroseries is not None:
            parts.append(" in %s" % self.target_distroseries)
        if self.include_binaries:
            parts.append(", including binaries")
        return "<%s>" % "".join(parts)<|MERGE_RESOLUTION|>--- conflicted
+++ resolved
@@ -17,10 +17,8 @@
     Reference,
     Unicode,
     )
-<<<<<<< HEAD
-=======
 import transaction
->>>>>>> 3981940c
+
 from zope.component import getUtility
 from zope.interface import (
     classProvides,
