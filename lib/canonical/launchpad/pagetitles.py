--- conflicted
+++ resolved
@@ -1017,14 +1017,6 @@
 
 team_mugshots = ContextBrowsername(smartquote('Mugshots in the "%s" team'))
 
-<<<<<<< HEAD
-=======
-def teammembership_index(context, view):
-    """Return the page title to the persons status in a team."""
-    return smartquote("%s's membership status in %s") % (
-        context.person.displayname, context.team.displayname)
-
->>>>>>> 78c8cc3c
 team_mentoringoffers = ContextTitle('Mentoring available for newcomers to %s')
 
 team_newpoll = ContextTitle('New poll for team %s')
