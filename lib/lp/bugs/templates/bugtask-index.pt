--- conflicted
+++ resolved
@@ -44,11 +44,7 @@
       <script type="text/javascript">
         LPS.use('base', 'node', 'oop', 'event', 'lp.bugs.bugtask_index',
                   'lp.bugs.bugtask_index.portlets',
-<<<<<<< HEAD
-                  'lp.code.branchmergeproposal.diff', 'lp.bugs.bug_spam',
-=======
                   'lp.code.branchmergeproposal.diff', 'lp.comments.hide',
->>>>>>> cba19f1d
                   function(Y) {
             Y.lp.bugs.bugtask_index.portlets.use_advanced_subscriptions =
                 use_advanced_subscriptions;
@@ -57,12 +53,8 @@
                 Y.lp.code.branchmergeproposal.diff.connect_diff_links();
             }, window);
             Y.on('domready', function() {
-<<<<<<< HEAD
-                Y.lp.bugs.bug_spam.setup_spam_links();
-=======
                 LP.cache.comment_context = LP.cache.bug;
                 Y.lp.comments.hide.setup_hide_controls();
->>>>>>> cba19f1d
             });
          });
       </script>
