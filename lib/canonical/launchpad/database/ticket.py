# Copyright 2004-2005 Canonical Ltd.  All rights reserved.

__metaclass__ = type
__all__ = ['Ticket', 'TicketSet']

import operator
from email.Utils import make_msgid

from zope.component import getUtility
from zope.event import notify
from zope.interface import implements, providedBy
from zope.security.proxy import isinstance as zope_isinstance

from sqlobject import (
    ForeignKey, StringCol, SQLMultipleJoin, SQLRelatedJoin, SQLObjectNotFound)
from sqlobject.sqlbuilder import SQLConstant

from canonical.launchpad.interfaces import (
<<<<<<< HEAD
    IBugLinkTarget, ILanguageSet, IPerson, ITicket, ITicketSet,
    TICKET_STATUS_DEFAULT_SEARCH)
=======
    IBugLinkTarget, InvalidTicketStateError, ILaunchpadCelebrities, IMessage,
    IPerson, ITicket, ITicketSet, TICKET_STATUS_DEFAULT_SEARCH)
>>>>>>> b857b398

from canonical.database.sqlbase import SQLBase, quote, sqlvalues
from canonical.database.constants import DEFAULT, UTC_NOW
from canonical.database.datetimecol import UtcDateTimeCol
from canonical.database.nl_search import nl_phrase_search

from canonical.launchpad.database.buglinktarget import BugLinkTargetMixin
from canonical.launchpad.database.message import Message, MessageChunk
from canonical.launchpad.database.ticketbug import TicketBug
from canonical.launchpad.database.ticketmessage import TicketMessage
from canonical.launchpad.database.ticketsubscription import TicketSubscription
from canonical.launchpad.event import (
    SQLObjectCreatedEvent, SQLObjectModifiedEvent)
from canonical.launchpad.webapp.snapshot import Snapshot

from canonical.lp.dbschema import (
    EnumCol, TicketAction, TicketSort, TicketStatus,
    TicketParticipation, TicketPriority, Item)


class notify_ticket_modified:
    """Decorator that sends a SQLObjectModifiedEvent after a workflow action.

    This decorator will take a snapshot of the object before the call to
    the decorated workflow_method. It will fire an
    SQLObjectModifiedEvent after the method returns.

    The list of edited_fields will be computed by comparing the snapshot
    with the modified ticket. The fields that are checked for
    modifications are: status, messages, dateanswered, answerer, answer,
    datelastquery and datelastresponse.

    The user triggering the event is taken from the returned message.
    """

    def __call__(self, func):
        """Return the decorator."""
        def notify_ticket_modified(self, *args, **kwargs):
            old_ticket = Snapshot(self, providing=providedBy(self))
            msg = func(self, *args, **kwargs)

            edited_fields = ['messages']
            for field in ['status', 'dateanswered', 'answerer', 'answer',
                          'datelastquery', 'datelastresponse']:
                if getattr(self, field) != getattr(old_ticket, field):
                    edited_fields.append(field)

            notify(SQLObjectModifiedEvent(
                self, object_before_modification=old_ticket,
                edited_fields=edited_fields, user=msg.owner))
            return msg
        return notify_ticket_modified


class Ticket(SQLBase, BugLinkTargetMixin):
    """See ITicket."""

    implements(ITicket, IBugLinkTarget)

    _defaultOrder = ['-priority', 'datecreated']

    # db field names
    owner = ForeignKey(dbName='owner', foreignKey='Person', notNull=True)
    title = StringCol(notNull=True)
    description = StringCol(notNull=True)
    status = EnumCol(
        schema=TicketStatus, notNull=True, default=TicketStatus.OPEN)
<<<<<<< HEAD
    priority = EnumCol(
        schema=TicketPriority, notNull=True, default=TicketPriority.NORMAL)
    assignee = ForeignKey(
        dbName='assignee', notNull=False, foreignKey='Person', default=None)
    answerer = ForeignKey(
        dbName='answerer', notNull=False, foreignKey='Person', default=None)
    language = ForeignKey(
        dbName='language', notNull=True, foreignKey='Language')
=======
    priority = EnumCol(schema=TicketPriority, notNull=True,
        default=TicketPriority.NORMAL)
    assignee = ForeignKey(dbName='assignee', notNull=False,
        foreignKey='Person', default=None)
    answerer = ForeignKey(dbName='answerer', notNull=False,
        foreignKey='Person', default=None)
    answer = ForeignKey(dbName='answer', notNull=False,
        foreignKey='TicketMessage', default=None)
>>>>>>> b857b398
    datecreated = UtcDateTimeCol(notNull=True, default=DEFAULT)
    datedue = UtcDateTimeCol(notNull=False, default=None)
    datelastquery = UtcDateTimeCol(notNull=True, default=DEFAULT)
    datelastresponse = UtcDateTimeCol(notNull=False, default=None)
    dateanswered = UtcDateTimeCol(notNull=False, default=None)
    product = ForeignKey(
        dbName='product', foreignKey='Product', notNull=False, default=None)
    distribution = ForeignKey(
        dbName='distribution', foreignKey='Distribution', notNull=False,
        default=None)
    sourcepackagename = ForeignKey(
        dbName='sourcepackagename', foreignKey='SourcePackageName',
        notNull=False, default=None)
    whiteboard = StringCol(notNull=False, default=None)

    # useful joins
    subscriptions = SQLMultipleJoin('TicketSubscription',
        joinColumn='ticket', orderBy='id')
    subscribers = SQLRelatedJoin('Person',
        joinColumn='ticket', otherColumn='person',
        intermediateTable='TicketSubscription', orderBy='name')
    bug_links = SQLMultipleJoin('TicketBug', joinColumn='ticket',
        orderBy='id')
    bugs = SQLRelatedJoin('Bug', joinColumn='ticket', otherColumn='bug',
        intermediateTable='TicketBug', orderBy='id')
    messages = SQLMultipleJoin('TicketMessage', joinColumn='ticket',
        prejoins=['message'], orderBy=['datecreated', 'TicketMessage.id'])
    reopenings = SQLMultipleJoin('TicketReopening', orderBy='datecreated',
        joinColumn='ticket')

    # attributes
    @property
    def target(self):
        """See ITicket."""
        if self.product:
            return self.product
        return self.distribution

    @property
    def followup_subject(self):
        """See IMessageTarget."""
        if not self.messages:
            return 'Re: '+ self.title
        subject = self.messages[-1].title
        if subject[:4].lower() == 're: ':
            return subject
        return 'Re: ' + subject

    def isSubscribed(self, person):
        return bool(TicketSubscription.selectOneBy(ticket=self, person=person))

    def _isTargetOwnerOrAdmin(self, user):
        """Check whether user is a target owner or admin."""
        admin = getUtility(ILaunchpadCelebrities).admin
        return user.inTeam(self.target.owner) or user.inTeam(admin)

    # Workflow methods
    @notify_ticket_modified()
    def setStatus(self, user, new_status, comment, datecreated=None):
        """See ITicket."""
        if new_status == self.status:
            raise InvalidTicketStateError(
                "New status is same as the old one.")

        # If the previous state recorded an answer, clear those
        # information as well.
        self.answerer = None
        self.answer = None
        self.dateanswered = None

        return self._newMessage(
            user, comment, datecreated=datecreated,
            action=TicketAction.SETSTATUS, new_status=new_status,
            update_ticket_dates=False)

    @notify_ticket_modified()
    def addComment(self, user, comment, datecreated=None):
        """See ITicket."""
        return self._newMessage(
            user, comment, datecreated=datecreated,
            action=TicketAction.COMMENT, new_status=self.status,
            update_ticket_dates=False)

    @property
    def can_request_info(self):
        """See ITicket."""
        return self.status in [
            TicketStatus.OPEN, TicketStatus.NEEDSINFO, TicketStatus.ANSWERED]

    @notify_ticket_modified()
    def requestInfo(self, user, question, datecreated=None):
        """See ITicket."""
        assert user != self.owner, "Owner cannot use requestInfo()."
        if not self.can_request_info:
            raise InvalidTicketStateError(
            "Ticket status != OPEN, NEEDSINFO, or ANSWERED")
        if self.status == TicketStatus.ANSWERED:
            new_status = self.status
        else:
            new_status = TicketStatus.NEEDSINFO
        return self._newMessage(
            user, question, datecreated=datecreated,
            action=TicketAction.REQUESTINFO, new_status=new_status)

    @property
    def can_give_info(self):
        """See ITicket."""
        return self.status in [TicketStatus.OPEN, TicketStatus.NEEDSINFO]

    @notify_ticket_modified()
    def giveInfo(self, reply, datecreated=None):
        """See ITicket."""
        if not self.can_give_info:
            raise InvalidTicketStateError(
                "Ticket status != OPEN or NEEDSINFO")
        return self._newMessage(
            self.owner, reply, datecreated=datecreated,
            action=TicketAction.GIVEINFO, new_status=TicketStatus.OPEN)

    @property
    def can_give_answer(self):
        """See ITicket."""
        return self.status in [
            TicketStatus.OPEN, TicketStatus.NEEDSINFO, TicketStatus.ANSWERED]

    @notify_ticket_modified()
    def giveAnswer(self, user, answer, datecreated=None):
        """See ITicket."""
        if not self.can_give_answer:
            raise InvalidTicketStateError(
            "Ticket status != OPEN, NEEDSINFO or ANSWERED")
        if self.owner == user:
            new_status = TicketStatus.SOLVED
            action = TicketAction.CONFIRM
        else:
            new_status = TicketStatus.ANSWERED
            action = TicketAction.ANSWER

        msg = self._newMessage(
            user, answer, datecreated=datecreated, action=action,
            new_status=new_status)

        if self.owner == user:
            self.dateanswered = msg.datecreated
            self.answerer = user
            self.answer = msg
            self.owner.assignKarma(
                'ticketownersolved', product=self.product,
                distribution=self.distribution,
                sourcepackagename=self.sourcepackagename)
        return msg

    @property
    def can_confirm_answer(self):
        """See ITicket."""
        if self.status not in [
            TicketStatus.OPEN, TicketStatus.ANSWERED, TicketStatus.NEEDSINFO]:
            return False

        for message in self.messages:
            if message.action == TicketAction.ANSWER:
                return True
        return False

    @notify_ticket_modified()
    def confirmAnswer(self, comment, answer=None, datecreated=None):
        """See ITicket."""
        if not self.can_confirm_answer:
            raise InvalidTicketStateError(
                "There is no answer that can be confirmed")
        if answer:
            assert answer in self.messages
            assert answer.owner != self.owner, (
                'Use giveAnswer() when solving own ticket.')

        msg = self._newMessage(
            self.owner, comment, datecreated=datecreated,
            action=TicketAction.CONFIRM,
            new_status=TicketStatus.SOLVED)
        if answer:
            self.dateanswered = msg.datecreated
            self.answerer = answer.owner
            self.answer = answer

            self.owner.assignKarma(
                'ticketansweraccepted', product=self.product,
                distribution=self.distribution,
                sourcepackagename=self.sourcepackagename)
            self.answerer.assignKarma(
                'ticketanswered', product=self.product,
                distribution=self.distribution,
                sourcepackagename=self.sourcepackagename)
        return msg

    def canReject(self, user):
        """See ITicket."""
        for contact in self.target.support_contacts:
            if user.inTeam(contact):
                return True
        return self._isTargetOwnerOrAdmin(user)

    @notify_ticket_modified()
    def reject(self, user, comment, datecreated=None):
        """See ITicket."""
        assert self.canReject(user), (
            'User "%s" cannot reject the ticket.' % user.displayname)
        if self.status == TicketStatus.INVALID:
            raise InvalidTicketStateError("Ticket is already rejected.")
        msg = self._newMessage(
            user, comment, datecreated=datecreated,
            action=TicketAction.REJECT, new_status=TicketStatus.INVALID)
        self.answerer = user
        self.dateanswered = msg.datecreated
        self.answer = msg
        return msg

    @notify_ticket_modified()
    def expireTicket(self, user, comment, datecreated=None):
        """See ITicket."""
        if self.status not in [TicketStatus.OPEN, TicketStatus.NEEDSINFO]:
            raise InvalidTicketStateError(
                "Ticket status != OPEN or NEEDSINFO")
        return self._newMessage(
            user, comment, datecreated=datecreated,
            action=TicketAction.EXPIRE, new_status=TicketStatus.EXPIRED)

    @property
    def can_reopen(self):
        """See ITicket."""
        return self.status in [
            TicketStatus.ANSWERED, TicketStatus.EXPIRED, TicketStatus.SOLVED]

    @notify_ticket_modified()
    def reopen(self, comment, datecreated=None):
        """See ITicket."""
        if not self.can_reopen:
            raise InvalidTicketStateError(
                "Ticket status != ANSWERED, EXPIRED or SOLVED.")
        msg = self._newMessage(
            self.owner, comment, datecreated=datecreated,
            action=TicketAction.REOPEN, new_status=TicketStatus.OPEN)
        self.answer = None
        self.answerer = None
        self.dateanswered = None
        return msg

    # subscriptions
    def subscribe(self, person):
        """See ITicket."""
        # first see if a relevant subscription exists, and if so, update it
        for sub in self.subscriptions:
            if sub.person.id == person.id:
                return sub
        # since no previous subscription existed, create a new one
        return TicketSubscription(ticket=self, person=person)

    def unsubscribe(self, person):
        """See ITicket."""
        # see if a relevant subscription exists, and if so, delete it
        for sub in self.subscriptions:
            if sub.person.id == person.id:
                sub.destroySelf()
                return

    def getSubscribers(self):
        """See ITicket."""
        direct = set(self.getDirectSubscribers())
        indirect = set(self.getIndirectSubscribers())
        return sorted(direct.union(indirect), key=operator.attrgetter('name'))

    def getDirectSubscribers(self):
        """See ITicket."""
        return self.subscribers

    def getIndirectSubscribers(self):
        """See ITicket."""
        support_contacts = set(self.target.support_contacts)
        if self.sourcepackagename:
            source_package = self.target.getSourcePackage(
                self.sourcepackagename.name)
            support_contacts.update(source_package.support_contacts)

        return sorted(support_contacts, key=operator.attrgetter('name'))

    def _newMessage(self, owner, content, action, new_status, subject=None,
                    datecreated=None, update_ticket_dates=True):
        """Create a new TicketMessage, link it to this ticket and update
        the ticket's status to new_status.

        When update_ticket_dates is True, the ticket's datelastquery or
        datelastresponse attribute is updated to the message creation date.
        The datelastquery attribute is updated when the message owner is the
        same than the ticket owner, otherwise the datelastresponse is updated.

        :owner: An IPerson.
        :content: A string or an IMessage. When it's an IMessage, the owner
                  must be the same than the :owner: parameter.
        :action: A TicketAction.
        :new_status: A TicketStatus.
        :subject: The Message subject, default to followup_subject. Ignored
                  when content is an IMessage.
        :datecreated: A datetime object which will be used as the Message
                      creation date. Ignored when content is an IMessage.
        :update_ticket_dates: A bool.
        """
        if IMessage.providedBy(content):
            assert owner == content.owner, (
                'The IMessage has the wrong owner.')
            msg = content
        else:
            if subject is None:
                subject = self.followup_subject
            if datecreated is None:
                datecreated = UTC_NOW
            msg = Message(
                owner=owner, rfc822msgid=make_msgid('lptickets'),
                subject=subject, datecreated=datecreated)
            chunk = MessageChunk(message=msg, content=content, sequence=1)

        tktmsg = TicketMessage(
            ticket=self, message=msg, action=action, new_status=new_status)
        notify(SQLObjectCreatedEvent(tktmsg, user=tktmsg.owner))
        # make sure we update the relevant date of response or query
        if update_ticket_dates:
            if owner == self.owner:
                self.datelastquery = msg.datecreated
            else:
                self.datelastresponse = msg.datecreated
        self.status = new_status
        return tktmsg

    # IBugLinkTarget implementation
    def linkBug(self, bug):
        """See IBugLinkTarget."""
        # subscribe the ticket's owner to the bug
        bug.subscribe(self.owner)
        return BugLinkTargetMixin.linkBug(self, bug)

    def unlinkBug(self, bug):
        """See IBugLinkTarget."""
        buglink = BugLinkTargetMixin.unlinkBug(self, bug)
        if buglink:
            # Additionnaly, unsubscribe the ticket's owner to the bug
            bug.unsubscribe(self.owner)
        return buglink

    # Template methods for BugLinkTargetMixin
    buglinkClass = TicketBug

    def createBugLink(self, bug):
        """See BugLinkTargetMixin."""
        return TicketBug(ticket=self, bug=bug)


class TicketSet:
    """The set of support / trouble tickets."""

    implements(ITicketSet)

    def __init__(self):
        """See ITicketSet."""
        self.title = 'Launchpad'

    @property
    def latest_tickets(self):
        """See ITicketSet."""
        return Ticket.select(orderBy='-datecreated')[:10]

    def findExpiredTickets(self, days_before_expiration):
        """See ITicketSet."""
        return Ticket.select(
            """status IN (%s, %s)
                    AND (datelastresponse IS NULL
                         OR datelastresponse < (
                            current_timestamp -interval '%s days'))
                    AND
                    datelastquery  < (current_timestamp - interval '%s days')
            """ % sqlvalues(
                TicketStatus.OPEN, TicketStatus.NEEDSINFO,
                days_before_expiration, days_before_expiration))

    @staticmethod
    def new(title=None, description=None, owner=None,
            product=None, distribution=None, sourcepackagename=None,
            datecreated=None, language=None):
        """Common implementation for ITicketTarget.newTicket()."""
        if datecreated is None:
            datecreated = UTC_NOW
        if language is None:
            language = getUtility(ILanguageSet)['en']
        ticket = Ticket(
            title=title, description=description, owner=owner,
            product=product, distribution=distribution, language=language,
            sourcepackagename=sourcepackagename, datecreated=datecreated)

        # Subscribe the submitter
        ticket.subscribe(owner)

        return ticket

    @staticmethod
    def _contextConstraints(product=None, distribution=None,
                            sourcepackagename=None):
        """Return the list of constraints that should be applied to limit
        searches to a given context."""
        assert product is not None or distribution is not None
        if sourcepackagename:
            assert distribution is not None

        constraints = []
        if product:
            constraints.append('Ticket.product = %s' % product.id)
        elif distribution:
            constraints.append('Ticket.distribution = %s' % distribution.id)
            if sourcepackagename:
                constraints.append('Ticket.sourcepackagename = %s' % sourcepackagename.id)

        return constraints

    # XXX: Should this method accept a languages argument too?
    @staticmethod
    def findSimilar(title, product=None, distribution=None,
                    sourcepackagename=None):
        """Common implementation for ITicketTarget.findSimilarTickets()."""
        constraints = TicketSet._contextConstraints(
            product, distribution, sourcepackagename)
        query = nl_phrase_search(title, Ticket, " AND ".join(constraints))
        return TicketSet.search(query, sort=TicketSort.RELEVANCY,
                                product=product, distribution=distribution,
                                sourcepackagename=sourcepackagename)

    @staticmethod
    def search(search_text=None, status=TICKET_STATUS_DEFAULT_SEARCH,
               sort=None, owner=None, product=None, distribution=None,
               sourcepackagename=None, languages=None):
        """Common implementation for ITicketTarget.searchTickets()."""
        constraints = TicketSet._contextConstraints(
            product, distribution, sourcepackagename)

        prejoins = ['language']
        if product:
            prejoins.append('product')
        elif distribution:
            prejoins.append('distribution')
            if sourcepackagename:
                prejoins.append('sourcepackagename')

        if owner:
            assert IPerson.providedBy(owner), (
                "expected IPerson, got %r" % owner)
            constraints.append('Ticket.owner = %s' % owner.id)

        return TicketSet._commonSearch(
            constraints, prejoins, search_text, status, sort, languages)

    @staticmethod
    def searchByPerson(
        person, search_text=None, status=TICKET_STATUS_DEFAULT_SEARCH,
        participation=None, sort=None, languages=None):
        """Implementation for ITicketActor.searchTickets()."""

        if participation is None:
            participation = TicketParticipation.items
        elif zope_isinstance(participation, Item):
            participation = [participation]

        participations_filter = []
        for participation_type in participation:
            participations_filter.append(
                TicketSet.queryByParticipationType[participation_type] % {
                    'personId': person.id})

        constraints = ['Ticket.id IN (%s)' %
                       '\nUNION '.join(participations_filter)]
        prejoins = ['product', 'distribution', 'sourcepackagename']

        return TicketSet._commonSearch(
            constraints, prejoins, search_text, status, sort, languages)

    queryByParticipationType = {
        TicketParticipation.ANSWERER:
            "SELECT id FROM Ticket WHERE answerer = %(personId)s",
        TicketParticipation.SUBSCRIBER:
            "SELECT ticket FROM TicketSubscription "
            "WHERE person = %(personId)s",
        TicketParticipation.OWNER:
            "SELECT id FROM Ticket WHERE owner = %(personId)s",
        TicketParticipation.COMMENTER:
            "SELECT ticket FROM TicketMessage "
            "JOIN Message ON (message = Message.id) "
            "WHERE owner = %(personId)s",
        TicketParticipation.ASSIGNEE:
            "SELECT id FROM Ticket WHERE assignee = %(personId)s"}

    @staticmethod
    def _commonSearch(
            constraints, prejoins, search_text, status, sort, languages):
        """Implement search for the criteria common to search and
        searchByPerson.
        """
        if search_text is not None:
            constraints.append('Ticket.fti @@ ftq(%s)' % quote(search_text))

        if zope_isinstance(status, Item):
            status = [status]
        if status:
            constraints.append(
                'Ticket.status IN (%s)' % ', '.join(sqlvalues(*status)))

        if languages is not None and len(languages) > 0:
            constraints.append(
                'Ticket.language IN (%s)' % ', '.join(sqlvalues(*languages)))

        orderBy = TicketSet._orderByFromTicketSort(search_text, sort)

        return Ticket.select(' AND '.join(constraints), prejoins=prejoins,
                             orderBy=orderBy)

    @staticmethod
    def _orderByFromTicketSort(search_text, sort):
        if sort is None:
            if search_text:
                sort = TicketSort.RELEVANCY
            else:
                sort = TicketSort.NEWEST_FIRST
        if sort is TicketSort.NEWEST_FIRST:
            return "-Ticket.datecreated"
        elif sort is TicketSort.OLDEST_FIRST:
            return "Ticket.datecreated"
        elif sort is TicketSort.STATUS:
            return ["Ticket.status", "-Ticket.datecreated"]
        elif sort is TicketSort.RELEVANCY:
            if search_text:
                # SQLConstant is a workaround for bug 53455
                return [SQLConstant(
                            "-rank(Ticket.fti, ftq(%s))" % quote(search_text)),
                        "-Ticket.datecreated"]
            else:
                return "-Ticket.datecreated"
        else:
            raise AssertionError, "Unknown TicketSort value: %s" % sort

    def get(self, ticket_id, default=None):
        """See ITicketSet."""
        try:
            return Ticket.get(ticket_id)
        except SQLObjectNotFound:
            return default
<|MERGE_RESOLUTION|>--- conflicted
+++ resolved
@@ -16,13 +16,9 @@
 from sqlobject.sqlbuilder import SQLConstant
 
 from canonical.launchpad.interfaces import (
-<<<<<<< HEAD
-    IBugLinkTarget, ILanguageSet, IPerson, ITicket, ITicketSet,
+    IBugLinkTarget, InvalidTicketStateError, ILanguageSet,
+    ILaunchpadCelebrities, IMessage, IPerson, ITicket, ITicketSet,
     TICKET_STATUS_DEFAULT_SEARCH)
-=======
-    IBugLinkTarget, InvalidTicketStateError, ILaunchpadCelebrities, IMessage,
-    IPerson, ITicket, ITicketSet, TICKET_STATUS_DEFAULT_SEARCH)
->>>>>>> b857b398
 
 from canonical.database.sqlbase import SQLBase, quote, sqlvalues
 from canonical.database.constants import DEFAULT, UTC_NOW
@@ -90,7 +86,6 @@
     description = StringCol(notNull=True)
     status = EnumCol(
         schema=TicketStatus, notNull=True, default=TicketStatus.OPEN)
-<<<<<<< HEAD
     priority = EnumCol(
         schema=TicketPriority, notNull=True, default=TicketPriority.NORMAL)
     assignee = ForeignKey(
@@ -99,16 +94,10 @@
         dbName='answerer', notNull=False, foreignKey='Person', default=None)
     language = ForeignKey(
         dbName='language', notNull=True, foreignKey='Language')
-=======
-    priority = EnumCol(schema=TicketPriority, notNull=True,
-        default=TicketPriority.NORMAL)
-    assignee = ForeignKey(dbName='assignee', notNull=False,
-        foreignKey='Person', default=None)
     answerer = ForeignKey(dbName='answerer', notNull=False,
         foreignKey='Person', default=None)
     answer = ForeignKey(dbName='answer', notNull=False,
         foreignKey='TicketMessage', default=None)
->>>>>>> b857b398
     datecreated = UtcDateTimeCol(notNull=True, default=DEFAULT)
     datedue = UtcDateTimeCol(notNull=False, default=None)
     datelastquery = UtcDateTimeCol(notNull=True, default=DEFAULT)
