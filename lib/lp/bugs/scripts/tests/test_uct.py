--- conflicted
+++ resolved
@@ -469,7 +469,17 @@
         self.assertListEqual(self.uct_record.packages, uct_record.packages)
         self.assertDictEqual(self.uct_record.__dict__, uct_record.__dict__)
 
-<<<<<<< HEAD
+    def test_get_distro_series_esm_patterns(self):
+        ubuntu_esm = self.factory.makeDistribution(name="ubuntu-esm")
+        xenial = self.factory.makeDistroSeries(
+            distribution=ubuntu_esm, name="xenial"
+        )
+        precise = self.factory.makeDistroSeries(
+            distribution=ubuntu_esm, name="precise"
+        )
+        self.assertEqual(xenial, CVE.get_distro_series("esm-infra/xenial"))
+        self.assertEqual(precise, CVE.get_distro_series("precise/esm"))
+
     def test_get_patches(self):
         spn = self.factory.makeSourcePackageName()
         self.assertListEqual(
@@ -503,18 +513,6 @@
                 )
             ),
         )
-=======
-    def test_get_distro_series_esm_patterns(self):
-        ubuntu_esm = self.factory.makeDistribution(name="ubuntu-esm")
-        xenial = self.factory.makeDistroSeries(
-            distribution=ubuntu_esm, name="xenial"
-        )
-        precise = self.factory.makeDistroSeries(
-            distribution=ubuntu_esm, name="precise"
-        )
-        self.assertEqual(xenial, CVE.get_distro_series("esm-infra/xenial"))
-        self.assertEqual(precise, CVE.get_distro_series("precise/esm"))
->>>>>>> 1326ce4d
 
 
 class TestUCTImporterExporter(TestCaseWithFactory):
