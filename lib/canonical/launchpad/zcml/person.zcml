<configure
  xmlns="http://namespaces.zope.org/zope"
  xmlns:browser="http://namespaces.zope.org/browser"
  xmlns:i18n="http://namespaces.zope.org/i18n"
  i18n_domain="launchpad">

<facet facet="overview">

  <!-- Person -->

  <browser:navigation
    module="canonical.launchpad.browser"
    classes="TeamNavigation PersonNavigation"
    />

  <browser:page
    for="canonical.launchpad.interfaces.IPerson"
    permission="zope.Public"
    class="canonical.launchpad.browser.PersonDynMenu"
    attribute="__call__"
    name="+menudata"
    />

  <adapter
    provides="canonical.launchpad.interfaces.IStructuralObjectPresentation"
    for="canonical.launchpad.interfaces.IPerson"
    factory="canonical.launchpad.browser.PersonSOP"
    permission="zope.Public"
    />

  <content class="canonical.launchpad.database.Person">
    <allow interface="canonical.launchpad.interfaces.IPerson" />
    <allow interface="canonical.launchpad.interfaces.ICalendarOwner" />
    <require
      permission="launchpad.Edit"
      set_schema="canonical.launchpad.interfaces.IPerson"
      />
    <require
      permission="launchpad.Edit"
<<<<<<< HEAD
      attributes="acceptInvitationToBeMemberOf"
=======
      attributes="acceptInvitationToBeMemberOf declineInvitationToBeMemberOf"
>>>>>>> 603e01fb
      />
  </content>

  <browser:menus
    module="canonical.launchpad.browser.person"
    classes="PersonFacets PersonOverviewMenu TeamOverviewMenu PersonBugsMenu
        PersonSpecsMenu TeamBugsMenu TeamSpecsMenu PersonBranchesMenu
        PersonSetFacets PersonSetContextMenu"
    />

  <browser:url
    for="canonical.launchpad.interfaces.IPerson"
    path_expression="string:~${name}"
    parent_utility="canonical.launchpad.interfaces.ILaunchpadRoot"
    />

  <browser:defaultView
    for="canonical.launchpad.interfaces.IPerson"
    name="+index" />
  <browser:defaultView
    for="canonical.launchpad.interfaces.IPerson"
    name="+specs"
    layer="canonical.launchpad.layers.BlueprintLayer"
    />
  <browser:defaultView
    for="canonical.launchpad.interfaces.IPerson"
    layer="canonical.launchpad.layers.AnswersLayer"
    name="+questions"
    />
  <browser:defaultView
    for="canonical.launchpad.interfaces.IPerson"
    layer="canonical.launchpad.layers.CodeLayer"
    name="+branches"
    />
  <browser:defaultView
    for="canonical.launchpad.interfaces.IPerson"
    layer="canonical.launchpad.layers.BugsLayer"
    name="+bugs"
    />
  <browser:defaultView
    for="canonical.launchpad.interfaces.IPerson"
    name="+translations"
    layer="canonical.launchpad.layers.TranslationsLayer"
    />

  <browser:editform
    name="+review"
    for="canonical.launchpad.interfaces.IPerson"
    schema="canonical.launchpad.interfaces.IPerson"
    label="Review person"
    fields="name displayname password"
    permission="launchpad.Admin"
    template="../templates/person-review.pt"
    >
    <browser:widget
      field="password"
      class="canonical.widgets.PasswordChangeWidget"
      />
  </browser:editform>

  <browser:page
    name="+claim"
    for="canonical.launchpad.interfaces.IPerson"
    class="canonical.launchpad.browser.PersonClaimView"
    permission="zope.Public"
    template="../templates/person-claim.pt"
    />

  <browser:page
    name="+changepassword"
    for="canonical.launchpad.interfaces.IPerson"
    class="canonical.launchpad.browser.PersonChangePasswordView"
    permission="launchpad.Edit"
    template="../templates/person-changepassword.pt"
    />

  <browser:page
    name="+editlanguages"
    for="canonical.launchpad.interfaces.IPerson"
    class="canonical.launchpad.browser.PersonLanguagesView"
    permission="launchpad.Edit"
    template="../templates/person-editlanguages.pt"
    />

  <browser:page
    name="+edit"
    for="canonical.launchpad.interfaces.IPerson"
    class="canonical.launchpad.browser.PersonEditView"
    permission="launchpad.Edit"
    template="../templates/person-edit.pt" 
    />

  <browser:page
    name="+branding"
    for="canonical.launchpad.interfaces.IPerson"
    class="canonical.launchpad.browser.PersonBrandingView"
    permission="launchpad.Edit"
    template="../templates/object-branding.pt" 
    />

  <browser:page
    name="+edithomepage"
    for="canonical.launchpad.interfaces.IPerson"
    class="canonical.launchpad.browser.PersonEditHomePageView"
    permission="launchpad.Edit"
    template="../templates/person-edithomepage.pt" 
    />

  <browser:pages
    for="canonical.launchpad.interfaces.IPerson"
    permission="zope.Public"
    class="canonical.launchpad.browser.PersonView">
    <browser:page
      name="+index"
      template="../templates/person-index.pt"
      />
    <browser:page
      name="+ask-a-question-button"
      template="../templates/null.pt"
      />
    <browser:page
      name="+packages"
      template="../templates/person-packages.pt"
      />
    <browser:page
      name="+participation"
      template="../templates/person-participation.pt"
      />
    <browser:page
      name="+karma"
      template="../templates/person-karma.pt"
      />
    <browser:page
      name="+sshkeys"
      attribute="showSSHKeys"
      />
    <browser:page
      name="+bounties"
      facet="bounties"
      template="../templates/person-bounties.pt"
      />
    <browser:page
      name="+portlet-emails"
      template="../templates/person-portlet-emails.pt"
      />
    <browser:page
      name="+portlet-team-assignedbugs"
      template="../templates/person-portlet-team-assignedbugs.pt"
      />
    <browser:page
      name="+portlet-details"
      template="../templates/person-portlet-details.pt"
      />
    <!-- this should be on IPerson because we don't always know if it is a
    team or a person -->
    <browser:page
      name="+teamlist"
      template="../templates/team-listing.pt" 
      />
  </browser:pages>

  <browser:page
    for="canonical.launchpad.interfaces.IPerson"
    name="+table-specworkload"
    permission="zope.Public"
    class="canonical.launchpad.browser.PersonSpecWorkLoadView"
    template="../templates/person-table-specworkload.pt"
    />

  <browser:page
    for="canonical.launchpad.interfaces.IPerson"
    name="+translations"
    facet="translations"
    class="canonical.launchpad.browser.PersonTranslationView"
    permission="zope.Public"
    template="../templates/person-translations.pt" 
    />

  <browser:page
    for="canonical.launchpad.interfaces.IPerson"
    name="+specfeedback"
    facet="specifications"
    class="canonical.launchpad.browser.PersonSpecFeedbackView"
    permission="zope.Public"
    template="../templates/person-specfeedback.pt"
    />

  <browser:page
    for="canonical.launchpad.interfaces.IPerson"
    name="+specworkload"
    facet="specifications"
    permission="zope.Public"
    template="../templates/person-specworkload.pt"
    />

  <!-- This portlet is a generalform because its view uses widgets to
  calculate the current distribution source package. This information
  is stored in the query, to avoid a complex URL scheme.
  -->
  <browser:generalform
    for="canonical.launchpad.interfaces.IPerson"
    schema="canonical.launchpad.interfaces.IPersonBugTaskSearch"
    name="+portlet-otherpackages"
    permission="zope.Public"
    class="canonical.launchpad.browser.BugContactPackageBugsSearchListingView"
    fields="distribution sourcepackagename"
    template="../templates/person-portlet-otherpackages.pt"
    />

  <browser:page
    for="canonical.launchpad.interfaces.IPerson"
    name="+rdf"
    permission="zope.Public"
    class="canonical.launchpad.browser.PersonRdfView"
    attribute="__call__"
    />

  <browser:generalform
    name="+bugs"
    for="canonical.launchpad.interfaces.IPerson"
    schema="canonical.launchpad.interfaces.IPersonBugTaskSearch"
    facet="bugs"
    class="canonical.launchpad.browser.PersonRelatedBugsView"
    fields="status importance assignee milestone
            omit_dupes has_patch component has_no_package"
    permission="zope.Public"
    template="../templates/buglisting-embedded-advanced-search.pt"
    />

  <browser:generalform
    name="+assignedbugs"
    for="canonical.launchpad.interfaces.IPerson"
    schema="canonical.launchpad.interfaces.IPersonBugTaskSearch"
    facet="bugs"
    class="canonical.launchpad.browser.PersonAssignedBugTaskSearchListingView"
    fields="status importance assignee milestone
            omit_dupes has_patch component has_no_package"
    permission="zope.Public"
    template="../templates/buglisting-embedded-advanced-search.pt"
    />

  <browser:generalform
    name="+packagebugs-search"
    for="canonical.launchpad.interfaces.IPerson"
    schema="canonical.launchpad.interfaces.IBugTaskSearch"
    facet="bugs"
    class="canonical.launchpad.browser.BugContactPackageBugsSearchListingView"
    fields="status importance assignee milestone
            omit_dupes has_patch component has_no_package"
    permission="zope.Public"
    template="../templates/person-packagebugs-search.pt" 
    />

  <!-- This page is a generalform because it uses widget values to
  figure out what the "current package" is. This information is stored
  in the URL rather than the context, to avoid a complex URL scheme.
  -->
  <browser:generalform
    name="+packagebugs"
    for="canonical.launchpad.interfaces.IPerson"
    schema="canonical.launchpad.interfaces.IPersonBugTaskSearch"
    fields="distribution sourcepackagename"
    facet="bugs"
    class="canonical.launchpad.browser.BugContactPackageBugsSearchListingView"
    permission="zope.Public"
    template="../templates/person-packagebugs-overview.pt" 
    />

  <browser:generalform
    name="+reportedbugs"
    for="canonical.launchpad.interfaces.IPerson"
    schema="canonical.launchpad.interfaces.IPersonBugTaskSearch"
    facet="bugs"
    class="canonical.launchpad.browser.ReportedBugTaskSearchListingView"
    fields="status importance assignee milestone bug_reporter
            omit_dupes has_patch component has_no_package"
    permission="zope.Public"
    template="../templates/buglisting-embedded-advanced-search.pt"
    />

  <browser:generalform
    name="+subscribedbugs"
    for="canonical.launchpad.interfaces.IPerson"
    schema="canonical.launchpad.interfaces.IPersonBugTaskSearch"
    facet="bugs"
    class="canonical.launchpad.browser.SubscribedBugTaskSearchListingView"
    fields="status importance assignee milestone bug_reporter
            omit_dupes has_patch component has_no_package"
    permission="zope.Public"
    template="../templates/buglisting-embedded-advanced-search.pt"
    />


  <!-- Adding SSH keys is the only possibly harmful thing that can be done
  without the user's password, so we use a special permission here to make
  sure only the user (and not launchpad admins) will be able to edit her own
  ssh keys. Another option would be to require the user's password on this
  page. GuilhermeSalgado 25/08/2005 -->
  <browser:page
    name="+editsshkeys"
    for="canonical.launchpad.interfaces.IPerson"
    permission="launchpad.Special"
    class="canonical.launchpad.browser.PersonEditSSHKeysView"
    template="../templates/person-editsshkeys.pt" 
    />

  <browser:page
    name="+codesofconduct"
    for="canonical.launchpad.interfaces.IPerson"
    permission="launchpad.Edit"
    class="canonical.launchpad.browser.PersonCodeOfConductEditView"
    template="../templates/person-codesofconduct.pt" 
    />

  <browser:page
    name="+editwikinames"
    for="canonical.launchpad.interfaces.IPerson"
    permission="launchpad.Edit"
    class="canonical.launchpad.browser.PersonEditWikiNamesView"
    template="../templates/person-editwikinames.pt" 
    />

  <browser:page
    name="+editircnicknames"
    for="canonical.launchpad.interfaces.IPerson"
    permission="launchpad.Edit"
    class="canonical.launchpad.browser.PersonEditIRCNicknamesView"
    template="../templates/person-editircnicknames.pt" 
    />

  <browser:page
    name="+editjabberids"
    for="canonical.launchpad.interfaces.IPerson"
    permission="launchpad.Edit"
    class="canonical.launchpad.browser.PersonEditJabberIDsView"
    template="../templates/person-editjabberids.pt" 
    />

  <browser:page
    for="canonical.launchpad.interfaces.IPerson"
    permission="launchpad.Edit"
    class="canonical.launchpad.browser.PersonGPGView"
    name="+editpgpkeys"
    template="../templates/person-editpgpkeys.pt"
    />

  <browser:pages
    for="canonical.launchpad.interfaces.IPerson"
    permission="launchpad.Edit"
    class="canonical.launchpad.browser.PersonEditEmailsView">
    <browser:page
      name="+editemails"
      template="../templates/person-editemails.pt"
      />
  </browser:pages>

  <browser:page
    for="canonical.launchpad.interfaces.IPerson"
    class="canonical.launchpad.browser.PersonBranchesView"
    permission="zope.Public"
    facet="branches"
    name="+branches"
    template="../templates/person-branches.pt" 
    />

  <browser:page
    for="canonical.launchpad.interfaces.IPerson"
    class="canonical.launchpad.browser.PersonAuthoredBranchesView"
    permission="zope.Public"
    facet="branches"
    name="+authoredbranches"
    template="../templates/person-branches.pt" 
    />

  <browser:page
    for="canonical.launchpad.interfaces.IPerson"
    class="canonical.launchpad.browser.PersonSubscribedBranchesView"
    permission="zope.Public"
    facet="branches"
    name="+subscribedbranches"
    template="../templates/person-branches.pt" 
    />

  <browser:page
    for="canonical.launchpad.interfaces.IPerson"
    class="canonical.launchpad.browser.PersonRegisteredBranchesView"
    permission="zope.Public"
    facet="branches"
    name="+registeredbranches"
    template="../templates/person-branches.pt" 
    />

  <browser:page
    for="canonical.launchpad.interfaces.IPerson"
    permission="zope.Public"
    class="canonical.launchpad.browser.PersonView"
    name="+teamhierarchy"
    template="../templates/person-teamhierarchy.pt"
    />

  <!-- Team Views -->

  <browser:page
    for="canonical.launchpad.interfaces.ITeam"
    permission="zope.Public"
    class="canonical.launchpad.browser.PersonView"
    name="+teamhierarchy"
    template="../templates/person-teamhierarchy.pt"
    />

  <browser:page
    for="canonical.launchpad.interfaces.ITeam"
    permission="zope.Public"
    name="+listing-simple"
    template="../templates/team-listing-simple.pt"
    />

  <browser:page
    for="canonical.launchpad.interfaces.ITeam"
    permission="zope.Public"
    name="+mugshots"
    template="../templates/team-mugshots.pt"
    />

  <browser:page
    for="canonical.launchpad.interfaces.ITeam"
    permission="launchpad.Edit"
    class="canonical.launchpad.browser.TeamEmailView"
    name="+editemail"
    template="../templates/team-editemail.pt"
    />

  <browser:page
    name="+edit"
    for="canonical.launchpad.interfaces.ITeam"
    class="canonical.launchpad.browser.TeamEditView"
    permission="launchpad.Edit"
    template="../templates/team-edit.pt" 
    />

  <browser:page
    name="+branding"
    for="canonical.launchpad.interfaces.ITeam"
    class="canonical.launchpad.browser.TeamBrandingView"
    permission="launchpad.Edit"
    template="../templates/team-edit.pt" 
    />

  <browser:page
    for="canonical.launchpad.interfaces.ITeam"
    permission="launchpad.Admin"
    class="canonical.launchpad.browser.TeamReassignmentView"
    name="+reassign"
    template="../templates/object-reassignment.pt"
    />

  <browser:page
    for="canonical.launchpad.interfaces.ITeam"
    permission="launchpad.AnyPerson"
    class="canonical.launchpad.browser.TeamJoinView"
    name="+join"
    template="../templates/team-join.pt"
    />

  <browser:page
    for="canonical.launchpad.interfaces.ITeam"
    permission="launchpad.AnyPerson"
    class="canonical.launchpad.browser.TeamLeaveView"
    name="+leave"
    template="../templates/team-leave.pt"
    />

  <browser:page
    for="canonical.launchpad.interfaces.ITeam"
    permission="zope.Public"
    class="canonical.launchpad.browser.PersonView"
    name="+polls"
    template="../templates/team-polls.pt"
    />

  <browser:generalform
    name="+newpoll"
    for="canonical.launchpad.interfaces.ITeam"
    class="canonical.launchpad.browser.PollAddView"
    schema="canonical.launchpad.interfaces.IPoll"
    fields="name title proposition secrecy allowspoilt
            dateopens datecloses"
    keyword_arguments="name title proposition secrecy allowspoilt
            dateopens datecloses"
    label="Create a new poll"
    permission="launchpad.Edit"
    template="../templates/team-newpoll.pt"
    />

  <browser:page
    name="+members"
    for="canonical.launchpad.interfaces.ITeam"
    permission="zope.Public"
    template="../templates/team-members.pt"
    />

  <browser:page
    name="+invitations"
    for="canonical.launchpad.interfaces.ITeam"
    permission="launchpad.Edit"
    template="../templates/team-invitations.pt"
    />

  <browser:page
    name="+addmember"
    for="canonical.launchpad.interfaces.ITeam"
    class="canonical.launchpad.browser.TeamMemberAddView"
    permission="launchpad.Edit"
    template="../templates/team-addmember.pt"
    />

  <browser:page
    name="+editproposedmembers"
    for="canonical.launchpad.interfaces.ITeam"
    permission="launchpad.Edit"
    class="canonical.launchpad.browser.ProposedTeamMembersEditView"
    template="../templates/team-editproposed.pt"
    />

  <browser:page
    name="+addbranch"
    for="canonical.launchpad.interfaces.IPerson"
    class="canonical.launchpad.browser.PersonBranchAddView"
    facet="branches"
    permission="launchpad.AnyPerson"
    template="../templates/person-branch-add.pt" 
    />

  <browser:page
    for="canonical.launchpad.interfaces.IPerson"
    class="canonical.launchpad.browser.PersonTeamBranchesView"
    name="+portlet-teambranches"
    template="../templates/person-portlet-teambranches.pt"
    permission="zope.Public"
    />

  <!-- PersonSet -->
  <content class="canonical.launchpad.database.PersonSet">
     <allow interface="canonical.launchpad.interfaces.IPersonSet" />
  </content>

  <securedutility
    class="canonical.launchpad.database.PersonSet"
    provides="canonical.launchpad.interfaces.IPersonSet">
    <allow interface="canonical.launchpad.interfaces.IPersonSet" />
  </securedutility>

  <adapter
    provides="canonical.launchpad.interfaces.IStructuralObjectPresentation"
    for="canonical.launchpad.interfaces.IPersonSet"
    factory="canonical.launchpad.browser.PersonSetSOP"
    permission="zope.Public"
    />

  <browser:defaultView
    for="canonical.launchpad.interfaces.IPersonSet"
    name="+index" 
    />

  <browser:navigation
    module="canonical.launchpad.browser"
    classes="PersonSetNavigation"
    />

  <browser:page
    name="+newperson"
    for="canonical.launchpad.interfaces.IPersonSet"
    class="canonical.launchpad.browser.PersonAddView"
    permission="launchpad.Admin"
    template="../templates/people-newperson.pt" 
    />

  <browser:addform
    name="+newteam"
    for="canonical.launchpad.interfaces.IPersonSet"
    schema="canonical.launchpad.interfaces.ITeamCreation"
    fields="name displayname contactemail teamdescription
            defaultmembershipperiod defaultrenewalperiod subscriptionpolicy"
    class="canonical.launchpad.browser.TeamAddView"
    permission="launchpad.AnyPerson"
    template="../templates/people-newteam.pt"
    >
    <browser:widget
      field="teamdescription"
      class="zope.app.form.browser.TextAreaWidget"
      displayWidth="30"
      height="10" 
      />
  </browser:addform>

  <browser:pages
    for="canonical.launchpad.interfaces.IPersonSet"
    permission="zope.Public"
    class="canonical.launchpad.browser.PeopleListView">
    <browser:page
      name="+peoplelist"
      template="../templates/people-list.pt"
      />
  </browser:pages>

  <browser:pages
    for="canonical.launchpad.interfaces.IPersonSet"
    permission="zope.Public"
    class="canonical.launchpad.browser.TeamListView">
    <browser:page
      name="+teamlist"
      template="../templates/people-list.pt"
      />
  </browser:pages>

  <browser:pages
    for="canonical.launchpad.interfaces.IPersonSet"
    permission="zope.Public"
    class="canonical.launchpad.browser.UbunteroListView">
    <browser:page
      name="+ubunterolist"
      template="../templates/people-list.pt"
      />
  </browser:pages>

  <browser:pages
    for="canonical.launchpad.interfaces.IPersonSet"
    permission="zope.Public"
    class="canonical.launchpad.browser.FOAFSearchView">
    <browser:page
      name="+index"
      template="../templates/people-index.pt"
      />
    <browser:page
      name="+portlet-stats"
      template="../templates/people-portlet-stats.pt" 
      />
  </browser:pages>

  <browser:addform
    name="+requestmerge"
    for="canonical.launchpad.interfaces.IPersonSet"
    schema="canonical.launchpad.interfaces.person.IRequestPeopleMerge"
    fields="dupeaccount"
    class="canonical.launchpad.browser.RequestPeopleMergeView"
    permission="launchpad.AnyPerson"
    template="../templates/people-requestmerge.pt"
    />

  <browser:pages
    for="canonical.launchpad.interfaces.IPersonSet"
    permission="launchpad.Admin"
    class="canonical.launchpad.browser.AdminRequestPeopleMergeView">
    <browser:page
      name="+adminrequestmerge"
      template="../templates/people-adminrequestmerge.pt"
      />
  </browser:pages>

  <browser:pages
    for="canonical.launchpad.interfaces.IPersonSet"
    permission="launchpad.AnyPerson"
    class="canonical.launchpad.browser.RequestPeopleMergeMultipleEmailsView">
    <browser:page
      name="+requestmerge-multiple"
      template="../templates/people-requestmerge-multiple.pt"
      />
  </browser:pages>

  <browser:pages
    for="canonical.launchpad.interfaces.IPersonSet"
    permission="launchpad.AnyPerson"
    class="canonical.launchpad.browser.FinishedPeopleMergeRequestView">
    <browser:page
      name="+mergerequest-sent"
      template="../templates/people-mergerequest-sent.pt"
      />
  </browser:pages>

  <browser:pages
    for="canonical.launchpad.interfaces.IPersonSet"
    permission="zope.Public">
      <browser:page
        name="+portlet-about"
        template="../templates/people-portlet-about.pt" 
        />
  </browser:pages>
</facet>

<facet facet="answers">
  <browser:page
    for="canonical.launchpad.interfaces.IPerson"
    class="canonical.launchpad.browser.PersonLatestQuestionsView"
    name="+portlet-latestquestions"
    permission="zope.Public"
    template="../templates/questiontarget-portlet-latestquestions.pt"
    />
  <browser:page
    for="canonical.launchpad.interfaces.IPerson"
    class="canonical.launchpad.browser.PersonSearchQuestionsView"
    name="+questions"
    permission="zope.Public"
    />
  <browser:renamed-page
    for="canonical.launchpad.interfaces.IPerson"
    name="+tickets"
    new_name="+questions"
    rootsite="answers"
    />
  <browser:page
    for="canonical.launchpad.interfaces.IPerson"
    class="canonical.launchpad.browser.SearchAnsweredQuestionsView"
    name="+answeredquestions"
    permission="zope.Public"
    />
  <browser:renamed-page
    for="canonical.launchpad.interfaces.IPerson"
    name="+answeredtickets"
    new_name="+answeredquestions"
    rootsite="answers"
    />
  <browser:page
    for="canonical.launchpad.interfaces.IPerson"
    class="canonical.launchpad.browser.SearchAssignedQuestionsView"
    name="+assignedquestions"
    permission="zope.Public"
    />
  <browser:renamed-page
    for="canonical.launchpad.interfaces.IPerson"
    name="+assignedtickets"
    new_name="+assignedquestions"
    rootsite="answers"
    />
  <browser:page
    for="canonical.launchpad.interfaces.IPerson"
    class="canonical.launchpad.browser.SearchCommentedQuestionsView"
    name="+commentedquestions"
    permission="zope.Public"
    />
  <browser:renamed-page
    for="canonical.launchpad.interfaces.IPerson"
    name="+commentedtickets"
    new_name="+commentedquestions"
    rootsite="answers"
    />
  <browser:page
    for="canonical.launchpad.interfaces.IPerson"
    class="canonical.launchpad.browser.SearchCreatedQuestionsView"
    name="+createdquestions"
    permission="zope.Public"
    />
  <browser:renamed-page
    for="canonical.launchpad.interfaces.IPerson"
    name="+createdtickets"
    new_name="+createdquestions"
    rootsite="answers"
    />
  <browser:page
    for="canonical.launchpad.interfaces.IPerson"
    class="canonical.launchpad.browser.SearchNeedAttentionQuestionsView"
    name="+needattentionquestions"
    permission="zope.Public"
    />
  <browser:renamed-page
    for="canonical.launchpad.interfaces.IPerson"
    name="+needattentiontickets"
    new_name="+needattentionquestions"
    rootsite="answers"
    />
  <browser:page
    for="canonical.launchpad.interfaces.IPerson"
    class="canonical.launchpad.browser.SearchSubscribedQuestionsView"
    name="+subscribedquestions"
    permission="zope.Public"
    />
  <browser:renamed-page
    for="canonical.launchpad.interfaces.IPerson"
    name="+subscribedtickets"
    new_name="+subscribedquestions"
    rootsite="answers"
    />
  <browser:page
    for="canonical.launchpad.interfaces.IPerson"
    class="canonical.launchpad.browser.PersonAnswerContactForView"
    name="+answer-contact-for"
    permission="zope.Public"
    template="../templates/person-answer-contact-for.pt"
    />
  <browser:menus
    module="canonical.launchpad.browser"
    classes="PersonAnswersMenu"
    />
</facet>

<adapter 
  for="canonical.launchpad.webapp.interfaces.ILaunchpadPrincipal"
  provides="canonical.launchpad.interfaces.IPerson"
  factory="canonical.launchpad.components.person.personFromPrincipal" 
  />

</configure><|MERGE_RESOLUTION|>--- conflicted
+++ resolved
@@ -37,11 +37,7 @@
       />
     <require
       permission="launchpad.Edit"
-<<<<<<< HEAD
-      attributes="acceptInvitationToBeMemberOf"
-=======
       attributes="acceptInvitationToBeMemberOf declineInvitationToBeMemberOf"
->>>>>>> 603e01fb
       />
   </content>
 
