--- conflicted
+++ resolved
@@ -31,7 +31,7 @@
 from canonical.widgets import LaunchpadRadioWidget, PasswordChangeWidget
 from canonical.launchpad import _
 from canonical.launchpad.interfaces import IMasterObject
-from canonical.launchpad.interfaces.account import IAccountSet
+from canonical.launchpad.interfaces.account import AccountStatus, IAccountSet
 from canonical.launchpad.webapp.interfaces import (
     IAlwaysSubmittedWidget, IPlacelessLoginSource)
 from canonical.launchpad.webapp.login import logInPrincipal
@@ -49,7 +49,6 @@
     IGPGKeyValidationForm, ILoginToken, ILoginTokenSet, INewPersonForm,
     IOpenIDRPConfigSet, IPerson, IPersonSet, ITeam, LoginTokenType,
     PersonCreationRationale, ShipItConstants, UnexpectedFormData)
-from canonical.launchpad.interfaces.account import AccountStatus, IAccountSet
 
 
 UTC = pytz.UTC
@@ -320,51 +319,18 @@
         """
         emailaddress = getUtility(IEmailAddressSet).getByEmail(
             self.context.email)
-<<<<<<< HEAD
         account = emailaddress.account
         # Suspended accounts cannot reset their password.
         reason = ('Your password cannot be reset because your account '
                   'is suspended.')
         if self.accountWasSuspended(account, reason):
             return
-=======
-        person_id = removeSecurityProxy(emailaddress).personID
-        if person_id is not None:
-            # XXX: Guilherme Salgado 2006-09-27 bug=62674:
-            # It should be possible to do the login before this and avoid
-            # this hack. In case the user doesn't want to be logged in
-            # automatically we can log him out after doing what we want.
-            naked_person = removeSecurityProxy(getUtility(IPersonSet).get(
-                person_id))
-            #      end of evil code.
-
-            # Suspended accounts cannot reset their password.
-            reason = ('Your password cannot be reset because your account '
-                      'is suspended.')
-
-            if self.accountWasSuspended(naked_person, reason):
-                return
-
-            # Reset password can be used to reactivate a deactivated account.
-            elif naked_person.account.status == AccountStatus.DEACTIVATED:
-                naked_person.reactivateAccount(
-                    comment=
-                        "User reactivated the account using reset password.",
-                    password=data['password'],
-                    preferred_email=emailaddress)
-                self.request.response.addInfoNotification(
-                    _('Welcome back to Launchpad.'))
-            else:
-                naked_person.password = data.get('password')
->>>>>>> 4aae2b45
-
-        from zope.security.proxy import removeSecurityProxy
+
         naked_account = removeSecurityProxy(account)
         # Reset password can be used to reactivate a deactivated account.
         if account.status == AccountStatus.DEACTIVATED:
             naked_account.reactivate(
-                comment=
-                    "User reactivated the account using reset password.",
+                comment="User reactivated the account using reset password.",
                 password=data['password'],
                 preferred_email=emailaddress)
             self.request.response.addInfoNotification(
@@ -372,13 +338,13 @@
         else:
             naked_account.password = data.get('password')
 
-<<<<<<< HEAD
         person = emailaddress.person
         # Make sure this person has a preferred email address.
         if person is not None and person.preferredemail != emailaddress:
             # Must remove the security proxy of the email address because
             # the user is not logged in at this point and we may need to
             # change its status.
+            person = IMasterObject(person)
             removeSecurityProxy(person).validateAndEnsurePreferredEmail(
                 removeSecurityProxy(emailaddress))
 
@@ -390,9 +356,6 @@
             assert self.has_openid_request, (
                 'No redirection URL specified and this is not part of an '
                 'OpenID authentication.')
-=======
-            self.next_url = canonical_url(naked_person)
->>>>>>> 4aae2b45
 
         self.context.consume()
 
@@ -895,13 +858,8 @@
                 hide_email_addresses=hide_email_addresses)
             notify(ObjectCreatedEvent(person))
             person.validateAndEnsurePreferredEmail(email)
-<<<<<<< HEAD
-            from zope.security.proxy import removeSecurityProxy
-            removeSecurityProxy(person.account).status = AccountStatus.ACTIVE
-=======
             account = getUtility(IAccountSet).get(person.accountID)
             removeSecurityProxy(account).status = AccountStatus.ACTIVE
->>>>>>> 4aae2b45
 
         notify(ObjectCreatedEvent(account))
         notify(ObjectCreatedEvent(email))
