--- conflicted
+++ resolved
@@ -20,12 +20,8 @@
     <div class="top-portlet">
       <span style="float:right;"
         tal:content="structure view/menu:overview/edit/fmt:icon-link" />
-<<<<<<< HEAD
-      <p><tal:title content="context/title">Bob the builder</tal:title>
-=======
       <p style="max-width: 100%; margin-top: .5em;">
          <tal:title content="context/title">Bob the builder</tal:title>
->>>>>>> 7c3eb1de
          builds
          <tal:arch content="context/processor/title">Intel 386</tal:arch>
          binaries and is owned by
@@ -38,11 +34,7 @@
           <h2>
             <span class="see-all"><a
               tal:replace="structure view/menu:overview/history/fmt:link" />
-<<<<<<< HEAD
-            </span> 
-=======
             </span>
->>>>>>> 7c3eb1de
           Current status</h2>
 
           <tal:no_job condition="not: job">
@@ -64,14 +56,6 @@
               ago.
             </p>
             <tal:logtail condition="job/logtail">
-<<<<<<< HEAD
-              <h3>Tail of the builder log at
-                 <span tal:replace="view/now"/></h3>
-              <div tal:content="structure job/logtail/fmt:text-to-html"
-                   id="buildlog-tail">
-                Things are crashing and burning all over the place.
-              </div>
-=======
               <h3>Buildlog</h3>
               <div tal:content="structure job/logtail/fmt:text-to-html"
                    id="buildlog-tail" class="logtail">
@@ -81,7 +65,6 @@
                 Updated on
                 <span tal:replace="structure view/user/fmt:local-time"/>
               </p>
->>>>>>> 7c3eb1de
             </tal:logtail>
           </tal:job>
         </div><!-- portlet -->
