= Searching BugTasks =

BugTasks are usually searched through an IBugTarget's searchTasks()
method, but they all delegate the search to IBugTaskSet.search(). That
method accepts a single parameter; an BugTaskSearchParams instance.

    >>> from canonical.launchpad.interfaces import (
    ...     BugTaskSearchParams, IBugTaskSet)
    >>> bugtask_set = getUtility(IBugTaskSet)
    >>> all_public = BugTaskSearchParams(user=None)
    >>> found_bugtasks = bugtask_set.search(all_public)

    >>> from canonical.launchpad.database import BugTask
    >>> all_public_bugtasks = BugTask.select(
    ...     "BugTask.bug = Bug.id AND Bug.private = false",
    ...     clauseTables=['Bug'])
    >>> found_bugtasks.count() == all_public_bugtasks.count()
    True


== Searching by bug supervisor ==

The 'bug_supervisor' parameter allows you to search bugtasks that a certain
person is responsible for. A person can be a bug supervisor for a product,
a distribution, or a distribution source package. No Privileges Person
isn't a bug supervisor, so no bugs are found for him:

    >>> from canonical.launchpad.interfaces import IPersonSet
    >>> no_priv = getUtility(IPersonSet).getByName('no-priv')
    >>> no_priv_bug_supervisor = BugTaskSearchParams(
    ...     user=None, bug_supervisor=no_priv)
    >>> found_bugtasks = bugtask_set.search(no_priv_bug_supervisor)
    >>> found_bugtasks.count()
    0

== Product bugs ==

Firefox has a few bugs:

    >>> from canonical.launchpad.interfaces import IProductSet
    >>> firefox = getUtility(IProductSet).getByName('firefox')
    >>> firefox_bugs = firefox.searchTasks(all_public)
    >>> firefox_public_bugs = firefox_bugs.count()
    >>> firefox_public_bugs > 0
    True

== Distribution and package bugs ==

Ubuntu does too:

    >>> from canonical.launchpad.interfaces import IDistributionSet
    >>> ubuntu = getUtility(IDistributionSet).getByName("ubuntu")
    >>> all_public = BugTaskSearchParams(user=None)
    >>> ubuntu_bugs = ubuntu.searchTasks(all_public)
    >>> ubuntu_bugs.count() > 0
    True

and in particular, mozilla-firefox in Ubuntu has 'em:

    >>> ubuntu_firefox = ubuntu.getSourcePackage("mozilla-firefox")
    >>> ubuntu_firefox_bugs = ubuntu_firefox.searchTasks(all_public)
    >>> ubuntu_firefox_bugs.count() > 0
    True

== Dupes and Conjoined tasks ==

You can set flags to omit duplicates:

    >>> no_dupes = BugTaskSearchParams(user=None, omit_dupes=True)
    >>> firefox = getUtility(IProductSet).getByName('firefox')
    >>> sans_dupes = firefox.searchTasks(no_dupes)
    >>> sans_dupes.count() < firefox_public_bugs
    True

and also series-targeted bugs:

    >>> no_targeted = BugTaskSearchParams(user=None, omit_targeted=True)
    >>> sans_targeted = ubuntu.searchTasks(no_targeted)
    >>> sans_targeted.count() < ubuntu_bugs
    True

=== Product bug supervisor ===

If No Privileges is specified as Firefox' bug supervisor, searching for his
bugs return all of Firefox' bugs.

    >>> login('foo.bar@canonical.com')
    >>> from canonical.launchpad.ftests import syncUpdate
    >>> firefox.setBugSupervisor(no_priv, no_priv)
    >>> syncUpdate(firefox)

    >>> found_bugtasks = bugtask_set.search(no_priv_bug_supervisor)
    >>> found_bugtasks.count() == firefox_bugs.count()
    True

    >>> found_targets = set(
    ...     bugtask.target.bugtargetdisplayname for bugtask in found_bugtasks)
    >>> for target_name in sorted(found_targets):
    ...     print target_name
    Mozilla Firefox


=== Distribution bug supervisor ===

If someone is bug supervisor for Firefox, Firefox in Ubuntu, and Ubuntu,
all bugs in Firefox and Ubuntu are returned. Bugs in the Ubuntu Firefox
package are included in the Ubuntu bugs, so they won't be returned
twice.

    >>> all_public = BugTaskSearchParams(user=None)
    >>> ubuntu_bugs = ubuntu.searchTasks(all_public)
    >>> ubuntu_bugs.count() > 0
    True

    >>> ubuntu.setBugSupervisor(no_priv, no_priv)
    >>> syncUpdate(ubuntu)
    >>> found_bugtasks = bugtask_set.search(no_priv_bug_supervisor)
    >>> found_bugtasks.count() == firefox_bugs.count() + ubuntu_bugs.count()
    True


== Searching in comments ==

Comments can be searched when specifying a search text in the bugtask
search. Whether comments are searched is controlled by the
search_comments config option.

For example, no Firefox bugs are found when searching for
'wordincomment'.

    >>> comment_search = BugTaskSearchParams(
    ...     user=None, searchtext='wordincomment')
    >>> found_bugtasks = firefox.searchTasks(comment_search)
    >>> found_bugtasks.count()
    0

If we add a comment containing the search string to bug one, that bug
will be returned by the search only if search_comments is True.

    >>> from canonical.launchpad.interfaces import IBugSet
    >>> bug_one = getUtility(IBugSet).get(1)
    >>> bug_one.newMessage(no_priv, 'No subject', 'some wordincomment')
    <Message at ...>

    # Add another comment to make sure that it won't cause the same
    # bugtask to be returned twice.
    >>> bug_one.newMessage(no_priv, 'No subject', 'another wordincomment')
    <Message at ...>

When the search_comments config option is False, the bug is not found.

    >>> from canonical.config import config
    >>> search_comments = """
    ...     [malone]
    ...     search_comments: %s
    ...     """
    >>> config.push('search_comments', search_comments % False)
    >>> found_bugtasks = firefox.searchTasks(comment_search)
    >>> [bugtask.bug.id for bugtask in found_bugtasks]
    []

    >>> config_data = config.pop('search_comments')

If the search_comments config option is True, the bug is found.

    >>> config.push('search_comments', search_comments % True)

    >>> found_bugtasks = firefox.searchTasks(comment_search)
    >>> for bugtask in found_bugtasks:
    ...     print "#%s" % bugtask.bug.id
    #1

    # Of course, searching in a project not containing bug #1 doesn't
    # return any matches.
    >>> evolution = getUtility(IProductSet).getByName('evolution')
    >>> found_bugtasks = evolution.searchTasks(comment_search)
    >>> found_bugtasks.count()
    0

    >>> config_data = config.pop('search_comments')

== Searching using bug full-text index ==

The searchtext parameter does an extensive and expensive search (it
looks through the bug's full text index, bug comments, bugtask
target name, etc.) For some use cases, it is often easier and cheaper
to simply search on the bug's full text index and omit the more
expensive search on other related information.

For example, there are no bugs with the word 'Fnord' in Firefox.

    >>> text_search = BugTaskSearchParams(user=None, fast_searchtext='Fnord')
    >>> found_bugtasks = firefox.searchTasks(text_search)
    >>> found_bugtasks.count()
    0

But if we put that word in the bug #4 description, it will be found.

    >>> bug_four = getUtility(IBugSet).get(4)
    >>> bug_four.description += (
    ...     '\nThat happens pretty often with the Fnord Highlighter '
    ...     'extension installed.')
    >>> syncUpdate(bug_four)

    >>> found_bugtasks = firefox.searchTasks(text_search)
    >>> for bugtask in found_bugtasks:
    ...     print "#%s" % bugtask.bug.id
    #4


== Searching by bug reporter ==

The 'bug_reporter' parameter allows you to search for bugs reported by a
certain person.

    >>> foo_bar = getUtility(IPersonSet).getByEmail('foo.bar@canonical.com')
    >>> reported_by_foo_bar = BugTaskSearchParams(
    ...     user=None, bug_reporter=foo_bar)
    >>> reported_by_foo_bar.setDistribution(ubuntu)
    >>> found_bugtasks = bugtask_set.search(reported_by_foo_bar)
    >>> for bugtask in found_bugtasks:
    ...     print "#%s in %s reported by %s" % (
    ...         bugtask.bug.id, bugtask.bugtargetname,
    ...         bugtask.bug.owner.displayname)
    #9 in thunderbird (Ubuntu) reported by Foo Bar
    #10 in linux-source-2.6.15 (Ubuntu) reported by Foo Bar


== Searching for nominated bugs ==

We can search for bugs nominated to a distribution series by using the
nominated_for parameter.

    >>> ubuntu = getUtility(IDistributionSet).getByName('ubuntu')
    >>> warty = ubuntu.getSeries('warty')

    >>> from canonical.launchpad.database import BugNomination
    >>> print list(BugNomination.selectBy(distroseries=warty))
    []

    >>> from canonical.launchpad.interfaces import CreateBugParams
    >>> nominated_for_warty = BugTaskSearchParams(
    ...     user=None, nominated_for=warty)
    >>> list(ubuntu.searchTasks(nominated_for_warty))
    []

    >>> nominated_bug = ubuntu.createBug(
    ...     CreateBugParams(owner=no_priv, title='Test nominated bug',
    ...                     comment='Something'))
    >>> BugNomination(
    ...     owner=no_priv, distroseries=warty, bug=nominated_bug)
    <BugNomination at ...>

    >>> for bugtask in ubuntu.searchTasks(nominated_for_warty):
    ...     print bugtask.bug.title
    Test nominated bug

The same parameter is used to search for bugs nominated to a product
series.

    >>> firefox = getUtility(IProductSet).getByName('firefox')
    >>> firefox_trunk = firefox.getSeries('trunk')
    >>> print list(BugNomination.selectBy(productseries=firefox_trunk))
    []
    >>> nominated_for_trunk = BugTaskSearchParams(
    ...     user=None, nominated_for=firefox_trunk)
    >>> list(firefox.searchTasks(nominated_for_trunk))
    []

    >>> nominated_bug = firefox.createBug(
    ...     CreateBugParams(owner=no_priv, title='Bug to be fixed in trunk',
    ...                     comment='Something'))
    >>> BugNomination(
    ...     owner=no_priv, productseries=firefox_trunk, bug=nominated_bug)
    <BugNomination at ...>

    >>> for bugtask in firefox.searchTasks(nominated_for_trunk):
    ...     print bugtask.bug.title
    Bug to be fixed in trunk

== Filter by Upstream Status ==

Add an Ubuntu bugtask for a bug that is confirmed upstream.

    >>> from canonical.launchpad.interfaces import (
    ...     BugTaskImportance, BugTaskStatus)
    >>> from lp.bugs.tests.test_bugtask_1 import (
    ...     BugTaskSearchBugsElsewhereTest)
    >>> def bugTaskInfo(bugtask):
    ...     return '%i %i %s %s' % (
    ...         bugtask.id, bugtask.bug.id, bugtask.bugtargetdisplayname,
    ...         bugtask.bug.title)
    >>> test_helper = BugTaskSearchBugsElsewhereTest(helper_only=True)
    >>> bug_twelve =  getUtility(IBugSet).get(12)
    >>> task_open_upstream = bugtask_set.createTask(
    ...     bug=bug_twelve, distribution=ubuntu, owner=foo_bar,
    ...     status=BugTaskStatus.NEW,
    ...     importance=BugTaskImportance.MEDIUM)
    >>> test_helper.assertBugTaskIsOpenUpstream(task_open_upstream)

Pass the resolved_upstream flag to include only bugtasks linked to
watches that are rejected, fixed committed or fix released, or bugtasks
related to upstream bugtasks (i.e. filed on the same bug) that are fix
committed or fix released.

    >>> test_helper.setUpBugsResolvedUpstreamTests()
    >>> params = BugTaskSearchParams(
    ...     resolved_upstream=True, orderby='id', user=None)
    >>> closed_elsewhere_tasks = ubuntu.searchTasks(params)
    >>> for bugtask in closed_elsewhere_tasks:
    ...     test_helper.assertBugTaskIsResolvedUpstream(bugtask)
    ...     print bugTaskInfo(bugtask)
    17 1 mozilla-firefox (Ubuntu) Firefox does not support SVG
    26 2 Ubuntu Blackhole Trash folder
    23 9 thunderbird (Ubuntu) Thunderbird crashes


Pass the open_upstream flag to include only bugtasks linked to those
watches or those upstream bugtasks that have the status "unconfirmed",
"needs info", "confirmed", "in progress" or "unknown". Note that a bug
may be associated with three or more bugtasks. If one upstream task
has a state associated with "open upstream", and another upstream task
has a state associated with "resolved upstream", the bug is included
in the results of the "open upstream" filter as well as the "resolved
upstream" filter.

(In the examples below, the last bugtask is ellipsized because its ID
 is generated here and therefore sampledata-dependent.)

    >>> params = BugTaskSearchParams(
    ...     open_upstream=True, orderby='id', user=None)
    >>> open_elsewhere_tasks = ubuntu.searchTasks(params)
    >>> for bugtask in open_elsewhere_tasks:
    ...     test_helper.assertBugTaskIsOpenUpstream(bugtask)
    ...     print bugTaskInfo(bugtask)
    17  1 mozilla-firefox (Ubuntu) Firefox does not support SVG
    26  2 Ubuntu Blackhole Trash folder
    ... ... Ubuntu Copy, Cut and Delete operations should work on selections


We can also filter our search to include only bugs that are not known to
affect upstream, i.e., bugs that don't have an IUpstreamBugTask.

    >>> params = BugTaskSearchParams(
    ...     has_no_upstream_bugtask=True, orderby='id', user=None)
    >>> tasks_with_no_upstreams = ubuntu.searchTasks(params)
    >>> for bugtask in tasks_with_no_upstreams:
    ...     test_helper.assertShouldBeShownOnNoUpstreamTaskSearch(bugtask)
    ...     print bugTaskInfo(bugtask)
    25 10 linux-source-2.6.15 (Ubuntu) another test bug
    ... ... Ubuntu Test nominated bug

If we combine upstream-related filters, we get the union of the results
of the single filters.

    >>> params = BugTaskSearchParams(
    ...     has_no_upstream_bugtask=True, resolved_upstream=True,
    ...     orderby='id', user=None)
    >>> tasks_with_no_upstreams = ubuntu.searchTasks(params)
    >>> for bugtask in tasks_with_no_upstreams:
    ...     print bugTaskInfo(bugtask)
    17  1 mozilla-firefox (Ubuntu) Firefox does not support SVG
    26  2 Ubuntu Blackhole Trash folder
    23  9 thunderbird (Ubuntu) Thunderbird crashes
    25 10 linux-source-2.6.15 (Ubuntu) another test bug
    ... ... Ubuntu Test nominated bug


    >>> test_helper.tearDownBugsElsewhereTests()

The search filter can also return bugs that are related to CVE reports:

    >>> from canonical.launchpad.interfaces import ICveSet
    >>> def getCves(bugtask):
    ...     bugcve = getUtility(ICveSet).getBugCvesForBugTasks([bugtask])[0]
    ...     return bugcve.cve.sequence
    >>> params = BugTaskSearchParams(
    ...     has_cve=True, orderby='id', user=None)
    >>> tasks_with_cves = ubuntu.searchTasks(params)
    >>> for bugtask in tasks_with_cves:
    ...     print bugTaskInfo(bugtask), getCves(bugtask)
    17 1 mozilla-firefox (Ubuntu) Firefox does not support SVG 1999-8979
    26 2 Ubuntu Blackhole Trash folder 1999-2345


== Searching by bug commenter ==

The 'bug_commenter' parameter allows you to search bugtasks on which a certain
person has commented. No Privileges Person hasn't commented on any bugs, so no
bugs are found for him:

    >>> from canonical.launchpad.interfaces import IPersonSet
    >>> import transaction
    >>> transaction.abort()

    >>> no_priv = getUtility(IPersonSet).getByName('no-priv')
    >>> no_priv_bug_commenter = BugTaskSearchParams(
    ...     user=None, bug_commenter=no_priv)
    >>> found_bugtasks = bugtask_set.search(no_priv_bug_commenter)
    >>> found_bugtasks.count()
    0

If No Privileges Person comments on some bugs, those bugs can then be found by
a bug commenter search. There will be one bug task instance returned for each
bug target that the task is registered against, so in the test below three
comments will produce eight found bug tasks (three for bug 1, five for bug 2).

    >>> bug_one = getUtility(IBugSet).get(1)
    >>> bug_one.newMessage(no_priv, 'No subject', 'some comment')
    <Message at ...>

    >>> bug_two = getUtility(IBugSet).get(2)
    >>> bug_two.newMessage(no_priv, 'No subject', 'another comment')
    <Message at ...>

    >>> bug_two.newMessage(no_priv, 'No subject', 'yet another comment')
    <Message at ...>

    >>> for (bug_id, target) in sorted((bugtask.bug.id, bugtask.bugtargetname)
    ...                                for bugtask in found_bugtasks):
    ...     print bug_id, target
    1 firefox
    1 mozilla-firefox (Debian)
    1 mozilla-firefox (Ubuntu)
    2 Ubuntu Hoary
    2 mozilla-firefox (Debian Woody)
    2 mozilla-firefox (Debian)
    2 tomcat
    2 ubuntu

If No Privileges Person reports a bug and does not comment on it, that bug
will not be included in the results returned by the bug commenter search.

    >>> from canonical.launchpad.interfaces import CreateBugParams
    >>> from canonical.launchpad.interfaces import IProductSet

    >>> firefox = getUtility(IProductSet).getByName('firefox')
    >>> firefox.createBug(
    ...     CreateBugParams(no_priv, "Some bug", "Some comment"))
    <Bug at ...>

    >>> for (bug_id, target) in sorted((bugtask.bug.id, bugtask.bugtargetname)
    ...                                for bugtask in found_bugtasks):
    ...     print bug_id, target
    1 firefox
    1 mozilla-firefox (Debian)
    1 mozilla-firefox (Ubuntu)
    2 Ubuntu Hoary
    2 mozilla-firefox (Debian Woody)
    2 mozilla-firefox (Debian)
    2 tomcat
    2 ubuntu


== Search for BugTasks assigned to milestones ==

BugTaskSet.search() can return bugtasks associated with milestones.
No BugTask is associated yet with firefox milestone 1.0.

    >>> product_milestone = firefox.getMilestone('1.0')
    >>> params = BugTaskSearchParams(milestone=product_milestone, user=None)
    >>> milestone_tasks = bugtask_set.search(params)
    >>> print milestone_tasks.count()
    0

Similary, no BugTasks are associated with the project firexfox belongs to.

    >>> mozilla = firefox.project
    >>> project_milestone = mozilla.getMilestone('1.0')
    >>> params = BugTaskSearchParams(milestone=project_milestone, user=None)
    >>> milestone_tasks = bugtask_set.search(params)
    >>> print milestone_tasks.count()
    0

When a BugTask is associated with a milestone, it is returned in a search
for bugs of this milestone.

    >>> bugtask = firefox.searchTasks(BugTaskSearchParams(user=None))[0]
    >>> print bugTaskInfo(bugtask)
    2 1 Mozilla Firefox Firefox does not support SVG
    >>> bugtask.milestone = product_milestone
    >>> syncUpdate(bugtask)
    >>> params = BugTaskSearchParams(milestone=product_milestone, user=None)
    >>> milestone_tasks = bugtask_set.search(params)
    >>> for bugtask in milestone_tasks:
    ...     print bugTaskInfo(bugtask)
    2 1 Mozilla Firefox Firefox does not support SVG

This BugTask is also a BugTask of the milestone of the mozilla project.

    >>> params = BugTaskSearchParams(milestone=project_milestone, user=None)
    >>> milestone_tasks = bugtask_set.search(params)
    >>> for bugtask in milestone_tasks:
    ...     print bugTaskInfo(bugtask)
    2 1 Mozilla Firefox Firefox does not support SVG

If a bug has one bugtask associated with a product and another bugtask
associated with a product series, and if both tasks are assigned to the
same milestone...

    >>> firefox_1_0 = firefox.getSeries("1.0")
    >>> productseries_task = bugtask_set.createTask(
    ...     owner=no_priv, bug=bug_one, productseries=firefox_1_0)
    >>> productseries_task.milestone = product_milestone
    >>> syncUpdate(productseries_task)
    >>> print bugTaskInfo(productseries_task)
    40 1 Mozilla Firefox 1.0 Firefox does not support SVG

...both of them are returned, by a search for bugs associated with the
product milestone...

    >>> params = BugTaskSearchParams(milestone=product_milestone, user=None)
    >>> milestone_tasks = bugtask_set.search(params)
    >>> for bugtask in milestone_tasks:
    ...     print bugTaskInfo(bugtask)
    2 1 Mozilla Firefox Firefox does not support SVG
    40 1 Mozilla Firefox 1.0 Firefox does not support SVG

...as well as by a search for bugs associated with the project milestone.

    >>> params = BugTaskSearchParams(milestone=project_milestone, user=None)
    >>> milestone_tasks = bugtask_set.search(params)
    >>> for bugtask in milestone_tasks:
    ...     print bugTaskInfo(bugtask)
    2 1 Mozilla Firefox Firefox does not support SVG
    40 1 Mozilla Firefox 1.0 Firefox does not support SVG


== Bugs with partner packages ==

Bugs may also be targeted to partner packages.  First turn "cdrkit" into
a partner package:

    >>> from zope.security.proxy import removeSecurityProxy
    >>> from canonical.launchpad.interfaces import IComponentSet
    >>> proxied_cdrkit = ubuntu.getSourcePackage("cdrkit")
    >>> cdrkit = removeSecurityProxy(proxied_cdrkit)
    >>> cdrkit.component = getUtility(IComponentSet)['partner']
    >>> cdrkit.archive = ubuntu.getArchiveByComponent('partner')
    >>> transaction.commit()

It starts off with no bugs:

    >>> cdrkit_bugs = cdrkit.searchTasks(all_public)
    >>> cdrkit_bugs.count()
    0

We can file a bug against it and see that show up in a search:

    >>> from canonical.launchpad.interfaces import CreateBugParams
    >>> bug = cdrkit.createBug(
    ...     CreateBugParams(owner=no_priv, title='Bug to be fixed in trunk',
    ...                     comment='Something'))
    >>> cdrkit_bugs = cdrkit.searchTasks(all_public)
    >>> cdrkit_bugs.count()
    1


== Searching by tags ==

It is possible to search for bugs by their tags. Tags in the search
parameters can be combined using either ''any'' or ''all''.

First, we create some test bugs.

    >>> firefox = getUtility(IProductSet).get(4)
    >>> foobar = getUtility(IPersonSet).get(16)

The first bug is tagged with both 'test-tag-1' and 'test-tag-2'.

    >>> params = CreateBugParams(
    ...     title="test bug a", comment="test bug a", owner=foobar)
    >>> test_bug_a = firefox.createBug(params)
    >>> test_bug_a.tags = ['test-tag-1', 'test-tag-2']

The second bug is tagged with only 'test-tag-1'.

    >>> params = CreateBugParams(
    ...     title="test bug b", comment="test bug b", owner=foobar)
    >>> test_bug_b = firefox.createBug(params)
    >>> test_bug_b.tags = ['test-tag-1']

Searching for bugs with any of the tags returns both of them.

    >>> from operator import attrgetter
    >>> from canonical.launchpad.searchbuilder import all, any

    >>> def search_tasks_and_print_bugs(user=None, **args):
    ...     params = BugTaskSearchParams(user=user, **args)
    ...     tasks = firefox.searchTasks(params)
    ...     bugs = (task.bug for task in tasks)
    ...     bugs = sorted(bugs, key=attrgetter('id'))
    ...     for bug in bugs:
    ...         print "%s [%s]" % (bug.title, ", ".join(bug.tags))

    >>> search_tasks_and_print_bugs(
    ...     tag=any('test-tag-1', 'test-tag-2'))
    test bug a [test-tag-1, test-tag-2]
    test bug b [test-tag-1]

Searching for bugs with all of the tags returns only test bug a.

    >>> search_tasks_and_print_bugs(
    ...     tag=all('test-tag-1', 'test-tag-2'))
    test bug a [test-tag-1, test-tag-2]

Search for the absence of a tag is possible by prefixing the tag name
with a minus.

    >>> search_tasks_and_print_bugs(tag=any('-test-tag-2'))
    Firefox does not support SVG []
    Reflow problems with complex page layouts [layout-test]
    Firefox install instructions should be complete [doc]
    Firefox crashes when Save As dialog for a nonexistent window is closed []
    Some bug []
    test bug b [test-tag-1]

The any() and all() search combinators are taken into consideration
when searching for the absence of tags too. The following search says
"give me bugs that don't have the test-tag-2 tag set *OR* that don't
have the layout-test tag set". Only test-bug-1 is elimininated because
it has no tags other than those requested in the search.

    >>> search_tasks_and_print_bugs(
    ...     tag=any('-test-tag-1', '-test-tag-2'))
    Firefox does not support SVG []
    Reflow problems with complex page layouts [layout-test]
    Firefox install instructions should be complete [doc]
    Firefox crashes when Save As dialog for a nonexistent window is closed []
    Some bug []
    test bug b [test-tag-1]

Whereas the following search says "give me bugs that don't have the
test-tag-2 tag set *AND* that don't have the layout-test tag set".

    >>> search_tasks_and_print_bugs(
    ...     tag=all('-test-tag-2', '-layout-test'))
    Firefox does not support SVG []
    Firefox install instructions should be complete [doc]
    Firefox crashes when Save As dialog for a nonexistent window is closed []
    Some bug []
    test bug b [test-tag-1]

Searching for the presence of any tags at all is also possible using a
wildcard. If prefixed with a minus it searches for the absence of
tags.

    >>> search_tasks_and_print_bugs(tag=all('*'))
    Reflow problems with complex page layouts [layout-test]
    Firefox install instructions should be complete [doc]
    test bug a [test-tag-1, test-tag-2]
    test bug b [test-tag-1]

    >>> search_tasks_and_print_bugs(tag=all('-*'))
    Firefox does not support SVG []
    Firefox crashes when Save As dialog for a nonexistent window is closed []
    Some bug []

Searching for the presence and absence of tags finds no
matches. Unsurprisingly.

    >>> search_tasks_and_print_bugs(tag=all('*', '-*'))

Wildcards can be combined with non-wildcard tags. The following finds
all bugs with tags, but without test-tag-1:

    >>> search_tasks_and_print_bugs(tag=all('*', '-test-tag-1'))
    Reflow problems with complex page layouts [layout-test]
    Firefox install instructions should be complete [doc]

The following is very similar; it finds all bugs with tags, *or*
without test-tag-1:

    >>> search_tasks_and_print_bugs(tag=any('*', '-test-tag-1'))
    Firefox does not support SVG []
    Reflow problems with complex page layouts [layout-test]
    Firefox install instructions should be complete [doc]
    Firefox crashes when Save As dialog for a nonexistent window is closed []
    Some bug []
    test bug a [test-tag-1, test-tag-2]
    test bug b [test-tag-1]

The following finds all untagged bugs and bugs with the doc tag.

    >>> search_tasks_and_print_bugs(tag=any('-*', 'doc'))
    Firefox does not support SVG []
    Firefox install instructions should be complete [doc]
    Firefox crashes when Save As dialog for a nonexistent window is closed []
    Some bug []


== Searching by date_closed ==

It's possible to limit the search by date_closed, to get only bugs
closed after a certain date. greater_than is used to search for bugs
closed after a certain date.

    >>> import pytz
    >>> from datetime import datetime, timedelta
    >>> from canonical.launchpad.searchbuilder import greater_than
    >>> product = factory.makeProductNoCommit()
    >>> utc_now = datetime(2008, 9, 4, 12, 0, 0, tzinfo=pytz.timezone('UTC'))
    >>> not_closed_bug = factory.makeBug(product=product, title="Not closed")
    >>> bug_closed_a_day_ago = factory.makeBug(
    ...     product=product, date_closed=utc_now-timedelta(days=1),
    ...     title="Closed a day ago")
    >>> bug_closed_a_week_ago = factory.makeBug(
    ...     product=product, date_closed=utc_now-timedelta(days=7),
    ...     title="Closed a week ago")

    >>> search_params = BugTaskSearchParams(
    ...     user=None, orderby="-date_closed",
    ...     date_closed=greater_than(utc_now))
    >>> list(product.searchTasks(search_params))
    []

    >>> search_params.date_closed = greater_than(utc_now - timedelta(days=2))
    >>> for bug_task in product.searchTasks(search_params):
    ...     print bug_task.bug.title
    Closed a day ago


== Searching for bug with attachments ==

It's possible to search for bugs with an attachment of a certain type.

    >>> from StringIO import StringIO
    >>> from canonical.launchpad.interfaces import (
    ...     BugAttachmentType, IBugAttachmentSet, ILibraryFileAliasSet,
    ...     IMessageSet)
    >>> product = factory.makeProductNoCommit()
    >>> patch_bug = factory.makeBug(
    ...     product=product)
    >>> filecontent = 'Some diff data'
    >>> filealias = getUtility(ILibraryFileAliasSet).create(
    ...     name='patch.diff', size=len(filecontent),
    ...     file=StringIO(filecontent), contentType='text/plain')
    >>> message = getUtility(IMessageSet).fromText(
    ...     subject="title", content="added a patch.")
    >>> attachmentset = getUtility(IBugAttachmentSet)
    >>> attachment = attachmentset.create(
    ...     bug=patch_bug, filealias=filealias, title='Patch',
    ...     message=message, attach_type=BugAttachmentType.PATCH)
    >>> patch_bug.attachments.count()
    1

We've added an attachment to our new bug with an attachment type
PATCH. Searching for bugs with that attachment type we get one result.

    >>> search_params = BugTaskSearchParams(
    ...     user=None, attachmenttype=BugAttachmentType.PATCH)
    >>> product.searchTasks(search_params).count()
    1

    >>> filecontent = 'Some more diff data'
    >>> filealias = getUtility(ILibraryFileAliasSet).create(
    ...     name='patch.diff', size=len(filecontent),
    ...     file=StringIO(filecontent), contentType='text/plain')
    >>> message = getUtility(IMessageSet).fromText(
    ...     subject="title", content="added another patch.")
    >>> attachmentset = getUtility(IBugAttachmentSet)
    >>> attachment = attachmentset.create(
    ...     bug=patch_bug, filealias=filealias, title='Patch 2',
    ...     message=message, attach_type=BugAttachmentType.PATCH)
    >>> patch_bug.attachments.count()
    2

We've added another patch to the bug. Searching for bugs with patch
attachments still returns a single result, since even though a new
attachment was added, there is still only one bug with attachments.

    >>> product.searchTasks(search_params).count()
    1

== Searching for bugs affecting a user ==

We can search for bugs which a user marked as affecting them.

    >>> affecting_bug = factory.makeBug(title='A bug affecting a user')
    >>> affected_user = factory.makePerson(name='affected-user')
    >>> affecting_bug.markUserAffected(affected_user)
    >>> target = affecting_bug.bugtasks[0].target
    >>> affecting_tasks = target.searchTasks(
    ...     None, user=None, affected_user=affected_user)
    >>> for task in affecting_tasks:
    ...     print task.bug.title
    A bug affecting a user


== Searching for bugs related to hardware ==

We can search for bugs which are related to a given hardware device or
a given driver.

We can search for bugs whose reporters own a given device. A device
must be specified by a bus as enumerated by HWBus, a vendor ID and a
product ID. If we search for bugs related to the PCI device (0x10de,
0x0455), which appears in a HWDB submission from Sample Person, bugs
reported by him will be returned.

    >>> from canonical.launchpad.interfaces.hwdb import HWBus
    >>> search_params = BugTaskSearchParams(
    ...     user=None, hardware_bus=HWBus.PCI, hardware_vendor_id='0x10de',
    ...     hardware_product_id='0x0455', hardware_owner_is_bug_reporter=True)
    >>> for bugtask in ubuntu.searchTasks(search_params):
    ...     print bugtask.bug.id, bugtask.bug.owner.displayname
    1 Sample Person
    2 Sample Person

If one of the parameters bus, vendor ID or prodct ID is missing,
the query is not limited to any devices. In other words, we get
the same result as if we would not have specified any hardware
related parameters.

    >>> search_params = BugTaskSearchParams(
    ...     user=None, hardware_bus=HWBus.PCI, hardware_vendor_id='0x10de',
    ...     hardware_owner_is_bug_reporter=True)
    >>> for bugtask in ubuntu.searchTasks(search_params):
    ...     print bugtask.bug.id, bugtask.bug.owner.displayname
    1 Sample Person
    9 Foo Bar
    10 Foo Bar
    2 Sample Person
    19 No Privileges Person

Similary, we can search for device drivers appearing in HWDB submissions
of a bug reporter.

    >>> search_params = BugTaskSearchParams(
    ...     user=None, hardware_driver_name='ehci_hcd',
    ...     hardware_owner_is_bug_reporter=True)
    >>> for bugtask in ubuntu.searchTasks(search_params):
    ...     print bugtask.bug.id, bugtask.bug.owner.displayname
    1 Sample Person
    2 Sample Person

We can additionally specify a packge name.

    >>> search_params = BugTaskSearchParams(
    ...     user=None, hardware_driver_name='ehci_hcd',
    ...     hardware_driver_package_name='linux-image-2.6.24-19-generic',
    ...     hardware_owner_is_bug_reporter=True)
    >>> for bugtask in ubuntu.searchTasks(search_params):
    ...     print bugtask.bug.id, bugtask.bug.owner.displayname
    1 Sample Person
    2 Sample Person

    >>> search_params = BugTaskSearchParams(
    ...     user=None, hardware_driver_name='ehci_hcd',
    ...     hardware_driver_package_name='linux-image',
    ...     hardware_owner_is_bug_reporter=True)
    >>> ubuntu.searchTasks(search_params).count()
    0

If we specify a driver and a device, we'll get those bugs whose owners
use the given device together with the given driver.

    >>> search_params = BugTaskSearchParams(
    ...     user=None, hardware_bus=HWBus.PCI, hardware_vendor_id='0x10de',
    ...     hardware_product_id='0x0455', hardware_driver_name='ehci_hcd',
    ...     hardware_owner_is_bug_reporter=True)
    >>> for bugtask in ubuntu.searchTasks(search_params):
    ...     print bugtask.bug.id, bugtask.bug.owner.displayname
    1 Sample Person
    2 Sample Person

The PCI device (0x10de, 0x0455) is not controlled in any HWDB submission
by the sd driver, so we'll get an empty result set for this query.

    >>> search_params = BugTaskSearchParams(
    ...     user=None, hardware_bus=HWBus.PCI, hardware_vendor_id='0x10de',
    ...     hardware_product_id='0x0455', hardware_driver_name='sd',
    ...     hardware_owner_is_bug_reporter=True)
    >>> firefox.searchTasks(search_params).count()
    0

We can also search for device owners which are subscribed to a bug.

    >>> sample_person = getUtility(IPersonSet).getByEmail('test@canonical.com')
    >>> search_params = BugTaskSearchParams(
    ...     user=None, hardware_bus=HWBus.PCI, hardware_vendor_id='0x10de',
    ...     hardware_product_id='0x0455',
    ...     hardware_owner_is_subscribed_to_bug=True)
    >>> for bugtask in ubuntu.searchTasks(search_params):
    ...     print bugtask.bug.id, bugtask.bug.isSubscribed(sample_person)
    1 True
    9 True

And we can search for device owners who are affected by a bug.

    >>> bug_ten = getUtility(IBugSet).get(10)
    >>> bug_ten.markUserAffected(sample_person, affected=True)
    >>> search_params = BugTaskSearchParams(
    ...     user=None, hardware_bus=HWBus.PCI, hardware_vendor_id='0x10de',
    ...     hardware_product_id='0x0455',
    ...     hardware_owner_is_affected_by_bug=True)
    >>> for bugtask in ubuntu.searchTasks(search_params):
    ...     print bugtask.bug.id, bugtask.bug.isUserAffected(sample_person)
    10 True

Finally, we can search for who bugs which are directly linked to
a HWDB submission, where the submission contains the given device or
driver.

    >>> from canonical.launchpad.interfaces.hwdb import IHWSubmissionSet
    >>> hw_submission = getUtility(IHWSubmissionSet).getBySubmissionKey(
    ...     'sample-submission')
    >>> bug_19 = getUtility(IBugSet).get(19)
    >>> bug_19.linkHWSubmission(hw_submission)
    >>> search_params = BugTaskSearchParams(
    ...     user=None, hardware_bus=HWBus.PCI, hardware_vendor_id='0x10de',
    ...     hardware_product_id='0x0455', hardware_is_linked_to_bug=True)
    >>> for bugtask in ubuntu.searchTasks(search_params):
    ...     print bugtask.bug.id
    19

If a device appears in a private submission, related bugs are shown
only if the user running the request is the owner of the submission
or an admin.

    >>> naked_hw_submission = removeSecurityProxy(hw_submission)
    >>> naked_hw_submission.private = True
    >>> search_params = BugTaskSearchParams(
    ...     user=sample_person, hardware_bus=HWBus.PCI,
    ...     hardware_vendor_id='0x10de', hardware_product_id='0x0455',
    ...     hardware_is_linked_to_bug=True)
    >>> for bugtask in ubuntu.searchTasks(search_params):
    ...     print bugtask.bug.id
    19

    >>> search_params = BugTaskSearchParams(
    ...     user=foo_bar, hardware_bus=HWBus.PCI, hardware_vendor_id='0x10de',
    ...     hardware_product_id='0x0455', hardware_is_linked_to_bug=True)
    >>> for bugtask in ubuntu.searchTasks(search_params):
    ...     print bugtask.bug.id
    19

Other users cannot see that a bug is related to a device from a
private submission.

    >>> search_params = BugTaskSearchParams(
    ...     user=no_priv, hardware_bus=HWBus.PCI, hardware_vendor_id='0x10de',
    ...     hardware_product_id='0x0455', hardware_is_linked_to_bug=True)
    >>> ubuntu.searchTasks(search_params).count()
    0

    >>> search_params = BugTaskSearchParams(
    ...     user=None, hardware_bus=HWBus.PCI, hardware_vendor_id='0x10de',
    ...     hardware_product_id='0x0455', hardware_is_linked_to_bug=True)
    >>> ubuntu.searchTasks(search_params).count()
    0

== Searching for bugs affecting me ==

The user searching for bugs can search for bugs affecting him.

We search for bugs affecting foo_bar, then check that all the results
return True for isUserAffected(foo_bar).

    >>> search_params = BugTaskSearchParams(
    ...     user=foo_bar, affects_me=True)
    >>> print reduce(
    ...     lambda x, y: x and y,
    ...     [task.bug.isUserAffected(foo_bar)
    ...      for task in firefox.searchTasks(search_params)]) 
    True


== Ordering search results ==

The result returned by bugtask searches can come sorted by a specified order


=== Ordering by number of duplicates ===

It is possible to sort the results by the number of duplicates each bag has.

Here is the list of bugs for Ubuntu.

    >>> params = BugTaskSearchParams(
    ...     orderby='-number_of_duplicates', user=None)
    >>> ubuntu_tasks = ubuntu.searchTasks(params)
    >>> for bugtask in ubuntu_tasks:
    ...     print bugTaskInfo(bugtask)
    17 1 mozilla-firefox (Ubuntu) Firefox does not support SVG
    23 9 thunderbird (Ubuntu) Thunderbird crashes
    25 10 linux-source-2.6.15 (Ubuntu) another test bug
    26 2 Ubuntu Blackhole Trash folder
    41 19 cdrkit (Ubuntu) Bug to be fixed in trunk

None of these bugs have any duplicates.

    >>> [bugtask.bug.id for bugtask in ubuntu_tasks
    ...  if bugtask.bug.duplicateof is not None]
    []

    >>> from canonical.database.sqlbase import flush_database_updates

We mark bug #10 as a duplicate of bug #9.

    >>> bug_nine = getUtility(IBugSet).get(9)
    >>> bug_ten = getUtility(IBugSet).get(10)
    >>> bug_ten.duplicateof = bug_nine
    >>> flush_database_updates()

Searching again reveals bug #9 at the top of the list, since it now has a duplicate.

    >>> ubuntu_tasks = ubuntu.searchTasks(params)
    >>> for bugtask in ubuntu_tasks:
    ...     print bugTaskInfo(bugtask)
    23 9 thunderbird (Ubuntu) Thunderbird crashes
    17 1 mozilla-firefox (Ubuntu) Firefox does not support SVG
    25 10 linux-source-2.6.15 (Ubuntu) another test bug
    26 2 Ubuntu Blackhole Trash folder
    41 19 cdrkit (Ubuntu) Bug to be fixed in trunk


=== Ordering by number of comments ===

It is also possible to sort the results by the number of comments on a bug.

Here is the list of bugs for Ubuntu, sorted by their number of comments.

    >>> params = BugTaskSearchParams(
    ...     orderby='-message_count', user=None)
    >>> ubuntu_tasks = ubuntu.searchTasks(params)
    >>> for bugtask in ubuntu_tasks:
    ...     bug = bugtask.bug
    ...     print '%s %s [%s comments]' % (
    ...     bug.id, bug.title, bug.message_count)
    2 Blackhole Trash folder [5 comments]
    1 Firefox does not support SVG [3 comments]
    10 another test bug [2 comments]
    9 Thunderbird crashes [1 comments]
    19 Bug to be fixed in trunk [1 comments]


=== Ordering by bug heat ===

Another way of sorting searches is by bug heat.

    >>> params = BugTaskSearchParams(
    ...     orderby='id', user=None)
    >>> ubuntu_tasks = ubuntu.searchTasks(params)
    >>> for task in ubuntu_tasks:
    ...     task.bug.setHeat(task.bug.id)
    >>> transaction.commit()
    >>> params = BugTaskSearchParams(
    ...     orderby='-heat', user=None)
    >>> ubuntu_tasks = ubuntu.searchTasks(params)
    >>> for bugtask in ubuntu_tasks:
    ...     bug = bugtask.bug
    ...     print '%s %s [heat: %s]' % (
    ...     bug.id, bug.title, bug.heat)
    19 Bug to be fixed in trunk [heat: 19]
    10 another test bug [heat: 10]
    9 Thunderbird crashes [heat: 9]
    2 Blackhole Trash folder [heat: 2]
    1 Firefox does not support SVG [heat: 1]

<<<<<<< HEAD
=======

>>>>>>> 6c84725f
=== Ordering by patch age ===

We can also sort search results by the creation time of the youngest
patch attached to a bug.

Since we have at present no bugs with patches, we use effectively
the default sort order, by bug task ID (which is implicitly added as
a "second level" sort order to ensure reliable sorting).

    >>> params = BugTaskSearchParams(
    ...     orderby='latest_patch_uploaded', user=None)
    >>> ubuntu_tasks = ubuntu.searchTasks(params)
    >>> for bugtask in ubuntu_tasks:
    ...     print bugTaskInfo(bugtask)
    17 1 mozilla-firefox (Ubuntu) Firefox does not support SVG
    23 9 thunderbird (Ubuntu) Thunderbird crashes
    25 10 linux-source-2.6.15 (Ubuntu) another test bug
    26 2 Ubuntu Blackhole Trash folder
    41 19 cdrkit (Ubuntu) Bug to be fixed in trunk

If we add a patch attachment to bug 2 and bug 10, they are listed first.

    >>> patch_attachment_bug_2 = factory.makeBugAttachment(
    ...     bug=bug_two, is_patch=True)
    >>> patch_attachment_bug_10 = factory.makeBugAttachment(
    ...     bug=bug_ten, is_patch=True)
    >>> params = BugTaskSearchParams(
    ...     orderby='latest_patch_uploaded', user=None)
    >>> ubuntu_tasks = ubuntu.searchTasks(params)
    >>> for bugtask in ubuntu_tasks:
    ...     print bugTaskInfo(bugtask)
    26 2 Ubuntu Blackhole Trash folder
    25 10 linux-source-2.6.15 (Ubuntu) another test bug
    17 1 mozilla-firefox (Ubuntu) Firefox does not support SVG
    23 9 thunderbird (Ubuntu) Thunderbird crashes
    41 19 cdrkit (Ubuntu) Bug to be fixed in trunk


== Searching using a flat interface ==

An alternative, simplified interface for searching bug tasks is available
by passing all search parameters as function arguments to searchTasks.
This interface corresponds to the search options available from the web
search form and the public API.

    >>> def print_bugtasks(bugtasks):
    ...     for bugtask in bugtasks:
    ...         print '%s %s %s %s %s' % (
    ...             bugtask.bug.id, bugtask.bugtargetdisplayname,
    ...             bugtask.bug.title, bugtask.status.title.upper(),
    ...             bugtask.importance.title.upper())


When we call the method on Ubuntu, without any parameters, the result is
identical to calling searchTasks.

    >>> print_bugtasks(ubuntu.searchTasks(None, user=None))
    1 mozilla-firefox (Ubuntu) Firefox does not support SVG NEW MEDIUM
    9 thunderbird (Ubuntu) Thunderbird crashes CONFIRMED MEDIUM
    2 Ubuntu Blackhole Trash folder NEW MEDIUM
    19 cdrkit (Ubuntu) Bug to be fixed in trunk NEW UNDECIDED

If we want to restrict the search using certain parameters pass them to
the function directly. Here we search Ubuntu again, but only bugs for
the firefox package.

    >>> from lp.registry.interfaces.sourcepackagename import (
    ...     ISourcePackageNameSet)
    >>> source_package_name_set = getUtility(ISourcePackageNameSet)
    >>> firefox_source_package = source_package_name_set['mozilla-firefox']
    >>> print_bugtasks(ubuntu.searchTasks(
    ...     None, user=None, sourcepackagename=firefox_source_package))
    1 mozilla-firefox (Ubuntu) Firefox does not support SVG NEW MEDIUM

Or search for bugs on a distribution source package directly.

    >>> print_bugtasks(ubuntu_firefox.searchTasks(None, user=None))
    1 mozilla-firefox (Ubuntu) Firefox does not support SVG NEW MEDIUM

Or we can search a certain milestone (only getting bugs targeted to it).

    >>> firefox_milestone_1 = firefox.getMilestone('1.0')
    >>> print_bugtasks(firefox_milestone_1.searchTasks(None, user=None))
    1 Mozilla Firefox Firefox does not support SVG NEW LOW
    1 Mozilla Firefox 1.0 Firefox does not support SVG NEW UNDECIDED

We can restrict our search for firefox bugs with a text search.

    >>> print_bugtasks(firefox.searchTasks(
    ...     None, user=None, search_text='instructions'))
    5 Mozilla Firefox Firefox install instructions should be complete NEW CRITICAL

Or restrict our search (over the mozilla project this time) to a list of
relevant importance values.

    >>> print_bugtasks(mozilla.searchTasks(
    ...     None, user=None,
    ...     importance=[BugTaskImportance.LOW, BugTaskImportance.MEDIUM]))
    4 Mozilla Firefox Reflow problems with complex page layouts NEW MEDIUM
    1 Mozilla Firefox Firefox does not support SVG NEW LOW<|MERGE_RESOLUTION|>--- conflicted
+++ resolved
@@ -1058,10 +1058,7 @@
     2 Blackhole Trash folder [heat: 2]
     1 Firefox does not support SVG [heat: 1]
 
-<<<<<<< HEAD
-=======
-
->>>>>>> 6c84725f
+
 === Ordering by patch age ===
 
 We can also sort search results by the creation time of the youngest
