= Bazaar Revisions =

Branches are collection of revisions, and a revision can exist independently
from any branch. Revisions are created automatically by scanning branches, they
have no creation interface and Launchpad cannot create or modify them.

== Creating revisions ==

XXX: Revisions have an owner attribute. As a convention, the owner of a
Revision is always the Launchpad Admins team. The Revision.owner attribute will
be removed soon. -- DavidAllouche 2005-10-08

>>> from canonical.launchpad.database import Person
>>> admins = Person.selectOneBy(name='admins')

The creator of a revision is identified by a RevisionAuthor. A RevisionAuthor
is not a person because that is only an informational attribute, and even if we
trust it, there's really no simple way to map that reliably to persons.

>>> from canonical.launchpad.database import RevisionAuthor
>>> author = RevisionAuthor(name='ddaa@localhost')
>>> author.name
u'ddaa@localhost'

The log-body of a revision is the commit message of that revision.

>>> log_body_1 = "Initial import"
>>> log_body_2 = "Fix froboizer"

The revision-id is the globally unique id used by the revision control. For
native Bazaar2 revisions it's a GUID, for Bazaar2 imports it's a string based
on the Arch revision id.

>>> revision_id_1 = "Arch-1:ddaa@example.com/junk--devel--base-0"
>>> revision_id_2 = "some random unique string, we do not care, really"

The revision_date is the commit date recorded by the revision control system,
while the date_created is the time when the database record was created.

>>> from datetime import datetime
>>> from pytz import UTC
>>> date = datetime(2005, 3, 8, 12, 0, tzinfo=UTC)
>>> from canonical.launchpad.database import Revision
>>> revision_1 = Revision(owner=admins, log_body=log_body_1,
...     revision_author=author, revision_id=revision_id_1, revision_date=date)

== Parents ==

Bazaar revisions can have multiple parents, the "leftmost" parent is the
revision that was used as a base when committing, other parents are used to
record merges. All revisions except initial imports have at least one parent.

Parents are accessed through their revision_id without using a foreign key so
we can represent revisions whose at least one parent is a ghost revision.

>>> revision_2 = Revision(owner=admins, log_body=log_body_2,
...     revision_author=author, revision_id=revision_id_2, revision_date=date)

>>> from canonical.launchpad.database import RevisionParent
>>> rev2_parent = RevisionParent(sequence=0, revision=revision_2,
...                              parent_id=revision_1.revision_id)

== Branch ancestry ==

Revisions are associated to branches through the BranchRevision table. A given
revision may appear in different positions in different branches thanks to
Bazaar converge-on-pull logic.

>>> from canonical.launchpad.interfaces import IBranchSet
>>> branch = getUtility(IBranchSet).get(1)
>>> branch.revision_history.count()
0

<<<<<<< HEAD
BranchRevision does not have a creation interface, like for Revision, new
records are only created by a non-zope batch job.

>>> from canonical.launchpad.database import BranchRevision
>>> junkcode_sql = Branch.selectOneBy(name='junkcode')
>>> rev_no_1 = BranchRevision(sequence=1, branch=branch, revision=revision_1)
>>> rev_no_2 = BranchRevision(sequence=2, branch=branch, revision=revision_2)
=======
BranchRevision rows are created using `BranchRevisionSet.new`, or using the
convenience method `Branch.createBranchRevision`.

>>> from canonical.launchpad.interfaces import IBranchRevisionSet
>>> rev_no_1 = getUtility(IBranchRevisionSet).new(
...     branch=branch, sequence=1, revision=revision_1)
>>> rev_no_2 = branch.createBranchRevision(sequence=2, revision=revision_2)
>>>>>>> 74578a00
>>> rev_no_1.branch == rev_no_2.branch == branch
True

=== Accessing BranchRevision ===

The Branch.revision_history property (covered in doc/branch.txt) is a
convenience that calls the BranchRevisionSet.getRevisionHistoryForBranch
method.

  >>> from canonical.launchpad.interfaces import IBranchSet, IBranchRevisionSet
  >>> branch = getUtility(IBranchSet).getByUniqueName(
  ...     '~name12/+junk/junk.contrib')

  >>> branch_revision_set = getUtility(IBranchRevisionSet)
  >>> history = branch_revision_set.getRevisionHistoryForBranch(branch)
  >>> for branch_revision in history:
  ...     print branch_revision.sequence, branch_revision.revision.id
  6 9
  5 8
  4 11
  3 10
  2 5
  1 4

The full ancestry of a branch is recorded. That includes the history commits on
this branch, but also revisions that were merged into this branch. Such merged
revisions are associated to the branch using BranchRevision whose sequence
attribute is None.

  >>> from canonical.launchpad.database import BranchRevisionSet
  >>> ancestry = BranchRevisionSet().getAncestryForBranch(branch)
  >>> for branch_revision in sorted(ancestry,
  ...         key=lambda r:(r.sequence, r.revision.id), reverse=True):
  ...     print branch_revision.sequence, branch_revision.revision.id
  6 9
  5 8
  4 11
  3 10
  2 5
  1 4
  None 7
  None 6

Note that BranchRevisionSet.getAncestryForBranch is only useful for testing.
If you need to operate on the ancestry of a branch, you should write a more
focused query to avoid creating the tens of thousands of objects necessary to
represent the ancestry of a large branch.

In particular, IBranch.getScannerDataForBranch efficiently retrieves the
BranchRevision data needed by the branch-scanner script.

  >>> ancestry, history, mapping = \
  ...     branch_revision_set.getScannerDataForBranch(branch)

The first return value is a set of revision_id strings for the full ancestry of
the branch.

  >>> for revision_id in sorted(ancestry):
  ...     print revision_id
  foo@localhost-20051031165758-48acedf2b6a2e898
  foo@localhost-20051031170008-098959758bf79803
  foo@localhost-20051031170239-5fce7d6bd3f01efc
  foo@localhost-20051031170357-1301ad6d387feb23
  test@canonical.com-20051031165248-6f1bb97973c2b4f4
  test@canonical.com-20051031165338-5f2f3d6b10bb3bf0
  test@canonical.com-20051031165532-3113df343e494daa
  test@canonical.com-20051031165901-43b9644ec2eacc4e

The second return value is a sequence of revision_id strings for the revision
history of the branch.

  >>> for revision_id in history:
  ...     print revision_id
  test@canonical.com-20051031165248-6f1bb97973c2b4f4
  test@canonical.com-20051031165338-5f2f3d6b10bb3bf0
  foo@localhost-20051031165758-48acedf2b6a2e898
  foo@localhost-20051031170008-098959758bf79803
  foo@localhost-20051031170239-5fce7d6bd3f01efc
  foo@localhost-20051031170357-1301ad6d387feb23

The third return value is a mapping from revision_id strings to database ids
integers of the corresponding BranchRevision rows for this branch.

  >>> for revision_id, db_id in sorted(mapping.iteritems()):
  ...     print revision_id, db_id
  foo@localhost-20051031165758-48acedf2b6a2e898 12
  foo@localhost-20051031170008-098959758bf79803 13
  foo@localhost-20051031170239-5fce7d6bd3f01efc 14
  foo@localhost-20051031170357-1301ad6d387feb23 15
  test@canonical.com-20051031165248-6f1bb97973c2b4f4 10
  test@canonical.com-20051031165338-5f2f3d6b10bb3bf0 11
  test@canonical.com-20051031165532-3113df343e494daa 18
  test@canonical.com-20051031165901-43b9644ec2eacc4e 19

=== Deleting BranchRevisions ===

If a branch gets overwritten or some revisions get uncommitted,
Launchpad's view of the branch will differ from the actual state of the
branch. If the bzr branch now has fewer revisions than Launchpad's view
of the branch, then some of BranchRevision records will need to be
removed.

<<<<<<< HEAD
If the bzr branch now has fewer revisions than Launchpad's view of the
branch, then some of BranchRevision records will need to be removed.
The branch scanner does this by calling destroySelf() on the excess
records.

As the branch scanner manipulates branch information through the zope
interfaces, the BranchRevision objects in question will be security
wrapped.  It is important that they be deletable in this state.
=======
BranchRevision records are deleted using the `BranchRevisionSet.delete`
method.

>>>>>>> 74578a00

First, get a branch via the IPersonSet utility:

  >>> from zope.component import getUtility
  >>> from canonical.launchpad.interfaces import IPersonSet
  >>> person = getUtility(IPersonSet).getByEmail('test@canonical.com')
  >>> branch = person.getBranch(None, 'junk.dev')

The last commit on this branch has the revision number 6.

  >>> [revno_6] = branch.latest_revisions(1)
  >>> revno_6.sequence
  6
  >>> revno_6.branch == branch
  True
  >>> print revno_6.revision.revision_id
  foo@localhost-20051031170357-1301ad6d387feb23

We remove the last revision from the branch. This is similar to what
"bzr uncommit" does.

  >>> from canonical.launchpad.interfaces import IBranchRevisionSet
  >>> getUtility(IBranchRevisionSet).delete(revno_6.id)

<<<<<<< HEAD
  >>> type(revno_6)
  <type 'zope.security._proxy._Proxy'>
  >>> revno_6.forbidden_attribute
  Traceback (most recent call last):
    ...
  ForbiddenAttribute: ('forbidden_attribute', <BranchRevision at ...>)
=======
Afterwards, the last commit on the branch has revision number 5.
>>>>>>> 74578a00

  >>> branch.latest_revisions(1)[0].sequence
  5

<<<<<<< HEAD

=======
>>>>>>> 74578a00
Note that while the BranchRevision object linking the revision to the
branch has been destroyed, the associated revision object is not (it
may be referenced by some other branch):

  >>> from canonical.launchpad.interfaces import IRevisionSet
  >>> revision = getUtility(IRevisionSet).getByRevisionId(
  ...     'foo@localhost-20051031170357-1301ad6d387feb23')
  >>> print revision.revision_id
  foo@localhost-20051031170357-1301ad6d387feb23


== IRevisionSet.new() ==

Revision objects can be created using the IRevisionSet utility.
Associated RevisionAuthor and RevisionParent objects will be created
as needed.

  >>> revision = getUtility(IRevisionSet).new(
  ...     revision_id='rev-3',
  ...     log_body='commit message',
  ...     revision_date=date,
  ...     revision_author='ddaa@localhost',
  ...     owner=admins,
  ...     parent_ids=['rev-1', 'rev-2'])
  >>> print revision.revision_id
  rev-3
  >>> print revision.log_body
  commit message
  >>> print revision.revision_date
  2005-03-08 12:00:00+00:00
  >>> print revision.revision_author.name
  ddaa@localhost
  >>> for parent_id in revision.parent_ids:
  ...     print parent_id
  rev-1
  rev-2<|MERGE_RESOLUTION|>--- conflicted
+++ resolved
@@ -71,15 +71,6 @@
 >>> branch.revision_history.count()
 0
 
-<<<<<<< HEAD
-BranchRevision does not have a creation interface, like for Revision, new
-records are only created by a non-zope batch job.
-
->>> from canonical.launchpad.database import BranchRevision
->>> junkcode_sql = Branch.selectOneBy(name='junkcode')
->>> rev_no_1 = BranchRevision(sequence=1, branch=branch, revision=revision_1)
->>> rev_no_2 = BranchRevision(sequence=2, branch=branch, revision=revision_2)
-=======
 BranchRevision rows are created using `BranchRevisionSet.new`, or using the
 convenience method `Branch.createBranchRevision`.
 
@@ -87,7 +78,6 @@
 >>> rev_no_1 = getUtility(IBranchRevisionSet).new(
 ...     branch=branch, sequence=1, revision=revision_1)
 >>> rev_no_2 = branch.createBranchRevision(sequence=2, revision=revision_2)
->>>>>>> 74578a00
 >>> rev_no_1.branch == rev_no_2.branch == branch
 True
 
@@ -190,20 +180,9 @@
 of the branch, then some of BranchRevision records will need to be
 removed.
 
-<<<<<<< HEAD
-If the bzr branch now has fewer revisions than Launchpad's view of the
-branch, then some of BranchRevision records will need to be removed.
-The branch scanner does this by calling destroySelf() on the excess
-records.
-
-As the branch scanner manipulates branch information through the zope
-interfaces, the BranchRevision objects in question will be security
-wrapped.  It is important that they be deletable in this state.
-=======
 BranchRevision records are deleted using the `BranchRevisionSet.delete`
 method.
 
->>>>>>> 74578a00
 
 First, get a branch via the IPersonSet utility:
 
@@ -228,24 +207,11 @@
   >>> from canonical.launchpad.interfaces import IBranchRevisionSet
   >>> getUtility(IBranchRevisionSet).delete(revno_6.id)
 
-<<<<<<< HEAD
-  >>> type(revno_6)
-  <type 'zope.security._proxy._Proxy'>
-  >>> revno_6.forbidden_attribute
-  Traceback (most recent call last):
-    ...
-  ForbiddenAttribute: ('forbidden_attribute', <BranchRevision at ...>)
-=======
 Afterwards, the last commit on the branch has revision number 5.
->>>>>>> 74578a00
 
   >>> branch.latest_revisions(1)[0].sequence
   5
 
-<<<<<<< HEAD
-
-=======
->>>>>>> 74578a00
 Note that while the BranchRevision object linking the revision to the
 branch has been destroyed, the associated revision object is not (it
 may be referenced by some other branch):
