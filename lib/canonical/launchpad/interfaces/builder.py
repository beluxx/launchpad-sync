# Copyright 2004-2005 Canonical Ltd.  All rights reserved.

"""Build interfaces."""

__metaclass__ = type

__all__ = [
    'IBuilder',
    'IBuilderSet',
    'IBuildQueue',
    'IBuildQueueSet',
    ]

from zope.interface import Interface, Attribute
<<<<<<< HEAD
from zope.schema import Choice, TextLine, Bool
=======
from zope.i18nmessageid import MessageIDFactory
from zope.schema import Choice, TextLine, Text, Bool
>>>>>>> 3b786bb1

from canonical.launchpad import _
from canonical.launchpad.fields import Title, Description
from canonical.launchpad.interfaces.launchpad import IHasOwner
from canonical.launchpad.validators.name import name_validator


class IBuilder(IHasOwner):
    """Build-slave information and state.

    Builder instance represents a single builder slave instance within the
    Launchad Auto Build System. It should specify a 'processor' which the
    machine is based and able to build packages for; an URL, by which the
    entity get accessed through an XML-RPC interface; name, title,
    description for entity identification and browsing purposes; an LP-like
    owner which has unrestricted access to the instance; the build slave
    machine status representation, including the field/properties: trusted,
    builderok, status, failnotes and currentjob.
    """
    id = Attribute("Builder identifier")
    processor = Choice(title=_('Processor'), required=True,
                       vocabulary='Processor',
                       description=_('Build Slave Processor, used to identify '
                                     'which jobs can be built by this device.')
                       )

    owner = Choice(title=_('Owner'), required=True,
                   vocabulary='ValidOwner',
                   description=_('Builder owner, a Launchpad member which '
                                 'will be responsible for this device.')
                   )

    url = TextLine(title=_('URL'), required=True,
                   description=_('Builder URL is user as unique device '
                                 'identification, includes protocol, host '
                                 'and port, e.g.: http://farm.com:8221')
                   )
    name = TextLine(title=_('Name'), required=True,
                    constraint=name_validator,
                    description=_('Builder Slave Name used for reference '
                                  'proposes')
                    )
    title = Title(title=_('Title'), required=True,
                  description=_('The builder slave title. Should be just '
                                'a few words.')
                  )

    description = Description(title=_('Description'), required=True,
                              description=_('The builder slave description, '
                                            'may be several paragraphs of '
                                            'text, giving the its highlights '
                                            'and details.')
                              )

    trusted = Bool(title=_('Trusted'), required=True,
                   description=_('Whether not the builder is trusted to '
                                 'build packages under security embargo.')
                   )

    manual = Bool(title=_('Manual Mode'), required=False,
                   description=_('Whether not the builder is MANUAL MODE. '
                                 'Auto Build System does not dispach jobs '
                                 'automatically for slaves in that state')
                   )

    builderok = Bool(title=_('Builder State OK'), required=False,
                     description=_('Whether or not the builder is ok')
                     )

    failnotes = Text(title=_('Failure Notes'), required=False,
                     description=_('The reason for a builder not being ok')
                     )

    slave = Attribute("xmlrpclib.Server instance correspondent to builder.")
    currentjob = Attribute("Build Job being processed")
    status = Attribute("Generated status information")

    def failbuilder(reason):
        """Mark builder as failed for a given reason."""


class IBuilderSet(Interface):
    """Collections of builders.

    IBuilderSet provides access to all Builders in the system,
    and also acts as a Factory to allow the creation of new Builders.
    Methods on this interface should deal with the set of Builders:
    methods that affect a single Builder should be on IBuilder.
    """

    title = Attribute('Title')

    def __iter__():
        """Iterate over builders."""

    def __getitem__(name):
        """Retrieve a builder by name"""

    def new(self, processor, url, name, title, description, owner,
            trusted=False):
        """Create a new Builder entry."""

    def count():
        """Return the number of builders in the system."""

    def get(builder_id):
        """Return the IBuilder with the given builderid."""

    def getBuilders():
        """Return all configured builders."""

    def getBuildersByArch(arch):
        """Return all configured builders for a given DistroArchRelease."""


class IBuildQueue(Interface):
    """A launchpad Auto Build queue entry"""

    id = Attribute("Job identifier")
    build = Attribute("The build in question")
    builder = Attribute("The builder building the build")
    created = Attribute("The datetime that the queue entry waw created")
    buildstart = Attribute("The datetime of the last build attempt")
    logtail = Attribute("The current tail of the log of the build")
    lastscore = Attribute("Last score to be computed for this job")
    archrelease = Attribute("the build DistroArchRelease")
    urgency = Attribute("SourcePackageRelease Urgency")
    component_name = Attribute("Component name where the job got published")
    archhintlist = Attribute("SourcePackageRelease archhintlist")
    name = Attribute("SourcePackageRelease name")
    version = Attribute("SourcePackageRelease version")
    files = Attribute("SourcePackageRelease files")
    builddependsindep = Attribute("SourcePackageRelease builddependsindep")
    buildduration = Attribute("The duration of the build in progress")

    def destroySelf():
        """Delete this entry from the database."""


class IBuildQueueSet(Interface):
    """Launchpad Auto Build queue set handler and axiliary methods"""
    title = Attribute('Title')

    def __iter__():
        """Iterate over current build jobs."""

    def __getitem__(job_id):
        """Retrieve a build job by id"""

    def count():
        """Return the number of build jobs in the queue."""

    def get(job_id):
        """Return the IBuildQueue with the given jobid."""

    def getActiveBuildJobs():
        """Return All active Build Jobs."""

    def calculateCandidates(archreleases, state):
        """Return the candidates for building

        The result is a unsorted list of buildqueue items in a given state
        within a given distroarchrelease group.
        """
<|MERGE_RESOLUTION|>--- conflicted
+++ resolved
@@ -12,12 +12,7 @@
     ]
 
 from zope.interface import Interface, Attribute
-<<<<<<< HEAD
-from zope.schema import Choice, TextLine, Bool
-=======
-from zope.i18nmessageid import MessageIDFactory
 from zope.schema import Choice, TextLine, Text, Bool
->>>>>>> 3b786bb1
 
 from canonical.launchpad import _
 from canonical.launchpad.fields import Title, Description
