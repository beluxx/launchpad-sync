# Copyright 2004-2009 Canonical Ltd.  All rights reserved.

"""Browser views for sourcepackages."""

__metaclass__ = type

__all__ = [
    'SourcePackageBreadcrumbBuilder',
    'SourcePackageFacets',
    'SourcePackageNavigation',
    'SourcePackageView',
    ]

from apt_pkg import ParseSrcDepends
from zope.component import getUtility, getMultiAdapter
from zope.app.form.interfaces import IInputWidget

from canonical.launchpad import helpers
from lp.bugs.browser.bugtask import BugTargetTraversalMixin
from lp.soyuz.browser.build import BuildRecordsView
from canonical.launchpad.browser.packagerelationship import (
    relationship_builder)
from lp.answers.browser.questiontarget import (
    QuestionTargetFacetMixin, QuestionTargetAnswersMenu)
from lp.services.worlddata.interfaces.country import ICountry
from canonical.launchpad.interfaces.packaging import IPackaging
from lp.soyuz.interfaces.publishing import PackagePublishingPocket
from lp.registry.interfaces.sourcepackage import ISourcePackage
from lp.translations.interfaces.potemplate import IPOTemplateSet
from canonical.launchpad.webapp import (
    ApplicationMenu, enabled_with_permission, GetitemNavigation, Link,
    NavigationMenu, redirection, StandardLaunchpadFacets, stepto)
from canonical.launchpad.webapp import canonical_url
from canonical.launchpad.webapp.authorization import check_permission
from canonical.launchpad.webapp.breadcrumb import BreadcrumbBuilder
from canonical.launchpad.webapp.menu import structured

from canonical.lazr.utils import smartquote


class SourcePackageNavigation(GetitemNavigation, BugTargetTraversalMixin):

    usedfor = ISourcePackage

    @stepto('+pots')
    def pots(self):
        potemplateset = getUtility(IPOTemplateSet)
        sourcepackage_pots = potemplateset.getSubset(
            distroseries=self.context.distroseries,
            sourcepackagename=self.context.sourcepackagename)

        if not check_permission('launchpad.Admin', sourcepackage_pots):
            self.context.distroseries.checkTranslationsViewable()

        return sourcepackage_pots

    @stepto('+filebug')
    def filebug(self):
        """Redirect to the IDistributionSourcePackage +filebug page."""
        sourcepackage = self.context
        distro_sourcepackage = sourcepackage.distribution.getSourcePackage(
            sourcepackage.name)

        return redirection(canonical_url(distro_sourcepackage) + "/+filebug")


class SourcePackageBreadcrumbBuilder(BreadcrumbBuilder):
    """Builds a breadcrumb for an `ISourcePackage`."""
    @property
    def text(self):
        return smartquote('"%s" package') % (self.context.name)


class SourcePackageFacets(QuestionTargetFacetMixin, StandardLaunchpadFacets):

    usedfor = ISourcePackage
    enable_only = ['overview', 'bugs', 'branches', 'answers', 'translations']


class SourcePackageOverviewMenu(ApplicationMenu):

    usedfor = ISourcePackage
    facet = 'overview'
    links = ['packaging', 'edit_packaging', 'changelog', 'builds']

    def changelog(self):
        return Link('+changelog', 'View changelog', icon='list')

    def packaging(self):
        return Link('+packaging', 'Show upstream links', icon='info')

    def edit_packaging(self):
        return Link('+edit-packaging', 'Change upstream link', icon='edit')

    def builds(self):
        text = 'Show builds'
        return Link('+builds', text, icon='info')


class SourcePackageAnswersMenu(QuestionTargetAnswersMenu):

    usedfor = ISourcePackage
    facet = 'answers'

    links = QuestionTargetAnswersMenu.links + ['gethelp']

    def gethelp(self):
        return Link('+gethelp', 'Help and support options', icon='info')


<<<<<<< HEAD
class SourcePackageTranslationsMenu(NavigationMenu):

    usedfor = ISourcePackage
    facet = 'translations'
    links = ('overview', 'translationdownload', 'imports')

    def imports(self):
        text = 'Import queue'
        return Link('+imports', text)

    @enabled_with_permission('launchpad.ExpensiveRequest')
    def translationdownload(self):
        text = 'Download'
        enabled = self.context.has_current_translation_templates
        return Link('+export', text, icon='download', enabled=enabled)

    def overview(self):
        return Link('', 'Overview', icon='info')


class SourcePackageTranslationsExportView(BaseExportView):
    """Request tarball export of all translations for source package.
    """

    def processForm(self):
        """Process form submission requesting translations export."""
        templates = list(
            self.context.getCurrentTranslationTemplates(just_ids=True))
        pofiles = list(self.context.getCurrentTranslationFiles(just_ids=True))
        if len(pofiles) > 0:
            pofiles = None
        return (templates, pofiles)

    def getDefaultFormat(self):
        templates = self.context.getCurrentTranslationTemplates()
        if not bool(templates.any()):
            return None
        format = templates[0].source_file_format
        for template in templates:
            if template.source_file_format != format:
                self.request.response.addInfoNotification(
                    "This package has templates with different native "
                    "file formats.  If you proceed, all translations will be "
                    "exported in the single format you specify.")
        return format


class SourcePackageView(BuildRecordsView, TranslationsMixin):
=======
class SourcePackageView(BuildRecordsView):
>>>>>>> 1968032d

    def initialize(self):
        # lets add a widget for the product series to which this package is
        # mapped in the Packaging table
        raw_field = IPackaging['productseries']
        bound_field = raw_field.bind(self.context)
        self.productseries_widget = getMultiAdapter(
            (bound_field, self.request), IInputWidget)
        self.productseries_widget.setRenderedValue(self.context.productseries)
        # List of languages the user is interested on based on their browser,
        # IP address and launchpad preferences.
        self.status_message = None
        self.error_message = None
        self.processForm()

    def processForm(self):
        # look for an update to any of the things we track
        form = self.request.form
        if form.has_key('packaging'):
            if self.productseries_widget.hasValidInput():
                new_ps = self.productseries_widget.getInputValue()
                # we need to create or update the packaging
                self.context.setPackaging(new_ps, self.user)
                self.productseries_widget.setRenderedValue(new_ps)
                self.status_message = 'Upstream link updated, thank you!'
            else:
                self.error_message = structured('Invalid series given.')

    def published_by_pocket(self):
        """This morfs the results of ISourcePackage.published_by_pocket into
        something easier to parse from a page template. It becomes a list of
        dictionaries, sorted in dbschema item order, each representing a
        pocket and the packages in it."""
        result = []
        thedict = self.context.published_by_pocket
        for pocket in PackagePublishingPocket.items:
            newdict = {'pocketdetails': pocket}
            newdict['packages'] = thedict[pocket]
            result.append(newdict)
        return result

    def binaries(self):
        """Format binary packages into binarypackagename and archtags"""
        results = {}
        all_arch = sorted([arch.architecturetag for arch in
                           self.context.distroseries.architectures])
        for bin in self.context.currentrelease.binaries:
            distroarchseries = bin.build.distroarchseries
            if bin.name not in results:
                results[bin.name] = []

            if bin.architecturespecific:
                results[bin.name].append(distroarchseries.architecturetag)
            else:
                results[bin.name] = all_arch
            results[bin.name].sort()

        return results

    def _relationship_parser(self, content):
        """Wrap the relationship_builder for SourcePackages.

        Define apt_pkg.ParseSrcDep as a relationship 'parser' and
        IDistroSeries.getBinaryPackage as 'getter'.
        """
        getter = self.context.distroseries.getBinaryPackage
        parser = ParseSrcDepends
        return relationship_builder(content, parser=parser, getter=getter)

    @property
    def builddepends(self):
        return self._relationship_parser(
            self.context.currentrelease.builddepends)

    @property
    def builddependsindep(self):
        return self._relationship_parser(
            self.context.currentrelease.builddependsindep)

    @property
    def build_conflicts(self):
        return self._relationship_parser(
            self.context.currentrelease.build_conflicts)

    @property
    def build_conflicts_indep(self):
        return self._relationship_parser(
            self.context.currentrelease.build_conflicts_indep)

    def requestCountry(self):
        return ICountry(self.request, None)

    def browserLanguages(self):
        return helpers.browserLanguages(self.request)

    @property
    def potemplates(self):
        return list(self.context.getCurrentTranslationTemplates())

    @property
    def search_name(self):
        return False

    @property
    def default_build_state(self):
        """Default build state for sourcepackage builds.

        This overrides the default that is set on BuildRecordsView."""
        # None maps to "all states". The reason we display all states on
        # this page is because it's unlikely that there will be so
        # many builds that the listing will be overwhelming.
        return None<|MERGE_RESOLUTION|>--- conflicted
+++ resolved
@@ -108,58 +108,7 @@
         return Link('+gethelp', 'Help and support options', icon='info')
 
 
-<<<<<<< HEAD
-class SourcePackageTranslationsMenu(NavigationMenu):
-
-    usedfor = ISourcePackage
-    facet = 'translations'
-    links = ('overview', 'translationdownload', 'imports')
-
-    def imports(self):
-        text = 'Import queue'
-        return Link('+imports', text)
-
-    @enabled_with_permission('launchpad.ExpensiveRequest')
-    def translationdownload(self):
-        text = 'Download'
-        enabled = self.context.has_current_translation_templates
-        return Link('+export', text, icon='download', enabled=enabled)
-
-    def overview(self):
-        return Link('', 'Overview', icon='info')
-
-
-class SourcePackageTranslationsExportView(BaseExportView):
-    """Request tarball export of all translations for source package.
-    """
-
-    def processForm(self):
-        """Process form submission requesting translations export."""
-        templates = list(
-            self.context.getCurrentTranslationTemplates(just_ids=True))
-        pofiles = list(self.context.getCurrentTranslationFiles(just_ids=True))
-        if len(pofiles) > 0:
-            pofiles = None
-        return (templates, pofiles)
-
-    def getDefaultFormat(self):
-        templates = self.context.getCurrentTranslationTemplates()
-        if not bool(templates.any()):
-            return None
-        format = templates[0].source_file_format
-        for template in templates:
-            if template.source_file_format != format:
-                self.request.response.addInfoNotification(
-                    "This package has templates with different native "
-                    "file formats.  If you proceed, all translations will be "
-                    "exported in the single format you specify.")
-        return format
-
-
-class SourcePackageView(BuildRecordsView, TranslationsMixin):
-=======
 class SourcePackageView(BuildRecordsView):
->>>>>>> 1968032d
 
     def initialize(self):
         # lets add a widget for the product series to which this package is
