--- conflicted
+++ resolved
@@ -227,15 +227,12 @@
     subscriptions = Attribute("BranchSubscriptions associated to this branch.")
     subscribers = Attribute("Persons subscribed to this branch.")
 
-<<<<<<< HEAD
-=======
     date_created = Datetime(
         title=_('Date Created'), required=True, readonly=True)
 
     def has_subscription(person):
         """Is this person subscribed to the branch?"""
 
->>>>>>> 5a07aebb
     def latest_revisions(quantity=10):
         """A specific number of the latest revisions in that branch."""
 
