--- conflicted
+++ resolved
@@ -175,7 +175,6 @@
         self.addCleanup(config.pop, "in-process-proxy-auth-api-fixture")
 
 
-<<<<<<< HEAD
 class InProcessAuthServer(xmlrpc.XMLRPC):
 
     def __init__(self, *args, **kwargs):
@@ -202,7 +201,8 @@
             authentication_endpoint: http://localhost:%d/
             """) % listener.getHost().port).encode("UTF-8"))
         self.addCleanup(config.pop, "in-process-auth-server-fixture")
-=======
+
+
 class FormatAsRfc3339TestCase(TestCase):
 
     def test_simple(self):
@@ -216,7 +216,6 @@
     def test_tzinfo_is_ignored(self):
         tz = datetime(2016, 1, 1, tzinfo=pytz.timezone('US/Eastern'))
         self.assertEqual('2016-01-01T00:00:00Z', format_as_rfc3339(tz))
->>>>>>> c922f813
 
 
 class TestSnapBuildBehaviourBase(TestCaseWithFactory):
