--- conflicted
+++ resolved
@@ -8,12 +8,9 @@
     'PackageTranslationsUploadJob',
     ]
 
-<<<<<<< HEAD
+import json
 import os
 import tempfile
-=======
-import json
->>>>>>> 63e71ff4
 
 from lazr.delegates import delegate_to
 from zope.component import getUtility
