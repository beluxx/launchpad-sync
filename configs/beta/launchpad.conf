--- conflicted
+++ resolved
@@ -5,11 +5,7 @@
 # interruptions (SIGINTR, thread switches):
 interrupt-check-interval 200
 
-<<<<<<< HEAD
-# number of appserver threads to run
-=======
 # Handler threads
->>>>>>> 692e4f9b
 threads 16
 
 <server>
