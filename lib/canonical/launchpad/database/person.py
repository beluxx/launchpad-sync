--- conflicted
+++ resolved
@@ -659,13 +659,8 @@
         # This is our guarantee that _getDirectMemberIParticipateIn() will
         # never return None
         assert self.hasParticipationEntryFor(team), (
-<<<<<<< HEAD
-            "Only call this method when you're sure the person is an indirect"
-            " member of the team.")
-=======
             "%s doesn't seem to be a member/participant in %s"
             % (self.name, team.name))
->>>>>>> c1d97d0d
         assert team.isTeam(), "You can't pass a person to this method."
         path = [team]
         team = self._getDirectMemberIParticipateIn(team)
