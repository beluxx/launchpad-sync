--- conflicted
+++ resolved
@@ -13,13 +13,8 @@
 from zope.interface import implements
 
 from canonical.launchpad.interfaces import (
-<<<<<<< HEAD
-    IEmailAddressSet, ILaunchpadCelebrities, IMailingListAPIView,
-    IMailingListSet, IPersonSet, MailingListStatus)
-=======
-    EmailAddressStatus, IEmailAddressSet, IMailingListAPIView,
-    IMailingListSet, MailingListStatus)
->>>>>>> 498298e4
+    EmailAddressStatus, IEmailAddressSet, ILaunchpadCelebrities,
+    IMailingListAPIView, IMailingListSet, IPersonSet, MailingListStatus)
 from canonical.launchpad.webapp import LaunchpadXMLRPCView
 from canonical.launchpad.xmlrpc import faults
 
@@ -133,11 +128,12 @@
             response[team_name] = sorted(members, key=itemgetter(0))
         return response
 
-<<<<<<< HEAD
-    def isLaunchpadMember(self, address):
-        """See `IMailingListAPIView`."""
-        return getUtility(IEmailAddressSet).getByEmail(address) is not None
-
+    def isRegisteredInLaunchpad(self, address):
+        """See `IMailingListAPIView.`."""
+        email_address = getUtility(IEmailAddressSet).getByEmail(address)
+        return (email_address is not None and
+                email_address.status in (EmailAddressStatus.VALIDATED,
+                                         EmailAddressStatus.PREFERRED))
     def testStep(self, step):
         """See `IMailingListAPIView`."""
         listset = getUtility(IMailingListSet)
@@ -163,12 +159,4 @@
             list_one.review(lpadmin, MailingListStatus.APPROVED)
             list_two = listset.get('team-two')
             list_two.review(lpadmin, MailingListStatus.DECLINED)
-            return step
-=======
-    def isRegisteredInLaunchpad(self, address):
-        """See `IMailingListAPIView.`."""
-        email_address = getUtility(IEmailAddressSet).getByEmail(address)
-        return (email_address is not None and
-                email_address.status in (EmailAddressStatus.VALIDATED,
-                                         EmailAddressStatus.PREFERRED))
->>>>>>> 498298e4
+            return step