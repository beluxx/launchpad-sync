--- conflicted
+++ resolved
@@ -112,18 +112,10 @@
 A regular user shouldn't be able to link to a private bug he doesn't
 have access to:
 
-<<<<<<< HEAD
-    (We use the no-priv user here because sample person is subscribed
-    and thus has access to the private bug.)
-    >>> browser.addHeader('Authorization',
-    ...     'Basic no-priv@canonical.com:test')
-    >>> browser.open('http://launchpad.dev/firefox/+ticket/2')
-=======
     # We use the no-priv user here because sample person is subscribed
     # and thus has access to the private bug.
     >>> browser.addHeader('Authorization', 'Basic no-priv@canonical.com:test')
-    >>> browser.open('http://launchpad.dev/products/firefox/+ticket/2')
->>>>>>> f88e890f
+    >>> browser.open('http://launchpad.dev/firefox/+ticket/2')
     >>> browser.getLink('Link Existing Bug').click()
     >>> browser.getControl('Bug ID').value = '6'
     >>> browser.getControl('Link').click()
