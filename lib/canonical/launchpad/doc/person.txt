--- conflicted
+++ resolved
@@ -83,13 +83,9 @@
     <DBItem AccountStatus.ACTIVE...
 
 In the case of teams, though, the account_status is not changed as their
-<<<<<<< HEAD
 account_status must always be set to NOACCOUNT. (Notice how we use
 setContactAddress rather than setPreferredEmail here, since the latter
 can be used only for people and the former only for teams)
-=======
-account_status must always be set to NOACCOUNT.
->>>>>>> 08a3ae05
 
     >>> shipit_admins = personset.getByName('shipit-admins')
     >>> shipit_admins.account_status
@@ -97,11 +93,7 @@
 
     >>> emailset = getUtility(IEmailAddressSet)
     >>> email = emailset.new('foo@baz.com', shipit_admins)
-<<<<<<< HEAD
     >>> shipit_admins.setContactAddress(email)
-=======
-    >>> shipit_admins.setPreferredEmail(email)
->>>>>>> 08a3ae05
     >>> email.status
     <DBItem EmailAddressStatus.PREFERRED...
     >>> shipit_admins.account_status
