# Copyright 2009-2012 Canonical Ltd.  This software is licensed under the
# GNU Affero General Public License version 3 (see the file LICENSE).

__metaclass__ = type

from cStringIO import StringIO
import datetime

import pytz
from storm.locals import Store
from testtools.matchers import MatchesAll
import transaction
from zope.component import getUtility
from zope.lifecycleevent.interfaces import IObjectModifiedEvent
from zope.security.checker import (
    CheckerPublic,
    getChecker,
    )
from zope.security.interfaces import Unauthorized
from zope.security.proxy import removeSecurityProxy

from lp.answers.interfaces.faqtarget import IFAQTarget
from lp.app.enums import (
    FREE_INFORMATION_TYPES,
    InformationType,
    ServiceUsage,
    )
from lp.app.interfaces.launchpad import (
    IHasIcon,
    IHasLogo,
    IHasMugshot,
    ILaunchpadCelebrities,
    ILaunchpadUsage,
    IServiceUsage,
    )
from lp.app.interfaces.informationtype import IInformationType
from lp.app.interfaces.services import IService
from lp.bugs.interfaces.bugsummary import IBugSummaryDimension
from lp.bugs.interfaces.bugsupervisor import IHasBugSupervisor
from lp.registry.enums import (
    BranchSharingPolicy,
    BugSharingPolicy,
    EXCLUSIVE_TEAM_POLICY,
    INCLUSIVE_TEAM_POLICY,
    SharingPermission,
    SpecificationSharingPolicy,
    )
from lp.registry.errors import (
    CommercialSubscribersOnly,
    InclusiveTeamLinkageError,
    )
from lp.registry.interfaces.accesspolicy import (
    IAccessPolicyGrantSource,
    IAccessPolicySource,
    )
from lp.registry.interfaces.oopsreferences import IHasOOPSReferences
from lp.registry.interfaces.product import (
    IProduct,
    IProductSet,
    License,
    )
from lp.registry.interfaces.series import SeriesStatus
from lp.registry.model.product import (
    Product,
    UnDeactivateable,
    )
from lp.registry.model.productlicense import ProductLicense
from lp.services.webapp.authorization import check_permission
from lp.testing import (
    celebrity_logged_in,
    login,
    person_logged_in,
    StormStatementRecorder,
    TestCase,
    TestCaseWithFactory,
    WebServiceTestCase,
    )
from lp.testing.event import TestEventListener
from lp.testing.layers import (
    DatabaseFunctionalLayer,
    LaunchpadFunctionalLayer,
    ZopelessDatabaseLayer,
    )
from lp.testing.matchers import (
    DoesNotSnapshot,
    Provides,
    )
from lp.testing.pages import (
    find_main_content,
    get_feedback_messages,
    setupBrowser,
    )
from lp.translations.enums import TranslationPermission
from lp.translations.interfaces.customlanguagecode import (
    IHasCustomLanguageCodes,
    )


class TestProduct(TestCaseWithFactory):
    """Tests product object."""

    layer = DatabaseFunctionalLayer

    def test_pillar_category(self):
        # Products are really called Projects
        product = self.factory.makeProduct()
        self.assertEqual("Project", product.pillar_category)

    def test_implements_interfaces(self):
        # Product fully implements its interfaces.
        product = removeSecurityProxy(self.factory.makeProduct())
        expected_interfaces = [
            IProduct,
            IBugSummaryDimension,
            IFAQTarget,
            IHasBugSupervisor,
            IHasCustomLanguageCodes,
            IHasIcon,
            IHasLogo,
            IHasMugshot,
            IHasOOPSReferences,
            IInformationType,
            ILaunchpadUsage,
            IServiceUsage,
            ]
        provides_all = MatchesAll(*map(Provides, expected_interfaces))
        self.assertThat(product, provides_all)

    def test_deactivation_failure(self):
        # Ensure that a product cannot be deactivated if
        # it is linked to source packages.
        login('admin@canonical.com')
        product = self.factory.makeProduct()
        source_package = self.factory.makeSourcePackage()
        self.assertEqual(True, product.active)
        source_package.setPackaging(
            product.development_focus, self.factory.makePerson())
        self.assertRaises(
            UnDeactivateable,
            setattr, product, 'active', False)

    def test_deactivation_success(self):
        # Ensure that a product can be deactivated if
        # it is not linked to source packages.
        login('admin@canonical.com')
        product = self.factory.makeProduct()
        self.assertEqual(True, product.active)
        product.active = False
        self.assertEqual(False, product.active)

    def test_milestone_sorting_getMilestonesAndReleases(self):
        product = self.factory.makeProduct()
        series = self.factory.makeProductSeries(product=product)
        milestone_0_1 = self.factory.makeMilestone(
            product=product,
            productseries=series,
            name='0.1')
        milestone_0_2 = self.factory.makeMilestone(
            product=product,
            productseries=series,
            name='0.2')
        release_1 = self.factory.makeProductRelease(
            product=product,
            milestone=milestone_0_1)
        release_2 = self.factory.makeProductRelease(
            product=product,
            milestone=milestone_0_2)
        expected = [(milestone_0_2, release_2), (milestone_0_1, release_1)]
        self.assertEqual(
            expected,
            list(product.getMilestonesAndReleases()))

    def test_getTimeline_limit(self):
        # Only 20 milestones/releases per series should be included in the
        # getTimeline() results. The results are sorted by
        # descending dateexpected and name, so the presumed latest
        # milestones should be included.
        product = self.factory.makeProduct(name='foo')
        for i in range(25):
            self.factory.makeMilestone(
                product=product,
                productseries=product.development_focus,
                name=str(i))

        # 0 through 4 should not be in the list.
        expected_milestones = [
            '/foo/+milestone/24',
            '/foo/+milestone/23',
            '/foo/+milestone/22',
            '/foo/+milestone/21',
            '/foo/+milestone/20',
            '/foo/+milestone/19',
            '/foo/+milestone/18',
            '/foo/+milestone/17',
            '/foo/+milestone/16',
            '/foo/+milestone/15',
            '/foo/+milestone/14',
            '/foo/+milestone/13',
            '/foo/+milestone/12',
            '/foo/+milestone/11',
            '/foo/+milestone/10',
            '/foo/+milestone/9',
            '/foo/+milestone/8',
            '/foo/+milestone/7',
            '/foo/+milestone/6',
            '/foo/+milestone/5',
            ]

        [series] = product.getTimeline()
        timeline_milestones = [
            landmark['uri']
            for landmark in series.landmarks]
        self.assertEqual(
            expected_milestones,
            timeline_milestones)

    def test_getVersionSortedSeries(self):
        # The product series should be sorted with the development focus
        # series first, the series starting with a number in descending
        # order, and then the series starting with a letter in
        # descending order.
        product = self.factory.makeProduct()
        for name in ('1', '2', '3', '3a', '3b', 'alpha', 'beta'):
            self.factory.makeProductSeries(product=product, name=name)
        self.assertEqual(
            [u'trunk', u'3b', u'3a', u'3', u'2', u'1', u'beta', u'alpha'],
            [series.name for series in product.getVersionSortedSeries()])

    def test_getVersionSortedSeries_with_specific_statuses(self):
        # The obsolete series should be included in the results if
        # statuses=[SeriesStatus.OBSOLETE]. The development focus will
        # also be included since it does not get filtered.
        login('admin@canonical.com')
        product = self.factory.makeProduct()
        self.factory.makeProductSeries(
            product=product, name='frozen-series')
        obsolete_series = self.factory.makeProductSeries(
            product=product, name='obsolete-series')
        obsolete_series.status = SeriesStatus.OBSOLETE
        active_series = product.getVersionSortedSeries(
            statuses=[SeriesStatus.OBSOLETE])
        self.assertEqual(
            [u'trunk', u'obsolete-series'],
            [series.name for series in active_series])

    def test_getVersionSortedSeries_without_specific_statuses(self):
        # The obsolete series should not be included in the results if
        # filter_statuses=[SeriesStatus.OBSOLETE]. The development focus will
        # always be included since it does not get filtered.
        login('admin@canonical.com')
        product = self.factory.makeProduct()
        self.factory.makeProductSeries(product=product, name='active-series')
        obsolete_series = self.factory.makeProductSeries(
            product=product, name='obsolete-series')
        obsolete_series.status = SeriesStatus.OBSOLETE
        product.development_focus.status = SeriesStatus.OBSOLETE
        active_series = product.getVersionSortedSeries(
            filter_statuses=[SeriesStatus.OBSOLETE])
        self.assertEqual(
            [u'trunk', u'active-series'],
            [series.name for series in active_series])

    def test_owner_cannot_be_open_team(self):
        """Product owners cannot be open teams."""
        for policy in INCLUSIVE_TEAM_POLICY:
            open_team = self.factory.makeTeam(membership_policy=policy)
            self.assertRaises(
                InclusiveTeamLinkageError, self.factory.makeProduct,
                owner=open_team)

    def test_owner_can_be_closed_team(self):
        """Product owners can be exclusive teams."""
        for policy in EXCLUSIVE_TEAM_POLICY:
            closed_team = self.factory.makeTeam(membership_policy=policy)
            self.factory.makeProduct(owner=closed_team)

    def test_private_bugs_on_not_allowed_for_anonymous(self):
        # Anonymous cannot turn on private bugs.
        product = self.factory.makeProduct()
        self.assertRaises(
            CommercialSubscribersOnly,
            product.checkPrivateBugsTransitionAllowed, True, None)

    def test_private_bugs_off_not_allowed_for_anonymous(self):
        # Anonymous cannot turn private bugs off.
        product = self.factory.makeProduct()
        self.assertRaises(
            Unauthorized,
            product.checkPrivateBugsTransitionAllowed, False, None)

    def test_private_bugs_on_not_allowed_for_unauthorised(self):
        # Unauthorised users cannot turn on private bugs.
        product = self.factory.makeProduct()
        someone = self.factory.makePerson()
        self.assertRaises(
            CommercialSubscribersOnly,
            product.checkPrivateBugsTransitionAllowed, True, someone)

    def test_private_bugs_off_not_allowed_for_unauthorised(self):
        # Unauthorised users cannot turn private bugs off.
        product = self.factory.makeProduct()
        someone = self.factory.makePerson()
        self.assertRaises(
            Unauthorized,
            product.checkPrivateBugsTransitionAllowed, False, someone)

    def test_private_bugs_on_allowed_for_moderators(self):
        # Moderators can turn on private bugs.
        product = self.factory.makeProduct()
        registry_expert = self.factory.makeRegistryExpert()
        product.checkPrivateBugsTransitionAllowed(True, registry_expert)

    def test_private_bugs_off_allowed_for_moderators(self):
        # Moderators can turn private bugs off.
        product = self.factory.makeProduct()
        registry_expert = self.factory.makeRegistryExpert()
        product.checkPrivateBugsTransitionAllowed(False, registry_expert)

    def test_private_bugs_on_allowed_for_commercial_subscribers(self):
        # Commercial subscribers can turn on private bugs.
        bug_supervisor = self.factory.makePerson()
        product = self.factory.makeProduct(bug_supervisor=bug_supervisor)
        self.factory.makeCommercialSubscription(product)
        product.checkPrivateBugsTransitionAllowed(True, bug_supervisor)

    def test_private_bugs_on_not_allowed_for_expired_subscribers(self):
        # Expired Commercial subscribers cannot turn on private bugs.
        bug_supervisor = self.factory.makePerson()
        product = self.factory.makeProduct(bug_supervisor=bug_supervisor)
        self.factory.makeCommercialSubscription(product, expired=True)
        self.assertRaises(
            CommercialSubscribersOnly,
            product.setPrivateBugs, True, bug_supervisor)

    def test_private_bugs_off_allowed_for_bug_supervisors(self):
        # Bug supervisors can turn private bugs off.
        bug_supervisor = self.factory.makePerson()
        product = self.factory.makeProduct(bug_supervisor=bug_supervisor)
        product.checkPrivateBugsTransitionAllowed(False, bug_supervisor)

    def test_unauthorised_set_private_bugs_raises(self):
        # Test Product.setPrivateBugs raises an error if user unauthorised.
        product = self.factory.makeProduct()
        someone = self.factory.makePerson()
        self.assertRaises(
            CommercialSubscribersOnly,
            product.setPrivateBugs, True, someone)

    def test_set_private_bugs(self):
        # Test Product.setPrivateBugs()
        bug_supervisor = self.factory.makePerson()
        product = self.factory.makeProduct(bug_supervisor=bug_supervisor)
        self.factory.makeCommercialSubscription(product)
        product.setPrivateBugs(True, bug_supervisor)
        self.assertTrue(product.private_bugs)

    def test_product_creation_grants_maintainer_access(self):
        # Creating a new product creates an access grant for the maintainer
        # for all default policies.
        owner = self.factory.makePerson()
        product = getUtility(IProductSet).createProduct(
            owner, 'carrot', 'Carrot', 'Carrot', 'testing',
            licenses=[License.MIT])
        policies = getUtility(IAccessPolicySource).findByPillar((product,))
        grants = getUtility(IAccessPolicyGrantSource).findByPolicy(policies)
        expected_grantess = set([product.owner])
        grantees = set([grant.grantee for grant in grants])
        self.assertEqual(expected_grantess, grantees)

    def test_open_product_creation_sharing_policies(self):
        # Creating a new open (non-proprietary) product sets the bug and
        # branch sharing polices to public, and creates policies if required.
        owner = self.factory.makePerson()
        with person_logged_in(owner):
            product = getUtility(IProductSet).createProduct(
                owner, 'carrot', 'Carrot', 'Carrot', 'testing',
                licenses=[License.MIT])
        self.assertEqual(BugSharingPolicy.PUBLIC, product.bug_sharing_policy)
        self.assertEqual(
            BranchSharingPolicy.PUBLIC, product.branch_sharing_policy)
        aps = getUtility(IAccessPolicySource).findByPillar([product])
        expected = [
            InformationType.USERDATA, InformationType.PRIVATESECURITY]
        self.assertContentEqual(expected, [policy.type for policy in aps])

    def test_proprietary_product_creation_sharing_policies(self):
        # Creating a new proprietary product sets the bug and branch sharing
        # polices to proprietary.
        owner = self.factory.makePerson()
        with person_logged_in(owner):
            product = getUtility(IProductSet).createProduct(
                owner, 'carrot', 'Carrot', 'Carrot', 'testing',
                licenses=[License.OTHER_PROPRIETARY])
        self.assertEqual(
            BugSharingPolicy.PROPRIETARY, product.bug_sharing_policy)
        self.assertEqual(
            BranchSharingPolicy.PROPRIETARY, product.branch_sharing_policy)
        aps = getUtility(IAccessPolicySource).findByPillar([product])
        expected = [InformationType.PROPRIETARY]
        self.assertContentEqual(expected, [policy.type for policy in aps])

<<<<<<< HEAD
    def check_permissions(self, expected_permissions, used_permissions,
                          type_):
        expected = set(expected_permissions.keys())
        self.assertEqual(
            expected, set(used_permissions.values()),
            'Unexpected %s permissions' % type_)
        for permission in expected_permissions:
            attribute_names = set(
                name for name, value in used_permissions.items()
                if value == permission)
            self.assertEqual(
                expected_permissions[permission], attribute_names,
                'Unexpected set of attributes with %s permission %s:\n'
                'Defined but not expected: %s\n'
                'Expected but not defined: %s'
                % (
                    type_, permission,
                    sorted(
                        attribute_names - expected_permissions[permission]),
                    sorted(
                        expected_permissions[permission] - attribute_names)))

    expected_get_permissions = {
        CheckerPublic: set(('id', 'information_type', 'userCanView',)),
        'launchpad.View': set((
            '_getOfficialTagClause', '_all_specifications',
            '_valid_specifications', 'active', 'active_or_packaged_series',
            'aliases', 'all_milestones',
            'allowsTranslationEdits', 'allowsTranslationSuggestions',
            'announce', 'answer_contacts', 'answers_usage', 'autoupdate',
            'blueprints_usage', 'branch_sharing_policy',
            'bug_reported_acknowledgement', 'bug_reporting_guidelines',
            'bug_sharing_policy', 'bug_subscriptions', 'bug_supervisor',
            'bug_tracking_usage', 'bugtargetdisplayname', 'bugtargetname',
            'bugtracker', 'canUserAlterAnswerContact',
            'checkPrivateBugsTransitionAllowed', 'codehosting_usage',
            'coming_sprints', 'commercial_subscription',
            'commercial_subscription_is_due', 'createBug',
            'createCustomLanguageCode', 'custom_language_codes',
            'date_next_suggest_packaging', 'datecreated', 'description',
            'development_focus', 'development_focusID',
            'direct_answer_contacts', 'displayname', 'distrosourcepackages',
            'downloadurl', 'driver', 'drivers', 'enable_bug_expiration',
            'enable_bugfiling_duplicate_search', 'findReferencedOOPS',
            'findSimilarFAQs', 'findSimilarQuestions', 'freshmeatproject',
            'getAllowedBugInformationTypes',
            'getAllowedSpecificationInformationTypes', 'getAnnouncement',
            'getAnnouncements', 'getAnswerContactsForLanguage',
            'getAnswerContactRecipients', 'getBaseBranchVisibilityRule',
            'getBranchVisibilityRuleForBranch',
            'getBranchVisibilityRuleForTeam',
            'getBranchVisibilityTeamPolicies', 'getBranches',
            'getBugSummaryContextWhereClause', 'getBugTaskWeightFunction',
            'getCustomLanguageCode', 'getDefaultBugInformationType',
            'getDefaultSpecificationInformationType',
            'getEffectiveTranslationPermission', 'getExternalBugTracker',
            'getFAQ', 'getFirstEntryToImport', 'getLinkedBugWatches',
            'getMergeProposals', 'getMilestone', 'getMilestonesAndReleases',
            'getQuestion', 'getQuestionLanguages', 'getPackage', 'getRelease',
            'getSeries', 'getSpecification', 'getSubscription',
            'getSubscriptions', 'getSupportedLanguages', 'getTimeline',
            'getTopContributors', 'getTopContributorsGroupedByCategory',
            'getTranslationGroups', 'getTranslationImportQueueEntries',
            'getTranslators', 'getUsedBugTagsWithOpenCounts',
            'getVersionSortedSeries',
            'has_current_commercial_subscription',
            'has_custom_language_codes', 'has_milestones', 'homepage_content',
            'homepageurl', 'icon', 'invitesTranslationEdits',
            'invitesTranslationSuggestions',
            'isUsingInheritedBranchVisibilityPolicy',
            'license_info', 'license_status', 'licenses', 'logo', 'milestones',
            'mugshot', 'name', 'name_with_project', 'newCodeImport',
            'obsolete_translatable_series', 'official_answers',
            'official_anything', 'official_blueprints', 'official_bug_tags',
            'official_codehosting', 'official_malone', 'owner',
            'parent_subscription_target', 'packagedInDistros', 'packagings',
            'past_sprints', 'personHasDriverRights', 'pillar',
            'pillar_category', 'primary_translatable', 'private_bugs',
            'programminglang', 'project', 'qualifies_for_free_hosting',
            'recipes', 'redeemSubscriptionVoucher', 'registrant', 'releases',
            'remote_product', 'removeCustomLanguageCode',
            'removeTeamFromBranchVisibilityPolicy', 'screenshotsurl',
            'searchFAQs', 'searchQuestions', 'searchTasks', 'security_contact',
            'series', 'setBranchVisibilityTeamPolicy', 'setPrivateBugs',
            'sharesTranslationsWithOtherSide', 'sourceforgeproject',
            'sourcepackages', 'specification_sharing_policy', 'specifications',
            'sprints', 'summary', 'target_type_display', 'title',
            'translatable_packages', 'translatable_series',
            'translation_focus', 'translationgroup', 'translationgroups',
            'translationpermission', 'translations_usage', 'ubuntu_packages',
            'userCanAlterBugSubscription', 'userCanAlterSubscription',
            'userCanEdit', 'userHasBugSubscriptions', 'uses_launchpad',
            'wikiurl')),
        'launchpad.AnyAllowedPerson': set((
            'addAnswerContact', 'addBugSubscription',
            'addBugSubscriptionFilter', 'addSubscription',
            'createQuestionFromBug', 'newQuestion', 'removeAnswerContact',
            'removeBugSubscription')),
        'launchpad.Append': set(('newFAQ', )),
        'launchpad.Driver': set(('newSeries', )),
        'launchpad.Edit': set((
            'addOfficialBugTag', 'removeOfficialBugTag',
            'setBranchSharingPolicy', 'setBugSharingPolicy',
            'setSpecificationSharingPolicy')),
        'launchpad.Moderate': set((
            'is_permitted', 'license_approved', 'project_reviewed',
            'reviewer_whiteboard', 'setAliases')),
        }

    def test_get_permissions(self):
        product = self.factory.makeProduct()
        checker = getChecker(product)
        self.check_permissions(
            self.expected_get_permissions, checker.get_permissions, 'get')

    def test_set_permissions(self):
        expected_set_permissions = {
            'launchpad.BugSupervisor': set((
                'bug_reported_acknowledgement', 'bug_reporting_guidelines',
                'bugtracker', 'enable_bug_expiration',
                'enable_bugfiling_duplicate_search', 'official_bug_tags',
                'official_malone', 'remote_product')),
            'launchpad.Edit': set((
                'answers_usage', 'blueprints_usage', 'bug_supervisor',
                'bug_tracking_usage', 'codehosting_usage',
                'commercial_subscription', 'description', 'development_focus',
                'displayname', 'downloadurl', 'driver', 'freshmeatproject',
                'homepage_content', 'homepageurl', 'icon', 'license_info',
                'licenses', 'logo', 'mugshot', 'official_answers',
                'official_blueprints', 'official_codehosting', 'owner',
                'programminglang', 'project', 'redeemSubscriptionVoucher',
                'releaseroot', 'screenshotsurl', 'sourceforgeproject',
                'summary', 'title', 'uses_launchpad', 'wikiurl')),
            'launchpad.Moderate': set((
                'active', 'autoupdate', 'license_approved', 'name',
                'project_reviewed', 'registrant', 'reviewer_whiteboard')),
            'launchpad.TranslationsAdmin': set((
                'translation_focus', 'translationgroup',
                'translationpermission', 'translations_usage')),
            'launchpad.AnyAllowedPerson': set((
                'date_next_suggest_packaging', )),
            }
        product = self.factory.makeProduct()
        checker = getChecker(product)
        self.check_permissions(
            expected_set_permissions, checker.set_permissions, 'set')

    def test_access_launchpad_View_public_product(self):
        # Everybody, including anonymous users, has access to
        # properties of public products that require the permission
        # launchpad.View
        product = self.factory.makeProduct()
        names = self.expected_get_permissions['launchpad.View']
        with person_logged_in(None):
            for attribute_name in names:
                getattr(product, attribute_name)
        ordinary_user = self.factory.makePerson()
        with person_logged_in(ordinary_user):
            for attribute_name in names:
                getattr(product, attribute_name)
        with person_logged_in(product.owner):
            for attribute_name in names:
                getattr(product, attribute_name)

    def test_access_launchpad_View_proprietary_product(self):
        # Only people with grants for a private product can access
        # attributes protected by the permission launchpad.View.
        product = self.factory.makeProduct(
            information_type=InformationType.PROPRIETARY)
        owner = removeSecurityProxy(product).owner
        names = self.expected_get_permissions['launchpad.View']
        with person_logged_in(None):
            for attribute_name in names:
                self.assertRaises(
                    Unauthorized, getattr, product, attribute_name)
        ordinary_user = self.factory.makePerson()
        with person_logged_in(ordinary_user):
            for attribute_name in names:
                self.assertRaises(
                    Unauthorized, getattr, product, attribute_name)
        with person_logged_in(owner):
            for attribute_name in names:
                getattr(product, attribute_name)
        # A user with a policy grant for the product can access attributes
        # of a private product.
        with person_logged_in(owner):
            getUtility(IService, 'sharing').sharePillarInformation(
                product, ordinary_user, owner,
                {InformationType.PROPRIETARY: SharingPermission.ALL})
        with person_logged_in(ordinary_user):
            for attribute_name in names:
                getattr(product, attribute_name)

    def test_access_launchpad_AnyAllowedPerson_public_product(self):
        # Only logged in persons have access to properties of public products
        # that require the permission launchpad.AnyAllowedPerson.
        product = self.factory.makeProduct()
        names = self.expected_get_permissions['launchpad.AnyAllowedPerson']
        with person_logged_in(None):
            for attribute_name in names:
                self.assertRaises(
                    Unauthorized, getattr, product, attribute_name)
        ordinary_user = self.factory.makePerson()
        with person_logged_in(ordinary_user):
            for attribute_name in names:
                getattr(product, attribute_name)
        with person_logged_in(product.owner):
            for attribute_name in names:
                getattr(product, attribute_name)

    def test_access_launchpad_AnyAllowedPerson_proprietary_product(self):
        # Only people with grants for a private product can access
        # attributes protected by the permission launchpad.AnyAllowedPerson.
        product = self.factory.makeProduct(
            information_type=InformationType.PROPRIETARY)
        owner = removeSecurityProxy(product).owner
        names = self.expected_get_permissions['launchpad.AnyAllowedPerson']
        with person_logged_in(None):
            for attribute_name in names:
                self.assertRaises(
                    Unauthorized, getattr, product, attribute_name)
        ordinary_user = self.factory.makePerson()
        with person_logged_in(ordinary_user):
            for attribute_name in names:
                self.assertRaises(
                    Unauthorized, getattr, product, attribute_name)
        with person_logged_in(owner):
            for attribute_name in names:
                getattr(product, attribute_name)
        # A user with a policy grant for the product can access attributes
        # of a private product.
        with person_logged_in(owner):
            getUtility(IService, 'sharing').sharePillarInformation(
                product, ordinary_user, owner,
                {InformationType.PROPRIETARY: SharingPermission.ALL})
        with person_logged_in(ordinary_user):
            for attribute_name in names:
                getattr(product, attribute_name)

    def test_set_launchpad_AnyAllowedPerson_public_product(self):
        # Only logged in users can set attributes protected by the
        # permission launchpad.AnyAllowedPerson.
        product = self.factory.makeProduct()
        with person_logged_in(None):
            self.assertRaises(
                Unauthorized, setattr, product, 'date_next_suggest_packaging',
                'foo')
        ordinary_user = self.factory.makePerson()
        with person_logged_in(ordinary_user):
            setattr(product, 'date_next_suggest_packaging', 'foo')
        with person_logged_in(product.owner):
            setattr(product, 'date_next_suggest_packaging', 'foo')

    def test_set_launchpad_AnyAllowedPerson_proprietary_product(self):
        # Only people with grants for a private product can set
        # attributes protected by the permission launchpad.AnyAllowedPerson.
        product = self.factory.makeProduct(
            information_type=InformationType.PROPRIETARY)
        owner = removeSecurityProxy(product).owner
        with person_logged_in(None):
            self.assertRaises(
                Unauthorized, setattr, product, 'date_next_suggest_packaging',
                'foo')
        ordinary_user = self.factory.makePerson()
        with person_logged_in(ordinary_user):
            self.assertRaises(
                Unauthorized, setattr, product, 'date_next_suggest_packaging',
                'foo')
        with person_logged_in(owner):
            setattr(product, 'date_next_suggest_packaging', 'foo')
        # A user with a policy grant for the product can access attributes
        # of a private product.
        with person_logged_in(owner):
            getUtility(IService, 'sharing').sharePillarInformation(
                product, ordinary_user, owner,
                {InformationType.PROPRIETARY: SharingPermission.ALL})
        with person_logged_in(ordinary_user):
            setattr(product, 'date_next_suggest_packaging', 'foo')

    def test_userCanView_caches_known_users(self):
        # userCanView() maintains a cache of users known to have the
        # permission to access a product.
        product = self.factory.makeProduct(
            information_type=InformationType.PROPRIETARY)
        owner = removeSecurityProxy(product).owner
        user = self.factory.makePerson()
        with person_logged_in(owner):
            getUtility(IService, 'sharing').sharePillarInformation(
                product, user, owner,
                {InformationType.PROPRIETARY: SharingPermission.ALL})
        with person_logged_in(user):
            with StormStatementRecorder() as recorder:
                # The first access to a property of the product from
                # a user requires a DB query.
                product.homepageurl
                queries_for_first_user_access = len(recorder.queries)
                # The second access does not require another query.
                product.description
                self.assertEqual(
                queries_for_first_user_access, len(recorder.queries))
=======
    def test_product_information_type(self):
        # Product is created with specified information_type
        product = self.factory.makeProduct(
            information_type=InformationType.EMBARGOED)
        self.assertEqual(InformationType.EMBARGOED, product.information_type)
        # Owner can set information_type
        with person_logged_in(product.owner):
            product.information_type = InformationType.PROPRIETARY
        self.assertEqual(InformationType.PROPRIETARY, product.information_type)
        # Database persists information_type value
        store = Store.of(product)
        store.flush()
        store.reset()
        product = store.get(Product, product.id)
        self.assertEqual(InformationType.PROPRIETARY, product.information_type)

    def test_product_information_type_default(self):
        # Default information_type is PUBLIC
        owner = self.factory.makePerson()
        product = getUtility(IProductSet).createProduct(
            owner, 'fnord', 'Fnord', 'Fnord', 'test 1', 'test 2')
        self.assertEqual(InformationType.PUBLIC, product.information_type)
>>>>>>> 589c0c46


class TestProductBugInformationTypes(TestCaseWithFactory):

    layer = DatabaseFunctionalLayer

    def makeProductWithPolicy(self, bug_sharing_policy, private_bugs=False):
        product = self.factory.makeProduct(private_bugs=private_bugs)
        self.factory.makeCommercialSubscription(product=product)
        with person_logged_in(product.owner):
            product.setBugSharingPolicy(bug_sharing_policy)
        return product

    def test_no_policy(self):
        # New projects can only use the non-proprietary information
        # types.
        product = self.factory.makeProduct()
        self.assertContentEqual(
            FREE_INFORMATION_TYPES, product.getAllowedBugInformationTypes())
        self.assertEqual(
            InformationType.PUBLIC, product.getDefaultBugInformationType())

    def test_legacy_private_bugs(self):
        # The deprecated private_bugs attribute overrides the default
        # information type to USERDATA.
        product = self.factory.makeLegacyProduct(private_bugs=True)
        self.assertContentEqual(
            FREE_INFORMATION_TYPES, product.getAllowedBugInformationTypes())
        self.assertEqual(
            InformationType.USERDATA, product.getDefaultBugInformationType())

    def test_sharing_policy_overrides_private_bugs(self):
        # bug_sharing_policy overrides private_bugs.
        product = self.makeProductWithPolicy(
            BugSharingPolicy.PUBLIC, private_bugs=True)
        self.assertContentEqual(
            FREE_INFORMATION_TYPES, product.getAllowedBugInformationTypes())
        self.assertEqual(
            InformationType.PUBLIC, product.getDefaultBugInformationType())

    def test_sharing_policy_public_or_proprietary(self):
        # bug_sharing_policy can enable Proprietary.
        product = self.makeProductWithPolicy(
            BugSharingPolicy.PUBLIC_OR_PROPRIETARY)
        self.assertContentEqual(
            FREE_INFORMATION_TYPES + (InformationType.PROPRIETARY,),
            product.getAllowedBugInformationTypes())
        self.assertEqual(
            InformationType.PUBLIC,
            product.getDefaultBugInformationType())

    def test_sharing_policy_proprietary_or_public(self):
        # bug_sharing_policy can enable and default to Proprietary.
        product = self.makeProductWithPolicy(
            BugSharingPolicy.PROPRIETARY_OR_PUBLIC)
        self.assertContentEqual(
            FREE_INFORMATION_TYPES + (InformationType.PROPRIETARY,),
            product.getAllowedBugInformationTypes())
        self.assertEqual(
            InformationType.PROPRIETARY,
            product.getDefaultBugInformationType())

    def test_sharing_policy_proprietary(self):
        # bug_sharing_policy can enable only Proprietary.
        product = self.makeProductWithPolicy(BugSharingPolicy.PROPRIETARY)
        self.assertContentEqual(
            [InformationType.PROPRIETARY],
            product.getAllowedBugInformationTypes())
        self.assertEqual(
            InformationType.PROPRIETARY,
            product.getDefaultBugInformationType())


class TestProductSpecificationPolicyAndInformationTypes(TestCaseWithFactory):

    layer = DatabaseFunctionalLayer

    def makeProductWithPolicy(self, specification_sharing_policy):
        product = self.factory.makeProduct()
        self.factory.makeCommercialSubscription(product=product)
        with person_logged_in(product.owner):
            product.setSpecificationSharingPolicy(
                specification_sharing_policy)
        return product

    def test_no_policy(self):
        # Projects that have not specified a policy can use the PUBLIC
        # information type.
        product = self.factory.makeProduct()
        self.assertContentEqual(
            [InformationType.PUBLIC],
            product.getAllowedSpecificationInformationTypes())
        self.assertEqual(
            InformationType.PUBLIC,
            product.getDefaultSpecificationInformationType())

    def test_sharing_policy_public(self):
        # Projects with a purely public policy should use PUBLIC
        # information type.
        product = self.makeProductWithPolicy(
            SpecificationSharingPolicy.PUBLIC)
        self.assertContentEqual(
            [InformationType.PUBLIC],
            product.getAllowedSpecificationInformationTypes())
        self.assertEqual(
            InformationType.PUBLIC,
            product.getDefaultSpecificationInformationType())

    def test_sharing_policy_public_or_proprietary(self):
        # specification_sharing_policy can enable Proprietary.
        product = self.makeProductWithPolicy(
            SpecificationSharingPolicy.PUBLIC_OR_PROPRIETARY)
        self.assertContentEqual(
            [InformationType.PUBLIC, InformationType.PROPRIETARY],
            product.getAllowedSpecificationInformationTypes())
        self.assertEqual(
            InformationType.PUBLIC,
            product.getDefaultSpecificationInformationType())

    def test_sharing_policy_proprietary_or_public(self):
        # specification_sharing_policy can enable and default to Proprietary.
        product = self.makeProductWithPolicy(
            SpecificationSharingPolicy.PROPRIETARY_OR_PUBLIC)
        self.assertContentEqual(
            [InformationType.PUBLIC, InformationType.PROPRIETARY],
            product.getAllowedSpecificationInformationTypes())
        self.assertEqual(
            InformationType.PROPRIETARY,
            product.getDefaultSpecificationInformationType())

    def test_sharing_policy_proprietary(self):
        # specification_sharing_policy can enable only Proprietary.
        product = self.makeProductWithPolicy(
            SpecificationSharingPolicy.PROPRIETARY)
        self.assertContentEqual(
            [InformationType.PROPRIETARY],
            product.getAllowedSpecificationInformationTypes())
        self.assertEqual(
            InformationType.PROPRIETARY,
            product.getDefaultSpecificationInformationType())

    def test_sharing_policy_embargoed_or_proprietary(self):
        # specification_sharing_policy can be embargoed and then proprietary.
        product = self.makeProductWithPolicy(
            SpecificationSharingPolicy.EMBARGOED_OR_PROPRIETARY)
        self.assertContentEqual(
            [InformationType.PROPRIETARY, InformationType.EMBARGOED],
            product.getAllowedSpecificationInformationTypes())
        self.assertEqual(
            InformationType.EMBARGOED,
            product.getDefaultSpecificationInformationType())


class ProductPermissionTestCase(TestCaseWithFactory):

    layer = DatabaseFunctionalLayer

    def test_owner_can_edit(self):
        product = self.factory.makeProduct()
        with person_logged_in(product.owner):
            self.assertTrue(check_permission('launchpad.Edit', product))

    def test_commercial_admin_cannot_edit_non_commercial(self):
        product = self.factory.makeProduct()
        with celebrity_logged_in('commercial_admin'):
            self.assertFalse(check_permission('launchpad.Edit', product))

    def test_commercial_admin_can_edit_commercial(self):
        product = self.factory.makeProduct()
        self.factory.makeCommercialSubscription(product)
        with celebrity_logged_in('commercial_admin'):
            self.assertTrue(check_permission('launchpad.Edit', product))

    def test_owner_can_driver(self):
        product = self.factory.makeProduct()
        with person_logged_in(product.owner):
            self.assertTrue(check_permission('launchpad.Driver', product))

    def test_driver_can_driver(self):
        product = self.factory.makeProduct()
        driver = self.factory.makePerson()
        with person_logged_in(product.owner):
            product.driver = driver
        with person_logged_in(driver):
            self.assertTrue(check_permission('launchpad.Driver', product))

    def test_commercial_admin_cannot_drive_non_commercial(self):
        product = self.factory.makeProduct()
        with celebrity_logged_in('commercial_admin'):
            self.assertFalse(check_permission('launchpad.Driver', product))

    def test_commercial_admin_can_drive_commercial(self):
        product = self.factory.makeProduct()
        self.factory.makeCommercialSubscription(product)
        with celebrity_logged_in('commercial_admin'):
            self.assertTrue(check_permission('launchpad.Driver', product))


class TestProductFiles(TestCase):
    """Tests for downloadable product files."""

    layer = LaunchpadFunctionalLayer

    def test_adddownloadfile_nonascii_filename(self):
        """Test uploading a file with a non-ascii char in the filename."""
        firefox_owner = setupBrowser(auth='Basic mark@example.com:test')
        filename = u'foo\xa5.txt'.encode('utf-8')
        firefox_owner.open(
            'http://launchpad.dev/firefox/1.0/1.0.0/+adddownloadfile')
        foo_file = StringIO('Foo installer package...')
        foo_signature = StringIO('Dummy GPG signature for the Foo installer')
        firefox_owner.getControl(name='field.filecontent').add_file(
            foo_file, 'text/plain', filename)
        firefox_owner.getControl(name='field.signature').add_file(
            foo_signature, 'text/plain', '%s.asc' % filename)
        firefox_owner.getControl('Description').value = "Foo installer"
        firefox_owner.getControl(name="field.contenttype").displayValue = \
           ["Installer file"]
        firefox_owner.getControl("Upload").click()
        self.assertEqual(
            get_feedback_messages(firefox_owner.contents),
            [u"Your file 'foo\xa5.txt' has been uploaded."])
        firefox_owner.open('http://launchpad.dev/firefox/+download')
        content = find_main_content(firefox_owner.contents)
        rows = content.findAll('tr')

        a_list = rows[-1].findAll('a')
        # 1st row
        a_element = a_list[0]
        self.assertEqual(
            a_element['href'],
            'http://launchpad.dev/firefox/1.0/1.0.0/+download/foo%C2%A5.txt')
        self.assertEqual(a_element.contents[0].strip(), u'foo\xa5.txt')
        # 2nd row
        a_element = a_list[1]
        self.assertEqual(
            a_element['href'],
            'http://launchpad.dev/firefox/1.0/1.0.0/+download/'
            'foo%C2%A5.txt/+md5')
        self.assertEqual(a_element.contents[0].strip(), u'md5')
        # 3rd row
        a_element = a_list[2]
        self.assertEqual(
            a_element['href'],
            'http://launchpad.dev/firefox/1.0/1.0.0/+download/'
            'foo%C2%A5.txt.asc')
        self.assertEqual(a_element.contents[0].strip(), u'sig')


class ProductAttributeCacheTestCase(TestCaseWithFactory):
    """Cached attributes must be cleared at the end of a transaction."""

    layer = DatabaseFunctionalLayer

    def setUp(self):
        super(ProductAttributeCacheTestCase, self).setUp()
        self.product = Product.selectOneBy(name='tomcat')

    def testLicensesCache(self):
        """License cache should be cleared automatically."""
        self.assertEqual(self.product.licenses,
                         (License.ACADEMIC, License.AFFERO))
        ProductLicense(product=self.product, license=License.PYTHON)
        # Cache doesn't see new value.
        self.assertEqual(self.product.licenses,
                         (License.ACADEMIC, License.AFFERO))
        self.product.licenses = (License.PERL, License.PHP)
        self.assertEqual(self.product.licenses,
                         (License.PERL, License.PHP))
        # Cache is cleared and it sees database changes that occur
        # before the cache is populated.
        transaction.abort()
        ProductLicense(product=self.product, license=License.MIT)
        self.assertEqual(self.product.licenses,
                         (License.ACADEMIC, License.AFFERO, License.MIT))

    def testCommercialSubscriptionCache(self):
        """commercial_subscription cache should not traverse transactions."""
        self.assertEqual(self.product.commercial_subscription, None)
        self.factory.makeCommercialSubscription(self.product)
        self.assertEqual(self.product.commercial_subscription, None)
        self.product.redeemSubscriptionVoucher(
            'hello', self.product.owner, self.product.owner, 1)
        self.assertEqual(
            'hello', self.product.commercial_subscription.sales_system_id)
        transaction.abort()
        # Cache is cleared.
        self.assertIs(None, self.product.commercial_subscription)

        # Cache is cleared again.
        transaction.abort()
        self.factory.makeCommercialSubscription(self.product)
        # Cache is cleared and it sees database changes that occur
        # before the cache is populated.
        self.assertEqual(
            'new', self.product.commercial_subscription.sales_system_id)


class ProductLicensingTestCase(TestCaseWithFactory):
    """Test the rules of licences and commercial subscriptions."""

    layer = DatabaseFunctionalLayer
    event_listener = None

    def setup_event_listener(self):
        self.events = []
        if self.event_listener is None:
            self.event_listener = TestEventListener(
                IProduct, IObjectModifiedEvent, self.on_event)
        else:
            self.event_listener._active = True
        self.addCleanup(self.event_listener.unregister)

    def on_event(self, thing, event):
        self.events.append(event)

    def test_getLicenses(self):
        # License are assigned a list, but return a tuple.
        product = self.factory.makeProduct(
            licenses=[License.GNU_GPL_V2, License.MIT])
        self.assertEqual((License.GNU_GPL_V2, License.MIT), product.licenses)

    def test_setLicense_handles_no_change(self):
        # The project_reviewed property is not reset, if the new licences
        # are identical to the current licences.
        product = self.factory.makeProduct(licenses=[License.MIT])
        with celebrity_logged_in('registry_experts'):
            product.project_reviewed = True
        self.setup_event_listener()
        with person_logged_in(product.owner):
            product.licenses = [License.MIT]
        with celebrity_logged_in('registry_experts'):
            self.assertIs(True, product.project_reviewed)
        self.assertEqual([], self.events)

    def test_setLicense(self):
        # The project_reviewed property is not reset, if the new licences
        # are identical to the current licences.
        product = self.factory.makeProduct()
        self.setup_event_listener()
        with person_logged_in(product.owner):
            product.licenses = [License.MIT]
        self.assertEqual((License.MIT, ), product.licenses)
        self.assertEqual(1, len(self.events))
        self.assertEqual(product, self.events[0].object)

    def test_setLicense_also_sets_reviewed(self):
        # The project_reviewed attribute it set to False if the licenses
        # change.
        product = self.factory.makeProduct(licenses=[License.MIT])
        with celebrity_logged_in('registry_experts'):
            product.project_reviewed = True
        with person_logged_in(product.owner):
            product.licenses = [License.GNU_GPL_V2]
        with celebrity_logged_in('registry_experts'):
            self.assertIs(False, product.project_reviewed)

    def test_license_info_also_sets_reviewed(self):
        # The project_reviewed attribute it set to False if license_info
        # changes.
        product = self.factory.makeProduct(
            licenses=[License.OTHER_OPEN_SOURCE])
        with celebrity_logged_in('registry_experts'):
            product.project_reviewed = True
        with person_logged_in(product.owner):
            product.license_info = 'zlib'
        with celebrity_logged_in('registry_experts'):
            self.assertIs(False, product.project_reviewed)

    def test_setLicense_without_empty_licenses_error(self):
        # A project must have at least one licence.
        product = self.factory.makeProduct(licenses=[License.MIT])
        with person_logged_in(product.owner):
            self.assertRaises(
                ValueError, setattr, product, 'licenses', [])

    def test_setLicense_without_non_licenses_error(self):
        # A project must have at least one licence.
        product = self.factory.makeProduct(licenses=[License.MIT])
        with person_logged_in(product.owner):
            self.assertRaises(
                ValueError, setattr, product, 'licenses', ['bogus'])

    def test_setLicense_non_proprietary(self):
        # Non-proprietary projects are not given a complimentary
        # commercial subscription.
        product = self.factory.makeProduct(licenses=[License.MIT])
        self.assertIsNone(product.commercial_subscription)

    def test_setLicense_proprietary_with_commercial_subscription(self):
        # Proprietary projects with existing commercial subscriptions are not
        # given a complimentary commercial subscription.
        product = self.factory.makeProduct()
        self.factory.makeCommercialSubscription(product)
        with celebrity_logged_in('admin'):
            product.commercial_subscription.sales_system_id = 'testing'
            date_expires = product.commercial_subscription.date_expires
        with person_logged_in(product.owner):
            product.licenses = [License.OTHER_PROPRIETARY]
        with celebrity_logged_in('admin'):
            self.assertEqual(
                'testing', product.commercial_subscription.sales_system_id)
            self.assertEqual(
                date_expires, product.commercial_subscription.date_expires)

    def test_setLicense_proprietary_without_commercial_subscription(self):
        # Proprietary projects without a commercial subscriptions are
        # given a complimentary 30 day commercial subscription.
        product = self.factory.makeProduct()
        with person_logged_in(product.owner):
            product.licenses = [License.OTHER_PROPRIETARY]
        with celebrity_logged_in('admin'):
            cs = product.commercial_subscription
            self.assertIsNotNone(cs)
            self.assertIn('complimentary-30-day', cs.sales_system_id)
            now = datetime.datetime.now(pytz.UTC)
            self.assertTrue(now >= cs.date_starts)
            future_30_days = now + datetime.timedelta(days=30)
            self.assertTrue(future_30_days >= cs.date_expires)
            self.assertIn(
                "Complimentary 30 day subscription. -- Launchpad",
                cs.whiteboard)
            lp_janitor = getUtility(ILaunchpadCelebrities).janitor
            self.assertEqual(lp_janitor, cs.registrant)
            self.assertEqual(lp_janitor, cs.purchaser)

    def test_new_proprietary_has_commercial_subscription(self):
        # New proprietary projects are given a complimentary 30 day
        # commercial subscription.
        owner = self.factory.makePerson()
        with person_logged_in(owner):
            product = getUtility(IProductSet).createProduct(
                owner, 'fnord', 'Fnord', 'Fnord', 'test 1', 'test 2',
                licenses=[License.OTHER_PROPRIETARY])
        with celebrity_logged_in('admin'):
            cs = product.commercial_subscription
            self.assertIsNotNone(cs)
            self.assertIn('complimentary-30-day', cs.sales_system_id)
            now = datetime.datetime.now(pytz.UTC)
            self.assertTrue(now >= cs.date_starts)
            future_30_days = now + datetime.timedelta(days=30)
            self.assertTrue(future_30_days >= cs.date_expires)
            self.assertIn(
                "Complimentary 30 day subscription. -- Launchpad",
                cs.whiteboard)
            lp_janitor = getUtility(ILaunchpadCelebrities).janitor
            self.assertEqual(lp_janitor, cs.registrant)
            self.assertEqual(lp_janitor, cs.purchaser)


class BaseSharingPolicyTests:
    """Common tests for product sharing policies."""

    layer = DatabaseFunctionalLayer

    def setSharingPolicy(self, policy, user):
        raise NotImplementedError

    def getSharingPolicy(self):
        raise NotImplementedError

    def setUp(self):
        super(BaseSharingPolicyTests, self).setUp()
        self.product = self.factory.makeProduct()
        self.commercial_admin = self.factory.makeCommercialAdmin()

    def test_owner_can_set_policy(self):
        # Project maintainers can set sharing policies.
        self.setSharingPolicy(self.public_policy, self.product.owner)
        self.assertEqual(self.public_policy, self.getSharingPolicy())

    def test_commercial_admin_can_set_policy(self):
        # Commercial admins can set sharing policies for commercial projects.
        self.factory.makeCommercialSubscription(product=self.product)
        self.setSharingPolicy(self.public_policy, self.commercial_admin)
        self.assertEqual(self.public_policy, self.getSharingPolicy())

    def test_random_cannot_set_policy(self):
        # An unrelated user can't set sharing policies.
        person = self.factory.makePerson()
        self.assertRaises(
            Unauthorized, self.setSharingPolicy, self.public_policy, person)

    def test_anonymous_cannot_set_policy(self):
        # An anonymous user can't set sharing policies.
        self.assertRaises(
            Unauthorized, self.setSharingPolicy, self.public_policy, None)

    def test_proprietary_forbidden_without_commercial_sub(self):
        # No policy that allows Proprietary can be configured without a
        # commercial subscription.
        self.setSharingPolicy(self.public_policy, self.product.owner)
        self.assertEqual(self.public_policy, self.getSharingPolicy())
        for policy in self.commercial_policies:
            self.assertRaises(
                CommercialSubscribersOnly,
                self.setSharingPolicy, policy, self.product.owner)

    def test_proprietary_allowed_with_commercial_sub(self):
        # All policies are valid when there's a current commercial
        # subscription.
        self.factory.makeCommercialSubscription(product=self.product)
        for policy in self.enum.items:
            self.setSharingPolicy(policy, self.commercial_admin)
            self.assertEqual(policy, self.getSharingPolicy())

    def test_setting_proprietary_creates_access_policy(self):
        # Setting a policy that allows Proprietary creates a
        # corresponding access policy and shares it with the the
        # maintainer.
        self.factory.makeCommercialSubscription(product=self.product)
        self.assertEqual(
            [InformationType.PRIVATESECURITY, InformationType.USERDATA],
            [policy.type for policy in
             getUtility(IAccessPolicySource).findByPillar([self.product])])
        self.setSharingPolicy(
            self.commercial_policies[0], self.commercial_admin)
        self.assertEqual(
            [InformationType.PRIVATESECURITY, InformationType.USERDATA,
             InformationType.PROPRIETARY],
            [policy.type for policy in
             getUtility(IAccessPolicySource).findByPillar([self.product])])
        self.assertTrue(
            getUtility(IService, 'sharing').checkPillarAccess(
                self.product, InformationType.PROPRIETARY, self.product.owner))

    def test_unused_policies_are_pruned(self):
        # When a sharing policy is changed, the allowed information types may
        # become more restricted. If this case, any existing access polices
        # for the now defunct information type(s) should be removed so long as
        # there are no corresponding policy artifacts.

        # We create a product with and ensure there's an APA.
        ap_source = getUtility(IAccessPolicySource)
        product = self.factory.makeProduct()
        [ap] = ap_source.find([(product, InformationType.PRIVATESECURITY)])
        self.factory.makeAccessPolicyArtifact(policy=ap)

        def getAccessPolicyTypes(pillar):
            return [
                ap.type
                for ap in ap_source.findByPillar([pillar])]

        # Now change the sharing policies to PROPRIETARY
        self.factory.makeCommercialSubscription(product=product)
        with person_logged_in(product.owner):
            product.setBugSharingPolicy(BugSharingPolicy.PROPRIETARY)
            # Just bug sharing policy has been changed so all previous policy
            # types are still valid.
            self.assertContentEqual(
                [InformationType.PRIVATESECURITY, InformationType.USERDATA,
                 InformationType.PROPRIETARY],
                getAccessPolicyTypes(product))

            product.setBranchSharingPolicy(BranchSharingPolicy.PROPRIETARY)
            # Proprietary is permitted by the sharing policy, and there's a
            # Private Security artifact. But Private isn't in use or allowed
            # by a sharing policy, so it's now gone.
            self.assertContentEqual(
                [InformationType.PRIVATESECURITY, InformationType.PROPRIETARY],
                getAccessPolicyTypes(product))


class ProductBugSharingPolicyTestCase(BaseSharingPolicyTests,
                                      TestCaseWithFactory):
    """Test Product.bug_sharing_policy."""

    layer = DatabaseFunctionalLayer

    enum = BugSharingPolicy
    public_policy = BugSharingPolicy.PUBLIC
    commercial_policies = (
        BugSharingPolicy.PUBLIC_OR_PROPRIETARY,
        BugSharingPolicy.PROPRIETARY_OR_PUBLIC,
        BugSharingPolicy.PROPRIETARY,
        )

    def setSharingPolicy(self, policy, user):
        with person_logged_in(user):
            result = self.product.setBugSharingPolicy(policy)
        return result

    def getSharingPolicy(self):
        return self.product.bug_sharing_policy


class ProductBranchSharingPolicyTestCase(BaseSharingPolicyTests,
                                         TestCaseWithFactory):
    """Test Product.branch_sharing_policy."""

    layer = DatabaseFunctionalLayer

    enum = BranchSharingPolicy
    public_policy = BranchSharingPolicy.PUBLIC
    commercial_policies = (
        BranchSharingPolicy.PUBLIC_OR_PROPRIETARY,
        BranchSharingPolicy.PROPRIETARY_OR_PUBLIC,
        BranchSharingPolicy.PROPRIETARY,
        BranchSharingPolicy.EMBARGOED_OR_PROPRIETARY,
        )

    def setSharingPolicy(self, policy, user):
        with person_logged_in(user):
            result = self.product.setBranchSharingPolicy(policy)
        return result

    def getSharingPolicy(self):
        return self.product.branch_sharing_policy

    def test_setting_embargoed_creates_access_policy(self):
        # Setting a policy that allows Embargoed creates a
        # corresponding access policy and shares it with the the
        # maintainer.
        self.factory.makeCommercialSubscription(product=self.product)
        self.assertEqual(
            [InformationType.PRIVATESECURITY, InformationType.USERDATA],
            [policy.type for policy in
             getUtility(IAccessPolicySource).findByPillar([self.product])])
        self.setSharingPolicy(
            BranchSharingPolicy.EMBARGOED_OR_PROPRIETARY,
            self.commercial_admin)
        self.assertEqual(
            [InformationType.PRIVATESECURITY, InformationType.USERDATA,
             InformationType.PROPRIETARY, InformationType.EMBARGOED],
            [policy.type for policy in
             getUtility(IAccessPolicySource).findByPillar([self.product])])
        self.assertTrue(
            getUtility(IService, 'sharing').checkPillarAccess(
                self.product, InformationType.PROPRIETARY, self.product.owner))
        self.assertTrue(
            getUtility(IService, 'sharing').checkPillarAccess(
                self.product, InformationType.EMBARGOED, self.product.owner))


class ProductSnapshotTestCase(TestCaseWithFactory):
    """Test product snapshots.

    Some attributes of a product should not be included in snapshots,
    typically because they are either too costly to fetch unless there's
    a real need, or because they get too big and trigger a shortlist
    overflow error.

    To stop an attribute from being snapshotted, wrap its declaration in
    the interface in `doNotSnapshot`.
    """

    layer = ZopelessDatabaseLayer

    def setUp(self):
        super(ProductSnapshotTestCase, self).setUp()
        self.product = self.factory.makeProduct(name="shamwow")

    def test_excluded_from_snapshot(self):
        omitted = [
            'series',
            'recipes',
            'releases',
            ]
        self.assertThat(self.product, DoesNotSnapshot(omitted, IProduct))


class TestProductTranslations(TestCaseWithFactory):
    """A TestCase for accessing product translations-related attributes."""

    layer = DatabaseFunctionalLayer

    def test_rosetta_expert(self):
        # Ensure rosetta-experts can set Product attributes
        # related to translations.
        product = self.factory.makeProduct()
        new_series = self.factory.makeProductSeries(product=product)
        group = self.factory.makeTranslationGroup()
        with celebrity_logged_in('rosetta_experts'):
            product.translations_usage = ServiceUsage.LAUNCHPAD
            product.translation_focus = new_series
            product.translationgroup = group
            product.translationpermission = TranslationPermission.CLOSED


class TestWebService(WebServiceTestCase):

    def test_translations_usage(self):
        """The translations_usage field should be writable."""
        product = self.factory.makeProduct()
        transaction.commit()
        ws_product = self.wsObject(product, product.owner)
        ws_product.translations_usage = ServiceUsage.EXTERNAL.title
        ws_product.lp_save()

    def test_translationpermission(self):
        """The translationpermission field should be writable."""
        product = self.factory.makeProduct()
        transaction.commit()
        ws_product = self.wsObject(product, product.owner)
        ws_product.translationpermission = TranslationPermission.CLOSED.title
        ws_product.lp_save()

    def test_translationgroup(self):
        """The translationgroup field should be writable."""
        product = self.factory.makeProduct()
        group = self.factory.makeTranslationGroup()
        transaction.commit()
        ws_product = self.wsObject(product, product.owner)
        ws_group = self.wsObject(group)
        ws_product.translationgroup = ws_group
        ws_product.lp_save()

    def test_oops_references_matching_product(self):
        # The product layer provides the context restriction, so we need to
        # check we can access context filtered references - e.g. on question.
        oopsid = "OOPS-abcdef1234"
        question = self.factory.makeQuestion(title="Crash with %s" % oopsid)
        product = question.product
        transaction.commit()
        ws_product = self.wsObject(product, product.owner)
        now = datetime.datetime.now(tz=pytz.utc)
        day = datetime.timedelta(days=1)
        self.failUnlessEqual(
            [oopsid],
            ws_product.findReferencedOOPS(start_date=now - day, end_date=now))
        self.failUnlessEqual(
            [],
            ws_product.findReferencedOOPS(
                start_date=now + day, end_date=now + day))

    def test_oops_references_different_product(self):
        # The product layer provides the context restriction, so we need to
        # check the filter is tight enough - other contexts should not work.
        oopsid = "OOPS-abcdef1234"
        self.factory.makeQuestion(title="Crash with %s" % oopsid)
        product = self.factory.makeProduct()
        transaction.commit()
        ws_product = self.wsObject(product, product.owner)
        now = datetime.datetime.now(tz=pytz.utc)
        day = datetime.timedelta(days=1)
        self.failUnlessEqual(
            [],
            ws_product.findReferencedOOPS(start_date=now - day, end_date=now))<|MERGE_RESOLUTION|>--- conflicted
+++ resolved
@@ -399,7 +399,30 @@
         expected = [InformationType.PROPRIETARY]
         self.assertContentEqual(expected, [policy.type for policy in aps])
 
-<<<<<<< HEAD
+    def test_product_information_type(self):
+        # Product is created with specified information_type
+        owner = self.factory.makePerson()
+        product = self.factory.makeProduct(
+            information_type=InformationType.EMBARGOED, owner=owner)
+        self.assertEqual(InformationType.EMBARGOED, product.information_type)
+        # Owner can set information_type
+        with person_logged_in(owner):
+            product.information_type = InformationType.PROPRIETARY
+        self.assertEqual(InformationType.PROPRIETARY, product.information_type)
+        # Database persists information_type value
+        store = Store.of(product)
+        store.flush()
+        store.reset()
+        product = store.get(Product, product.id)
+        self.assertEqual(InformationType.PROPRIETARY, product.information_type)
+
+    def test_product_information_type_default(self):
+        # Default information_type is PUBLIC
+        owner = self.factory.makePerson()
+        product = getUtility(IProductSet).createProduct(
+            owner, 'fnord', 'Fnord', 'Fnord', 'test 1', 'test 2')
+        self.assertEqual(InformationType.PUBLIC, product.information_type)
+
     def check_permissions(self, expected_permissions, used_permissions,
                           type_):
         expected = set(expected_permissions.keys())
@@ -423,7 +446,8 @@
                         expected_permissions[permission] - attribute_names)))
 
     expected_get_permissions = {
-        CheckerPublic: set(('id', 'information_type', 'userCanView',)),
+        CheckerPublic: set((
+            'id', 'information_type', 'private', 'userCanView',)),
         'launchpad.View': set((
             '_getOfficialTagClause', '_all_specifications',
             '_valid_specifications', 'active', 'active_or_packaged_series',
@@ -527,9 +551,10 @@
                 'bug_tracking_usage', 'codehosting_usage',
                 'commercial_subscription', 'description', 'development_focus',
                 'displayname', 'downloadurl', 'driver', 'freshmeatproject',
-                'homepage_content', 'homepageurl', 'icon', 'license_info',
-                'licenses', 'logo', 'mugshot', 'official_answers',
-                'official_blueprints', 'official_codehosting', 'owner',
+                'homepage_content', 'homepageurl', 'icon', 'information_type',
+                'license_info', 'licenses', 'logo', 'mugshot',
+                'official_answers', 'official_blueprints',
+                'official_codehosting', 'owner', 'private',
                 'programminglang', 'project', 'redeemSubscriptionVoucher',
                 'releaseroot', 'screenshotsurl', 'sourceforgeproject',
                 'summary', 'title', 'uses_launchpad', 'wikiurl')),
@@ -700,30 +725,6 @@
                 product.description
                 self.assertEqual(
                 queries_for_first_user_access, len(recorder.queries))
-=======
-    def test_product_information_type(self):
-        # Product is created with specified information_type
-        product = self.factory.makeProduct(
-            information_type=InformationType.EMBARGOED)
-        self.assertEqual(InformationType.EMBARGOED, product.information_type)
-        # Owner can set information_type
-        with person_logged_in(product.owner):
-            product.information_type = InformationType.PROPRIETARY
-        self.assertEqual(InformationType.PROPRIETARY, product.information_type)
-        # Database persists information_type value
-        store = Store.of(product)
-        store.flush()
-        store.reset()
-        product = store.get(Product, product.id)
-        self.assertEqual(InformationType.PROPRIETARY, product.information_type)
-
-    def test_product_information_type_default(self):
-        # Default information_type is PUBLIC
-        owner = self.factory.makePerson()
-        product = getUtility(IProductSet).createProduct(
-            owner, 'fnord', 'Fnord', 'Fnord', 'test 1', 'test 2')
-        self.assertEqual(InformationType.PUBLIC, product.information_type)
->>>>>>> 589c0c46
 
 
 class TestProductBugInformationTypes(TestCaseWithFactory):
