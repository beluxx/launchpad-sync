--- conflicted
+++ resolved
@@ -304,7 +304,6 @@
         else:
             # No need to set proponent or reviewer.
             pass
-<<<<<<< HEAD
 
         if old_status == invited:
             # This member has been invited by an admin and is now accepting or
@@ -317,20 +316,6 @@
         self.last_change_comment = comment
         self.date_last_changed = now
 
-=======
-
-        if old_status == invited:
-            # This member has been invited by an admin and is now accepting or
-            # declining the invitation.
-            self.acknowledged_by = user
-            self.date_acknowledged = now
-            self.acknowledger_comment = comment
-
-        self.last_changed_by = user
-        self.last_change_comment = comment
-        self.date_last_changed = now
-
->>>>>>> 2c5145d2
         if status in active_states:
             _fillTeamParticipation(self.person, self.team)
         else:
@@ -473,10 +458,7 @@
         tm.date_proposed = now
         tm.proponent_comment = comment
         if status in [approved, admin]:
-<<<<<<< HEAD
-=======
             tm.datejoined = now
->>>>>>> 2c5145d2
             tm.reviewed_by = user
             tm.date_reviewed = now
             tm.reviewer_comment = comment
