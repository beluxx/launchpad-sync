# Copyright 2009-2011 Canonical Ltd.  This software is licensed under the
# GNU Affero General Public License version 3 (see the file LICENSE).

# pylint: disable-msg=F0401

"""Testing infrastructure for the Launchpad application.

This module should not contain tests (but it should be tested).
"""

__metaclass__ = type
__all__ = [
    'GPGSigningContext',
    'is_security_proxied_or_harmless',
    'LaunchpadObjectFactory',
    'ObjectFactory',
    'remove_security_proxy_and_shout_at_engineer',
    ]

from contextlib import nested
from datetime import (
    datetime,
    timedelta,
    )
from email.encoders import encode_base64
from email.message import Message as EmailMessage
from email.mime.multipart import MIMEMultipart
from email.mime.text import MIMEText
from email.utils import (
    formatdate,
    make_msgid,
    )
from itertools import count
from operator import (
    isMappingType,
    isSequenceType,
    )
import os
from random import randint
from StringIO import StringIO
from textwrap import dedent
from threading import local
from types import InstanceType
import warnings

from bzrlib.merge_directive import MergeDirective2
from bzrlib.plugins.builder.recipe import BaseRecipeBranch
import pytz
from pytz import UTC
import simplejson
import transaction
from twisted.python.util import mergeFunctionMetadata
from zope.component import (
    ComponentLookupError,
    getUtility,
    )
from zope.security.proxy import (
    builtin_isinstance,
    Proxy,
    ProxyFactory,
    removeSecurityProxy,
    )

from canonical.config import config
from canonical.database.constants import (
    DEFAULT,
    UTC_NOW,
    )
from canonical.database.sqlbase import flush_database_updates
from canonical.launchpad.database.account import Account
from canonical.launchpad.database.message import (
    Message,
    MessageChunk,
    )
from canonical.launchpad.interfaces.account import (
    AccountCreationRationale,
    AccountStatus,
    IAccountSet,
    )
from canonical.launchpad.interfaces.emailaddress import (
    EmailAddressStatus,
    IEmailAddressSet,
    )
from canonical.launchpad.interfaces.gpghandler import IGPGHandler
from canonical.launchpad.interfaces.launchpad import ILaunchpadCelebrities
from canonical.launchpad.interfaces.librarian import ILibraryFileAliasSet
from canonical.launchpad.interfaces.lpstorm import (
    IMasterStore,
    IStore,
    )
from canonical.launchpad.interfaces.oauth import IOAuthConsumerSet
from canonical.launchpad.interfaces.temporaryblobstorage import (
    ITemporaryStorageManager,
    )
from canonical.launchpad.webapp.dbpolicy import MasterDatabasePolicy
from canonical.launchpad.webapp.interfaces import (
    DEFAULT_FLAVOR,
    IStoreSelector,
    MAIN_STORE,
    OAuthPermission,
    )
from canonical.launchpad.webapp.sorting import sorted_version_numbers
from lp.app.enums import ServiceUsage
from lp.archivepublisher.interfaces.publisherconfig import IPublisherConfigSet
from lp.archiveuploader.dscfile import DSCFile
from lp.archiveuploader.uploadpolicy import BuildDaemonUploadPolicy
from lp.blueprints.enums import (
    NewSpecificationDefinitionStatus,
    SpecificationDefinitionStatus,
    SpecificationPriority,
    )
from lp.blueprints.interfaces.specification import ISpecificationSet
from lp.blueprints.interfaces.sprint import ISprintSet
from lp.bugs.interfaces.bug import (
    CreateBugParams,
    IBugSet,
    )
from lp.bugs.interfaces.bugtask import BugTaskStatus
from lp.bugs.interfaces.bugtracker import (
    BugTrackerType,
    IBugTrackerSet,
    )
from lp.bugs.interfaces.bugwatch import IBugWatchSet
from lp.bugs.interfaces.cve import (
    CveStatus,
    ICveSet,
    )
from lp.buildmaster.enums import (
    BuildFarmJobType,
    BuildStatus,
    )
from lp.buildmaster.interfaces.builder import IBuilderSet
from lp.buildmaster.model.buildqueue import BuildQueue
from lp.code.enums import (
    BranchMergeProposalStatus,
    BranchSubscriptionNotificationLevel,
    BranchType,
    CodeImportMachineState,
    CodeImportResultStatus,
    CodeImportReviewStatus,
    CodeReviewNotificationLevel,
    RevisionControlSystems,
    )
from lp.code.errors import UnknownBranchTypeError
from lp.code.interfaces.branchmergequeue import IBranchMergeQueueSource
from lp.code.interfaces.branchnamespace import get_branch_namespace
from lp.code.interfaces.branchtarget import IBranchTarget
from lp.code.interfaces.codeimport import ICodeImportSet
from lp.code.interfaces.codeimportevent import ICodeImportEventSet
from lp.code.interfaces.codeimportmachine import ICodeImportMachineSet
from lp.code.interfaces.codeimportresult import ICodeImportResultSet
from lp.code.interfaces.linkedbranch import ICanHasLinkedBranch
from lp.code.interfaces.revision import IRevisionSet
from lp.code.interfaces.sourcepackagerecipe import (
    ISourcePackageRecipeSource,
    MINIMAL_RECIPE_TEXT,
    )
from lp.code.interfaces.sourcepackagerecipebuild import (
    ISourcePackageRecipeBuildSource,
    )
from lp.code.model.diff import (
    Diff,
    PreviewDiff,
    StaticDiff,
    )
from lp.code.model.recipebuild import RecipeBuildRecord
from lp.codehosting.codeimport.worker import CodeImportSourceDetails
from lp.hardwaredb.interfaces.hwdb import (
    HWSubmissionFormat,
    IHWDeviceDriverLinkSet,
    IHWSubmissionDeviceSet,
    IHWSubmissionSet,
    )
from lp.registry.enum import (
    DistroSeriesDifferenceStatus,
    DistroSeriesDifferenceType,
    )
from lp.registry.interfaces.distribution import IDistributionSet
from lp.registry.interfaces.distributionmirror import (
    MirrorContent,
    MirrorSpeed,
    )
from lp.registry.interfaces.distributionsourcepackage import (
    IDistributionSourcePackage,
    )
from lp.registry.interfaces.distroseries import IDistroSeries
from lp.registry.interfaces.distroseriesdifference import (
    IDistroSeriesDifferenceSource,
    )
from lp.registry.interfaces.distroseriesdifferencecomment import (
    IDistroSeriesDifferenceCommentSource,
    )
from lp.registry.interfaces.distroseriesparent import (
    IDistroSeriesParentSet,
    )
from lp.registry.interfaces.gpg import (
    GPGKeyAlgorithm,
    IGPGKeySet,
    )
from lp.registry.interfaces.mailinglist import (
    IMailingListSet,
    MailingListStatus,
    )
from lp.registry.interfaces.mailinglistsubscription import (
    MailingListAutoSubscribePolicy,
    )
from lp.registry.interfaces.packaging import (
    IPackagingUtil,
    PackagingType,
    )
from lp.registry.interfaces.person import (
    IPerson,
    IPersonSet,
    PersonCreationRationale,
    TeamSubscriptionPolicy,
    )
from lp.registry.interfaces.pocket import PackagePublishingPocket
from lp.registry.interfaces.poll import (
    IPollSet,
    PollAlgorithm,
    PollSecrecy,
    )
from lp.registry.interfaces.product import (
    IProductSet,
    License,
    )
from lp.registry.interfaces.productseries import IProductSeries
from lp.registry.interfaces.projectgroup import IProjectGroupSet
from lp.registry.interfaces.series import SeriesStatus
from lp.registry.interfaces.sourcepackage import (
    ISourcePackage,
    SourcePackageFileType,
    SourcePackageUrgency,
    )
from lp.registry.interfaces.sourcepackagename import ISourcePackageNameSet
from lp.registry.interfaces.ssh import ISSHKeySet
from lp.registry.model.milestone import Milestone
from lp.registry.model.suitesourcepackage import SuiteSourcePackage
from lp.services.log.logger import BufferLogger
from lp.services.mail.signedmessage import SignedMessage
from lp.services.openid.model.openididentifier import OpenIdIdentifier
from lp.services.propertycache import clear_property_cache
from lp.services.utils import AutoDecorate
from lp.services.worlddata.interfaces.country import ICountrySet
from lp.services.worlddata.interfaces.language import ILanguageSet
from lp.soyuz.adapters.packagelocation import PackageLocation
from lp.soyuz.enums import (
    ArchivePurpose,
    BinaryPackageFileType,
    BinaryPackageFormat,
    PackageDiffStatus,
    PackagePublishingPriority,
    PackagePublishingStatus,
    PackageUploadStatus,
    )
from lp.soyuz.interfaces.archive import (
    default_name_by_purpose,
    IArchiveSet,
    )
from lp.soyuz.interfaces.binarypackagebuild import IBinaryPackageBuildSet
from lp.soyuz.interfaces.binarypackagename import IBinaryPackageNameSet
from lp.soyuz.interfaces.component import (
    IComponent,
    IComponentSet,
    )
from lp.soyuz.interfaces.packageset import IPackagesetSet
from lp.soyuz.interfaces.processor import IProcessorFamilySet
from lp.soyuz.interfaces.publishing import IPublishingSet
from lp.soyuz.interfaces.section import ISectionSet
from lp.soyuz.model.component import ComponentSelection
from lp.soyuz.model.files import (
    BinaryPackageFile,
    SourcePackageReleaseFile,
    )
from lp.soyuz.model.packagediff import PackageDiff
from lp.soyuz.model.processor import ProcessorFamilySet
from lp.testing import (
    ANONYMOUS,
    celebrity_logged_in,
    launchpadlib_for,
    login,
    login_as,
    login_person,
    person_logged_in,
    run_with_login,
    temp_dir,
    time_counter,
    )
from lp.translations.enums import RosettaImportStatus
from lp.translations.interfaces.potemplate import IPOTemplateSet
from lp.translations.interfaces.side import TranslationSide
from lp.translations.interfaces.translationfileformat import (
    TranslationFileFormat,
    )
from lp.translations.interfaces.translationgroup import ITranslationGroupSet
from lp.translations.interfaces.translationmessage import (
    RosettaTranslationOrigin,
    )
from lp.translations.interfaces.translationsperson import ITranslationsPerson
from lp.translations.interfaces.translationtemplatesbuildjob import (
    ITranslationTemplatesBuildJobSource,
    )
from lp.translations.interfaces.translator import ITranslatorSet
from lp.translations.model.translationimportqueue import (
    TranslationImportQueueEntry,
    )
from lp.translations.model.translationtemplateitem import (
    TranslationTemplateItem,
    )
from lp.translations.utilities.sanitize import (
    sanitize_translations_from_webui,
    )


SPACE = ' '

DIFF = """\
=== zbqvsvrq svyr 'yvo/yc/pbqr/vagresnprf/qvss.cl'
--- yvo/yc/pbqr/vagresnprf/qvss.cl      2009-10-01 13:25:12 +0000
+++ yvo/yc/pbqr/vagresnprf/qvss.cl      2010-02-02 15:48:56 +0000
@@ -121,6 +121,10 @@
                 'Gur pbasyvpgf grkg qrfpevovat nal cngu be grkg pbasyvpgf.'),
              ernqbayl=Gehr))

+    unf_pbasyvpgf = Obby(
+        gvgyr=_('Unf pbasyvpgf'), ernqbayl=Gehr,
+        qrfpevcgvba=_('Gur cerivrjrq zretr cebqhprf pbasyvpgf.'))
+
     # Gur fpurzn sbe gur Ersrerapr trgf cngpurq va _fpurzn_pvephyne_vzcbegf.
     oenapu_zretr_cebcbfny = rkcbegrq(
         Ersrerapr(
"""


def default_master_store(func):
    """Decorator to temporarily set the default Store to the master.

    In some cases, such as in the middle of a page test story,
    we might be calling factory methods with the default Store set
    to the slave which breaks stuff. For instance, if we set an account's
    password that needs to happen on the master store and this is forced.
    However, if we then read it back the default Store has to be used.
    """

    def with_default_master_store(*args, **kw):
        try:
            store_selector = getUtility(IStoreSelector)
        except ComponentLookupError:
            # Utilities not registered. No policies.
            return func(*args, **kw)
        store_selector.push(MasterDatabasePolicy())
        try:
            return func(*args, **kw)
        finally:
            store_selector.pop()
    return mergeFunctionMetadata(func, with_default_master_store)


# We use this for default parameters where None has a specific meaning. For
# example, makeBranch(product=None) means "make a junk branch". None, because
# None means "junk branch".
_DEFAULT = object()


class GPGSigningContext:
    """A helper object to hold the fingerprint, password and mode."""

    def __init__(self, fingerprint, password='', mode=None):
        self.fingerprint = fingerprint
        self.password = password
        self.mode = mode


class ObjectFactory:
    """Factory methods for creating basic Python objects."""

    __metaclass__ = AutoDecorate(default_master_store)

    def __init__(self):
        # Initialise the unique identifier.
        self._local = local()

    def getUniqueEmailAddress(self):
        return "%s@example.com" % self.getUniqueString('email')

    def getUniqueInteger(self):
        """Return an integer unique to this factory instance.

        For each thread, this will be a series of increasing numbers, but the
        starting point will be unique per thread.
        """
        counter = getattr(self._local, 'integer', None)
        if counter is None:
            counter = count(randint(0, 1000000))
            self._local.integer = counter
        return counter.next()

    def getUniqueHexString(self, digits=None):
        """Return a unique hexadecimal string.

        :param digits: The number of digits in the string. 'None' means you
            don't care.
        :return: A hexadecimal string, with 'a'-'f' in lower case.
        """
        hex_number = '%x' % self.getUniqueInteger()
        if digits is not None:
            hex_number = hex_number.zfill(digits)
        return hex_number

    def getUniqueString(self, prefix=None):
        """Return a string unique to this factory instance.

        The string returned will always be a valid name that can be used in
        Launchpad URLs.

        :param prefix: Used as a prefix for the unique string. If unspecified,
            defaults to 'generic-string'.
        """
        if prefix is None:
            prefix = "generic-string"
        string = "%s%s" % (prefix, self.getUniqueInteger())
        return string.replace('_', '-').lower()

    def getUniqueUnicode(self):
        return self.getUniqueString().decode('latin-1')

    def getUniqueURL(self, scheme=None, host=None):
        """Return a URL unique to this run of the test case."""
        if scheme is None:
            scheme = 'http'
        if host is None:
            host = "%s.domain.com" % self.getUniqueString('domain')
        return '%s://%s/%s' % (scheme, host, self.getUniqueString('path'))

    def getUniqueDate(self):
        """Return a unique date since January 1 2009.

        Each date returned by this function will more recent (or further into
        the future) than the previous one.
        """
        epoch = datetime(2009, 1, 1, tzinfo=pytz.UTC)
        return epoch + timedelta(minutes=self.getUniqueInteger())

    def makeCodeImportSourceDetails(self, branch_id=None, rcstype=None,
                                    url=None, cvs_root=None, cvs_module=None):
        if branch_id is None:
            branch_id = self.getUniqueInteger()
        if rcstype is None:
            rcstype = 'svn'
        if rcstype in ['svn', 'bzr-svn', 'hg']:
            assert cvs_root is cvs_module is None
            if url is None:
                url = self.getUniqueURL()
        elif rcstype == 'cvs':
            assert url is None
            if cvs_root is None:
                cvs_root = self.getUniqueString()
            if cvs_module is None:
                cvs_module = self.getUniqueString()
        elif rcstype == 'git':
            assert cvs_root is cvs_module is None
            if url is None:
                url = self.getUniqueURL(scheme='git')
        else:
            raise AssertionError("Unknown rcstype %r." % rcstype)
        return CodeImportSourceDetails(
            branch_id, rcstype, url, cvs_root, cvs_module)


class BareLaunchpadObjectFactory(ObjectFactory):
    """Factory methods for creating Launchpad objects.

    All the factory methods should be callable with no parameters.
    When this is done, the returned object should have unique references
    for any other required objects.
    """

    def loginAsAnyone(self):
        """Log in as an arbitrary person.

        If you want to log in as a celebrity, including admins, see
        `lp.testing.login_celebrity`.
        """
        login(ANONYMOUS)
        person = self.makePerson()
        login_as(person)
        return person

    def makeRegistryExpert(self, name=None, email='expert@example.com',
                           password='test'):
        from lp.testing.sampledata import ADMIN_EMAIL
        login(ADMIN_EMAIL)
        user = self.makePerson(name=name,
                               email=email,
                               password=password)
        registry_team = getUtility(ILaunchpadCelebrities).registry_experts
        registry_team.addMember(user, registry_team.teamowner)
        return user

    def makeCopyArchiveLocation(self, distribution=None, owner=None,
        name=None, enabled=True):
        """Create and return a new arbitrary location for copy packages."""
        copy_archive = self.makeArchive(distribution, owner, name,
                                        ArchivePurpose.COPY, enabled)

        distribution = copy_archive.distribution
        distroseries = distribution.currentseries
        pocket = PackagePublishingPocket.RELEASE

        location = PackageLocation(copy_archive, distribution, distroseries,
            pocket)
        return ProxyFactory(location)

    def makeAccount(self, displayname=None, email=None, password=None,
                    status=AccountStatus.ACTIVE,
                    rationale=AccountCreationRationale.UNKNOWN):
        """Create and return a new Account."""
        if displayname is None:
            displayname = self.getUniqueString('displayname')
        account = getUtility(IAccountSet).new(
            rationale, displayname, password=password)
        removeSecurityProxy(account).status = status
        if email is None:
            email = self.getUniqueEmailAddress()
        email_status = EmailAddressStatus.PREFERRED
        if status != AccountStatus.ACTIVE:
            email_status = EmailAddressStatus.NEW
        email = self.makeEmail(
            email, person=None, account=account, email_status=email_status)
        self.makeOpenIdIdentifier(account)
        return account

    def makeOpenIdIdentifier(self, account, identifier=None):
        """Attach an OpenIdIdentifier to an Account."""
        # Unfortunately, there are many tests connecting as many
        # different database users that expect to be able to create
        # working accounts using these factory methods. The stored
        # procedure provides a work around and avoids us having to
        # grant INSERT rights to these database users and avoids the
        # security problems that would cause. The stored procedure
        # ensures that there is at least one OpenId Identifier attached
        # to the account that can be used to login. If the OpenId
        # Identifier needed to be created, it will not be usable in the
        # production environments so access to execute this stored
        # procedure cannot be used to compromise accounts.
        IMasterStore(OpenIdIdentifier).execute(
            "SELECT add_test_openid_identifier(%s)", (account.id, ))

    def makeGPGKey(self, owner):
        """Give 'owner' a crappy GPG key for the purposes of testing."""
        key_id = self.getUniqueHexString(digits=8).upper()
        fingerprint = key_id + 'A' * 32
        return getUtility(IGPGKeySet).new(
            owner.id,
            keyid=key_id,
            fingerprint=fingerprint,
            keysize=self.getUniqueInteger(),
            algorithm=GPGKeyAlgorithm.R,
            active=True,
            can_encrypt=False)

    def makePerson(
        self, email=None, name=None, password=None,
        email_address_status=None, hide_email_addresses=False,
        displayname=None, time_zone=None, latitude=None, longitude=None,
        selfgenerated_bugnotifications=False):
        """Create and return a new, arbitrary Person.

        :param email: The email address for the new person.
        :param name: The name for the new person.
        :param password: The password for the person.
            This password can be used in setupBrowser in combination
            with the email address to create a browser for this new
            person.
        :param email_address_status: If specified, the status of the email
            address is set to the email_address_status.
        :param displayname: The display name to use for the person.
        :param hide_email_addresses: Whether or not to hide the person's email
            address(es) from other users.
        :param time_zone: This person's time zone, as a string.
        :param latitude: This person's latitude, as a float.
        :param longitude: This person's longitude, as a float.
        :param selfgenerated_bugnotifications: Receive own bugmail.
        """
        if email is None:
            email = self.getUniqueEmailAddress()
        if name is None:
            name = self.getUniqueString('person-name')
        if password is None:
            password = self.getUniqueString('password')
        # By default, make the email address preferred.
        if (email_address_status is None
                or email_address_status == EmailAddressStatus.VALIDATED):
            email_address_status = EmailAddressStatus.PREFERRED
        # Set the password to test in order to allow people that have
        # been created this way can be logged in.
        person, email = getUtility(IPersonSet).createPersonAndEmail(
            email, rationale=PersonCreationRationale.UNKNOWN, name=name,
            password=password, displayname=displayname,
            hide_email_addresses=hide_email_addresses)
        naked_person = removeSecurityProxy(person)
        naked_person._password_cleartext_cached = password

        assert person.password is not None, (
            'Password not set. Wrong default auth Store?')

        if (time_zone is not None or latitude is not None or
            longitude is not None):
            naked_person.setLocation(latitude, longitude, time_zone, person)

        # Make sure the non-security-proxied object is not returned.
        del naked_person

        if selfgenerated_bugnotifications:
            # Set it explicitely only when True because the default
            # is False.
            person.selfgenerated_bugnotifications = True

        # To make the person someone valid in Launchpad, validate the
        # email.
        if email_address_status == EmailAddressStatus.PREFERRED:
            account = IMasterStore(Account).get(
                Account, person.accountID)
            account.status = AccountStatus.ACTIVE
            person.validateAndEnsurePreferredEmail(email)

        removeSecurityProxy(email).status = email_address_status

        self.makeOpenIdIdentifier(person.account)

        # Ensure updated ValidPersonCache
        flush_database_updates()
        return person

    def makePersonByName(self, first_name, set_preferred_email=True,
                         use_default_autosubscribe_policy=False):
        """Create a new person with the given first name.

        The person will be given two email addresses, with the 'long form'
        (e.g. anne.person@example.com) as the preferred address.  Return
        the new person object.

        The person will also have their mailing list auto-subscription
        policy set to 'NEVER' unless 'use_default_autosubscribe_policy' is
        set to True. (This requires the Launchpad.Edit permission).  This
        is useful for testing, where we often want precise control over
        when a person gets subscribed to a mailing list.

        :param first_name: First name of the person, capitalized.
        :type first_name: string
        :param set_preferred_email: Flag specifying whether
            <name>.person@example.com should be set as the user's
            preferred email address.
        :type set_preferred_email: bool
        :param use_default_autosubscribe_policy: Flag specifying whether
            the person's `mailing_list_auto_subscribe_policy` should be set.
        :type use_default_autosubscribe_policy: bool
        :return: The newly created person.
        :rtype: `IPerson`
        """
        variable_name = first_name.lower()
        full_name = first_name + ' Person'
        # E.g. firstname.person@example.com will be an alternative address.
        preferred_address = variable_name + '.person@example.com'
        # E.g. aperson@example.org will be the preferred address.
        alternative_address = variable_name[0] + 'person@example.org'
        person, email = getUtility(IPersonSet).createPersonAndEmail(
            preferred_address,
            PersonCreationRationale.OWNER_CREATED_LAUNCHPAD,
            name=variable_name, displayname=full_name)
        if set_preferred_email:
            # setPreferredEmail no longer activates the account
            # automatically.
            account = IMasterStore(Account).get(Account, person.accountID)
            account.activate(
                "Activated by factory.makePersonByName",
                password='foo',
                preferred_email=email)
            person.setPreferredEmail(email)

        if not use_default_autosubscribe_policy:
            # Shut off list auto-subscription so that we have direct control
            # over subscriptions in the doctests.
            with person_logged_in(person):
                person.mailing_list_auto_subscribe_policy = (
                    MailingListAutoSubscribePolicy.NEVER)
        account = IMasterStore(Account).get(Account, person.accountID)
        getUtility(IEmailAddressSet).new(
            alternative_address, person, EmailAddressStatus.VALIDATED,
            account)
        return person

    def makeEmail(self, address, person, account=None, email_status=None):
        """Create a new email address for a person.

        :param address: The email address to create.
        :type address: string
        :param person: The person to assign the email address to.
        :type person: `IPerson`
        :param account: The account to assign the email address to.  Will use
            the given person's account if None is provided.
        :type person: `IAccount`
        :param email_status: The default status of the email address,
            if given.  If not given, `EmailAddressStatus.VALIDATED`
            will be used.
        :type email_status: `EmailAddressStatus`
        :return: The newly created email address.
        :rtype: `IEmailAddress`
        """
        if email_status is None:
            email_status = EmailAddressStatus.VALIDATED
        if account is None:
            account = person.account
        return getUtility(IEmailAddressSet).new(
            address, person, email_status, account)

    def makeTeam(self, owner=None, displayname=None, email=None, name=None,
                 subscription_policy=TeamSubscriptionPolicy.OPEN,
                 visibility=None, members=None):
        """Create and return a new, arbitrary Team.

        :param owner: The person or person name to use as the team's owner.
            If not given, a person will be auto-generated.
        :type owner: `IPerson` or string
        :param displayname: The team's display name.  If not given we'll use
            the auto-generated name.
        :type string:
        :param email: The email address to use as the team's contact address.
        :type email: string
        :param subscription_policy: The subscription policy of the team.
        :type subscription_policy: `TeamSubscriptionPolicy`
        :param visibility: The team's visibility. If it's None, the default
            (public) will be used.
        :type visibility: `PersonVisibility`
        :param members: People or teams to be added to the new team
        :type members: An iterable of objects implementing IPerson
        :return: The new team
        :rtype: `ITeam`
        """
        if owner is None:
            owner = self.makePerson()
        elif isinstance(owner, basestring):
            owner = getUtility(IPersonSet).getByName(owner)
        else:
            pass
        if name is None:
            name = self.getUniqueString('team-name')
        if displayname is None:
            displayname = SPACE.join(
                word.capitalize() for word in name.split('-'))
        team = getUtility(IPersonSet).newTeam(
            owner, name, displayname, subscriptionpolicy=subscription_policy)
        if visibility is not None:
            # Visibility is normally restricted to launchpad.Commercial, so
            # removing the security proxy as we don't care here.
            removeSecurityProxy(team).visibility = visibility
        if email is not None:
            team.setContactAddress(
                getUtility(IEmailAddressSet).new(email, team))
        if members is not None:
            naked_team = removeSecurityProxy(team)
            for member in members:
                naked_team.addMember(member, owner)
        return team

    def makePoll(self, team, name, title, proposition,
                 poll_type=PollAlgorithm.SIMPLE):
        """Create a new poll which starts tomorrow and lasts for a week."""
        dateopens = datetime.now(pytz.UTC) + timedelta(days=1)
        datecloses = dateopens + timedelta(days=7)
        return getUtility(IPollSet).new(
            team, name, title, proposition, dateopens, datecloses,
            PollSecrecy.SECRET, allowspoilt=True,
            poll_type=poll_type)

    def makeTranslationGroup(self, owner=None, name=None, title=None,
                             summary=None, url=None):
        """Create a new, arbitrary `TranslationGroup`."""
        if owner is None:
            owner = self.makePerson()
        if name is None:
            name = self.getUniqueString("translationgroup")
        if title is None:
            title = self.getUniqueString("title")
        if summary is None:
            summary = self.getUniqueString("summary")
        return getUtility(ITranslationGroupSet).new(
            name, title, summary, url, owner)

    def makeTranslator(self, language_code=None, group=None, person=None,
                       license=True, language=None):
        """Create a new, arbitrary `Translator`."""
        assert language_code is None or language is None, (
            "Please specifiy only one of language_code and language.")
        if language_code is None:
            if language is None:
                language = self.makeLanguage()
            language_code = language.code
        else:
            language = getUtility(ILanguageSet).getLanguageByCode(
                language_code)
            if language is None:
                language = self.makeLanguage(language_code=language_code)

        if group is None:
            group = self.makeTranslationGroup()
        if person is None:
            person = self.makePerson()
        tx_person = ITranslationsPerson(person)
        insecure_tx_person = removeSecurityProxy(tx_person)
        insecure_tx_person.translations_relicensing_agreement = license
        return getUtility(ITranslatorSet).new(group, language, person)

    def makeMilestone(self, product=None, distribution=None,
                      productseries=None, name=None):
        if product is None and distribution is None and productseries is None:
            product = self.makeProduct()
        if distribution is None:
            if productseries is not None:
                product = productseries.product
            else:
                productseries = self.makeProductSeries(product=product)
            distroseries = None
        else:
            distroseries = self.makeDistroRelease(distribution=distribution)
        if name is None:
            name = self.getUniqueString()
        return ProxyFactory(
            Milestone(product=product, distribution=distribution,
                      productseries=productseries, distroseries=distroseries,
                      name=name))

    def makeProcessor(self, family=None, name=None, title=None,
                      description=None):
        """Create a new processor.

        :param family: Family of the processor
        :param name: Name of the processor
        :param title: Optional title
        :param description: Optional description
        :return: A `IProcessor`
        """
        if name is None:
            name = self.getUniqueString()
        if family is None:
            family = self.makeProcessorFamily()
        if title is None:
            title = "The %s processor" % name
        if description is None:
            description = "The %s and processor and compatible processors"
        return family.addProcessor(name, title, description)

    def makeProcessorFamily(self, name=None, title=None, description=None,
                            restricted=False):
        """Create a new processor family.

        :param name: Name of the family (e.g. x86)
        :param title: Optional title of the family
        :param description: Optional extended description
        :param restricted: Whether the processor family is restricted
        :return: A `IProcessorFamily`
        """
        if name is None:
            name = self.getUniqueString()
        if description is None:
            description = "Description of the %s processor family" % name
        if title is None:
            title = "%s and compatible processors." % name
        family = getUtility(IProcessorFamilySet).new(name, title, description,
            restricted=restricted)
        # Make sure there's at least one processor in the family, so that
        # other things can have a default processor.
        self.makeProcessor(family=family)
        return family

    def makeProductRelease(self, milestone=None, product=None,
                           productseries=None):
        if milestone is None:
            milestone = self.makeMilestone(product=product,
                                           productseries=productseries)
        with person_logged_in(milestone.productseries.product.owner):
            release = milestone.createProductRelease(
                milestone.product.owner, datetime.now(pytz.UTC))
        return release

    def makeProductReleaseFile(self, signed=True,
                               product=None, productseries=None,
                               milestone=None,
                               release=None,
                               description="test file"):
        signature_filename = None
        signature_content = None
        if signed:
            signature_filename = 'test.txt.asc'
            signature_content = '123'
        if release is None:
            release = self.makeProductRelease(product=product,
                                              productseries=productseries,
                                              milestone=milestone)
        with person_logged_in(release.milestone.product.owner):
            release_file = release.addReleaseFile(
                'test.txt', 'test', 'text/plain',
                uploader=release.milestone.product.owner,
                signature_filename=signature_filename,
                signature_content=signature_content,
                description=description)
        return release_file

    def makeProduct(
        self, name=None, project=None, displayname=None,
        licenses=None, owner=None, registrant=None,
        title=None, summary=None, official_malone=None,
        translations_usage=None, bug_supervisor=None):
        """Create and return a new, arbitrary Product."""
        if owner is None:
            owner = self.makePerson()
        if name is None:
            name = self.getUniqueString('product-name')
        if displayname is None:
            if name is None:
                displayname = self.getUniqueString('displayname')
            else:
                displayname = name.capitalize()
        if licenses is None:
            licenses = [License.GNU_GPL_V2]
        if title is None:
            title = self.getUniqueString('title')
        if summary is None:
            summary = self.getUniqueString('summary')
        product = getUtility(IProductSet).createProduct(
            owner,
            name,
            displayname,
            title,
            summary,
            self.getUniqueString('description'),
            licenses=licenses,
            project=project,
            registrant=registrant)
        if official_malone is not None:
            removeSecurityProxy(product).official_malone = official_malone
        if translations_usage is not None:
            naked_product = removeSecurityProxy(product)
            naked_product.translations_usage = translations_usage
        if bug_supervisor is not None:
            naked_product = removeSecurityProxy(product)
            naked_product.bug_supervisor = bug_supervisor
        return product

    def makeProductSeries(self, product=None, name=None, owner=None,
                          summary=None, date_created=None, branch=None):
        """Create a new, arbitrary ProductSeries.

        :param branch: If supplied, the branch to set as
            ProductSeries.branch.
        :param date_created: If supplied, the date the series is created.
        :param name: If supplied, the name of the series.
        :param owner: If supplied, the owner of the series.
        :param product: If supplied, the series is created for this product.
            Otherwise, a new product is created.
        :param summary: If supplied, the product series summary.
        """
        if product is None:
            product = self.makeProduct()
        if owner is None:
            owner = product.owner
        if name is None:
            name = self.getUniqueString()
        if summary is None:
            summary = self.getUniqueString()
        # We don't want to login() as the person used to create the product,
        # so we remove the security proxy before creating the series.
        naked_product = removeSecurityProxy(product)
        series = naked_product.newSeries(
            owner=owner, name=name, summary=summary, branch=branch)
        if date_created is not None:
            series.datecreated = date_created
        return ProxyFactory(series)

    def makeProject(self, name=None, displayname=None, title=None,
                    homepageurl=None, summary=None, owner=None,
                    description=None):
        """Create and return a new, arbitrary ProjectGroup."""
        if owner is None:
            owner = self.makePerson()
        if name is None:
            name = self.getUniqueString('project-name')
        if displayname is None:
            displayname = self.getUniqueString('displayname')
        if summary is None:
            summary = self.getUniqueString('summary')
        if description is None:
            description = self.getUniqueString('description')
        if title is None:
            title = self.getUniqueString('title')
        return getUtility(IProjectGroupSet).new(
            name=name,
            displayname=displayname,
            title=title,
            homepageurl=homepageurl,
            summary=summary,
            description=description,
            owner=owner)

    def makeSprint(self, title=None, name=None):
        """Make a sprint."""
        if title is None:
            title = self.getUniqueString('title')
        owner = self.makePerson()
        if name is None:
            name = self.getUniqueString('name')
        time_starts = datetime(2009, 1, 1, tzinfo=pytz.UTC)
        time_ends = datetime(2009, 1, 2, tzinfo=pytz.UTC)
        time_zone = 'UTC'
        summary = self.getUniqueString('summary')
        return getUtility(ISprintSet).new(
            owner=owner, name=name, title=title, time_zone=time_zone,
            time_starts=time_starts, time_ends=time_ends, summary=summary)

    def makeBranch(self, branch_type=None, owner=None,
                   name=None, product=_DEFAULT, url=_DEFAULT, registrant=None,
                   private=False, stacked_on=None, sourcepackage=None,
                   reviewer=None, **optional_branch_args):
        """Create and return a new, arbitrary Branch of the given type.

        Any parameters for `IBranchNamespace.createBranch` can be specified to
        override the default ones.
        """
        if branch_type is None:
            branch_type = BranchType.HOSTED
        if owner is None:
            owner = self.makePerson()
        if name is None:
            name = self.getUniqueString('branch')

        if sourcepackage is None:
            if product is _DEFAULT:
                product = self.makeProduct()
            sourcepackagename = None
            distroseries = None
        else:
            assert product is _DEFAULT, (
                "Passed source package AND product details")
            product = None
            sourcepackagename = sourcepackage.sourcepackagename
            distroseries = sourcepackage.distroseries

        if registrant is None:
            if owner.is_team:
                registrant = owner.teamowner
            else:
                registrant = owner

        if branch_type in (BranchType.HOSTED, BranchType.IMPORTED):
            url = None
        elif branch_type in (BranchType.MIRRORED, BranchType.REMOTE):
            if url is _DEFAULT:
                url = self.getUniqueURL()
        else:
            raise UnknownBranchTypeError(
                'Unrecognized branch type: %r' % (branch_type, ))

        namespace = get_branch_namespace(
            owner, product=product, distroseries=distroseries,
            sourcepackagename=sourcepackagename)
        branch = namespace.createBranch(
            branch_type=branch_type, name=name, registrant=registrant,
            url=url, **optional_branch_args)
        if private:
            removeSecurityProxy(branch).private = True
        if stacked_on is not None:
            removeSecurityProxy(branch).stacked_on = stacked_on
        if reviewer is not None:
            removeSecurityProxy(branch).reviewer = reviewer
        return branch

    def makePackagingLink(self, productseries=None, sourcepackagename=None,
                          distroseries=None, packaging_type=None, owner=None,
                          sourcepackage=None, in_ubuntu=False):
        assert sourcepackage is None or (
            distroseries is None and sourcepackagename is None), (
            "Specify either a sourcepackage or a "
            "distroseries/sourcepackagename pair")
        if productseries is None:
            productseries = self.makeProduct().development_focus
        if sourcepackage is not None:
            distroseries = sourcepackage.distroseries
            sourcepackagename = sourcepackage.sourcepackagename
        else:
            make_sourcepackagename = (
                sourcepackagename is None or
                isinstance(sourcepackagename, str))
            if make_sourcepackagename:
                sourcepackagename = self.makeSourcePackageName(
                    sourcepackagename)
            if distroseries is None:
                if in_ubuntu:
                    distroseries = self.makeUbuntuDistroSeries()
                else:
                    distroseries = self.makeDistroSeries()
        if packaging_type is None:
            packaging_type = PackagingType.PRIME
        if owner is None:
            owner = self.makePerson()
        return getUtility(IPackagingUtil).createPackaging(
            productseries=productseries,
            sourcepackagename=sourcepackagename,
            distroseries=distroseries,
            packaging=packaging_type,
            owner=owner)

    def makePackageBranch(self, sourcepackage=None, distroseries=None,
                          sourcepackagename=None, **kwargs):
        """Make a package branch on an arbitrary package.

        See `makeBranch` for more information on arguments.

        You can pass in either `sourcepackage` or one or both of
        `distroseries` and `sourcepackagename`, but not combinations or all of
        them.
        """
        assert not(sourcepackage is not None and distroseries is not None), (
            "Don't pass in both sourcepackage and distroseries")
        assert not(sourcepackage is not None
                   and sourcepackagename is not None), (
            "Don't pass in both sourcepackage and sourcepackagename")
        if sourcepackage is None:
            sourcepackage = self.makeSourcePackage(
                sourcepackagename=sourcepackagename,
                distroseries=distroseries)
        return self.makeBranch(sourcepackage=sourcepackage, **kwargs)

    def makePersonalBranch(self, owner=None, **kwargs):
        """Make a personal branch on an arbitrary person.

        See `makeBranch` for more information on arguments.
        """
        if owner is None:
            owner = self.makePerson()
        return self.makeBranch(
            owner=owner, product=None, sourcepackage=None, **kwargs)

    def makeProductBranch(self, product=None, **kwargs):
        """Make a product branch on an arbitrary product.

        See `makeBranch` for more information on arguments.
        """
        if product is None:
            product = self.makeProduct()
        return self.makeBranch(product=product, **kwargs)

    def makeAnyBranch(self, **kwargs):
        """Make a branch without caring about its container.

        See `makeBranch` for more information on arguments.
        """
        return self.makeProductBranch(**kwargs)

    def makeBranchTargetBranch(self, target, branch_type=BranchType.HOSTED,
                               name=None, owner=None, creator=None):
        """Create a branch in a BranchTarget."""
        if name is None:
            name = self.getUniqueString('branch')
        if owner is None:
            owner = self.makePerson()
        if creator is None:
            creator = owner
        namespace = target.getNamespace(owner)
        return namespace.createBranch(branch_type, name, creator)

    def makeBranchMergeQueue(self, registrant=None, owner=None, name=None,
                             description=None, configuration=None,
                             branches=None):
        """Create a BranchMergeQueue."""
        if name is None:
            name = unicode(self.getUniqueString('queue'))
        if owner is None:
            owner = self.makePerson()
        if registrant is None:
            registrant = self.makePerson()
        if description is None:
            description = unicode(self.getUniqueString('queue-description'))
        if configuration is None:
            configuration = unicode(simplejson.dumps({
                self.getUniqueString('key'): self.getUniqueString('value')}))

        queue = getUtility(IBranchMergeQueueSource).new(
            name, owner, registrant, description, configuration, branches)
        return queue

    def makeRelatedBranchesForSourcePackage(self, sourcepackage=None,
                                            **kwargs):
        """Create some branches associated with a sourcepackage."""

        reference_branch = self.makePackageBranch(sourcepackage=sourcepackage)
        return self.makeRelatedBranches(
                reference_branch=reference_branch, **kwargs)

    def makeRelatedBranchesForProduct(self, product=None, **kwargs):
        """Create some branches associated with a product."""

        reference_branch = self.makeProductBranch(product=product)
        return self.makeRelatedBranches(
                reference_branch=reference_branch, **kwargs)

    def makeRelatedBranches(self, reference_branch=None,
                            with_series_branches=True,
                            with_package_branches=True,
                            with_private_branches=False):
        """Create some branches associated with a reference branch.
        The other branches are:
          - series branches: a set of branches associated with product
            series of the same product as the reference branch.
          - package branches: a set of branches associated with packagesource
            entities of the same product as the reference branch or the same
            sourcepackage depending on what type of branch it is.

        If no reference branch is supplied, create one.

        Returns: a tuple consisting of
        (reference_branch, related_series_branches, related_package_branches)

        """
        related_series_branch_info = []
        related_package_branch_info = []
        # Make the base_branch if required and find the product if one exists.
        naked_product = None
        if reference_branch is None:
            naked_product = removeSecurityProxy(self.makeProduct())
            # Create the 'source' branch ie the base branch of a recipe.
            reference_branch = self.makeProductBranch(
                                            name="reference_branch",
                                            product=naked_product)
        elif reference_branch.product is not None:
            naked_product = removeSecurityProxy(reference_branch.product)

        related_branch_owner = self.makePerson()
        # Only branches related to products have related series branches.
        if with_series_branches and naked_product is not None:
            series_branch_info = []
            # Add some product series
            def makeSeriesBranch(name, is_private=False):
                branch = self.makeBranch(
                    name=name,
                    product=naked_product, owner=related_branch_owner,
                    private=is_private)
                series = self.makeProductSeries(
                    product=naked_product, branch=branch)
                return branch, series
            for x in range(4):
                is_private = x == 0 and with_private_branches
                (branch, series) = makeSeriesBranch(
                        name=("series_branch_%s" % x), is_private=is_private)
                if not is_private:
                    series_branch_info.append((branch, series))

            # Sort them
            related_series_branch_info = sorted_version_numbers(
                    series_branch_info, key=lambda branch_info: (
                        getattr(branch_info[1], 'name')))

            # Add a development branch at the start of the list.
            naked_product.development_focus.name = 'trunk'
            devel_branch = self.makeProductBranch(
                product=naked_product, name='trunk_branch',
                owner=related_branch_owner)
            linked_branch = ICanHasLinkedBranch(naked_product)
            linked_branch.setBranch(devel_branch)
            related_series_branch_info.insert(0,
                    (devel_branch, naked_product.development_focus))

        if with_package_branches:
            # Create related package branches if the base_branch is
            # associated with a product.
            if naked_product is not None:

                def makePackageBranch(name, is_private=False):
                    distro = self.makeDistribution()
                    distroseries = self.makeDistroSeries(
                        distribution=distro)
                    sourcepackagename = self.makeSourcePackageName()

                    suitesourcepackage = self.makeSuiteSourcePackage(
                        sourcepackagename=sourcepackagename,
                        distroseries=distroseries,
                        pocket=PackagePublishingPocket.RELEASE)
                    naked_sourcepackage = removeSecurityProxy(
                        suitesourcepackage)

                    branch = self.makePackageBranch(
                        name=name, owner=related_branch_owner,
                        sourcepackagename=sourcepackagename,
                        distroseries=distroseries, private=is_private)
                    linked_branch = ICanHasLinkedBranch(naked_sourcepackage)
                    with celebrity_logged_in('admin'):
                        linked_branch.setBranch(branch, related_branch_owner)

                    series = self.makeProductSeries(product=naked_product)
                    self.makePackagingLink(
                        distroseries=distroseries, productseries=series,
                        sourcepackagename=sourcepackagename)
                    return branch, distroseries

                for x in range(5):
                    is_private = x == 0 and with_private_branches
                    branch, distroseries = makePackageBranch(
                            name=("product_package_branch_%s" % x),
                            is_private=is_private)
                    if not is_private:
                        related_package_branch_info.append(
                                (branch, distroseries))

            # Create related package branches if the base_branch is
            # associated with a sourcepackage.
            if reference_branch.sourcepackage is not None:
                distroseries = reference_branch.sourcepackage.distroseries
                for pocket in [
                        PackagePublishingPocket.RELEASE,
                        PackagePublishingPocket.UPDATES,
                        ]:
                    branch = self.makePackageBranch(
                            name="package_branch_%s" % pocket.name,
                            distroseries=distroseries)
                    with celebrity_logged_in('admin'):
                        reference_branch.sourcepackage.setBranch(
                            pocket, branch,
                            related_branch_owner)

                    related_package_branch_info.append(
                            (branch, distroseries))

            related_package_branch_info = sorted_version_numbers(
                    related_package_branch_info, key=lambda branch_info: (
                        getattr(branch_info[1], 'name')))


        return (
            reference_branch,
            related_series_branch_info,
            related_package_branch_info)

    def enableDefaultStackingForProduct(self, product, branch=None):
        """Give 'product' a default stacked-on branch.

        :param product: The product to give a default stacked-on branch to.
        :param branch: The branch that should be the default stacked-on
            branch.  If not supplied, a fresh branch will be created.
        """
        if branch is None:
            branch = self.makeBranch(product=product)
        # We just remove the security proxies to be able to change the objects
        # here.
        removeSecurityProxy(branch).branchChanged(
            '', 'rev1', None, None, None)
        naked_series = removeSecurityProxy(product.development_focus)
        naked_series.branch = branch
        return branch

    def enableDefaultStackingForPackage(self, package, branch):
        """Give 'package' a default stacked-on branch.

        :param package: The package to give a default stacked-on branch to.
        :param branch: The branch that should be the default stacked-on
            branch.
        """
        # We just remove the security proxies to be able to change the branch
        # here.
        removeSecurityProxy(branch).branchChanged(
            '', 'rev1', None, None, None)
        ubuntu_branches = getUtility(ILaunchpadCelebrities).ubuntu_branches
        run_with_login(
            ubuntu_branches.teamowner,
            package.development_version.setBranch,
            PackagePublishingPocket.RELEASE,
            branch,
            ubuntu_branches.teamowner)
        return branch

    def makeBranchMergeProposal(self, target_branch=None, registrant=None,
                                set_state=None, prerequisite_branch=None,
                                product=None, review_diff=None,
                                initial_comment=None, source_branch=None,
                                preview_diff=None, date_created=None,
                                description=None, reviewer=None):
        """Create a proposal to merge based on anonymous branches."""
        if target_branch is not None:
            target = target_branch.target
        elif source_branch is not None:
            target = source_branch.target
        elif prerequisite_branch is not None:
            target = prerequisite_branch.target
        else:
            # Create a target product branch, and use that target.  This is
            # needed to make sure we get a branch target that has the needed
            # security proxy.
            target_branch = self.makeProductBranch(product)
            target = target_branch.target

        # Fall back to initial_comment for description.
        if description is None:
            description = initial_comment

        if target_branch is None:
            target_branch = self.makeBranchTargetBranch(target)
        if source_branch is None:
            source_branch = self.makeBranchTargetBranch(target)
        if registrant is None:
            registrant = self.makePerson()
        review_requests = []
        if reviewer is not None:
            review_requests.append((reviewer, None))
        proposal = source_branch.addLandingTarget(
            registrant, target_branch, review_requests=review_requests,
            prerequisite_branch=prerequisite_branch, review_diff=review_diff,
            description=description, date_created=date_created)

        unsafe_proposal = removeSecurityProxy(proposal)
        if preview_diff is not None:
            unsafe_proposal.preview_diff = preview_diff
        if (set_state is None or
            set_state == BranchMergeProposalStatus.WORK_IN_PROGRESS):
            # The initial state is work in progress, so do nothing.
            pass
        elif set_state == BranchMergeProposalStatus.NEEDS_REVIEW:
            unsafe_proposal.requestReview()
        elif set_state == BranchMergeProposalStatus.CODE_APPROVED:
            unsafe_proposal.approveBranch(
                proposal.target_branch.owner, 'some_revision')
        elif set_state == BranchMergeProposalStatus.REJECTED:
            unsafe_proposal.rejectBranch(
                proposal.target_branch.owner, 'some_revision')
        elif set_state == BranchMergeProposalStatus.MERGED:
            unsafe_proposal.markAsMerged()
        elif set_state == BranchMergeProposalStatus.MERGE_FAILED:
            unsafe_proposal.setStatus(set_state, proposal.target_branch.owner)
        elif set_state == BranchMergeProposalStatus.QUEUED:
            unsafe_proposal.commit_message = self.getUniqueString(
                'commit message')
            unsafe_proposal.enqueue(
                proposal.target_branch.owner, 'some_revision')
        elif set_state == BranchMergeProposalStatus.SUPERSEDED:
            unsafe_proposal.resubmit(proposal.registrant)
        else:
            raise AssertionError('Unknown status: %s' % set_state)

        return proposal

    def makeBranchSubscription(self, branch=None, person=None,
                               subscribed_by=None):
        """Create a BranchSubscription.

        :param branch_title: The title to use for the created Branch
        :param person_displayname: The displayname for the created Person
        """
        if branch is None:
            branch = self.makeBranch()
        if person is None:
            person = self.makePerson()
        if subscribed_by is None:
            subscribed_by = person
        return branch.subscribe(person,
            BranchSubscriptionNotificationLevel.NOEMAIL, None,
            CodeReviewNotificationLevel.NOEMAIL, subscribed_by)

    def makeDiff(self, diff_text=DIFF):
        return ProxyFactory(
            Diff.fromFile(StringIO(diff_text), len(diff_text)))

    def makePreviewDiff(self, conflicts=u''):
        diff = self.makeDiff()
        bmp = self.makeBranchMergeProposal()
        preview_diff = PreviewDiff()
        preview_diff.branch_merge_proposal = bmp
        preview_diff.conflicts = conflicts
        preview_diff.diff = diff
        preview_diff.source_revision_id = self.getUniqueUnicode()
        preview_diff.target_revision_id = self.getUniqueUnicode()
        return preview_diff

    def makeIncrementalDiff(self, merge_proposal=None, old_revision=None,
                            new_revision=None):
        diff = self.makeDiff()
        if merge_proposal is None:
            source_branch = self.makeBranch()
        else:
            source_branch = merge_proposal.source_branch

        def make_revision(parent=None):
            sequence = source_branch.revision_history.count() + 1
            if parent is None:
                parent_ids = []
            else:
                parent_ids = [parent.revision_id]
            branch_revision = self.makeBranchRevision(
                source_branch, sequence=sequence,
                revision_date=self.getUniqueDate(), parent_ids=parent_ids)
            return branch_revision.revision
        if old_revision is None:
            old_revision = make_revision()
        if merge_proposal is None:
            merge_proposal = self.makeBranchMergeProposal(
                date_created=self.getUniqueDate(),
                source_branch=source_branch)
        if new_revision is None:
            new_revision = make_revision(old_revision)
        return merge_proposal.generateIncrementalDiff(
            old_revision, new_revision, diff)

    def makeStaticDiff(self):
        return StaticDiff.acquireFromText(
            self.getUniqueUnicode(), self.getUniqueUnicode(),
            self.getUniqueString())

    def makeRevision(self, author=None, revision_date=None, parent_ids=None,
                     rev_id=None, log_body=None, date_created=None):
        """Create a single `Revision`."""
        if author is None:
            author = self.getUniqueString('author')
        elif IPerson.providedBy(author):
            author = removeSecurityProxy(author).preferredemail.email
        if revision_date is None:
            revision_date = datetime.now(pytz.UTC)
        if parent_ids is None:
            parent_ids = []
        if rev_id is None:
            rev_id = self.getUniqueString('revision-id')
        if log_body is None:
            log_body = self.getUniqueString('log-body')
        return getUtility(IRevisionSet).new(
            revision_id=rev_id, log_body=log_body,
            revision_date=revision_date, revision_author=author,
            parent_ids=parent_ids, properties={},
            _date_created=date_created)

    def makeRevisionsForBranch(self, branch, count=5, author=None,
                               date_generator=None):
        """Add `count` revisions to the revision history of `branch`.

        :param branch: The branch to add the revisions to.
        :param count: The number of revisions to add.
        :param author: A string for the author name.
        :param date_generator: A `time_counter` instance, defaults to starting
                               from 1-Jan-2007 if not set.
        """
        if date_generator is None:
            date_generator = time_counter(
                datetime(2007, 1, 1, tzinfo=pytz.UTC),
                delta=timedelta(days=1))
        sequence = branch.revision_count
        parent = branch.getTipRevision()
        if parent is None:
            parent_ids = []
        else:
            parent_ids = [parent.revision_id]

        revision_set = getUtility(IRevisionSet)
        if author is None:
            author = self.getUniqueString('author')
        for index in range(count):
            revision = revision_set.new(
                revision_id=self.getUniqueString('revision-id'),
                log_body=self.getUniqueString('log-body'),
                revision_date=date_generator.next(),
                revision_author=author,
                parent_ids=parent_ids,
                properties={})
            sequence += 1
            branch.createBranchRevision(sequence, revision)
            parent = revision
            parent_ids = [parent.revision_id]
        if branch.branch_type not in (BranchType.REMOTE, BranchType.HOSTED):
            branch.startMirroring()
        removeSecurityProxy(branch).branchChanged(
            '', parent.revision_id, None, None, None)
        branch.updateScannedDetails(parent, sequence)

    def makeBranchRevision(self, branch, revision_id=None, sequence=None,
                           parent_ids=None, revision_date=None):
        revision = self.makeRevision(
            rev_id=revision_id, parent_ids=parent_ids,
            revision_date=revision_date)
        return branch.createBranchRevision(sequence, revision)

    def makeBug(self, product=None, owner=None, bug_watch_url=None,
                private=False, date_closed=None, title=None,
                date_created=None, description=None, comment=None,
                status=None, distribution=None, milestone=None, series=None,
                tags=None, sourcepackagename=None):
        """Create and return a new, arbitrary Bug.

        The bug returned uses default values where possible. See
        `IBugSet.new` for more information.

        :param product: If the product is not set, and if the parameter
            distribution, milestone, and series are not set, a product
            is created and this is used as the primary bug target.
        :param owner: The reporter of the bug. If not set, one is created.
        :param bug_watch_url: If specified, create a bug watch pointing
            to this URL.
        :param distribution: If set, the distribution is used as the
            default bug target.
        :param milestone: If set, the milestone.target must match the product
            or distribution parameters, or the those parameters must be None.
        :param series: If set, the series.product must match the product
            parameter, or the series.distribution must match the distribution
            parameter, or the those parameters must be None.
        :param tags: If set, the tags to be added with the bug.
        :param distribution: If set, the sourcepackagename is used as the
            default bug target.
        At least one of the parameters distribution and product must be
        None, otherwise, an assertion error will be raised.
        """
        if product is None and distribution is None:
            if milestone is not None:
                # One of these will be None.
                product = milestone.product
                distribution = milestone.distribution
            elif series is not None:
                if IProductSeries.providedBy(series):
                    product = series.product
                else:
                    distribution = series.distribution
            else:
                product = self.makeProduct()
        if owner is None:
            owner = self.makePerson()
        if title is None:
            title = self.getUniqueString()
        if comment is None:
            comment = self.getUniqueString()
        if sourcepackagename is not None:
            self.makeSourcePackagePublishingHistory(
                distroseries=distribution.currentseries,
                sourcepackagename=sourcepackagename)
        create_bug_params = CreateBugParams(
            owner, title, comment=comment, private=private,
            datecreated=date_created, description=description,
            status=status, tags=tags)
        create_bug_params.setBugTarget(
            product=product, distribution=distribution,
            sourcepackagename=sourcepackagename)
        bug = getUtility(IBugSet).createBug(create_bug_params)
        if bug_watch_url is not None:
            # fromText() creates a bug watch associated with the bug.
            getUtility(IBugWatchSet).fromText(bug_watch_url, bug, owner)
        bugtask = bug.default_bugtask
        if date_closed is not None:
            bugtask.transitionToStatus(
                BugTaskStatus.FIXRELEASED, owner, when=date_closed)
        if milestone is not None:
            bugtask.transitionToMilestone(milestone, milestone.target.owner)
        if series is not None:
            task = bug.addTask(owner, series)
            task.transitionToStatus(status, owner)

        return bug

    def makeBugTask(self, bug=None, target=None, owner=None, publish=True):
        """Create and return a bug task.

        If the bug is already targeted to the given target, the existing
        bug task is returned.

        :param bug: The `IBug` the bug tasks should be part of. If None,
            one will be created.
        :param target: The `IBugTarget`, to which the bug will be
            targeted to.
        """
        if bug is None:
            bug = self.makeBug()
        if target is None:
            target = self.makeProduct()
        existing_bugtask = bug.getBugTask(target)
        if existing_bugtask is not None:
            return existing_bugtask

        if owner is None:
            owner = self.makePerson()

        prerequisite_target = None
        if IProductSeries.providedBy(target):
            # We can't have a series task without a product task.
            prerequisite_target = target.product
        if IDistroSeries.providedBy(target):
            # We can't have a series task without a distribution task.
            prerequisite_target = target.distribution
        if ISourcePackage.providedBy(target):
            # We can't have a series task without a distribution task.
            prerequisite_target = target.distribution_sourcepackage
            if publish:
                self.makeSourcePackagePublishingHistory(
                    distroseries=target.distroseries,
                    sourcepackagename=target.sourcepackagename)
        if IDistributionSourcePackage.providedBy(target):
            if publish:
                self.makeSourcePackagePublishingHistory(
                    distroseries=target.distribution.currentseries,
                    sourcepackagename=target.sourcepackagename)
        if prerequisite_target is not None:
            prerequisite = bug.getBugTask(prerequisite_target)
            if prerequisite is None:
                self.makeBugTask(bug, prerequisite_target, publish=publish)

        return removeSecurityProxy(bug).addTask(owner, target)

    def makeBugTracker(self, base_url=None, bugtrackertype=None, title=None,
                       name=None):
        """Make a new bug tracker."""
        owner = self.makePerson()

        if base_url is None:
            base_url = 'http://%s.example.com/' % self.getUniqueString()
        if bugtrackertype is None:
            bugtrackertype = BugTrackerType.BUGZILLA

        return getUtility(IBugTrackerSet).ensureBugTracker(
            base_url, owner, bugtrackertype, title=title, name=name)

    def makeBugTrackerWithWatches(self, base_url=None, count=2):
        """Make a new bug tracker with some watches."""
        bug_tracker = self.makeBugTracker(base_url=base_url)
        bug_watches = [
            self.makeBugWatch(bugtracker=bug_tracker)
            for i in range(count)]
        return (bug_tracker, bug_watches)

    def makeBugTrackerComponentGroup(self, name=None, bug_tracker=None):
        """Make a new bug tracker component group."""
        if name is None:
            name = self.getUniqueUnicode()
        if bug_tracker is None:
            bug_tracker = self.makeBugTracker()

        component_group = bug_tracker.addRemoteComponentGroup(name)
        return component_group

    def makeBugTrackerComponent(self, name=None, component_group=None,
                                custom=None):
        """Make a new bug tracker component."""
        if name is None:
            name = self.getUniqueUnicode()
        if component_group is None:
            component_group = self.makeBugTrackerComponentGroup()
        if custom is None:
            custom = False
        if custom:
            component = component_group.addCustomComponent(name)
        else:
            component = component_group.addComponent(name)
        return component

    def makeBugWatch(self, remote_bug=None, bugtracker=None, bug=None,
                     owner=None, bug_task=None):
        """Make a new bug watch."""
        if remote_bug is None:
            remote_bug = self.getUniqueInteger()

        if bugtracker is None:
            bugtracker = self.makeBugTracker()

        if bug_task is not None:
            # If someone passes a value for bug *and* a value for
            # bug_task then the bug value will get clobbered, but that
            # doesn't matter since the bug should be the one that the
            # bug task belongs to anyway (unless they're having a crazy
            # moment, in which case we're saving them from themselves).
            bug = bug_task.bug
        elif bug is None:
            bug = self.makeBug()

        if owner is None:
            owner = self.makePerson()

        bug_watch = getUtility(IBugWatchSet).createBugWatch(
            bug, owner, bugtracker, str(remote_bug))
        if bug_task is not None:
            bug_task.bugwatch = bug_watch

        # You need to be an admin to set next_check on a BugWatch.
        def set_next_check(bug_watch):
            bug_watch.next_check = datetime.now(pytz.timezone('UTC'))

        person = getUtility(IPersonSet).getByName('name16')
        run_with_login(person, set_next_check, bug_watch)
        return bug_watch

    def makeBugComment(self, bug=None, owner=None, subject=None, body=None,
                       bug_watch=None):
        """Create and return a new bug comment.

        :param bug: An `IBug` or a bug ID or name, or None, in which
            case a new bug is created.
        :param owner: An `IPerson`, or None, in which case a new
            person is created.
        :param subject: An `IMessage` or a string, or None, in which
            case a new message will be generated.
        :param body: An `IMessage` or a string, or None, in which
            case a new message will be generated.
        :param bug_watch: An `IBugWatch`, which will be used to set the
            new comment's bugwatch attribute.
        :return: An `IBugMessage`.
        """
        if bug is None:
            bug = self.makeBug()
        elif isinstance(bug, (int, long, basestring)):
            bug = getUtility(IBugSet).getByNameOrID(str(bug))
        if owner is None:
            owner = self.makePerson()
        if subject is None:
            subject = self.getUniqueString()
        if body is None:
            body = self.getUniqueString()
        return bug.newMessage(owner=owner, subject=subject,
                              content=body, parent=None, bugwatch=bug_watch,
                              remote_comment_id=None)

    def makeBugAttachment(self, bug=None, owner=None, data=None,
                          comment=None, filename=None, content_type=None,
                          description=None, is_patch=_DEFAULT):
        """Create and return a new bug attachment.

        :param bug: An `IBug` or a bug ID or name, or None, in which
            case a new bug is created.
        :param owner: An `IPerson`, or None, in which case a new
            person is created.
        :param data: A file-like object or a string, or None, in which
            case a unique string will be used.
        :param comment: An `IMessage` or a string, or None, in which
            case a new message will be generated.
        :param filename: A string, or None, in which case a unique
            string will be used.
        :param content_type: The MIME-type of this file.
        :param description: The description of the attachment.
        :param is_patch: If true, this attachment is a patch.
        :return: An `IBugAttachment`.
        """
        if bug is None:
            bug = self.makeBug()
        elif isinstance(bug, (int, long, basestring)):
            bug = getUtility(IBugSet).getByNameOrID(str(bug))
        if owner is None:
            owner = self.makePerson()
        if data is None:
            data = self.getUniqueString()
        if description is None:
            description = self.getUniqueString()
        if comment is None:
            comment = self.getUniqueString()
        if filename is None:
            filename = self.getUniqueString()
        # If the default value of is_patch when creating a new
        # BugAttachment should ever change, we don't want to interfere
        # with that.  So, we only override it if our caller explicitly
        # passed it.
        other_params = {}
        if is_patch is not _DEFAULT:
            other_params['is_patch'] = is_patch
        return bug.addAttachment(
            owner, data, comment, filename, content_type=content_type,
            description=description, **other_params)

    def makeSignedMessage(self, msgid=None, body=None, subject=None,
            attachment_contents=None, force_transfer_encoding=False,
            email_address=None, signing_context=None, to_address=None):
        """Return an ISignedMessage.

        :param msgid: An rfc2822 message-id.
        :param body: The body of the message.
        :param attachment_contents: The contents of an attachment.
        :param force_transfer_encoding: If True, ensure a transfer encoding is
            used.
        :param email_address: The address the mail is from.
        :param signing_context: A GPGSigningContext instance containing the
            gpg key to sign with.  If None, the message is unsigned.  The
            context also contains the password and gpg signing mode.
        """
        mail = SignedMessage()
        if email_address is None:
            person = self.makePerson()
            email_address = removeSecurityProxy(person).preferredemail.email
        mail['From'] = email_address
        if to_address is None:
            to_address = removeSecurityProxy(
                self.makePerson()).preferredemail.email
        mail['To'] = to_address
        if subject is None:
            subject = self.getUniqueString('subject')
        mail['Subject'] = subject
        if msgid is None:
            msgid = self.makeUniqueRFC822MsgId()
        if body is None:
            body = self.getUniqueString('body')
        charset = 'ascii'
        try:
            body = body.encode(charset)
        except UnicodeEncodeError:
            charset = 'utf-8'
            body = body.encode(charset)
        mail['Message-Id'] = msgid
        mail['Date'] = formatdate()
        if signing_context is not None:
            gpghandler = getUtility(IGPGHandler)
            body = gpghandler.signContent(
                body, signing_context.fingerprint,
                signing_context.password, signing_context.mode)
            assert body is not None
        if attachment_contents is None:
            mail.set_payload(body)
            body_part = mail
        else:
            body_part = EmailMessage()
            body_part.set_payload(body)
            mail.attach(body_part)
            attach_part = EmailMessage()
            attach_part.set_payload(attachment_contents)
            attach_part['Content-type'] = 'application/octet-stream'
            if force_transfer_encoding:
                encode_base64(attach_part)
            mail.attach(attach_part)
            mail['Content-type'] = 'multipart/mixed'
        body_part['Content-type'] = 'text/plain'
        if force_transfer_encoding:
            encode_base64(body_part)
        body_part.set_charset(charset)
        mail.parsed_string = mail.as_string()
        return mail

    def makeSpecification(self, product=None, title=None, distribution=None,
                          name=None, summary=None, owner=None,
                          status=NewSpecificationDefinitionStatus.NEW,
                          implementation_status=None, goal=None, specurl=None,
                          assignee=None, drafter=None, approver=None,
                          priority=None, whiteboard=None, milestone=None):
        """Create and return a new, arbitrary Blueprint.

        :param product: The product to make the blueprint on.  If one is
            not specified, an arbitrary product is created.
        """
        if distribution is None and product is None:
            product = self.makeProduct()
        if name is None:
            name = self.getUniqueString('name')
        if summary is None:
            summary = self.getUniqueString('summary')
        if title is None:
            title = self.getUniqueString('title')
        if owner is None:
            owner = self.makePerson()
        if priority is None:
            priority = SpecificationPriority.UNDEFINED
        status_names = NewSpecificationDefinitionStatus.items.mapping.keys()
        if status.name in status_names:
            definition_status = status
        else:
            # This is to satisfy life cycle requirements.
            definition_status = NewSpecificationDefinitionStatus.NEW
        spec = getUtility(ISpecificationSet).new(
            name=name,
            title=title,
            specurl=None,
            summary=summary,
            definition_status=definition_status,
            whiteboard=whiteboard,
            owner=owner,
            assignee=assignee,
            drafter=drafter,
            approver=approver,
            product=product,
            distribution=distribution,
            priority=priority)
        naked_spec = removeSecurityProxy(spec)
        if status.name not in status_names:
            # Set the closed status after the status has a sane initial state.
            naked_spec.definition_status = status
        if status == SpecificationDefinitionStatus.OBSOLETE:
            # This is to satisfy a DB constraint of obsolete specs.
            naked_spec.completer = owner
            naked_spec.date_completed = datetime.now(pytz.UTC)
        naked_spec.specurl = specurl
        naked_spec.milestone = milestone
        if goal is not None:
            naked_spec.proposeGoal(goal, spec.target.owner)
        if implementation_status is not None:
            naked_spec.implementation_status = implementation_status
            naked_spec.updateLifecycleStatus(owner)
        return spec

    makeBlueprint = makeSpecification

    def makeQuestion(self, target=None, title=None):
        """Create and return a new, arbitrary Question.

        :param target: The IQuestionTarget to make the question on. If one is
            not specified, an arbitrary product is created.
        :param title: The question title. If one is not provided, an
            arbitrary title is created.
        """
        if target is None:
            target = self.makeProduct()
        if title is None:
            title = self.getUniqueString('title')
        return target.newQuestion(
            owner=target.owner, title=title, description='description')

    def makeFAQ(self, target=None, title=None):
        """Create and return a new, arbitrary FAQ.

        :param target: The IFAQTarget to make the FAQ on. If one is
            not specified, an arbitrary product is created.
        :param title: The FAQ title. If one is not provided, an
            arbitrary title is created.
        """
        if target is None:
            target = self.makeProduct()
        if title is None:
            title = self.getUniqueString('title')
        return target.newFAQ(
            owner=target.owner, title=title, content='content')

    def makePackageCodeImport(self, sourcepackage=None, **kwargs):
        """Make a code import targetting a sourcepackage."""
        if sourcepackage is None:
            sourcepackage = self.makeSourcePackage()
        target = IBranchTarget(sourcepackage)
        return self.makeCodeImport(target=target, **kwargs)

    def makeProductCodeImport(self, product=None, **kwargs):
        """Make a code import targetting a product."""
        if product is None:
            product = self.makeProduct()
        target = IBranchTarget(product)
        return self.makeCodeImport(target=target, **kwargs)

    def makeCodeImport(self, svn_branch_url=None, cvs_root=None,
                       cvs_module=None, target=None, branch_name=None,
                       git_repo_url=None, hg_repo_url=None, registrant=None,
                       rcs_type=None, review_status=None):
        """Create and return a new, arbitrary code import.

        The type of code import will be inferred from the source details
        passed in, but defaults to a Subversion import from an arbitrary
        unique URL.
        """
        if (svn_branch_url is cvs_root is cvs_module is git_repo_url is
            hg_repo_url is None):
            svn_branch_url = self.getUniqueURL()

        if target is None:
            target = IBranchTarget(self.makeProduct())
        if branch_name is None:
            branch_name = self.getUniqueString('name')
        if registrant is None:
            registrant = self.makePerson()

        code_import_set = getUtility(ICodeImportSet)
        if svn_branch_url is not None:
            if rcs_type is None:
                rcs_type = RevisionControlSystems.SVN
            else:
                assert rcs_type in (RevisionControlSystems.SVN,
                                    RevisionControlSystems.BZR_SVN)
            code_import = code_import_set.new(
                registrant, target, branch_name, rcs_type=rcs_type,
                url=svn_branch_url)
        elif git_repo_url is not None:
            assert rcs_type in (None, RevisionControlSystems.GIT)
            code_import = code_import_set.new(
                registrant, target, branch_name,
                rcs_type=RevisionControlSystems.GIT,
                url=git_repo_url)
        elif hg_repo_url is not None:
            code_import = code_import_set.new(
                registrant, target, branch_name,
                rcs_type=RevisionControlSystems.HG,
                url=hg_repo_url)
        else:
            assert rcs_type in (None, RevisionControlSystems.CVS)
            code_import = code_import_set.new(
                registrant, target, branch_name,
                rcs_type=RevisionControlSystems.CVS,
                cvs_root=cvs_root, cvs_module=cvs_module)
        if review_status:
            removeSecurityProxy(code_import).review_status = review_status
        return code_import

    def makeChangelog(self, spn=None, versions=[]):
        """Create and return a LFA of a valid Debian-style changelog."""
        if spn is None:
            spn = self.getUniqueString()
        changelog = ''
        for version in versions:
            entry = dedent('''
            %s (%s) unstable; urgency=low

              * %s.

             -- Foo Bar <foo@example.com>  Tue, 01 Jan 1970 01:50:41 +0000

            ''' % (spn, version, version))
            changelog += entry
        return self.makeLibraryFileAlias(content=changelog)

    def makeCodeImportEvent(self):
        """Create and return a CodeImportEvent."""
        code_import = self.makeCodeImport()
        person = self.makePerson()
        code_import_event_set = getUtility(ICodeImportEventSet)
        return code_import_event_set.newCreate(code_import, person)

    def makeCodeImportJob(self, code_import=None):
        """Create and return a new code import job for the given import.

        This implies setting the import's review_status to REVIEWED.
        """
        if code_import is None:
            code_import = self.makeCodeImport()
        code_import.updateFromData(
            {'review_status': CodeImportReviewStatus.REVIEWED},
            code_import.registrant)
        return code_import.import_job

    def makeCodeImportMachine(self, set_online=False, hostname=None):
        """Return a new CodeImportMachine.

        The machine will be in the OFFLINE state."""
        if hostname is None:
            hostname = self.getUniqueString('machine-')
        if set_online:
            state = CodeImportMachineState.ONLINE
        else:
            state = CodeImportMachineState.OFFLINE
        machine = getUtility(ICodeImportMachineSet).new(hostname, state)
        return machine

    def makeCodeImportResult(self, code_import=None, result_status=None,
                             date_started=None, date_finished=None,
                             log_excerpt=None, log_alias=None, machine=None):
        """Create and return a new CodeImportResult."""
        if code_import is None:
            code_import = self.makeCodeImport()
        if machine is None:
            machine = self.makeCodeImportMachine()
        requesting_user = None
        if log_excerpt is None:
            log_excerpt = self.getUniqueString()
        if result_status is None:
            result_status = CodeImportResultStatus.FAILURE
        if date_finished is None:
            # If a date_started is specified, then base the finish time
            # on that.
            if date_started is None:
                date_finished = time_counter().next()
            else:
                date_finished = date_started + timedelta(hours=4)
        if date_started is None:
            date_started = date_finished - timedelta(hours=4)
        if log_alias is None:
            log_alias = self.makeLibraryFileAlias()
        return getUtility(ICodeImportResultSet).new(
            code_import, machine, requesting_user, log_excerpt, log_alias,
            result_status, date_started, date_finished)

    def makeCodeReviewComment(self, sender=None, subject=None, body=None,
                              vote=None, vote_tag=None, parent=None,
                              merge_proposal=None, date_created=DEFAULT):
        if sender is None:
            sender = self.makePerson()
        if subject is None:
            subject = self.getUniqueString('subject')
        if body is None:
            body = self.getUniqueString('content')
        if merge_proposal is None:
            if parent:
                merge_proposal = parent.branch_merge_proposal
            else:
                merge_proposal = self.makeBranchMergeProposal(
                    registrant=sender)
        return merge_proposal.createComment(
            sender, subject, body, vote, vote_tag, parent,
            _date_created=date_created)

    def makeCodeReviewVoteReference(self):
        bmp = removeSecurityProxy(self.makeBranchMergeProposal())
        candidate = self.makePerson()
        return bmp.nominateReviewer(candidate, bmp.registrant)

    def makeMessage(self, subject=None, content=None, parent=None,
                    owner=None):
        if subject is None:
            subject = self.getUniqueString()
        if content is None:
            content = self.getUniqueString()
        if owner is None:
            owner = self.makePerson()
        rfc822msgid = self.makeUniqueRFC822MsgId()
        message = Message(rfc822msgid=rfc822msgid, subject=subject,
            owner=owner, parent=parent)
        MessageChunk(message=message, sequence=1, content=content)
        return message

    def makeLanguage(self, language_code=None, name=None, pluralforms=None,
                     plural_expression=None):
        """Makes a language given the language_code and name."""
        if language_code is None:
            language_code = self.getUniqueString('lang')
        if name is None:
            name = "Language %s" % language_code
        if plural_expression is None and pluralforms is not None:
            # If the number of plural forms is known, the language
            # should also have a plural expression and vice versa.
            plural_expression = 'n %% %d' % pluralforms

        language_set = getUtility(ILanguageSet)
        return language_set.createLanguage(
            language_code, name, pluralforms=pluralforms,
            pluralexpression=plural_expression)

    def makeLibraryFileAlias(self, filename=None, content=None,
                             content_type='text/plain', restricted=False,
                             expires=None):
        """Make a library file, and return the alias."""
        if filename is None:
            filename = self.getUniqueString('filename')
        if content is None:
            content = self.getUniqueString()
        library_file_alias_set = getUtility(ILibraryFileAliasSet)
        library_file_alias = library_file_alias_set.create(
            filename, len(content), StringIO(content), content_type,
            expires=expires, restricted=restricted)
        return library_file_alias

    def makeDistribution(self, name=None, displayname=None, owner=None,
                         registrant=None, members=None, title=None,
                         aliases=None, bug_supervisor=None,
                         publish_root_dir=None, publish_base_url=None,
                         publish_copy_base_url=None, no_pubconf=False):
        """Make a new distribution."""
        if name is None:
            name = self.getUniqueString(prefix="distribution")
        if displayname is None:
            displayname = name.capitalize()
        if title is None:
            title = self.getUniqueString()
        description = self.getUniqueString()
        summary = self.getUniqueString()
        domainname = self.getUniqueString()
        if registrant is None:
            registrant = self.makePerson()
        if owner is None:
            owner = self.makePerson()
        if members is None:
            members = self.makeTeam(owner)
        distro = getUtility(IDistributionSet).new(
            name, displayname, title, description, summary, domainname,
            members, owner, registrant)
        if aliases is not None:
            removeSecurityProxy(distro).setAliases(aliases)
        if bug_supervisor is not None:
            naked_distro = removeSecurityProxy(distro)
            naked_distro.bug_supervisor = bug_supervisor
        if not no_pubconf:
            self.makePublisherConfig(
                distro, publish_root_dir, publish_base_url,
                publish_copy_base_url)
        return distro

    def makeDistroRelease(self, distribution=None, version=None,
                          status=SeriesStatus.DEVELOPMENT,
                          parent_series=None, name=None, displayname=None,
                          registrant=None):
        """Make a new distro release."""
        if distribution is None:
            distribution = self.makeDistribution()
        if name is None:
            name = self.getUniqueString(prefix="distroseries")
        if displayname is None:
            displayname = name.capitalize()
        if version is None:
            version = "%s.0" % self.getUniqueInteger()
        if registrant is None:
            registrant = distribution.owner

        # We don't want to login() as the person used to create the product,
        # so we remove the security proxy before creating the series.
        naked_distribution = removeSecurityProxy(distribution)
        series = naked_distribution.newSeries(
            version=version,
            name=name,
            displayname=displayname,
            title=self.getUniqueString(), summary=self.getUniqueString(),
            description=self.getUniqueString(),
            parent_series=parent_series, registrant=registrant)
        series.status = status

        return ProxyFactory(series)

    def makeUbuntuDistroRelease(self, version=None,
                                status=SeriesStatus.DEVELOPMENT,
                                parent_series=None, name=None,
                                displayname=None):
        """Short cut to use the celebrity 'ubuntu' as the distribution."""
        ubuntu = getUtility(ILaunchpadCelebrities).ubuntu
        return self.makeDistroRelease(
            ubuntu, version, status, parent_series, name, displayname)

    # Most people think of distro releases as distro series.
    makeDistroSeries = makeDistroRelease
    makeUbuntuDistroSeries = makeUbuntuDistroRelease

    def makeDistroSeriesDifference(
        self, derived_series=None, source_package_name_str=None,
        versions=None,
        difference_type=DistroSeriesDifferenceType.DIFFERENT_VERSIONS,
        status=DistroSeriesDifferenceStatus.NEEDS_ATTENTION,
        changelogs=None,
        set_base_version=False,
        parent_series=None):
        """Create a new distro series source package difference."""
        if derived_series is None:
            dsp = self.makeDistroSeriesParent(
                parent_series=parent_series)
            derived_series = dsp.derived_series
            parent_series = dsp.parent_series
        else:
<<<<<<< HEAD
            if parent_series is None:
                dsp = getUtility(IDistroSeriesParentSet).getByDerivedSeries(
                    derived_series)
                if dsp.count() == 0:
                    new_dsp = self.makeDistroSeriesParent(
                        parent_series=parent_series)
                    parent_series = new_dsp.parent_series
                else:
                    parent_series = dsp[0].parent_series
=======
            dsp = getUtility(IDistroSeriesParentSet).getByDerivedSeries(
                derived_series)
            if dsp.count() == 0:
                new_dsp = self.makeDistroSeriesParent(
                    derived_series=derived_series)
                parent_series = new_dsp.parent_series
            else:
                parent_series = dsp[0].parent_series
>>>>>>> 4ecf3939

        if source_package_name_str is None:
            source_package_name_str = self.getUniqueString('src-name')

        source_package_name = self.getOrMakeSourcePackageName(
            source_package_name_str)

        if versions is None:
            versions = {}
        if changelogs is None:
            changelogs = {}

        base_version = versions.get('base')
        if base_version is not None:
            for series in [derived_series, parent_series]:
                spr = self.makeSourcePackageRelease(
                    sourcepackagename=source_package_name,
                    version=base_version)
                self.makeSourcePackagePublishingHistory(
                    distroseries=series, sourcepackagerelease=spr,
                    status=PackagePublishingStatus.SUPERSEDED)

        if difference_type is not (
            DistroSeriesDifferenceType.MISSING_FROM_DERIVED_SERIES):
            spr = self.makeSourcePackageRelease(
                sourcepackagename=source_package_name,
                version=versions.get('derived'),
                changelog=changelogs.get('derived'))
            self.makeSourcePackagePublishingHistory(
                distroseries=derived_series, sourcepackagerelease=spr,
                status = PackagePublishingStatus.PUBLISHED)

        if difference_type is not (
            DistroSeriesDifferenceType.UNIQUE_TO_DERIVED_SERIES):
            spr = self.makeSourcePackageRelease(
                sourcepackagename=source_package_name,
                version=versions.get('parent'),
                changelog=changelogs.get('parent'))
            self.makeSourcePackagePublishingHistory(
                distroseries=parent_series,
                sourcepackagerelease=spr,
                status = PackagePublishingStatus.PUBLISHED)

        diff = getUtility(IDistroSeriesDifferenceSource).new(
            derived_series, source_package_name, parent_series)

        removeSecurityProxy(diff).status = status

        if set_base_version:
            version = versions.get('base', "%s.0" % self.getUniqueInteger())
            removeSecurityProxy(diff).base_version = version

        # We clear the cache on the diff, returning the object as if it
        # was just loaded from the store.
        clear_property_cache(diff)
        return diff

    def makeDistroSeriesDifferenceComment(
        self, distro_series_difference=None, owner=None, comment=None):
        """Create a new distro series difference comment."""
        if distro_series_difference is None:
            distro_series_difference = self.makeDistroSeriesDifference()
        if owner is None:
            owner = self.makePerson()
        if comment is None:
            comment = self.getUniqueString('dsdcomment')

        return getUtility(IDistroSeriesDifferenceCommentSource).new(
            distro_series_difference, owner, comment)

    def makeDistroSeriesParent(self, derived_series=None, parent_series=None,
                               initialized=False):
        if parent_series is None:
            parent_series = self.makeDistroSeries()
        if derived_series is None:
            derived_series = self.makeDistroSeries()
        return getUtility(IDistroSeriesParentSet).new(
            derived_series, parent_series, initialized)

    def makeDistroArchSeries(self, distroseries=None,
                             architecturetag=None, processorfamily=None,
                             official=True, owner=None,
                             supports_virtualized=False, enabled=True):
        """Create a new distroarchseries"""

        if distroseries is None:
            distroseries = self.makeDistroRelease()
        if processorfamily is None:
            processorfamily = self.makeProcessorFamily()
        if owner is None:
            owner = self.makePerson()
        # XXX: architecturetag & processorfamily are tightly coupled. It's
        # wrong to just make a fresh architecture tag without also making a
        # processor family to go with it (ideally with processors!)
        if architecturetag is None:
            architecturetag = self.getUniqueString('arch')
        return distroseries.newArch(
            architecturetag, processorfamily, official, owner,
            supports_virtualized, enabled)

    def makeComponent(self, name=None):
        """Make a new `IComponent`."""
        if name is None:
            name = self.getUniqueString()
        return getUtility(IComponentSet).ensure(name)

    def makeComponentSelection(self, distroseries=None, component=None):
        """Make a new `ComponentSelection`.

        :param distroseries: Optional `DistroSeries`.  If none is given,
            one will be created.
        :param component: Optional `Component` or a component name.  If
            none is given, one will be created.
        """
        if distroseries is None:
            distroseries = self.makeDistroSeries()

        if not IComponent.providedBy(component):
            component = self.makeComponent(component)

        return ComponentSelection(
            distroseries=distroseries, component=component)

    def makeArchive(self, distribution=None, owner=None, name=None,
                    purpose=None, enabled=True, private=False,
                    virtualized=True, description=None, displayname=None):
        """Create and return a new arbitrary archive.

        :param distribution: Supply IDistribution, defaults to a new one
            made with makeDistribution() for non-PPAs and ubuntu for PPAs.
        :param owner: Supply IPerson, defaults to a new one made with
            makePerson().
        :param name: Name of the archive, defaults to a random string.
        :param purpose: Supply ArchivePurpose, defaults to PPA.
        :param enabled: Whether the archive is enabled.
        :param private: Whether the archive is created private.
        :param virtualized: Whether the archive is virtualized.
        :param description: A description of the archive.
        """
        if purpose is None:
            purpose = ArchivePurpose.PPA
        if distribution is None:
            # See bug #568769
            if purpose == ArchivePurpose.PPA:
                distribution = getUtility(ILaunchpadCelebrities).ubuntu
            else:
                distribution = self.makeDistribution()
        if owner is None:
            owner = self.makePerson()
        if name is None:
            if purpose != ArchivePurpose.PPA:
                name = default_name_by_purpose.get(purpose)
            if name is None:
                name = self.getUniqueString()

        # Making a distribution makes an archive, and there can be only one
        # per distribution.
        if purpose == ArchivePurpose.PRIMARY:
            return distribution.main_archive

        archive = getUtility(IArchiveSet).new(
            owner=owner, purpose=purpose,
            distribution=distribution, name=name, displayname=displayname,
            enabled=enabled, require_virtualized=virtualized,
            description=description)

        if private:
            naked_archive = removeSecurityProxy(archive)
            naked_archive.private = True
            naked_archive.buildd_secret = "sekrit"

        return archive

    def makeBuilder(self, processor=None, url=None, name=None, title=None,
                    description=None, owner=None, active=True,
                    virtualized=True, vm_host=None, manual=False):
        """Make a new builder for i386 virtualized builds by default.

        Note: the builder returned will not be able to actually build -
        we currently have a build slave setup for 'bob' only in the
        test environment.
        See lib/canonical/buildd/tests/buildd-slave-test.conf
        """
        if processor is None:
            processor_fam = ProcessorFamilySet().getByName('x86')
            processor = processor_fam.processors[0]
        if url is None:
            url = 'http://%s:8221/' % self.getUniqueString()
        if name is None:
            name = self.getUniqueString()
        if title is None:
            title = self.getUniqueString()
        if description is None:
            description = self.getUniqueString()
        if owner is None:
            owner = self.makePerson()

        return getUtility(IBuilderSet).new(
            processor, url, name, title, description, owner, active,
            virtualized, vm_host, manual=manual)

    def makeRecipeText(self, *branches):
        if len(branches) == 0:
            branches = (self.makeAnyBranch(), )
        base_branch = branches[0]
        other_branches = branches[1:]
        text = MINIMAL_RECIPE_TEXT % base_branch.bzr_identity
        for i, branch in enumerate(other_branches):
            text += 'merge dummy-%s %s\n' % (i, branch.bzr_identity)
        return text

    def makeRecipe(self, *branches):
        """Make a builder recipe that references `branches`.

        If no branches are passed, return a recipe text that references an
        arbitrary branch.
        """
        from bzrlib.plugins.builder.recipe import RecipeParser
        parser = RecipeParser(self.makeRecipeText(*branches))
        return parser.parse()

    def makeSourcePackageRecipeDistroseries(self, name="warty"):
        """Return a supported Distroseries to use with Source Package Recipes.

        Ew.  This uses sampledata currently, which is the ONLY reason this
        method exists: it gives us a migration path away from sampledata.
        """
        ubuntu = getUtility(IDistributionSet).getByName('ubuntu')
        return ubuntu.getSeries(name)

    def makeSourcePackageRecipe(self, registrant=None, owner=None,
                                distroseries=None, name=None,
                                description=None, branches=(),
                                build_daily=False, daily_build_archive=None,
                                is_stale=None, recipe=None,
                                date_created=DEFAULT):
        """Make a `SourcePackageRecipe`."""
        if registrant is None:
            registrant = self.makePerson()
        if owner is None:
            owner = self.makePerson()
        if distroseries is None:
            distroseries = self.makeSourcePackageRecipeDistroseries()

        if name is None:
            name = self.getUniqueString().decode('utf8')
        if description is None:
            description = self.getUniqueString().decode('utf8')
        if daily_build_archive is None:
            daily_build_archive = self.makeArchive(
                distribution=distroseries.distribution, owner=owner)
        if recipe is None:
            recipe = self.makeRecipeText(*branches)
        else:
            assert branches == ()
        source_package_recipe = getUtility(ISourcePackageRecipeSource).new(
            registrant, owner, name, recipe, description, [distroseries],
            daily_build_archive, build_daily, date_created)
        if is_stale is not None:
            removeSecurityProxy(source_package_recipe).is_stale = is_stale
        IStore(source_package_recipe).flush()
        return source_package_recipe

    def makeSourcePackageRecipeBuild(self, sourcepackage=None, recipe=None,
                                     requester=None, archive=None,
                                     sourcename=None, distroseries=None,
                                     pocket=None, date_created=None,
                                     status=BuildStatus.NEEDSBUILD,
                                     duration=None):
        """Make a new SourcePackageRecipeBuild."""
        if recipe is None:
            recipe = self.makeSourcePackageRecipe(name=sourcename)
        if archive is None:
            archive = self.makeArchive()
        if distroseries is None:
            distroseries = self.makeDistroSeries(
                distribution=archive.distribution)
            arch = self.makeDistroArchSeries(distroseries=distroseries)
            removeSecurityProxy(distroseries).nominatedarchindep = arch
        if requester is None:
            requester = self.makePerson()
        spr_build = getUtility(ISourcePackageRecipeBuildSource).new(
            distroseries=distroseries,
            recipe=recipe,
            archive=archive,
            requester=requester,
            pocket=pocket,
            date_created=date_created)
        removeSecurityProxy(spr_build).status = status
        if duration is not None:
            naked_sprb = removeSecurityProxy(spr_build)
            if naked_sprb.date_started is None:
                naked_sprb.date_started = spr_build.date_created
            naked_sprb.date_finished = naked_sprb.date_started + duration
        IStore(spr_build).flush()
        return spr_build

    def makeSourcePackageRecipeBuildJob(
        self, score=9876, virtualized=True, estimated_duration=64,
        sourcename=None, recipe_build=None):
        """Create a `SourcePackageRecipeBuildJob` and a `BuildQueue` for
        testing."""
        if recipe_build is None:
            recipe_build = self.makeSourcePackageRecipeBuild(
                sourcename=sourcename)
        recipe_build_job = recipe_build.makeJob()

        store = getUtility(IStoreSelector).get(MAIN_STORE, DEFAULT_FLAVOR)
        bq = BuildQueue(
            job=recipe_build_job.job, lastscore=score,
            job_type=BuildFarmJobType.RECIPEBRANCHBUILD,
            estimated_duration = timedelta(seconds=estimated_duration),
            virtualized=virtualized)
        store.add(bq)
        return bq

    def makeRecipeBuildRecords(self, num_recent_records=1,
                               num_records_outside_epoch=0, epoch_days=30):
        """Create some recipe build records.

        A RecipeBuildRecord is a named tuple. Some records will be created
        with archive of type ArchivePurpose.PRIMARY, others with type
        ArchivePurpose.PPA. Some build records with be created with a build
        status of fully built and some will be created with the daily build
        option set to True and False. Only those records with daily build set
        to True and build status to fully built are returned.
        :param num_recent_records: the number of records within the specified
         time window.
        :param num_records_outside_epoch: the number of records outside the
         specified time window.
        :param epoch_days: the time window to use when creating records.
        """

        distroseries = self.makeDistroRelease()
        sourcepackagename = self.makeSourcePackageName()
        sourcepackage = self.makeSourcePackage(
            sourcepackagename=sourcepackagename,
            distroseries=distroseries)

        records_inside_epoch = []
        all_records = []
        for x in range(num_recent_records+num_records_outside_epoch):

            # We want some different source package names occasionally
            if not x % 3:
                sourcepackagename = self.makeSourcePackageName()
                sourcepackage = self.makeSourcePackage(
                    sourcepackagename=sourcepackagename,
                    distroseries=distroseries)

            # Ensure we have both ppa and primary archives
            if not x % 2:
                purpose = ArchivePurpose.PPA
            else:
                purpose = ArchivePurpose.PRIMARY
            archive = self.makeArchive(
                purpose=purpose, distribution=distroseries.distribution)
            # Make some daily and non-daily recipe builds.
            for daily in (True, False):
                recipeowner = self.makePerson()
                recipe = self.makeSourcePackageRecipe(
                    build_daily=daily,
                    owner=recipeowner,
                    name="Recipe_%s_%d" % (sourcepackagename.name, x),
                    daily_build_archive=archive,
                    distroseries=distroseries)
                sprb = self.makeSourcePackageRecipeBuild(
                    requester=recipeowner,
                    recipe=recipe,
                    sourcepackage=sourcepackage,
                    distroseries=distroseries)
                spr = self.makeSourcePackageRelease(
                    source_package_recipe_build=sprb,
                    sourcepackagename=sourcepackagename,
                    distroseries=distroseries, archive=archive)
                self.makeSourcePackagePublishingHistory(
                    sourcepackagerelease=spr, archive=archive,
                    distroseries=distroseries)

                # Make some complete and incomplete builds.
                for build_status in (
                    BuildStatus.FULLYBUILT,
                    BuildStatus.NEEDSBUILD,
                    ):
                    binary_build = self.makeBinaryPackageBuild(
                            source_package_release=spr)
                    naked_build = removeSecurityProxy(binary_build)
                    naked_build.queueBuild()
                    naked_build.status = build_status

                    now = datetime.now(UTC)
                    # We want some builds to be created in ascending order
                    if x < num_recent_records:
                        naked_build.date_finished = (
                            now - timedelta(
                                days=epoch_days-1,
                                hours=-x))
                    # And others is descending order
                    else:
                        days_offset = epoch_days + 1 + x
                        naked_build.date_finished = (
                            now - timedelta(days=days_offset))

                    naked_build.date_started = (
                        naked_build.date_finished - timedelta(minutes=5))
                    rbr = RecipeBuildRecord(
                        removeSecurityProxy(sourcepackagename),
                        removeSecurityProxy(recipeowner),
                        removeSecurityProxy(archive),
                        removeSecurityProxy(recipe),
                        naked_build.date_finished.replace(tzinfo=None))

                    # Only return fully completed daily builds.
                    if daily and build_status == BuildStatus.FULLYBUILT:
                        if x < num_recent_records:
                            records_inside_epoch.append(rbr)
                        all_records.append(rbr)
        # We need to explicitly commit because if don't, the records don't
        # appear in the slave datastore.
        transaction.commit()

        # We need to ensure our results are sorted by correctly
        def _sort_records(records):
            records.sort(lambda x, y:
                cmp(x.sourcepackagename.name, y.sourcepackagename.name) or
                -cmp(x.most_recent_build_time, y.most_recent_build_time))

        _sort_records(all_records)
        _sort_records(records_inside_epoch)
        return all_records, records_inside_epoch

    def makeDscFile(self, tempdir_path=None):
        """Make a DscFile.

        :param tempdir_path: Path to a temporary directory to use.  If not
            supplied, a temp directory will be created.
        """
        filename = 'ed_0.2-20.dsc'
        contexts = []
        if tempdir_path is None:
            contexts.append(temp_dir())
        # Use nested so temp_dir is an optional context.
        with nested(*contexts) as result:
            if tempdir_path is None:
                tempdir_path = result[0]
            fullpath = os.path.join(tempdir_path, filename)
            with open(fullpath, 'w') as dsc_file:
                dsc_file.write(dedent("""\
                Format: 1.0
                Source: ed
                Version: 0.2-20
                Binary: ed
                Maintainer: James Troup <james@nocrew.org>
                Architecture: any
                Standards-Version: 3.5.8.0
                Build-Depends: dpatch
                Files:
                 ddd57463774cae9b50e70cd51221281b 185913 ed_0.2.orig.tar.gz
                 f9e1e5f13725f581919e9bfd62272a05 8506 ed_0.2-20.diff.gz
                """))

            class Changes:
                architectures = ['source']
            logger = BufferLogger()
            policy = BuildDaemonUploadPolicy()
            policy.distroseries = self.makeDistroSeries()
            policy.archive = self.makeArchive()
            policy.distro = policy.distroseries.distribution
            dsc_file = DSCFile(fullpath, 'digest', 0, 'main/editors',
                'priority', 'package', 'version', Changes, policy, logger)
            list(dsc_file.verify())
        return dsc_file

    def makeTranslationTemplatesBuildJob(self, branch=None):
        """Make a new `TranslationTemplatesBuildJob`.

        :param branch: The branch that the job should be for.  If none
            is given, one will be created.
        """
        if branch is None:
            branch = self.makeBranch()

        jobset = getUtility(ITranslationTemplatesBuildJobSource)
        return jobset.create(branch)

    def makePOTemplate(self, productseries=None, distroseries=None,
                       sourcepackagename=None, owner=None, name=None,
                       translation_domain=None, path=None,
                       copy_pofiles=True, side=None, sourcepackage=None):
        """Make a new translation template."""
        if sourcepackage is not None:
            assert distroseries is None, (
                'Cannot specify sourcepackage and distroseries')
            distroseries = sourcepackage.distroseries
            assert sourcepackagename is None, (
                'Cannot specify sourcepackage and sourcepackagename')
            sourcepackagename = sourcepackage.sourcepackagename
        if productseries is None and distroseries is None:
            if side != TranslationSide.UBUNTU:
                # No context for this template; set up a productseries.
                productseries = self.makeProductSeries(owner=owner)
                # Make it use Translations, otherwise there's little point
                # to us creating a template for it.
                naked_series = removeSecurityProxy(productseries)
                naked_series.product.translations_usage = (
                    ServiceUsage.LAUNCHPAD)
            else:
                distroseries = self.makeUbuntuDistroSeries()
        if distroseries is not None and sourcepackagename is None:
            sourcepackagename = self.makeSourcePackageName()

        templateset = getUtility(IPOTemplateSet)
        subset = templateset.getSubset(
            distroseries, sourcepackagename, productseries)

        if name is None:
            name = self.getUniqueString()
        if translation_domain is None:
            translation_domain = self.getUniqueString()

        if owner is None:
            if productseries is None:
                owner = distroseries.owner
            else:
                owner = productseries.owner

        if path is None:
            path = 'messages.pot'

        return subset.new(name, translation_domain, path, owner, copy_pofiles)

    def makePOTemplateAndPOFiles(self, language_codes, **kwargs):
        """Create a POTemplate and associated POFiles.

        Create a POTemplate for the given distroseries/sourcepackagename or
        productseries and create a POFile for each language. Returns the
        template.
        """
        template = self.makePOTemplate(**kwargs)
        for language_code in language_codes:
            self.makePOFile(language_code, template, template.owner)
        return template

    def makePOFile(self, language_code=None, potemplate=None, owner=None,
                   create_sharing=False, language=None, side=None):
        """Make a new translation file."""
        assert language_code is None or language is None, (
            "Please specifiy only one of language_code and language.")
        if language_code is None:
            if language is None:
                language = self.makeLanguage()
            language_code = language.code
        if potemplate is None:
            potemplate = self.makePOTemplate(owner=owner, side=side)
        else:
            assert side is None, 'Cannot specify both side and potemplate.'
        return potemplate.newPOFile(language_code,
                                    create_sharing=create_sharing)

    def makePOTMsgSet(self, potemplate=None, singular=None, plural=None,
                      context=None, sequence=None, commenttext=None,
                      filereferences=None, sourcecomment=None,
                      flagscomment=None):
        """Make a new `POTMsgSet` in the given template."""
        if potemplate is None:
            potemplate = self.makePOTemplate()
        if singular is None and plural is None:
            singular = self.getUniqueString()
        if sequence is None:
            sequence = self.getUniqueInteger()
        potmsgset = potemplate.createMessageSetFromText(
            singular, plural, context, sequence)
        if commenttext is not None:
            potmsgset.commenttext = commenttext
        if filereferences is not None:
            potmsgset.filereferences = filereferences
        if sourcecomment is not None:
            potmsgset.sourcecomment = sourcecomment
        if flagscomment is not None:
            potmsgset.flagscomment = flagscomment
        removeSecurityProxy(potmsgset).sync()
        return potmsgset

    def makePOFileAndPOTMsgSet(self, language_code=None, msgid=None,
                               with_plural=False, side=None):
        """Make a `POFile` with a `POTMsgSet`."""
        pofile = self.makePOFile(language_code, side=side)

        if with_plural:
            if msgid is None:
                msgid = self.getUniqueString()
            plural = self.getUniqueString()
        else:
            plural = None

        potmsgset = self.makePOTMsgSet(
            pofile.potemplate, singular=msgid, plural=plural)

        return pofile, potmsgset

    def makeTranslationsDict(self, translations=None):
        """Make sure translations are stored in a dict, e.g. {0: "foo"}.

        If translations is already dict, it is returned unchanged.
        If translations is a sequence, it is enumerated into a dict.
        If translations is None, an arbitrary single translation is created.
        """
        translations = removeSecurityProxy(translations)
        if translations is None:
            return {0: self.getUniqueString()}
        if isinstance(translations, dict):
            return translations
        assert isinstance(translations, (list, tuple)), (
                "Expecting either a dict or a sequence.")
        return dict(enumerate(translations))

    def makeSuggestion(self, pofile=None, potmsgset=None, translator=None,
                       translations=None, date_created=None):
        """Make a new suggested `TranslationMessage` in the given PO file."""
        if pofile is None:
            pofile = self.makePOFile('sr')
        if potmsgset is None:
            potmsgset = self.makePOTMsgSet(pofile.potemplate)
        if translator is None:
            translator = self.makePerson()
        translations = self.makeTranslationsDict(translations)
        translation_message = potmsgset.submitSuggestion(
            pofile, translator, translations)
        assert translation_message is not None, (
            "Cannot make suggestion on translation credits POTMsgSet.")
        if date_created is not None:
            naked_translation_message = removeSecurityProxy(
                translation_message)
            naked_translation_message.date_created = date_created
            naked_translation_message.sync()
        return translation_message

    def makeCurrentTranslationMessage(self, pofile=None, potmsgset=None,
                                      translator=None, reviewer=None,
                                      translations=None, diverged=False,
                                      current_other=False,
                                      date_created=None, date_reviewed=None,
                                      language=None, side=None,
                                      potemplate=None):
        """Create a `TranslationMessage` and make it current.

        By default the message will only be current on the side (Ubuntu
        or upstream) that `pofile` is on.

        Be careful: if the message is already translated, calling this
        method may violate database unique constraints.

        :param pofile: `POFile` to put translation in; if omitted, one
            will be created.
        :param potmsgset: `POTMsgSet` to translate; if omitted, one will
            be created (with sequence number 1).
        :param translator: `Person` who created the translation.  If
            omitted, one will be created.
        :param reviewer: `Person` who reviewed the translation.  If
            omitted, one will be created.
        :param translations: Strings to translate the `POTMsgSet`
            to.  Can be either a list, or a dict mapping plural form
            numbers to the forms' respective translations.
            If omitted, will translate to a single random string.
        :param diverged: Create a diverged message?
        :param current_other: Should the message also be current on the
            other translation side?  (Cannot be combined with `diverged`).
        :param date_created: Force a specific creation date instead of 'now'.
        :param date_reviewed: Force a specific review date instead of 'now'.
        :param language: `Language` to use for the POFile
        :param side: The `TranslationSide` this translation should be for.
        :param potemplate: If provided, the POTemplate to use when creating
            the POFile.
        """
        assert not (diverged and current_other), (
            "A diverged message can't be current on the other side.")
        assert None in (language, pofile), (
            'Cannot specify both language and pofile.')
        assert None in (side, pofile), (
            'Cannot specify both side and pofile.')
        link_potmsgset_with_potemplate = (
            (pofile is None and potemplate is None) or potmsgset is None)
        if pofile is None:
            pofile = self.makePOFile(
                language=language, side=side, potemplate=potemplate)
        else:
            assert potemplate is None, (
                'Cannot specify both pofile and potemplate')
        potemplate = pofile.potemplate
        if potmsgset is None:
            potmsgset = self.makePOTMsgSet(potemplate)
        if link_potmsgset_with_potemplate:
            # If we have a new pofile or a new potmsgset, we must link
            # the potmsgset to the pofile's potemplate.
            potmsgset.setSequence(
                pofile.potemplate, self.getUniqueInteger())
        else:
            # Otherwise it is the duty of the callsite to ensure
            # consistency.
            store = IStore(TranslationTemplateItem)
            tti_for_message_in_template = store.find(
                TranslationTemplateItem.potmsgset == potmsgset,
                TranslationTemplateItem.potemplate == pofile.potemplate).any()
            assert tti_for_message_in_template is not None
        if translator is None:
            translator = self.makePerson()
        if reviewer is None:
            reviewer = self.makePerson()
        translations = sanitize_translations_from_webui(
            potmsgset.singular_text,
            self.makeTranslationsDict(translations),
            pofile.language.pluralforms)

        if diverged:
            message = self.makeDivergedTranslationMessage(
                pofile, potmsgset, translator, reviewer,
                translations, date_created)
        else:
            message = potmsgset.setCurrentTranslation(
                pofile, translator, translations,
                RosettaTranslationOrigin.ROSETTAWEB,
                share_with_other_side=current_other)
            if date_created is not None:
                removeSecurityProxy(message).date_created = date_created

        message.markReviewed(reviewer, date_reviewed)

        return message

    def makeDivergedTranslationMessage(self, pofile=None, potmsgset=None,
                                       translator=None, reviewer=None,
                                       translations=None, date_created=None):
        """Create a diverged, current `TranslationMessage`."""
        if pofile is None:
            pofile = self.makePOFile('lt')
        if reviewer is None:
            reviewer = self.makePerson()

        message = self.makeSuggestion(
            pofile=pofile, potmsgset=potmsgset, translator=translator,
            translations=translations, date_created=date_created)
        return message.approveAsDiverged(pofile, reviewer)

    def makeTranslationImportQueueEntry(self, path=None, productseries=None,
                                        distroseries=None,
                                        sourcepackagename=None,
                                        potemplate=None, content=None,
                                        uploader=None, pofile=None,
                                        format=None, status=None,
                                        by_maintainer=False):
        """Create a `TranslationImportQueueEntry`."""
        if path is None:
            path = self.getUniqueString() + '.pot'

        for_distro = not (distroseries is None and sourcepackagename is None)
        for_project = productseries is not None
        has_template = (potemplate is not None)
        if has_template and not for_distro and not for_project:
            # Copy target from template.
            distroseries = potemplate.distroseries
            sourcepackagename = potemplate.sourcepackagename
            productseries = potemplate.productseries

        if sourcepackagename is None and distroseries is None:
            if productseries is None:
                productseries = self.makeProductSeries()
        else:
            if sourcepackagename is None:
                sourcepackagename = self.makeSourcePackageName()
            if distroseries is None:
                distroseries = self.makeDistroSeries()

        if uploader is None:
            uploader = self.makePerson()

        if content is None:
            content = self.getUniqueString()
        content_reference = getUtility(ILibraryFileAliasSet).create(
            name=os.path.basename(path), size=len(content),
            file=StringIO(content), contentType='text/plain')

        if format is None:
            format = TranslationFileFormat.PO

        if status is None:
            status = RosettaImportStatus.NEEDS_REVIEW

        return TranslationImportQueueEntry(
            path=path, productseries=productseries, distroseries=distroseries,
            sourcepackagename=sourcepackagename, importer=uploader,
            content=content_reference, status=status, format=format,
            by_maintainer=by_maintainer)

    def makeMailingList(self, team, owner):
        """Create a mailing list for the team."""
        team_list = getUtility(IMailingListSet).new(team, owner)
        team_list.startConstructing()
        team_list.transitionToStatus(MailingListStatus.ACTIVE)
        return team_list

    def makeTeamAndMailingList(
        self, team_name, owner_name,
        visibility=None,
        subscription_policy=TeamSubscriptionPolicy.OPEN):
        """Make a new active mailing list for the named team.

        :param team_name: The new team's name.
        :type team_name: string
        :param owner_name: The name of the team's owner.
        :type owner: string
        :param visibility: The team's visibility. If it's None, the default
            (public) will be used.
        :type visibility: `PersonVisibility`
        :param subscription_policy: The subscription policy of the team.
        :type subscription_policy: `TeamSubscriptionPolicy`
        :return: The new team and mailing list.
        :rtype: (`ITeam`, `IMailingList`)
        """
        owner = getUtility(IPersonSet).getByName(owner_name)
        display_name = SPACE.join(
            word.capitalize() for word in team_name.split('-'))
        team = getUtility(IPersonSet).getByName(team_name)
        if team is None:
            team = self.makeTeam(
                owner, displayname=display_name, name=team_name,
                visibility=visibility,
                subscription_policy=subscription_policy)
        team_list = self.makeMailingList(team, owner)
        return team, team_list

    def makeTeamWithMailingListSubscribers(self, team_name, super_team=None,
                                           auto_subscribe=True):
        """Create a team, mailing list, and subscribers.

        :param team_name: The name of the team to create.
        :param super_team: Make the team a member of the super_team.
        :param auto_subscribe: Automatically subscribe members to the
            mailing list.
        :return: A tuple of team and the member user.
        """
        team = self.makeTeam(name=team_name)
        member = self.makePerson()
        with celebrity_logged_in('admin'):
            if super_team is None:
                mailing_list = self.makeMailingList(team, team.teamowner)
            else:
                super_team.addMember(
                    team, reviewer=team.teamowner, force_team_add=True)
                mailing_list = super_team.mailing_list
            team.addMember(member, reviewer=team.teamowner)
            if auto_subscribe:
                mailing_list.subscribe(member)
        return team, member

    def makeMirrorProbeRecord(self, mirror):
        """Create a probe record for a mirror of a distribution."""
        log_file = StringIO()
        log_file.write("Fake probe, nothing useful here.")
        log_file.seek(0)

        library_alias = getUtility(ILibraryFileAliasSet).create(
            name='foo', size=len(log_file.getvalue()),
            file=log_file, contentType='text/plain')

        proberecord = mirror.newProbeRecord(library_alias)
        return proberecord

    def makeMirror(self, distribution, displayname=None, country=None,
                   http_url=None, ftp_url=None, rsync_url=None,
                   official_candidate=False):
        """Create a mirror for the distribution."""
        if displayname is None:
            displayname = self.getUniqueString("mirror")
        # If no URL is specified create an HTTP URL.
        if http_url is None and ftp_url is None and rsync_url is None:
            http_url = self.getUniqueURL()
        # If no country is given use Argentina.
        if country is None:
            country = getUtility(ICountrySet)['AR']

        mirror = distribution.newMirror(
            owner=distribution.owner,
            speed=MirrorSpeed.S256K,
            country=country,
            content=MirrorContent.ARCHIVE,
            displayname=displayname,
            description=None,
            http_base_url=http_url,
            ftp_base_url=ftp_url,
            rsync_base_url=rsync_url,
            official_candidate=official_candidate)
        return mirror

    def makeUniqueRFC822MsgId(self):
        """Make a unique RFC 822 message id.

        The created message id is guaranteed not to exist in the
        `Message` table already.
        """
        msg_id = make_msgid('launchpad')
        while Message.selectBy(rfc822msgid=msg_id).count() > 0:
            msg_id = make_msgid('launchpad')
        return msg_id

    def makeSourcePackageName(self, name=None):
        """Make an `ISourcePackageName`."""
        if name is None:
            name = self.getUniqueString()
        return getUtility(ISourcePackageNameSet).new(name)

    def getOrMakeSourcePackageName(self, name=None):
        """Get an existing`ISourcePackageName` or make a new one.

        This method encapsulates getOrCreateByName so that tests can be kept
        free of the getUtility(ISourcePackageNameSet) noise.
        """
        if name is None:
            return self.makeSourcePackageName()
        return getUtility(ISourcePackageNameSet).getOrCreateByName(name)

    def makeSourcePackage(self, sourcepackagename=None, distroseries=None):
        """Make an `ISourcePackage`."""
        # Make sure we have a real sourcepackagename object.
        if (sourcepackagename is None or
            isinstance(sourcepackagename, basestring)):
            sourcepackagename = self.getOrMakeSourcePackageName(
                sourcepackagename)
        if distroseries is None:
            distroseries = self.makeDistroRelease()
        return distroseries.getSourcePackage(sourcepackagename)

    def getAnySourcePackageUrgency(self):
        return SourcePackageUrgency.MEDIUM

    def makePackageUpload(self, distroseries=None, archive=None,
                          pocket=None, changes_filename=None,
                          changes_file_content=None,
                          signing_key=None, status=None):
        if archive is None:
            archive = self.makeArchive()
        if distroseries is None:
            distroseries = self.makeDistroSeries(
                distribution=archive.distribution)
        if changes_filename is None:
            changes_filename = self.getUniqueString("changesfilename")
        if changes_file_content is None:
            changes_file_content = self.getUniqueString("changesfilecontent")
        if pocket is None:
            pocket = PackagePublishingPocket.RELEASE
        package_upload = distroseries.createQueueEntry(
            pocket, changes_filename, changes_file_content, archive,
            signing_key=signing_key)
        if status is not None:
            naked_package_upload = removeSecurityProxy(package_upload)
            status_changers = {
                PackageUploadStatus.DONE: naked_package_upload.setDone,
                PackageUploadStatus.ACCEPTED:
                    naked_package_upload.setAccepted,
                }
            status_changers[status]()
        return package_upload

    def makeSourcePackageRelease(self, archive=None, sourcepackagename=None,
                                 distroseries=None, maintainer=None,
                                 creator=None, component=None,
                                 section_name=None, urgency=None,
                                 version=None, builddepends=None,
                                 builddependsindep=None,
                                 build_conflicts=None,
                                 build_conflicts_indep=None,
                                 architecturehintlist='all',
                                 dsc_maintainer_rfc822=None,
                                 dsc_standards_version='3.6.2',
                                 dsc_format='1.0', dsc_binaries='foo-bin',
                                 date_uploaded=UTC_NOW,
                                 source_package_recipe_build=None,
                                 dscsigningkey=None,
                                 user_defined_fields=None,
                                 changelog_entry=None,
                                 homepage=None,
                                 changelog=None):
        """Make a `SourcePackageRelease`."""
        if distroseries is None:
            if source_package_recipe_build is not None:
                distroseries = source_package_recipe_build.distroseries
            else:
                if archive is None:
                    distribution = None
                else:
                    distribution = archive.distribution
                distroseries = self.makeDistroRelease(
                    distribution=distribution)

        if archive is None:
            archive = self.makeArchive(
                distribution=distroseries.distribution,
                purpose=ArchivePurpose.PRIMARY)

        if sourcepackagename is None:
            sourcepackagename = self.makeSourcePackageName()

        if component is None:
            component = self.makeComponent()

        if urgency is None:
            urgency = self.getAnySourcePackageUrgency()

        section = self.makeSection(name=section_name)

        if maintainer is None:
            maintainer = self.makePerson()

        if dsc_maintainer_rfc822 is None:
            dsc_maintainer_rfc822 = '%s <%s>' % (
                maintainer.displayname,
                removeSecurityProxy(maintainer).preferredemail.email)

        if creator is None:
            creator = self.makePerson()

        if version is None:
            version = unicode(self.getUniqueInteger()) + 'version'

        return distroseries.createUploadedSourcePackageRelease(
            sourcepackagename=sourcepackagename,
            maintainer=maintainer,
            creator=creator,
            component=component,
            section=section,
            urgency=urgency,
            version=version,
            builddepends=builddepends,
            builddependsindep=builddependsindep,
            build_conflicts=build_conflicts,
            build_conflicts_indep=build_conflicts_indep,
            architecturehintlist=architecturehintlist,
            changelog=changelog,
            changelog_entry=changelog_entry,
            dsc=None,
            copyright=self.getUniqueString(),
            dscsigningkey=dscsigningkey,
            dsc_maintainer_rfc822=dsc_maintainer_rfc822,
            dsc_standards_version=dsc_standards_version,
            dsc_format=dsc_format,
            dsc_binaries=dsc_binaries,
            archive=archive,
            dateuploaded=date_uploaded,
            source_package_recipe_build=source_package_recipe_build,
            user_defined_fields=user_defined_fields,
            homepage=homepage)

    def makeSourcePackageReleaseFile(self, sourcepackagerelease=None,
                                     library_file=None, filetype=None):
        if sourcepackagerelease is None:
            sourcepackagerelease = self.makeSourcePackageRelease()
        if library_file is None:
            library_file = self.makeLibraryFileAlias()
        if filetype is None:
            filetype = SourcePackageFileType.DSC
        return ProxyFactory(
            SourcePackageReleaseFile(
                sourcepackagerelease=sourcepackagerelease,
                libraryfile=library_file, filetype=filetype))

    def makeBinaryPackageBuild(self, source_package_release=None,
            distroarchseries=None, archive=None, builder=None,
            status=None, pocket=None, date_created=None, processor=None):
        """Create a BinaryPackageBuild.

        If archive is not supplied, the source_package_release is used
        to determine archive.
        :param source_package_release: The SourcePackageRelease this binary
            build uses as its source.
        :param distroarchseries: The DistroArchSeries to use.
        :param archive: The Archive to use.
        :param builder: An optional builder to assign.
        :param status: The BuildStatus for the build.
        """
        if archive is None:
            if source_package_release is None:
                archive = self.makeArchive()
            else:
                archive = source_package_release.upload_archive
        if processor is None:
            processor = self.makeProcessor()
        if distroarchseries is None:
            if source_package_release is not None:
                distroseries = source_package_release.upload_distroseries
            else:
                distroseries = self.makeDistroSeries()
            distroarchseries = self.makeDistroArchSeries(
                distroseries=distroseries,
                processorfamily=processor.family)
        if pocket is None:
            pocket = PackagePublishingPocket.RELEASE
        if source_package_release is None:
            multiverse = self.makeComponent(name='multiverse')
            source_package_release = self.makeSourcePackageRelease(
                archive, component=multiverse,
                distroseries=distroarchseries.distroseries)
            self.makeSourcePackagePublishingHistory(
                distroseries=source_package_release.upload_distroseries,
                archive=archive, sourcepackagerelease=source_package_release,
                pocket=pocket)
        if status is None:
            status = BuildStatus.NEEDSBUILD
        if date_created is None:
            date_created = self.getUniqueDate()
        binary_package_build = getUtility(IBinaryPackageBuildSet).new(
            source_package_release=source_package_release,
            processor=processor,
            distro_arch_series=distroarchseries,
            status=status,
            archive=archive,
            pocket=pocket,
            date_created=date_created)
        naked_build = removeSecurityProxy(binary_package_build)
        naked_build.builder = builder
        IStore(binary_package_build).flush()
        return binary_package_build

    def makeSourcePackagePublishingHistory(self, sourcepackagename=None,
                                           distroseries=None, maintainer=None,
                                           creator=None, component=None,
                                           section_name=None,
                                           urgency=None, version=None,
                                           archive=None,
                                           builddepends=None,
                                           builddependsindep=None,
                                           build_conflicts=None,
                                           build_conflicts_indep=None,
                                           architecturehintlist='all',
                                           dateremoved=None,
                                           date_uploaded=UTC_NOW,
                                           pocket=None,
                                           status=None,
                                           scheduleddeletiondate=None,
                                           dsc_standards_version='3.6.2',
                                           dsc_format='1.0',
                                           dsc_binaries='foo-bin',
                                           sourcepackagerelease=None,
                                           ancestor=None,
                                           ):
        """Make a `SourcePackagePublishingHistory`."""
        if distroseries is None:
            if archive is None:
                distribution = None
            else:
                distribution = archive.distribution
            distroseries = self.makeDistroRelease(distribution=distribution)

        if archive is None:
            archive = self.makeArchive(
                distribution=distroseries.distribution,
                purpose=ArchivePurpose.PRIMARY)

        if pocket is None:
            pocket = self.getAnyPocket()

        if status is None:
            status = PackagePublishingStatus.PENDING

        if sourcepackagerelease is None:
            sourcepackagerelease = self.makeSourcePackageRelease(
                archive=archive,
                sourcepackagename=sourcepackagename,
                distroseries=distroseries,
                maintainer=maintainer,
                creator=creator, component=component,
                section_name=section_name,
                urgency=urgency,
                version=version,
                builddepends=builddepends,
                builddependsindep=builddependsindep,
                build_conflicts=build_conflicts,
                build_conflicts_indep=build_conflicts_indep,
                architecturehintlist=architecturehintlist,
                dsc_standards_version=dsc_standards_version,
                dsc_format=dsc_format,
                dsc_binaries=dsc_binaries,
                date_uploaded=date_uploaded)

        spph = getUtility(IPublishingSet).newSourcePublication(
            archive, sourcepackagerelease, distroseries,
            sourcepackagerelease.component, sourcepackagerelease.section,
            pocket, ancestor)

        naked_spph = removeSecurityProxy(spph)
        naked_spph.status = status
        naked_spph.datecreated = date_uploaded
        naked_spph.dateremoved = dateremoved
        naked_spph.scheduleddeletiondate = scheduleddeletiondate
        if status == PackagePublishingStatus.PUBLISHED:
            naked_spph.datepublished = UTC_NOW
        return spph

    def makeBinaryPackagePublishingHistory(self, binarypackagerelease=None,
                                           distroarchseries=None,
                                           component=None, section_name=None,
                                           priority=None, status=None,
                                           scheduleddeletiondate=None,
                                           dateremoved=None,
                                           pocket=None, archive=None):
        """Make a `BinaryPackagePublishingHistory`."""
        if distroarchseries is None:
            if archive is None:
                distribution = None
            else:
                distribution = archive.distribution
            distroseries = self.makeDistroSeries(distribution=distribution)
            distroarchseries = self.makeDistroArchSeries(
                distroseries=distroseries)

        if archive is None:
            archive = self.makeArchive(
                distribution=distroarchseries.distroseries.distribution,
                purpose=ArchivePurpose.PRIMARY)

        if pocket is None:
            pocket = self.getAnyPocket()

        if status is None:
            status = PackagePublishingStatus.PENDING

        if priority is None:
            priority = PackagePublishingPriority.OPTIONAL

        if binarypackagerelease is None:
            # Create a new BinaryPackageBuild and BinaryPackageRelease
            # in the same archive and suite.
            binarypackagebuild = self.makeBinaryPackageBuild(
                archive=archive, distroarchseries=distroarchseries,
                pocket=pocket)
            binarypackagerelease = self.makeBinaryPackageRelease(
                build=binarypackagebuild,
                component=component,
                section_name=section_name,
                priority=priority)

        bpph = getUtility(IPublishingSet).newBinaryPublication(
            archive, binarypackagerelease, distroarchseries,
            binarypackagerelease.component, binarypackagerelease.section,
            priority, pocket)
        naked_bpph = removeSecurityProxy(bpph)
        naked_bpph.status = status
        naked_bpph.dateremoved = dateremoved
        naked_bpph.scheduleddeletiondate = scheduleddeletiondate
        naked_bpph.priority = priority
        if status == PackagePublishingStatus.PUBLISHED:
            naked_bpph.datepublished = UTC_NOW
        return bpph

    def makeBinaryPackageName(self, name=None):
        """Make an `IBinaryPackageName`."""
        if name is None:
            name = self.getUniqueString("binarypackage")
        return getUtility(IBinaryPackageNameSet).new(name)

    def getOrMakeBinaryPackageName(self, name=None):
        """Get an existing `IBinaryPackageName` or make a new one.

        This method encapsulates getOrCreateByName so that tests can be kept
        free of the getUtility(IBinaryPackageNameSet) noise.
        """
        if name is None:
            return self.makeBinaryPackageName()
        return getUtility(IBinaryPackageNameSet).getOrCreateByName(name)

    def makeBinaryPackageFile(self, binarypackagerelease=None,
                              library_file=None, filetype=None):
        if binarypackagerelease is None:
            binarypackagerelease = self.makeBinaryPackageRelease()
        if library_file is None:
            library_file = self.makeLibraryFileAlias()
        if filetype is None:
            filetype = BinaryPackageFileType.DEB
        return ProxyFactory(BinaryPackageFile(
            binarypackagerelease=binarypackagerelease,
            libraryfile=library_file, filetype=filetype))

    def makeBinaryPackageRelease(self, binarypackagename=None,
                                 version=None, build=None,
                                 binpackageformat=None, component=None,
                                 section_name=None, priority=None,
                                 architecturespecific=False,
                                 summary=None, description=None,
                                 shlibdeps=None, depends=None,
                                 recommends=None, suggests=None,
                                 conflicts=None, replaces=None,
                                 provides=None, pre_depends=None,
                                 enhances=None, breaks=None,
                                 essential=False, installed_size=None,
                                 date_created=None, debug_package=None,
                                 homepage=None):
        """Make a `BinaryPackageRelease`."""
        if build is None:
            build = self.makeBinaryPackageBuild()
        if binarypackagename is None:
            binarypackagename = self.makeBinaryPackageName()
        if version is None:
            version = build.source_package_release.version
        if binpackageformat is None:
            binpackageformat = BinaryPackageFormat.DEB
        if component is None:
            component = build.source_package_release.component
        section = build.source_package_release.section
        if priority is None:
            priority = PackagePublishingPriority.OPTIONAL
        if summary is None:
            summary = self.getUniqueString("summary")
        if description is None:
            description = self.getUniqueString("description")
        if installed_size is None:
            installed_size = self.getUniqueInteger()
        bpr = build.createBinaryPackageRelease(
                binarypackagename=binarypackagename, version=version,
                binpackageformat=binpackageformat,
                component=component, section=section, priority=priority,
                summary=summary, description=description,
                architecturespecific=architecturespecific,
                shlibdeps=shlibdeps, depends=depends, recommends=recommends,
                suggests=suggests, conflicts=conflicts, replaces=replaces,
                provides=provides, pre_depends=pre_depends,
                enhances=enhances, breaks=breaks, essential=essential,
                installedsize=installed_size, debug_package=debug_package,
                homepage=homepage)
        if date_created is not None:
            removeSecurityProxy(bpr).datecreated = date_created
        return bpr

    def makeSection(self, name=None):
        """Make a `Section`."""
        if name is None:
            name = self.getUniqueString('section')
        return getUtility(ISectionSet).ensure(name)

    def makePackageset(self, name=None, description=None, owner=None,
                       packages=(), distroseries=None, related_set=None):
        """Make an `IPackageset`."""
        if name is None:
            name = self.getUniqueString(u'package-set-name')
        if description is None:
            description = self.getUniqueString(u'package-set-description')
        if owner is None:
            person = self.getUniqueString(u'package-set-owner')
            owner = self.makePerson(name=person)
        techboard = getUtility(ILaunchpadCelebrities).ubuntu_techboard
        ps_set = getUtility(IPackagesetSet)
        package_set = run_with_login(
            techboard.teamowner,
            lambda: ps_set.new(
                name, description, owner, distroseries, related_set))
        run_with_login(owner, lambda: package_set.add(packages))
        return package_set

    def getAnyPocket(self):
        return PackagePublishingPocket.BACKPORTS

    def makeSuiteSourcePackage(self, distroseries=None,
                               sourcepackagename=None, pocket=None):
        if distroseries is None:
            distroseries = self.makeDistroRelease()
        if pocket is None:
            pocket = self.getAnyPocket()
        # Make sure we have a real sourcepackagename object.
        if (sourcepackagename is None or
            isinstance(sourcepackagename, basestring)):
            sourcepackagename = self.getOrMakeSourcePackageName(
                sourcepackagename)
        return ProxyFactory(
            SuiteSourcePackage(distroseries, pocket, sourcepackagename))

    def makeDistributionSourcePackage(self, sourcepackagename=None,
                                      distribution=None, with_db=False):
        # Make sure we have a real sourcepackagename object.
        if (sourcepackagename is None or
            isinstance(sourcepackagename, basestring)):
            sourcepackagename = self.getOrMakeSourcePackageName(
                sourcepackagename)
        if distribution is None:
            distribution = self.makeDistribution()
        package = distribution.getSourcePackage(sourcepackagename)
        if with_db:
            # Create an instance with a database record, that is normally
            # done by secondary process.
            removeSecurityProxy(package)._new(
                distribution, sourcepackagename, False)
        return package

    def makeEmailMessage(self, body=None, sender=None, to=None,
                         attachments=None, encode_attachments=False):
        """Make an email message with possible attachments.

        :param attachments: Should be an interable of tuples containing
           (filename, content-type, payload)
        """
        if sender is None:
            sender = self.makePerson()
        if body is None:
            body = self.getUniqueString('body')
        if to is None:
            to = self.getUniqueEmailAddress()

        msg = MIMEMultipart()
        msg['Message-Id'] = make_msgid('launchpad')
        msg['Date'] = formatdate()
        msg['To'] = to
        msg['From'] = removeSecurityProxy(sender).preferredemail.email
        msg['Subject'] = 'Sample'

        if attachments is None:
            msg.set_payload(body)
        else:
            msg.attach(MIMEText(body))
            for filename, content_type, payload in attachments:
                attachment = EmailMessage()
                attachment.set_payload(payload)
                attachment['Content-Type'] = content_type
                attachment['Content-Disposition'] = (
                    'attachment; filename="%s"' % filename)
                if encode_attachments:
                    encode_base64(attachment)
                msg.attach(attachment)
        return msg

    def makeBundleMergeDirectiveEmail(self, source_branch, target_branch,
                                      signing_context=None, sender=None):
        """Create a merge directive email from two bzr branches.

        :param source_branch: The source branch for the merge directive.
        :param target_branch: The target branch for the merge directive.
        :param signing_context: A GPGSigningContext instance containing the
            gpg key to sign with.  If None, the message is unsigned.  The
            context also contains the password and gpg signing mode.
        :param sender: The `Person` that is sending the email.
        """
        md = MergeDirective2.from_objects(
            source_branch.repository, source_branch.last_revision(),
            public_branch=source_branch.get_public_branch(),
            target_branch=target_branch.getInternalBzrUrl(),
            local_target_branch=target_branch.getInternalBzrUrl(), time=0,
            timezone=0)
        email = None
        if sender is not None:
            email = removeSecurityProxy(sender).preferredemail.email
        return self.makeSignedMessage(
            body='My body', subject='My subject',
            attachment_contents=''.join(md.to_lines()),
            signing_context=signing_context, email_address=email)

    def makeMergeDirective(self, source_branch=None, target_branch=None,
        source_branch_url=None, target_branch_url=None):
        """Return a bzr merge directive object.

        :param source_branch: The source database branch in the merge
            directive.
        :param target_branch: The target database branch in the merge
            directive.
        :param source_branch_url: The URL of the source for the merge
            directive.  Overrides source_branch.
        :param target_branch_url: The URL of the target for the merge
            directive.  Overrides target_branch.
        """
        from bzrlib.merge_directive import MergeDirective2
        if source_branch_url is not None:
            assert source_branch is None
        else:
            if source_branch is None:
                source_branch = self.makeAnyBranch()
            source_branch_url = (
                config.codehosting.supermirror_root +
                source_branch.unique_name)
        if target_branch_url is not None:
            assert target_branch is None
        else:
            if target_branch is None:
                target_branch = self.makeAnyBranch()
            target_branch_url = (
                config.codehosting.supermirror_root +
                target_branch.unique_name)
        return MergeDirective2(
            'revid', 'sha', 0, 0, target_branch_url,
            source_branch=source_branch_url, base_revision_id='base-revid',
            patch='')

    def makeMergeDirectiveEmail(self, body='Hi!\n', signing_context=None):
        """Create an email with a merge directive attached.

        :param body: The message body to use for the email.
        :param signing_context: A GPGSigningContext instance containing the
            gpg key to sign with.  If None, the message is unsigned.  The
            context also contains the password and gpg signing mode.
        :return: message, file_alias, source_branch, target_branch
        """
        target_branch = self.makeProductBranch()
        source_branch = self.makeProductBranch(
            product=target_branch.product)
        md = self.makeMergeDirective(source_branch, target_branch)
        message = self.makeSignedMessage(body=body,
            subject='My subject', attachment_contents=''.join(md.to_lines()),
            signing_context=signing_context)
        message_string = message.as_string()
        file_alias = getUtility(ILibraryFileAliasSet).create(
            '*', len(message_string), StringIO(message_string), '*')
        return message, file_alias, source_branch, target_branch

    def makeHWSubmission(self, date_created=None, submission_key=None,
                         emailaddress=u'test@canonical.com',
                         distroarchseries=None, private=False,
                         contactable=False, system=None,
                         submission_data=None):
        """Create a new HWSubmission."""
        if date_created is None:
            date_created = datetime.now(pytz.UTC)
        if submission_key is None:
            submission_key = self.getUniqueString('submission-key')
        if distroarchseries is None:
            distroarchseries = self.makeDistroArchSeries()
        if system is None:
            system = self.getUniqueString('system-fingerprint')
        if submission_data is None:
            sample_data_path = os.path.join(
                config.root, 'lib', 'canonical', 'launchpad', 'scripts',
                'tests', 'simple_valid_hwdb_submission.xml')
            submission_data = open(sample_data_path).read()
        filename = self.getUniqueString('submission-file')
        filesize = len(submission_data)
        raw_submission = StringIO(submission_data)
        format = HWSubmissionFormat.VERSION_1
        submission_set = getUtility(IHWSubmissionSet)

        return submission_set.createSubmission(
            date_created, format, private, contactable,
            submission_key, emailaddress, distroarchseries,
            raw_submission, filename, filesize, system)

    def makeHWSubmissionDevice(self, submission, device, driver, parent,
                               hal_device_id):
        """Create a new HWSubmissionDevice."""
        device_driver_link_set = getUtility(IHWDeviceDriverLinkSet)
        device_driver_link = device_driver_link_set.getOrCreate(
            device, driver)
        return getUtility(IHWSubmissionDeviceSet).create(
            device_driver_link, submission, parent, hal_device_id)

    def makeSSHKey(self, person=None):
        """Create a new SSHKey."""
        if person is None:
            person = self.makePerson()
        public_key = "ssh-rsa %s %s" % (
            self.getUniqueString(), self.getUniqueString())
        return getUtility(ISSHKeySet).new(person, public_key)

    def makeBlob(self, blob=None, expires=None):
        """Create a new TemporaryFileStorage BLOB."""
        if blob is None:
            blob = self.getUniqueString()
        new_uuid = getUtility(ITemporaryStorageManager).new(blob, expires)

        return getUtility(ITemporaryStorageManager).fetch(new_uuid)

    def makeLaunchpadService(self, person=None, version="devel"):
        if person is None:
            person = self.makePerson()
        from canonical.testing import BaseLayer
        launchpad = launchpadlib_for(
            "test", person, service_root=BaseLayer.appserver_root_url("api"),
            version=version)
        login_person(person)
        return launchpad

    def makePackageDiff(self, from_source=None, to_source=None,
                        requester=None, status=None, date_fulfilled=None,
                        diff_content=None, diff_filename=None):
        """Create a new `PackageDiff`."""
        if from_source is None:
            from_source = self.makeSourcePackageRelease()
        if to_source is None:
            to_source = self.makeSourcePackageRelease()
        if requester is None:
            requester = self.makePerson()
        if status is None:
            status = PackageDiffStatus.COMPLETED
        if date_fulfilled is None:
            date_fulfilled = UTC_NOW
        if diff_content is None:
            diff_content = self.getUniqueString("packagediff")
        lfa = self.makeLibraryFileAlias(
            filename=diff_filename, content=diff_content)
        return ProxyFactory(
            PackageDiff(
                requester=requester, from_source=from_source,
                to_source=to_source, date_fulfilled=date_fulfilled,
                status=status, diff_content=lfa))

    # Factory methods for OAuth tokens.
    def makeOAuthConsumer(self, key=None, secret=None):
        if key is None:
            key = self.getUniqueString("oauthconsumerkey")
        if secret is None:
            secret = ''
        return getUtility(IOAuthConsumerSet).new(key, secret)

    def makeOAuthRequestToken(self, consumer=None, date_created=None,
                              reviewed_by=None,
                              access_level=OAuthPermission.READ_PUBLIC):
        """Create a (possibly reviewed) OAuth request token."""
        if consumer is None:
            consumer = self.makeOAuthConsumer()
        token = consumer.newRequestToken()

        if reviewed_by is not None:
            # Review the token before modifying the date_created,
            # since the date_created can be used to simulate an
            # expired token.
            token.review(reviewed_by, access_level)

        if date_created is not None:
            unwrapped_token = removeSecurityProxy(token)
            unwrapped_token.date_created = date_created
        return token

    def makeOAuthAccessToken(self, consumer=None, owner=None,
                             access_level=OAuthPermission.READ_PUBLIC):
        """Create an OAuth access token."""
        if owner is None:
            owner = self.makePerson()
        request_token = self.makeOAuthRequestToken(
            consumer, reviewed_by=owner, access_level=access_level)
        return request_token.createAccessToken()

    def makeCVE(self, sequence, description=None,
                cvestate=CveStatus.CANDIDATE):
        """Create a new CVE record."""
        if description is None:
            description = self.getUniqueString()
        return getUtility(ICveSet).new(sequence, description, cvestate)

    def makePublisherConfig(self, distribution=None, root_dir=None,
                            base_url=None, copy_base_url=None):
        """Create a new `PublisherConfig` record."""
        if distribution is None:
            distribution = self.makeDistribution()
        if root_dir is None:
            root_dir = self.getUniqueUnicode()
        if base_url is None:
            base_url = self.getUniqueUnicode()
        if copy_base_url is None:
            copy_base_url = self.getUniqueUnicode()
        return getUtility(IPublisherConfigSet).new(
            distribution, root_dir, base_url, copy_base_url)


# Some factory methods return simple Python types. We don't add
# security wrappers for them, as well as for objects created by
# other Python libraries.
unwrapped_types = frozenset((
        BaseRecipeBranch,
        DSCFile,
        InstanceType,
        MergeDirective2,
        Message,
        datetime,
        int,
        str,
        unicode,
        ))


def is_security_proxied_or_harmless(obj):
    """Check that the object is security wrapped or a harmless object."""
    if obj is None:
        return True
    if builtin_isinstance(obj, Proxy):
        return True
    if type(obj) in unwrapped_types:
        return True
    if isSequenceType(obj) or isinstance(obj, (set, frozenset)):
        return all(
            is_security_proxied_or_harmless(element)
            for element in obj)
    if isMappingType(obj):
        return all(
            (is_security_proxied_or_harmless(key) and
             is_security_proxied_or_harmless(obj[key]))
            for key in obj)
    return False


class UnproxiedFactoryMethodWarning(UserWarning):
    """Raised when someone calls an unproxied factory method."""

    def __init__(self, method_name):
        super(UnproxiedFactoryMethodWarning, self).__init__(
            "PLEASE FIX: LaunchpadObjectFactory.%s returns an "
            "unproxied object." % (method_name, ))


class ShouldThisBeUsingRemoveSecurityProxy(UserWarning):
    """Raised when there is a potentially bad call to removeSecurityProxy."""

    def __init__(self, obj):
        message = (
            "removeSecurityProxy(%r) called. Is this correct? "
            "Either call it directly or fix the test." % obj)
        super(ShouldThisBeUsingRemoveSecurityProxy, self).__init__(message)


class LaunchpadObjectFactory:
    """A wrapper around `BareLaunchpadObjectFactory`.

    Ensure that each object created by a `BareLaunchpadObjectFactory` method
    is either of a simple Python type or is security proxied.

    A warning message is printed to stderr if a factory method creates
    an object without a security proxy.

    Whereever you see such a warning: fix it!
    """

    def __init__(self):
        self._factory = BareLaunchpadObjectFactory()

    def __getattr__(self, name):
        attr = getattr(self._factory, name)
        if os.environ.get('LP_PROXY_WARNINGS') == '1' and callable(attr):

            def guarded_method(*args, **kw):
                result = attr(*args, **kw)
                if not is_security_proxied_or_harmless(result):
                    warnings.warn(
                        UnproxiedFactoryMethodWarning(name), stacklevel=1)
                return result
            return guarded_method
        else:
            return attr

    def __dir__(self):
        """Enumerate the attributes and methods of the wrapped object factory.

        This is especially useful for interactive users."""
        return dir(self._factory)


def remove_security_proxy_and_shout_at_engineer(obj):
    """Remove an object's security proxy and print a warning.

    A number of LaunchpadObjectFactory methods returned objects without
    a security proxy. This is now no longer possible, but a number of
    tests rely on unrestricted access to object attributes.

    This function should only be used in legacy tests which fail because
    they expect unproxied objects.
    """
    if os.environ.get('LP_PROXY_WARNINGS') == '1':
        warnings.warn(ShouldThisBeUsingRemoveSecurityProxy(obj), stacklevel=2)
    return removeSecurityProxy(obj)<|MERGE_RESOLUTION|>--- conflicted
+++ resolved
@@ -2322,26 +2322,16 @@
             derived_series = dsp.derived_series
             parent_series = dsp.parent_series
         else:
-<<<<<<< HEAD
             if parent_series is None:
                 dsp = getUtility(IDistroSeriesParentSet).getByDerivedSeries(
                     derived_series)
                 if dsp.count() == 0:
                     new_dsp = self.makeDistroSeriesParent(
+                        derived_series=derived_series,
                         parent_series=parent_series)
                     parent_series = new_dsp.parent_series
                 else:
                     parent_series = dsp[0].parent_series
-=======
-            dsp = getUtility(IDistroSeriesParentSet).getByDerivedSeries(
-                derived_series)
-            if dsp.count() == 0:
-                new_dsp = self.makeDistroSeriesParent(
-                    derived_series=derived_series)
-                parent_series = new_dsp.parent_series
-            else:
-                parent_series = dsp[0].parent_series
->>>>>>> 4ecf3939
 
         if source_package_name_str is None:
             source_package_name_str = self.getUniqueString('src-name')
