#
# Possible permissions: SELECT, INSERT, UPDATE, EXECUTE
#
# Note that we can't have INSERT only tables if we are using SQLObject, as it
# creates new entries by first doing an insert (to get the id) and then
# issuing an update
[DEFAULT]
# Objects in these schemas are publicly readable or executable. *not* writable
public_schemas=ts2

[public]
# The pubic role is automatically granted to all users by PostgreSQL
type=group
public.person_sort_key(text, text)         = EXECUTE
public.debversion_sort_key(text)           = EXECUTE
public.null_count(anyarray)                = EXECUTE
public.valid_name(text)                    = EXECUTE
public.valid_bug_name(text)                = EXECUTE
public.valid_branch_name(text)             = EXECUTE
public.valid_debian_version(text)          = EXECUTE
public.valid_cve(text)                     = EXECUTE
public.valid_absolute_url(text)            = EXECUTE
public.valid_fingerprint(text)             = EXECUTE
public.valid_keyid(text)                   = EXECUTE
public.valid_regexp(text)                  = EXECUTE
public.sane_version(text)                  = EXECUTE
public.sha1(text)                          = EXECUTE
public.is_blacklisted_name(text)           = EXECUTE
public.is_person(text)                     = EXECUTE
public.is_team(integer)                    = EXECUTE
public.is_team(text)                       = EXECUTE
public.is_printable_ascii(text)            = EXECUTE
public.launchpaddatabaserevision           = SELECT
public.name_blacklist_match(text)          = EXECUTE
public.fticache                            =
public.pillarname                          = SELECT
public._killall_backends(text)             =

[ro]
# A user with full readonly access to the database. Generally used for
# interactive querying
type=user
groups=read

[testadmin]
# A user with full admin privileges used by the test suite
type=user
groups=admin

[launchpad]
# The main Z3 application
type=user
groups=write
public.announcement                     = SELECT, INSERT, UPDATE, DELETE
public.answercontact                    = SELECT, INSERT, UPDATE, DELETE
public.archive                          = SELECT, INSERT, UPDATE
public.archivedependency                = SELECT, INSERT, DELETE
public.binaryandsourcepackagenameview   = SELECT
public.binarypackagepublishinghistory   = SELECT
public.bountysubscription               = SELECT, INSERT, UPDATE, DELETE
public.branchrevision                   = SELECT, DELETE
public.branch                           = SELECT, INSERT, UPDATE, DELETE
public.branchmergeproposal              = SELECT, INSERT, UPDATE, DELETE
public.branchmergerobot                 = SELECT, INSERT, UPDATE, DELETE
public.branchsubscription               = SELECT, INSERT, UPDATE, DELETE
public.branchvisibilitypolicy           = SELECT, INSERT, UPDATE, DELETE
public.branchwithsortkeys               = SELECT
public.bugattachment                    = SELECT, INSERT, UPDATE, DELETE
public.bugbranch                        = SELECT, INSERT, UPDATE, DELETE
public.bugcve                           = SELECT, INSERT, DELETE
public.bugnomination                    = SELECT, UPDATE
public.bugnotification                  = SELECT, INSERT, UPDATE, DELETE
public.bugtag                           = SELECT, INSERT, DELETE
public.codeimport                       = SELECT, INSERT, UPDATE, DELETE
public.codeimportevent                  = SELECT, INSERT, UPDATE
public.codeimporteventdata              = SELECT, INSERT
public.codeimportjob                    = SELECT, INSERT, UPDATE, DELETE
public.codeimportmachine                = SELECT, INSERT, UPDATE
public.codeimportresult                 = SELECT, INSERT, UPDATE, DELETE
public.codereviewmessage                = SELECT, INSERT
public.continent                        = SELECT
public.cvereference                     = SELECT, INSERT
public.cve                              = SELECT, INSERT, UPDATE
public.distributionbounty               = SELECT, INSERT, UPDATE
public.distributionmirror               = SELECT, INSERT, UPDATE, DELETE
public.distributionsourcepackagecache   = SELECT
public.distroserieslanguage             = SELECT, INSERT, UPDATE
public.distroseriespackagecache         = SELECT
public.emailaddress                     = SELECT, INSERT, UPDATE, DELETE
public.entitlement                      = SELECT, INSERT, UPDATE, DELETE
public.faq                              = SELECT, INSERT, UPDATE, DELETE
public.featuredproject                  = SELECT, INSERT, DELETE
public.hwdevicedriverlink               = SELECT
public.hwdevicenamevariant              = SELECT
public.hwdevice                         = SELECT
public.hwdriver                         = SELECT
public.hwsubmissiondevice               = SELECT
public.hwsubmission                     = SELECT, INSERT, UPDATE
public.hwsystemfingerprint              = SELECT, INSERT
public.hwtestanswerchoice               = SELECT
public.hwtestanswercountdevice          = SELECT
public.hwtestanswercount                = SELECT
public.hwtestanswerdevice               = SELECT
public.hwtestanswer                     = SELECT
public.hwtest                           = SELECT
public.hwvendorid                       = SELECT
public.hwvendorname                     = SELECT
public.karmacache                       = SELECT
public.karmacategory                    = SELECT
public.karmatotalcache                  = SELECT
public.languagepack                     = SELECT, INSERT, UPDATE
public.launchpadstatistic               = SELECT
public.libraryfilealias                 = SELECT, INSERT, UPDATE, DELETE
public.logintoken                       = SELECT, INSERT, UPDATE, DELETE
public.mailinglist                      = SELECT, INSERT, UPDATE, DELETE
public.mailinglistban                   = SELECT, INSERT, UPDATE, DELETE
public.mailinglistsubscription          = SELECT, INSERT, UPDATE, DELETE
public.mentoringoffer                   = SELECT, INSERT, UPDATE, DELETE
public.messagechunk                     = SELECT, INSERT
public.messageapproval                  = SELECT, INSERT, UPDATE, DELETE
public.mirrorcdimagedistroseries        = SELECT, INSERT, DELETE
public.mirrordistroarchseries           = SELECT, INSERT, DELETE, UPDATE
public.mirrordistroseriessource         = SELECT, INSERT, UPDATE, DELETE
public.mirrorproberecord                = SELECT, INSERT, DELETE
public.nameblacklist                    = SELECT, INSERT, UPDATE, DELETE
public.oauthaccesstoken                 = SELECT, INSERT, UPDATE, DELETE
public.oauthconsumer                    = SELECT, INSERT
public.oauthnonce                       = SELECT, INSERT
public.oauthrequesttoken                = SELECT, INSERT, UPDATE, DELETE
public.officialbugtag                   = SELECT, INSERT, UPDATE, DELETE
public.openidassociations               = SELECT, INSERT, DELETE
public.openidauthorization              = SELECT, INSERT, UPDATE, DELETE
public.openidrpconfig                   = SELECT, INSERT, UPDATE, DELETE
public.packagebugcontact                = SELECT, INSERT, UPDATE, DELETE
public.packagediff                      = SELECT, INSERT, UPDATE, DELETE
public.packaging                        = SELECT, INSERT, UPDATE, DELETE
public.personlanguage                   = SELECT, INSERT, UPDATE, DELETE
public.personlocation                   = SELECT, INSERT, UPDATE, DELETE
public.poexportrequest                  = SELECT, INSERT, UPDATE, DELETE
public.poexport                         = SELECT
public.pofiletranslator                 = SELECT
public.pofiletranslator                 = SELECT
public.polloption                       = SELECT, INSERT, UPDATE, DELETE
public.poll                             = SELECT, INSERT, UPDATE
public.potexport                        = SELECT
public.productbounty                    = SELECT, INSERT, UPDATE
public.productreleasefile               = SELECT, INSERT, DELETE
public.productreleasefile               = SELECT, INSERT, DELETE
public.project                          = SELECT
public.projectbounty                    = SELECT, INSERT, UPDATE
public.questionbug                      = SELECT, INSERT, DELETE
public.questionmessage                  = SELECT, INSERT
public.questionreopening                = SELECT, INSERT, UPDATE
public.question                         = SELECT, INSERT, UPDATE
public.questionsubscription             = SELECT, INSERT, UPDATE, DELETE
public.requestedcds                     = SELECT, INSERT, UPDATE, DELETE
public.revision                         = SELECT
public.revisionauthor                   = SELECT, UPDATE
public.revisionnumber                   = SELECT
public.revisionparent                   = SELECT
public.scriptactivity                   = SELECT, INSERT
public.shipitreport                     = SELECT, INSERT
public.shipment                         = SELECT, INSERT, UPDATE
public.shippingrequest                  = SELECT, INSERT, UPDATE, DELETE
public.shippingrun                      = SELECT, INSERT, UPDATE
public.shockandawe                      = SELECT, INSERT, UPDATE
public.sourcepackagepublishinghistory   = SELECT
public.specificationbranch              = SELECT, INSERT, UPDATE, DELETE
public.specificationbug                 = SELECT, INSERT, DELETE
public.specificationdependency          = SELECT, INSERT, DELETE
public.specificationfeedback            = SELECT, INSERT, UPDATE, DELETE
public.specificationmessage             = SELECT, INSERT
public.specification                    = SELECT, INSERT, UPDATE
public.specificationsubscription        = SELECT, INSERT, UPDATE, DELETE
public.spokenin                         = SELECT, INSERT, DELETE
public.sprintattendance                 = SELECT, INSERT, UPDATE, DELETE
public.sprint                           = SELECT, INSERT, UPDATE
public.sprintspecification              = SELECT, INSERT, UPDATE, DELETE
public.standardshipitrequest            = SELECT, INSERT, UPDATE, DELETE
public.structuralsubscription           = SELECT, INSERT, UPDATE, DELETE
public.temporaryblobstorage             = SELECT, INSERT, DELETE
public.translationgroup                 = SELECT, INSERT, UPDATE
public.translationimportqueueentry      = SELECT, INSERT, UPDATE, DELETE
public.translationmessage               = SELECT, INSERT, UPDATE
public.translator                       = SELECT, INSERT, UPDATE, DELETE
public.validpersonorteamcache           = SELECT
public.votecast                         = SELECT, INSERT
public.vote                             = SELECT, INSERT, UPDATE
public.wikiname                         = SELECT, INSERT, UPDATE, DELETE

[statistician]
type=user
public.archive                          = SELECT
public.binarypackagename                = SELECT
public.binarypackagepublishinghistory   = SELECT
public.binarypackagerelease             = SELECT
public.branch                           = SELECT
public.bug                              = SELECT
public.bugtask                          = SELECT
public.build                            = SELECT
public.distribution                     = SELECT
public.distributionsourcepackagecache   = SELECT, INSERT, UPDATE, DELETE
public.distroarchseries                 = SELECT, UPDATE
public.distroseries                     = SELECT, UPDATE
public.distroserieslanguage             = SELECT, INSERT, UPDATE, DELETE
public.distroseriespackagecache         = SELECT, INSERT, UPDATE, DELETE
public.language                         = SELECT
public.launchpadstatistic               = SELECT, INSERT, UPDATE, DELETE
public.person                           = SELECT
public.validpersonorteamcache           = SELECT
public.potemplate                       = SELECT
public.pofile                           = SELECT
public.pofiletranslator                 = SELECT
public.pomsgid                          = SELECT
public.potmsgset                        = SELECT
public.product                          = SELECT
public.productseries                    = SELECT
public.question                         = SELECT
public.scriptactivity                   = SELECT, INSERT
public.sourcepackagename                = SELECT
public.sourcepackagepublishinghistory   = SELECT
public.sourcepackagerelease             = SELECT
public.specification                    = SELECT
public.translationmessage               = SELECT, INSERT, UPDATE

[librarian]
type=user
public.libraryfilealias                 = SELECT, INSERT, UPDATE
public.libraryfilecontent               = SELECT, INSERT

[librariangc]
type=user
public.libraryfilealias                 = SELECT, UPDATE, DELETE
public.libraryfilecontent               = SELECT, UPDATE, DELETE
# This user needs select on every table that references LibraryFileAlias
public.binarypackagefile                = SELECT
public.branchmergeproposal              = SELECT
public.bugattachment                    = SELECT
public.build                            = SELECT
public.codeimportresult                 = SELECT
public.distribution                     = SELECT
public.distributionmirror               = SELECT
public.languagepack                     = SELECT
public.hwsubmission                     = SELECT
public.message                          = SELECT
public.messagechunk                     = SELECT
public.messageapproval                  = SELECT
public.mirrorproberecord                = SELECT
public.openidrpconfig                   = SELECT
public.packagediff                      = SELECT
public.packageupload                    = SELECT
public.packageuploadcustom              = SELECT
public.person                           = SELECT
public.pocketchroot                     = SELECT
public.pofile                           = SELECT
public.potemplate                       = SELECT
public.product                          = SELECT
public.productreleasefile               = SELECT
public.project                          = SELECT
public.scriptactivity                   = SELECT, INSERT
public.shipitreport                     = SELECT
public.shippingrun                      = SELECT
public.sprint                           = SELECT
public.sourcepackagereleasefile         = SELECT
public.temporaryblobstorage             = SELECT, DELETE
public.translationimportqueueentry      = SELECT

[productreleasefinder]
# Dyson release import script
type=user
public.product                          = SELECT
public.productseries                    = SELECT
public.productrelease                   = SELECT, INSERT, UPDATE
public.productreleasefile               = SELECT, INSERT, UPDATE
# Needed only because SQLobject does things...
public.person                           = SELECT
# Needed to write to the librarian
public.libraryfilealias                 = SELECT, INSERT
public.libraryfilecontent               = SELECT, INSERT
public.scriptactivity                   = SELECT, INSERT

[pofilestats]
# Translations POFile statistics verification/update script
type=user
public.language                         = SELECT
public.pofile                           = SELECT, UPDATE
public.potemplate                       = SELECT
public.potmsgset                        = SELECT
public.scriptactivity                   = SELECT, INSERT
public.translationmessage               = SELECT

[poimport]
# Rosetta import script
type=user
groups=write
public.scriptactivity                   = SELECT, INSERT
public.translationgroup                 = SELECT
public.translationimportqueueentry      = SELECT, DELETE
public.translationmessage               = SELECT, INSERT, UPDATE
public.translator                       = SELECT
public.validpersonorteamcache           = SELECT

[poexport]
# Rosetta export script
type=user
public.distribution                     = SELECT
public.distroseries                     = SELECT
public.emailaddress                     = SELECT
public.language                         = SELECT
public.libraryfilealias                 = SELECT, INSERT
public.libraryfilecontent               = SELECT, INSERT
public.person                           = SELECT
public.poexport                         = SELECT
public.poexportrequest                  = SELECT, DELETE
public.pofile                           = SELECT, UPDATE
public.pofiletranslator                 = SELECT
public.pomsgid                          = SELECT
public.potemplate                       = SELECT
public.potexport                        = SELECT
public.potmsgset                        = SELECT
public.potranslation                    = SELECT
public.product                          = SELECT
public.productseries                    = SELECT
public.scriptactivity                   = SELECT, INSERT
public.sourcepackagename                = SELECT
public.translationgroup                 = SELECT
public.translationmessage               = SELECT
public.translator                       = SELECT
public.validpersonorteamcache           = SELECT

[checkwatches]
# Malone bug watch script
type=user
public.answercontact                    = SELECT
public.bug                              = SELECT, INSERT, UPDATE
public.bugactivity                      = SELECT, INSERT
public.bugcve                           = SELECT, INSERT
public.bugmessage                       = SELECT, INSERT
public.bugnomination                    = SELECT
public.bugnotification                  = SELECT, INSERT
public.bugsubscription                  = SELECT
public.bugtask                          = SELECT, INSERT, UPDATE
public.bugtracker                       = SELECT, INSERT
public.bugtrackeralias                  = SELECT
public.bugwatch                         = SELECT, INSERT, UPDATE
public.cve                              = SELECT, INSERT, UPDATE
public.cvereference                     = SELECT, INSERT, UPDATE
public.distribution                     = SELECT
public.distroseries                     = SELECT
public.emailaddress                     = SELECT, INSERT
public.language                         = SELECT
public.libraryfilealias                 = SELECT, INSERT
public.libraryfilecontent               = SELECT, INSERT
public.messagechunk                     = SELECT, INSERT
public.message                          = SELECT, INSERT
public.milestone                        = SELECT
public.packagebugcontact                = SELECT
public.person                           = SELECT, INSERT
public.personlanguage                   = SELECT
public.product                          = SELECT
public.productseries                    = SELECT
public.project                          = SELECT
public.questionbug                      = SELECT
public.question                         = SELECT
public.questionsubscription             = SELECT
public.scriptactivity                   = SELECT, INSERT
public.sourcepackagename                = SELECT
public.structuralsubscription           = SELECT
public.teammembership                   = SELECT
public.teamparticipation                = SELECT, INSERT
public.validpersonorteamcache           = SELECT
public.wikiname                         = SELECT, INSERT

[importd]
type=user
public.branch                           = SELECT, INSERT, UPDATE
public.codeimport                       = SELECT, UPDATE
public.codeimportevent                  = SELECT, INSERT
public.codeimporteventdata              = SELECT, INSERT
public.codeimportjob                    = SELECT, INSERT, UPDATE, DELETE
public.codeimportmachine                = SELECT, UPDATE
public.codeimportresult                 = SELECT, INSERT, DELETE
public.branchvisibilitypolicy           = SELECT
public.person                           = SELECT
public.product                          = SELECT
# XXX: Michael Hudson 2007-07-02: INSERT on ProductSeries is only
#      needed for tests.
public.productseries                    = SELECT, INSERT, UPDATE
public.project                          = SELECT
# XXX: Michael Hudson 2007-07-02: The following are only excercised
#      by importd.tests.test_Job.testGetPackageJob, which is not
#      exactly production code.  The test could be disabled instead.
public.distribution                     = SELECT
public.distroseries                     = SELECT
public.packaging                        = SELECT
public.sourcepackagerelease             = SELECT
public.sourcepackagename                = SELECT

[branchscanner]
type=user
groups=write
public.branch                           = SELECT, UPDATE
public.branchsubscription               = SELECT
public.bugbranch                        = SELECT, INSERT, UPDATE
public.revision                         = SELECT, INSERT
public.branchrevision                   = SELECT, INSERT, UPDATE, DELETE
public.branchvisibilitypolicy           = SELECT
public.revisionparent                   = SELECT, INSERT
public.revisionauthor                   = SELECT, INSERT, UPDATE
public.person                           = SELECT
public.emailaddress                     = SELECT
public.scriptactivity                   = SELECT, INSERT
public.revisionproperty                 = SELECT, INSERT

[targetnamecacheupdater]
type=user
public.bugtask                                  = SELECT, UPDATE
public.product                                  = SELECT
public.productseries                            = SELECT
public.distribution                             = SELECT
public.distroseries                             = SELECT
public.sourcepackagename                        = SELECT
public.binarypackagename                        = SELECT
public.potemplate                               = SELECT, UPDATE
public.scriptactivity                           = SELECT, INSERT

[distributionmirror]
type=user
public.archive                                  = SELECT
public.binarypackagefile                        = SELECT
public.binarypackagename                        = SELECT
public.binarypackagerelease                     = SELECT
public.build                                    = SELECT
public.component                                = SELECT
public.componentselection                       = SELECT
public.distribution                             = SELECT
public.distributionmirror                       = SELECT, UPDATE
public.distroseries                             = SELECT
public.distroarchseries                         = SELECT
public.emailaddress                             = SELECT
public.libraryfilealias                         = SELECT, INSERT
public.libraryfilecontent                       = SELECT, INSERT
public.mirrorcdimagedistroseries                = SELECT, INSERT, UPDATE, DELETE
public.mirrordistroarchseries                   = SELECT, UPDATE, DELETE, INSERT
public.mirrordistroseriessource                 = SELECT, UPDATE, DELETE, INSERT
public.mirrorproberecord                        = SELECT, INSERT
public.person                                   = SELECT
public.processorfamily                          = SELECT
public.scriptactivity                           = SELECT, INSERT
public.securesourcepackagepublishinghistory     = SELECT
public.securebinarypackagepublishinghistory     = SELECT
public.sourcepackagerelease                     = SELECT
public.sourcepackagereleasefile                 = SELECT
public.sourcepackagename                        = SELECT
public.teammembership                           = SELECT

[teammembership]
# Update the TeamMembership table setting expired members
type=user
public.teammembership                           = SELECT, UPDATE
public.teamparticipation                        = SELECT, DELETE
public.person                                   = SELECT
public.emailaddress                             = SELECT
public.scriptactivity                           = SELECT, INSERT

[karma]
# Update the KarmaCache table
type=user
public.karmacache                               = SELECT, INSERT, UPDATE, DELETE
public.karma                                    = SELECT
public.karmacategory                            = SELECT
public.karmaaction                              = SELECT
public.karmatotalcache                          = SELECT, INSERT, UPDATE, DELETE
public.emailaddress                             = SELECT
public.person                                   = SELECT
public.product                                  = SELECT
public.validpersonorteamcache                   = SELECT
public.scriptactivity                           = SELECT, INSERT

[cve]
type=user
public.cve                                      = SELECT, INSERT, UPDATE
public.cvereference                             = SELECT, INSERT, UPDATE, DELETE
public.scriptactivity                           = SELECT, INSERT


[gina]
# Unpack sourcepackages and extract metadata
type=user
groups=write
public.archive                                  = SELECT
public.distribution                             = SELECT
public.packagediff                              = SELECT, INSERT, UPDATE
public.scriptactivity                           = SELECT, INSERT
public.securebinarypackagepublishinghistory     = SELECT, INSERT, UPDATE, DELETE
public.securesourcepackagepublishinghistory     = SELECT, INSERT, UPDATE, DELETE

[lucille]
type=user
groups=write
public.archive                                  = SELECT
public.securebinarypackagepublishinghistory     = SELECT, INSERT, UPDATE, DELETE
public.binarypackagepublishinghistory           = SELECT
public.securesourcepackagepublishinghistory     = SELECT, INSERT, UPDATE, DELETE
public.sourcepackagepublishinghistory           = SELECT
public.scriptactivity                           = SELECT, INSERT

# Nicole is not running. Need to set permissions correctly if she
# is resurrected.
#[nicole]
# Pull in product metadata from Freshmeat and other sources
#type=user

[authserver]
# The authentication server.
type=user
groups=write
public.scriptactivity                           = SELECT, INSERT
public.branchvisibilitypolicy           = SELECT
public.branchsubscription               = SELECT, INSERT
#public.pushmirroraccess                 = SELECT, INSERT, UPDATE

# Bob the buildd doesn't talk to the database
#[bob]
#type=user

[fiera]
type=user
public.archive                                  = SELECT
public.archivedependency                        = SELECT
public.buildqueue                               = SELECT, INSERT, UPDATE, DELETE
public.builder                                  = SELECT, INSERT, UPDATE
public.build                                    = SELECT, INSERT, UPDATE
public.distribution                             = SELECT, UPDATE
public.distroseries                             = SELECT, UPDATE
public.distroarchseries                         = SELECT, UPDATE
public.sourcepackagepublishinghistory           = SELECT
public.securesourcepackagepublishinghistory     = SELECT
public.sourcepackagerelease                     = SELECT
public.sourcepackagereleasefile                 = SELECT
public.sourcepackagename                        = SELECT
public.binarypackagepublishinghistory           = SELECT
public.securebinarypackagepublishinghistory     = SELECT
public.binarypackagerelease                     = SELECT
public.binarypackagefile                        = SELECT
public.binarypackagename                        = SELECT
public.libraryfilealias                         = SELECT, INSERT
public.libraryfilecontent                       = SELECT, INSERT
public.processor                                = SELECT
public.processorfamily                          = SELECT
public.pocketchroot                             = SELECT, INSERT, UPDATE
public.component                                = SELECT
public.section                                  = SELECT
public.publishedpackage                         = SELECT
public.person                                   = SELECT
public.emailaddress                             = SELECT
public.teammembership                           = SELECT
public.scriptactivity                           = SELECT, INSERT

[sourcerer]
type=user
public.archive                                  = SELECT
public.branch                                   = SELECT, INSERT, UPDATE
public.revision                                 = SELECT, INSERT, UPDATE
# To get at a source package's manifest
public.distribution                             = SELECT
public.distroseries                             = SELECT
public.sourcepackagename                        = SELECT
public.sourcepackagepublishinghistory           = SELECT
public.sourcepackagerelease                     = SELECT, UPDATE
public.sourcepackagereleasefile                 = SELECT
# To get at an upstream product's manifest
public.product                                  = SELECT
public.productseries                            = SELECT
public.productrelease                           = SELECT, UPDATE
public.productreleasefile                       = SELECT
# To get from source package to upstream
public.packaging                                = SELECT
# To get stuff from the librarian
public.libraryfilealias                         = SELECT
public.libraryfilecontent                       = SELECT
public.scriptactivity                           = SELECT, INSERT

[write]
type=group
# Full access except for tables that are exclusively updated by
# certain processes, such as the librarian tables. This group is deprecated -
# access should be explicitly granted to users.
public.archive                          = SELECT, INSERT, UPDATE
public.binarypackagerelease             = SELECT, INSERT, UPDATE
public.binarypackagefile                = SELECT, INSERT, UPDATE
public.binarypackagefilepublishing      = SELECT, INSERT, UPDATE
public.binarypackagename                = SELECT, INSERT, UPDATE
public.bounty                           = SELECT, INSERT, UPDATE
public.bountymessage                    = SELECT, INSERT
public.branch                           = SELECT, INSERT, UPDATE
public.bug                              = SELECT, INSERT, UPDATE
public.bugactivity                      = SELECT, INSERT, UPDATE
public.bugattachment                    = SELECT, INSERT, UPDATE
public.bugmessage                       = SELECT, INSERT, UPDATE
public.bugnomination                    = SELECT, INSERT, UPDATE
public.bugpackageinfestation            = SELECT, INSERT, UPDATE
public.bugproductinfestation            = SELECT, INSERT, UPDATE
public.bugsubscription                  = SELECT, INSERT, UPDATE, DELETE
public.bugtask                          = SELECT, INSERT, UPDATE
public.bugtracker                       = SELECT, INSERT, UPDATE
public.bugtrackeralias                  = SELECT, INSERT, UPDATE, DELETE
public.bugwatch                         = SELECT, INSERT, UPDATE, DELETE
public.build                            = SELECT, INSERT, UPDATE
public.builder                          = SELECT, INSERT, UPDATE
public.buildqueue                       = SELECT, INSERT, UPDATE, DELETE
public.component                        = SELECT, INSERT, UPDATE
public.componentselection               = SELECT, INSERT, UPDATE
public.country                          = SELECT, INSERT, UPDATE
public.distribution                     = SELECT, INSERT, UPDATE
public.distroarchseries                 = SELECT, INSERT, UPDATE
public.distroseries                     = SELECT, INSERT, UPDATE
public.packageupload                    = SELECT, INSERT, UPDATE
public.packageuploadbuild               = SELECT, INSERT, UPDATE
public.packageuploadsource              = SELECT, INSERT, UPDATE
public.packageuploadcustom              = SELECT, INSERT, UPDATE
public.distrocomponentuploader          = SELECT, INSERT, UPDATE
public.emailaddress                     = SELECT, INSERT, UPDATE
public.ircid                            = SELECT, INSERT, UPDATE, DELETE
public.jabberid                         = SELECT, INSERT, UPDATE, DELETE
public.karma                            = SELECT, INSERT, UPDATE
public.karmaaction                      = SELECT, INSERT, UPDATE
public.language                         = SELECT, INSERT, UPDATE
public.launchpaddatabaserevision        = SELECT, INSERT, UPDATE
public.libraryfilealias                 = SELECT, INSERT
public.libraryfilecontent               = SELECT, INSERT
public.logintoken                       = SELECT, INSERT, UPDATE
public.mirror                           = SELECT, INSERT, UPDATE, DELETE
public.mirrorcontent                    = SELECT, INSERT, UPDATE, DELETE
public.mirrorsourcecontent              = SELECT, INSERT, UPDATE, DELETE
public.teammembership                   = SELECT, INSERT, UPDATE, DELETE
public.message                          = SELECT, INSERT, UPDATE
public.milestone                        = SELECT, INSERT, UPDATE
public.binarypackagepublishinghistory   = SELECT
public.securebinarypackagepublishinghistory = SELECT, INSERT, UPDATE, DELETE
public.packageselection                 = SELECT, INSERT, UPDATE
public.packaging                        = SELECT, INSERT, UPDATE
public.person                           = SELECT, INSERT, UPDATE
public.personlanguage                   = SELECT, INSERT, UPDATE
public.pocketchroot                     = SELECT, INSERT, UPDATE
public.pocomment                        = SELECT, INSERT, UPDATE
public.pofile                           = SELECT, INSERT, UPDATE
public.pomsgid                          = SELECT, INSERT, UPDATE
public.posubscription                   = SELECT, INSERT, UPDATE, DELETE
public.potemplate                       = SELECT, INSERT, UPDATE
public.potmsgset                        = SELECT, INSERT, UPDATE
public.potranslation                    = SELECT, INSERT, UPDATE
public.processor                        = SELECT, INSERT, UPDATE
public.processorfamily                  = SELECT, INSERT, UPDATE
public.product                          = SELECT, INSERT, UPDATE
public.productlicense                   = SELECT, INSERT, UPDATE, DELETE
public.productcvsmodule                 = SELECT, INSERT, UPDATE
public.productrelease                   = SELECT, INSERT, UPDATE
public.productreleasefile               = SELECT, INSERT, UPDATE
public.productseries                    = SELECT, INSERT, UPDATE
public.productsvnmodule                 = SELECT, INSERT, UPDATE
public.project                          = SELECT, INSERT, UPDATE
public.projectrelationship              = SELECT, INSERT, UPDATE
public.publishedpackage                 = SELECT
public.pushmirroraccess                 = SELECT, INSERT, UPDATE
public.section                          = SELECT, INSERT, UPDATE
public.sectionselection                 = SELECT, INSERT, UPDATE
public.signedcodeofconduct              = SELECT, INSERT, UPDATE
public.sourcepackagefilepublishing      = SELECT, INSERT, UPDATE
public.sourcepackagename                = SELECT, INSERT, UPDATE
public.sourcepackagepublishinghistory   = SELECT
public.securesourcepackagepublishinghistory = SELECT, INSERT, UPDATE
public.sourcepackagerelease             = SELECT, INSERT, UPDATE
public.sourcepackagereleasefile         = SELECT, INSERT, UPDATE
public.spokenin                         = SELECT, INSERT, UPDATE
public.gpgkey                           = SELECT, INSERT, UPDATE, DELETE
public.sshkey                           = SELECT, INSERT, UPDATE, DELETE
public.teamparticipation                = SELECT, INSERT, UPDATE, DELETE
public.translationimportqueueentry      = SELECT, INSERT, UPDATE, DELETE
public.wikiname                         = SELECT, INSERT, UPDATE, DELETE

[shipit]
type=user
public.shipment                         = SELECT, INSERT
public.shippingrequest                  = SELECT, UPDATE
public.shippingrun                      = SELECT, INSERT, UPDATE
public.libraryfilealias                 = SELECT, INSERT
public.libraryfilecontent               = SELECT, INSERT
public.emailaddress                     = SELECT
public.person                           = SELECT
public.country                          = SELECT
public.continent                        = SELECT
public.requestedcds                     = SELECT
public.scriptactivity                   = SELECT, INSERT
public.validpersonorteamcache           = SELECT
public.shipitreport                     = SELECT, INSERT
public.karma                            = SELECT

[answertracker]
# User running expire-questions.py
type=user
public.answercontact                    = SELECT
public.bug                              = SELECT
public.bugtask                          = SELECT
public.distribution                     = SELECT
public.emailaddress                     = SELECT
public.language                         = SELECT
public.message                          = SELECT, INSERT
public.messagechunk                     = SELECT, INSERT
public.person                           = SELECT
public.personlanguage                   = SELECT
public.product                          = SELECT
public.question                         = SELECT, UPDATE
public.questionbug                      = SELECT
public.questionmessage                  = SELECT, INSERT
public.questionsubscription             = SELECT
public.scriptactivity                   = SELECT, INSERT
public.sourcepackagename                = SELECT
public.teammembership                   = SELECT
public.validpersonorteamcache           = SELECT

[uploader]
type=user
# Everything is keyed off an archive
public.archive                          = SELECT, INSERT

# This block is granted insert in order to be able to create maintainers
# on the fly when we encounter them.
public.person                           = SELECT, INSERT
public.emailaddress                     = SELECT, INSERT
public.teamparticipation                = SELECT, INSERT
public.wikiname                         = SELECT, INSERT
public.validpersonorteamcache           = SELECT

# I didn't want to give it INSERT and if someone can fix the gpg-coc story
# So that it works with my key in place then nascentupload.txt won't have
# to insert it.
public.gpgkey                           = SELECT, INSERT
public.signedcodeofconduct              = SELECT
public.distribution                     = SELECT
public.distroseries                     = SELECT, UPDATE
public.distroarchseries                 = SELECT
public.sourcepackagepublishinghistory   = SELECT
public.sourcepackagefilepublishing      = SELECT
public.binarypackagefilepublishing      = SELECT
public.binarypackagepublishinghistory   = SELECT
public.component                        = SELECT, INSERT
public.section                          = SELECT, INSERT
public.componentselection               = SELECT
public.sectionselection                 = SELECT
public.distrocomponentuploader          = SELECT
public.processor                        = SELECT
public.processorfamily                  = SELECT

# Source and Binary packages and builds
public.sourcepackagename                = SELECT, INSERT
public.sourcepackagerelease             = SELECT, INSERT
public.binarypackagename                = SELECT, INSERT
public.binarypackagerelease             = SELECT, INSERT
public.sourcepackagereleasefile         = SELECT, INSERT
public.binarypackagefile                = SELECT, INSERT
public.build                            = SELECT, INSERT, UPDATE
public.buildqueue                       = SELECT, INSERT, UPDATE

# Thusly the librarian
public.libraryfilecontent               = SELECT, INSERT
public.libraryfilealias                 = SELECT, INSERT

# The queue
public.packageupload                    = SELECT, INSERT, UPDATE
public.packageuploadsource              = SELECT, INSERT
public.packageuploadbuild               = SELECT, INSERT
public.packageuploadcustom              = SELECT, INSERT

public.scriptactivity                   = SELECT, INSERT

# For premature source-only publication
public.securesourcepackagepublishinghistory = SELECT, INSERT

# Closing bugs for premature source-only publication
public.bug                              = SELECT, UPDATE
public.bugactivity                      = SELECT, INSERT
public.bugsubscription                  = SELECT
public.bugnotification                  = SELECT, INSERT
public.bugnomination                    = SELECT
public.bugtask                          = SELECT, UPDATE
public.product                          = SELECT
public.project                          = SELECT
public.bugmessage                       = SELECT, INSERT
public.message                          = SELECT, INSERT
public.messagechunk                     = SELECT, INSERT
public.productseries                    = SELECT
public.validpersonorteamcache           = SELECT
public.karmaaction                      = SELECT
public.karma                            = SELECT, INSERT
public.questionbug                      = SELECT
public.question                         = SELECT
public.packagebugcontact                = SELECT
public.milestone                        = SELECT
public.bugwatch                         = SELECT, INSERT
public.bugtracker                       = SELECT, INSERT
public.bugtrackeralias                  = SELECT, INSERT
public.cve                              = SELECT, INSERT
public.bugcve                           = SELECT, INSERT
public.language                         = SELECT
public.questionsubscription             = SELECT
public.answercontact                    = SELECT
public.personlanguage                   = SELECT
public.structuralsubscription           = SELECT

# Diffing against ancestry and maintenance tasks.
public.packagediff                      = SELECT, INSERT, UPDATE, DELETE

[queued]
type=user
# Announce handling
public.person                           = SELECT, INSERT
public.emailaddress                     = SELECT, INSERT
public.teamparticipation                = SELECT, INSERT
public.distrocomponentuploader          = SELECT
public.gpgkey                           = SELECT

# The Queue
public.packageupload                    = SELECT, UPDATE
public.packageuploadsource              = SELECT
public.packageuploadbuild               = SELECT
public.packageuploadcustom              = SELECT

# Distribution/Publishing stuff
public.archive                          = SELECT
public.distribution                     = SELECT
public.distroseries                     = SELECT
public.distroarchseries                 = SELECT
public.distrocomponentuploader          = SELECT
public.build                            = SELECT, INSERT, UPDATE
public.buildqueue                       = SELECT, INSERT, UPDATE
public.sourcepackagerelease             = SELECT, UPDATE
public.binarypackagerelease             = SELECT, UPDATE
public.sourcepackagereleasefile         = SELECT
public.binarypackagefile                = SELECT
public.sourcepackagename                = SELECT
public.binarypackagename                = SELECT
public.binarypackagepublishinghistory   = SELECT
public.sourcepackagepublishinghistory   = SELECT
public.sourcepackagefilepublishing      = SELECT
public.securesourcepackagepublishinghistory = SELECT, INSERT
public.securebinarypackagepublishinghistory = SELECT, INSERT
public.component                        = SELECT
public.section                          = SELECT
public.componentselection               = SELECT
public.sectionselection                 = SELECT

# Librarian stuff
public.libraryfilealias                 = SELECT, INSERT
public.libraryfilecontent               = SELECT, INSERT

# rosetta auto imports
public.translationimportqueueentry      = SELECT, INSERT, UPDATE

public.scriptactivity                   = SELECT, INSERT

# Closing bugs.
public.bug                              = SELECT, UPDATE
public.bugactivity                      = SELECT, INSERT
public.bugsubscription                  = SELECT
public.bugnotification                  = SELECT, INSERT
public.bugnomination                    = SELECT
public.bugtask                          = SELECT, UPDATE
public.product                          = SELECT
public.project                          = SELECT
public.bugmessage                       = SELECT, INSERT
public.message                          = SELECT, INSERT
public.messagechunk                     = SELECT, INSERT
public.productseries                    = SELECT
public.validpersonorteamcache           = SELECT
public.karmaaction                      = SELECT
public.karma                            = SELECT, INSERT
public.questionbug                      = SELECT
public.question                         = SELECT
public.packagebugcontact                = SELECT
public.milestone                        = SELECT
public.bugwatch                         = SELECT, INSERT
public.bugtracker                       = SELECT, INSERT
public.bugtrackeralias                  = SELECT, INSERT
public.cve                              = SELECT, INSERT
public.bugcve                           = SELECT, INSERT
public.language                         = SELECT
public.questionsubscription             = SELECT
public.answercontact                    = SELECT
public.personlanguage                   = SELECT
public.structuralsubscription           = SELECT


[ppad]
type=user
public.archive                          = SELECT
public.person                           = SELECT
public.scriptactivity                   = SELECT, INSERT

[supermirror]
type=user
# For supermirror-rewritemap cronscript
public.person                           = SELECT
public.product                          = SELECT
public.branch                           = SELECT
public.branchvisibilitypolicy           = SELECT
public.scriptactivity                   = SELECT, INSERT

[session]
# This user doesn't have access to any tables in the main launchpad
# database - it has permissions on the seperate session database only,
# which are not maintained by this script. User is just here so it gets
# created if necessary.
type=user

[bugnotification]
# Sends bug notifications.
# XXX: BjornT 2006-03-31:
#       All the INSERT permissions, and the UPDATE permission for the bug
#       table are necessary only because the test that test
#       send-bug-notifications.py needs them. They should be removed
#       when bug 37456 is fixed.
type=user
public.archive                          = SELECT
public.bugnotification                  = SELECT, INSERT, UPDATE
public.bugsubscription                  = SELECT, INSERT
public.bugnomination                    = SELECT
public.bug                              = SELECT, INSERT, UPDATE
public.bugactivity                      = SELECT, INSERT
public.bugmessage                       = SELECT, INSERT
public.bugtag                           = SELECT
public.bugtask                          = SELECT, INSERT, UPDATE
public.component                        = SELECT
public.packagebugcontact                = SELECT
public.person                           = SELECT
public.product                          = SELECT
public.project                          = SELECT
public.productseries                    = SELECT
public.question                         = SELECT
public.questionbug                      = SELECT
public.distribution                     = SELECT
public.distroseries                     = SELECT
public.sourcepackagename                = SELECT
public.sourcepackagerelease             = SELECT
public.sourcepackagepublishinghistory   = SELECT
public.emailaddress                     = SELECT
public.libraryfilealias                 = SELECT
public.libraryfilecontent               = SELECT
public.message                          = SELECT, INSERT
public.messagechunk                     = SELECT, INSERT
public.milestone                        = SELECT
public.scriptactivity                   = SELECT, INSERT
public.structuralsubscription           = SELECT
public.teammembership                   = SELECT
public.teamparticipation                = SELECT
public.validpersonorteamcache           = SELECT

[rosettaadmin]
type=user
public.distribution                     = SELECT
public.distroseries                     = SELECT, UPDATE
public.distroserieslanguage             = SELECT, INSERT, UPDATE
public.language                         = SELECT
public.person                           = SELECT
public.pofile                           = SELECT, INSERT, UPDATE
public.pomsgid                          = SELECT
public.potemplate                       = SELECT, INSERT
public.potmsgset                        = SELECT, INSERT
public.potranslation                    = SELECT
public.product                          = SELECT
public.productseries                    = SELECT
public.scriptactivity                   = SELECT, INSERT
public.sourcepackagename                = SELECT
public.translationmessage               = SELECT, INSERT, UPDATE, DELETE


[oopsprune]
type=user
public.bug                              = SELECT
public.bugtask                          = SELECT
public.message                          = SELECT
public.messagechunk                     = SELECT
public.question                         = SELECT
public.scriptactivity                   = SELECT, INSERT

[listteammembers]
type=user
public.emailaddress                     = SELECT
public.person                           = SELECT
public.signedcodeofconduct              = SELECT
public.teamparticipation                = SELECT

# This group is now created automatically
# Readonly access to everything
#[read]
#type=group

# This group is now created automatically
# Full access to everything.
# [admin]
# type=group

[processmail]
type=user
public.scriptactivity                   = SELECT, INSERT

# Incoming emails are stored in the librarian
public.libraryfilealias                 = SELECT, INSERT
public.libraryfilecontent               = SELECT, INSERT

# Access to people
public.emailaddress                     = SELECT
public.gpgkey                           = SELECT
public.language                         = SELECT
public.person                           = SELECT
public.personlanguage                   = SELECT
public.teammembership                   = SELECT
public.teamparticipation                = SELECT
public.validpersonorteamcache           = SELECT

# Access to BugTargets, QuestionTarget and SpecTarget
public.archive                          = SELECT
public.component                        = SELECT
public.distribution                     = SELECT
public.distrocomponentuploader          = SELECT
public.distroseries                     = SELECT
public.project                          = SELECT
public.product                          = SELECT
public.productseries                    = SELECT
public.packagebugcontact                = SELECT
public.sourcepackagename                = SELECT
public.sourcepackagerelease             = SELECT
public.sourcepackagepublishinghistory   = SELECT
public.structuralsubscription           = SELECT

# Karma
public.karma                            = SELECT, INSERT
public.karmaaction                      = SELECT

# Creation of messages (bug & question comments)
public.message                          = SELECT, INSERT
public.messagechunk                     = SELECT, INSERT

# Bug update
public.bug                              = SELECT, INSERT, UPDATE
public.bugactivity                      = SELECT, INSERT
public.bugsubscription                  = SELECT, INSERT
public.bugnotification                  = SELECT, INSERT
public.bugnomination                    = SELECT, INSERT, UPDATE
public.bugtag                           = SELECT, INSERT, DELETE
public.bugtask                          = SELECT, INSERT, UPDATE
public.bugmessage                       = SELECT, INSERT
public.bugsubscription                  = SELECT, INSERT, UPDATE, DELETE
public.bugtracker                       = SELECT, INSERT
public.bugtrackeralias                  = SELECT, INSERT
public.bugwatch                         = SELECT, INSERT
public.milestone                        = SELECT

# CVE updates
public.cve                              = SELECT, INSERT
public.bugcve                           = SELECT, INSERT

# Adding comment to question
public.question                         = SELECT, UPDATE
public.questionmessage                  = SELECT, INSERT
public.questionbug                      = SELECT

# Question notifications
public.answercontact                    = SELECT
public.questionsubscription             = SELECT

# Specification notifications
public.specification                    = SELECT
public.specificationsubscription        = SELECT
<<<<<<< HEAD

# Emails may have files attached.
public.bugattachment                    = SELECT, INSERT
=======
public.structuralsubscription           = SELECT


[mlist-sync]
# The mailing list sync user
type=user
public.mailinglist                      = SELECT
public.person                           = SELECT
public.emailaddress                     = SELECT, UPDATE
public.scriptactivity                   = SELECT, INSERT
>>>>>>> 37c9345f
<|MERGE_RESOLUTION|>--- conflicted
+++ resolved
@@ -1072,13 +1072,10 @@
 # Specification notifications
 public.specification                    = SELECT
 public.specificationsubscription        = SELECT
-<<<<<<< HEAD
+public.structuralsubscription           = SELECT
 
 # Emails may have files attached.
 public.bugattachment                    = SELECT, INSERT
-=======
-public.structuralsubscription           = SELECT
-
 
 [mlist-sync]
 # The mailing list sync user
@@ -1086,5 +1083,4 @@
 public.mailinglist                      = SELECT
 public.person                           = SELECT
 public.emailaddress                     = SELECT, UPDATE
-public.scriptactivity                   = SELECT, INSERT
->>>>>>> 37c9345f
+public.scriptactivity                   = SELECT, INSERT