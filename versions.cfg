--- conflicted
+++ resolved
@@ -62,16 +62,8 @@
 simplesettings = 0.4
 SimpleTal = 4.1
 sourcecodegen = 0.6.9
-<<<<<<< HEAD
-# lp:~gary/storm/0.17-launchpad has the branch for this distribution.  It is
-# 0.17 plus r374 from storm trunk for fixing lp:620508 (in order to address
-# lp:627442).
-storm = 0.17-launchpad-1
-testtools = 0.9.7
-=======
 storm = 0.18
 testtools = 0.9.8-r128
->>>>>>> 1f245f37
 transaction = 1.0.0
 Twisted = 10.1.0
 uuid = 1.30
