--- conflicted
+++ resolved
@@ -169,11 +169,7 @@
     cve_links = SQLMultipleJoin('BugCve', joinColumn='bug', orderBy='id')
     mentoring_offers = SQLMultipleJoin(
             'MentoringOffer', joinColumn='bug', orderBy='id')
-<<<<<<< HEAD
-    # XXX: kiko 2006-09-23: why is subscriptions ordered by ID?
-=======
     # XXX: kiko 2006-09-23: Why is subscriptions ordered by ID?
->>>>>>> 88930dfc
     subscriptions = SQLMultipleJoin(
             'BugSubscription', joinColumn='bug', orderBy='id',
             prejoins=["person"])
