--- conflicted
+++ resolved
@@ -462,16 +462,10 @@
         # stacked-on branch for the project is private and the branch is
         # MIRRORED then we don't include the default stacked-on branch's
         # details in the tuple.
-<<<<<<< HEAD
-        default_branch = self.factory.makeAnyBranch(private=True)
-        product = removeSecurityProxy(default_branch).product
-        product.development_focus.branch = default_branch
-=======
         product = self.factory.makeProduct()
         default_branch = self.factory.makeProductBranch(
             product=product, private=True)
         self.factory.enableDefaultStackingForProduct(product, default_branch)
->>>>>>> a24880eb
         mirrored_branch = self.factory.makeProductBranch(
             branch_type=BranchType.MIRRORED, product=product)
         info = self.storage._getBranchPullInfo(mirrored_branch)
