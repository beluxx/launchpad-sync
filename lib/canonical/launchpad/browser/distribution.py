# Copyright 2004-2005 Canonical Ltd.  All rights reserved.

__metaclass__ = type

__all__ = [
    'DistributionNavigation',
    'DistributionDynMenu',
    'DistributionSOP',
    'DistributionFacets',
    'DistributionSpecificationsMenu',
    'DistributionView',
    'DistributionAllPackagesView',
    'DistributionBrandingView',
    'DistributionEditView',
    'DistributionSetView',
    'DistributionAddView',
    'DistributionBugContactEditView',
    'DistributionArchiveMirrorsView',
    'DistributionCountryArchiveMirrorsView',
    'DistributionReleaseMirrorsView',
    'DistributionReleaseMirrorsRSSView',
    'DistributionArchiveMirrorsRSSView',
    'DistributionDisabledMirrorsView',
    'DistributionUnofficialMirrorsView',
    'DistributionLaunchpadUsageEditView',
    'DistributionSetFacets',
    'DistributionSetNavigation',
    'DistributionSetContextMenu',
    'DistributionSetSOP',
    ]

import datetime
import operator

from zope.component import getUtility
from zope.event import notify
from zope.app.event.objectevent import ObjectCreatedEvent
from zope.security.interfaces import Unauthorized

from canonical.cachedproperty import cachedproperty
from canonical.launchpad.interfaces import (
    IDistribution, IDistributionSet, IPublishedPackageSet, ILaunchBag,
<<<<<<< HEAD
    IArchiveSet, ILaunchpadRoot, NotFoundError, IDistributionMirrorSet)
=======
    NotFoundError, IDistributionMirrorSet)
from canonical.launchpad.browser.branding import BrandingChangeView
>>>>>>> c247aa29
from canonical.launchpad.browser.bugtask import BugTargetTraversalMixin
from canonical.launchpad.browser.build import BuildRecordsView
from canonical.launchpad.browser.editview import SQLObjectEditView
from canonical.launchpad.browser.launchpad import StructuralObjectPresentation
from canonical.launchpad.components.request_country import request_country
from canonical.launchpad.browser.questiontarget import (
    QuestionTargetFacetMixin, QuestionTargetTraversalMixin)
from canonical.launchpad.webapp import (
    action, ApplicationMenu, canonical_url, ContextMenu,
    enabled_with_permission,
    GetitemNavigation, LaunchpadEditFormView, LaunchpadView, Link,
    redirection, Navigation, StandardLaunchpadFacets,
    stepthrough, stepto, LaunchpadFormView)
from canonical.launchpad.browser.seriesrelease import (
    SeriesOrReleasesMixinDynMenu)
from canonical.launchpad.browser.sprint import SprintsMixinDynMenu
from canonical.launchpad.webapp.dynmenu import DynMenu, neverempty
from canonical.launchpad.webapp.batching import BatchNavigator
from canonical.lp.dbschema import DistributionReleaseStatus, MirrorContent


class DistributionNavigation(
    GetitemNavigation, BugTargetTraversalMixin, QuestionTargetTraversalMixin):

    usedfor = IDistribution

    @redirection('+source', status=301)
    def redirect_source(self):
        return canonical_url(self.context)

    def breadcrumb(self):
        return self.context.displayname

    @stepto('+packages')
    def packages(self):
        return getUtility(IPublishedPackageSet)

    @stepthrough('+mirror')
    def traverse_mirrors(self, name):
        return self.context.getMirrorByName(name)

    @stepthrough('+source')
    def traverse_sources(self, name):
        return self.context.getSourcePackage(name)

    @stepthrough('+milestone')
    def traverse_milestone(self, name):
        return self.context.getMilestone(name)

    @stepthrough('+spec')
    def traverse_spec(self, name):
        return self.context.getSpecification(name)


class DistributionSetNavigation(Navigation):

    usedfor = IDistributionSet

    def breadcrumb(self):
        return 'Distributions'

    def traverse(self, name):
        # Raise a 404 on an invalid distribution name
        distribution = self.context.getByName(name)
        if distribution is None:
            raise NotFoundError(name)
        return self.redirectSubTree(canonical_url(distribution))


class DistributionSOP(StructuralObjectPresentation):

    def getIntroHeading(self):
        return None

    def getMainHeading(self):
        return self.context.title

    def listChildren(self, num):
        return self.context.releases[:num]

    def listAltChildren(self, num):
        return None


class DistributionFacets(QuestionTargetFacetMixin, StandardLaunchpadFacets):

    usedfor = IDistribution

    enable_only = ['overview', 'bugs', 'answers', 'specifications',
                   'translations']

    def specifications(self):
        text = 'Blueprints'
        summary = 'Feature specifications for %s' % self.context.displayname
        return Link('', text, summary)


class DistributionSetSOP(StructuralObjectPresentation):

    def getIntroHeading(self):
        return None

    def getMainHeading(self):
        return 'Distributions in Launchpad'

    def listChildren(self, num):
        return []

    def listAltChildren(self, num):
        return None


class DistributionSetFacets(StandardLaunchpadFacets):

    usedfor = IDistributionSet

    enable_only = ['overview', ]


class DistributionSetContextMenu(ContextMenu):

    usedfor = IDistributionSet
    links = ['products', 'distributions', 'people', 'meetings']

    def distributions(self):
        return Link('/distros/', 'View distributions')

    def products(self):
        return Link('/projects/', 'View projects')

    def people(self):
        return Link('/people/', 'View people')

    def meetings(self):
        return Link('/sprints/', 'View meetings')


class DistributionOverviewMenu(ApplicationMenu):

    usedfor = IDistribution
    facet = 'overview'
    links = ['edit', 'branding', 'driver', 'search', 'allpkgs', 'members',
             'mirror_admin', 'reassign', 'addrelease', 'top_contributors',
             'builds', 'release_mirrors', 'archive_mirrors',
             'disabled_mirrors', 'unofficial_mirrors', 'newmirror',
             'launchpad_usage', 'upload_admin']

    @enabled_with_permission('launchpad.Edit')
    def edit(self):
        text = 'Change details'
        return Link('+edit', text, icon='edit')

    @enabled_with_permission('launchpad.Edit')
    def branding(self):
        text = 'Change branding'
        return Link('+branding', text, icon='edit')

    @enabled_with_permission('launchpad.Edit')
    def driver(self):
        text = 'Appoint driver'
        summary = 'Someone with permission to set goals for all releases'
        return Link('+driver', text, summary, icon='edit')

    @enabled_with_permission('launchpad.Edit')
    def reassign(self):
        text = 'Change registrant'
        return Link('+reassign', text, icon='edit')

    def newmirror(self):
        text = 'Register a new mirror'
        enabled = self.context.full_functionality
        return Link('+newmirror', text, enabled=enabled, icon='add')

    def top_contributors(self):
        text = 'List top contributors'
        return Link('+topcontributors', text, icon='info')

    def release_mirrors(self):
        text = 'Show CD mirrors'
        enabled = self.context.full_functionality
        return Link('+cdmirrors', text, enabled=enabled, icon='info')

    def archive_mirrors(self):
        text = 'Show archive mirrors'
        enabled = self.context.full_functionality
        return Link('+archivemirrors', text, enabled=enabled, icon='info')

    def disabled_mirrors(self):
        text = 'Show disabled mirrors'
        enabled = False
        user = getUtility(ILaunchBag).user
        if (self.context.full_functionality and user is not None and
            user.inTeam(self.context.mirror_admin)):
            enabled = True
        return Link('+disabledmirrors', text, enabled=enabled, icon='info')

    def unofficial_mirrors(self):
        text = 'Show unofficial mirrors'
        enabled = False
        user = getUtility(ILaunchBag).user
        if (self.context.full_functionality and user is not None and
            user.inTeam(self.context.mirror_admin)):
            enabled = True
        return Link('+unofficialmirrors', text, enabled=enabled, icon='info')

    def allpkgs(self):
        text = 'List all packages'
        return Link('+allpackages', text, icon='info')

    @enabled_with_permission('launchpad.Edit')
    def members(self):
        text = 'Change members team'
        return Link('+selectmemberteam', text, icon='edit')

    @enabled_with_permission('launchpad.Edit')
    def upload_admin(self):
        text = 'Change upload manager'
        summary = 'Someone with permission to manage uploads'
        return Link('+uploadadmin', text, summary, icon='edit')

    @enabled_with_permission('launchpad.Edit')
    def mirror_admin(self):
        text = 'Change mirror admins'
        enabled = self.context.full_functionality
        return Link('+selectmirroradmins', text, enabled=enabled, icon='edit')

    def search(self):
        text = 'Search packages'
        return Link('+search', text, icon='search')

    @enabled_with_permission('launchpad.Admin')
    def addrelease(self):
        text = 'Add release'
        return Link('+addrelease', text, icon='add')

    def builds(self):
        text = 'Builds'
        return Link('+builds', text, icon='info')

    @enabled_with_permission('launchpad.Edit')
    def launchpad_usage(self):
        text = 'Define Launchpad usage'
        return Link('+launchpad', text, icon='edit')


class DistributionBugsMenu(ApplicationMenu):

    usedfor = IDistribution
    facet = 'bugs'
    links = ['new', 'bugcontact', 'securitycontact', 'cve_list']

    def cve_list(self):
        text = 'CVE reports'
        return Link('+cve', text, icon='cve')

    def new(self):
        text = 'Report a bug'
        return Link('+filebug', text, icon='add')

    @enabled_with_permission('launchpad.Edit')
    def bugcontact(self):
        text = 'Change bug contact'
        return Link('+bugcontact', text, icon='edit')

    @enabled_with_permission('launchpad.Edit')
    def securitycontact(self):
        text = 'Change security contact'
        return Link('+securitycontact', text, icon='edit')


class DistributionBountiesMenu(ApplicationMenu):

    usedfor = IDistribution
    facet = 'bounties'
    links = ['new', 'link']

    def new(self):
        text = 'Register new bounty'
        return Link('+addbounty', text, icon='add')

    def link(self):
        text = 'Link existing bounty'
        return Link('+linkbounty', text, icon='edit')


class DistributionSpecificationsMenu(ApplicationMenu):

    usedfor = IDistribution
    facet = 'specifications'
    links = ['listall', 'doc', 'roadmap', 'assignments', 'new']

    def listall(self):
        text = 'List all blueprints'
        return Link('+specs?show=all', text, icon='info')

    def roadmap(self):
        text = 'Roadmap'
        return Link('+roadmap', text, icon='info')

    def assignments(self):
        text = 'Assignments'
        return Link('+assignments', text, icon='info')

    def doc(self):
        text = 'Documentation'
        summary = 'List all complete informational specifications'
        return Link('+documentation', text, summary,
            icon='info')

    def new(self):
        text = 'Register new blueprint'
        return Link('+addspec', text, icon='add')


class DistributionTranslationsMenu(ApplicationMenu):

    usedfor = IDistribution
    facet = 'translations'
    links = ['edit']

    def edit(self):
        text = 'Change translators'
        return Link('+changetranslators', text, icon='edit')


class DistributionView(BuildRecordsView):
    """Default Distribution view class."""

    def initialize(self):
        """Initialize template control fields.

        Also check if the search action was invoked and setup a batched
        list with the results if necessary.
        """
        # initialize control fields
        self.matches = 0

        # check if the user invoke search, if not dismiss
        self.text = self.request.form.get('text', None)
        if not self.text:
            self.search_requested = False
            return
        self.search_requested = True

        results = self.search_results()
        self.matches = len(results)
        if self.matches > 5:
            self.detailed = False
        else:
            self.detailed = True

        self.batchnav = BatchNavigator(results, self.request)

    @cachedproperty
    def translation_focus(self):
        """Return the IDistroRelease where the translators should work.

        If ther isn't a defined focus, we return latest release.
        """
        if self.context.translation_focus is None:
            return self.context.currentrelease
        else:
            return self.context.translation_focus

    def search_results(self):
        """Return IDistributionSourcePackages according given a text.

        Try to find the source packages in this distribution that match
        the given text.
        """
        return self.context.searchSourcePackages(self.text)

    def secondary_translatable_releases(self):
        """Return a list of IDistroRelease that aren't the translation_focus.

        It only includes the ones that are still supported.
        """
        releases = [
            release
            for release in self.context.releases
            if (release.releasestatus != DistributionReleaseStatus.OBSOLETE
                and (self.translation_focus is None or
                     self.translation_focus.id != release.id))
            ]

        return sorted(releases, key=operator.attrgetter('version'),
                      reverse=True)


class DistributionAllPackagesView(LaunchpadView):
    def initialize(self):
        results = self.context.source_package_caches
        self.batchnav = BatchNavigator(results, self.request)


class DistributionRedirectingEditView(SQLObjectEditView):
    """A deprecated view to be used by the +driver and +uploadadmin pages."""

    def changed(self):
        self.request.response.redirect(canonical_url(self.context))


class DistributionBrandingView(BrandingChangeView):

    schema = IDistribution
    field_names = ['icon', 'logo', 'mugshot']


class DistributionEditView(LaunchpadEditFormView):

    schema = IDistribution
    label = "Change distribution details"
    field_names = ['displayname', 'title', 'summary', 'description',]

    @action("Change", name='change')
    def change_action(self, action, data):
        self.updateContextFromData(data)
        self.next_url = canonical_url(self.context)


class DistributionLaunchpadUsageEditView(LaunchpadEditFormView):
    """View class for defining Launchpad usage."""

    schema = IDistribution
    field_names = ["official_answers", "official_malone", "official_rosetta"]
    label = "Describe Launchpad usage"

    @action("Change", name='change')
    def change_action(self, action, data):
        self.updateContextFromData(data)

    @property
    def next_url(self):
        return canonical_url(self.context)


class DistributionSetView:

    def __init__(self, context, request):
        self.context = context
        self.request = request

    def count(self):
        return self.context.count()


class DistributionAddView(LaunchpadFormView):

    schema = IDistribution
    label = "Create a new distribution"
    field_names = ["name", "displayname", "title", "summary", "description",
                   "domainname", "members"]

    @action("Save", name='save')
    def save_action(self, action, data):
<<<<<<< HEAD
        archive = getUtility(IArchiveSet).new()
        gotchi, gotchi_heading = data['gotchi']
=======
>>>>>>> c247aa29
        distribution = getUtility(IDistributionSet).new(
            name=data['name'],
            displayname=data['displayname'],
            title=data['title'],
            summary=data['summary'],
            description=data['description'],
            domainname=data['domainname'],
            members=data['members'],
            owner=self.user,
<<<<<<< HEAD
            main_archive=archive,
            gotchi=gotchi,
            gotchi_heading=gotchi_heading,
            emblem=data['emblem'])
=======
            )
>>>>>>> c247aa29
        notify(ObjectCreatedEvent(distribution))
        self.next_url = canonical_url(distribution)


class DistributionBugContactEditView(SQLObjectEditView):
    """Browser view for editing the distribution bug contact."""
    def changed(self):
        """Redirect to the distribution page."""
        distribution = self.context
        contact_display_value = None

        if distribution.bugcontact:
            if distribution.bugcontact.preferredemail:
                contact_display_value = (
                    distribution.bugcontact.preferredemail.email)
            else:
                contact_display_value = distribution.bugcontact.displayname

        # The bug contact was set to a new person or team.
        if contact_display_value:
            self.request.response.addNotification(
                "Successfully changed the distribution bug contact to %s" %
                contact_display_value)
        else:
            # The bug contact was set to noone.
            self.request.response.addNotification(
                "Successfully cleared the distribution bug contact. This "
                "means that there is no longer a distro-wide contact for "
                "bugmail. You can, of course, set a distribution bug "
                "contact again whenever you want to.")

        self.request.response.redirect(canonical_url(distribution))


class DistributionCountryArchiveMirrorsView(LaunchpadView):
    """A text/plain page which lists the mirrors in the country of the request.

    If there are no mirrors located in the country of the request, we fallback
    to the main Ubuntu repositories.
    """

    def render(self):
        if not self.context.full_functionality:
            self.request.response.setStatus(404)
            return u''
        country = request_country(self.request)
        mirrors = getUtility(IDistributionMirrorSet).getBestMirrorsForCountry(
            country, MirrorContent.ARCHIVE)
        body = "\n".join(mirror.base_url for mirror in mirrors)
        self.request.response.setHeader(
            'content-type', 'text/plain;charset=utf-8')
        return body.encode('utf-8')


class DistributionMirrorsView(LaunchpadView):

    def _groupMirrorsByCountry(self, mirrors):
        """Given a list of mirrors, create and return list of dictionaries
        containing the country names and the list of mirrors on that country.

        This list is ordered by country name.
        """
        mirrors_by_country = {}
        for mirror in mirrors:
            mirrors = mirrors_by_country.setdefault(mirror.country.name, [])
            mirrors.append(mirror)
        return [dict(country=country, mirrors=mirrors)
                for country, mirrors in sorted(mirrors_by_country.items())]


class DistributionArchiveMirrorsView(DistributionMirrorsView):

    heading = 'Official Archive Mirrors'

    def getMirrorsGroupedByCountry(self):
        return self._groupMirrorsByCountry(self.context.archive_mirrors)


class DistributionReleaseMirrorsView(DistributionMirrorsView):

    heading = 'Official CD Mirrors'

    def getMirrorsGroupedByCountry(self):
        return self._groupMirrorsByCountry(self.context.release_mirrors)


class DistributionMirrorsRSSBaseView(LaunchpadView):
    """A base class for RSS feeds of distribution mirrors."""

    def initialize(self):
        self.now = datetime.datetime.utcnow()

    def render(self):
        self.request.response.setHeader(
            'content-type', 'text/xml;charset=utf-8')
        body = LaunchpadView.render(self)
        return body.encode('utf-8')


class DistributionArchiveMirrorsRSSView(DistributionMirrorsRSSBaseView):
    """The RSS feed for archive mirrors."""

    heading = 'Archive Mirrors'

    @property
    def mirrors(self):
        return self.context.archive_mirrors


class DistributionReleaseMirrorsRSSView(DistributionMirrorsRSSBaseView):
    """The RSS feed for release mirrors."""

    heading = 'CD Mirrors'

    @property
    def mirrors(self):
        return self.context.release_mirrors


class DistributionMirrorsAdminView(DistributionMirrorsView):

    def initialize(self):
        """Raise an Unauthorized exception if the user is not a member of this
        distribution's mirror_admin team.
        """
        # XXX: We don't want these pages to be public but we can't protect
        # them with launchpad.Edit because that would mean only people with
        # that permission on a Distribution would be able to see them. That's
        # why we have to do the permission check here.
        # -- Guilherme Salgado, 2006-06-16
        if not (self.user and self.user.inTeam(self.context.mirror_admin)):
            raise Unauthorized('Forbidden')


class DistributionUnofficialMirrorsView(DistributionMirrorsAdminView):

    heading = 'Unofficial Mirrors'

    def getMirrorsGroupedByCountry(self):
        return self._groupMirrorsByCountry(self.context.unofficial_mirrors)


class DistributionDisabledMirrorsView(DistributionMirrorsAdminView):

    heading = 'Disabled Mirrors'

    def getMirrorsGroupedByCountry(self):
        return self._groupMirrorsByCountry(self.context.disabled_mirrors)


class DistributionDynMenu(
    DynMenu, SprintsMixinDynMenu, SeriesOrReleasesMixinDynMenu):

    menus = {
        '': 'mainMenu',
        'meetings': 'meetingsMenu',
        'releases': 'releasesMenu',
        'milestones': 'milestoneMenu',
        }

    @neverempty
    def milestoneMenu(self):
        """Show milestones more recently than one month ago,
        or with no due date.
        """
        fairly_recent = datetime.datetime.utcnow() - datetime.timedelta(days=30)
        for milestone in self.context.milestones:
            if (milestone.dateexpected is None or
                milestone.dateexpected > fairly_recent):
                yield self.makeLink(milestone.title, context=milestone)
        yield self.makeLink('Show all milestones...', page='+milestones')

    @neverempty
    def mainMenu(self):
        yield self.makeLink('Releases', page='+releases', submenu='releases')
        yield self.makeLink('Meetings', page='+sprints', submenu='meetings')
        yield self.makeLink(
            'Milestones', page='+milestones', submenu='milestones')<|MERGE_RESOLUTION|>--- conflicted
+++ resolved
@@ -40,12 +40,8 @@
 from canonical.cachedproperty import cachedproperty
 from canonical.launchpad.interfaces import (
     IDistribution, IDistributionSet, IPublishedPackageSet, ILaunchBag,
-<<<<<<< HEAD
-    IArchiveSet, ILaunchpadRoot, NotFoundError, IDistributionMirrorSet)
-=======
-    NotFoundError, IDistributionMirrorSet)
+    IArchiveSet, NotFoundError, IDistributionMirrorSet)
 from canonical.launchpad.browser.branding import BrandingChangeView
->>>>>>> c247aa29
 from canonical.launchpad.browser.bugtask import BugTargetTraversalMixin
 from canonical.launchpad.browser.build import BuildRecordsView
 from canonical.launchpad.browser.editview import SQLObjectEditView
@@ -501,11 +497,7 @@
 
     @action("Save", name='save')
     def save_action(self, action, data):
-<<<<<<< HEAD
         archive = getUtility(IArchiveSet).new()
-        gotchi, gotchi_heading = data['gotchi']
-=======
->>>>>>> c247aa29
         distribution = getUtility(IDistributionSet).new(
             name=data['name'],
             displayname=data['displayname'],
@@ -515,14 +507,8 @@
             domainname=data['domainname'],
             members=data['members'],
             owner=self.user,
-<<<<<<< HEAD
             main_archive=archive,
-            gotchi=gotchi,
-            gotchi_heading=gotchi_heading,
-            emblem=data['emblem'])
-=======
             )
->>>>>>> c247aa29
         notify(ObjectCreatedEvent(distribution))
         self.next_url = canonical_url(distribution)
 
