--- conflicted
+++ resolved
@@ -67,87 +67,12 @@
 #     return True
 
 
-<<<<<<< HEAD
-=======
-def os_exec(*args):
-    """Wrapper for `os.execve()` that catches execution errors."""
-    try:
-        os.execv(args[0], args)
-        os._exit(1)
-    except OSError:
-        sys.stderr.write("\nERROR:\nCould not exec: %s\n" % (args,))
-    # if we reach here, it's an error anyway
-    os._exit(-1)
-
-
-def daemon(name, logfilename, pidfilename, *args, **kwargs):
-    """Execute a double fork to start up a daemon."""
-
-    # fork 1 - close fds and start new process group
-    pid = os.fork()
-    if pid:
-        # parent process - we collect the first child to avoid ghosts.
-        os.waitpid(pid, 0)
-        return
-    # start a new process group and detach ttys
-    # print '## Starting', name, '##'
-    os.setsid()
-
+def preexec_fn():
     # Revert Python's handling of SIGPIPE. See
     # http://bugs.python.org/issue1652 for more info.
     signal.signal(signal.SIGPIPE, signal.SIG_DFL)
 
-    # fork 2 - now detach once more free and clear
-    pid = os.fork()
-    if pid:
-        # this is the first fork - its job is done
-        os._exit(0)
-    # make attempts to read from stdin fail.
-    fnullr = os.open(os.devnull, os.O_RDONLY)
-    os.dup2(fnullr, 0)
-    if fnullr:
-        os.close(fnullr)
-    # open up the logfile and start up the process
-    f = os.open(logfilename, os.O_WRONLY | os.O_CREAT | os.O_TRUNC)
-    os.dup2(f, 1)
-    os.dup2(f, 2)
-    if f > 2:
-        os.close(f)
-    # With output setup to log we can start running code again.
-    if 'command' in kwargs:
-        args = (kwargs['command'],) + args
-    else:
-        args = ('/usr/bin/env', 'python', '-u',) + args
-    if 'homedir' in kwargs:
-        os.environ['HOME'] = kwargs['homedir']
-    print os.environ['HOME']
-    print os.stat(os.environ['HOME'])
-    # this should get logged
-    print '## Starting %s as %s' % (name, args)
-    # write the pidfile file
-    with open(pidfilename, "w") as pidfile:
-        pidfile.write("%d" % os.getpid())
-        pidfile.flush()
-    os_exec(*args)
-
-
-# def status():
-#     """ provides status information about the RabbitMQ server """
-#     # Not ported yet.
-#     nodename = _get_nodename()
-#     if not _check_running():
-#         print "ERROR: RabbitMQ node %s is not running" % nodename
-#         return
-#     for act in ["list_exchanges", "list_queues"]:
-#         outstr, errstr = _rabbitctl(act, strip=True)
-#         if errstr:
-#             print >> sys.stderr, errstr
-#         if outstr:
-#             print outstr
-#     return
-
-
->>>>>>> 4cb7766e
+
 def allocate_ports(n=1):
     """Allocate `n` unused ports.
 
@@ -245,7 +170,8 @@
         env = dict(os.environ, HOME=self.config.homedir)
         ctl = subprocess.Popen(
             (ctlbin, "-n", nodename, command), env=env,
-            stdout=subprocess.PIPE, stderr=subprocess.PIPE)
+            stdout=subprocess.PIPE, stderr=subprocess.PIPE,
+            preexec_fn=preexec_fn)
         outstr, errstr = ctl.communicate()
         if strip:
             return outstr.strip(), errstr.strip()
@@ -337,7 +263,8 @@
             with open(os.devnull, "rb") as devnull:
                 self.process = subprocess.Popen(
                     [cmd], stdin=devnull, stdout=logfile, stderr=logfile,
-                    close_fds=True, cwd=self.config.homedir, env=env)
+                    close_fds=True, cwd=self.config.homedir, env=env,
+                    preexec_fn=preexec_fn)
         self.addDetail(
             os.path.basename(self.config.logfile),
             content_from_file(self.config.logfile))
