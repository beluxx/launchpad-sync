--- conflicted
+++ resolved
@@ -837,18 +837,6 @@
         This method must be used only for people, not teams.
         """
 
-<<<<<<< HEAD
-    def getBranch(product_name, branch_name):
-        """The branch associated to this person and product with this name.
-
-        The product_name may be None.
-        """
-        # XXX: JonathanLange 2008-11-27 spec=package-branches: This API is no
-        # longer appropriate, given source package branches. It's used in
-        # browser/person.py, browser/specification.py.
-
-=======
->>>>>>> 04dfed0a
     # XXX: salgado, 2008-08-01: Unexported because this method doesn't take
     # into account whether or not a team's memberships are private.
     # @operation_parameters(team=copy_field(ITeamMembership['team']))
