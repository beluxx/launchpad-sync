--- conflicted
+++ resolved
@@ -376,10 +376,6 @@
             "distribution."),
         constraint=name_validator, readonly=False, required=False))
 
-<<<<<<< HEAD
-    vcs = Attribute("""
-    Version control system for this distribution's code.""")
-=======
     vcs = exported(
         Choice(
             title=_("VCS"),
@@ -387,7 +383,6 @@
             vocabulary=VCSType,
             description=_(
                 "Version control system for this distribution's code.")))
->>>>>>> c96124c6
 
     def getArchiveIDList(archive=None):
         """Return a list of archive IDs suitable for sqlvalues() or quote().
