--- conflicted
+++ resolved
@@ -1497,13 +1497,8 @@
         # strict_component is True because the source package already exists,
         # otherwise, how can they give it back?
         check_perms = self.obj.archive.checkUpload(
-<<<<<<< HEAD
-            user.person, self.obj.distroseries,
-            self.obj.sourcepackagerelease.sourcepackagename,
-=======
             user.person, self.obj.distro_series,
             self.obj.source_package_release.sourcepackagename,
->>>>>>> bcbf4b1a
             self.obj.current_component, self.obj.pocket,
             strict_component=True)
         return check_perms == None
