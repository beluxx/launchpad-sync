--- conflicted
+++ resolved
@@ -31,7 +31,6 @@
   min-width: 1em;
   outline: 1px #666;
 }
-
 label {
   white-space: nowrap;
   font-weight: bold;
@@ -291,19 +290,12 @@
   font-weight: bold;
   color: #FFF;
 }
-/* padding-left adjusts the space between the home icon and the word
- * "Home".
- */
 ul#menuroot a#homebreadcrumb span {
   background: url(home-low-high.gif) left top no-repeat;
-  padding-left: 16px;
+  padding-left: 16px; /* space between home icon and the word "Home" */
 }
 ul#menuroot li a#homebreadcrumb:hover span,
 ul#menuroot li.selected a#homebreadcrumb span {
-  /* [br#102155] changed "background: url(home-low-high.gif) -1417 top no-repeat;"
-	for "background: url(home-low-high.gif) left -20px no-repeat;"
-	for compatibility with Safari
-	*/
   background: url(home-low-high.gif) left -20px no-repeat;
   padding-left: 16px;
 }
@@ -566,60 +558,34 @@
 #help {visibility: hidden;}
 
 /* The rest of the page keeps clear of the collapsed help panel. */
-<<<<<<< HEAD
 /* test: http://launchpad.dev/+logout */
-#nonhelp {margin: 10px 20px 0 38px;}
- 
-=======
 #nonhelp {
-	margin: 0 20px 0 38px;
-	min-width: 752px; /* [br#94323] for search bar not to go under tabs */
-}
-
->>>>>>> 4468af28
+  margin: 10px 20px 0 38px;
+  min-width: 752px; /* prevents search field from sliding under tabs */
+}
+
 /*- App home pages and pillar indexes both have a heading and app buttons, -*/
 table#applications {margin-bottom: -0.5em;}
-/* [br#109517] vertical-align changed from 'baseline' to 'bottom' to solve a Safari+Konqueror issue */
 table#applications th, table#applications td {vertical-align: bottom;}
-table#applications th {
-	padding-top: 60px;
-	padding-left: 60px;
-	text-align: left;
-}
-/* [br#109517] Sets the section title up to its right place */
-table#applications th h1 {
-	margin: 0px;
-	padding: 0px;
-}
-/* [br#109517] Set sections menu icons align right */
-table#applications td {
-	text-align: right;
-}
-
-/* [br#109517] Sets the watermark up to its right place */
+table#applications th {padding-top: 60px; padding-left: 60px; text-align: left;}
+table#applications th h1 {margin: 0; padding: 0;}
+table#applications td {text-align: right;}
 body.tab-branches #applications,
 body.tab-bugs #applications,
 body.tab-specifications #applications,
 body.tab-answers #applications,
 body.tab-translations #applications {
-	background-position: left bottom !important;
-}
-
-
+  background-position: left bottom !important;
+}
 /* though the pillar indexes have no watermark, so no heading indenting. */
 body.pillarindex table#applications th {padding-left: 0;}
 
 /* Other page types have a global search field. */
-<<<<<<< HEAD
-#globalsearch {float: right; margin-top: 5px; width: 220px;}
-=======
 #globalsearch {
-	float: right;
-	margin-top: 15px;
-	/*width: 220px; [br#94323] */
-	margin-right: 70px; /* [br#94323] for search field not to go under tabs */
-}
->>>>>>> 4468af28
+  float: right;
+  margin-top: 15px;
+  margin-right: 70px; /* should prevent search field from sliding under tabs */
+}
 #globalsearch #q {border: 1px solid #a7c2ce; width: 170px;}
 #globalsearch #searchbutton {
   position: relative;
@@ -740,30 +706,22 @@
 
 /* --- Portlets --- */
 #portlets {
-	position: relative;
-	display: inline;
-	float: left;
-	width: 200px;
-	overflow: hidden;
-	margin: 0 16px 0 16px;
-	padding: 0;
-	list-style: none;
-	font-size: 11px;
-}
-/* matthew's code */
-#portlets {
-	margin: 0 0 20px -100%;
-	padding: 0 20px;
-	right: 240px;
-}
-* html #portlets { /* Works around Internet Explorer bug */
-	left: 20px;
-}
-/* end matthew's code */
-#portlets .portlet {
-	clear: both;
-	float: left;
-}
+  position: relative;
+  display: inline;
+  float: left;
+  width: 200px;
+  overflow: hidden;
+  margin: 0 0 20px -100%;
+  padding: 0 20px;
+  list-style: none;
+  font-size: 11px;
+  right: 240px;
+}
+/* IE6 and  lower ignore the left padding, so we add extra positioning. */
+* html #portlets {left: 20px;}
+/* IE7 gets the padding right but overcalculates the left margin, so we use
+a conditional comment in main-template.pt to work around the above rule. */
+#portlets .portlet {clear: both; float: left;}
 #portlets .portlet h2 {
   display: block;
   width: 180px;
@@ -1406,21 +1364,6 @@
 #maincontent {
   width: 100%;
   padding: 0 0 20px 0;
-}
-<<<<<<< HEAD
-#portlets {
-  width: 200px;
-  margin: 0 0 20px -100%;
-  padding: 0 20px;
-  right: 240px;
-}
-/* IE6 and lower ignore the left padding, so we add extra positioning. */
-* html #portlets {left: 20px;}
-/* IE7 gets the padding right but overcalculates the left margin, so we use
-a conditional comment in main-template.pt to work around the above rule. */
-#portlets .portlet {width: 200px;}
-=======
-#maincontent {
   display: inline;
   float: left;
   position: relative;
@@ -1428,7 +1371,6 @@
 #portlets .portlet {
   width: 200px;
 }
->>>>>>> 4468af28
 #singlecolumn {margin: 20px 20px 0 0;} /* test: front page, FAQ page */
 #mainarea #singlecolumn {margin-right: 0;}
 
