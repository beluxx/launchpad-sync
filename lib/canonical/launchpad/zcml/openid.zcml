<configure xmlns="http://namespaces.zope.org/zope"
    xmlns:browser="http://namespaces.zope.org/browser">

    <securedutility
        class="canonical.launchpad.systemhomes.OpenIdApplication"
        provides="canonical.launchpad.interfaces.IOpenIdApplication">
        <allow interface="canonical.launchpad.interfaces.IOpenIdApplication" />
    </securedutility>

    <browser:url
        for="canonical.launchpad.interfaces.IOpenIdApplication"
        path_expression="string:+openid"
        parent_utility="canonical.launchpad.interfaces.ILaunchpadRoot"
        />

    <browser:page
        for="*"
        permission="zope.Public"
        name="main_template"
        template="../templates/loginservice-main-template.pt"
        layer="canonical.launchpad.layers.OpenIdLayer" />

    <browser:page
        layer="canonical.launchpad.layers.OpenIdLayer"
        for="canonical.launchpad.webapp.interfaces.ILaunchpadRoot"
        permission="zope.Public"
        template="../templates/loginservice-login.pt"
        name="+openid-new"
        class="canonical.launchpad.browser.openidserver.LoginServiceView"
        />

    <browser:page
        layer="canonical.launchpad.layers.OpenIdLayer"
        for="canonical.launchpad.interfaces.IOpenIdApplication"
        permission="zope.Public"
        name="+index"
        class="canonical.launchpad.browser.openidserver.OpenIdView"
        />

<<<<<<< HEAD
    <browser:page
        layer="canonical.launchpad.layers.OpenIdLayer"
        name="+newaccount"
        for="canonical.launchpad.interfaces.ILoginToken"
        class="canonical.launchpad.browser.openidserver.LoginServiceNewAccountView"
        permission="zope.Public"
        template="../templates/loginservice-newaccount.pt"
=======
    <browser:defaultView
        for="canonical.launchpad.interfaces.IOpenIdApplication"
        name="+index"
>>>>>>> 7c0cd853
        />

    <browser:navigation
        module="canonical.launchpad.browser.openidserver"
        classes="OpenIdApplicationNavigation"
        />

    <content class="canonical.launchpad.database.OpenIdAuthorization">
        <allow
            interface="canonical.launchpad.interfaces.IOpenIdAuthorization"
            />
    </content>

    <securedutility
        class="canonical.launchpad.database.OpenIdAuthorizationSet"
        provides="canonical.launchpad.interfaces.IOpenIdAuthorizationSet">
        <allow
            interface="canonical.launchpad.interfaces.IOpenIdAuthorizationSet"
            />
    </securedutility>

    <utility
        provides="canonical.launchpad.interfaces.ILaunchpadOpenIdStoreFactory"
        component="canonical.launchpad.database.openidserver.LaunchpadOpenIdStore">
    </utility>

    <browser:page
        for="openid.server.server.ProtocolError"
        name="index.html"
        permission="zope.Public"
        class="canonical.launchpad.browser.openidserver.ProtocolErrorView"
        />

    <content
        class="canonical.launchpad.browser.openidserver.OpenIdIdentityView">
      <allow attributes="browserDefault __call__" />
    </content>


</configure>
<|MERGE_RESOLUTION|>--- conflicted
+++ resolved
@@ -37,7 +37,11 @@
         class="canonical.launchpad.browser.openidserver.OpenIdView"
         />
 
-<<<<<<< HEAD
+    <browser:defaultView
+        for="canonical.launchpad.interfaces.IOpenIdApplication"
+        name="+index"
+        />
+
     <browser:page
         layer="canonical.launchpad.layers.OpenIdLayer"
         name="+newaccount"
@@ -45,11 +49,6 @@
         class="canonical.launchpad.browser.openidserver.LoginServiceNewAccountView"
         permission="zope.Public"
         template="../templates/loginservice-newaccount.pt"
-=======
-    <browser:defaultView
-        for="canonical.launchpad.interfaces.IOpenIdApplication"
-        name="+index"
->>>>>>> 7c0cd853
         />
 
     <browser:navigation
