When filing a distribution bug, an error is raised if you enter a
package name that doesn't exist in the distribution. We'll demonstrate
using the advanced filebug workflow, to skip searching for dupes.

    >>> browser.addHeader("Authorization", "Basic foo.bar@canonical.com:test")
<<<<<<< HEAD
    >>> browser.open("http://localhost:9000/ubuntu/+filebug")
=======
    >>> browser.open("http://launchpad.dev/distros/ubuntu/+filebug-advanced")
>>>>>>> 027d5b27

    >>> browser.getControl(name="field.title").value = "test"
    >>> browser.getControl(name="field.comment").value = "test"
    >>> browser.getControl(name="packagename_option").value = ["choose"]
    >>> browser.getControl(name="field.packagename").value = "foobar"

    >>> browser.getControl("Submit Bug Report").click()

    >>> '"foobar" does not exist in Ubuntu' in browser.contents
    True

An error is also raised if you choose the radio button to enter a
package name, but don't specify a package.

<<<<<<< HEAD
    >>> browser.open("http://localhost:9000/ubuntu/+filebug")
=======
    >>> browser.open("http://launchpad.dev/distros/ubuntu/+filebug-advanced")
>>>>>>> 027d5b27

    >>> browser.getControl(name="field.title").value = "test"
    >>> browser.getControl(name="field.comment").value = "test"
    >>> browser.getControl(name="packagename_option").value = ["choose"]

    >>> browser.getControl("Submit Bug Report").click()

    >>> 'Please enter a package name' in browser.contents
    True<|MERGE_RESOLUTION|>--- conflicted
+++ resolved
@@ -3,11 +3,7 @@
 using the advanced filebug workflow, to skip searching for dupes.
 
     >>> browser.addHeader("Authorization", "Basic foo.bar@canonical.com:test")
-<<<<<<< HEAD
-    >>> browser.open("http://localhost:9000/ubuntu/+filebug")
-=======
-    >>> browser.open("http://launchpad.dev/distros/ubuntu/+filebug-advanced")
->>>>>>> 027d5b27
+    >>> browser.open("http://launchpad.dev/ubuntu/+filebug-advanced")
 
     >>> browser.getControl(name="field.title").value = "test"
     >>> browser.getControl(name="field.comment").value = "test"
@@ -22,11 +18,7 @@
 An error is also raised if you choose the radio button to enter a
 package name, but don't specify a package.
 
-<<<<<<< HEAD
-    >>> browser.open("http://localhost:9000/ubuntu/+filebug")
-=======
-    >>> browser.open("http://launchpad.dev/distros/ubuntu/+filebug-advanced")
->>>>>>> 027d5b27
+    >>> browser.open("http://launchpad.dev/ubuntu/+filebug-advanced")
 
     >>> browser.getControl(name="field.title").value = "test"
     >>> browser.getControl(name="field.comment").value = "test"
