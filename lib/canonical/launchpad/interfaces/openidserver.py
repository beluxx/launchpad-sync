--- conflicted
+++ resolved
@@ -17,7 +17,6 @@
 
 from canonical.launchpad import _
 from canonical.launchpad.fields import PasswordField
-
 
 class IOpenIdAuthorization(Interface):
     id = Int(title=u'ID', required=True)
@@ -71,7 +70,6 @@
                      description=u'Unique value')
 
 
-<<<<<<< HEAD
 login_actions_vocabulary = SimpleVocabulary([
     SimpleTerm('login', 'login', 'Yes, my password is:'),
     SimpleTerm('createaccount', 'createaccount',
@@ -79,21 +77,6 @@
     SimpleTerm('resetpassword', 'resetpassword',
                "I've forgotten my password"),
     ])
-=======
-class LoginServiceActionsVocabularyFactory:
-
-    implements(IContextSourceBinder)
-
-    def __call__(self, context):
-        """See IContextSourceBinder."""
-        terms = [
-            SimpleTerm('createaccount', 'createaccount',
-                       'No, I want to create an account now'),
-            SimpleTerm('resetpassword', 'resetpassword',
-                       "I've forgotten my password"),
-            SimpleTerm('login', 'login', 'Yes, my password is:')]
-        return SimpleVocabulary(terms)
->>>>>>> b2cda887
 
 
 class ILoginServiceLoginForm(ILoginServiceAuthorizeForm):
@@ -101,10 +84,6 @@
     unauthenticated users."""
 
     email = TextLine(title=u'What is your e-mail address?', required=True)
-<<<<<<< HEAD
     password = PasswordField(title=u'Password', required=False)
-=======
-    password = PasswordField(title=u'password', required=False)
->>>>>>> b2cda887
     action = Choice(title=_('Action'), required=True,
                     vocabulary=login_actions_vocabulary)