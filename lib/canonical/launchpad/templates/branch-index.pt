--- conflicted
+++ resolved
@@ -41,11 +41,7 @@
     </tbody>
   </table>
 
-<<<<<<< HEAD
-  <h2>Recent history:</h2>
-=======
   <h2>Recent revisions</h2>
->>>>>>> d46309c5
 
   <p tal:condition="not:context/revision_count">
     This branch has not been scanned for revisions yet, or no revisions were
