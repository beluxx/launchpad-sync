# Copyright 2008 Canonical Ltd.  All rights reserved.


"""Test CodeReviewComment emailing functionality."""


from unittest import TestLoader

from canonical.testing import LaunchpadFunctionalLayer

from canonical.launchpad.interfaces import (
    BranchSubscriptionNotificationLevel, CodeReviewNotificationLevel,
    CodeReviewVote)
from canonical.launchpad.mail import format_address
from canonical.launchpad.mailout.codereviewcomment import (
    CodeReviewCommentMailer)
from canonical.launchpad.testing import TestCaseWithFactory
from canonical.launchpad.webapp import canonical_url


class TestCodeReviewComment(TestCaseWithFactory):
    """Test that comments are generated as expected."""

    layer = LaunchpadFunctionalLayer

    def setUp(self):
        """Prepare test fixtures."""
        TestCaseWithFactory.setUp(self, user='test@canonical.com')

    def makeCommentAndSubscriber(self, notification_level=None,
                                 body=None, as_reply=False, vote=None,
                                 vote_tag=None, subject=None):
        """Return a comment and a subscriber."""
        sender = self.factory.makePerson(
            displayname='Sender', email='sender@example.com')
        comment = self.factory.makeCodeReviewComment(
            sender, body=body, vote=vote, vote_tag=vote_tag, subject=subject)
        if as_reply:
            comment = self.factory.makeCodeReviewComment(
                sender, body=body, parent=comment, subject=subject)
        subscriber = self.factory.makePerson(
            displayname='Subscriber', email='subscriber@example.com')
        if notification_level is None:
            notification_level = CodeReviewNotificationLevel.FULL
        comment.branch_merge_proposal.source_branch.subscribe(
            subscriber, BranchSubscriptionNotificationLevel.NOEMAIL, None,
            notification_level)
        return comment, subscriber

    def makeMailer(self, body=None, as_reply=False, vote=None, vote_tag=None):
        """Return a CodeReviewCommentMailer and the sole subscriber."""
        comment, subscriber = self.makeCommentAndSubscriber(
            body=body, as_reply=as_reply, vote=vote, vote_tag=vote_tag)
        return CodeReviewCommentMailer.forCreation(comment), subscriber

    def assertRecipientsMatches(self, recipients, mailer):
        """Assert that `mailer` will send to the people in `recipients`."""
        persons = zip(*(mailer._recipients.getRecipientPersons()))[1]
        self.assertEqual(set(recipients), set(persons))

    def test_forCreation(self):
        """Ensure that forCreation produces a mailer with expected values."""
        comment, subscriber = self.makeCommentAndSubscriber()
        mailer = CodeReviewCommentMailer.forCreation(comment)
        self.assertEqual(comment.message.subject,
                         mailer._subject_template)
        bmp = comment.branch_merge_proposal
        # The branch owners are implicitly subscribed to their branches
        # when the branches are created.
        self.assertRecipientsMatches(
            [subscriber, bmp.source_branch.owner, bmp.target_branch.owner],
            mailer)
        self.assertEqual(
            comment.branch_merge_proposal, mailer.merge_proposal)
        sender = comment.message.owner
        sender_address = format_address(sender.displayname,
            sender.preferredemail.email)
        self.assertEqual(sender_address, mailer.from_address)
        self.assertEqual(comment, mailer.code_review_comment)

    def test_forCreationStatusSubscriber(self):
        """Ensure that subscriptions with STATUS aren't used."""
        comment, subscriber = self.makeCommentAndSubscriber(
            CodeReviewNotificationLevel.STATUS)
        mailer = CodeReviewCommentMailer.forCreation(comment)
        bmp = comment.branch_merge_proposal
        # The branch owners are implicitly subscribed to their branches
        # when the branches are created.
        self.assertRecipientsMatches(
            [bmp.source_branch.owner, bmp.target_branch.owner], mailer)

    def test_forCreationStatusNoEmail(self):
        """Ensure that subscriptions with NOEMAIL aren't used."""
        comment, subscriber = self.makeCommentAndSubscriber(
            CodeReviewNotificationLevel.NOEMAIL)
        mailer = CodeReviewCommentMailer.forCreation(comment)
        bmp = comment.branch_merge_proposal
        # The branch owners are implicitly subscribed to their branches
        # when the branches are created.
        self.assertRecipientsMatches(
            [bmp.source_branch.owner, bmp.target_branch.owner], mailer)

    def test_subjectWithStringExpansions(self):
        # The mailer should not attempt to expand templates in the subject.
        comment, subscriber = self.makeCommentAndSubscriber(
            subject='A %(carefully)s constructed subject')
        mailer = CodeReviewCommentMailer.forCreation(comment)
        self.assertEqual(
            'A %(carefully)s constructed subject',
            mailer._getSubject(email=None))

    def test_getReplyAddress(self):
        """Ensure that the reply-to address is reasonable."""
        mailer, subscriber = self.makeMailer()
        merge_proposal = mailer.code_review_comment.branch_merge_proposal
        expected = 'mp+%d@code.launchpad.dev' % merge_proposal.id
        self.assertEqual(expected, mailer._getReplyToAddress())

    def test_generateEmail(self):
        """Ensure mailer's generateEmail method produces expected values."""
        mailer, subscriber = self.makeMailer(as_reply=True)
        ctrl = mailer.generateEmail(
            subscriber.preferredemail.email, subscriber)
        message = mailer.code_review_comment.message
        self.assertEqual(ctrl.subject, message.subject)
        self.assertEqual(ctrl.body.splitlines()[:-3],
                         message.text_contents.splitlines())
        source_branch = mailer.merge_proposal.source_branch
        branch_name = source_branch.bzr_identity
        self.assertEqual(
            ctrl.body.splitlines()[-3:], ['-- ',
            canonical_url(mailer.merge_proposal),
            'You are subscribed to branch %s.' % branch_name])
        rationale = mailer._recipients.getReason('subscriber@example.com')[1]
        expected = {'X-Launchpad-Branch': source_branch.unique_name,
                    'X-Launchpad-Message-Rationale': rationale,
                    'X-Launchpad-Project': source_branch.product.name,
                    'Message-Id': message.rfc822msgid,
                    'Reply-To': mailer._getReplyToAddress(),
                    'In-Reply-To': message.parent.rfc822msgid}
        for header, value in expected.items():
            self.assertEqual(ctrl.headers[header], value)
        self.assertEqual(expected, ctrl.headers)

    def test_useRootMessageId(self):
        """Ensure mailer's generateEmail method produces expected values."""
        mailer, subscriber = self.makeMailer(as_reply=False)
        ctrl = mailer.generateEmail(
            subscriber.preferredemail.email, subscriber)
        self.assertEqual(mailer.merge_proposal.root_message_id,
                         ctrl.headers['In-Reply-To'])

    def test_nonReplyCommentUsesRootMessageId(self):
        """Ensure mailer's generateEmail method produces expected values."""
        comment, subscriber = self.makeCommentAndSubscriber()
        second_comment = self.factory.makeCodeReviewComment(
            merge_proposal=comment.branch_merge_proposal)
        mailer = CodeReviewCommentMailer.forCreation(second_comment)
        ctrl = mailer.generateEmail(
            subscriber.preferredemail.email, subscriber)
        self.assertEqual(comment.branch_merge_proposal.root_message_id,
                         ctrl.headers['In-Reply-To'])

    def test_appendToFooter(self):
        """If there is an existing footer, we append to it."""
        mailer, subscriber = self.makeMailer(
            body='Hi!\n'
            '-- \n'
            'I am a wacky guy.\n')
        branch_name = mailer.merge_proposal.source_branch.bzr_identity
        body = mailer._getBody(subscriber)
        self.assertEqual(body.splitlines()[1:],
            ['-- ', 'I am a wacky guy.', '',
             canonical_url(mailer.merge_proposal),
             'You are subscribed to branch %s.' % branch_name])

    def test_generateEmailWithVote(self):
        """Ensure that votes are displayed."""
        mailer, subscriber = self.makeMailer(
            vote=CodeReviewVote.APPROVE)
<<<<<<< HEAD
        headers, subject, body = mailer.generateEmail(subscriber)
        self.assertEqual('Review: Approve', body.splitlines()[0])
        self.assertEqual(body.splitlines()[1:-3],
=======
        ctrl = mailer.generateEmail(
            subscriber.preferredemail.email, subscriber)
        self.assertEqual('Vote: Approve', ctrl.body.splitlines()[0])
        self.assertEqual(ctrl.body.splitlines()[1:-3],
>>>>>>> d936211e
                         mailer.message.text_contents.splitlines())

    def test_generateEmailWithVoteAndTag(self):
        """Ensure that vote tags are displayed."""
        mailer, subscriber = self.makeMailer(
            vote=CodeReviewVote.APPROVE, vote_tag='DBTAG')
<<<<<<< HEAD
        headers, subject, body = mailer.generateEmail(subscriber)
        self.assertEqual('Review: Approve dbtag', body.splitlines()[0])
        self.assertEqual(body.splitlines()[1:-3],
=======
        ctrl = mailer.generateEmail(
            subscriber.preferredemail.email, subscriber)
        self.assertEqual('Vote: Approve dbtag', ctrl.body.splitlines()[0])
        self.assertEqual(ctrl.body.splitlines()[1:-3],
>>>>>>> d936211e
                         mailer.message.text_contents.splitlines())


def test_suite():
    return TestLoader().loadTestsFromName(__name__)<|MERGE_RESOLUTION|>--- conflicted
+++ resolved
@@ -178,32 +178,20 @@
         """Ensure that votes are displayed."""
         mailer, subscriber = self.makeMailer(
             vote=CodeReviewVote.APPROVE)
-<<<<<<< HEAD
-        headers, subject, body = mailer.generateEmail(subscriber)
-        self.assertEqual('Review: Approve', body.splitlines()[0])
-        self.assertEqual(body.splitlines()[1:-3],
-=======
         ctrl = mailer.generateEmail(
             subscriber.preferredemail.email, subscriber)
-        self.assertEqual('Vote: Approve', ctrl.body.splitlines()[0])
+        self.assertEqual('Review: Approve', body.splitlines()[0])
         self.assertEqual(ctrl.body.splitlines()[1:-3],
->>>>>>> d936211e
                          mailer.message.text_contents.splitlines())
 
     def test_generateEmailWithVoteAndTag(self):
         """Ensure that vote tags are displayed."""
         mailer, subscriber = self.makeMailer(
             vote=CodeReviewVote.APPROVE, vote_tag='DBTAG')
-<<<<<<< HEAD
-        headers, subject, body = mailer.generateEmail(subscriber)
-        self.assertEqual('Review: Approve dbtag', body.splitlines()[0])
-        self.assertEqual(body.splitlines()[1:-3],
-=======
         ctrl = mailer.generateEmail(
             subscriber.preferredemail.email, subscriber)
-        self.assertEqual('Vote: Approve dbtag', ctrl.body.splitlines()[0])
+        self.assertEqual('Review: Approve dbtag', body.splitlines()[0])
         self.assertEqual(ctrl.body.splitlines()[1:-3],
->>>>>>> d936211e
                          mailer.message.text_contents.splitlines())
 
 
