--- conflicted
+++ resolved
@@ -324,20 +324,7 @@
     @deferToThread
     def test_can_read_readonly_branch(self):
         # We can get information from a read-only branch.
-<<<<<<< HEAD
-        authserver = xmlrpclib.ServerProxy(self.server.authserver.get_url())
-        sabdfl_id = authserver.getUser('sabdfl')['id']
-        ro_branch_id = authserver.createBranch(sabdfl_id, '', 'ro-branch')
-        ro_branch_url = 'file://' + os.path.abspath(
-            os.path.join(self.server._mirror_root,
-                         branch_id_to_path(ro_branch_id)))
-        self.runInChdir(
-            self.run_bzr, ['push', '--create-prefix', ro_branch_url],
-            retcode=None)
-
-=======
         ro_branch_url = self.pushNewBranch('sabdfl', '+junk', 'ro-branch')
->>>>>>> b27c7df7
         revision = bzrlib.branch.Branch.open(ro_branch_url).last_revision()
         remote_revision = self.getLastRevision(
             self.getTransportURL('~sabdfl/+junk/ro-branch'))
@@ -346,20 +333,7 @@
     @deferToThread
     def test_cant_write_to_readonly_branch(self):
         # We can't write to a read-only branch.
-<<<<<<< HEAD
-        authserver = xmlrpclib.ServerProxy(self.server.authserver.get_url())
-        sabdfl_id = authserver.getUser('sabdfl')['id']
-        ro_branch_id = authserver.createBranch(sabdfl_id, '', 'ro-branch')
-        ro_branch_url = 'file://' + os.path.abspath(
-            os.path.join(self.server._mirror_root,
-                         branch_id_to_path(ro_branch_id)))
-        self.runInChdir(
-            self.run_bzr, ['push', '--create-prefix', ro_branch_url],
-            retcode=None)
-
-=======
         ro_branch_url = self.pushNewBranch('sabdfl', '+junk', 'ro-branch')
->>>>>>> b27c7df7
         revision = bzrlib.branch.Branch.open(ro_branch_url).last_revision()
 
         # Create a new revision on the local branch.
