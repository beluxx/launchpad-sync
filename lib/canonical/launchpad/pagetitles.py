# Copyright 2009 Canonical Ltd.  This software is licensed under the
# GNU Affero General Public License version 3 (see the file LICENSE).

"""*** PLEASE STOP ADDING TO THIS FILE ***

Use the page_title attribute of the view.

This module is used as a last resort by the Launchpad webapp to determine
titles for pages.

https://launchpad.canonical.com/LaunchpadTitles

** IMPORTANT ** (Brad Bollenbach, 2006-07-20) This module should not be
put in webapp, because webapp is not domain-specific, and should not be
put in browser, because this would make webapp depend on browser. SteveA
has a plan to fix this overall soon.

This module contains string or unicode literals assigned to names, or
functions such as this one:

  def bug_index(context, view):
      return 'Bug %s: %s' % (context.id, context.title)

The names of string or unicode literals and functions are the names of
the page templates, but with hyphens changed to underscores.  So, the
function bug_index given about is for the page template bug-index.pt.

If the function needs to include details from the request, this is
available from view.request.  However, these functions should not access
view.request.  Instead, the view class should make a function or
attribute available that provides the required information.

If the function returns None, it means that the default page title for
the whole of Launchpad should be used.  This is defined in the variable
DEFAULT_LAUNCHPAD_TITLE.

There are shortcuts for some common substitutions at the top of this
module.

The strings and functions for page titles are arranged in alphabetical
order after the helpers.

"""
__metaclass__ = type

from zope.component import getUtility

from canonical.launchpad.interfaces import (
<<<<<<< HEAD
    ILaunchBag, IMaloneApplication, IPerson)
=======
    ILaunchBag, IMaloneApplication, IStructuralObjectPresentation)
>>>>>>> 762804a6
from canonical.lazr.utils import smartquote

DEFAULT_LAUNCHPAD_TITLE = 'Launchpad'

# Helpers.


class SubstitutionHelper:
    """An abstract class for substituting values into formatted strings."""
    def __init__(self, text):
        self.text = text

    def __call__(self, context, view):
        raise NotImplementedError


class ContextDisplayName(SubstitutionHelper):
    """Return the formatted string with context's displayname."""
    def __call__(self, context, view):
        return self.text % context.displayname


class ContextId(SubstitutionHelper):
    """Return the formatted string with context's id."""
    def __call__(self, context, view):
        return self.text % context.id


class ContextTitle(SubstitutionHelper):
    """Return the formatted string with context's title."""
    def __call__(self, context, view):
        return self.text % context.title


class LaunchbagBugID(SubstitutionHelper):
    """Return the formatted string with the bug's id from LaunchBag."""
    def __call__(self, context, view):
        return self.text % getUtility(ILaunchBag).bug.id


class ContextBugId(SubstitutionHelper):
    """Helper to include the context's bug id in the title."""

    def __call__(self, context, view):
        return self.text % context.bug.id


class ViewLabel:
    """Helper to use the view's label as the title."""
    def __call__(self, context, view):
        return view.label


archive_admin = ContextDisplayName('Administer %s')

archive_activate = 'Activate Personal Package Archive'

archive_copy_packages = ContextDisplayName('Copy packages from %s')

archive_delete_packages = ContextDisplayName('Delete packages from %s')

archive_edit = ContextDisplayName('Edit %s')

bazaar_index = 'Launchpad Branches'

branch_bug_links = ContextDisplayName(smartquote('Bug links for %s'))

branch_index = ContextDisplayName(smartquote(
    '"%s" branch in Launchpad'))

def branchmergeproposal_index(context, view):
    return 'Proposal to merge %s' % context.source_branch.bzr_identity

bug_activity = ContextBugId('Bug #%s - Activity log')

bug_addsubscriber = LaunchbagBugID("Bug #%d - Add a subscriber")

bug_branch_add = LaunchbagBugID('Bug #%d - Add branch')

bug_edit = ContextBugId('Bug #%d - Edit')

bug_mark_as_duplicate = ContextBugId('Bug #%d - Mark as duplicate')

bug_mark_as_affecting_user = ContextBugId(
    'Bug #%d - does this bug affect you?')

bug_nominate_for_series = ViewLabel()

bug_secrecy = ContextBugId('Bug #%d - Set visibility')

bug_subscription = LaunchbagBugID('Bug #%d - Subscription options')

bugbranch_delete = 'Delete bug branch link'

buglinktarget_unlinkbugs = 'Remove links to bug reports'

buglisting_default = ContextTitle("Bugs in %s")

def buglisting_embedded_advanced_search(context, view):
    """Return the view's page heading."""
    return view.getSearchPageHeading()

def bugnomination_edit(context, view):
    """Return the title for the page to manage bug nominations."""
    return 'Manage nomination for bug #%d in %s' % (
        context.bug.id, context.target.bugtargetdisplayname)

bugtarget_bugs = ContextTitle('Bugs in %s')

def bugtarget_filebug_advanced(context, view):
    """Return the page title for reporting a bug."""
    if IMaloneApplication.providedBy(context):
        # We're generating a title for a top-level, contextless bug
        # filing page.
        return 'Report a bug'
    else:
        # We're generating a title for a contextual bug filing page.
        return 'Report a bug about %s' % context.title

bugtarget_filebug_search = bugtarget_filebug_advanced

bugtarget_filebug_submit_bug = bugtarget_filebug_advanced

bugtask_affects_new_product = LaunchbagBugID(
    'Bug #%d - Record as affecting another project')

bugtask_choose_affected_product = bugtask_affects_new_product

# This page is used for both projects/distros so we have to say 'software'
# rather than distro or project here.
bugtask_confirm_bugtracker_creation = LaunchbagBugID(
    'Bug #%d - Record as affecting another software')

bugtask_requestfix = LaunchbagBugID(
    'Bug #%d - Record as affecting another distribution/package')

bugtask_requestfix_upstream = LaunchbagBugID('Bug #%d - Confirm project')

<<<<<<< HEAD
# bugtask_macros_buglisting contains only macros
# bugtasks_index is a redirect

calendar_index = ContextTitle('%s')

calendar_event_addform = ContextTitle('Add event to %s')

calendar_event_display = ContextTitle(smartquote('Event "%s"'))

calendar_event_editform = ContextTitle(
    smartquote('Change "%s" event details'))

calendar_subscribe = ContextTitle(smartquote('Subscribe to "%s"'))

calendar_subscriptions = 'Calendar subscriptions'

def calendar_view(context, view):
    """Return calendar's page title with the date."""
    return '%s - %s' % (context.calendar.title, view.datestring)

calendar_view_day = calendar_view
calendar_view_week = calendar_view
calendar_view_month = calendar_view
calendar_view_year = calendar_view

canbementored_mentoringoffer = 'Offer to mentor this work'

canbementored_retractmentoring = 'Retract offer of mentorship'
=======
bugtask_view = BugTaskPageTitle()
>>>>>>> 762804a6

code_in_branches = 'Projects with active branches'

codeimport_list = 'Code Imports'

codeimport_machines = ViewLabel()

def codeimport_machine_index(context, view):
    return smartquote('Code Import machine "%s"' % context.hostname)

codeimport_new = ViewLabel()

codeofconduct_admin = 'Administer Codes of Conduct'

codeofconduct_list = 'Ubuntu Codes of Conduct'

def contact_user(context, view):
    return view.specific_contact_title_text

cveset_all = 'All CVE entries registered in Launchpad'

cveset_index = 'Launchpad CVE tracker'

cve_index = ContextDisplayName('%s')

cve_linkbug = ContextDisplayName('Link %s to a bug report')

cve_unlinkbugs = ContextDisplayName('Remove links between %s and bug reports')

distribution_archive_list = ContextTitle('%s Copy Archives')

distribution_upstream_bug_report = ContextTitle('Upstream Bug Report for %s')

distribution_cvereport = ContextTitle('CVE reports for %s')

distribution_mirrors = ContextTitle("Mirrors of %s")

distribution_translations = ContextDisplayName('Translating %s')

distribution_search = ContextDisplayName(smartquote("Search %s's packages"))

distribution_index = ContextTitle('%s in Launchpad')

distributionsourcepackage_index = ContextTitle('%s')

distroarchseries_index = ContextTitle('%s in Launchpad')

distroarchseriesbinarypackage_index = ContextTitle('%s')

distroarchseriesbinarypackagerelease_index = ContextTitle('%s')

distroseries_cvereport = ContextDisplayName('CVE report for %s')

def distroseries_language_packs(context, view):
    return view.page_title

distroseries_translations = ContextTitle('Translations of %s in Launchpad')

distroseries_queue = ContextTitle('Queue for %s')

distroseriessourcepackagerelease_index = ContextTitle('%s')

hasannouncements_index = ContextDisplayName('%s news and announcements')

hassprints_sprints = ContextTitle("Events related to %s")

launchpad_feedback = 'Help improve Launchpad'

launchpad_forbidden = 'Forbidden'

def launchpad_search(context, view):
    """Return the page title corresponding to the user's search."""
    return view.page_title

launchpad_unexpectedformdata = 'Error: Unexpected form data'

launchpad_librarianfailure = "Sorry, you can't do this right now"

oauth_authorize = 'Authorize application to access Launchpad on your behalf'

object_templates = ContextDisplayName('Translation templates for %s')

oops = 'Oops!'

people_mergerequest_sent = 'Merge request sent'

person_answer_contact_for = ContextDisplayName(
    'Projects for which %s is an answer contact')

person_packagebugs = ContextDisplayName("%s's package bug reports")

person_packagebugs_overview = person_packagebugs

person_packagebugs_search = person_packagebugs

person_specfeedback = ContextDisplayName('Feature feedback requests for %s')

person_specworkload = ContextDisplayName('Blueprint workload for %s')

person_translations_to_review = ContextDisplayName(
    'Translations for review by %s')

poll_edit = ContextTitle(smartquote('Edit poll "%s"'))

poll_index = ContextTitle(smartquote('Poll: "%s"'))

poll_newoption = ContextTitle(smartquote('New option for poll "%s"'))

def polloption_edit(context, view):
    """Return the page title to edit a poll's option."""
    return 'Edit option: %s' % context.title

poll_vote_condorcet = ContextTitle(smartquote('Vote in poll "%s"'))

poll_vote_simple = ContextTitle(smartquote('Vote in poll "%s"'))

product_cvereport = ContextTitle('CVE reports for %s')

product_index = ContextTitle('%s in Launchpad')

product_purchase_subscription = ContextDisplayName(
    'Purchase Subscription for %s')

product_translations = ContextTitle('Translations of %s in Launchpad')

productseries_translations = ContextTitle('Translations overview for %s')

productseries_translations_settings = 'Settings for translations'

project_index = ContextTitle('%s in Launchpad')

project_translations = ContextTitle('Translatable projects for %s')

remotebug_index = ContextTitle('%s')

root_index = 'Launchpad'

rosetta_index = 'Launchpad Translations'

rosetta_products = 'Projects with Translations in Launchpad'

series_bug_nominations = ContextDisplayName('Bugs nominated for %s')

shipit_adminrequest = 'ShipIt admin request'

shipit_exports = 'ShipIt exports'

shipit_forbidden = 'Forbidden'

shipit_index = 'ShipIt'

shipit_index_edubuntu = 'Getting Edubuntu'

shipit_index_ubuntu = 'Request an Ubuntu CD'

shipit_login = 'ShipIt'

shipit_login_error = 'ShipIt - Unsuccessful login'

shipit_myrequest = "Your Ubuntu CD order"

shipit_oops = 'Error: Oops'

shipit_reports = 'ShipIt reports'

shipit_requestcds = 'Your Ubuntu CD Request'

shipit_survey = 'Ubuntu Server Edition survey'

shipitrequests_index = 'ShipIt requests'

shipitrequests_search = 'Search ShipIt requests'

shipitrequest_edit = 'Edit ShipIt request'

shipit_notfound = 'Error: Page not found'

signedcodeofconduct_index = ContextDisplayName('%s')

signedcodeofconduct_add = ContextTitle('Sign %s')

signedcodeofconduct_acknowledge = 'Acknowledge code of conduct signature'

signedcodeofconduct_activate = ContextDisplayName('Activating %s')

signedcodeofconduct_deactivate = ContextDisplayName('Deactivating %s')

standardshipitrequests_index = 'Standard ShipIt options'

standardshipitrequest_new = 'Create a new standard option'

standardshipitrequest_edit = 'Edit standard option'

team_newpoll = ContextTitle('New poll for team %s')

team_polls = ContextTitle('Polls for team %s')

token_authorized = 'Almost finished ...'

translationimportqueueentry_index = 'Translation import queue entry'

unauthorized = 'Error: Not authorized'<|MERGE_RESOLUTION|>--- conflicted
+++ resolved
@@ -46,11 +46,7 @@
 from zope.component import getUtility
 
 from canonical.launchpad.interfaces import (
-<<<<<<< HEAD
-    ILaunchBag, IMaloneApplication, IPerson)
-=======
-    ILaunchBag, IMaloneApplication, IStructuralObjectPresentation)
->>>>>>> 762804a6
+    ILaunchBag, IMaloneApplication)
 from canonical.lazr.utils import smartquote
 
 DEFAULT_LAUNCHPAD_TITLE = 'Launchpad'
@@ -189,39 +185,6 @@
 
 bugtask_requestfix_upstream = LaunchbagBugID('Bug #%d - Confirm project')
 
-<<<<<<< HEAD
-# bugtask_macros_buglisting contains only macros
-# bugtasks_index is a redirect
-
-calendar_index = ContextTitle('%s')
-
-calendar_event_addform = ContextTitle('Add event to %s')
-
-calendar_event_display = ContextTitle(smartquote('Event "%s"'))
-
-calendar_event_editform = ContextTitle(
-    smartquote('Change "%s" event details'))
-
-calendar_subscribe = ContextTitle(smartquote('Subscribe to "%s"'))
-
-calendar_subscriptions = 'Calendar subscriptions'
-
-def calendar_view(context, view):
-    """Return calendar's page title with the date."""
-    return '%s - %s' % (context.calendar.title, view.datestring)
-
-calendar_view_day = calendar_view
-calendar_view_week = calendar_view
-calendar_view_month = calendar_view
-calendar_view_year = calendar_view
-
-canbementored_mentoringoffer = 'Offer to mentor this work'
-
-canbementored_retractmentoring = 'Retract offer of mentorship'
-=======
-bugtask_view = BugTaskPageTitle()
->>>>>>> 762804a6
-
 code_in_branches = 'Projects with active branches'
 
 codeimport_list = 'Code Imports'
