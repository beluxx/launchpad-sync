--- conflicted
+++ resolved
@@ -84,19 +84,8 @@
         inactive ones.
         """
 
-<<<<<<< HEAD
-    def getGPGKeys(ownerid=None, active=True):
-        """Return OpenPGP keys ordered by id.
-
-        Optionally for a given owner and or a given status.
-        """
-
-    def getGPGKeysForPeople(people):
-        """Return OpenPGP keys for a set of people."""
-
     def getOwnerIdForPerson(person):
         """return an owner id string suitable for sending to gpgservice."""
-=======
+
     def getGPGKeysForPerson(person, active=True):
-        """Return OpenGPG keys for a person."""
->>>>>>> 825ece20
+        """Return OpenGPG keys for a person."""