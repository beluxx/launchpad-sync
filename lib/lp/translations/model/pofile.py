# Copyright 2009-2010 Canonical Ltd.  This software is licensed under the
# GNU Affero General Public License version 3 (see the file LICENSE).

# pylint: disable-msg=E0611,W0212,W0231

"""`SQLObject` implementation of `IPOFile` interface."""

__metaclass__ = type
__all__ = [
    'POFile',
    'DummyPOFile',
    'POFileSet',
    'POFileToChangedFromPackagedAdapter',
    'POFileToTranslationFileDataAdapter',
    'POFilesCollection',
    ]

import datetime
import pytz
from sqlobject import (
    ForeignKey, IntCol, StringCol, BoolCol, SQLMultipleJoin)
<<<<<<< HEAD

=======
>>>>>>> a0f9eb7d
from zope.interface import implements
from zope.component import getAdapter, getUtility
from zope.security.proxy import removeSecurityProxy

from canonical.cachedproperty import cachedproperty
from canonical.database.constants import UTC_NOW
from canonical.database.datetimecol import UtcDateTimeCol
from canonical.database.sqlbase import (
    SQLBase, flush_database_updates, quote, quote_like, sqlvalues)
from canonical.launchpad import helpers
from canonical.launchpad.readonly import is_read_only
from canonical.launchpad.interfaces.launchpad import ILaunchpadCelebrities
from canonical.launchpad.webapp.interfaces import (
    DEFAULT_FLAVOR, IStoreSelector, MAIN_STORE, MASTER_FLAVOR)
from canonical.launchpad.webapp.publisher import canonical_url
from lp.registry.interfaces.person import validate_public_person
from lp.registry.model.person import Person
from lp.services.database.collection import Collection
from lp.translations.utilities.rosettastats import RosettaStats
from lp.translations.interfaces.pofile import IPOFile, IPOFileSet
from lp.translations.interfaces.potmsgset import (
    BrokenTextError, TranslationCreditsType)
from lp.translations.interfaces.translationcommonformat import (
    ITranslationFileData)
from lp.translations.interfaces.translationexporter import (
    ITranslationExporter)
from lp.translations.interfaces.translationfileformat import (
    TranslationFileFormat)
from lp.translations.interfaces.translationgroup import (
    TranslationPermission)
from lp.translations.interfaces.translationimporter import (
    ITranslationImporter, NotExportedFromLaunchpad, OutdatedTranslationError,
    TooManyPluralFormsError, TranslationFormatInvalidInputError,
    TranslationFormatSyntaxError)
from lp.translations.interfaces.translationimportqueue import (
    RosettaImportStatus)
from lp.translations.interfaces.translationmessage import (
    TranslationValidationStatus)
from lp.translations.interfaces.translationsperson import (
    ITranslationsPerson)
from lp.translations.interfaces.translations import TranslationConstants
from lp.translations.model.pomsgid import POMsgID
from lp.translations.model.potmsgset import POTMsgSet
from lp.translations.model.translationimportqueue import (
    collect_import_info)
from lp.translations.model.translatablemessage import TranslatableMessage
from lp.translations.model.translationmessage import (
    TranslationMessage, make_plurals_sql_fragment)
from lp.translations.model.translationtemplateitem import (
    TranslationTemplateItem)
from lp.translations.utilities.translation_common_format import (
    TranslationMessageData)

from storm.expr import And, Exists, In, Join, LeftJoin, Not, Or, Select, SQL
from storm.info import ClassAlias
from storm.store import Store


def _check_translation_perms(permission, translators, person):
    """Return True or False dependening on whether the person is part of the
    right group of translators, and the permission on the relevant project,
    product or distribution.

    :param permission: The kind of TranslationPermission.
    :param translators: The list of official translators for the
        product/project/distribution.
    :param person: The person that we want to check if has translation
        permissions.
    """
    # Let's determine if the person is part of a designated translation team
    is_designated_translator = False
    # XXX sabdfl 2005-05-25:
    # This code could be improved when we have implemented CrowdControl.
    for translator in translators:
        if person.inTeam(translator):
            is_designated_translator = True
            break

    # have a look at the applicable permission policy
    if permission == TranslationPermission.OPEN:
        # if the translation policy is "open", then yes, anybody is an
        # editor of any translation
        return True
    elif permission == TranslationPermission.STRUCTURED:
        # in the case of a STRUCTURED permission, designated translators
        # can edit, unless there are no translators, in which case
        # anybody can translate
        if len(translators) > 0:
            # when there are designated translators, only they can edit
            if is_designated_translator is True:
                return True
        else:
            # since there are no translators, anyone can edit
            return True
    elif permission in (TranslationPermission.RESTRICTED,
                        TranslationPermission.CLOSED):
        # if the translation policy is "restricted" or "closed", then check if
        # the person is in the set of translators
        if is_designated_translator:
            return True
    else:
        raise NotImplementedError('Unknown permission %s' % permission.name)

    # ok, thats all we can check, and so we must assume the answer is no
    return False


def _person_has_not_licensed_translations(person):
    """Whether a person has declined to BSD-license their translations."""
    t_p = ITranslationsPerson(person)
    if (t_p.translations_relicensing_agreement is not None and
        t_p.translations_relicensing_agreement is False):
        return True
    else:
        return False


def _can_edit_translations(pofile, person):
    """Say if a person is able to edit existing translations.

    Return True or False indicating whether the person is allowed
    to edit these translations.

    Admins and Rosetta experts are always able to edit any translation.
    If the `IPOFile` is for an `IProductSeries`, the owner of the `IProduct`
    has also permissions.
    Any other mortal will have rights depending on if he/she is on the right
    translation team for the given `IPOFile`.translationpermission and the
    language associated with this `IPOFile`.
    """
    if is_read_only():
        # Nothing can be edited in read-only mode.
        return False

    # If the person is None, then they cannot edit
    if person is None:
        return False

    # XXX Carlos Perello Marin 2006-02-07 bug=4814:
    # We should not check the permissions here but use the standard
    # security system.

    # Rosetta experts and admins can always edit translations.
    admins = getUtility(ILaunchpadCelebrities).admin
    rosetta_experts = getUtility(ILaunchpadCelebrities).rosetta_experts
    if (person.inTeam(admins) or person.inTeam(rosetta_experts)):
        return True

    # The owner of the product is also able to edit translations.
    if pofile.potemplate.productseries is not None:
        product = pofile.potemplate.productseries.product
        if person.inTeam(product.owner):
            return True

    # If a person has decided not to license their translations under BSD
    # license they can't edit translations.
    if _person_has_not_licensed_translations(person):
        return False

    # Finally, check whether the user is member of the translation team or
    # owner for the given PO file.
    translators = [t.translator for t in pofile.translators]
    return _check_translation_perms(
        pofile.translationpermission,
        translators,
        person) or person.inTeam(pofile.owner)


def _can_add_suggestions(pofile, person):
    """Whether a person is able to add suggestions.

    Besides people who have permission to edit the translation, this
    includes any logged-in user for translations in STRUCTURED mode, and
    any logged-in user for translations in RESTRICTED mode that have a
    translation team assigned.
    """
    if is_read_only():
        # No suggestions can be added in read-only mode.
        return False

    if person is None:
        return False

    # If a person has decided not to license their translations under BSD
    # license they can't edit translations.
    if _person_has_not_licensed_translations(person):
        return False

    if _can_edit_translations(pofile, person):
        return True

    if pofile.translationpermission == TranslationPermission.OPEN:
        # We would return True here, except OPEN mode already allows
        # anyone to edit (see above).
        raise AssertionError(
            "Translation is OPEN, but user is not allowed to edit.")
    elif pofile.translationpermission == TranslationPermission.STRUCTURED:
        return True
    elif pofile.translationpermission == TranslationPermission.RESTRICTED:
        # Only allow suggestions if there is someone to review them.
        groups = pofile.potemplate.translationgroups
        for group in groups:
            if group.query_translator(pofile.language):
                return True
        return False
    elif pofile.translationpermission == TranslationPermission.CLOSED:
        return False

    raise AssertionError("Unknown translation mode.")


class POFileMixIn(RosettaStats):
    """Base class for `POFile` and `DummyPOFile`.

    Provides machinery for retrieving `TranslationMessage`s and populating
    their submissions caches.  That machinery is needed even for
    `DummyPOFile`s.
    """

    @property
    def plural_forms(self):
        """See `IPOFile`."""
        if self.language.pluralforms is not None:
            forms = self.language.pluralforms
        else:
            # Don't know anything about plural forms for this
            # language, fallback to the most common case, 2.
            forms = 2
        return forms

    def canEditTranslations(self, person):
        """See `IPOFile`."""
        return _can_edit_translations(self, person)

    def canAddSuggestions(self, person):
        """See `IPOFile`."""
        return _can_add_suggestions(self, person)

    def setOwnerIfPrivileged(self, person):
        """See `IPOFile`."""
        if self.canEditTranslations(person):
            self.owner = person

    def getHeader(self):
        """See `IPOFile`."""
        translation_importer = getUtility(ITranslationImporter)
        format_importer = translation_importer.getTranslationFormatImporter(
            self.potemplate.source_file_format)
        header = format_importer.getHeaderFromString(self.header)
        header.comment = self.topcomment
        header.has_plural_forms = self.potemplate.hasPluralMessage()
        return header

    def _getTranslationSearchQuery(self, pofile, plural_form, text):
        """Query to find `text` in `plural_form` translations of a `pofile`.

        This produces a list of clauses that can be used to search for
        TranslationMessages containing `text` in their msgstr[`plural_form`].
        Returned values are POTMsgSet ids containing them, expected to be
        used in a UNION across all plural forms.
        """
        if pofile.variant is None:
            variant_query = " IS NULL"
        else:
            variant_query = " = " + quote(pofile.variant)
        translation_match = """
        -- Find translations containing `text`.
        -- Like in findPOTMsgSetsContaining(), to avoid seqscans on
        -- POTranslation table, we do ILIKE comparison on them in
        -- a subselect which is first filtered by the POFile.
          SELECT TranslationMessage.potmsgset
            FROM TranslationMessage
            JOIN TranslationTemplateItem
              ON TranslationMessage.potmsgset
                   = TranslationTemplateItem.potmsgset
            WHERE
              TranslationTemplateItem.potemplate = %(potemplate)s AND
              TranslationMessage.language = %(language)s AND
              TranslationMessage.variant %(variant_query)s AND
              TranslationMessage.msgstr%(plural_form)d IN (
                SELECT POTranslation.id FROM POTranslation WHERE
                  POTranslation.id IN (
                    SELECT DISTINCT(msgstr%(plural_form)d)
                      FROM TranslationMessage AS tm_ids
                      JOIN TranslationTemplateItem
                        ON tm_ids.potmsgset=TranslationTemplateItem.potmsgset
                      WHERE
                        TranslationTemplateItem.potemplate
                          = %(potemplate)s AND
                        TranslationTemplateItem.sequence > 0 AND
                        tm_ids.language=%(language)s AND
                        tm_ids.variant %(variant_query)s
                  ) AND
                  POTranslation.translation
                    ILIKE '%%' || %(text)s || '%%')
                    """ % dict(potemplate=quote(pofile.potemplate),
                               language=quote(pofile.language),
                               variant_query=variant_query,
                               plural_form=plural_form,
                               text=quote_like(text))
        return translation_match

    def _getTemplateSearchQuery(self, text):
        """Query for finding `text` in msgids of this POFile.
        """
        english_match = """
        -- Step 1a: get POTMsgSets where msgid_singular contains `text`
        -- To avoid seqscans on POMsgID table (what LIKE usually
        -- does), we do ILIKE comparison on them in a subselect first
        -- filtered by this POTemplate.
          SELECT POTMsgSet.id
            FROM POTMsgSet
            JOIN TranslationTemplateItem
              ON TranslationTemplateItem.potmsgset=POTMsgSet.id AND
                 TranslationTemplateItem.potemplate=%s
            WHERE
              (POTMsgSet.msgid_singular IS NOT NULL AND
               POTMsgSet.msgid_singular IN (
                 SELECT POMsgID.id FROM POMsgID
                   WHERE id IN (
                     SELECT DISTINCT(msgid_singular)
                       FROM POTMsgSet
                       JOIN TranslationTemplateItem
                         ON TranslationTemplateItem.potmsgset = POTMsgSet.id
                       WHERE
                         TranslationTemplateItem.potemplate=%s AND
                         TranslationTemplateItem.sequence > 0
                   ) AND
                   msgid ILIKE '%%' || %s || '%%'))
          UNION
        -- Step 1b: like above, just on msgid_plural.
          SELECT POTMsgSet.id
            FROM POTMsgSet
            JOIN TranslationTemplateItem
              ON TranslationTemplateItem.potmsgset=POTMsgSet.id AND
                 TranslationTemplateItem.potemplate=%s
            WHERE
              (POTMsgSet.msgid_plural IS NOT NULL AND
               POTMsgSet.msgid_plural IN (
                 SELECT POMsgID.id FROM POMsgID
                   WHERE id IN (
                     SELECT DISTINCT(msgid_plural)
                       FROM POTMsgSet
                       JOIN TranslationTemplateItem
                         ON TranslationTemplateItem.potmsgset = POTMsgSet.id
                       WHERE
                         TranslationTemplateItem.potemplate=%s AND
                         TranslationTemplateItem.sequence > 0
                   ) AND
                   msgid ILIKE '%%' || %s || '%%'))
            """ % (quote(self.potemplate), quote(self.potemplate),
                   quote_like(text),
                   quote(self.potemplate), quote(self.potemplate),
                   quote_like(text))
        return english_match

    def _getOrderedPOTMsgSets(self, origin_tables, query):
        """Find all POTMsgSets matching `query` from `origin_tables`.

        Orders the result by TranslationTemplateItem.sequence which must
        be among `origin_tables`.
        """
        store = getUtility(IStoreSelector).get(MAIN_STORE, MASTER_FLAVOR)
        results = store.using(origin_tables).find(
            POTMsgSet, SQL(query))
        return results.order_by(TranslationTemplateItem.sequence)

    def findPOTMsgSetsContaining(self, text):
        """See `IPOFile`."""
        clauses = [
            'TranslationTemplateItem.potemplate = %s' % sqlvalues(
                self.potemplate),
            'TranslationTemplateItem.potmsgset = POTMsgSet.id',
            'TranslationTemplateItem.sequence > 0',
            ]

        if text is not None:
            assert len(text) > 1, (
                "You can not search for strings shorter than 2 characters.")

            if self.potemplate.uses_english_msgids:
                english_match = self._getTemplateSearchQuery(text)
            else:
                # If msgids are not in English, use English PO file
                # to fetch original strings instead.
                en_pofile = self.potemplate.getPOFileByLang('en')
                english_match = self._getTranslationSearchQuery(
                    en_pofile, 0, text)

            # Do not look for translations in a DummyPOFile.
            search_clauses = [english_match]
            if self.id is not None:
                for plural_form in range(self.plural_forms):
                    translation_match = self._getTranslationSearchQuery(
                        self, plural_form, text)
                    search_clauses.append(translation_match)

            clauses.append(
                "POTMsgSet.id IN (" + " UNION ".join(search_clauses) + ")")

        return self._getOrderedPOTMsgSets(
            [POTMsgSet, TranslationTemplateItem], ' AND '.join(clauses))

    def getFullLanguageCode(self):
        """See `IPOFile`."""
        return self.language.getFullCode(self.variant)

    def getFullLanguageName(self):
        """See `IPOFile`."""
        return self.language.getFullEnglishName(self.variant)

    def makeTranslatableMessage(self, potmsgset):
        """See `IPOFile`."""
        return TranslatableMessage(potmsgset, self)


class POFile(SQLBase, POFileMixIn):
    implements(IPOFile)

    _table = 'POFile'

    potemplate = ForeignKey(foreignKey='POTemplate',
                            dbName='potemplate',
                            notNull=True)
    language = ForeignKey(foreignKey='Language',
                          dbName='language',
                          notNull=True)
    description = StringCol(dbName='description',
                            notNull=False,
                            default=None)
    topcomment = StringCol(dbName='topcomment',
                           notNull=False,
                           default=None)
    header = StringCol(dbName='header',
                       notNull=False,
                       default=None)
    fuzzyheader = BoolCol(dbName='fuzzyheader',
                          notNull=True)
    lasttranslator = ForeignKey(
        dbName='lasttranslator', foreignKey='Person',
        storm_validator=validate_public_person, notNull=False, default=None)

    date_changed = UtcDateTimeCol(
        dbName='date_changed', notNull=True, default=UTC_NOW)

    currentcount = IntCol(dbName='currentcount',
                          notNull=True,
                          default=0)
    updatescount = IntCol(dbName='updatescount',
                          notNull=True,
                          default=0)
    rosettacount = IntCol(dbName='rosettacount',
                          notNull=True,
                          default=0)
    unreviewed_count = IntCol(dbName='unreviewed_count',
                              notNull=True,
                              default=0)
    lastparsed = UtcDateTimeCol(dbName='lastparsed',
                                notNull=False,
                                default=None)
    owner = ForeignKey(
        dbName='owner', foreignKey='Person',
        storm_validator=validate_public_person, notNull=True)
    variant = StringCol(dbName='variant',
                        notNull=False,
                        default=None)
    path = StringCol(dbName='path',
                     notNull=True)
    datecreated = UtcDateTimeCol(notNull=True, default=UTC_NOW)

    from_sourcepackagename = ForeignKey(foreignKey='SourcePackageName',
        dbName='from_sourcepackagename', notNull=False, default=None)

    # joins
    translation_messages = SQLMultipleJoin(
        'TranslationMessage', joinColumn='pofile', orderBy='id')

    @property
    def title(self):
        """See `IPOFile`."""
        title = '%s translation of %s' % (
            self.language.displayname, self.potemplate.displayname)
        return title

    @property
    def translators(self):
        """See `IPOFile`."""
        translators = set()
        for group in self.potemplate.translationgroups:
            translator = group.query_translator(self.language)
            if translator is not None:
                translators.add(translator)
        return sorted(list(translators), key=lambda x: x.translator.name)

    @property
    def translationpermission(self):
        """See `IPOFile`."""
        return self.potemplate.translationpermission

    @property
    def contributors(self):
        """See `IPOFile`."""
        # Translation credit messages are "translated" by
        # rosetta_experts.  Shouldn't show up in contributors lists
        # though.
        admin_team = getUtility(ILaunchpadCelebrities).rosetta_experts

        contributors = Person.select("""
            POFileTranslator.person = Person.id AND
            POFileTranslator.person <> %s AND
            POFileTranslator.pofile = %s""" % sqlvalues(admin_team, self),
            clauseTables=["POFileTranslator"],
            distinct=True,
            # XXX: kiko 2006-10-19:
            # We can't use Person.sortingColumns because this is a
            # distinct query. To use it we'd need to add the sorting
            # function to the column results and then ignore it -- just
            # like selectAlso does, ironically.
            orderBy=["Person.displayname", "Person.name"])

        return contributors

    def prepareTranslationCredits(self, potmsgset):
        """See `IPOFile`."""
        LP_CREDIT_HEADER = u'Launchpad Contributions:'
        SPACE = u' '
        credits_type = potmsgset.translation_credits_type
        assert credits_type != TranslationCreditsType.NOT_CREDITS, (
            "Calling prepareTranslationCredits on a message with "
            "msgid '%s'." % potmsgset.singular_text)
        imported = potmsgset.getImportedTranslationMessage(
            self.potemplate, self.language)
        if imported is None:
            text = None
        else:
            text = imported.translations[0]
        if credits_type == TranslationCreditsType.KDE_EMAILS:
            emails = []
            if text is not None:
                emails.append(text)

            # Add two empty email fields to make formatting nicer.
            # See bug #133817 for details.
            emails.extend([u'', u''])

            for contributor in self.contributors:
                preferred_email = contributor.preferredemail
                if (contributor.hide_email_addresses or
                    preferred_email is None):
                    emails.append('')
                else:
                    emails.append(preferred_email.email)
            return u','.join(emails)
        elif credits_type == TranslationCreditsType.KDE_NAMES:
            names = []

            if text is not None:
                if text == u'':
                    text = SPACE
                names.append(text)
            # Add an empty name as a separator, and 'Launchpad
            # Contributions' header; see bug #133817 for details.
            names.extend([SPACE, LP_CREDIT_HEADER])
            names.extend([
                contributor.displayname
                for contributor in self.contributors])
            return u','.join(names)
        elif credits_type == TranslationCreditsType.GNOME:
            if len(list(self.contributors)):
                if text is None:
                    text = u''
                else:
                    # Strip existing Launchpad contribution lists.
                    header_index = text.find(LP_CREDIT_HEADER)
                    if header_index != -1:
                        text = text[:header_index]
                    else:
                        text += u'\n\n'

                text += LP_CREDIT_HEADER
                for contributor in self.contributors:
                    text += ("\n  %s %s" %
                             (contributor.displayname,
                              canonical_url(contributor)))
            return text
        else:
            raise AssertionError(
                "Calling prepareTranslationCredits on a message with "
                "unknown credits type '%s'." % credits_type.title)

<<<<<<< HEAD
    def translated(self):
        """See `IPOFile`."""
        raise NotImplementedError

    def untranslated(self):
        """See `IPOFile`."""
        raise NotImplementedError

=======
>>>>>>> a0f9eb7d
    def _getLanguageVariantClause(self, table='TranslationMessage'):
        if self.variant is None:
            clause = '%(table)s.variant IS NULL' % dict(table=table)
        else:
            clause = '%(table)s.variant = %(variant)s' % dict(
                    table=table,
                    variant=quote(self.variant))
        return clause

    def _getClausesForPOFileMessages(self, current=True):
        """Get TranslationMessages for the POFile via TranslationTemplateItem.

        Call-site will have to have appropriate clauseTables.
        """
        clauses = [
            'TranslationTemplateItem.potemplate = %s' % sqlvalues(
                self.potemplate),
            ('TranslationTemplateItem.potmsgset'
             ' = TranslationMessage.potmsgset'),
            'TranslationMessage.language = %s' % sqlvalues(self.language)]
        if current:
            clauses.append('TranslationTemplateItem.sequence > 0')
        clauses.append(self._getLanguageVariantClause())

        return clauses

    def getTranslationsFilteredBy(self, person):
        """See `IPOFile`."""
        assert person is not None, "You must provide a person to filter by."
        clauses = self._getClausesForPOFileMessages(current=False)
        clauses.append(
            'TranslationMessage.submitter = %s' % sqlvalues(person))

        return TranslationMessage.select(
            " AND ".join(clauses),
            clauseTables=['TranslationTemplateItem'],
            orderBy=['sequence', '-date_created'])

    def _getTranslatedMessagesQuery(self):
        """Get query data for fetching all POTMsgSets with translations.

        Return a tuple of SQL (clauses, clause_tables) to be used with
        POTMsgSet.select().
        """
        clause_tables = ['TranslationTemplateItem', 'TranslationMessage']
        clauses = self._getClausesForPOFileMessages()
        clauses.append('TranslationMessage.is_current IS TRUE')
        self._appendCompletePluralFormsConditions(clauses)

        # A message is current in this pofile if:
        #  * it's current (above) AND
        #  * (it's diverged AND non-empty)
        #     OR (it's shared AND non-empty AND no diverged one exists)
        diverged_translation_clauses = [
            'TranslationMessage.potemplate = %s' % sqlvalues(self.potemplate),
        ]
        diverged_translation_query = ' AND '.join(
            diverged_translation_clauses)

        variant_clause = self._getLanguageVariantClause(table='diverged')

        shared_translation_clauses = [
            'TranslationMessage.potemplate IS NULL',
            '''NOT EXISTS (
                 SELECT * FROM TranslationMessage AS diverged
                   WHERE
                     diverged.potemplate=%(potemplate)s AND
                     diverged.is_current IS TRUE AND
                     diverged.language = %(language)s AND
                     %(variant_clause)s AND
                     diverged.potmsgset=TranslationMessage.potmsgset)''' % (
            dict(language=quote(self.language),
                 variant_clause=variant_clause,
                 potemplate=quote(self.potemplate))),
        ]
        shared_translation_query = ' AND '.join(shared_translation_clauses)

        translated_query = ('( (' + diverged_translation_query + ') OR ('
                            + shared_translation_query + ') )')
        clauses.append(translated_query)
        return (clauses, clause_tables)

    def getPOTMsgSetTranslated(self):
        """See `IPOFile`."""
        clauses, clause_tables = self._getTranslatedMessagesQuery()
        clauses.append('TranslationTemplateItem.potmsgset = POTMsgSet.id')

        query = ' AND '.join(clauses)
        clause_tables.insert(0, POTMsgSet)
        return self._getOrderedPOTMsgSets(clause_tables, query)

    def getPOTMsgSetUntranslated(self):
        """See `IPOFile`."""
        # We get all POTMsgSet.ids with translations, and later
        # exclude them using a NOT IN subselect.
        translated_clauses, clause_tables = self._getTranslatedMessagesQuery()
        translated_clauses.append(
            'POTMsgSet.id=TranslationTemplateItem.potmsgset')
        # Even though this seems silly, Postgres prefers
        # TranslationTemplateItem index if we add it (and on staging we
        # get more than a 10x speed improvement: from 8s to 0.7s).  We
        # also need to put it before any other clauses to be actually useful.
        translated_clauses.insert(0,
            'TranslationTemplateItem.potmsgset ='
            ' TranslationTemplateItem.potmsgset')
        translated_query = (
            "(SELECT POTMsgSet.id"
            "   FROM TranslationTemplateItem, TranslationMessage, POTMsgSet"
            "   WHERE " + " AND ".join(translated_clauses) + ")")
        clauses = [
            'TranslationTemplateItem.potemplate = %s' % sqlvalues(
                self.potemplate),
            'TranslationTemplateItem.potmsgset = POTMsgSet.id',
            'TranslationTemplateItem.sequence > 0',
            ]
        clauses.append(
            'TranslationTemplateItem.potmsgset NOT IN (%s)' % (
                translated_query))

        query = ' AND '.join(clauses)
        return self._getOrderedPOTMsgSets(
            [POTMsgSet, TranslationTemplateItem], query)

    def getPOTMsgSetWithNewSuggestions(self):
        """See `IPOFile`."""
        clauses = self._getClausesForPOFileMessages()
        msgstr_clause = make_plurals_sql_fragment(
            "TranslationMessage.msgstr%(form)d IS NOT NULL", "OR")
        clauses.extend([
            'TranslationTemplateItem.potmsgset = POTMsgSet.id',
            'TranslationMessage.is_current IS NOT TRUE',
            "(%s)" % msgstr_clause,
            ])

        variant_clause = self._getLanguageVariantClause(table='diverged')
        diverged_translation_query = (
            '''(SELECT COALESCE(diverged.date_reviewed, diverged.date_created)
                 FROM TranslationMessage AS diverged
                 WHERE
                   diverged.is_current IS TRUE AND
                   diverged.potemplate = %(potemplate)s AND
                   diverged.language = %(language)s AND
                   %(variant_clause)s AND
                   diverged.potmsgset=POTMsgSet.id)''' % dict(
            potemplate=quote(self.potemplate),
            language=quote(self.language),
            variant_clause=variant_clause))

        variant_clause = self._getLanguageVariantClause(table='shared')
        shared_translation_query = (
            '''(SELECT COALESCE(shared.date_reviewed, shared.date_created)
                 FROM TranslationMessage AS shared
                 WHERE
                   shared.is_current IS TRUE AND
                   shared.potemplate IS NULL AND
                   shared.language = %(language)s AND
                   %(variant_clause)s AND
                   shared.potmsgset=POTMsgSet.id)''' % dict(
            language=quote(self.language),
            variant_clause=variant_clause))
        beginning_of_time = "TIMESTAMP '1970-01-01 00:00:00'"
        newer_than_query = (
            "TranslationMessage.date_created > COALESCE(" +
            ",".join([diverged_translation_query,
                      shared_translation_query,
                      beginning_of_time]) + ")")
        clauses.append(newer_than_query)

        # A POT set has "new" suggestions if there is a non current
        # TranslationMessage newer than the current reviewed one.
        query = (
            """POTMsgSet.id IN (SELECT DISTINCT TranslationMessage.potmsgset
                 FROM TranslationMessage, TranslationTemplateItem, POTMsgSet
                 WHERE (%(query)s)) AND
               POTMsgSet.id=TranslationTemplateItem.potmsgset AND
               TranslationTemplateItem.potemplate=%(potemplate)s
            """ % dict(query=' AND '.join(clauses),
                       potemplate=quote(self.potemplate)))
        return self._getOrderedPOTMsgSets(
            [POTMsgSet, TranslationTemplateItem], query)

    def getPOTMsgSetChangedInLaunchpad(self):
        """See `IPOFile`."""
        # POT set has been changed in Launchpad if it contains active
        # translation which didn't come from a published package
        # (iow, it's different from a published translation: this only
        # lists translations which have actually changed in LP, not
        # translations which are 'new' and only exist in LP).

        # TranslationMessage is changed if:
        # is_current IS TRUE, is_imported IS FALSE,
        # (diverged AND not empty) OR (shared AND not empty AND no diverged)
        # exists imported (is_imported AND not empty AND (diverged OR shared))
        clauses, clause_tables = self._getTranslatedMessagesQuery()
        clauses.extend([
            'TranslationTemplateItem.potmsgset = POTMsgSet.id',
            'TranslationMessage.is_imported IS FALSE',
            ])

        variant_clause = self._getLanguageVariantClause(table='diverged')
        imported_no_diverged = (
            '''NOT EXISTS (
                 SELECT * FROM TranslationMessage AS diverged
                   WHERE
                     diverged.is_imported IS TRUE AND
                     diverged.id <> imported.id AND
                     diverged.potemplate = %(potemplate)s AND
                     diverged.language = %(language)s AND
                     %(variant_clause)s AND
                     diverged.potmsgset=TranslationMessage.potmsgset)''' % (
            dict(potemplate=quote(self.potemplate),
                 language=quote(self.language),
                 variant_clause=variant_clause)))

        imported_clauses = [
            'imported.id <> TranslationMessage.id',
            'imported.potmsgset = POTMsgSet.id',
            'imported.language = %s' % sqlvalues(self.language),
            self._getLanguageVariantClause(table='imported'),
            'imported.is_imported IS TRUE',
            '(imported.potemplate=%s OR ' % sqlvalues(self.potemplate) +
            '   (imported.potemplate IS NULL AND ' + imported_no_diverged
            + '  ))',
            ]
        self._appendCompletePluralFormsConditions(imported_clauses,
                                                  'imported')
        exists_imported_query = (
            'EXISTS ('
            '  SELECT * FROM TranslationMessage AS imported'
            '      WHERE ' + ' AND '.join(imported_clauses) + ')')
        clauses.append(exists_imported_query)

        clause_tables.insert(0, POTMsgSet)
        query = ' AND '.join(clauses)
        return self._getOrderedPOTMsgSets(clause_tables, query)

    def getPOTMsgSetWithErrors(self):
        """See `IPOFile`."""
        clauses = self._getClausesForPOFileMessages()
        clauses.extend([
            'TranslationTemplateItem.potmsgset = POTMsgSet.id',
            'TranslationMessage.is_imported IS TRUE',
            'TranslationMessage.validation_status <> %s' % sqlvalues(
                TranslationValidationStatus.OK),
            ])

        query = ' AND '.join(clauses)
        origin = [POTMsgSet, TranslationMessage, TranslationTemplateItem]
        return self._getOrderedPOTMsgSets(origin, query)

    def messageCount(self):
        """See `IRosettaStats`."""
        return self.potemplate.messageCount()

    def currentCount(self, language=None):
        """See `IRosettaStats`."""
        return self.currentcount

    def updatesCount(self, language=None):
        """See `IRosettaStats`."""
        return self.updatescount

    def rosettaCount(self, language=None):
        """See `IRosettaStats`."""
        return self.rosettacount

    def unreviewedCount(self):
        """See `IRosettaStats`."""
        return self.unreviewed_count

    def getStatistics(self):
        """See `IPOFile`."""
        return (
            self.currentcount,
            self.updatescount,
            self.rosettacount,
            self.unreviewed_count)

    def _appendCompletePluralFormsConditions(self, query,
                                             table_name='TranslationMessage'):
        """Add conditions to implement ITranslationMessage.is_complete in SQL.

        :param query: A list of AND SQL conditions where the implementation of
            ITranslationMessage.is_complete will be appended as SQL
            conditions.
        """
        query.append('%(table_name)s.msgstr0 IS NOT NULL' % {
            'table_name': table_name})
        if self.language.pluralforms > 1:
            plurals_query = ' AND '.join(
                '%(table_name)s.msgstr%(plural_form)d IS NOT NULL' % {
                  'plural_form': plural_form,
                  'table_name': table_name,
                } for plural_form in range(1, self.plural_forms))
            query.append(
                '(POTMsgSet.msgid_plural IS NULL OR (%s))' % plurals_query)
        return query

    def updateStatistics(self):
        """See `IPOFile`."""
        # make sure all the data is in the db
        flush_database_updates()

        # Get number of imported messages that are still synced in Launchpad.
        current_clauses = self._getClausesForPOFileMessages()

        variant_clause = self._getLanguageVariantClause('current')
        current_clauses.extend([
            'TranslationTemplateItem.sequence > 0',
            'TranslationMessage.is_imported IS TRUE',
            'TranslationMessage.is_current IS TRUE',
            'TranslationMessage.potmsgset = POTMsgSet.id',
            """(TranslationMessage.potemplate = %(template)s OR (
                TranslationMessage.potemplate IS NULL AND NOT EXISTS (
                  SELECT * FROM TranslationMessage AS current
                    WHERE
                      current.potemplate = %(template)s AND
                      current.id <> TranslationMessage.id AND
                      current.language=%(language)s AND
                      %(variant_clause)s AND
                      TranslationMessage.potmsgset=current.potmsgset AND
                      current.msgstr0 IS NOT NULL AND
                      current.is_current IS TRUE )))""" % dict(
            template=quote(self.potemplate),
            language=quote(self.language),
            variant_clause=variant_clause),
            ])
        self._appendCompletePluralFormsConditions(current_clauses)
        current = TranslationMessage.select(
            ' AND '.join(current_clauses),
            clauseTables=['TranslationTemplateItem', 'POTMsgSet']).count()

        # Get the number of translations that we have updated from what we got
        # from imports.
        updates = self.getPOTMsgSetChangedInLaunchpad().count()

        # Get total number of messages in a POTemplate.
        if self.potemplate.messageCount() > 0:
            total = self.potemplate.messageCount()
        else:
            total = self.potemplate.getPOTMsgSets().count()
            self.potemplate.messagecount = total

        # Get number of translations done only in Launchpad.
        untranslated = self.getPOTMsgSetUntranslated().count()
        translated = total - untranslated
        rosetta = translated - current

        # Get number of unreviewed translations in Launchpad.
        unreviewed = self.getPOTMsgSetWithNewSuggestions().count()

        self.currentcount = current
        self.updatescount = updates
        self.rosettacount = rosetta
        self.unreviewed_count = unreviewed
        return self.getStatistics()

    def updateHeader(self, new_header):
        """See `IPOFile`."""
        if new_header is None:
            return

        # XXX sabdfl 2005-05-27 should we also differentiate between
        # washeaderfuzzy and isheaderfuzzy?
        self.topcomment = new_header.comment
        self.header = new_header.getRawContent()
        self.fuzzyheader = new_header.is_fuzzy

    def isTranslationRevisionDateOlder(self, header):
        """See `IPOFile`."""
        old_header = self.getHeader()

        # Get the old and new PO-Revision-Date entries as datetime objects.
        old_date = old_header.translation_revision_date
        new_date = header.translation_revision_date
        if old_date is None or new_date is None:
            # If one of the headers has an unknown revision date, they cannot
            # be compared, so we consider the new one as the most recent.
            return False

        # Check whether the date is older.
        return old_date > new_date

    def setPathIfUnique(self, path):
        """See `IPOFile`."""
        if path != self.path and self.potemplate.isPOFilePathAvailable(path):
            self.path = path

    def importFromQueue(self, entry_to_import, logger=None, txn=None):
        """See `IPOFile`."""
        assert entry_to_import is not None, "Attempt to import None entry."
        assert entry_to_import.import_into.id == self.id, (
            "Attempt to import entry to POFile it doesn't belong to.")
        assert entry_to_import.status == RosettaImportStatus.APPROVED, (
            "Attempt to import non-approved entry.")

        # XXX: JeroenVermeulen 2007-11-29: This method is called from the
        # import script, which can provide the right object but can only
        # obtain it in security-proxied form.  We need full, unguarded access
        # to complete the import.
        entry_to_import = removeSecurityProxy(entry_to_import)

        translation_importer = getUtility(ITranslationImporter)

        # While importing a file, there are two kinds of errors:
        #
        # - Errors that prevent us to parse the file. That's a global error,
        #   is handled with exceptions and will not change any data other than
        #   the status of that file to note the fact that its import failed.
        #
        # - Errors in concrete messages included in the file to import. That's
        #   a more localised error that doesn't affect the whole file being
        #   imported. It allows us to accept other translations so we accept
        #   everything but the messages with errors. We handle it returning a
        #   list of faulty messages.
        import_rejected = False
        needs_notification_for_imported = False
        error_text = None
        errors, warnings = None, None
        try:
            errors, warnings = (
                translation_importer.importFile(entry_to_import, logger))
        except NotExportedFromLaunchpad:
            # We got a file that was not exported from Rosetta as a non
            # published upload. We log it and select the email template.
            if logger:
                logger.info(
                    'Error importing %s' % self.title, exc_info=1)
            template_mail = 'poimport-not-exported-from-rosetta.txt'
            import_rejected = True
            entry_to_import.setErrorOutput(
                "File was not exported from Launchpad.")
        except (BrokenTextError, TranslationFormatSyntaxError,
                TranslationFormatInvalidInputError, UnicodeDecodeError), (
                exception):
            # The import failed with a format error. We log it and select the
            # email template.
            if logger:
                logger.info(
                    'Error importing %s' % self.title, exc_info=1)
            if isinstance(exception, UnicodeDecodeError):
                template_mail = 'poimport-bad-encoding.txt'
            else:
                template_mail = 'poimport-syntax-error.txt'
            import_rejected = True
            error_text = str(exception)
            entry_to_import.setErrorOutput(error_text)
            needs_notification_for_imported = True
        except OutdatedTranslationError, exception:
            # The attached file is older than the last imported one, we ignore
            # it. We also log this problem and select the email template.
            if logger:
                logger.info('Got an old version for %s' % self.title)
            template_mail = 'poimport-got-old-version.txt'
            import_rejected = True
            error_text = str(exception)
            entry_to_import.setErrorOutput(
                "Outdated translation.  " + error_text)
        except TooManyPluralFormsError:
            if logger:
                logger.warning("Too many plural forms.")
            template_mail = 'poimport-too-many-plural-forms.txt'
            import_rejected = True
            entry_to_import.setErrorOutput("Too many plural forms.")
        else:
            # The import succeeded.  There may still be non-fatal errors
            # or warnings for individual messages (kept as a list in
            # "errors"), but we compose the text for that later.
            entry_to_import.setErrorOutput(None)

        # Prepare the mail notification.
        msgsets_imported = TranslationMessage.select(
            'was_obsolete_in_last_import IS FALSE AND pofile=%s' %
            (sqlvalues(self.id))).count()

        replacements = collect_import_info(entry_to_import, self, warnings)
        replacements.update({
            'import_title': '%s translations for %s' % (
                self.language.displayname, self.potemplate.displayname),
            'language': self.language.displayname,
            'language_code': self.language.code,
            'numberofmessages': msgsets_imported,
            })

        if error_text is not None:
            replacements['error'] = error_text

        entry_to_import.addWarningOutput(replacements['warnings'])

        if import_rejected:
            # We got an error that prevented us to import any translation, we
            # need to notify the user.
            subject = 'Import problem - %s - %s' % (
                self.language.displayname, self.potemplate.displayname)
        elif len(errors) > 0:
            # There were some errors with translations.
            errorsdetails = ''
            for error in errors:
                potmsgset = error['potmsgset']
                pomessage = error['pomessage']
                error_message = error['error-message']
                errorsdetails = '%s%d. "%s":\n\n%s\n\n' % (
                    errorsdetails,
                    potmsgset.sequence,
                    error_message,
                    pomessage)

            entry_to_import.setErrorOutput(
                "Imported, but with errors:\n" + errorsdetails)

            replacements['numberoferrors'] = len(errors)
            replacements['errorsdetails'] = errorsdetails
            replacements['numberofcorrectmessages'] = (
                msgsets_imported - len(errors))

            template_mail = 'poimport-with-errors.txt'
            subject = 'Translation problems - %s - %s' % (
                self.language.displayname, self.potemplate.displayname)
        else:
            # The import was successful.
            template_mail = 'poimport-confirmation.txt'
            subject = 'Translation import - %s - %s' % (
                self.language.displayname, self.potemplate.displayname)

        rosetta_experts = getUtility(ILaunchpadCelebrities).rosetta_experts
        if import_rejected:
            # There were no imports at all and the user needs to review that
            # file, we tag it as FAILED.
            entry_to_import.setStatus(RosettaImportStatus.FAILED,
                                      rosetta_experts)
        else:
            if (entry_to_import.is_published and
                not needs_notification_for_imported):
                # If it's a published upload (i.e. from a package or bzr
                # branch), do not send success notifications unless they
                # are needed.
                subject = None

            entry_to_import.setStatus(RosettaImportStatus.IMPORTED,
                                      rosetta_experts)
            # Assign karma to the importer if this is not an automatic import
            # (all automatic imports come from the rosetta expert user) and
            # comes from upstream.
            celebs = getUtility(ILaunchpadCelebrities)
            rosetta_experts = celebs.rosetta_experts
            if (entry_to_import.is_published and
                entry_to_import.importer.id != rosetta_experts.id):
                entry_to_import.importer.assignKarma(
                    'translationimportupstream',
                    product=self.potemplate.product,
                    distribution=self.potemplate.distribution,
                    sourcepackagename=self.potemplate.sourcepackagename)

            # Synchronize to database so we can calculate fresh statistics on
            # the server side.
            flush_database_updates()

            # Now we update the statistics after this new import
            self.updateStatistics()

        template = helpers.get_email_template(template_mail, 'translations')
        message = template % replacements
        return (subject, message)

    def export(self, ignore_obsolete=False, force_utf8=False):
        """See `IPOFile`."""
        translation_exporter = getUtility(ITranslationExporter)
        translation_file_data = getAdapter(
            self, ITranslationFileData, 'all_messages')
        exported_file = translation_exporter.exportTranslationFiles(
            [translation_file_data], ignore_obsolete=ignore_obsolete,
            force_utf8=force_utf8)

        try:
            file_content = exported_file.read()
        finally:
            exported_file.close()

        return file_content

    def _selectRows(self, where=None, ignore_obsolete=True):
        """Select translation message data.

        Diverged messages come before shared ones.  The exporter relies
        on this.
        """
        # Avoid circular import.
        from lp.translations.model.vpoexport import VPOExport

        # Prefetch all POTMsgSets for this template in one go.
        potmsgsets = {}
        for potmsgset in self.potemplate.getPOTMsgSets(ignore_obsolete):
            potmsgsets[potmsgset.id] = potmsgset

        # Names of columns that are selected and passed (in this order) to
        # the VPOExport constructor.
        column_names = [
            'TranslationTemplateItem.potmsgset',
            'TranslationTemplateItem.sequence',
            'TranslationMessage.comment',
            'TranslationMessage.is_current',
            'TranslationMessage.is_imported',
            'TranslationMessage.potemplate',
            'potranslation0.translation',
            'potranslation1.translation',
            'potranslation2.translation',
            'potranslation3.translation',
            'potranslation4.translation',
            'potranslation5.translation',
        ]
        columns = ', '.join(column_names)

        # Obsolete translations are marked with a sequence number of 0,
        # so they would get sorted to the front of the file during
        # export. To avoid that, sequence numbers of 0 are translated to
        # NULL and ordered to the end with NULLS LAST so that they
        # appear at the end of the file.
        sort_column_names = [
            'TranslationMessage.potemplate NULLS LAST',
            'CASE '
                'WHEN TranslationTemplateItem.sequence = 0 THEN NULL '
                'ELSE TranslationTemplateItem.sequence '
            'END NULLS LAST',
            'TranslationMessage.id',
        ]
        sort_columns = ', '.join(sort_column_names)

        main_select = "SELECT %s" % columns
        query = main_select + """
            FROM TranslationTemplateItem
            LEFT JOIN TranslationMessage ON
                TranslationMessage.potmsgset =
                    TranslationTemplateItem.potmsgset AND
                TranslationMessage.is_current IS TRUE AND
                TranslationMessage.language = %s
            """ % sqlvalues(self.language)

        for form in xrange(TranslationConstants.MAX_PLURAL_FORMS):
            alias = "potranslation%d" % form
            field = "TranslationMessage.msgstr%d" % form
            query += "LEFT JOIN POTranslation AS %s ON %s.id = %s\n" % (
                    alias, alias, field)

        template_id = quote(self.potemplate)
        conditions = [
            "TranslationTemplateItem.potemplate = %s" % template_id,
            "(TranslationMessage.potemplate IS NULL OR "
                 "TranslationMessage.potemplate = %s)" % template_id,
            ]

        if self.variant:
            conditions.append("TranslationMessage.variant = %s" % quote(
                self.variant))
        else:
            conditions.append("TranslationMessage.variant IS NULL")

        if ignore_obsolete:
            conditions.append("TranslationTemplateItem.sequence <> 0")

        if where:
            conditions.append("(%s)" % where)

        query += "WHERE %s" % ' AND '.join(conditions)
        query += ' ORDER BY %s' % sort_columns

        for row in Store.of(self).execute(query):
            export_data = VPOExport(*row)
            export_data.setRefs(self, potmsgsets)
            yield export_data

    def getTranslationRows(self):
        """See `IVPOExportSet`."""
        # Only fetch rows that belong to this POFile and are "interesting":
        # they must either be in the current template (sequence != 0, so not
        # "obsolete") or be in the current imported version of the translation
        # (is_imported), or both.
        return self._selectRows(
            ignore_obsolete=False,
            where="TranslationTemplateItem.sequence <> 0 OR "
                "is_imported IS TRUE")

    def getChangedRows(self):
        """See `IVPOExportSet`."""
        return self._selectRows(where="is_imported IS FALSE")


class DummyPOFile(POFileMixIn):
    """Represents a POFile where we do not yet actually HAVE a POFile for
    that language for this template.
    """
    implements(IPOFile)

    def __init__(self, potemplate, language, variant=None, owner=None):
        self.id = None
        self.potemplate = potemplate
        self.language = language
        self.variant = variant
        self.description = None
        self.topcomment = None
        self.header = None
        self.fuzzyheader = False
        self.lasttranslator = None
        UTC = pytz.timezone('UTC')
        self.date_changed = None
        self.lastparsed = None
        self.owner = getUtility(ILaunchpadCelebrities).rosetta_experts

        # The default POFile owner is the Rosetta Experts team unless the
        # given owner has rights to write into that file.
        if self.canEditTranslations(owner):
            self.owner = owner

        self.path = u'unknown'
        self.datecreated = datetime.datetime.now(UTC)
        self.last_touched_pomsgset = None
        self.contributors = []
        self.from_sourcepackagename = None
        self.translation_messages = None

    def messageCount(self):
        return self.potemplate.messageCount()

    @property
    def title(self):
        """See `IPOFile`."""
        title = '%s translation of %s' % (
            self.language.displayname, self.potemplate.displayname)
        return title

    @property
    def translators(self):
        tgroups = self.potemplate.translationgroups
        ret = []
        for group in tgroups:
            translator = group.query_translator(self.language)
            if translator is not None:
                ret.append(translator)
        return ret

    @property
    def translationpermission(self):
        """See `IPOFile`."""
        return self.potemplate.translationpermission

    def emptySelectResults(self):
        return POFile.select("1=2")

    def getTranslationsFilteredBy(self, person):
        """See `IPOFile`."""
        return None

    def getPOTMsgSetTranslated(self):
        """See `IPOFile`."""
        return self.emptySelectResults()

    def getPOTMsgSetUntranslated(self):
        """See `IPOFile`."""
        return self.potemplate.getPOTMsgSets()

    def getPOTMsgSetWithNewSuggestions(self):
        """See `IPOFile`."""
        return self.emptySelectResults()

    def getPOTMsgSetChangedInLaunchpad(self):
        """See `IPOFile`."""
        return self.emptySelectResults()

    def getPOTMsgSetWithErrors(self):
        """See `IPOFile`."""
        return self.emptySelectResults()

    def hasMessageID(self, msgid):
        """See `IPOFile`."""
        raise NotImplementedError

    def currentCount(self, language=None):
        """See `IRosettaStats`."""
        return 0

    def rosettaCount(self, language=None):
        """See `IRosettaStats`."""
        return 0

    def updatesCount(self, language=None):
        """See `IRosettaStats`."""
        return 0

    def unreviewedCount(self, language=None):
        """See `IPOFile`."""
        return 0

    def newCount(self, language=None):
        """See `IRosettaStats`."""
        return 0

    def translatedCount(self, language=None):
        """See `IRosettaStats`."""
        return 0

    def untranslatedCount(self, language=None):
        """See `IRosettaStats`."""
        return self.messageCount()

    def currentPercentage(self, language=None):
        """See `IRosettaStats`."""
        return 0.0

    def rosettaPercentage(self, language=None):
        """See `IRosettaStats`."""
        return 0.0

    def updatesPercentage(self, language=None):
        """See `IRosettaStats`."""
        return 0.0

    def newPercentage(self, language=None):
        """See `IRosettaStats`."""
        return 0.0

    def translatedPercentage(self, language=None):
        """See `IRosettaStats`."""
        return 0.0

    def untranslatedPercentage(self, language=None):
        """See `IRosettaStats`."""
        return 100.0

    def export(self, ignore_obsolete=False, force_utf8=False):
        """See `IPOFile`."""
        raise NotImplementedError

    def createMessageSetFromMessageSet(self, potmsgset):
        """See `IPOFile`."""
        raise NotImplementedError

    def getStatistics(self):
        """See `IPOFile`."""
        return (0, 0, 0, )

    def updateStatistics(self):
        """See `IPOFile`."""
        raise NotImplementedError

    def updateHeader(self, new_header):
        """See `IPOFile`."""
        raise NotImplementedError

    def isTranslationRevisionDateOlder(self, header):
        """See `IPOFile`."""
        raise NotImplementedError

    def setPathIfUnique(self, path):
        """See `IPOFile`."""
        # Any path will do for a DummyPOFile.
        self.path = path

    def getNextToImport(self):
        """See `IPOFile`."""
        raise NotImplementedError

    def importFromQueue(self, entry_to_import, logger=None, txn=None):
        """See `IPOFile`."""
        raise NotImplementedError

    def prepareTranslationCredits(self, potmsgset):
        """See `IPOFile`."""
        return None

    def getTranslationRows(self):
        """See `IPOFile`."""
        return []

    def getChangedRows(self):
        """See `IPOFile`."""
        return []


class POFileSet:
    implements(IPOFileSet)

    def getDummy(self, potemplate, language):
        return DummyPOFile(potemplate, language)

    def getPOFilesByPathAndOrigin(self, path, productseries=None,
                                  distroseries=None, sourcepackagename=None):
        """See `IPOFileSet`."""
        # Avoid circular imports.
        from lp.translations.model.potemplate import POTemplate

        assert productseries is not None or distroseries is not None, (
            'Either productseries or sourcepackagename arguments must be'
            ' not None.')
        assert productseries is None or distroseries is None, (
            'productseries and sourcepackagename/distroseries cannot be used'
            ' at the same time.')
        assert (
            (sourcepackagename is None and distroseries is None) or
             (sourcepackagename is not None and distroseries is not None)), (
                'sourcepackagename and distroseries must be None or not'
                   ' None at the same time.')

        store = getUtility(IStoreSelector).get(MAIN_STORE, DEFAULT_FLAVOR)

        general_conditions = And(
            POFile.path == path,
            POFile.potemplate == POTemplate.id)

        if productseries is not None:
            return store.find(POFile, And(
                general_conditions,
                POTemplate.productseries == productseries))
        else:
            distro_conditions = And(
                general_conditions,
                POTemplate.distroseries == distroseries)

            # The POFile belongs to a distribution and it could come from
            # another package that its POTemplate is linked to, so we first
            # check to find it at IPOFile.from_sourcepackagename
            matches = store.find(POFile, And(
                distro_conditions,
                POFile.from_sourcepackagename == sourcepackagename))

            if not matches.is_empty():
                return matches

            # There is no pofile in that 'path' and
            # 'IPOFile.from_sourcepackagename' so we do a search using the
            # usual sourcepackagename.
            return store.find(POFile, And(
                distro_conditions,
                POTemplate.sourcepackagename == sourcepackagename))

    def getBatch(self, starting_id, batch_size):
        """See `IPOFileSet`."""
        return POFile.select(
            "id >= %s" % quote(starting_id), orderBy="id", limit=batch_size)

    def getPOFilesWithTranslationCredits(self, untranslated=False):
        """See `IPOFileSet`."""
        store = getUtility(IStoreSelector).get(MAIN_STORE, MASTER_FLAVOR)
        clauses = [
            TranslationTemplateItem.potemplateID == POFile.potemplateID,
            POTMsgSet.id == TranslationTemplateItem.potmsgsetID,
            POTMsgSet.msgid_singular == POMsgID.id,
            In(POMsgID.msgid, POTMsgSet.credits_message_ids)]
        if untranslated:
            message_select = Select(
                True,
                And(
                    TranslationMessage.potmsgsetID == POTMsgSet.id,
                    TranslationMessage.potemplate == None,
                    POFile.languageID == TranslationMessage.languageID,
                    Or(And(
                        POFile.variant == None,
                        TranslationMessage.variant == None),
                       POFile.variant == TranslationMessage.variant),
                    TranslationMessage.is_current == True),
                (TranslationMessage))
            clauses.append(Not(Exists(message_select)))
        result = store.find((POFile, POTMsgSet), clauses)
        return result.order_by('POFile.id')

    def getPOFilesTouchedSince(self, date):
        """See `IPOFileSet`."""
        # Avoid circular imports.
        from lp.translations.model.potemplate import POTemplate
        from lp.registry.model.distroseries import DistroSeries
        from lp.registry.model.productseries import ProductSeries

        store = getUtility(IStoreSelector).get(MAIN_STORE, MASTER_FLAVOR)

        # Find a matching POTemplate and its ProductSeries
        # and DistroSeries, if they are defined.
        MatchingPOT = ClassAlias(POTemplate)
        MatchingPOTJoin = Join(
            MatchingPOT, POFile.potemplate == MatchingPOT.id)
        MatchingProductSeries = ClassAlias(ProductSeries)
        MatchingProductSeriesJoin = LeftJoin(
            MatchingProductSeries,
            MatchingPOT.productseriesID == MatchingProductSeries.id)
        MatchingDistroSeries = ClassAlias(DistroSeries)
        MatchingDistroSeriesJoin = LeftJoin(
            MatchingDistroSeries,
            MatchingPOT.distroseriesID == MatchingDistroSeries.id)

        # Find any sharing POTemplate corresponding to MatchingPOT
        # and its ProductSeries and DistroSeries, if they are defined.
        OtherPOT = ClassAlias(POTemplate)
        OtherPOTJoin = Join(
            OtherPOT, And(OtherPOT.name == MatchingPOT.name))
        OtherProductSeries = ClassAlias(ProductSeries)
        OtherProductSeriesJoin = LeftJoin(
            OtherProductSeries,
            OtherPOT.productseriesID == OtherProductSeries.id)
        OtherDistroSeries = ClassAlias(DistroSeries)
        OtherDistroSeriesJoin = LeftJoin(
            OtherDistroSeries,
            OtherPOT.distroseriesID == OtherDistroSeries.id)

        # And find a sharing POFile corresponding to a sharing POTemplate,
        # i.e. OtherPOT.
        OtherPOFile = ClassAlias(POFile)
        OtherPOFileJoin = Join(
            OtherPOFile,
            And(OtherPOFile.languageID == POFile.languageID,
                OtherPOFile.potemplateID == OtherPOT.id))

        source = store.using(
            POFile, MatchingPOTJoin, MatchingProductSeriesJoin,
            MatchingDistroSeriesJoin, OtherPOTJoin,
            OtherProductSeriesJoin, OtherDistroSeriesJoin, OtherPOFileJoin)

        results = source.find(
            OtherPOFile,
            And(POFile.date_changed >= date,
                Or(
                    # OtherPOT is a sharing template with MatchingPOT
                    # in the same distribution and sourcepackagename.
                    And(MatchingPOT.distroseriesID is not None,
                        OtherPOT.distroseriesID is not None,
                        (MatchingDistroSeries.distributionID ==
                         OtherDistroSeries.distributionID),
                        (MatchingPOT.sourcepackagenameID ==
                         OtherPOT.sourcepackagenameID)),
                    # OtherPOT is a sharing template with MatchingPOT
                    # in the same product.
                    And(MatchingPOT.productseriesID is not None,
                        OtherPOT.productseriesID is not None,
                        (MatchingProductSeries.productID ==
                         OtherProductSeries.productID)))))
        results.config(distinct=True)
        return results


class POFileToTranslationFileDataAdapter:
    """Adapter from `IPOFile` to `ITranslationFileData`."""
    implements(ITranslationFileData)

    def __init__(self, pofile):
        self._pofile = pofile
        self.messages = self._getMessages()
        self.format = pofile.potemplate.source_file_format

    @cachedproperty
    def path(self):
        """See `ITranslationFileData`."""
        return self._pofile.path

    @cachedproperty
    def translation_domain(self):
        """See `ITranslationFileData`."""
        return self._pofile.potemplate.translation_domain

    @property
    def is_template(self):
        """See `ITranslationFileData`."""
        return False

    @cachedproperty
    def language_code(self):
        """See `ITranslationFile`."""
        if self.is_template:
            return None

        return self._pofile.language.code

    def _isWesternPluralForm(self, number, expression):
        # Western style is nplurals=2;plural=n!=1.
        if number != 2:
            return False
        if expression is None:
            return False
        # Normalize: Remove spaces.
        expression = expression.replace(' ', '')
        # Normalize: Remove enclosing brackets.
        expression = expression.strip('()')
        return expression in ('n!=1', '1!=n', 'n>1', '1<n')

    def _updateHeaderPluralInfo(self, header):
        header_nplurals = header.number_plural_forms
        database_nplurals = self._pofile.language.pluralforms
        # These checks are here to catch cases where the plural information
        # from the header might be more acurate than what we have in the
        # database. This is usually the case when the number of plural forms
        # has grown but not if it's the standard western form.
        # See bug 565294
        if header_nplurals is not None and database_nplurals is not None:
            if header_nplurals > database_nplurals:
                is_western = self._isWesternPluralForm(
                    header_nplurals, header.plural_form_expression)
                if not is_western:
                    # Use existing information from the header.
                    return
        if database_nplurals is None:
            # In all other cases we never use the plural info from the header.
            header.number_plural_forms = None
            header.plural_form_expression = None
        else:
            # We have pluralforms information for this language so we
            # update the header to be sure that we use the language
            # information from our database instead of using the one
            # that we got from upstream. We check this information so
            # we are sure it's valid.
            header.number_plural_forms = self._pofile.language.pluralforms
            header.plural_form_expression = (
                self._pofile.language.pluralexpression)

    @cachedproperty
    def header(self):
        """See `ITranslationFileData`."""
        template_header = self._pofile.potemplate.getHeader()
        translation_header = self._pofile.getHeader()
        # Update default fields based on its values in the template header.
        translation_header.updateFromTemplateHeader(template_header)
        translation_header.translation_revision_date = (
            self._pofile.date_changed)

        translation_header.comment = self._pofile.topcomment

        if self._pofile.potemplate.hasPluralMessage():
            self._updateHeaderPluralInfo(translation_header)
        if (self._pofile.lasttranslator is not None):
            email = self._pofile.lasttranslator.safe_email_or_blank
            if not email:
                # We are supposed to have always a valid email address, but
                # with removed accounts or people not wanting to show his
                # email that's not true anymore so we just set it to 'Unknown'
                # to note we don't know it.
                email = 'Unknown'
            displayname = self._pofile.lasttranslator.displayname
            translation_header.setLastTranslator(email, name=displayname)

        # We need to tag every export from Launchpad so we know whether a
        # later upload should change every translation in our database or
        # that we got a change between the export and the upload with
        # modifications.
        UTC = pytz.timezone('UTC')
        datetime_now = datetime.datetime.now(UTC)
        translation_header.launchpad_export_date = datetime_now

        return translation_header

    def _getMessages(self, changed_rows_only=False):
        """Return a list of `ITranslationMessageData` for the `IPOFile`
        adapted."""
        pofile = self._pofile
        # Get all rows related to this file. We do this to speed the export
        # process so we have a single DB query to fetch all needed
        # information.
        if changed_rows_only:
            rows = pofile.getChangedRows()
        else:
            rows = pofile.getTranslationRows()

        messages = []
        diverged_messages = set()
        for row in rows:
            assert row.pofile == pofile, 'Got a row for a different IPOFile.'
            assert row.sequence != 0 or row.is_imported, (
                "Got uninteresting row.")

            msg_key = (row.msgid_singular, row.msgid_plural, row.context)
            if row.diverged is not None:
                diverged_messages.add(msg_key)
            else:
                # If we are exporting a shared message, make sure we
                # haven't added a diverged one to the list already.
                if msg_key in diverged_messages:
                    continue

            # Create new message set
            msgset = TranslationMessageData()
            msgset.is_obsolete = (row.sequence == 0)
            msgset.msgid_singular = row.msgid_singular
            msgset.singular_text = row.potmsgset.singular_text
            msgset.msgid_plural = row.msgid_plural
            msgset.plural_text = row.potmsgset.plural_text

            forms = list(enumerate([
                getattr(row, "translation%d" % form)
                for form in xrange(TranslationConstants.MAX_PLURAL_FORMS)]))
            max_forms = pofile.plural_forms
            for (pluralform, translation) in forms[:max_forms]:
                if translation is not None:
                    msgset.addTranslation(pluralform, translation)

            msgset.context = row.context
            msgset.comment = row.comment
            msgset.source_comment = row.source_comment
            msgset.file_references = row.file_references

            if row.flags_comment:
                msgset.flags = set([
                    flag.strip()
                    for flag in row.flags_comment.split(',')
                    if flag])

            messages.append(msgset)

        return messages


class POFileToChangedFromPackagedAdapter(POFileToTranslationFileDataAdapter):
    """Adapter from `IPOFile` to `ITranslationFileData`."""

    def __init__(self, pofile):
        self._pofile = pofile
        self.messages = self._getMessages(True)


class POFilesCollection(Collection):
    """A `Collection` of `TranslationMessage`."""
    starting_table = POFile

    def __init__(self, *args, **kwargs):
        super(POFilesCollection, self).__init__(*args, **kwargs)

    def restrictLanguage(self, language, variant):
        """Restrict collection to a specific language."""
        new_collection = self.refine(
            POFile.languageID == language.id,
            POFile.variant == variant)
        return new_collection<|MERGE_RESOLUTION|>--- conflicted
+++ resolved
@@ -19,10 +19,6 @@
 import pytz
 from sqlobject import (
     ForeignKey, IntCol, StringCol, BoolCol, SQLMultipleJoin)
-<<<<<<< HEAD
-
-=======
->>>>>>> a0f9eb7d
 from zope.interface import implements
 from zope.component import getAdapter, getUtility
 from zope.security.proxy import removeSecurityProxy
@@ -613,17 +609,6 @@
                 "Calling prepareTranslationCredits on a message with "
                 "unknown credits type '%s'." % credits_type.title)
 
-<<<<<<< HEAD
-    def translated(self):
-        """See `IPOFile`."""
-        raise NotImplementedError
-
-    def untranslated(self):
-        """See `IPOFile`."""
-        raise NotImplementedError
-
-=======
->>>>>>> a0f9eb7d
     def _getLanguageVariantClause(self, table='TranslationMessage'):
         if self.variant is None:
             clause = '%(table)s.variant IS NULL' % dict(table=table)
