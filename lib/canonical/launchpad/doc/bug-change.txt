= Tracking changes to a bug =

The base class for BugChanges doesn't actually implement anything.

    >>> import pytz
    >>> from datetime import datetime
    >>> from canonical.launchpad.components.bugchange import BugChangeBase
    >>> from canonical.launchpad.interfaces.bugchange import IBugChange
    >>> from canonical.launchpad.webapp.testing import verifyObject

    >>> from canonical.launchpad.testing.factory import (
    ...     LaunchpadObjectFactory)
    >>> factory = LaunchpadObjectFactory()
    >>> login("test@canonical.com")
    >>> example_person = factory.makePerson(displayname="Ford Prefect")

    >>> nowish = datetime(2009, 3, 13, 10, 9, tzinfo=pytz.timezone('UTC'))
    >>> base_instance = BugChangeBase(when=nowish, person=example_person)
    >>> verifyObject(IBugChange, base_instance)
    True

    >>> base_instance.getBugNotification()
    Traceback (most recent call last):
      ...
    NotImplementedError...

    >>> base_instance.getBugActivity()
    Traceback (most recent call last):
      ...
    NotImplementedError...

But the basic attributes are still available.

    >>> print base_instance.when
    2009-03-13 10:09:00+00:00

    >>> print base_instance.person.displayname
    Ford Prefect

Because the base class is abstract, you can't pass it to
Bug.addChange().

    >>> example_product = factory.makeProduct(
    ...     owner=example_person, name="heart-of-gold")
    >>> example_bug = factory.makeBug(
    ...     product=example_product, owner=example_person,
    ...     title="Reality is on the blink again",
    ...     description="I'm tired of thinking up funny strings for tests")
    >>> example_bug.addChange(base_instance)
    Traceback (most recent call last):
      ...
    NotImplementedError...

We'll create a test class that actually implements the methods we need.

    >>> from canonical.launchpad.mailnotification import (
    ...     BugNotificationRecipients)

    >>> example_message = factory.makeMessage(content="Hello, world")
    >>> example_person_2 = factory.makePerson(
    ...     displayname="Zaphod Beeblebrox")

    >>> recipients = BugNotificationRecipients()
    >>> recipients.addDirectSubscriber(example_person_2)

    >>> class TestBugChange(BugChangeBase):
    ...
    ...     bug_activity_data = {
    ...         'whatchanged': 'Nothing',
    ...         'oldvalue': 'OldValue',
    ...         'newvalue': 'NewValue',
    ...         }
    ...
    ...     bug_notification_data = {
    ...         'text': 'Some message text',
    ...         }
    ...
    ...     def getBugActivity(self):
    ...         return self.bug_activity_data
    ...
    ...     def getBugNotification(self):
    ...         return self.bug_notification_data

    >>> def print_bug_activity(activity):
    ...     for activity in activity:
    ...         print "%s: %s %s => %s (%s)" % (
    ...             activity.datechanged, activity.whatchanged,
    ...             activity.oldvalue, activity.newvalue,
    ...             activity.person.displayname)

BugActivity entries are added when addChange() is called.

    >>> example_bug.addChange(
    ...     TestBugChange(when=nowish, person=example_person),
    ...     recipients=recipients)
    >>> print_bug_activity(example_bug.activity)
    2009-03-13...: Nothing OldValue => NewValue (Ford Prefect)

As are BugNotifications.

    >>> from canonical.launchpad.database import BugNotification
    >>> latest_notification = BugNotification.selectFirst(orderBy='-id')
    >>> print latest_notification.message.text_contents
    Some message text

The notification's recipients are taken from the recipients parameter
passed to addChange().

    >>> for recipient in latest_notification.recipients:
    ...     print recipient.person.displayname
    Zaphod Beeblebrox

But if getBugActivity() returns None, no activity entries will be added.

    >>> class NoActionBugChange(TestBugChange):
    ...     bug_activity_data = None
    ...     bug_notification_data = None

    >>> example_bug.addChange(
    ...     NoActionBugChange(when=nowish, person=example_person))
    >>> print_bug_activity(example_bug.activity)
    2009-03-13...: Nothing OldValue => NewValue (Ford Prefect)

And if getBugNotification() returns None, no notification will be added.

    >>> new_latest_notification = BugNotification.selectFirst(orderBy='-id')
    >>> new_latest_notification.id == latest_notification.id
    True

<<<<<<< HEAD
If no recipients are passed to addChange() the default recipient list
for the Bug will be used.
=======
If getBugNotificationRecipients() returns None the default recipient
list for the Bug will be used. This includes people subscribed to the
bug's target for Meta data changes, but not for lifecycle changes.

    >>> class NoRecipientsBugChange(TestBugChange):
    ...
    ...     bug_notification_data = {
    ...         'text': "Here's some sample text",
    ...         }
    ...
    ...     def getBugNotificationRecipients(self):
    ...         return None
>>>>>>> 35ec22cf

    >>> from canonical.launchpad.interfaces import BugNotificationLevel
    >>> lifecycle_subscriber = factory.makePerson(
    ...         displayname='Lifecycle subscriber')
    >>> metadata_subscriber = factory.makePerson(
    ...         displayname='Meta-data subscriber')
    >>> subscription = example_bug.bugtasks[0].target.addBugSubscription(
    ...     lifecycle_subscriber, lifecycle_subscriber)
    >>> subscription.bug_notification_level = BugNotificationLevel.LIFECYCLE
    >>> subscription = example_bug.bugtasks[0].target.addBugSubscription(
    ...     metadata_subscriber, metadata_subscriber)
    >>> subscription.bug_notification_level = BugNotificationLevel.METADATA
    >>> example_bug.addChange(
    ...     TestBugChange(when=nowish, person=example_person))
    >>> latest_notification = BugNotification.selectFirst(orderBy='-id')
    >>> print latest_notification.message.text_contents
    Some message text

    >>> recipients = [
    ...     recipient.person.displayname
    ...     for recipient in latest_notification.recipients]
    >>> for name in sorted(recipients):
    ...     print name
    Ford Prefect
    Meta-data subscriber

If you try to send a notification without adding a text body for the
notification you'll get an error.

    >>> class NoNotificationTextBugChange(TestBugChange):
    ...
    ...     bug_notification_data = {
    ...         'text': None,
    ...         }

    >>> example_bug.addChange(
    ...     NoNotificationTextBugChange(when=nowish, person=example_person))
    Traceback (most recent call last):
      ...
    AssertionError: notification_data must include a `text` value.


== BugChange subclasses ==

=== Getting the right bug change class ===

Given that we know what's changing and the name of the field that is
being changed, we can find a suitable IBugChange implementation to
help us describe the change.

    >>> from canonical.launchpad.components.bugchange import (
    ...     get_bug_change_class)

If get_bug_change_class() is asked for a BugChange for an object or
field that it doesn't know about, it will raise a NoBugChangeFoundError.

    >>> get_bug_change_class(object(), 'fooix')
    Traceback (most recent call last):
      ...
    NoBugChangeFoundError: Unable to find a suitable BugChange for field
    'fooix' on object <object object at ...>

For fields it knows about, it will return a more suitable class.

    >>> get_bug_change_class(example_bug, 'title')
    <class '...BugTitleChange'>

get_bug_change_class will also work for BugTasks.

    >>> get_bug_change_class(example_bug.bugtasks[0], 'importance')
    <class '...BugTaskAttributeChange'>

See component/ftests/test_bugchange.py for some sanity checks.


=== AttributeChange ===

The AttributeChange class offers basic functionality for dealing with
bug attribute changes.

    >>> from canonical.launchpad.components.bugchange import (
    ...     AttributeChange)

    >>> simple_change = AttributeChange(
    ...     when=nowish, person=example_person, what_changed='title',
    ...     old_value=example_bug.title, new_value='Spam')

In its getBugActivity() method AttributeChange merely returns the
field name, old value and new value as passed to its __init__()
method.

    >>> activity_data = simple_change.getBugActivity()
    >>> print pretty(activity_data)
    {'newvalue': 'Spam',
     'oldvalue': u'Reality is on the blink again',
     'whatchanged': 'title'}


=== BugDescriptionChange ===

This describes a change to the description of a
bug. getBugNotification() returns a formatted description of the
change.

    >>> from canonical.launchpad.components.bugchange import (
    ...     BugDescriptionChange)

    >>> bug_desc_change = BugDescriptionChange(
    ...     when=nowish, person=example_person,
    ...     what_changed='description', old_value=example_bug.description,
    ...     new_value='Well, maybe not')
    >>> print bug_desc_change.getBugNotification()['text']
    ** Description changed:
    <BLANKLINE>
    - I'm tired of thinking up funny strings for tests
    + Well, maybe not


=== BugTitleChange ===

This, surprisingly, describes a title change for a bug. Again,
getBugNotification() returns a specially formatted description of
what's changed.

    >>> from canonical.launchpad.components.bugchange import (
    ...     BugTitleChange)

    >>> bug_title_change = BugTitleChange(
    ...     when=nowish, person=example_person,
    ...     what_changed='title', old_value=example_bug.title,
    ...     new_value='Spam')
    >>> print bug_title_change.getBugNotification()['text']
    ** Summary changed:
    <BLANKLINE>
    - Reality is on the blink again
    + Spam

BugTitleChange mutates the `what_changed` field and will return
'summary' rather than 'title'. This is to maintain naming consistency
within the UI.

    >>> print bug_title_change.getBugActivity()['whatchanged']
    summary


=== BugVisibilityChange ===

BugVisibilityChange is used to represent a change in a Bug's `private`
attribute.

    >>> from canonical.launchpad.components.bugchange import (
    ...     BugVisibilityChange)

    >>> bug_visibility_change = BugVisibilityChange(
    ...     when=nowish, person=example_person,
    ...     what_changed='private', old_value=example_bug.private,
    ...     new_value=True)

IBug.private is a boolean but to make it more readable we express it in
activity and notification records as a string, where True = 'Private'
and False = 'Public'. We also refer to it as "visibility" rather than
privacy.

    >>> print pretty(bug_visibility_change.getBugActivity())
    {'newvalue': 'private',
     'oldvalue': 'public',
     'whatchanged': 'visibility'}

We also use the 'Private', 'Public' and 'Visibility' terms in the
notification text.

    >>> print bug_visibility_change.getBugNotification()['text']
    ** Visibility changed to: Private

If we reverse the changes we'll see the opposite values in the
notification and activity entries.

    >>> bug_visibility_change = BugVisibilityChange(
    ...     when=nowish, person=example_person,
    ...     what_changed='private', old_value=True, new_value=False)
    >>> print pretty(bug_visibility_change.getBugActivity())
    {'newvalue': 'public',
     'oldvalue': 'private',
     'whatchanged': 'visibility'}

    >>> print bug_visibility_change.getBugNotification()['text']
    ** Visibility changed to: Public


== BugTagsChange ==

BugTagsChange is used to represent a change in a Bug's tag list.

    >>> from canonical.launchpad.components.bugchange import (
    ...     BugTagsChange)

    >>> tags_change = BugTagsChange(
    ...     when=nowish, person=example_person,
    ...     what_changed='tags',
    ...     old_value=[u'first-tag', u'second-tag', u'third-tag'],
    ...     new_value=[u'second-tag', u'third-tag', u'zillionth-tag'])

This change is expressed in the activity entry in the same way as any
other attribute change. The list of tags is converted to a
space-separated string for display.

    >>> print pretty(tags_change.getBugActivity())
    {'newvalue': u'second-tag third-tag zillionth-tag',
     'oldvalue': u'first-tag second-tag third-tag',
     'whatchanged': 'tags'}

Addtions and removals are expressed separately in the notification.

    >>> print tags_change.getBugNotification()['text']
    ** Tags added: zillionth-tag
    ** Tags removed: first-tag


=== BugSecurityChange ===

BugSecurityChange is used to represent a change in a Bug's
`security_related` attribute.

    >>> from canonical.launchpad.components.bugchange import (
    ...     BugSecurityChange)

    >>> bug_security_change = BugSecurityChange(
    ...     when=nowish, person=example_person,
    ...     what_changed='security_related',
    ...     old_value=False, new_value=True)

IBug.security_related is a boolean but to make it more readable we
express it in activity and notification records as a short phrase.

Marking a bug as security related causes one set of terms/phrases to
be used.

    >>> print pretty(bug_security_change.getBugActivity())
    {'newvalue': 'yes',
     'oldvalue': 'no',
     'whatchanged': 'security vulnerability'}

    >>> print bug_security_change.getBugNotification()['text']
    ** This bug has been flagged as a security vulnerability

Going the other way the phrases are similar.

    >>> bug_security_change = BugSecurityChange(
    ...     when=nowish, person=example_person,
    ...     what_changed='security_related',
    ...     old_value=True, new_value=False)

    >>> print pretty(bug_security_change.getBugActivity())
    {'newvalue': 'no',
     'oldvalue': 'yes',
     'whatchanged': 'security vulnerability'}

    >>> print bug_security_change.getBugNotification()['text']
    ** This bug is no longer flagged as a security vulnerability


=== CveLinkedToBug / CveUnlinkedFromBug ===

These describe the linking or unlinking of a CVE to a bug.

    >>> from canonical.launchpad.interfaces.cve import ICveSet
    >>> cve = getUtility(ICveSet)['1999-8979']

getBugNotification() returns a formatted description of the change
when a CVE is linked to a bug.

    >>> from canonical.launchpad.components.bugchange import (
    ...     CveLinkedToBug, CveUnlinkedFromBug)

    >>> bug_cve_linked = CveLinkedToBug(
    ...     when=nowish, person=example_person, cve=cve)

    >>> print pretty(bug_cve_linked.getBugActivity())
    {'newvalue': u'1999-8979',
     'whatchanged': 'cve linked'}

    >>> print bug_cve_linked.getBugNotification()['text']
    ** CVE added: http://www.cve.mitre.org/cgi-bin/cvename.cgi?name=1999-8979

And when a CVE is unlinked from a bug.

    >>> bug_cve_unlinked = CveUnlinkedFromBug(
    ...     when=nowish, person=example_person, cve=cve)

    >>> print pretty(bug_cve_unlinked.getBugActivity())
    {'oldvalue': u'1999-8979',
     'whatchanged': 'cve unlinked'}

    >>> print bug_cve_unlinked.getBugNotification()['text']
    ** CVE removed: http://www.cve.mitre.org/cgi-bin/cvename.cgi?name=1999-8979


== BugAttachmentChange ==

BugAttachmentChange is used to handle the addition and removal of
attachments from a bug.

    >>> from canonical.launchpad.components.bugchange import (
    ...     BugAttachmentChange)

You can add an attachment...

    >>> attachment = factory.makeBugAttachment(
    ...     description='sample-attachment')
    >>> attachment_change = BugAttachmentChange(
    ...     when=nowish, person=example_person,
    ...     what_changed='security_related',
    ...     old_value=None, new_value=attachment)

    >>> print pretty(attachment_change.getBugActivity())
    {'newvalue': u'sample-attachment http://...',
     'oldvalue': None,
     'whatchanged': 'attachment added'}

    >>> print attachment_change.getBugNotification()['text']
    ** Attachment added: "sample-attachment"
       http...

Or remove one.

    >>> attachment_change = BugAttachmentChange(
    ...     when=nowish, person=example_person,
    ...     what_changed='security_related',
    ...     old_value=attachment, new_value=None)

    >>> print pretty(attachment_change.getBugActivity())
    {'newvalue': None,
     'oldvalue': u'sample-attachment http://...',
     'whatchanged': 'attachment removed'}

    >>> print attachment_change.getBugNotification()['text']
    ** Attachment removed: "sample-attachment"
       http...


== BugTaskAttributeChange ==

BugTaskAttributeChange is a generic BugChange that can be used to
represent a change in the attributes of one of a Bug's BugTasks.

    >>> from canonical.launchpad.interfaces.bugtask import (
    ...     BugTaskStatus, BugTaskImportance)
    >>> from canonical.launchpad.components.bugchange import (
    ...     BugTaskAttributeChange)

BugTaskAttributeChange takes an instance of BugTask. It uses this to
work out how to describe to the user which BugTask's attributes have
changed.

    >>> example_bug_task = example_bug.bugtasks[0]
    >>> task_attribute_change = BugTaskAttributeChange(
    ...     when=nowish, person=example_person,
    ...     what_changed='status',
    ...     old_value=BugTaskStatus.NEW,
    ...     new_value=BugTaskStatus.FIXRELEASED,
    ...     bug_task=example_bug_task)

Several types of attribute change can be handled by
BugTaskAttributeChange.


=== Status changes ===

Status changes use a BugTaskStatus's `title` attribute to describe to
the user what has changed.

    >>> status_change = BugTaskAttributeChange(
    ...     bug_task=example_bug_task, when=nowish, person=example_person,
    ...     what_changed='status', old_value=BugTaskStatus.NEW,
    ...     new_value=BugTaskStatus.FIXRELEASED)
    >>> print pretty(status_change.getBugActivity())
    {'newvalue': 'Fix Released',
     'oldvalue': 'New',
     'whatchanged': u'heart-of-gold: status'}

    >>> notification_text = status_change.getBugNotification()['text']
    >>> print notification_text #doctest: -NORMALIZE_WHITESPACE
    ** Changed in: heart-of-gold
           Status: New => Fix Released


=== Importance changes ===

Importance changes use a BugTaskImportance's `title` attribute to describe to
the user what has changed.

    >>> importance_change = BugTaskAttributeChange(
    ...     bug_task=example_bug_task, when=nowish, person=example_person,
    ...     what_changed='importance',
    ...     old_value=BugTaskImportance.UNDECIDED,
    ...     new_value=BugTaskImportance.CRITICAL)
    >>> print pretty(importance_change.getBugActivity())
    {'newvalue': 'Critical',
     'oldvalue': 'Undecided',
     'whatchanged': u'heart-of-gold: importance'}

    >>> notification_text = importance_change.getBugNotification()['text']
    >>> print notification_text #doctest: -NORMALIZE_WHITESPACE
    ** Changed in: heart-of-gold
       Importance: Undecided => Critical<|MERGE_RESOLUTION|>--- conflicted
+++ resolved
@@ -127,23 +127,10 @@
     >>> new_latest_notification.id == latest_notification.id
     True
 
-<<<<<<< HEAD
 If no recipients are passed to addChange() the default recipient list
-for the Bug will be used.
-=======
-If getBugNotificationRecipients() returns None the default recipient
-list for the Bug will be used. This includes people subscribed to the
+for the Bug will be used. This includes people subscribed to the
 bug's target for Meta data changes, but not for lifecycle changes.
 
-    >>> class NoRecipientsBugChange(TestBugChange):
-    ...
-    ...     bug_notification_data = {
-    ...         'text': "Here's some sample text",
-    ...         }
-    ...
-    ...     def getBugNotificationRecipients(self):
-    ...         return None
->>>>>>> 35ec22cf
 
     >>> from canonical.launchpad.interfaces import BugNotificationLevel
     >>> lifecycle_subscriber = factory.makePerson(
