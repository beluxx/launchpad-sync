# Copyright 2005 Canonical Ltd.  All rights reserved.

"""Branch interfaces."""

__metaclass__ = type

__all__ = [
    'DEFAULT_BRANCH_STATUS_IN_LISTING',
    'IBranch',
    'IBranchSet',
    'IBranchLifecycleFilter',
    'IBranchBatchNavigator',
    ]

from zope.interface import Interface, Attribute

from zope.component import getUtility
from zope.schema import Bool, Int, Choice, Text, TextLine, Datetime

from canonical.config import config
from canonical.lp.dbschema import (BranchLifecycleStatus,
                                   BranchLifecycleStatusFilter)

from canonical.launchpad import _
from canonical.launchpad.fields import Title, Summary, URIField, Whiteboard
from canonical.launchpad.validators import LaunchpadValidationError
from canonical.launchpad.validators.name import name_validator
from canonical.launchpad.interfaces import IHasOwner
from canonical.launchpad.interfaces.validation import valid_webref
from canonical.launchpad.interfaces.validation import valid_branch_url
from canonical.launchpad.webapp.interfaces import ITableBatchNavigator


DEFAULT_BRANCH_STATUS_IN_LISTING = (
    BranchLifecycleStatus.NEW,
    BranchLifecycleStatus.EXPERIMENTAL,
    BranchLifecycleStatus.DEVELOPMENT,
    BranchLifecycleStatus.MATURE)


class BranchURIField(URIField):

    def _validate(self, value):
        # import here to avoid circular import
        from canonical.launchpad.webapp import canonical_url
        from canonical.launchpad.webapp.uri import URI

        super(BranchURIField, self)._validate(value)
        # URIField has already established that we have a valid URI
        uri = URI(value)
        supermirror_root = URI(config.launchpad.supermirror_root)
        if supermirror_root.contains(uri):
            message = _(
                "Don't manually register a bzr branch on "
                "<code>bazaar.launchpad.net</code>. Create it by SFTP, and it "
                "is registered automatically.")
            raise LaunchpadValidationError(message)

        if IBranch.providedBy(self.context) and self.context.url == str(uri):
            return # url was not changed

        if uri.path == '/':
            message = _(
                "URLs for branches cannot point to the root of a site.")
            raise LaunchpadValidationError(message)

        branch = getUtility(IBranchSet).getByUrl(str(uri))
        if branch is not None:
            message = _(
                "The bzr branch <a href=\"%s\">%s</a> is already registered "
                "with this URL.")
            raise LaunchpadValidationError(
                message, canonical_url(branch), branch.displayname)


class IBranchBatchNavigator(ITableBatchNavigator):
    """A marker interface for registering the appropriate branch listings."""
    

class IBranch(IHasOwner):
    """A Bazaar branch."""

    id = Int(title=_('ID'), readonly=True, required=True)
    name = TextLine(
        title=_('Name'), required=True, description=_("Keep very "
        "short, unique, and descriptive, because it will be used in URLs. "
        "Examples: main, devel, release-1.0, gnome-vfs."),
        constraint=name_validator)
    title = Title(
        title=_('Title'), required=False, description=_("Describe the "
        "branch as clearly as possible in up to 70 characters. This "
        "title is displayed in every branch list or report."))
    summary = Summary(
        title=_('Summary'), required=False, description=_("A "
        "single-paragraph description of the branch. This will be "
        "displayed on the branch page."))
    url = BranchURIField(
        title=_('Branch URL'), required=True,
        allowed_schemes=['http', 'https', 'ftp', 'sftp', 'bzr+ssh'],
        allow_userinfo=False,
        allow_query=False,
        allow_fragment=False,
        trailing_slash=False,
        description=_("The URL where the Bazaar branch is hosted. This is "
            "the URL used to checkout the branch. The only branch format "
            "supported is that of the Bazaar revision control system, see "
            "www.bazaar-vcs.org for more information."))

    whiteboard = Whiteboard(title=_('Whiteboard'), required=False,
        description=_('Notes on the current status of the branch.'))
    mirror_status_message = Text(
        title=_('The last message we got when mirroring this branch '
                'into supermirror.'), required=False, readonly=False)
    started_at = Int(title=_('Started At'), required=False,
        description=_("The number of the first revision"
                      " to display on that branch."))

    # People attributes
    """Product owner, it can either a valid Person or Team
            inside Launchpad context."""
    owner = Choice(title=_('Owner'), required=True, vocabulary='ValidOwner',
        description=_("Branch owner, either a valid Person or Team."))
    author = Choice(
        title=_('Author'), required=False, vocabulary='ValidPersonOrTeam',
        description=_("The author of the branch. Leave blank if the author "
                      "does not have a Launchpad account."))

    # Product attributes
    product = Choice(
        title=_('Product'), required=False, vocabulary='Product',
        description=_("The product this branch belongs to."))
    product_name = Attribute("The name of the product, or '+junk'.")
    branch_product_name = Attribute(
        "The product name specified within the branch.")
    product_locked = Bool(
        title=_("Product Locked"),
        description=_("Whether the product name specified within the branch "
                      " is overriden by the product name set in Launchpad."))

    # Display attributes
    unique_name = Attribute(
        "Unique name of the branch, including the owner and product names.")
    displayname = Attribute(
        "The branch title if provided, or the unique_name.")
    sort_key = Attribute(
        "Key for sorting branches for display.")


    # Home page attributes
    home_page = URIField(
        title=_('Web Page'), required=False,
        allowed_schemes=['http', 'https', 'ftp'],
        allow_userinfo=False,
        description=_("The URL of a web page describing the branch, "
                      "if there is such a page."))
    branch_home_page = Attribute(
        "The home page URL specified within the branch.")
    home_page_locked = Bool(
        title=_("Home Page Locked"),
        description=_("Whether the home page specified within the branch "
                      " is overriden by the home page set in Launchpad."))

    # Stats and status attributes
    lifecycle_status = Choice(
        title=_('Status'), vocabulary='BranchLifecycleStatus',
        default=BranchLifecycleStatus.NEW,
        description=_(
        "The author's assessment of the branch's maturity. "
        " Mature: recommend for production use."
        " Development: useful work that is expected to be merged eventually."
        " Experimental: not recommended for merging yet, and maybe ever."
        " Merged: integrated into mainline, of historical interest only."
        " Abandoned: no longer considered relevant by the author."
        " New: unspecified maturity."))

    landing_target = Choice(
        title=_('Landing Target'), vocabulary='Branch',
        required=False, default=None,
        description=_(
        "The target branch the author would like to see this branch merged "
        "into eventually"))

    current_delta_url = Attribute(
        "URL of a page showing the delta produced "
        "by merging this branch into the landing branch.")
    current_diff_adds = Attribute(
        "Count of lines added in merge delta.")
    current_diff_deletes = Attribute(
        "Count of lines deleted in the merge delta.")
    current_conflicts_url = Attribute(
        "URL of a page showing the conflicts produced "
        "by merging this branch into the landing branch.")
    current_activity = Attribute("Current branch activity.")
    stats_updated = Attribute("Last time the branch stats were updated.")

    # Mirroring attributes

    last_mirrored = Datetime(
        title=_("Last time this branch was successfully mirrored."),
        required=False)
    last_mirrored_id = Text(
        title=_("Last mirrored revision ID"), required=False,
        description=_("The head revision ID of the branch when last "
                      "successfully mirrored."))
    last_mirror_attempt = Datetime(
        title=_("Last time a mirror of this branch was attempted."),
        required=False)
    mirror_failures = Attribute(
        "Number of failed mirror attempts since the last successful mirror.")
    pull_disabled = Bool(
        title=_("Do not try to pull this branch anymore."),
        description=_("Disable periodic pulling of this branch by Launchpad. "
                      "That will prevent connection attempts to the branch "
                      "URL. Use this if the branch is no longer available."))

    # Scanning attributes
    last_scanned = Datetime(
        title=_("Last time this branch was successfully scanned."),
        required=False)
    last_scanned_id = Text(
        title=_("Last scanned revision ID"), required=False,
        description=_("The head revision ID of the branch when last "
                      "successfully scanned."))
    revision_count = Int(
        title=_("Revision count"),
        description=_("The number of revisions in the branch")
        )

    cache_url = Attribute("Private mirror of the branch, for internal use.")
    warehouse_url = Attribute(
        "URL for accessing the branch by ID. "
        "This is for in-datacentre services only and allows such services to "
        "be unaffected during branch renames. "
        "See doc/bazaar for more information about the branch warehouse.")

    # Bug attributes
    related_bugs = Attribute(
        "The bugs related to this branch, likely branches on which "
        "some work has been done to fix this bug.")

    # Specification attributes
    spec_links = Attribute("Specifications linked to this branch")

    # Joins
    revision_history = Attribute(
        """The sequence of BranchRevision for the mainline of that branch.

        They are ordered with the most recent revision first, and the list
        only contains those in the "leftmost tree", or in other words
        the revisions that match the revision history from bzrlib for this
        branch.
        """)
    subscriptions = Attribute("BranchSubscriptions associated to this branch.")
    subscribers = Attribute("Persons subscribed to this branch.")

    date_created = Datetime(
        title=_('Date Created'), required=True, readonly=True)

    def has_subscription(person):
        """Is this person subscribed to the branch?"""

    def latest_revisions(quantity=10):
        """A specific number of the latest revisions in that branch."""

    def revisions_since(timestamp):
        """Revisions in the history that are more recent than timestamp."""

    # subscription-related methods
    def subscribe(person):
        """Subscribe this person to the branch.

        :return: new or existing BranchSubscription."""

    def unsubscribe(person):
        """Remove the person's subscription to this branch."""

    def getBranchRevision(sequence):
        """Gets the BranchRevision for the given sequence number.

        If no such BranchRevision exists, None is returned.
        """

    def createBranchRevision(sequence, revision):
<<<<<<< HEAD
        """Create a BranchRevision mapping sequence to revision."""
=======
        """Create a new BranchRevision for this branch."""
>>>>>>> b8c8ab4f

    def updateScannedDetails(revision_id, revision_count):
        """Updates attributes associated with the scanning of the branch.

        A single entry point that is called solely from the branch scanner
        script.
        """

    def getScannerData(branch):
        """Retrieve the full ancestry of a branch for the branch scanner.

        The branch scanner script is the only place where we need to retrieve
        all the BranchRevision rows for a branch. Since the ancestry of some
        branches is into the tens of thousands we don't want to materialise
        BranchRevision instances for each of these.

        :return: tuple of three items.
            1. Ancestry set of bzr revision-ids.
            2. History list of bzr revision-ids. Similar to the result of
               bzrlib.Branch.revision_history().
            3. Dictionnary mapping bzr bzr revision-ids to the database ids of
               the corresponding BranchRevision rows for this branch.
        """



class IBranchSet(Interface):
    """Interface representing the set of branches."""

    def __getitem__(branch_id):
        """Return the branch with the given id.

        Raise NotFoundError if there is no such branch.
        """

    def __iter__():
        """Return an iterator that will go through all branches."""

    def count():
        """Return the number of branches in the database."""

    def countBranchesWithAssociatedBugs():
        """Return the number of branches that have bugs associated."""

    def get(branch_id, default=None):
        """Return the branch with the given id.

        Return the default value if there is no such branch.
        """

    def new(name, owner, product, url, title,
            lifecycle_status=BranchLifecycleStatus.NEW, author=None,
            summary=None, home_page=None, date_created=None):
        """Create a new branch."""

    def getByUniqueName(unique_name, default=None):
        """Find a branch by its ~owner/product/name unique name.

        Return the default value if no match was found.
        """

    def getByUrl(url, default=None):
        """Find a branch by URL.

        Either from the external specified in Branch.url, or from the
        supermirror URL on http://bazaar.launchpad.net/.

        Return the default value if no match was found.
        """

    def getBranchesToScan():
        """Return an iterator for the branches that need to be scanned."""

    def getProductDevelopmentBranches(products):
        """Return branches that are associated with the products dev series.

        The branches will be either the import branches if imported, or
        the user branches if native.
        """

    def getBranchSummaryForProducts(products):
        """Return the branch count and last commit time for the products."""

    def getRecentlyChangedBranches(branch_count):
        """Return a list of branches that have been recently updated.

        The list will contain at most branch_count items, and excludes
        branches owned by the vcs-imports user.
        """

    def getRecentlyImportedBranches(branch_count):
        """Return a list of branches that have been recently imported.

        The list will contain at most branch_count items, and only
        has branches owned by the vcs-imports user.
        """

    def getRecentlyRegisteredBranches(branch_count):
        """Return a list of branches that have been recently registered.

        The list will contain at most branch_count items.
        """

    def getLastCommitForBranches(branches):
        """Return a map of branch to last commit time."""

    def getBranchesForOwners(people):
        """Return the branches that are owned by the people specified."""

    def getBranchesForPerson(
        person, lifecycle_statuses=DEFAULT_BRANCH_STATUS_IN_LISTING):
        """Branches associated with person with appropriate lifecycle.

        All associated branches are returned, whether they be registered
        by the person, authored by the person, subscribed by the person
        or any team that the person is a member of.

        If lifecycle_statuses evaluates to False then branches
        of any lifecycle_status are returned, otherwise only branches
        with a lifecycle_status of one of the lifecycle_statuses
        are returned.

        XXX: thumper 2007-03-07
        This has been shown to be a bad idea, see bug 87878.
        """
        
    def getBranchesAuthoredByPerson(
        person, lifecycle_statuses=DEFAULT_BRANCH_STATUS_IN_LISTING):
        """Branches authored by person with appropriate lifecycle.

        Only branches that are authored by the person are returned.

        If lifecycle_statuses evaluates to False then branches
        of any lifecycle_status are returned, otherwise only branches
        with a lifecycle_status of one of the lifecycle_statuses
        are returned.
        """
        
    def getBranchesRegisteredByPerson(
        person, lifecycle_statuses=DEFAULT_BRANCH_STATUS_IN_LISTING):
        """Branches registered by person with appropriate lifecycle.

        Only branches registered by the person but *NOT* authored by
        the person are returned.

        If lifecycle_statuses evaluates to False then branches
        of any lifecycle_status are returned, otherwise only branches
        with a lifecycle_status of one of the lifecycle_statuses
        are returned.
        """
        
    def getBranchesSubscribedByPerson(
        person, lifecycle_statuses=DEFAULT_BRANCH_STATUS_IN_LISTING):
        """Branches subscribed by person with appropriate lifecycle.

        All branches where the person has subscribed to the branch
        are returned.

        If lifecycle_statuses evaluates to False then branches
        of any lifecycle_status are returned, otherwise only branches
        with a lifecycle_status of one of the lifecycle_statuses
        are returned.
        """
        
    def getBranchesForProduct(
        product, lifecycle_statuses=DEFAULT_BRANCH_STATUS_IN_LISTING):
        """Branches associated with product with appropriate lifecycle.

        If lifecycle_statuses evaluates to False then branches
        of any lifecycle_status are returned, otherwise only branches
        with a lifecycle_status of one of the lifecycle_statuses
        are returned.
        """


class IBranchLifecycleFilter(Interface):
    """A helper interface to render lifecycle filter choice."""

    # Stats and status attributes
    lifecycle = Choice(
        title=_('Lifecycle Filter'), vocabulary='BranchLifecycleStatusFilter',
        default=BranchLifecycleStatusFilter.CURRENT,
        description=_(
        "The author's assessment of the branch's maturity. "
        " Mature: recommend for production use."
        " Development: useful work that is expected to be merged eventually."
        " Experimental: not recommended for merging yet, and maybe ever."
        " Merged: integrated into mainline, of historical interest only."
        " Abandoned: no longer considered relevant by the author."
        " New: unspecified maturity."))<|MERGE_RESOLUTION|>--- conflicted
+++ resolved
@@ -281,11 +281,7 @@
         """
 
     def createBranchRevision(sequence, revision):
-<<<<<<< HEAD
-        """Create a BranchRevision mapping sequence to revision."""
-=======
         """Create a new BranchRevision for this branch."""
->>>>>>> b8c8ab4f
 
     def updateScannedDetails(revision_id, revision_count):
         """Updates attributes associated with the scanning of the branch.
