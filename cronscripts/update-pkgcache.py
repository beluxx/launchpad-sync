--- conflicted
+++ resolved
@@ -12,13 +12,9 @@
 from zope.component import getUtility
 
 from canonical.config import config
-<<<<<<< HEAD
 from canonical.launchpad.interfaces import (
     ArchivePurpose, IDistributionSet)
-=======
 from canonical.database.sqlbase import ISOLATION_LEVEL_READ_COMMITTED
-from canonical.launchpad.interfaces import IDistributionSet
->>>>>>> 3a524f5c
 from canonical.launchpad.scripts.base import LaunchpadCronScript
 
 
@@ -78,16 +74,10 @@
         self.txn.commit()
 
     def main(self):
-<<<<<<< HEAD
         self.txn.set_isolation_level(READ_COMMITTED_ISOLATION)
         self.logger.debug('Starting the package cache update')
 
         # Do the package counter and cache update.
-=======
-        self.txn.set_isolation_level(ISOLATION_LEVEL_READ_COMMITTED)
-        self.logger.debug('Starting the sp cache update')
-        # Do the cache update
->>>>>>> 3a524f5c
         distroset = getUtility(IDistributionSet)
         for distribution in distroset:
             self.logger.info(
