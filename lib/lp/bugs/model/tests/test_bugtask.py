--- conflicted
+++ resolved
@@ -2728,21 +2728,14 @@
                 ociproject=None,
                 ))
 
-<<<<<<< HEAD
-    def test_ociproject(self):
-        ociproject = self.factory.makeOCIProject()
-=======
     def test_ociproject_based_in_distro(self):
         pillar = self.factory.makeDistribution()
         ociproject = self.factory.makeOCIProject(pillar=pillar)
->>>>>>> 7ec50847
         self.assertTargetKeyWorks(
             ociproject,
             dict(
                 product=None,
                 productseries=None,
-<<<<<<< HEAD
-=======
                 distribution=pillar,
                 distroseries=None,
                 sourcepackagename=None,
@@ -2757,7 +2750,6 @@
             dict(
                 product=pillar,
                 productseries=None,
->>>>>>> 7ec50847
                 distribution=None,
                 distroseries=None,
                 sourcepackagename=None,
