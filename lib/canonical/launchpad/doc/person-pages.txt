= Person Pages =

There are many views that wrap the Person object to display the
person's information.


== Email address disclosure ==

PersonView is the base for many views for Person objects, including the
default view. It provides several properties to help display email
addresses.

Templates may use the state of the email_address_visibility property to
determine which message to show to the user. When the state is PUBLIC or
ALLOWED, the email_addresses property contains a list of the viewable
email addresses and the visible_email_address_description summarises who
can see them

Mark has a registered email address, and he has chosen to disclose it to
the world.

    >>> from canonical.launchpad.interfaces.person import IPersonSet

    >>> person_set = getUtility(IPersonSet)
    >>> mark = person_set.getByEmail('mark@hbd.com')
    >>> mark.preferredemail.email
    u'mark@hbd.com'
    >>> mark.hide_email_addresses
    False

Anonymous users cannot see any Launchpad user's email addresses. The
email addresses state is LOGIN_REQUIRED, there is no description, nor
are there any email addresses.

    >>> view = create_initialized_view(mark, '+index')
    >>> view.email_address_visibility.is_login_required
    True
    >>> print view.visible_email_address_description
    None
    >>> view.visible_email_addresses
    []

Logged in user can see Mark's email addresses. The email addresses
state is PUBLIC. There is a description of who can see the list of
email addresses.

    >>> login('test@canonical.com')
    >>> view = create_initialized_view(mark, '+index')
    >>> view.email_address_visibility.are_public
    True
    >>> view.visible_email_address_description
    'This email address is only visible to Launchpad users.'
    >>> view.visible_email_addresses
    [u'mark@hbd.com']

As for Sample Person, he has chosen not to disclose his email addresses.

    >>> login(ANONYMOUS)
    >>> sample_person = person_set.getByEmail('test@canonical.com')
    >>> sample_person.hide_email_addresses
    True

Anonymous users can't see them because the state is LOGIN_REQUIRED.

    >>> view = create_initialized_view(sample_person, '+index')
    >>> view.email_address_visibility.is_login_required
    True
    >>> view.visible_email_addresses
    []

No Privileges Person cannot see them either because the state is
HIDDEN. There is no description for the email addresses because
he cannot view them.

    >>> login('no-priv@canonical.com')
    >>> view = create_initialized_view(sample_person, '+index')
    >>> view.email_address_visibility.are_hidden
    True
    >>> print view.visible_email_address_description
    None
    >>> view.visible_email_addresses
    []

Admins and commercial admins, like Foo Bar and Commercial Member, can
see Sample Person's email addresses because the state is ALLOWED.
The description states that the email addresses are not disclosed to
others.

    >>> login('foo.bar@canonical.com')
    >>> view = create_initialized_view(sample_person, '+index')
    >>> view.email_address_visibility.are_allowed
    True
    >>> view.visible_email_address_description
    'This email address is not disclosed to others.'
    >>> view.visible_email_addresses
    [u'test@canonical.com', u'testing@canonical.com']

    >>> login('commercial-member@canonical.com')
    >>> view = create_initialized_view(sample_person, '+index')
    >>> view.email_address_visibility.are_allowed
    True
    >>> view.visible_email_addresses
    [u'test@canonical.com', u'testing@canonical.com']

Teams are like Persons. No email address is disclosed when the user is
anonymous.

    >>> login(ANONYMOUS)
    >>> ubuntu_team = person_set.getByName('ubuntu-team')
    >>> view = create_initialized_view(ubuntu_team, '+index')
    >>> view.email_address_visibility.is_login_required
    True
    >>> view.visible_email_addresses
    []

A logged in user can see the team's contact address because it cannot
be hidden.

    >>> login('no-priv@canonical.com')
    >>> view = create_initialized_view(ubuntu_team, '+index')
    >>> view.email_address_visibility.are_public
    True
    >>> view.visible_email_addresses
    [u'support@ubuntu.com']

When the user or team does not have a validated contact address, the
email addresses state is NONE_AVAILABLE.

    >>> landscape_developers = person_set.getByName('landscape-developers')
    >>> view = create_initialized_view(landscape_developers, '+index')
    >>> view.email_address_visibility.are_none_available
    True
    >>> print view.visible_email_address_description
    None
    >>> view.visible_email_addresses
    []


== Things a person is working on ==

PersonView is the base for many views for Person objects. It provides
several properties to help display things the user is working on.

The +portlet-currentfocus view is responsible for rendering the
"Working on..." section in the Person profile page (+index). Nothing
is rendered when the user does not have any assigned bug or specs
that are not in progress.

    >>> user = factory.makePerson(name='ken', password='test')
    >>> view = create_initialized_view(user, name='+portlet-currentfocus')
    >>> view.has_assigned_bugs_or_specs_in_progress
    False
    >>> view.assigned_bugs_in_progress.count()
    0
    >>> view.assigned_specs_in_progress.count()
    0
    >>> print view.render()
    <BLANKLINE>

Assigned specifications that do not display when they are not in an
in progress state.

    >>> from canonical.launchpad.interfaces import (
    ... SpecificationImplementationStatus)

    >>> login(user.preferredemail.email)
    >>> product = factory.makeProduct(name="tool", owner=user)
    >>> spec = factory.makeSpecification(
    ...     product=product, title='Specs need stories')
    >>> spec.assignee = user
    >>> view.has_assigned_bugs_or_specs_in_progress
    False
    >>> view.assigned_bugs_in_progress.count()
    0
    >>> view.assigned_specs_in_progress.count()
    0

The specification is displayed only when it is in a in progress state
(The state may be any from STARTED though DEPLOYMENT). Below the
list of specifications is a link to show all the specifications that
the user is working on.

    >>> from canonical.launchpad.interfaces import (
    ... SpecificationDefinitionStatus)

    >>> spec.definition_status = SpecificationDefinitionStatus.APPROVED
    >>> newstate = spec.updateLifecycleStatus(user)
    >>> spec.implementation_status = SpecificationImplementationStatus.STARTED
    >>> newstate = spec.updateLifecycleStatus(user)
    >>> view = create_initialized_view(user, name='+portlet-currentfocus')
    >>> view.has_assigned_bugs_or_specs_in_progress
    True
    >>> view.assigned_bugs_in_progress.count()
    0
    >>> view.assigned_specs_in_progress.count()
    1
    >>> print view.render()
    <div id="working-on">...
    ...<a href="http://blueprints.launchpad.dev/tool/+spec/..."...>Specs
      need stories</a>...
    <a href="/~ken/+specs?role=assignee">
      &raquo; Show all assigned blueprints </a>...
    </div>...

Assigned bugs do not display when their status is not INPROGRESS.

    >>> bug = factory.makeBug(
    ...     product=product, title='tool does not work')
    >>> bug.bugtasks[0].transitionToAssignee(user)
    >>> view.has_assigned_bugs_or_specs_in_progress
    True
    >>> view.assigned_bugs_in_progress.count()
    0
    >>> view.assigned_specs_in_progress.count()
    1

The assigned bug is displayed in the "Working on..." section when
its status is in INPROGRESS.

    >>> from canonical.launchpad.interfaces import BugTaskStatus

    >>> bug.bugtasks[0].transitionToStatus(BugTaskStatus.INPROGRESS, user)
    >>> view.has_assigned_bugs_or_specs_in_progress
    True
    >>> view.assigned_bugs_in_progress.count()
    1
    >>> view.assigned_specs_in_progress.count()
    1
    >>> print view.render()
    <div id="working-on">...
    ...<a href="http://bugs.launchpad.dev/tool/+bug/..."...>tool
      does not work</a>...
    <a href="http://launchpad.dev/~ken/+assignedbugs?...">
      &raquo; Show all bugs in progress </a>...
    ...<a href="http://blueprints.launchpad.dev/tool/+spec/..."...>Specs
      need stories</a>...
    <a href="/~ken/+specs?role=assignee">
      &raquo; Show all assigned blueprints </a>...
    </div>...

Multiple bugs and specs are displayed.

    >>> another_bug = factory.makeBug(
    ...     product=product, title='tool does is broken')
    >>> another_bug.bugtasks[0].transitionToAssignee(user)
    >>> another_bug.bugtasks[0].transitionToStatus(
    ...     BugTaskStatus.INPROGRESS, user)
    >>> view.has_assigned_bugs_or_specs_in_progress
    True
    >>> view.assigned_bugs_in_progress.count()
    2
    >>> view.assigned_specs_in_progress.count()
    1

But duplicate bugs are never displayed.

    >>> another_bug.duplicateof = bug

    >>> view.has_assigned_bugs_or_specs_in_progress
    True
    >>> view.assigned_bugs_in_progress.count()
    1
    >>> view.assigned_specs_in_progress.count()
    1


== Person Packages ==

The page at ~user/+packages contains three sections,
"Maintained Packages", "Uploaded Packages" and "PPA Packages".

Each section is limited to displaying at most 30 packages so that
the page does not time out before Zope can render it.

Before continuing, create lots of packages that will appear in each
section of Foo Bar's +packages page, such that there's more available
that we're willing to display.

    >>> from canonical.launchpad.interfaces.distribution import (
    ...     IDistributionSet)
    >>> from canonical.launchpad.interfaces.publishing import (
    ...     PackagePublishingStatus)
    >>> name16 = person_set.getByName('name16')
    >>> sabdfl = person_set.getByName('sabdfl')
    >>> ubuntu = getUtility(IDistributionSet)['ubuntu']
    >>> warty = ubuntu['warty']
    >>> from canonical.launchpad.tests.test_publishing import (
    ...     SoyuzTestPublisher)
    >>> test_pub = SoyuzTestPublisher()
    >>> test_pub.person = name16

    >>> view = create_initialized_view(name16, '+related-software')
    >>> for count in range(0, view.SUMMARY_PAGE_PACKAGE_LIMIT + 3):
    ...     source_name = "foo" + str(count)
    ...     # Add the PPA packages.
    ...     discard = test_pub.getPubSource(
    ...         sourcename=source_name,
    ...         status=PackagePublishingStatus.PUBLISHED,
    ...         archive=sabdfl.archive,
    ...         distroseries=warty)
    ...     # Add the maintained packages.
    ...     discard = test_pub.getPubSource(
    ...         sourcename=source_name,
    ...         status=PackagePublishingStatus.PUBLISHED,
    ...         distroseries=warty)
    ...     # Add the uploaded packages.
    ...     discard = test_pub.getPubSource(
    ...         maintainer=sabdfl,
    ...         sourcename=source_name,
    ...         status=PackagePublishingStatus.PUBLISHED,
    ...         distroseries=warty)
    >>> import transaction
    >>> transaction.commit()

There are many more new packages to be displayed on the page now:

    >>> name16.getLatestUploadedPPAPackages().count() > 30
    True

    >>> name16.getLatestMaintainedPackages().count() > 30
    True

    >>> name16.getLatestUploadedButNotMaintainedPackages().count() > 30
    True

The view enforces the limit.

    >>> len(view.get_latest_uploaded_ppa_packages_with_stats)
    30

    >>> len(view.get_latest_maintained_packages_with_stats)
    30

    >>> len(view.get_latest_uploaded_but_not_maintained_packages_with_stats)
    30

The view has a helper method that returns a message that can be used
at the head of each table.

    >>> view._tableHeaderMessage(100)
    'Displaying first 30 packages out of 100 total'

    >>> view._tableHeaderMessage(30)
    '30 packages'

    >>> view._tableHeaderMessage(1)
    '1 package'


== Person contacting another person ==

The PersonView provides information to make the link to contact a user.
No Privileges Person can send a message to Sample Person, even though
Sample Person has hidden his email addresses.

    >>> login('no-priv@canonical.com')
<<<<<<< HEAD
    >>> sample_person.hide_email_addresses
    True

    >>> view = create_initialized_view(sample_person, '+index')
    >>> print view.contactuser_link_title
=======
    >>> view = create_initialized_view(mark, '+index')
    >>> print view.contact_link_title
>>>>>>> 41aecffe
    Send an email to this user through Launchpad

The EmailToPersonView provides many properties to the page template
to explain exactly who is being contacted.

    >>> view = create_initialized_view(sample_person, '+contactuser')
    >>> print view.label
    Contact Sample Person
    >>> print view.specific_contact_title_text
    Contact this user
    >>> print view.recipients.description
    You are contacting Sample Person (name12).
    >>> view.recipients.email
    [u'test@canonical.com']


== Person contacting himself ==

For consistency and testing purposes, the "+contactuser" page is available
even when someone is looking at his own profile page.  The wording on the
tooltip is different though. No Privileges Person can send a message to
himself.

    >>> no_priv = person_set.getByEmail('no-priv@canonical.com')
    >>> view = create_initialized_view(no_priv, '+index')
    >>> print view.contact_link_title
    Send an email to yourself through Launchpad

The EmailToPersonView provides the explanation about who is being contacted.

    >>> view = create_initialized_view(no_priv, '+contactuser')
    >>> print view.label
    Contact No Privileges Person
    >>> print view.specific_contact_title_text
    Contact yourself
    >>> print view.recipients.description
    You are contacting No Privileges Person (no-priv).
    >>> view.recipients.email
    [u'no-priv@canonical.com']

<<<<<<< HEAD

== Non-member contacting a Team ==

Users can contact teams, but the behaviour depends upon whether the
user is a member of the team. No Privileges Person is not a member of
the Landscape Developers team.

    >>> view = create_initialized_view(landscape_developers, '+index')
    >>> print view.contactuser_link_title
    Send an email to this team's owner through Launchpad

The EmailToPersonView can be used by non-members to contact the
team owner.

    >>> view = create_initialized_view(landscape_developers, '+contactuser')
    >>> print view.label
    Contact Landscape Developers
    >>> print view.specific_contact_title_text
    Contact this team
    >>> print view.recipients.description
    You are contacting the Landscape Developers (landscape-developers) team
    owner, Sample Person (name12).
    >>> view.recipients.email
    [u'test@canonical.com']


== Member contacting a Team ==

Members can contact their team. How they are contacted depends upon
whether the team's contact address is set. Sample Person can contact
his team Landscape developers even though they do not have a contact
address.

    >>> login('test@canonical.com')
    >>> view = create_initialized_view(landscape_developers, '+index')
    >>> print view.contactuser_link_title
    Send an email to your team through Launchpad

The EmailToPersonView can be used by members to contact their team.

    >>> view = create_initialized_view(landscape_developers, '+contactuser')
    >>> print view.label
    Contact Landscape Developers
    >>> print view.specific_contact_title_text
    Contact your team
    >>> print view.recipients.description
    You are contacting 2 members of the Landscape Developers
    (landscape-developers) team directly.
    >>> sorted(view.recipients.email)
    [u'guilherme.salgado@canonical.com', u'test@canonical.com']

If there is only one member of the team, who must therefore be the user
sending the email, and also be the team owner, The view provides a special
message just for him.

    >>> vanity_team = factory.makeTeam(
    ...     sample_person, displayname='Vanity', name='vanity')
    >>> view = create_initialized_view(vanity_team, '+contactuser')
    >>> print view.label
    Contact Vanity
    >>> print view.specific_contact_title_text
    Contact your team
    >>> print view.recipients.description
    You are contacting 1 member of the Vanity (vanity) team directly.
    >>> sorted(view.recipients.email)
    [u'test@canonical.com']

EmailToPersonView will use the contact address when the team has one.

    >>> from canonical.launchpad.interfaces.emailaddress import (
    ...     EmailAddressStatus, IEmailAddressSet)

    >>> email_address_set = getUtility(IEmailAddressSet)
    >>> email_address = email_address_set.new(
    ...     'landscapers@canonical.com',
    ...     person=landscape_developers,
    ...     status=EmailAddressStatus.VALIDATED)
    >>> landscape_developers.setContactAddress(email_address)

    >>> view = create_initialized_view(landscape_developers, '+contactuser')
    >>> print view.label
    Contact Landscape Developers
    >>> print view.specific_contact_title_text
    Contact your team
    >>> print view.recipients.description
    You are contacting the Landscape Developers (landscape-developers) team.
    >>> view.recipients.email
    [u'landscapers@canonical.com']


== Contact this user/team valid addresses and quotas ==

The EmailToPersonView has_valid_email_address property is normally
True. The is_possible property is True when contact_is_allowed and
has_valid_email_address are both True.

    >>> view = create_initialized_view(landscape_developers, '+contactuser')
    >>> view.has_valid_email_address
    True
    >>> view.contact_is_possible
    True

But when the user being contact does not have a valid address, the value
is False. The contact_is_possible property will also be False when
valid_email_address False. Users cannot hack the URL of non-active users
to attempt to send them emails.

    >>> nonactive_user = person_set.getByName('nsv')
    >>> nonactive_user.account.status
    <DBItem AccountStatus.NOACCOUNT, ...>

    >>> view = create_initialized_view(nonactive_user, '+contactuser')
    >>> view.has_valid_email_address
    False
    >>> view.contact_is_possible
    False

The EmailToPersonView provides two properties that check that the user
is_allowed to send emails because he has not exceeded the daily quota. The
next_try property is the date when the user will be allowed to send emails
again. The is_possible property is True when both contact_is_allowed and
as_valid_email_address are True.

The daily quota is set to 3 emails per day. See the "Message quota"
in `doc/user-to-user.txt` to see how these two attributes are used.
=======
    >>> name12 = person_set.getByName('name12')
    >>> view = create_initialized_view(name12, '+index')
    >>> print view.contact_link_title
    Send an email to this user through Launchpad

    >>> login('test@canonical.com')
    >>> view = create_initialized_view(name12, '+index')
    >>> print view.contact_link_title
    Send an email to yourself through Launchpad
>>>>>>> 41aecffe
<|MERGE_RESOLUTION|>--- conflicted
+++ resolved
@@ -354,16 +354,11 @@
 Sample Person has hidden his email addresses.
 
     >>> login('no-priv@canonical.com')
-<<<<<<< HEAD
     >>> sample_person.hide_email_addresses
     True
 
     >>> view = create_initialized_view(sample_person, '+index')
-    >>> print view.contactuser_link_title
-=======
-    >>> view = create_initialized_view(mark, '+index')
     >>> print view.contact_link_title
->>>>>>> 41aecffe
     Send an email to this user through Launchpad
 
 The EmailToPersonView provides many properties to the page template
@@ -404,7 +399,6 @@
     >>> view.recipients.email
     [u'no-priv@canonical.com']
 
-<<<<<<< HEAD
 
 == Non-member contacting a Team ==
 
@@ -413,7 +407,7 @@
 the Landscape Developers team.
 
     >>> view = create_initialized_view(landscape_developers, '+index')
-    >>> print view.contactuser_link_title
+    >>> print view.contact_link_title
     Send an email to this team's owner through Launchpad
 
 The EmailToPersonView can be used by non-members to contact the
@@ -440,7 +434,7 @@
 
     >>> login('test@canonical.com')
     >>> view = create_initialized_view(landscape_developers, '+index')
-    >>> print view.contactuser_link_title
+    >>> print view.contact_link_title
     Send an email to your team through Launchpad
 
 The EmailToPersonView can be used by members to contact their team.
@@ -530,14 +524,3 @@
 
 The daily quota is set to 3 emails per day. See the "Message quota"
 in `doc/user-to-user.txt` to see how these two attributes are used.
-=======
-    >>> name12 = person_set.getByName('name12')
-    >>> view = create_initialized_view(name12, '+index')
-    >>> print view.contact_link_title
-    Send an email to this user through Launchpad
-
-    >>> login('test@canonical.com')
-    >>> view = create_initialized_view(name12, '+index')
-    >>> print view.contact_link_title
-    Send an email to yourself through Launchpad
->>>>>>> 41aecffe
