# Copyright 2005-2007 Canonical Ltd.  All rights reserved.

"""IQuestionTarget browser views."""

__metaclass__ = type

__all__ = [
    'AskAQuestionButtonView',
    'ManageAnswerContactView',
    'SearchQuestionsView',
    'QuestionCollectionLatestQuestionsView',
    'QuestionCollectionMyQuestionsView',
    'QuestionCollectionNeedAttentionView',
    'QuestionCollectionOpenCountView',
    'QuestionCollectionAnswersMenu',
    'QuestionTargetFacetMixin',
    'QuestionTargetTraversalMixin',
    'QuestionTargetAnswersMenu',
    'UserSupportLanguagesMixin',
    ]

from operator import attrgetter
from urllib import urlencode

from zope.app.form import CustomWidgetFactory
from zope.app.form.browser import DropdownWidget
from zope.app.pagetemplate import ViewPageTemplateFile
from zope.component import getUtility, queryMultiAdapter

from canonical.cachedproperty import cachedproperty
from canonical.launchpad import _
from canonical.launchpad.helpers import is_english_variant, request_languages
from canonical.launchpad.interfaces import (
    IDistribution, ILanguageSet, IManageAnswerContactsForm, IProject,
    ISearchableByQuestionOwner, ISearchQuestionsForm, IQuestionCollection,
    IQuestionTarget, NotFoundError)
from canonical.launchpad.webapp import (
    action, canonical_url, custom_widget, stepthrough, urlappend,
    ApplicationMenu, GeneralFormView, LaunchpadFormView, Link,
    RedirectionNavigation)
from canonical.launchpad.webapp.batching import BatchNavigator
from canonical.lp.dbschema import QuestionStatus
from canonical.widgets import LabeledMultiCheckBoxWidget


class AskAQuestionButtonView:
    """View that renders a clickable button to ask a question on its context."""

    def __call__(self):
        # Check if the context has an +addquestion view available...
        if queryMultiAdapter((self.context, self.request), name='+addquestion'):
            target = self.context
        else:
            # otherwise find an adapter to IQuestionTarget which will.
            target = IQuestionTarget(self.context)

        return """
              <a href="%s/+addquestion">
                <img
                  alt="Ask a question"
                  src="/+icing/but-sml-askaquestion.gif"
                />
              </a>
        """ % canonical_url(target, rootsite='answers')


class UserSupportLanguagesMixin:
    """Mixin for views that needs to get the set of user support languages."""

    @cachedproperty
    def user_support_languages(self):
        """The set of user support languages.

        This set includes English and the user's preferred languages,
        excluding all English variants. If the user is not logged in, or
        doesn't have any preferred languages set, the languages will be
        inferred from the request's (the Accept-Language header and GeoIP
        information).
        """
        languages = set(
            language for language in request_languages(self.request)
            if not is_english_variant(language))
        languages.add(getUtility(ILanguageSet)['en'])
        return languages


class QuestionCollectionLatestQuestionsView:
    """View used to display the latest questions on a question target."""

    @cachedproperty
    def getLatestQuestions(self, quantity=5):
        """Return <quantity> latest questions created for this target. This
        is used by the +portlet-latestquestions view.
        """
        return self.context.searchQuestions()[:quantity]


class QuestionCollectionOpenCountView:
    """View used to render the number of open questions.
    
    This view is used to render the number of open questions on 
    each ISourcePackageRelease on the person-packages-templates.pt.
    It is simpler to define generic view and an adapter (since
    SourcePackageRelease does not provide IQuestionCollection), than
    to write a specific view for that template.
    """

    def __call__(self):
        questiontarget = IQuestionCollection(self.context)
        open_questions = questiontarget.searchQuestions(
            status=[QuestionStatus.OPEN, QuestionStatus.NEEDSINFO])
        return unicode(open_questions.count())


class SearchQuestionsView(UserSupportLanguagesMixin, LaunchpadFormView):
    """View that can filter the target's question in a batched listing.

    This view provides a search form to filter the displayed questions.
    """

    schema = ISearchQuestionsForm

    custom_widget('status', LabeledMultiCheckBoxWidget,
                  orientation='horizontal')
    custom_widget('sort', DropdownWidget, cssClass='inlined-widget')

    template = ViewPageTemplateFile('../templates/question-listing.pt')

    # Set to true to display a column showing the question's target.
    @property
    def display_target_column(self):
        return IProject.providedBy(self.context)

    # Will contain the parameters used by searchResults
    search_params = None

    def setUpWidgets(self):
        """See LaunchpadFormView."""
        LaunchpadFormView.setUpWidgets(self)
        # Make sure that the default filter is displayed
        # correctly in the widgets when not overriden by the user
        for name, value in self.getDefaultFilter().items():
            widget = self.widgets.get(name)
            if widget and not widget.hasValidInput():
                widget.setRenderedValue(value)

    @cachedproperty
    def status_title_map(self):
        """Return a dictionary mapping set of statuses to their title.

        This is used to compute dynamically the page heading and empty
        listing messages.
        """
        mapping = {}
        # All set of only one statuses maps to the status title.
        for status in QuestionStatus.items:
            mapping[frozenset([status])] = status.title

        mapping[frozenset([QuestionStatus.ANSWERED, QuestionStatus.SOLVED])] = _(
            'Answered')

        return mapping

    @property
    def pagetitle(self):
        """Page title."""
        return self.pageheading

    @property
    def pageheading(self):
        """Heading to display above the search results."""
        replacements = dict(
            context=self.context.displayname,
            search_text=self.search_text)
        # Check if the set of selected status has a special title.
        status_set_title = self.status_title_map.get(
            frozenset(self.status_filter))
        if status_set_title:
            replacements['status'] = status_set_title
            if self.search_text:
                return _('${status} questions matching "${search_text}" '
                         'for ${context}', mapping=replacements)
            else:
                return _('${status} questions for ${context}',
                         mapping=replacements)
        else:
            if self.search_text:
                return _('Questions matching "${search_text}" for '
                         '${context}', mapping=replacements)
            else:
                return _('Questions for ${context}',
                         mapping=replacements)

    @property
    def empty_listing_message(self):
        """Message displayed when there is no questions matching the filter."""
        replacements = dict(
            context=self.context.displayname,
            search_text=self.search_text)
        # Check if the set of selected status has a special title.
        status_set_title = self.status_title_map.get(
            frozenset(self.status_filter))
        if status_set_title:
            replacements['status'] = status_set_title.lower()
            if self.search_text:
                return _('There are no ${status} questions matching '
                         '"${search_text}" for ${context}.',
                         mapping=replacements)
            else:
                return _('There are no ${status} questions for '
                         '${context}.', mapping=replacements)
        else:
            if self.search_text:
                return _('There are no questions matching "${search_text}" '
                         'for ${context} with the requested statuses.',
                          mapping=replacements)
            else:
                return _('There are no questions for ${context} with '
                         'the requested statuses.', mapping=replacements)

    def getDefaultFilter(self):
        """Hook for subclass to provide a default search filter."""
        return {}

    @property
    def search_text(self):
        """Search text used by the filter."""
        if self.search_params:
            return self.search_params.get('search_text')
        else:
            return self.getDefaultFilter().get('search_text')

    @property
    def status_filter(self):
        """Set of statuses to filter the search with."""
        if self.search_params:
            return set(self.search_params.get('status', []))
        else:
            return set(self.getDefaultFilter().get('status', []))

    @cachedproperty
    def context_question_languages(self):
        """Return the set of ILanguages used by this context's questions."""
        return self.context.getQuestionLanguages()

    @property
    def all_languages_shown(self):
        """Return whether all the used languages are displayed."""
        if self.request.form.get('all_languages'):
            return True
        return self.context_question_languages.issubset(
            self.user_support_languages)

    @property
    def displayed_languages(self):
        """Return the question languages displayed ordered by language name."""
        displayed_languages = self.user_support_languages.intersection(
            self.context_question_languages)
        return sorted(displayed_languages, key=attrgetter('englishname'))

    @property
    def show_all_languages_checkbox(self):
        """Whether to show the 'All Languages' checkbox or not."""
        return not self.context_question_languages.issubset(
            self.user_support_languages)

    @action(_('Search'))
    def search_action(self, action, data):
        """Action executed when the user clicked the search button.

        Saves the user submitted search parameters in an instance
        attribute.
        """
        self.search_params = dict(self.getDefaultFilter())
        self.search_params.update(**data)

    def searchResults(self):
        """Return the questions corresponding to the search."""
        if self.search_params is None:
            # Search button wasn't clicked, use the default filter.
            # Copy it so that it doesn't get mutated accidently.
            self.search_params = dict(self.getDefaultFilter())

        if self.request.form.get('all_languages'):
            self.search_params['language'] = None
        else:
            self.search_params['language'] = self.user_support_languages

        # The search parameters used is defined by the union of the fields
        # present in ISearchQuestionsForm (search_text, status, sort) and the
        # ones defined in getDefaultFilter() which varies based on the
        # concrete view class.
        return BatchNavigator(
            self.context.searchQuestions(**self.search_params), self.request)

    @property
    def display_sourcepackage_column(self):
        """We display the source package column only on distribution."""
        return IDistribution.providedBy(self.context)

    def formatSourcePackageName(self, question):
        """Format the source package name related to question.

        Return an URL to the support page of the source package related
        to question or mdash if there is no related source package.
        """
        assert self.context == question.distribution
        if not question.sourcepackagename:
            return "&mdash;"
        else:
            sourcepackage = self.context.getSourcePackage(
                question.sourcepackagename)
            return '<a href="%s">%s</a>' % (
                canonical_url(sourcepackage, rootsite='answers'),
                question.sourcepackagename.name)


class QuestionCollectionMyQuestionsView(SearchQuestionsView):
    """SearchQuestionsView specialization for the 'My questions' report.

    It displays and searches the questions made by the logged
    in user in a questiontarget context.
    """

    @property
    def pageheading(self):
        """See SearchQuestionsView."""
        if self.search_text:
            return _('Questions you asked matching "${search_text}" for '
                     '${context}', mapping=dict(
                        context=self.context.displayname,
                        search_text=self.search_text))
        else:
            return _('Questions you asked about ${context}',
                     mapping={'context': self.context.displayname})

    @property
    def empty_listing_message(self):
        """See SearchQuestionsView."""
        if self.search_text:
            return _("You didn't ask any questions matching "
                     '"${search_text}" for ${context}.', mapping=dict(
                        context=self.context.displayname,
                        search_text=self.search_text))
        else:
            return _("You didn't ask any questions about ${context}.",
                     mapping={'context': self.context.displayname})

    def getDefaultFilter(self):
        """See SearchQuestionsView."""
        return {'owner': self.user,
                'status': set(QuestionStatus.items)}


class QuestionCollectionNeedAttentionView(SearchQuestionsView):
    """SearchQuestionsView specialization for the 'Need attention' report.

    It displays and searches the questions needing attention from the
    logged in user in a questiontarget context.
    """

    @property
    def pageheading(self):
        """See SearchQuestionsView."""
        if self.search_text:
            return _('Questions matching "${search_text}" needing your '
                     'attention for ${context}', mapping=dict(
                        context=self.context.displayname,
                        search_text=self.search_text))
        else:
            return _('Questions needing your attention for ${context}',
                     mapping={'context': self.context.displayname})

    @property
    def empty_listing_message(self):
        """See SearchQuestionsView."""
        if self.search_text:
            return _('No questions matching "${search_text}" need your '
                     'attention for ${context}.', mapping=dict(
                        context=self.context.displayname,
                        search_text=self.search_text))
        else:
            return _("No questions need your attention for ${context}.",
                     mapping={'context': self.context.displayname})

    def getDefaultFilter(self):
        """See SearchQuestionsView."""
        return {'needs_attention_from': self.user}


class ManageAnswerContactView(GeneralFormView):
    """View class for managing answer contacts."""

    schema = IManageAnswerContactsForm
    label = "Manage answer contacts"

    @property
    def _keyword_arguments(self):
        return self.fieldNames

    @property
    def initial_values(self):
        user = self.user
        answer_contacts = self.context.direct_answer_contacts
        answer_contact_teams = set(
            answer_contacts).intersection(self.user.teams_participated_in)
        return {
            'want_to_be_answer_contact': user in answer_contacts,
            'answer_contact_teams': list(answer_contact_teams)
            }

    def _setUpWidgets(self):
        if not self.user:
            return
        self.answer_contact_teams_widget = CustomWidgetFactory(
            LabeledMultiCheckBoxWidget)
        GeneralFormView._setUpWidgets(self, context=self.user)

    def process(self, want_to_be_answer_contact, answer_contact_teams=None):
        if answer_contact_teams is None:
            answer_contact_teams = []
        response = self.request.response
        replacements = {'context': self.context.displayname}
        if want_to_be_answer_contact:
            if self.context.addAnswerContact(self.user):
                response.addNotification(
                    _('You have been added as an answer contact for '
                      '$context.', mapping=replacements))
        else:
            if self.context.removeAnswerContact(self.user):
                response.addNotification(
                    _('You have been removed as an answer contact for '
                      '$context.', mapping=replacements))

        for team in self.user.teams_participated_in:
            replacements['teamname'] = team.displayname
            if team in answer_contact_teams:
                if self.context.addAnswerContact(team):
                    response.addNotification(
                        _('$teamname has been added as an answer contact '
                          'for $context.', mapping=replacements))
            else:
                if self.context.removeAnswerContact(team):
                    response.addNotification(
                        _('$teamname has been removed as an answer contact '
                          'for $context.', mapping=replacements))

        self._nextURL = canonical_url(self.context, rootsite='answers')


class QuestionTargetFacetMixin:
    """Mixin for questiontarget facet definition."""

    def answers(self):
        summary = (
            'Questions for %s' % self.context.displayname)
<<<<<<< HEAD
        return Link('+questions', 'Answers', summary)
=======
        return Link('', 'Answers', summary)
>>>>>>> d3160652


class QuestionTargetTraversalMixin:
    """Navigation mixin for IQuestionTarget."""

    @stepthrough('+question')
    def traverse_question(self, name):
        # questions should be ints
        try:
            question_id = int(name)
        except ValueError:
            raise NotFoundError(name)
        return self.context.getQuestion(question_id)


    @stepthrough('+ticket')
    def redirect_ticket(self, name):
        # Use RedirectionNavigation to redirect to +question.
        # It will take care of the remaining steps and query URL.
        redirection_helper = RedirectionNavigation(self.context, self.request)
        redirection_helper.redirection_root_url = urlappend(
            canonical_url(self.context, rootsite='answers'), '+question')
        return redirection_helper.traverse(name)


class QuestionCollectionAnswersMenu(ApplicationMenu):
    """Base menu definition for QuestionCollection searchable by owner."""

    usedfor = ISearchableByQuestionOwner
    facet = 'answers'
    links = ['open', 'answered', 'myrequests', 'need_attention']

    def makeSearchLink(self, statuses, sort='by relevancy'):
        return "+questions?" + urlencode(
            {'field.status': statuses,
             'field.sort': sort,
             'field.search_text': '',
             'field.actions.search': 'Search',
             'field.status': statuses}, doseq=True)

    def open(self):
        url = self.makeSearchLink('Open', sort='recently updated first')
        return Link(url, 'Open', icon='question')

    def answered(self):
        text = 'Answered'
        return Link(
            self.makeSearchLink(['Answered', 'Solved']), text, icon='question')

    def myrequests(self):
        text = 'My questions'
        return Link('+myquestions', text, icon='question')

    def need_attention(self):
        text = 'Need attention'
        return Link('+need-attention', text, icon='question')


class QuestionTargetAnswersMenu(QuestionCollectionAnswersMenu):
    """Base menu definition for QuestionTargets."""

    usedfor = IQuestionTarget
    facet = 'answers'
    links = QuestionCollectionAnswersMenu.links + ['new', 'answer_contact']

    def new(self):
<<<<<<< HEAD
        text = 'Ask question'
        return Link('+addquestion', text, icon='add')

    def answer_contact(self):
        text = 'Answer contact'
        return Link('+answer-contact', text, icon='edit')
=======
        text = 'Ask a question'
        return Link('+addticket', text, icon='add')

    def answer_contact(self):
        text = 'Set answer contact'
        return Link('+support-contact', text, icon='edit')
>>>>>>> d3160652
<|MERGE_RESOLUTION|>--- conflicted
+++ resolved
@@ -35,9 +35,8 @@
     ISearchableByQuestionOwner, ISearchQuestionsForm, IQuestionCollection,
     IQuestionTarget, NotFoundError)
 from canonical.launchpad.webapp import (
-    action, canonical_url, custom_widget, stepthrough, urlappend,
-    ApplicationMenu, GeneralFormView, LaunchpadFormView, Link,
-    RedirectionNavigation)
+    action, canonical_url, custom_widget, stepto, stepthrough, urlappend,
+    ApplicationMenu, GeneralFormView, LaunchpadFormView, Link)
 from canonical.launchpad.webapp.batching import BatchNavigator
 from canonical.lp.dbschema import QuestionStatus
 from canonical.widgets import LabeledMultiCheckBoxWidget
@@ -97,8 +96,8 @@
 
 class QuestionCollectionOpenCountView:
     """View used to render the number of open questions.
-    
-    This view is used to render the number of open questions on 
+
+    This view is used to render the number of open questions on
     each ISourcePackageRelease on the person-packages-templates.pt.
     It is simpler to define generic view and an adapter (since
     SourcePackageRelease does not provide IQuestionCollection), than
@@ -454,11 +453,7 @@
     def answers(self):
         summary = (
             'Questions for %s' % self.context.displayname)
-<<<<<<< HEAD
-        return Link('+questions', 'Answers', summary)
-=======
         return Link('', 'Answers', summary)
->>>>>>> d3160652
 
 
 class QuestionTargetTraversalMixin:
@@ -474,14 +469,13 @@
         return self.context.getQuestion(question_id)
 
 
-    @stepthrough('+ticket')
-    def redirect_ticket(self, name):
+    @stepto('+ticket')
+    def redirect_ticket(self):
         # Use RedirectionNavigation to redirect to +question.
         # It will take care of the remaining steps and query URL.
-        redirection_helper = RedirectionNavigation(self.context, self.request)
-        redirection_helper.redirection_root_url = urlappend(
+        target = urlappend(
             canonical_url(self.context, rootsite='answers'), '+question')
-        return redirection_helper.traverse(name)
+        return self.redirectSubTree(target)
 
 
 class QuestionCollectionAnswersMenu(ApplicationMenu):
@@ -525,18 +519,9 @@
     links = QuestionCollectionAnswersMenu.links + ['new', 'answer_contact']
 
     def new(self):
-<<<<<<< HEAD
-        text = 'Ask question'
+        text = 'Ask a question'
         return Link('+addquestion', text, icon='add')
-
-    def answer_contact(self):
-        text = 'Answer contact'
-        return Link('+answer-contact', text, icon='edit')
-=======
-        text = 'Ask a question'
-        return Link('+addticket', text, icon='add')
 
     def answer_contact(self):
         text = 'Set answer contact'
-        return Link('+support-contact', text, icon='edit')
->>>>>>> d3160652
+        return Link('+answer-contact', text, icon='edit')