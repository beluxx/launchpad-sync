<html xmlns="http://www.w3.org/1999/xhtml" xml:lang="en"
      lang="en"
      metal:use-macro="context/@@main_template/master"
      i18n:domain="launchpad"
>
  <body>
    <metal:heading fill-slot="pageheading">
      <h1>Complete your registration</h1>
    </metal:heading>

    <tal:dummy>
      This page uses the launchpad-addform.pt METAL.
    </tal:dummy>

  <div metal:fill-slot="main">

  <div metal:use-macro="context/@@launchpad_addform/addform">

<<<<<<< HEAD
        <div class="portalError" metal:fill-slot="extra_top" 
=======
        <h1 metal:fill-slot="heading">Complete your registration</h1>
        <div class="error message" metal:fill-slot="extra_top" 
>>>>>>> 756388ef
             tal:repeat="top_of_page_error view/top_of_page_errors" 
             tal:content="structure top_of_page_error">
        </div>

  </div>

  </div>
  </body>

</html>
<|MERGE_RESOLUTION|>--- conflicted
+++ resolved
@@ -16,15 +16,10 @@
 
   <div metal:use-macro="context/@@launchpad_addform/addform">
 
-<<<<<<< HEAD
-        <div class="portalError" metal:fill-slot="extra_top" 
-=======
-        <h1 metal:fill-slot="heading">Complete your registration</h1>
-        <div class="error message" metal:fill-slot="extra_top" 
->>>>>>> 756388ef
+        <p class="error message" metal:fill-slot="extra_top" 
              tal:repeat="top_of_page_error view/top_of_page_errors" 
              tal:content="structure top_of_page_error">
-        </div>
+        </p>
 
   </div>
 
