--- conflicted
+++ resolved
@@ -54,9 +54,6 @@
     The Mozilla.org Bug Tracker bug #900 appears not to exist. Check
     that the bug number is correct.
 
-<<<<<<< HEAD
-We can observe this for each of the BugWatchActivityStatus failure values:
-=======
 It's also shown in the tooltip of the warning icon next to the bug watch
 in the bugtask table.
 
@@ -65,8 +62,7 @@
     The Mozilla.org Bug Tracker bug #900 appears not to exist. Check
     that the bug number is correct.
 
-We can observe this for each of the BugWatchActivityStatus values:
->>>>>>> e2082944
+We can observe this for each of the BugWatchActivityStatus failure values:
 
     >>> from lp.bugs.interfaces.bugwatch import (
     ...     BUG_WATCH_ACTIVITY_SUCCESS_STATUSES)
