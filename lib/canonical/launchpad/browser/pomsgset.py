# Copyright 2004-2005 Canonical Ltd.  All rights reserved.

__metaclass__ = type
__all__ = [
    'POMsgSetIndexView',
    'POMsgSetView',
    'POMsgSetPageView',
    'POMsgSetFacets',
    'POMsgSetAppMenus',
    'POMsgSetSuggestions',
    'POMsgSetZoomedView',
    'BaseTranslationView',
    ]

import re
import operator
import gettextpo
from math import ceil
from xml.sax.saxutils import escape as xml_escape

from zope.app.form import CustomWidgetFactory
from zope.app.form.utility import setUpWidgets
from zope.app.form.browser import DropdownWidget
from zope.app.form.interfaces import IInputWidget
from zope.component import getUtility
from zope.app import zapi
from zope.interface import implements

from canonical.cachedproperty import cachedproperty
from canonical.launchpad import helpers
from canonical.launchpad.interfaces import (
    UnexpectedFormData, IPOMsgSet, TranslationConstants, NotFoundError,
    ILanguageSet, IPOFileAlternativeLanguage, IPOMsgSetSuggestions)
from canonical.launchpad.webapp import (
    StandardLaunchpadFacets, ApplicationMenu, Link, LaunchpadView,
    canonical_url)
from canonical.launchpad.webapp import urlparse
from canonical.launchpad.webapp.batching import BatchNavigator


#
# Translation-related formatting functions
#

def contract_rosetta_tabs(text):
    """Replace Rosetta representation of tabs with their native characters."""
    return helpers.text_replaced(text, {'[tab]': '\t', r'\[tab]': '[tab]'})


def expand_rosetta_tabs(unicode_text):
    """Replace tabs with their Rosetta representations."""
    return helpers.text_replaced(unicode_text,
                                 {u'\t': TranslationConstants.TAB_CHAR,
                                  u'[tab]': TranslationConstants.TAB_CHAR_ESCAPED})


def msgid_html(text, flags, space=TranslationConstants.SPACE_CHAR,
               newline=TranslationConstants.NEWLINE_CHAR):
    """Convert a message ID to a HTML representation."""

    lines = []
    # Replace leading and trailing spaces on each line with special markup.
    for line in xml_escape(text).split('\n'):
        # Pattern:
        # - group 1: zero or more spaces: leading whitespace
        # - group 2: zero or more groups of (zero or
        #   more spaces followed by one or more non-spaces): maximal string
        #   which doesn't begin or end with whitespace
        # - group 3: zero or more spaces: trailing whitespace
        match = re.match('^( *)((?: *[^ ]+)*)( *)$', line)

        if match:
            lines.append(
                space * len(match.group(1)) +
                match.group(2) +
                space * len(match.group(3)))
        else:
            raise AssertionError(
                "A regular expression that should always match didn't.")

    if 'c-format' in flags:
        # Replace c-format sequences with marked-up versions. If there is a
        # problem parsing the c-format sequences on a particular line, that
        # line is left unformatted.
        for i in range(len(lines)):
            formatted_line = ''

            try:
                segments = parse_cformat_string(lines[i])
            except UnrecognisedCFormatString:
                continue

            for segment in segments:
                type, content = segment

                if type == 'interpolation':
                    formatted_line += ('<code>%s</code>' % content)
                elif type == 'string':
                    formatted_line += content

            lines[i] = formatted_line

    return expand_rosetta_tabs(newline.join(lines))


def convert_newlines_to_web_form(unicode_text):
    """Convert an Unicode text from any newline style to the one used on web
    forms, that's the Windows style ('\r\n')."""

    assert isinstance(unicode_text, unicode), (
        "The given text must be unicode instead of %s" % type(unicode_text))

    if unicode_text is None:
        return None
    elif u'\r\n' in unicode_text:
        # The text is already using the windows newline chars
        return unicode_text
    elif u'\n' in unicode_text:
        return helpers.text_replaced(unicode_text, {u'\n': u'\r\n'})
    else:
        return helpers.text_replaced(unicode_text, {u'\r': u'\r\n'})


def count_lines(text):
    '''Count the number of physical lines in a string. This is always at least
    as large as the number of logical lines in a string.'''
    CHARACTERS_PER_LINE = 50
    count = 0

    for line in text.split('\n'):
        if len(line) == 0:
            count += 1
        else:
            count += int(ceil(float(len(line)) / CHARACTERS_PER_LINE))

    return count


def parse_cformat_string(string):
    """Parse a printf()-style format string into a sequence of interpolations
    and non-interpolations."""

    # The sequence '%%' is not counted as an interpolation. Perhaps splitting
    # into 'special' and 'non-special' sequences would be better.

    # This function works on the basis that s can be one of three things: an
    # empty string, a string beginning with a sequence containing no
    # interpolations, or a string beginning with an interpolation.

    segments = []
    end = string
    plain_re = re.compile('(%%|[^%])+')
    interpolation_re = re.compile('%[^diouxXeEfFgGcspmn]*[diouxXeEfFgGcspmn]')

    while end:
        # Check for a interpolation-less prefix.

        match = plain_re.match(end)

        if match:
            segment = match.group(0)
            segments.append(('string', segment))
            end = end[len(segment):]
            continue

        # Check for an interpolation sequence at the beginning.

        match = interpolation_re.match(end)

        if match:
            segment = match.group(0)
            segments.append(('interpolation', segment))
            end = end[len(segment):]
            continue

        # Give up.
        raise UnrecognisedCFormatString(string)

    return segments

#
# Exceptions and helper classes
#

class UnrecognisedCFormatString(ValueError):
    """Exception raised when a string containing C format sequences can't be
    parsed."""


class POTMsgSetBatchNavigator(BatchNavigator):

    def __init__(self, results, request, start=0, size=1):
        """Constructs a BatchNavigator instance.

        results is an iterable of results. request is the web request
        being processed. size is a default batch size which the callsite
        can choose to provide.
        """
        schema, netloc, path, parameters, query, fragment = (
            urlparse(str(request.URL)))

        # For safety, delete the start and batch variables, if they
        # appear in the URL. The situation in which 'start' appears
        # today is when the alternative language form is posted back and
        # includes it.
        if 'start' in request:
            del request.form['start']
        if 'batch' in request.form:
            del request.form['batch']
        # 'path' will be like: 'POTURL/LANGCODE/POTSEQUENCE/+translate' and
        # we are interested on the POTSEQUENCE.
        self.start_path, pot_sequence, self.page = path.rsplit('/', 2)
        try:
            # The URLs we use to navigate thru POTMsgSet objects start with 1,
            # while the batching machinery starts with 0, that's why we need
            # to remove '1'.
            start_value = int(pot_sequence) - 1
        except ValueError:
            start_value = start

        # This batch navigator class only supports batching of 1 element.
        size = 1

        BatchNavigator.__init__(self, results, request, start_value, size)

    def generateBatchURL(self, batch):
        """Return a custom batch URL for IPOMsgSet's views."""
        url = ""
        if batch is None:
            return url

        assert batch.size == 1, 'The batch size must be 1.'

        sequence = batch.startNumber()
        url = '/'.join([self.start_path, str(sequence), self.page])
        qs = self.request.environment.get('QUERY_STRING', '')
        # cleanQueryString ensures we get rid of any bogus 'start' or
        # 'batch' form variables we may have received via the URL.
        qs = self.cleanQueryString(qs)
        if qs:
            # There are arguments that we should preserve.
            url = '%s?%s' % (url, qs)
        return url


class CustomDropdownWidget(DropdownWidget):

    def _div(self, cssClass, contents, **kw):
        """Render the select widget without the div tag."""
        return contents

#
# Standard UI classes
#

class POMsgSetFacets(StandardLaunchpadFacets):
    usedfor = IPOMsgSet
    defaultlink = 'translations'
    enable_only = ['overview', 'translations']

    def _parent_url(self):
        """Return the URL of the thing the PO template of this PO file is
        attached to.
        """
        potemplate = self.context.pofile.potemplate
        if potemplate.distrorelease:
            source_package = potemplate.distrorelease.getSourcePackage(
                potemplate.sourcepackagename)
            return canonical_url(source_package)
        else:
            return canonical_url(potemplate.productseries)

    def overview(self):
        target = self._parent_url()
        text = 'Overview'
        return Link(target, text)

    def translations(self):
        target = '+translate'
        text = 'Translations'
        return Link(target, text)


class POMsgSetAppMenus(ApplicationMenu):
    usedfor = IPOMsgSet
    facet = 'translations'
    links = ['overview', 'translate', 'switchlanguages',
             'upload', 'download', 'viewtemplate']

    def overview(self):
        text = 'Overview'
        return Link('../', text)

    def translate(self):
        text = 'Translate many'
        return Link('../+translate', text, icon='languages')

    def switchlanguages(self):
        text = 'Switch Languages'
        return Link('../../', text, icon='languages')

    def upload(self):
        text = 'Upload a File'
        return Link('../+upload', text, icon='edit')

    def download(self):
        text = 'Download'
        return Link('../+export', text, icon='download')

    def viewtemplate(self):
        text = 'View Template'
        return Link('../../', text, icon='languages')

#
# Views
#

class POMsgSetIndexView:
    """A view to forward to the translation form."""

    def __init__(self, context, request):
        self.context = context
        self.request = request

    def __call__(self):
        """Redirect to the translation form."""
        url = '%s/%s' % (canonical_url(self.context), '+translate')
        self.request.response.redirect(url)


class BaseTranslationView(LaunchpadView):
    """Base class that implements a framework for modifying translations.

    This class provides a basis for building a batched translation page.
    It relies on one or more subviews being used to actually display the
    translations and form elements. It processes the form submitted and
    constructs data which can be then fed back into the subviews.

    The subviews must be (or behave like) POMsgSetViews.

    Child classes must define:
        - self.pofile
        - _buildBatchNavigator()
        - _initializeSubViews()
        - _submitTranslations()
    """

    pofile = None
    # There will never be 100 plural forms.  Usually, we'll be iterating
    # over just two or three.
    MAX_PLURAL_FORMS = 100

    class TabIndex:
        """Holds a counter which can be globally incremented.

        This is shared between main and subviews to ensure tabindex is
        incremented sequentially and sanely.
        """
        def __init__(self):
            self.index = 0

        def next(self):
            self.index += 1
            return self.index

    def initialize(self):
        assert self.pofile, "Child class must define self.pofile"

        self.redirecting = False
        self.tabindex = self.TabIndex()

        # These two dictionaries hold translation data parsed from the
        # form submission. They exist mainly because of the need to
        # redisplay posted translations when they contain errors; if not
        # _submitTranslations could take care of parsing and saving
        # translations without the need to store them in instance
        # variables. To understand more about how they work, see
        # _extractFormPostedTranslations, _prepareView and
        # _storeTranslations.
        self.form_posted_translations = {}
        self.form_posted_needsreview = {}

        if not self.has_plural_form_information:
            # This POFile needs administrator setup.
            # XXX: this should refer people to +addticket, right? -- kiko
            self.request.response.addErrorNotification("""
            <p>
            Rosetta can&#8217;t handle the plural items in this file, because it
            doesn&#8217;t yet know how plural forms work for %s.
            </p>
            <p>
            To fix this, please e-mail the <a
            href="mailto:rosetta-users@lists.ubuntu.com">Rosetta users mailing list</a>
            with this information, preferably in the format described in the
            <a href="https://wiki.ubuntu.com/RosettaFAQ">Rosetta FAQ</a>.
            </p>
            <p>
            This only needs to be done once per language. Thanks for helping Rosetta.
            </p>
            """ % self.pofile.language.englishname)
            return

        self._initializeAltLanguage()

        # The batch navigator needs to be initialized early, before
        # _submitTranslations is called; the reason for this is that
        # _submitTranslations, in the case of no errors, redirects to
        # the next batch page.
        self.batchnav = self._buildBatchNavigator()
        # These two variables are stored for the sole purpose of being
        # output in hidden inputs that preserve the current navigation
        # when submitting forms.
        self.start = self.batchnav.start
        self.size = self.batchnav.currentBatch().size

        if (self.request.method == 'POST' and 
            self.request.form.get("submit_translations") and
            self.user is not None):
            # Check if this is really the form we are listening for..
            if self._submitTranslations():
                # .. and if no errors occurred, adios. Otherwise, we
                # need to set up the subviews for error display and
                # correction.
                return

        # Slave view initialization depends on _submitTranslations being
        # called, because the form data needs to be passed in to it --
        # again, because of error handling.
        self._initializeSubViews()

##############################################################################
##############################################################################
##############################################################################
##############################################################################
    def _copy_translation(self, button_id):
        """"""
        if 'singular' in button_id:
            match = re.match(
                'msgset_(\d+)_singular_copy', button_id)
        if 'plural' in button_id:
            match = re.match(
                'msgset_(\d+)_plural_copy', button_id)
        if 'translation' in button_id:
            match = re.match(
                'msgset_(\d+)_(\S+)_translation_(\d+)_copy', button_id)
        if 'suggestion' in button_id:
            match = re.match(
                'msgset_(\d+)_(\S+)_suggestion_(\d+)_(\d+)_copy', button_id)

    def process_form(self):
        """Check whether the form was submitted and calls the right callback.
        """
        if (self.request.method != 'POST' or self.user is None or
            'pofile_translation_filter' in self.form):
            # The form was not submitted or the user is not logged in.
            # If we get 'pofile_translation_filter' we should ignore that POST
            # because it's useless for this view.
            return

        for key in self.form.keys():
            if (key == 'submit_translations'):
                self._submit_translations()
                return
            if (key == 'select_alternate_language'):
                self._select_alternate_language()
                return
            if (key.startswith('msgset_%d_singular_copy' % self.potmsgset.id) or
                key.startswith('msgset_%d_plural_copy' % self.potmsgset.id)):
                self._copy_translation(key)
                return

            for plural in range(self.pofile.language.pluralforms):
                if key.startswith('msgset_%d_%s_translation_%d_copy' % (
                    self.potmsgset.id, self.pofile.language.code, plural)):
                    self._copy_translation(key)
                    return

                suggestion_copy = 'msgset_%d_%s_suggestion_(\d+)_%d_copy\.(x|y)' % (
                    self.potmsgset.id, self.pofile.language.code, plural)
                match = re.match(suggestion_copy, key)
                if match is not None:
                    self._copy_translation(key)
                    return

##############################################################################
##############################################################################
##############################################################################
##############################################################################


    #
    # API Hooks
    #

    def _buildBatchNavigator(self):
        """Construct a BatchNavigator of POTMsgSets and return it."""
        raise NotImplementedError

    def _initializeSubViews(self):
        """Construct subviews as necessary."""
        raise NotImplementedError

    def _submitTranslations(self):
        """Handle translations submitted via a form.

        Return True if processing went fine; return False if errors
        occurred.

        Implementing this method is complicated. It needs to find out
        what POMsgSets were updated in the form post, call
        _storeTranslations() for each of those, check for errors that
        may have occurred during that (displaying them using
        addErrorNotification), and otherwise call _redirectToNextPage if
        everything went fine."""
        raise NotImplementedError

    #
    # Helper methods that should be used for POMsgSetView.prepare() and
    # _submitTranslations().
    #

    def _storeTranslations(self, pomsgset):
        """Store the translation submitted for a POMsgSet.

        Return a string with an error if one occurs, otherwise None.
        """
        self._extractFormPostedTranslations(pomsgset)
        translations = self.form_posted_translations.get(pomsgset, None)
        if not translations:
            # A post with no content -- not an error, but nothing to be
            # done. XXX: I'm not sure but I suspect this could be an
            # UnexpectedFormData..
            return None
        is_fuzzy = self.form_posted_needsreview.get(pomsgset, False)

        try:
            pomsgset.updateTranslationSet(person=self.user,
                new_translations=translations, fuzzy=is_fuzzy, published=False)
        except gettextpo.error, e:
            # Save the error message gettext gave us to show it to the
            # user.
            return str(e)
        else:
            return None

    def _prepareView(self, pomsgset_view, pomsgset, error):
        """Prepare data for display in a subview; calls POMsgSetView.prepare."""
        # XXX: it would be nice if we could easily check if
        # this is being called in the right order, after
        # _storeTranslations(). -- kiko, 2006-09-27
        if self.form_posted_translations.has_key(pomsgset):
            translations = self.form_posted_translations[pomsgset]
        else:
            translations = pomsgset.active_texts
        if self.form_posted_needsreview.has_key(pomsgset):
            is_fuzzy = self.form_posted_needsreview[pomsgset]
        else:
            is_fuzzy = pomsgset.isfuzzy
        pomsgset_view.prepare(translations, is_fuzzy, error, self.tabindex,
                              self.second_lang_code)

    #
    # Internals
    #

    def _initializeAltLanguage(self):
        """Initialize the alternative language widget and check form data."""
        initial_values = {}
        second_lang_code = self.request.form.get("field.alternative_language")

        if not second_lang_code and self.pofile.language.alt_suggestion_language:
            # If there's a standard alternative language and no
            # user-specified language was provided, preselect it.
            second_lang_code = self.pofile.language.alt_suggestion_language.code

        if second_lang_code:
            if isinstance(second_lang_code, list):
                raise UnexpectedFormData("You specified more than one alternative "
                                         "languages; only one is currently "
                                         "supported.")
            try:
                alternative_language = getUtility(ILanguageSet)[second_lang_code]
            except NotFoundError:
                # Oops, a bogus code was provided! XXX: should this be
                # UnexpectedFormData too?
                second_lang_code = None
            else:
                initial_values['alternative_language'] = alternative_language

        self.alternative_language_widget = CustomWidgetFactory(CustomDropdownWidget)
        setUpWidgets(
            self, IPOFileAlternativeLanguage, IInputWidget,
            names=['alternative_language'], initial=initial_values)

        # We store second_lang_code for use in hidden inputs in the
        # other forms in the translation pages.
        self.second_lang_code = second_lang_code

    @property
    def has_plural_form_information(self):
        """Return whether we know the plural forms for this language."""
        if self.pofile.potemplate.hasPluralMessage():
            return self.pofile.language.pluralforms is not None
        # If there are no plural forms, we assume that we have the
        # plural form information for this language.
        return True

    @property
    def user_is_official_translator(self):
        """Determine whether the current user is an official translator."""
        return self.pofile.canEditTranslations(self.user)

    def _extractFormPostedTranslations(self, pomsgset):
        """Look for translations for this POMsgSet in the form submitted.

        Store the new translations at self.form_posted_translations and its
        fuzzy status at self.form_posted_needsreview, keyed on the POMsgSet.

        In this method, we look for various keys in the form, and use them as
        follows:

        - 'msgset_ID' to know if self is part of the submitted form. If it
          isn't found, we stop parsing the form and return.
        - 'msgset_ID_LANGCODE_translation_PLURALFORM': Those will be the
          submitted translations and we will have as many entries as plural
          forms the language self.context.language has.
        - 'msgset_ID_LANGCODE_needsreview': If present, will note that the
          'needs review' flag has been set for the given translations.

        In all those form keys, 'ID' is the ID of the POTMsgSet.
        """
        potmsgset_ID = pomsgset.potmsgset.id
        language_code = pomsgset.pofile.language.code

        msgset_ID = 'msgset_%d' % potmsgset_ID
        if msgset_ID not in self.request.form:
            # If this form does not have data about the msgset id, then
            # do nothing at all.
            return

        msgset_ID_LANGCODE_needsreview = 'msgset_%d_%s_needsreview' % (
            potmsgset_ID, language_code)

        self.form_posted_needsreview[pomsgset] = (
            msgset_ID_LANGCODE_needsreview in self.request.form)

        # Note the trailing underscore: we append the plural form number later.
        msgset_ID_LANGCODE_translation_ = 'msgset_%d_%s_translation_' % (
            potmsgset_ID, language_code)

        # Extract the translations from the form, and store them in
        # self.form_posted_translations. We try plural forms in turn,
        # starting at 0.
        for pluralform in xrange(self.MAX_PLURAL_FORMS):
            msgset_ID_LANGCODE_translation_PLURALFORM = '%s%s' % (
                msgset_ID_LANGCODE_translation_, pluralform)
            if msgset_ID_LANGCODE_translation_PLURALFORM not in self.request.form:
                # Stop when we reach the first plural form which is
                # missing from the form.
                break

            raw_value = self.request.form[msgset_ID_LANGCODE_translation_PLURALFORM]
            value = contract_rosetta_tabs(raw_value)

            if not self.form_posted_translations.has_key(pomsgset):
                self.form_posted_translations[pomsgset] = {}
            self.form_posted_translations[pomsgset][pluralform] = value
        else:
            raise AssertionError("More than 100 plural forms were submitted!")

    #
    # Redirection
    #

    def _buildRedirectParams(self):
        """Construct parameters for redirection.

        Redefine this method if you have additional parameters to preserve.
        """
        parameters = {}
        if self.second_lang_code:
            parameters['field.alternative_language'] = self.second_lang_code
        return parameters

    def _redirect(self, new_url):
        """Redirect to the given url adding the selected filtering rules."""
        assert new_url is not None, ('The new URL cannot be None.')
        if not new_url:
            new_url = str(self.request.URL)
            if self.request.get('QUERY_STRING'):
                new_url += '?%s' % self.request.get('QUERY_STRING')
        self.redirecting = True

        parameters = self._buildRedirectParams()
        params_str = '&'.join(
            ['%s=%s' % (key, value) for key, value in parameters.items()])
        if params_str:
            if '?' not in new_url:
                new_url += '?'
            else:
                new_url += '&'
            new_url += params_str

        self.request.response.redirect(new_url)

    def _redirectToNextPage(self):
        """After a successful submission, redirect to the next batch page."""
        # XXX: isn't this a hell of a performance issue, hitting this
        # same table for every submit? -- kiko, 2006-09-27
        self.pofile.updateStatistics()

        next_url = self.batchnav.nextBatchURL()
        if next_url is None or next_url == '':
            # We are already at the end of the batch, forward to the
            # first one.
            next_url = self.batchnav.firstBatchURL()
        if next_url is None:
            # Stay in whatever URL we are atm.
            next_url = ''
        self._redirect(next_url)

    #
    # LaunchpadView API
    #

    def render(self):
        """No need to output HTML if we are just redirecting."""
        if self.redirecting:
            return u''
        else:
            return LaunchpadView.render(self)


class POMsgSetPageView(BaseTranslationView):
    """A view for the page that renders a single translation.

    See BaseTranslationView for details on how this works."""
    __used_for__ = IPOMsgSet

    # Holds the subview for this page.
    pomsgset_view = None
    def initialize(self):
        self.pofile = self.context.pofile
        # Since we are only displaying a single message, we only hold on
        # to one error for it. The variable is set to the failing
        # POMsgSet (a device of BaseTranslationView._storeTranslations)
        # in _submitTranslations.
        self.error = None
        BaseTranslationView.initialize(self)

    #
    # BaseTranslationView API
    #

    def _buildBatchNavigator(self):
        """See BaseTranslationView._buildBatchNavigator."""
        return POTMsgSetBatchNavigator(self.pofile.potemplate.getPOTMsgSets(),
                                       self.request, size=1)

    def _initializeSubViews(self):
        """See BaseTranslationView._initializeSubViews."""
        self.pomsgset_view = zapi.queryMultiAdapter(
            (self.context, self.request), name="+translate-one-zoomed")
        self._prepareView(self.pomsgset_view, self.context, self.error)

    def _submitTranslations(self):
        """See BaseTranslationView._submitTranslations."""
        self.error = self._storeTranslations(self.context)
        if self.error:
            self.request.response.addErrorNotification(
                "There is an error in the translation you provided. "
                "Please correct it before continuing.")
            return False

        self._redirectToNextPage()
        return True


class POMsgSetView(LaunchpadView):
    """Holds all data needed to show an IPOMsgSet.

    This view class could be used directly or as part of the POFileView class
    in which case, we would have up to 100 instances of this class using the
    same information at self.form.
    """
    __used_for__ = IPOMsgSet

    # self.translations
    # self.error
    # self.sec_lang
    # self.second_lang_potmsgset
    # self.msgids
    # self.suggestion_blocks
    # self.pluralform_indexes

    def prepare(self, translations, is_fuzzy, error, tabindex, second_lang_code):
        """Primes the view with information that is gathered by a parent view.

        translations is a dictionary indexed by plural form index;
        BaseTranslationView constructed it based on active_texts
        overlaid with form-submitted translations. is_fuzzy is a flag
        tht is similarly constructed.

        tabindex is a TabIndex object.

        second_lang_code is the result of submiting field.alternative_value.
        """
        self.translations = translations
        self.error = error
        self.is_fuzzy = is_fuzzy
        self.tabindex = tabindex

        # Set up alternative language variables. XXX: This could be made
        # much simpler if we built suggestions externally in the parent
        # view, as suggested in initialize() below. -- kiko
        self.sec_lang = None
        self.second_lang_potmsgset = None
        if second_lang_code is not None:
            potemplate = self.context.pofile.potemplate
            second_lang_pofile = potemplate.getPOFileByLang(second_lang_code)
            if second_lang_pofile:
                self.sec_lang = second_lang_pofile.language
                msgid = self.context.potmsgset.primemsgid_.msgid
                try:
                    self.second_lang_potmsgset = second_lang_pofile[msgid].potmsgset
                except NotFoundError:
                    pass

    def initialize(self):
        # XXX: the heart of the optimization problem here is that
        # _buildAllSuggestions() is very expensive. We need to move to
        # building suggestions and active texts in one fell swoop in the
        # parent view, and then supplying them all via prepare(). This
        # would cut the number of (expensive) queries per-page by an
        # order of 30. -- kiko, 2006-09-27

        # XXX: to avoid the use of python in the view, we'd need objects
        # to hold the data representing a pomsgset translation for a
        # plural form. -- kiko, 2006-09-27

        # This code is where we hit the database collecting message IDs
        # and suggestions for this POMsgSet.
        self.msgids = helpers.shortlist(self.context.potmsgset.getPOMsgIDs())
        assert len(self.msgids) > 0, (
            'Found a POTMsgSet without any POMsgIDSighting')

        # We store lists of POMsgSetSuggestions objects in a
        # suggestion_blocks dictionary, keyed on plural form index; this
        # allows us later to just iterate over them in the view code
        # using a generic template.
        self.suggestion_blocks = {}
        self.pluralform_indexes = range(len(self.translations))
        for index in self.pluralform_indexes:
<<<<<<< HEAD
            wiki, elsewhere, suggested, alt_submissions = self._buildAllSubmissions(index)
            self.submission_blocks[index] = [wiki, elsewhere, suggested, alt_submissions]

    def _buildAllSubmissions(self, index):
        active = set([self.translations[index]])
        wiki = set(self.context.getWikiSubmissions(index))
        current = set(self.context.getCurrentSubmissions(index))
        suggested = set(self.context.getSuggestedSubmissions(index))

        wiki = wiki - current - suggested - active
        wiki = self._buildSubmissions("Suggestion", wiki)

        elsewhere = current - suggested - active
        elsewhere = self._buildSubmissions("Used elsewhere", elsewhere)
=======
            wiki, elsewhere, non_editor, alt_lang_suggestions = \
                self._buildAllSuggestions(index)
            self.suggestion_blocks[index] = \
                [wiki, elsewhere, non_editor, alt_lang_suggestions]

    def _buildAllSuggestions(self, index):
        """Builds all suggestions for a certain plural form index.

        This method does the ugly nitty gritty of making sure we don't
        display duplicated suggestions; this is done by checking the
        translation strings in each submission and grabbing only one
        submission per string.

        The decreasing order of preference this method encodes is:
            - Active translations to other contexts (elsewhere)
            - Non-active translations to this context and to the pofile
              from which this translation was imported (non_editor)
            - Non-editor translations to other contexts (wiki)
        """
        def build_dict(subs):
            """Build a dict of POSubmissions keyed on its translation text."""
            return dict((sub.potranslation.translation, sub) for sub in subs)

        def prune_dict(main, pruners):
            """Build dict from main pruning keys present in any of pruners.

            Return a dict with all items in main whose keys do not occur
            in any of pruners. main is a dict, pruners is a list of dicts.
            """
            pruners_merged = {}
            for pruner in pruners:
                pruners_merged.update(pruner)
            out = {}
            for key, value in main.items():
                if key in pruners_merged:
                    continue
                out[key] = value
            return out

        wiki = self.context.getWikiSubmissions(index)
        wiki_translations = build_dict(wiki)

        current = self.context.getCurrentSubmissions(index)
        current_translations = build_dict(current)

        non_editor = self.context.getSuggestedSubmissions(index)
        non_editor_translations = build_dict(non_editor)

        # Use bogus dictionary to keep consistent with other
        # translations; it's only used for pruning.
        active_translations = {self.translations[index]: None}

        wiki_translations_clean = prune_dict(wiki_translations,
           [current_translations, non_editor_translations, active_translations])
        wiki = self._buildSuggestions("Suggested elsewhere",
            wiki_translations_clean.values())

        non_editor_translations = prune_dict(non_editor_translations,
            [current_translations, active_translations])
        if self.is_multi_line:
            title = "Suggestions"
        else:
            title = "Suggestion"
        non_editor = self._buildSuggestions(title,
            non_editor_translations.values())
>>>>>>> 486ec3eb

        elsewhere_translations = prune_dict(current_translations,
                                            [active_translations])
        elsewhere = self._buildSuggestions("Used elsewhere",
            elsewhere_translations.values())

        if self.second_lang_potmsgset is None:
            alt_submissions = []
            title = None
        else:
            alt_submissions = self.second_lang_potmsgset.getCurrentSubmissions(
                self.sec_lang, index)
            title = self.sec_lang.englishname
        # What a relief -- no need to do pruning here for alternative
        # languages as they are highly unlikely to collide.
        alt_lang_suggestions = self._buildSuggestions(title, alt_submissions)
        return wiki, elsewhere, non_editor, alt_lang_suggestions

    def _buildSuggestions(self, title, submissions):
        """Return a POMsgSetSuggestions object for the provided submissions."""
        submissions = sorted(submissions,
                             key=operator.attrgetter("datecreated"),
                             reverse=True)
<<<<<<< HEAD
        return POMsgSetSubmissions(title, submissions[:self.max_entries],
                                   self.max_entries)
=======
        return POMsgSetSuggestions(title, submissions[:self.max_entries],
                                   self.is_multi_line, self.max_entries)
>>>>>>> 486ec3eb

    def getTranslation(self, index):
        """Return the active translation for the pluralform 'index'.

        There are as many translations as the plural form information defines
        for that language/pofile. If one of those translations does not
        exists, it will have a None value. If the potmsgset is not a plural
        form one, we only have one entry.
        """
        if index in self.pluralform_indexes:
            translation = self.translations[index]
            # We store newlines as '\n', '\r' or '\r\n', depending on the
            # msgid but forms should have them as '\r\n' so we need to change
            # them before showing them.
            if translation is not None:
                return convert_newlines_to_web_form(translation)
            else:
                return None
        else:
            raise IndexError('Translation out of range')

    #
    # Display-related methods
    #

    @cachedproperty
    def is_plural(self):
        """Return whether there are plural forms."""
        return len(self.msgids) > 1

    @cachedproperty
<<<<<<< HEAD
=======
    def max_lines_count(self):
        """Return the max number of lines a multiline entry will have

        It will never be bigger than 12.
        """
        if self.is_plural:
            singular_lines = count_lines(
                self.msgids[TranslationConstants.SINGULAR_FORM].msgid)
            plural_lines = count_lines(
                self.msgids[TranslationConstants.PLURAL_FORM].msgid)
            lines = max(singular_lines, plural_lines)
        else:
            lines = count_lines(
                self.msgids[TranslationConstants.SINGULAR_FORM].msgid)

        return min(lines, 12)

    @cachedproperty
    def is_multi_line(self):
        """Return whether the msgid has more than one line."""
        return self.max_lines_count > 1

    @cachedproperty
>>>>>>> 486ec3eb
    def sequence(self):
        """Return the position number of this potmsgset in the pofile."""
        return self.context.potmsgset.sequence

    @cachedproperty
    def msgid(self):
        """Return a msgid string prepared to render in a web page."""
        msgid = self.msgids[TranslationConstants.SINGULAR_FORM].msgid
        return msgid_html(msgid, self.context.potmsgset.flags())

    @property
    def msgid_plural(self):
        """Return a msgid plural string prepared to render as a web page.

        If there is no plural form, return None.
        """
        if self.is_plural:
            msgid = self.msgids[TranslationConstants.PLURAL_FORM].msgid
            return msgid_html(msgid, self.context.potmsgset.flags())
        else:
            return None

    # XXX 20060915 mpt: Detecting tabs, newlines, and leading/trailing spaces
    # is being done one way here, and another way in the functions above.
    @property
    def msgid_has_tab(self):
        """Determine whether any of the messages contain tab characters."""
        for msgid in self.msgids:
            if '\t' in msgid.msgid:
                return True
        return False

    @property
    def msgid_has_newline(self):
        """Determine whether any of the messages contain newline characters."""
        for msgid in self.msgids:
            if '\n' in msgid.msgid:
                return True
        return False

    @property
    def msgid_has_leading_or_trailing_space(self):
        """Determine whether any messages contain leading or trailing spaces."""
        for msgid in self.msgids:
            for line in msgid.msgid.splitlines():
                if line.startswith(' ') or line.endswith(' '):
                    return True
        return False

    @property
    def source_comment(self):
        """Return the source code comments for this IPOMsgSet."""
        return self.context.potmsgset.sourcecomment

    @property
    def comment(self):
        """Return the translator comments for this IPOMsgSet."""
        return self.context.commenttext

    @property
    def file_references(self):
        """Return the file references for this IPOMsgSet."""
        return self.context.potmsgset.filereferences

    @property
    def zoom_url(self):
        """Return the URL where we should from the zoom icon."""
        # XXX: preserve second_lang_code and other form parameters? -- kiko
        return '/'.join([canonical_url(self.context), '+translate'])

    @property
    def zoom_alt(self):
        return 'View all details of this message'

    @property
    def zoom_icon(self):
        return '/@@/zoom-in'

    @property
    def max_entries(self):
        """Return the max number of entries to show as suggestions.

        If there is no limit, we return None.
        """
        return 3


class POMsgSetZoomedView(POMsgSetView):
    """A view that displays a POMsgSet, but zoomed in. See POMsgSetPageView."""
    @property
    def zoom_url(self):
        # We are viewing this class directly from an IPOMsgSet, we should
        # point to the parent batch of messages.
        # XXX: preserve second_lang_code and other form parameters? -- kiko
        pofile_batch_url = '+translate?start=%d' % (self.sequence - 1)
        return '/'.join([canonical_url(self.context.pofile), pofile_batch_url])

    @property
    def zoom_alt(self):
        return 'Return to multiple messages view.'

    @property
    def zoom_icon(self):
        return '/@@/zoom-out'

    @property
    def max_entries(self):
        return None

#
# Pseudo-content class
#

<<<<<<< HEAD
class POMsgSetSubmissions(LaunchpadView):
    """Holds data of a specific POSubmission type for a POMsgSet.

    When displaying POMsgSets in POMsgSetView we display different types
    of submissions: suggestions, translations that occur in other
    contexts, and translations in alternate languages. See
    POMsgSetView._buildSubmissions for details.
    """
    implements(IPOMsgSetSubmissions)
    def __init__(self, title, submissions, max_entries):
=======
class POMsgSetSuggestions(LaunchpadView):
    """See IPOMsgSetSuggestions."""
    implements(IPOMsgSetSuggestions)
    def __init__(self, title, submissions, is_multi_line, max_entries):
>>>>>>> 486ec3eb
        self.title = title
        self.submissions = submissions
        self.max_entries = max_entries<|MERGE_RESOLUTION|>--- conflicted
+++ resolved
@@ -851,22 +851,6 @@
         self.suggestion_blocks = {}
         self.pluralform_indexes = range(len(self.translations))
         for index in self.pluralform_indexes:
-<<<<<<< HEAD
-            wiki, elsewhere, suggested, alt_submissions = self._buildAllSubmissions(index)
-            self.submission_blocks[index] = [wiki, elsewhere, suggested, alt_submissions]
-
-    def _buildAllSubmissions(self, index):
-        active = set([self.translations[index]])
-        wiki = set(self.context.getWikiSubmissions(index))
-        current = set(self.context.getCurrentSubmissions(index))
-        suggested = set(self.context.getSuggestedSubmissions(index))
-
-        wiki = wiki - current - suggested - active
-        wiki = self._buildSubmissions("Suggestion", wiki)
-
-        elsewhere = current - suggested - active
-        elsewhere = self._buildSubmissions("Used elsewhere", elsewhere)
-=======
             wiki, elsewhere, non_editor, alt_lang_suggestions = \
                 self._buildAllSuggestions(index)
             self.suggestion_blocks[index] = \
@@ -926,13 +910,9 @@
 
         non_editor_translations = prune_dict(non_editor_translations,
             [current_translations, active_translations])
-        if self.is_multi_line:
-            title = "Suggestions"
-        else:
-            title = "Suggestion"
+        title = "Suggestions"
         non_editor = self._buildSuggestions(title,
             non_editor_translations.values())
->>>>>>> 486ec3eb
 
         elsewhere_translations = prune_dict(current_translations,
                                             [active_translations])
@@ -956,13 +936,8 @@
         submissions = sorted(submissions,
                              key=operator.attrgetter("datecreated"),
                              reverse=True)
-<<<<<<< HEAD
-        return POMsgSetSubmissions(title, submissions[:self.max_entries],
+        return POMsgSetSuggestions(title, submissions[:self.max_entries],
                                    self.max_entries)
-=======
-        return POMsgSetSuggestions(title, submissions[:self.max_entries],
-                                   self.is_multi_line, self.max_entries)
->>>>>>> 486ec3eb
 
     def getTranslation(self, index):
         """Return the active translation for the pluralform 'index'.
@@ -994,32 +969,6 @@
         return len(self.msgids) > 1
 
     @cachedproperty
-<<<<<<< HEAD
-=======
-    def max_lines_count(self):
-        """Return the max number of lines a multiline entry will have
-
-        It will never be bigger than 12.
-        """
-        if self.is_plural:
-            singular_lines = count_lines(
-                self.msgids[TranslationConstants.SINGULAR_FORM].msgid)
-            plural_lines = count_lines(
-                self.msgids[TranslationConstants.PLURAL_FORM].msgid)
-            lines = max(singular_lines, plural_lines)
-        else:
-            lines = count_lines(
-                self.msgids[TranslationConstants.SINGULAR_FORM].msgid)
-
-        return min(lines, 12)
-
-    @cachedproperty
-    def is_multi_line(self):
-        """Return whether the msgid has more than one line."""
-        return self.max_lines_count > 1
-
-    @cachedproperty
->>>>>>> 486ec3eb
     def sequence(self):
         """Return the position number of this potmsgset in the pofile."""
         return self.context.potmsgset.sequence
@@ -1133,23 +1082,10 @@
 # Pseudo-content class
 #
 
-<<<<<<< HEAD
-class POMsgSetSubmissions(LaunchpadView):
-    """Holds data of a specific POSubmission type for a POMsgSet.
-
-    When displaying POMsgSets in POMsgSetView we display different types
-    of submissions: suggestions, translations that occur in other
-    contexts, and translations in alternate languages. See
-    POMsgSetView._buildSubmissions for details.
-    """
-    implements(IPOMsgSetSubmissions)
-    def __init__(self, title, submissions, max_entries):
-=======
 class POMsgSetSuggestions(LaunchpadView):
     """See IPOMsgSetSuggestions."""
     implements(IPOMsgSetSuggestions)
-    def __init__(self, title, submissions, is_multi_line, max_entries):
->>>>>>> 486ec3eb
+    def __init__(self, title, submissions, max_entries):
         self.title = title
         self.submissions = submissions
         self.max_entries = max_entries