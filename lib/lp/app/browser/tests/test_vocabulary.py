--- conflicted
+++ resolved
@@ -252,8 +252,6 @@
             distroarchseries=archseries)
         self.assertEqual("fnord", self.getPickerEntry(dsp).description)
 
-<<<<<<< HEAD
-=======
     def test_dsp_provides_alt_title_link(self):
         distro = self.factory.makeDistribution(name='fnord')
         series = self.factory.makeDistroSeries(
@@ -265,7 +263,6 @@
             'http://launchpad.dev/fnord/+source/snarf',
             self.getPickerEntry(dsp).alt_title_link)
 
->>>>>>> d1e44c0d
 
 class TestProductPickerEntrySourceAdapter(TestCaseWithFactory):
 
@@ -377,15 +374,12 @@
         self.assertEqual(
             expected_details, entry.details[0])
 
-<<<<<<< HEAD
-=======
     def test_projectgroup_provides_alt_title_link(self):
         projectgroup = self.factory.makeProject(name='fnord')
         self.assertEqual(
             'http://launchpad.dev/fnord',
             self.getPickerEntry(projectgroup).alt_title_link)
 
->>>>>>> d1e44c0d
 
 class TestDistributionPickerEntrySourceAdapter(TestCaseWithFactory):
 
@@ -441,15 +435,12 @@
         self.assertEqual(
             expected_details, entry.details[0])
 
-<<<<<<< HEAD
-=======
     def test_distribution_provides_alt_title_link(self):
         distribution = self.factory.makeDistribution(name='fnord')
         self.assertEqual(
             'http://launchpad.dev/fnord',
             self.getPickerEntry(distribution).alt_title_link)
 
->>>>>>> d1e44c0d
 
 class TestPersonVocabulary:
     implements(IHugeVocabulary)
