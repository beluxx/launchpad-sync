# Copyright 2005 Canonical Ltd.  All rights reserved.

"""Branch interfaces."""

__metaclass__ = type

__all__ = [
    'BranchCreationException',
    'BranchCreationForbidden',
    'BranchCreatorNotMemberOfOwnerTeam',
    'BranchLifecycleStatus',
    'BranchLifecycleStatusFilter',
    'BranchType',
    'BranchTypeError',
    'CannotDeleteBranch',
    'DEFAULT_BRANCH_STATUS_IN_LISTING',
    'IBranch',
    'IBranchSet',
    'IBranchDelta',
    'IBranchBatchNavigator',
    'IBranchLifecycleFilter',
<<<<<<< HEAD
    'MAXIMUM_MIRROR_FAILURES',
    'MIRROR_TIME_INCREMENT',
=======
    'UICreatableBranchType',
>>>>>>> 07ffacd9
    'UnknownBranchTypeError'
    ]

from datetime import timedelta
from zope.interface import Interface, Attribute

from zope.component import getUtility
from zope.schema import Bool, Int, Choice, Text, TextLine, Datetime

from canonical.config import config

from canonical.launchpad import _
from canonical.launchpad.fields import Title, Summary, URIField, Whiteboard
from canonical.launchpad.validators import LaunchpadValidationError
from canonical.launchpad.validators.name import name_validator
from canonical.launchpad.interfaces import IHasOwner
from canonical.launchpad.webapp.interfaces import ITableBatchNavigator
from canonical.lazr import (
    DBEnumeratedType, DBItem, EnumeratedType, Item, use_template)


class BranchLifecycleStatus(DBEnumeratedType):
    """Branch Lifecycle Status

    This indicates the status of the branch, as part of an overall
    "lifecycle". The idea is to indicate to other people how mature this
    branch is, or whether or not the code in the branch has been deprecated.
    Essentially, this tells us what the author of the branch thinks of the
    code in the branch.
    """
    sort_order = (
        'MATURE', 'DEVELOPMENT', 'EXPERIMENTAL', 'MERGED', 'ABANDONED', 'NEW')

    NEW = DBItem(1, """
        New

        This branch has just been created, and we know nothing else about
        it.
        """)

    EXPERIMENTAL = DBItem(10, """
        Experimental

        This branch contains code that is considered experimental. It is
        still under active development and should not be merged into
        production infrastructure.
        """)

    DEVELOPMENT = DBItem(30, """
        Development

        This branch contains substantial work that is shaping up nicely, but
        is not yet ready for merging or production use. The work is
        incomplete, or untested.
        """)

    MATURE = DBItem(50, """
        Mature

        The developer considers this code mature. That means that it
        completely addresses the issues it is supposed to, that it is tested,
        and that it has been found to be stable enough for the developer to
        recommend it to others for inclusion in their work.
        """)

    MERGED = DBItem(70, """
        Merged

        This code has successfully been merged into its target branch(es),
        and no further development is anticipated on the branch.
        """)

    ABANDONED = DBItem(80, """
        Abandoned

        This branch contains work which the author has abandoned, likely
        because it did not prove fruitful.
        """)


class BranchType(DBEnumeratedType):
    """Branch Type

    The type of a branch determins the branch interaction with a number
    of other subsystems.
    """

    HOSTED = DBItem(1, """
        Hosted

        Hosted branches have their main repository on the supermirror.
        """)

    MIRRORED = DBItem(2, """
        Mirrored

        Mirrored branches are primarily hosted elsewhere and are
        periodically pulled from the remote site into the supermirror.
        """)

    IMPORTED = DBItem(3, """
        Imported

        Imported branches have been converted from some other revision
        control system into bzr and are made available through the supermirror.
        """)

    REMOTE = DBItem(4, """
        Remote

        Remote branches are those that are registered in Launchpad
        with an external location, but are not to be mirrored.
        """)


class UICreatableBranchType(EnumeratedType):
    """The types of branches that can be created through the web UI."""
    use_template(BranchType, exclude='IMPORTED')


DEFAULT_BRANCH_STATUS_IN_LISTING = (
    BranchLifecycleStatus.NEW,
    BranchLifecycleStatus.EXPERIMENTAL,
    BranchLifecycleStatus.DEVELOPMENT,
    BranchLifecycleStatus.MATURE)


# The maximum number of failures before we disable mirroring.
MAXIMUM_MIRROR_FAILURES = 5

# How frequently we mirror branches.
MIRROR_TIME_INCREMENT = timedelta(hours=6)


class BranchCreationException(Exception):
    """Base class for branch creation exceptions."""


class CannotDeleteBranch(Exception):
    """The branch cannot be deleted at this time."""


class UnknownBranchTypeError(Exception):
    """Raised when the user specifies an unrecognized branch type."""


class BranchCreationForbidden(BranchCreationException):
    """A Branch visibility policy forbids branch creation.

    The exception is raised if the policy for the product does not allow
    the creator of the branch to create a branch for that product.
    """


class BranchCreatorNotMemberOfOwnerTeam(BranchCreationException):
    """Branch creator is not a member of the owner team.

    Raised when a user is attempting to create a branch and set the owner of
    the branch to a team that they are not a member of.
    """


class BranchTypeError(Exception):
    """An operation cannot be performed for a particular branch type.

    Some branch operations are only valid for certain types of branches.  The
    BranchTypeError exception is raised if one of these operations is called
    with a branch of the wrong type.
    """


class BranchURIField(URIField):

    def _validate(self, value):
        # import here to avoid circular import
        from canonical.launchpad.webapp import canonical_url
        from canonical.launchpad.webapp.uri import URI

        super(BranchURIField, self)._validate(value)

        # XXX thumper 2007-06-12:
        # Move this validation code into IBranchSet so it can be
        # reused in the XMLRPC code, and the Authserver.
        # This also means we could get rid of the imports above.

        # URIField has already established that we have a valid URI
        uri = URI(value)
        supermirror_root = URI(config.launchpad.supermirror_root)
        launchpad_domain = config.launchpad.vhosts.mainsite.hostname
        if uri.underDomain(launchpad_domain):
            message = _(
                "Don't manually register a bzr branch on "
                "<code>%s</code>. Create it by SFTP, and it "
                "is registered automatically." % uri.host)
            raise LaunchpadValidationError(message)

        if IBranch.providedBy(self.context) and self.context.url == str(uri):
            return # url was not changed

        if uri.path == '/':
            message = _(
                "URLs for branches cannot point to the root of a site.")
            raise LaunchpadValidationError(message)

        branch = getUtility(IBranchSet).getByUrl(str(uri))
        if branch is not None:
            message = _(
                "The bzr branch <a href=\"%s\">%s</a> is already registered "
                "with this URL.")
            raise LaunchpadValidationError(
                message, canonical_url(branch), branch.displayname)


class IBranchBatchNavigator(ITableBatchNavigator):
    """A marker interface for registering the appropriate branch listings."""


class IBranch(IHasOwner):
    """A Bazaar branch."""

    id = Int(title=_('ID'), readonly=True, required=True)

    # XXX: TimPenhey 2007-08-31
    # The vocabulary set for branch_type is only used for the creation
    # of branches through the automatically generated forms, and doesn't
    # actually represent the complete range of real values that branch_type
    # may actually hold.  Import branches are not created in the same
    # way as Hosted, Mirrored or Remote branches.
    # There are two option:
    #   1) define a separate schema to use in the UI (sledgehammer solution)
    #   2) work out some way to specify a restricted vocabulary in the view
    # Personally I'd like a LAZR way to do number 2.
    branch_type = Choice(
        title=_("Branch Type"), required=True,
        vocabulary=UICreatableBranchType,
        description=_("Hosted branches have Launchpad code hosting as the "
                      "primary location and can be pushed to.  Mirrored "
                      "branches are pulled from the remote location "
                      "specified and cannot be pushed to.  Remote branches "
                      "are not mirrored by Launchpad, nor can they be "
                      "pushed to."))
    name = TextLine(
        title=_('Name'), required=True, description=_("Keep very "
        "short, unique, and descriptive, because it will be used in URLs. "
        "Examples: main, devel, release-1.0, gnome-vfs."),
        constraint=name_validator)
    title = Title(
        title=_('Title'), required=False, description=_("Describe the "
        "branch as clearly as possible in up to 70 characters. This "
        "title is displayed in every branch list or report."))
    summary = Summary(
        title=_('Summary'), required=False, description=_("A "
        "single-paragraph description of the branch. This will be "
        "displayed on the branch page."))
    url = BranchURIField(
        title=_('Branch URL'), required=False,
        allowed_schemes=['http', 'https', 'ftp', 'sftp', 'bzr+ssh'],
        allow_userinfo=False,
        allow_query=False,
        allow_fragment=False,
        trailing_slash=False,
        description=_("The URL where the Bazaar branch is hosted. This is "
            "the URL used to checkout the branch. The only branch format "
            "supported is that of the Bazaar revision control system, see "
            "www.bazaar-vcs.org for more information."))

    whiteboard = Whiteboard(title=_('Whiteboard'), required=False,
        description=_('Notes on the current status of the branch.'))
    mirror_status_message = Text(
        title=_('The last message we got when mirroring this branch '
                'into supermirror.'), required=False, readonly=False)

    private = Bool(
        title=_("Keep branch confidential"), required=False,
        description=_("Make this branch visible only to its subscribers"),
        default=False)

    # People attributes
    """Product owner, it can either a valid Person or Team
            inside Launchpad context."""
    owner = Choice(title=_('Owner'), required=True, vocabulary='ValidOwner',
        description=_("Branch owner, either a valid Person or Team."))
    author = Choice(
        title=_('Author'), required=False, vocabulary='ValidPersonOrTeam',
        description=_("The author of the branch. Leave blank if the author "
                      "does not have a Launchpad account."))

    # Product attributes
    product = Choice(
        title=_('Project'), required=False, vocabulary='Product',
        description=_("The project this branch belongs to."))
    product_name = Attribute("The name of the project, or '+junk'.")

    # Display attributes
    unique_name = Attribute(
        "Unique name of the branch, including the owner and project names.")
    displayname = Attribute(
        "The branch title if provided, or the unique_name.")
    sort_key = Attribute(
        "Key for sorting branches for display.")


    # Home page attributes
    home_page = URIField(
        title=_('Web Page'), required=False,
        allowed_schemes=['http', 'https', 'ftp'],
        allow_userinfo=False,
        description=_("The URL of a web page describing the branch, "
                      "if there is such a page."))

    # Stats and status attributes
    lifecycle_status = Choice(
        title=_('Status'), vocabulary=BranchLifecycleStatus,
        default=BranchLifecycleStatus.NEW,
        description=_(
        "The author's assessment of the branch's maturity. "
        " Mature: recommend for production use."
        " Development: useful work that is expected to be merged eventually."
        " Experimental: not recommended for merging yet, and maybe ever."
        " Merged: integrated into mainline, of historical interest only."
        " Abandoned: no longer considered relevant by the author."
        " New: unspecified maturity."))

    # Mirroring attributes
    last_mirrored = Datetime(
        title=_("Last time this branch was successfully mirrored."),
        required=False)
    last_mirrored_id = Text(
        title=_("Last mirrored revision ID"), required=False,
        description=_("The head revision ID of the branch when last "
                      "successfully mirrored."))
    last_mirror_attempt = Datetime(
        title=_("Last time a mirror of this branch was attempted."),
        required=False)
    mirror_failures = Attribute(
        "Number of failed mirror attempts since the last successful mirror.")
    pull_disabled = Bool(
        title=_("Do not try to pull this branch anymore."),
        description=_("Disable periodic pulling of this branch by Launchpad. "
                      "That will prevent connection attempts to the branch "
                      "URL. Use this if the branch is no longer available."))
    mirror_request_time = Datetime(
        title=_("If this value is more recent than the last mirror attempt, "
                "then the branch will be mirrored on the next mirror run."),
        required=False)

    # Scanning attributes
    last_scanned = Datetime(
        title=_("Last time this branch was successfully scanned."),
        required=False)
    last_scanned_id = Text(
        title=_("Last scanned revision ID"), required=False,
        description=_("The head revision ID of the branch when last "
                      "successfully scanned."))
    revision_count = Int(
        title=_("Revision count"),
        description=_("The number of revisions in the branch")
        )

    warehouse_url = Attribute(
        "URL for accessing the branch by ID. "
        "This is for in-datacentre services only and allows such services to "
        "be unaffected during branch renames. "
        "See doc/bazaar for more information about the branch warehouse.")

    # Bug attributes
    related_bugs = Attribute(
        "The bugs related to this branch, likely branches on which "
        "some work has been done to fix this bug.")

    related_bug_tasks = Attribute(
        "For each related_bug, the bug task reported against this branch's "
        "product or the first bug task (in case where there is no task "
        "reported against the branch's product).")

    # Specification attributes
    spec_links = Attribute("Specifications linked to this branch")

    # Joins
    revision_history = Attribute(
        """The sequence of BranchRevision for the mainline of that branch.

        They are ordered with the most recent revision first, and the list
        only contains those in the "leftmost tree", or in other words
        the revisions that match the revision history from bzrlib for this
        branch.
        """)
    subscriptions = Attribute("BranchSubscriptions associated to this branch.")
    subscribers = Attribute("Persons subscribed to this branch.")

    date_created = Datetime(
        title=_('Date Created'), required=True, readonly=True)

    def latest_revisions(quantity=10):
        """A specific number of the latest revisions in that branch."""

    landing_targets = Attribute(
        "The BranchMergeProposals where this branch is the source branch.")
    landing_candidates = Attribute(
        "The BranchMergeProposals where this branch is the target branch. "
        "Only active merge proposals are returned (those that have not yet "
        "been merged).")
    dependent_branches = Attribute(
        "The BranchMergeProposals where this branch is the dependent branch. "
        "Only active merge proposals are returned (those that have not yet "
        "been merged).")
    def addLandingTarget(registrant, target_branch, dependent_branch=None,
                         whiteboard=None, date_created=None):
        """Create a new BranchMergeProposal with this branch as the source.

        Both the target_branch and the dependent_branch, if it is there,
        must be branches of the same project as the source branch.

        Branches without associated projects, junk branches, cannot
        specify landing targets.

        :param registrant: The person who is adding the landing target.
        :param target_branch: Must be another branch, and different to self.
        :param dependent_branch: Optional but if it is not None, it must be
            another branch.
        :param whiteboard: Optional.  Just text, notes or instructions
            pertinant to the landing such as testing notes.
        :param date_created: Used to specify the date_created value of the
            merge request.
        """

    def revisions_since(timestamp):
        """Revisions in the history that are more recent than timestamp."""

    code_is_browseable = Attribute(
        "Is the code in this branch accessable through codebrowse?")

    def canBeDeleted():
        """Can this branch be deleted in its current state.

        A branch is considered deletable if it has no revisions, is not
        linked to any bugs, specs, productseries, or code imports, and
        has no subscribers.
        """

    def associatedProductSeries():
        """Return the product series that this branch is associated with.

        A branch may be associated with a product series as either a
        user_branch or import_branch.  Also a branch can be associated
        with more than one product series as a user_branch.
        """

    # subscription-related methods
    def subscribe(person, notification_level, max_diff_lines):
        """Subscribe this person to the branch.

        :return: new or existing BranchSubscription."""

    def getSubscription(person):
        """Return the BranchSubscription for this person."""

    def hasSubscription(person):
        """Is this person subscribed to the branch?"""

    def unsubscribe(person):
        """Remove the person's subscription to this branch."""

    def getBranchRevision(sequence):
        """Gets the BranchRevision for the given sequence number.

        If no such BranchRevision exists, None is returned.
        """

    def createBranchRevision(sequence, revision):
        """Create a new BranchRevision for this branch."""

    def getTipRevision():
        """Returns the Revision associated with the last_scanned_id.

        Will return None if last_scanned_id is None, or if the id
        is not found (as in a ghost revision).
        """

    def updateScannedDetails(revision_id, revision_count):
        """Updates attributes associated with the scanning of the branch.

        A single entry point that is called solely from the branch scanner
        script.
        """

    def getNotificationRecipients():
        """Return a complete INotificationRecipientSet instance.

        The INotificationRecipientSet instance contains the subscribers
        and their subscriptions.
        """

    def getScannerData():
        """Retrieve the full ancestry of a branch for the branch scanner.

        The branch scanner script is the only place where we need to retrieve
        all the BranchRevision rows for a branch. Since the ancestry of some
        branches is into the tens of thousands we don't want to materialise
        BranchRevision instances for each of these.

        :return: tuple of three items.
            1. Ancestry set of bzr revision-ids.
            2. History list of bzr revision-ids. Similar to the result of
               bzrlib.Branch.revision_history().
            3. Dictionnary mapping bzr bzr revision-ids to the database ids of
               the corresponding BranchRevision rows for this branch.
        """

    def getPullURL():
        """Return the URL used to pull the branch into the mirror area."""

    def requestMirror():
        """Request that this branch be mirrored on the next run of the branch
        puller.
        """

    def startMirroring():
        """Signal that this branch is being mirrored."""

    def mirrorComplete(last_revision_id):
        """Signal that a mirror attempt has completed successfully.

        :param last_revision_id: The revision ID of the tip of the mirrored
            branch.
        """

    def mirrorFailed(reason):
        """Signal that a mirror attempt failed.

        :param reason: An error message that will be displayed on the branch
            detail page.
        """


class IBranchSet(Interface):
    """Interface representing the set of branches."""

    def __getitem__(branch_id):
        """Return the branch with the given id.

        Raise NotFoundError if there is no such branch.
        """

    def __iter__():
        """Return an iterator that will go through all branches."""

    def count():
        """Return the number of branches in the database.

        Only counts public branches.
        """

    def countBranchesWithAssociatedBugs():
        """Return the number of branches that have bugs associated.

        Only counts public branches.
        """

    def get(branch_id, default=None):
        """Return the branch with the given id.

        Return the default value if there is no such branch.
        """

    def new(branch_type, name, creator, owner, product, url, title=None,
            lifecycle_status=BranchLifecycleStatus.NEW, author=None,
            summary=None, home_page=None, whiteboard=None, date_created=None):
        """Create a new branch.

        Raises BranchCreationForbidden if the creator is not allowed
        to create a branch for the specified product.

        If product is None (indicating a +junk branch) then the owner must not
        be a team, except for the special case of the ~vcs-imports celebrity.
        """

    def delete(branch):
        """Delete the specified branch."""

    def getByUniqueName(unique_name, default=None):
        """Find a branch by its ~owner/product/name unique name.

        Return the default value if no match was found.
        """

    def getByUrl(url, default=None):
        """Find a branch by URL.

        Either from the external specified in Branch.url, or from the
        supermirror URL on http://bazaar.launchpad.net/.

        Return the default value if no match was found.
        """

    def getBranchesToScan():
        """Return an iterator for the branches that need to be scanned."""

    def getProductDevelopmentBranches(products):
        """Return branches that are associated with the products dev series.

        The branches will be either the import branches if imported, or
        the user branches if native.
        """

    def getActiveUserBranchSummaryForProducts(products):
        """Return the branch count and last commit time for the products.

        Only active branches are counted (i.e. not Merged or Abandoned),
        and only non import branches are counted.
        """

    def getRecentlyChangedBranches(
        branch_count=None, lifecycle_statuses=DEFAULT_BRANCH_STATUS_IN_LISTING,
        visible_by_user=None):
        """Return a result set of branches that have been recently updated.

        Only HOSTED and MIRRORED branches are returned in the result set.

        If branch_count is specified, the result set will contain at most
        branch_count items.

        If lifecycle_statuses evaluates to False then branches
        of any lifecycle_status are returned, otherwise only branches
        with a lifecycle_status of one of the lifecycle_statuses
        are returned.

        :param visible_by_user: If a person is not supplied, only public
            branches are returned.  If a person is supplied both public
            branches, and the private branches that the person is entitled to
            see are returned.  Private branches are only visible to the owner
            and subscribers of the branch, and to LP admins.
        :type visible_by_user: `IPerson` or None
        """

    def getRecentlyImportedBranches(
        branch_count=None, lifecycle_statuses=DEFAULT_BRANCH_STATUS_IN_LISTING,
        visible_by_user=None):
        """Return a result set of branches that have been recently imported.

        The result set only contains IMPORTED branches.

        If branch_count is specified, the result set will contain at most
        branch_count items.

        If lifecycle_statuses evaluates to False then branches
        of any lifecycle_status are returned, otherwise only branches
        with a lifecycle_status of one of the lifecycle_statuses
        are returned.

        :param visible_by_user: If a person is not supplied, only public
            branches are returned.  If a person is supplied both public
            branches, and the private branches that the person is entitled to
            see are returned.  Private branches are only visible to the owner
            and subscribers of the branch, and to LP admins.
        :type visible_by_user: `IPerson` or None
        """

    def getRecentlyRegisteredBranches(
        branch_count=None, lifecycle_statuses=DEFAULT_BRANCH_STATUS_IN_LISTING,
        visible_by_user=None):
        """Return a result set of branches that have been recently registered.

        If branch_count is specified, the result set will contain at most
        branch_count items.

        If lifecycle_statuses evaluates to False then branches
        of any lifecycle_status are returned, otherwise only branches
        with a lifecycle_status of one of the lifecycle_statuses
        are returned.

        :param visible_by_user: If a person is not supplied, only public
            branches are returned.  If a person is supplied both public
            branches, and the private branches that the person is entitled to
            see are returned.  Private branches are only visible to the owner
            and subscribers of the branch, and to LP admins.
        :type visible_by_user: `IPerson` or None
        """

    def getLastCommitForBranches(branches):
        """Return a map of branch to last commit time."""

    def getBranchesForOwners(people):
        """Return the branches that are owned by the people specified."""

    def getBranchesForPerson(
        person, lifecycle_statuses=DEFAULT_BRANCH_STATUS_IN_LISTING,
        visible_by_user=None):
        """Branches associated with person with appropriate lifecycle.

        XXX: thumper 2007-03-23:
        The intent here is to just show interesting branches for the
        person.
        Following a chat with lifeless we'd like this to be listed and
        ordered by interest and last activity where activity is defined
        as linking a bug or spec, changing the status of said link,
        updating ui attributes of the branch, committing code to the
        branch.
        Branches of most interest to a person are their subscribed
        branches, and the branches that they have registered and authored.

        All branches that are either registered or authored by person
        are shown, as well as their subscribed branches.

        If lifecycle_statuses evaluates to False then branches
        of any lifecycle_status are returned, otherwise only branches
        with a lifecycle_status of one of the lifecycle_statuses
        are returned.

        :param visible_by_user: If a person is not supplied, only public
            branches are returned.  If a person is supplied both public
            branches, and the private branches that the person is entitled to
            see are returned.  Private branches are only visible to the owner
            and subscribers of the branch, and to LP admins.
        :type visible_by_user: `IPerson` or None
        """

    def getBranchesAuthoredByPerson(
        person, lifecycle_statuses=DEFAULT_BRANCH_STATUS_IN_LISTING,
        visible_by_user=None):
        """Branches authored by person with appropriate lifecycle.

        Only branches that are authored by the person are returned.

        If lifecycle_statuses evaluates to False then branches
        of any lifecycle_status are returned, otherwise only branches
        with a lifecycle_status of one of the lifecycle_statuses
        are returned.

        :param visible_by_user: If a person is not supplied, only public
            branches are returned.  If a person is supplied both public
            branches, and the private branches that the person is entitled to
            see are returned.  Private branches are only visible to the owner
            and subscribers of the branch, and to LP admins.
        :type visible_by_user: `IPerson` or None
        """

    def getBranchesRegisteredByPerson(
        person, lifecycle_statuses=DEFAULT_BRANCH_STATUS_IN_LISTING,
        visible_by_user=None ):
        """Branches registered by person with appropriate lifecycle.

        Only branches registered by the person but *NOT* authored by
        the person are returned.

        If lifecycle_statuses evaluates to False then branches
        of any lifecycle_status are returned, otherwise only branches
        with a lifecycle_status of one of the lifecycle_statuses
        are returned.

        :param visible_by_user: If a person is not supplied, only public
            branches are returned.  If a person is supplied both public
            branches, and the private branches that the person is entitled to
            see are returned.  Private branches are only visible to the owner
            and subscribers of the branch, and to LP admins.
        :type visible_by_user: `IPerson` or None
        """

    def getBranchesSubscribedByPerson(
        person, lifecycle_statuses=DEFAULT_BRANCH_STATUS_IN_LISTING,
        visible_by_user=None):
        """Branches subscribed by person with appropriate lifecycle.

        All branches where the person has subscribed to the branch
        are returned.

        If lifecycle_statuses evaluates to False then branches
        of any lifecycle_status are returned, otherwise only branches
        with a lifecycle_status of one of the lifecycle_statuses
        are returned.

        :param visible_by_user: If a person is not supplied, only public
            branches are returned.  If a person is supplied both public
            branches, and the private branches that the person is entitled to
            see are returned.  Private branches are only visible to the owner
            and subscribers of the branch, and to LP admins.
        :type visible_by_user: `IPerson` or None
        """

    def getBranchesForProduct(
        product, lifecycle_statuses=DEFAULT_BRANCH_STATUS_IN_LISTING,
        visible_by_user=None):
        """Branches associated with product with appropriate lifecycle.

        If lifecycle_statuses evaluates to False then branches
        of any lifecycle_status are returned, otherwise only branches
        with a lifecycle_status of one of the lifecycle_statuses
        are returned.

        :param visible_by_user: If a person is not supplied, only public
            branches are returned.  If a person is supplied both public
            branches, and the private branches that the person is entitled to
            see are returned.  Private branches are only visible to the owner
            and subscribers of the branch, and to LP admins.
        :type visible_by_user: `IPerson` or None
        """

    def getHostedBranchesForPerson(person):
        """Return the hosted branches that the given person can write to."""

    def getLatestBranchesForProduct(product, quantity, visible_by_user=None):
        """Return the most recently created branches for the product.

        At most `quantity` branches are returned. Branches that have been
        merged or abandoned don't appear in the results -- only branches that
        match `DEFAULT_BRANCH_STATUS_IN_LISTING`.

        :param visible_by_user: If a person is not supplied, only public
            branches are returned.  If a person is supplied both public
            branches, and the private branches that the person is entitled to
            see are returned.  Private branches are only visible to the owner
            and subscribers of the branch, and to LP admins.
        :type visible_by_user: `IPerson` or None
        """

    def getPullQueue(branch_type):
        """Return a queue of branches to mirror using the puller.

        :param branch_type: A value from the `BranchType` enum.
        """


class IBranchDelta(Interface):
    """The quantitative changes made to a branch that was edited or altered."""

    branch = Attribute("The IBranch, after it's been edited.")
    user = Attribute("The IPerson that did the editing.")

    # fields on the branch itself, we provide just the new changed value
    name = Attribute("Old and new names or None.")
    title = Attribute("Old and new branch titles or None.")
    summary = Attribute("The branch summary or None.")
    url = Attribute("Old and new branch URLs or None.")
    whiteboard = Attribute("The branch whiteboard or None.")
    lifecycle_status = Attribute("Old and new lifecycle status, or None.")
    revision_count = Attribute("Old and new revision counts, or None.")
    last_scanned_id = Attribute("The revision id of the tip revision.")


# XXX: thumper 2007-07-23 bug=66950:
# Both BranchLifecycleStatusFilter and IBranchLifecycleFilter
# are used only in browser/branchlisting.py.
class BranchLifecycleStatusFilter(EnumeratedType):
    """Branch Lifecycle Status Filter

    Used to populate the branch lifecycle status filter widget.
    UI only.
    """
    use_template(BranchLifecycleStatus)

    sort_order = (
        'CURRENT', 'ALL', 'NEW', 'EXPERIMENTAL', 'DEVELOPMENT', 'MATURE',
        'MERGED', 'ABANDONED')

    CURRENT = Item("""
        New, Experimental, Development or Mature

        Show the currently active branches.
        """)

    ALL = Item("""
        Any Status

        Show all the branches.
        """)


class IBranchLifecycleFilter(Interface):
    """A helper interface to render lifecycle filter choice."""

    # Stats and status attributes
    lifecycle = Choice(
        title=_('Lifecycle Filter'), vocabulary=BranchLifecycleStatusFilter,
        default=BranchLifecycleStatusFilter.CURRENT,
        description=_(
        "The author's assessment of the branch's maturity. "
        " Mature: recommend for production use."
        " Development: useful work that is expected to be merged eventually."
        " Experimental: not recommended for merging yet, and maybe ever."
        " Merged: integrated into mainline, of historical interest only."
        " Abandoned: no longer considered relevant by the author."
        " New: unspecified maturity."))<|MERGE_RESOLUTION|>--- conflicted
+++ resolved
@@ -19,12 +19,9 @@
     'IBranchDelta',
     'IBranchBatchNavigator',
     'IBranchLifecycleFilter',
-<<<<<<< HEAD
     'MAXIMUM_MIRROR_FAILURES',
     'MIRROR_TIME_INCREMENT',
-=======
     'UICreatableBranchType',
->>>>>>> 07ffacd9
     'UnknownBranchTypeError'
     ]
 
