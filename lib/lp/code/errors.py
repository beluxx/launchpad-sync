--- conflicted
+++ resolved
@@ -28,16 +28,13 @@
     'CodeImportNotInReviewedState',
     'ClaimReviewFailed',
     'DiffNotFound',
-<<<<<<< HEAD
+    'GitDefaultConflict',
     'GitRepositoryCreationException',
     'GitRepositoryCreationFault',
     'GitRepositoryCreationForbidden',
     'GitRepositoryCreatorNotMemberOfOwnerTeam',
     'GitRepositoryCreatorNotOwner',
     'GitRepositoryExists',
-=======
-    'GitDefaultConflict',
->>>>>>> 5cc78698
     'GitTargetError',
     'InvalidBranchMergeProposal',
     'InvalidMergeQueueConfig',
@@ -378,12 +375,12 @@
     """Raised when there is an error determining a Git repository target."""
 
 
-<<<<<<< HEAD
 class NoSuchGitRepository(NameLookupFailed):
     """Raised when we try to load a Git repository that does not exist."""
 
     _message_prefix = "No such Git repository"
-=======
+
+
 @error_status(httplib.CONFLICT)
 class GitDefaultConflict(Exception):
     """Raised when trying to set a Git repository as the default for
@@ -407,7 +404,6 @@
         self.target = target
         self.owner = owner
         Exception.__init__(self, message)
->>>>>>> 5cc78698
 
 
 @error_status(httplib.BAD_REQUEST)
