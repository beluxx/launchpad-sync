--- conflicted
+++ resolved
@@ -1036,7 +1036,6 @@
 
     def test_set(self):
         """The property remembers its value correctly and sets ArchiveArch."""
-<<<<<<< HEAD
         self.archive.enabled_restricted_processors = [self.arm]
         allowed_restricted_processors = self.archive_arch_set.getByArchive(
             self.archive, self.arm)
@@ -1050,19 +1049,6 @@
             0,
             self.archive_arch_set.getByArchive(self.archive, self.arm).count())
         self.assertContentEqual([], self.archive.enabled_restricted_processors)
-=======
-        arm_proc = self.arm.processors[0]
-        self.archive.enabled_restricted_families = [self.arm]
-        allowed_restricted_processors = self.archive_arch_set.getByArchive(
-            self.archive, arm_proc)
-        self.assertEqual(1, allowed_restricted_processors.count())
-        self.assertEqual(arm_proc, allowed_restricted_processors[0].processor)
-        self.archive.enabled_restricted_families = []
-        self.assertEqual(
-            0,
-            self.archive_arch_set.getByArchive(self.archive, arm_proc).count())
-        self.assertContentEqual([], self.archive.enabled_restricted_families)
->>>>>>> a2e92e0f
 
 
 class TestBuilddSecret(TestCaseWithFactory):
