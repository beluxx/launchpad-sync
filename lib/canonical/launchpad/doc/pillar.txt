--- conflicted
+++ resolved
@@ -128,11 +128,6 @@
     project: Ubuntu (ubuntu-product) [relevance: perfect]
     distribution: Ubuntu Test (ubuntutest) [relevance: low]
     project: The Evolution Groupware Application (evolution) [relevance: low]
-<<<<<<< HEAD
-    distribution: GuadaLinex: Linux for Andalucia (guadalinex) [relevance: low]
-    project: The Gnome Panel Applets (applets) [relevance: low]
-=======
     project: The Gnome Panel Applets (applets) [relevance: low]
     distribution: GuadaLinex: Linux for Andalucia (guadalinex) [relevance: low]
 
->>>>>>> 995ed94d
