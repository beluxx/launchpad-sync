--- conflicted
+++ resolved
@@ -332,18 +332,15 @@
             required="yes" />
         <key name="buglist_batch_size" datatype="integer"
             required="no" default="20" />
-<<<<<<< HEAD
+        <key name="bugnotification_dbuser"
+             datatype="string" required="no" default="bugnotification">
+            <description>
+                The database user wich will be used to send bug
+                notifications.
+            </description>
+        </key>
         <key name="debbugs_db_location" datatype="string"
             required="no" default="/srv/bugs-mirror.debian.org/" />
-=======
-        <key name="bugnotification_dbuser"
-             datatype="string" required="no" default="bugnotification">
-            <description>
-                The database user wich will be used to send bug
-                notifications.
-            </description>
-        </key>
->>>>>>> 8de32614
     </sectiontype>
 
     <sectiontype name="poimport">
