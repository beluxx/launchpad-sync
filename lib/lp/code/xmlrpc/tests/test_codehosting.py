--- conflicted
+++ resolved
@@ -582,122 +582,30 @@
         # last_mirrored_id here.  The other things are tested in unit tests.
         revid = self.factory.getUniqueString()
         branch = self.factory.makeAnyBranch()
-<<<<<<< HEAD
-        self.storage.branchChanged(
+        self.codehosting_api.branchChanged(
             branch.owner.id, branch.id, '', revid,
             *self.arbitrary_format_strings)
         login(ANONYMOUS)
         self.assertEqual(revid, branch.last_mirrored_id)
-=======
-        self.codehosting_api.branchChanged(
-            branch.id, '', revid, *self.arbitrary_format_strings)
-        self.assertEqual(revid, branch.last_mirrored_id)
-
-    def test_branchChanged_sets_stacked_on(self):
-        # branchChanged sets the stacked_on attribute based on the unique_name
-        # passed in.
-        branch = self.factory.makeAnyBranch()
-        stacked_on = self.factory.makeAnyBranch()
-        self.codehosting_api.branchChanged(
-            branch.id, stacked_on.unique_name, '',
-            *self.arbitrary_format_strings)
-        self.assertEqual(stacked_on, branch.stacked_on)
-
-    def test_branchChanged_unsets_stacked_on(self):
-        # branchChanged clears the stacked_on attribute on the branch if '' is
-        # passed in as the stacked_on location.
-        branch = self.factory.makeAnyBranch()
-        removeSecurityProxy(branch).stacked_on = self.factory.makeAnyBranch()
-        self.codehosting_api.branchChanged(
-            branch.id, '', '', *self.arbitrary_format_strings)
-        self.assertIs(None, branch.stacked_on)
-
-    def test_branchChanged_sets_last_mirrored(self):
-        # branchChanged sets the last_mirrored attribute on the branch to the
-        # current time.
-        branch = self.factory.makeAnyBranch()
-        self.codehosting_api.branchChanged(
-            branch.id, '', '', *self.arbitrary_format_strings)
-        if self.frontend == LaunchpadDatabaseFrontend:
-            self.assertSqlAttributeEqualsDate(
-                branch, 'last_mirrored', UTC_NOW)
-        else:
-            self.assertIs(UTC_NOW, branch.last_mirrored)
-
-    def test_branchChanged_records_bogus_stacked_on_url(self):
-        # If a bogus location is passed in as the stacked_on parameter,
-        # mirror_status_message is set to indicate the problem and stacked_on
-        # set to None.
-        branch = self.factory.makeAnyBranch()
-        self.codehosting_api.branchChanged(
-            branch.id, '~does/not/exist', '', *self.arbitrary_format_strings)
-        self.assertIs(None, branch.stacked_on)
-        self.assertTrue('~does/not/exist' in branch.mirror_status_message)
-
-    def test_branchChanged_clears_mirror_status_message_if_no_error(self):
-        # branchChanged() clears any error that's currently mentioned in
-        # mirror_status_message.
-        branch = self.factory.makeAnyBranch()
-        removeSecurityProxy(branch).mirror_status_message = 'foo'
-        self.codehosting_api.branchChanged(
-            branch.id, '', '', *self.arbitrary_format_strings)
-        self.assertIs(None, branch.mirror_status_message)
->>>>>>> 8c6b203b
 
     def test_branchChanged_fault_on_unknown_id(self):
         # If the id passed in doesn't match an existing branch, the fault
         # "NoBranchWithID" is returned.
         unused_id = -1
         expected_fault = faults.NoBranchWithID(unused_id)
-<<<<<<< HEAD
-        received_fault = self.storage.branchChanged(
+        received_fault = self.codehosting_api.branchChanged(
             1, unused_id, '', '', *self.arbitrary_format_strings)
         login(ANONYMOUS)
-=======
-        received_fault = self.codehosting_api.branchChanged(
-            unused_id, '', '', *self.arbitrary_format_strings)
->>>>>>> 8c6b203b
         self.assertEqual(
             (expected_fault.faultCode, expected_fault.faultString),
             (received_fault.faultCode, received_fault.faultString))
 
-<<<<<<< HEAD
     def test_branchChanged_2a_format(self):
         branch = self.factory.makeAnyBranch()
-        self.storage.branchChanged(
+        self.codehosting_api.branchChanged(
             branch.owner.id, branch.id, '', 'rev1',
             *self.getFormatStringsForFormatName('2a'))
         login(ANONYMOUS)
-=======
-    def test_branchChanged_creates_scan_job(self):
-        # branchChanged() creates a scan job for the branch.
-        if self.frontend != LaunchpadDatabaseFrontend:
-            return
-        branch = self.factory.makeAnyBranch()
-        jobs = list(getUtility(IBranchScanJobSource).iterReady())
-        self.assertEqual(0, len(jobs))
-        self.codehosting_api.branchChanged(
-            branch.id, '', 'rev1', *self.arbitrary_format_strings)
-        jobs = list(getUtility(IBranchScanJobSource).iterReady())
-        self.assertEqual(1, len(jobs))
-
-    def test_branchChanged_doesnt_create_scan_job_for_noop_change(self):
-        if self.frontend != LaunchpadDatabaseFrontend:
-            return
-        branch = self.factory.makeAnyBranch()
-        removeSecurityProxy(branch).last_mirrored_id = 'rev1'
-        jobs = list(getUtility(IBranchScanJobSource).iterReady())
-        self.assertEqual(0, len(jobs))
-        self.codehosting_api.branchChanged(
-            branch.id, '', 'rev1', *self.arbitrary_format_strings)
-        jobs = list(getUtility(IBranchScanJobSource).iterReady())
-        self.assertEqual(0, len(jobs))
-
-    def test_branchChanged_2a_format(self):
-        branch = self.factory.makeAnyBranch()
-        self.codehosting_api.branchChanged(
-            branch.id, '', 'rev1', *self.getFormatStringsForFormatName('2a'))
->>>>>>> 8c6b203b
         self.assertEqual(
             (ControlFormat.BZR_METADIR_1, BranchFormat.BZR_BRANCH_7,
              RepositoryFormat.BZR_CHK_2A),
@@ -706,13 +614,8 @@
 
     def test_branchChanged_packs_format(self):
         branch = self.factory.makeAnyBranch()
-<<<<<<< HEAD
-        self.storage.branchChanged(
+        self.codehosting_api.branchChanged(
             branch.owner.id, branch.id, '', 'rev1',
-=======
-        self.codehosting_api.branchChanged(
-            branch.id, '', 'rev1',
->>>>>>> 8c6b203b
             *self.getFormatStringsForFormatName('pack-0.92'))
         login(ANONYMOUS)
         self.assertEqual(
@@ -723,13 +626,8 @@
 
     def test_branchChanged_knits_format(self):
         branch = self.factory.makeAnyBranch()
-<<<<<<< HEAD
-        self.storage.branchChanged(
+        self.codehosting_api.branchChanged(
             branch.owner.id, branch.id, '', 'rev1',
-=======
-        self.codehosting_api.branchChanged(
-            branch.id, '', 'rev1',
->>>>>>> 8c6b203b
             *self.getFormatStringsForFormatName('knit'))
         login(ANONYMOUS)
         self.assertEqual(
