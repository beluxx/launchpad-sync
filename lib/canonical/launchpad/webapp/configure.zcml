<!-- Copyright 2009 Canonical Ltd.  This software is licensed under the
     GNU Affero General Public License version 3 (see the file LICENSE).
-->

<configure
    xmlns="http://namespaces.zope.org/zope"
    xmlns:browser="http://namespaces.zope.org/browser"
    i18n_domain="canonical.launchpad">

    <include file="servers.zcml" />
    <!-- Included via override-includes, as we are overriding a default
         Z3 component
    <include file="errorlog.zcml" />
    -->
    <include file="bug-5133.zcml" />

    <class class="canonical.launchpad.webapp.servers.LaunchpadBrowserRequest">
      <allow
        interface="
          canonical.launchpad.webapp.interfaces.ILaunchpadBrowserApplicationRequest"
        attributes="response locale __str__"
        />
    </class>

    <class class="canonical.launchpad.webapp.publisher.RedirectionView">
      <allow attributes="browserDefault __call__" />
    </class>

    <adapter
        for="zope.interface.Interface
             zope.publisher.interfaces.http.IHTTPRequest"
        provides="zope.traversing.browser.interfaces.IAbsoluteURL"
        factory="canonical.launchpad.webapp.publisher.CanonicalAbsoluteURL"
        />

    <adapter
        for="zope.publisher.interfaces.http.IHTTPRequest"
        provides="canonical.launchpad.webapp.interfaces.IDatabasePolicy"
        factory="canonical.launchpad.webapp.dbpolicy.LaunchpadDatabasePolicyFactory"
        />
    <adapter
        for="zope.publisher.interfaces.xmlrpc.IXMLRPCRequest"
        provides="canonical.launchpad.webapp.interfaces.IDatabasePolicy"
        factory="canonical.launchpad.webapp.dbpolicy.MasterDatabasePolicy"
        />
    <adapter
        for="canonical.launchpad.layers.WebServiceLayer"
        provides="canonical.launchpad.webapp.interfaces.IDatabasePolicy"
        factory="canonical.launchpad.webapp.dbpolicy.WebServiceDatabasePolicyFactory"
        />
    <adapter
        for="canonical.launchpad.layers.FeedsLayer"
        provides="canonical.launchpad.webapp.interfaces.IDatabasePolicy"
        factory="canonical.launchpad.webapp.dbpolicy.SlaveOnlyDatabasePolicy"
        />
    <adapter
        for="canonical.launchpad.layers.WebServiceLayer"
        provides="canonical.launchpad.webapp.interfaces.IWebBrowserOriginatingRequest"
        factory="canonical.launchpad.webapp.servers.web_service_request_to_browser_request"
        />

    <!-- lazr.batchnavigator hook -->
    <adapter
        factory='.batching.FiniteSequenceAdapter' />

    <adapter
        factory='.batching.FiniteSequenceAdapter'
        for='storm.zope.interfaces.ISQLObjectResultSet' />

    <!-- links -->
    <class class="canonical.launchpad.webapp.menu.LinkData">
        <allow interface="canonical.launchpad.webapp.interfaces.ILinkData" />
    </class>

    <adapter
        for="canonical.launchpad.webapp.interfaces.ILinkData"
        provides="canonical.launchpad.webapp.interfaces.ILink"
        factory="canonical.launchpad.webapp.menu.MenuLink"
        />

    <adapter
        for="*"
        provides="canonical.launchpad.webapp.interfaces.IPrimaryContext"
        factory="canonical.launchpad.webapp.publication.DefaultPrimaryContext"
        />

    <class class="canonical.launchpad.webapp.menu.MenuLink">
        <require
            permission="zope.Public"
            interface="canonical.launchpad.webapp.interfaces.ILink"
            />
    </class>

    <adapter
        for="canonical.launchpad.webapp.interfaces.ILinkData"
        provides="canonical.launchpad.webapp.interfaces.IFacetLink"
        factory="canonical.launchpad.webapp.menu.FacetLink"
        />

    <class class="canonical.launchpad.webapp.menu.FacetLink">
        <require
            permission="zope.Public"
            interface="canonical.launchpad.webapp.interfaces.IFacetLink"
            />
    </class>

    <!-- Launchpad root object -->
    <utility
        provides="canonical.launchpad.webapp.interfaces.ILaunchpadRoot"
        component="canonical.launchpad.webapp.publisher.rootObject"
        />

    <adapter
        provides="canonical.launchpad.webapp.interfaces.ICanonicalUrlData"
        for="canonical.launchpad.webapp.interfaces.ILaunchpadRoot"
        factory="canonical.launchpad.webapp.publisher.LaunchpadRootUrlData"
        />

    <adapter
        for="canonical.launchpad.webapp.interfaces.ILaunchpadRoot"
        provides="canonical.launchpad.webapp.interfaces.ILaunchpadContainer"
        factory="canonical.launchpad.webapp.publisher.LaunchpadContainer"
        />

    <!-- TALES namespaces. -->

    <!-- TALES lp: namespace (should be deprecated) -->
    <adapter
        for="zope.publisher.interfaces.IApplicationRequest"
        provides="zope.traversing.interfaces.IPathAdapter"
        factory="canonical.launchpad.webapp.tales.RequestAPI"
        name="lp"
        />

    <!-- TALES enum-value: namespace -->
    <adapter
        for="lazr.enum.BaseItem"
        provides="zope.traversing.interfaces.IPathAdapter"
        factory="canonical.launchpad.webapp.tales.EnumValueAPI"
        name="enumvalue"
        />

    <!-- TALES menu: namespace -->
    <adapter
        for="*"
        provides="zope.traversing.interfaces.IPathAdapter"
        factory="canonical.launchpad.webapp.tales.MenuAPI"
        name="menu"
        />

    <!-- TALES count: namespace -->
    <adapter
        for="*"
        provides="zope.traversing.interfaces.IPathAdapter"
        factory="canonical.launchpad.webapp.tales.CountAPI"
        name="count"
        />

    <!-- TALES macro: namespace -->
    <adapter
        for="*"
        provides="zope.traversing.interfaces.IPathAdapter"
        factory="canonical.launchpad.webapp.tales.PageMacroDispatcher"
        name="macro"
        />

    <!-- TALES htmlform: namespace -->
    <adapter
        for="zope.publisher.interfaces.browser.IBrowserApplicationRequest"
        provides="zope.traversing.interfaces.IPathAdapter"
        factory="canonical.launchpad.webapp.tales.HTMLFormAPI"
        name="htmlform"
        />

    <!-- TALES image: namespace -->
    <adapter
        for="*"
        provides="zope.traversing.interfaces.IPathAdapter"
        factory="canonical.launchpad.webapp.tales.ObjectImageDisplayAPI"
        name="image"
        />

    <adapter
        for="lp.registry.interfaces.karma.IKarmaCategory"
        provides="zope.traversing.interfaces.IPathAdapter"
        factory="canonical.launchpad.webapp.tales.KarmaCategoryImageDisplayAPI"
        name="image"
        />

    <adapter
        for="lp.answers.interfaces.question.IQuestion"
        provides="zope.traversing.interfaces.IPathAdapter"
        factory="canonical.launchpad.webapp.tales.QuestionImageDisplayAPI"
        name="image"
        />

    <adapter
        for="lp.bugs.interfaces.bugtask.IBugTask"
        provides="zope.traversing.interfaces.IPathAdapter"
        factory="canonical.launchpad.webapp.tales.BugTaskImageDisplayAPI"
        name="image"
        />

    <adapter
        for="lp.bugs.browser.bugtask.BugTaskListingItem"
        provides="zope.traversing.interfaces.IPathAdapter"
        factory="canonical.launchpad.webapp.tales.BugTaskListingItemImageDisplayAPI"
        name="image"
        />

    <adapter
        for="lp.registry.interfaces.milestone.IMilestone"
        provides="zope.traversing.interfaces.IPathAdapter"
        factory="canonical.launchpad.webapp.tales.MilestoneImageDisplayAPI"
        name="image"
        />

    <adapter
        for="lp.soyuz.interfaces.binarypackagebuild.IBinaryPackageBuild"
        provides="zope.traversing.interfaces.IPathAdapter"
        factory="canonical.launchpad.webapp.tales.BuildImageDisplayAPI"
        name="image"
        />

    <adapter
        for="lp.soyuz.interfaces.archive.IArchive"
        provides="zope.traversing.interfaces.IPathAdapter"
        factory="canonical.launchpad.webapp.tales.ArchiveImageDisplayAPI"
        name="image"
        />

    <adapter
        for="lp.blueprints.interfaces.specification.ISpecification"
        provides="zope.traversing.interfaces.IPathAdapter"
        factory="canonical.launchpad.webapp.tales.SpecificationImageDisplayAPI"
        name="image"
        />

    <!-- TALES badges: namespace -->

    <adapter
        for="*"
        provides="zope.traversing.interfaces.IPathAdapter"
        factory="canonical.launchpad.webapp.tales.BadgeDisplayAPI"
        name="badges"
        />

    <!-- TALES fmt: namespace -->

    <!-- The next directive is registered for all dicts, but we really only
         want it to apply to the page template's CONTEXTS dict.
      -->
    <adapter
        for="lp.soyuz.interfaces.archive.IPPA"
        provides="zope.traversing.interfaces.IPathAdapter"
        factory="canonical.launchpad.webapp.tales.PPAFormatterAPI"
        name="fmt"
        />

    <adapter
        for="dict"
        provides="zope.traversing.interfaces.IPathAdapter"
        factory="canonical.launchpad.webapp.tales.PageTemplateContextsAPI"
        name="fmt"
        />

    <adapter
        for="int"
        provides="zope.traversing.interfaces.IPathAdapter"
        factory="canonical.launchpad.webapp.tales.DBSchemaAPI"
        name="lp"
        />

    <adapter
        for="datetime.datetime"
        provides="zope.traversing.interfaces.IPathAdapter"
        factory="canonical.launchpad.webapp.tales.DateTimeFormatterAPI"
        name="fmt"
        />

    <adapter
        for="datetime.timedelta"
        provides="zope.traversing.interfaces.IPathAdapter"
        factory="canonical.launchpad.webapp.tales.DurationFormatterAPI"
        name="fmt"
        />

    <adapter
        for="int"
        provides="zope.traversing.interfaces.IPathAdapter"
        factory="canonical.launchpad.webapp.tales.NumberFormatterAPI"
        name="fmt"
        />

    <adapter
        for="long"
        provides="zope.traversing.interfaces.IPathAdapter"
        factory="canonical.launchpad.webapp.tales.NumberFormatterAPI"
        name="fmt"
        />

    <adapter
        for="float"
        provides="zope.traversing.interfaces.IPathAdapter"
        factory="canonical.launchpad.webapp.tales.NumberFormatterAPI"
        name="fmt"
        />

    <adapter
        for="types.NoneType"
        provides="zope.traversing.interfaces.IPathAdapter"
        factory="canonical.launchpad.webapp.tales.NoneFormatter"
        name="fmt"
        />

    <adapter
        for="*"
        provides="zope.traversing.interfaces.IPathAdapter"
        factory="canonical.launchpad.webapp.tales.ObjectFormatterAPI"
        name="fmt"
        />

    <adapter
        for="lp.registry.interfaces.person.IPerson"
        provides="zope.traversing.interfaces.IPathAdapter"
        factory="canonical.launchpad.webapp.tales.PersonFormatterAPI"
        name="fmt"
        />

    <adapter
        for="lp.registry.interfaces.person.ITeam"
        provides="zope.traversing.interfaces.IPathAdapter"
        factory="canonical.launchpad.webapp.tales.TeamFormatterAPI"
        name="fmt"
        />

    <adapter
        for="lp.registry.interfaces.product.IProduct"
        provides="zope.traversing.interfaces.IPathAdapter"
        factory="canonical.launchpad.webapp.tales.PillarFormatterAPI"
        name="fmt"
        />

    <adapter
        for="lp.registry.interfaces.projectgroup.IProjectGroup"
        provides="zope.traversing.interfaces.IPathAdapter"
        factory="canonical.launchpad.webapp.tales.PillarFormatterAPI"
        name="fmt"
        />

    <adapter
        for="lp.registry.interfaces.distribution.IDistribution"
        provides="zope.traversing.interfaces.IPathAdapter"
        factory="canonical.launchpad.webapp.tales.PillarFormatterAPI"
        name="fmt"
        />

    <adapter
        for="lp.registry.interfaces.distroseries.IDistroSeries"
        provides="zope.traversing.interfaces.IPathAdapter"
        factory="canonical.launchpad.webapp.tales.DistroSeriesFormatterAPI"
        name="fmt"
        />

    <adapter
        for="lp.bugs.interfaces.bug.IBug"
        provides="zope.traversing.interfaces.IPathAdapter"
        factory="canonical.launchpad.webapp.tales.BugFormatterAPI"
        name="fmt"
        />

    <adapter
        for="lp.code.interfaces.branch.IBranch"
        provides="zope.traversing.interfaces.IPathAdapter"
        factory="canonical.launchpad.webapp.tales.BranchFormatterAPI"
        name="fmt"
        />

    <adapter
        for="lp.bugs.interfaces.bugbranch.IBugBranch"
        provides="zope.traversing.interfaces.IPathAdapter"
        factory="canonical.launchpad.webapp.tales.BugBranchFormatterAPI"
        name="fmt"
        />

    <adapter
        for="lp.bugs.interfaces.bugtask.IBugTask"
        provides="zope.traversing.interfaces.IPathAdapter"
        factory="canonical.launchpad.webapp.tales.BugTaskFormatterAPI"
        name="fmt"
        />

    <adapter
        for="lp.code.interfaces.branchsubscription.IBranchSubscription"
        provides="zope.traversing.interfaces.IPathAdapter"
        factory="canonical.launchpad.webapp.tales.BranchSubscriptionFormatterAPI"
        name="fmt"
        />

    <adapter
        for="lp.code.interfaces.branchmergeproposal.IBranchMergeProposal"
        provides="zope.traversing.interfaces.IPathAdapter"
        factory="canonical.launchpad.webapp.tales.BranchMergeProposalFormatterAPI"
        name="fmt"
        />

    <adapter
        for="lp.code.interfaces.seriessourcepackagebranch.ISeriesSourcePackageBranch"
        provides="zope.traversing.interfaces.IPathAdapter"
        factory="canonical.launchpad.webapp.tales.SeriesSourcePackageBranchFormatter"
        name="fmt"
        />

    <adapter
        for="lp.code.interfaces.codeimport.ICodeImport"
        provides="zope.traversing.interfaces.IPathAdapter"
        factory="canonical.launchpad.webapp.tales.CodeImportFormatterAPI"
        name="fmt"
        />

    <adapter
        for="lp.buildmaster.interfaces.packagebuild.IPackageBuild"
        provides="zope.traversing.interfaces.IPathAdapter"
        factory="canonical.launchpad.webapp.tales.PackageBuildFormatterAPI"
        name="fmt"
        />

    <adapter
        for="lp.code.interfaces.codeimportmachine.ICodeImportMachine"
        provides="zope.traversing.interfaces.IPathAdapter"
        factory="canonical.launchpad.webapp.tales.CodeImportMachineFormatterAPI"
        name="fmt"
        />

    <adapter
        for="lp.registry.interfaces.milestone.IMilestone"
        provides="zope.traversing.interfaces.IPathAdapter"
        factory="canonical.launchpad.webapp.tales.MilestoneFormatterAPI"
        name="fmt"
        />
    <adapter
        for="lp.registry.interfaces.productrelease.IProductRelease"
        provides="zope.traversing.interfaces.IPathAdapter"
        factory="canonical.launchpad.webapp.tales.ProductReleaseFormatterAPI"
        name="fmt"
        />
    <adapter
        for="lp.registry.interfaces.productrelease.IProductReleaseFile"
        provides="zope.traversing.interfaces.IPathAdapter"
        factory="canonical.launchpad.webapp.tales.ProductReleaseFileFormatterAPI"
        name="fmt"
        />
    <adapter
        for="lp.registry.interfaces.productseries.IProductSeries"
        provides="zope.traversing.interfaces.IPathAdapter"
        factory="canonical.launchpad.webapp.tales.ProductSeriesFormatterAPI"
        name="fmt"
        />
    <adapter
        for="lp.answers.interfaces.question.IQuestion"
        provides="zope.traversing.interfaces.IPathAdapter"
        factory="canonical.launchpad.webapp.tales.QuestionFormatterAPI"
        name="fmt"
        />
    <adapter
        for="lp.code.interfaces.sourcepackagerecipe.ISourcePackageRecipe"
        provides="zope.traversing.interfaces.IPathAdapter"
        factory="canonical.launchpad.webapp.tales.SourcePackageRecipeFormatterAPI"
        name="fmt"
        />
    <adapter
        for="lp.code.interfaces.sourcepackagerecipebuild.ISourcePackageRecipeBuild"
        provides="zope.traversing.interfaces.IPathAdapter"
        factory="canonical.launchpad.webapp.tales.SourcePackageRecipeBuildFormatterAPI"
        name="fmt"
        />
    <adapter
        for="lp.blueprints.interfaces.specification.ISpecification"
        provides="zope.traversing.interfaces.IPathAdapter"
        factory="canonical.launchpad.webapp.tales.SpecificationFormatterAPI"
        name="fmt"
        />
    <adapter
        for="lp.blueprints.interfaces.specificationbranch.ISpecificationBranch"
        provides="zope.traversing.interfaces.IPathAdapter"
        factory="canonical.launchpad.webapp.tales.SpecificationBranchFormatterAPI"
        name="fmt"
        />
    <adapter
        for="lp.code.interfaces.codereviewcomment.ICodeReviewComment"
        provides="zope.traversing.interfaces.IPathAdapter"
        factory="canonical.launchpad.webapp.tales.CodeReviewCommentFormatterAPI"
        name="fmt"
        />
    <adapter
        for="lp.registry.interfaces.sourcepackage.ISourcePackage"
        provides="zope.traversing.interfaces.IPathAdapter"
        factory="canonical.launchpad.webapp.tales.SourcePackageFormatterAPI"
        name="fmt"
        />
    <adapter
        for="lp.soyuz.interfaces.sourcepackagerelease.ISourcePackageRelease"
        provides="zope.traversing.interfaces.IPathAdapter"
        factory="canonical.launchpad.webapp.tales.SourcePackageReleaseFormatterAPI"
        name="fmt"
        />
    <adapter
        for="lp.bugs.interfaces.bugtracker.IBugTracker"
        provides="zope.traversing.interfaces.IPathAdapter"
        factory="canonical.launchpad.webapp.tales.BugTrackerFormatterAPI"
        name="fmt"
        />
    <adapter
        for="lp.bugs.interfaces.bugwatch.IBugWatch"
        provides="zope.traversing.interfaces.IPathAdapter"
        factory="canonical.launchpad.webapp.tales.BugWatchFormatterAPI"
        name="fmt"
        />
    <adapter
        for="canonical.launchpad.webapp.interfaces.ILink"
        provides="zope.traversing.interfaces.IPathAdapter"
        factory="canonical.launchpad.webapp.tales.LinkFormatterAPI"
        name="fmt"
        />
    <adapter
        for="lp.translations.interfaces.translationgroup.ITranslationGroup"
        provides="zope.traversing.interfaces.IPathAdapter"
        factory="canonical.launchpad.webapp.tales.TranslationGroupFormatterAPI"
        name="fmt"
        />
    <adapter
        for="lp.services.worlddata.interfaces.language.ILanguage"
        provides="zope.traversing.interfaces.IPathAdapter"
        factory="canonical.launchpad.webapp.tales.LanguageFormatterAPI"
        name="fmt"
        />
    <adapter
        for="lp.translations.interfaces.pofile.IPOFile"
        provides="zope.traversing.interfaces.IPathAdapter"
        factory="canonical.launchpad.webapp.tales.POFileFormatterAPI"
        name="fmt"
        />
    <adapter
        for="lp.soyuz.interfaces.packagediff.IPackageDiff"
        provides="zope.traversing.interfaces.IPathAdapter"
        factory="canonical.launchpad.webapp.tales.PackageDiffFormatterAPI"
        name="fmt"
        />
    <adapter
        for="*"
        provides="zope.traversing.interfaces.IPathAdapter"
        factory="canonical.launchpad.webapp.tales.PermissionRequiredQuery"
        name="required"
        />

    <!-- Authentication. -->
    <utility
        component="canonical.launchpad.webapp.authentication.authService"
        provides="canonical.launchpad.webapp.interfaces.IPlacelessAuthUtility"
        permission="zope.Public"
        />

    <subscriber
        for="canonical.launchpad.webapp.interfaces.IPrincipalIdentifiedEvent"
        handler="canonical.launchpad.webapp.launchbag.set_login_in_launchbag_when_principal_identified"
        />

    <subscriber
        for="canonical.launchpad.webapp.interfaces.IPrincipalIdentifiedEvent"
        handler="canonical.launchpad.rest.me.cache_me_link_when_principal_identified"
        />

    <subscriber
        for="zope.app.publication.interfaces.IBeforeTraverseEvent"
        handler="canonical.launchpad.webapp.launchbag.set_developer_in_launchbag_before_traversal"
        />

    <subscriber
        for="canonical.launchpad.webapp.interfaces.ILoggedOutEvent"
        handler="canonical.launchpad.webapp.launchbag.reset_login_in_launchbag_on_logout"
        />

    <subscriber
        for="canonical.launchpad.webapp.interfaces.ILoggedOutEvent"
        handler="canonical.launchpad.webapp.launchbag.reset_developer_in_launchbag_on_logout"
        />

    <utility
        factory="canonical.launchpad.webapp.authentication.SSHADigestEncryptor"
        provides="canonical.launchpad.interfaces.launchpad.IPasswordEncryptor"
        permission="zope.Public"
        />

    <utility
        component="canonical.launchpad.webapp.authentication.loginSource"
        provides="canonical.launchpad.webapp.interfaces.IPlacelessLoginSource"
        permission="zope.Public"
        />

    <!-- Session machinery. -->
    <utility
        component="canonical.launchpad.webapp.session.idmanager"
        provides="zope.session.interfaces.IClientIdManager"
        />
    <utility
        component="canonical.launchpad.webapp.pgsession.data_container"
        provides="zope.session.interfaces.ISessionDataContainer"
        />

    <!-- Storm Store selector. -->
    <utility
        component="canonical.launchpad.webapp.adapter.StoreSelector"
        provides="canonical.launchpad.webapp.interfaces.IStoreSelector">
    </utility>

    <!-- Storm Store adapters, adapting a Storm subclass or instance
         to the correct Store for that tables replication set.
      -->
    <adapter
        provides="canonical.launchpad.interfaces.lpstorm.IStore"
        for="zope.interface.Interface"
        factory="canonical.launchpad.webapp.adapter.get_store"
        />
    <adapter
        provides="canonical.launchpad.interfaces.lpstorm.IMasterStore"
        for="zope.interface.Interface"
        factory="canonical.launchpad.webapp.adapter.get_master_store"
        />
    <adapter
        provides="canonical.launchpad.interfaces.lpstorm.ISlaveStore"
        for="zope.interface.Interface"
        factory="canonical.launchpad.webapp.adapter.get_slave_store"
        />
    <!-- Universal adapter needed here per Bug #591841.
         We have no way of specifying that all subclasses of
         storm.locals.Storm implement an Interface. -->
    <adapter
<<<<<<< HEAD
        provides="canonical.launchpad.interfaces.lpstorm.IMasterObject"
        for="canonical.launchpad.interfaces.lpstorm.IDBObject"
=======
        provides="canonical.launchpad.interfaces.IMasterObject"
        for="zope.interface.Interface"
>>>>>>> a0f9eb7d
        trusted="yes"
        factory="canonical.launchpad.webapp.adapter.get_object_from_master_store"
        />
    <class class="storm.store.Store">
        <implements interface="canonical.launchpad.interfaces.lpstorm.IStore" />
        <allow attributes="get" />
    </class>
    <class class="canonical.database.sqlbase.SQLBase">
        <implements interface="canonical.launchpad.interfaces.lpstorm.IDBObject" />
    </class>

    <!-- Default favicon -->
    <browser:favicon for="*" file="../images/launchpad.png" />

    <!-- LaunchBag Utility -->
    <utility
        factory="canonical.launchpad.webapp.launchbag.LaunchBag"
        provides="canonical.launchpad.webapp.interfaces.IOpenLaunchBag"
        permission="zope.Public"
        />

    <class class="canonical.launchpad.webapp.launchbag.LaunchBag">
        <require
            permission="zope.Public"
            interface="canonical.launchpad.webapp.interfaces.ILaunchBag"
            />
    </class>

    <browser:page
        for="*"
        name="bag"
        template="../templates/launchbag-debug.pt"
        permission="zope.Public"
        class="canonical.launchpad.webapp.launchbag.LaunchBagView"
        />
 
    <!-- Resource unnamed view, allowing Z3 preferred spelling
        /@@/launchpad-icon-small to access the images directory -->
    <browser:page
        name=""
        for="canonical.launchpad.webapp.interfaces.ILaunchpadRoot"
        class="canonical.launchpad.browser.launchpad.LaunchpadImageFolder"
        permission="zope.Public"
        />
    <browser:page
        name=""
        for="canonical.launchpad.interfaces.launchpad.IFeedsApplication"
        class="canonical.launchpad.browser.launchpad.LaunchpadImageFolder"
        permission="zope.Public"
        />

    <!-- LaunchpadBrowserResponse needs to be able to find the session -->
    <adapter
        for="canonical.launchpad.webapp.servers.LaunchpadBrowserResponse"
        provides="zope.session.interfaces.ISession"
        factory="canonical.launchpad.webapp.servers.adaptResponseToSession"
        />

    <!-- LaunchpadBrowserRequest needs to be able to find the response.
    We don't just use the response attribute, as this makes our tests harder
    to write -->
    <adapter
        for="canonical.launchpad.webapp.servers.LaunchpadBrowserRequest"
        provides="canonical.launchpad.webapp.interfaces.INotificationResponse"
        factory="canonical.launchpad.webapp.servers.adaptRequestToResponse"
        />

    <adapter
        for="canonical.launchpad.webapp.servers.LaunchpadTestRequest"
        provides="canonical.launchpad.webapp.interfaces.INotificationResponse"
        factory="canonical.launchpad.webapp.servers.adaptRequestToResponse"
        />

    <adapter
        factory="canonical.launchpad.webapp.snapshot.snapshot_sql_result" />
    <!-- It also works for the legacy SQLObject interface. -->
    <adapter
        factory="canonical.launchpad.webapp.snapshot.snapshot_sql_result"
        for="storm.zope.interfaces.ISQLObjectResultSet" />

    <!--These pages are used for testing BrowserNotificationMessages
        They are protected with admin privileges rather than being installed
        on the debug port because we use them in page tests and as an easy way
        to view and adjust the visual rendering of the notifications.
    -->
    <browser:page
        for="canonical.launchpad.webapp.interfaces.ILaunchpadRoot"
        name="+notificationtest1"
        template="../templates/notification-test.pt"
        permission="launchpad.Admin"
        class="canonical.launchpad.webapp.notifications.NotificationTestView1"
        />
    <browser:page
        for="canonical.launchpad.webapp.interfaces.ILaunchpadRoot"
        name="+notificationtest2"
        template="../templates/notification-test.pt"
        permission="launchpad.Admin"
        class="canonical.launchpad.webapp.notifications.NotificationTestView2"
        />
    <browser:page
        for="canonical.launchpad.webapp.interfaces.ILaunchpadRoot"
        name="+notificationtest3"
        template="../templates/notification-test.pt"
        permission="launchpad.Admin"
        class="canonical.launchpad.webapp.notifications.NotificationTestView3"
        />
    <browser:page
        for="canonical.launchpad.webapp.interfaces.ILaunchpadRoot"
        name="+notificationtest4"
        template="../templates/notification-test.pt"
        permission="launchpad.Admin"
        class="canonical.launchpad.webapp.notifications.NotificationTestView4"
        />

    <!-- Signal handlers -->
    <subscriber
        for="zope.app.appsetup.IProcessStartingEvent"
        handler="canonical.launchpad.webapp.sigusr1.setup_sigusr1"
        />
    <subscriber
        for="zope.app.appsetup.IProcessStartingEvent"
        handler="canonical.launchpad.webapp.sigusr2.setup_sigusr2"
        />
    <subscriber
        for="zope.app.appsetup.IProcessStartingEvent"
        handler="canonical.launchpad.webapp.sigdumpmem.setup_sigdumpmem"
        />


    <!-- Confirm the database is the correct revision level -->
    <subscriber
        for="zope.app.appsetup.IProcessStartingEvent"
        handler="canonical.database.revision.confirm_dbrevision_on_startup"
        />

    <!-- Confirm that no main thread event handlers use the connection cache -->
    <subscriber
        for="zope.app.appsetup.IProcessStartingEvent"
        handler="canonical.launchpad.webapp.adapter.break_main_thread_db_access"
        />

    <!-- Set the default timeout function. -->
    <subscriber
        for="zope.app.appsetup.IProcessStartingEvent"
        handler="canonical.launchpad.webapp.servers.set_launchpad_default_timeout"
        />

    <subscriber
        for="zope.app.publication.interfaces.IBeforeTraverseEvent"
        handler="canonical.launchpad.webapp.sigusr1.before_traverse"
        />

    <subscriber
        for="zope.app.publication.interfaces.IEndRequestEvent"
        handler="canonical.launchpad.webapp.sigusr1.end_request"
        />

    <class class="canonical.launchpad.webapp.publication.LoginRoot">
      <allow
        attributes="publishTraverse"
        />
    </class>

    <!-- Define the widget used by Choice fields that use huge vocabularies -->
    <view
      type="zope.publisher.interfaces.browser.IBrowserRequest"
      for="zope.schema.interfaces.IChoice
        canonical.launchpad.webapp.vocabulary.IHugeVocabulary"
      provides="zope.app.form.interfaces.IInputWidget"
      factory="canonical.widgets.popup.VocabularyPickerWidget"
      permission="zope.Public"
      />

    <!-- Define the widget used by PublicPersonChoice fields. -->
    <view
      type="zope.publisher.interfaces.browser.IBrowserRequest"
      for="canonical.launchpad.fields.PublicPersonChoice
        canonical.launchpad.webapp.vocabulary.IHugeVocabulary"
      provides="zope.app.form.interfaces.IInputWidget"
      factory="canonical.widgets.popup.PersonPickerWidget"
      permission="zope.Public"
      />

    <!-- Define the widget used by fields that use BranchVocabularyBase. -->
    <view
      type="zope.publisher.interfaces.browser.IBrowserRequest"
      for="zope.schema.interfaces.IChoice
        canonical.launchpad.vocabularies.dbobjects.BranchVocabularyBase"
      provides="zope.app.form.interfaces.IInputWidget"
      factory="canonical.launchpad.browser.widgets.BranchPopupWidget"
      permission="zope.Public"
      />

    <!-- A simple view used by the page tests. -->
    <browser:page
        for="canonical.launchpad.webapp.interfaces.ILaunchpadRoot"
        name="+whichdb"
        permission="zope.Public"
        class="canonical.launchpad.webapp.dbpolicy.WhichDbView"
        layer="canonical.launchpad.layers.PageTestLayer"
        />

    <class class="canonical.launchpad.webapp.vocabulary.CountableIterator">
      <allow interface="canonical.launchpad.webapp.vocabulary.ICountableIterator" />
    </class>

    <class class="canonical.launchpad.webapp.vocabulary.BatchedCountableIterator">
      <allow interface="canonical.launchpad.webapp.vocabulary.ICountableIterator" />
    </class>

    <!-- Create a namespace to render the form of any LaunchpadFormView-->
    <view
        name="form" type="*"
        provides="zope.traversing.interfaces.ITraversable" for="*"
        factory="canonical.launchpad.webapp.namespace.FormNamespaceView"
        />

</configure><|MERGE_RESOLUTION|>--- conflicted
+++ resolved
@@ -635,13 +635,8 @@
          We have no way of specifying that all subclasses of
          storm.locals.Storm implement an Interface. -->
     <adapter
-<<<<<<< HEAD
         provides="canonical.launchpad.interfaces.lpstorm.IMasterObject"
-        for="canonical.launchpad.interfaces.lpstorm.IDBObject"
-=======
-        provides="canonical.launchpad.interfaces.IMasterObject"
         for="zope.interface.Interface"
->>>>>>> a0f9eb7d
         trusted="yes"
         factory="canonical.launchpad.webapp.adapter.get_object_from_master_store"
         />
@@ -677,7 +672,7 @@
         permission="zope.Public"
         class="canonical.launchpad.webapp.launchbag.LaunchBagView"
         />
- 
+
     <!-- Resource unnamed view, allowing Z3 preferred spelling
         /@@/launchpad-icon-small to access the images directory -->
     <browser:page
