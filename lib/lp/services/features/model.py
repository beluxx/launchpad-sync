# Copyright 2010 Canonical Ltd.  This software is licensed under the
# GNU Affero General Public License version 3 (see the file LICENSE).

__all__ = [
    'FeatureFlag',
    'getAllRules',
    'getFeatureStore',
    ]

__metaclass__ = type

from storm.locals import (
    DateTime,
    Int,
    Storm,
    Unicode,
    )
from zope.component import getUtility
<<<<<<< HEAD
from storm.locals import (
    Desc, Int, Storm, Unicode, DateTime,
    )
=======
>>>>>>> 08c114ea

from canonical.launchpad.webapp.interfaces import (
    DEFAULT_FLAVOR,
    IStoreSelector,
    MAIN_STORE,
    )


def getFeatureStore():
    """Get Storm store to access feature definitions."""
    # TODO: This is copied so many times in Launchpad; maybe it should be more
    # general?
    return getUtility(IStoreSelector).get(MAIN_STORE, DEFAULT_FLAVOR)


class FeatureFlag(Storm):
    """Database setting of a particular flag in a scope"""

    __storm_table__ = 'FeatureFlag'
    __storm_primary__ = "scope", "flag"

    scope = Unicode(allow_none=False)
    flag = Unicode(allow_none=False)
    priority = Int(allow_none=False)
    value = Unicode(allow_none=False)
    date_modified = DateTime()

    def __init__(self, scope, priority, flag, value):
        super(FeatureFlag, self).__init__()
        self.scope = scope
        self.priority = priority
        self.flag = flag
        self.value = value


def getAllRules():
    """Return model objects for all rules."""
    store = getFeatureStore()
    rs = (store
            .find(FeatureFlag)
            .order_by([FeatureFlag.scope, Desc(FeatureFlag.priority)]))
    return list(rs)<|MERGE_RESOLUTION|>--- conflicted
+++ resolved
@@ -11,17 +11,12 @@
 
 from storm.locals import (
     DateTime,
+    Desc,
     Int,
     Storm,
     Unicode,
     )
 from zope.component import getUtility
-<<<<<<< HEAD
-from storm.locals import (
-    Desc, Int, Storm, Unicode, DateTime,
-    )
-=======
->>>>>>> 08c114ea
 
 from canonical.launchpad.webapp.interfaces import (
     DEFAULT_FLAVOR,
