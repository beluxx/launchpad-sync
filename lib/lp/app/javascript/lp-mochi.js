--- conflicted
+++ resolved
@@ -73,108 +73,4 @@
     var expandable_fields = getElementsByTagAndClassName(
         'input', 'expandable');
     forEach(expandable_fields, insertExpansionButton);
-}
-
-function copyInnerHTMLById(from_id, to_id) {
-    var from = getElement(from_id);
-    var to = getElement(to_id);
-
-    // The replacement regex strips all tags from the html.
-    to.value = unescapeHTML(from.innerHTML.replace(/<\/?[^>]+>/gi, ""));
-
-}
-
-function writeTextIntoPluralTranslationFields(from_id,
-                                              to_id_pattern, nplurals) {
-    // skip when x is 0, as that is the singular
-    for (var x = 1; x < nplurals; x++) {
-        var to_id = to_id_pattern + x + "_new";
-        var to_select = to_id_pattern + x + "_new_select";
-        copyInnerHTMLById(from_id, to_id);
-        document.getElementById(to_select).checked = true;
-    }
-}
-
-<<<<<<< HEAD
-function activateConstrainBugExpiration() {
-    // Constrain enable_bug_expiration to the Launchpad Bugs radio input.
-    // The Launchpad bug tracker is either the first item in a product's
-    // bugtracker field, or it is a distribution's official_malone field.
-    var bug_tracker_input = getElement('field.bugtracker.0');
-    if (! bug_tracker_input) {
-        bug_tracker_input = getElement('field.official_malone');
-    }
-    var bug_expiration_input = getElement('field.enable_bug_expiration');
-    if (! bug_tracker_input || ! bug_expiration_input) {
-        return;
-    }
-    // Disable enable_bug_expiration onload if Launchpad is not the
-    // bug tracker.
-    if (! bug_tracker_input.checked) {
-        bug_expiration_input.disabled = true;
-    }
-    constraint = function (e) {
-        if (bug_tracker_input.checked) {
-            bug_expiration_input.disabled = false;
-            bug_expiration_input.checked = true;
-        } else {
-            bug_expiration_input.checked = false;
-            bug_expiration_input.disabled = true;
-        }
-    };
-    var inputs = document.getElementsByTagName('input');
-    for (var i = 0; i < inputs.length; i++) {
-        if (inputs[i].name == 'field.bugtracker' ||
-            inputs[i].name == 'field.official_malone') {
-            inputs[i].onclick = constraint;
-        }
-    }
-}
-
-function unescapeHTML(unescaped_string) {
-    // Based on prototype's unescapeHTML method.
-    // See launchpad bug #78788 for details.
-    var div = document.createElement('div');
-    div.innerHTML = unescaped_string;
-    return div.childNodes[0] ? div.childNodes[0].nodeValue : '';
-}
-=======
-function collapseRemoteCommentReply(comment_index) {
-    var prefix = 'remote_comment_reply_';
-    $(prefix + 'tree_icon_' + comment_index).src = '/@@/treeCollapsed';
-    $(prefix + 'div_' + comment_index).style.display = 'none';
-}
-
-function expandRemoteCommentReply(comment_index) {
-    var prefix = 'remote_comment_reply_';
-    $(prefix + 'tree_icon_' + comment_index).src = '/@@/treeExpanded';
-    $(prefix + 'div_' + comment_index).style.display = 'block';
-}
-
-function toggleRemoteCommentReply(comment_index) {
-    var imgname = $('remote_comment_reply_tree_icon_' + comment_index)
-      .src.split('/')
-      .pop();
-    var expanded = (imgname == 'treeExpanded');
-    if (expanded) {
-       collapseRemoteCommentReply(comment_index);
-    } else {
-       expandRemoteCommentReply(comment_index);
- }
-}
-
-function connectRemoteCommentReply(comment_index) {
-    LPS.use('event', function(Y) {
-        var toggleFunc = function() {
-            toggleRemoteCommentReply(comment_index);
-            return false;
-        };
-
-        var prefix = 'remote_comment_reply_expand_link_';
-
-        Y.on('load', function(e) {
-            $(prefix + comment_index).onclick = toggleFunc;
-        }, window);
-    });
-}
->>>>>>> 3c1b15a7
+}