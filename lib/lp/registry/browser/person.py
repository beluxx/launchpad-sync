--- conflicted
+++ resolved
@@ -6,10 +6,6 @@
 """Person-related view classes."""
 
 __metaclass__ = type
-<<<<<<< HEAD
-=======
-
->>>>>>> 90e9ce3d
 __all__ = [
     'BeginTeamClaimView',
     'BugSubscriberPackageBugsSearchListingView',
