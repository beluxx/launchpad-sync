# Copyright 2004-2005 Canonical Ltd.  All rights reserved.

"""Interfaces including and related to IProduct."""

__metaclass__ = type

__all__ = [
    'IProduct',
    'IProductSet',
    'IProductLaunchpadUsageForm',
    ]

from zope.schema import Bool, Choice, Int, Text, TextLine
from zope.interface import Interface, Attribute

from canonical.launchpad import _
from canonical.launchpad.fields import (
    Description, ProductBugTracker, Summary, Title)
from canonical.launchpad.interfaces import (
    IHasOwner, IHasDrivers, IBugTarget, ISpecificationTarget,
    IHasSecurityContact, IKarmaContext, PillarNameField)
from canonical.launchpad.validators.name import name_validator
from canonical.launchpad.interfaces.validation import valid_webref
<<<<<<< HEAD
=======
from canonical.launchpad.fields import LargeImageUpload, SmallImageUpload
>>>>>>> 8e0b811e


class ProductNameField(PillarNameField):

    @property
    def _content_iface(self):
        return IProduct


class IProduct(IHasDrivers, IHasOwner, IBugTarget, ISpecificationTarget,
               IHasSecurityContact, IKarmaContext):
    """A Product.

    The Launchpad Registry describes the open source world as Projects and
    Products. Each Project may be responsible for several Products.
    For example, the Mozilla Project has Firefox, Thunderbird and The
    Mozilla App Suite as Products, among others.
    """

    # XXX Mark Shuttleworth comments: lets get rid of ID's in interfaces
    # unless we really need them. BradB says he can remove the need for them
    # in SQLObject soon. 12/10/04
    id = Int(title=_('The Product ID'))

    project = Choice(
        title=_('Project'),
        required=False,
        vocabulary='Project',
        description=_("""Optional project. In Launchpad, a "Project" is a
            group that produces several related products. For example, the
            Mozilla Project produces Firefox, Thunderbird and Gecko. This
            information is used to group those products in a coherent way.
            If you make this product part of a group, the group preferences
            and decisions around bug tracking, translation and security
            policy will apply to this product."""))

    owner = Choice(
        title=_('Owner'),
        required=True,
        vocabulary='ValidOwner',
        description=_("""Product owner, it can either a valid Person or Team
            inside Launchpad context."""))

    bugcontact = Choice(
        title=_("Bug Contact"),
        description=_(
            "The person or team who will receive all bugmail for this "
            "product"),
        required=False, vocabulary='ValidPersonOrTeam')

    driver = Choice(
        title=_("Driver"),
        description=_(
            "This person or team will be able to set feature goals for "
            "and approve bug targeting or backporting for ANY major series "
            "in this product. You might want to leave this blank and just "
            "appoint a team for each specific series, rather than having "
            "one product team that does it all."),
        required=False, vocabulary='ValidPersonOrTeam')
    drivers = Attribute(
        "Presents the drivers of this product as a list. A list is "
        "required because there might be a product driver and a project "
        "driver.")

    name = ProductNameField(
        title=_('Name'),
        constraint=name_validator,
        description=_("""At least one lowercase letter or number, followed by
            letters, dots, hyphens or plusses.
            Keep this name short, as it is used in URLs."""))

    displayname = TextLine(
        title=_('Display Name'),
        description=_("""The name of the product as it would appear in a paragraph."""))

    title = Title(
        title=_('Title'),
        description=_("""The product title. Should be just a few words."""))

    summary = Summary(
        title=_('Summary'),
        description=_("""The summary should be a single short paragraph."""))

    description = Description(
        title=_('Description'),
        required=False,
        description=_("""Optional detailed product description, which may
            be several paragraphs of text and include URL's to useful
            information giving the product highlights and details. It will be
            displayed as an extension of the summary, so don't repeat
            yourself if you provide a description!"""))

    datecreated = TextLine(
        title=_('Date Created'),
        description=_("""The date this product was created in Launchpad."""))

    homepageurl = TextLine(
        title=_('Homepage URL'),
        required=False,
        constraint=valid_webref,
        description=_("""The product home page. Please include
            the http://"""))

    wikiurl = TextLine(
        title=_('Wiki URL'),
        required=False,
        constraint=valid_webref,
        description=_("""The full URL of this product's wiki, if it has one.
            Please include the http://"""))

    screenshotsurl = TextLine(
        title=_('Screenshots URL'),
        required=False,
        constraint=valid_webref,
        description=_("""The full URL for screenshots of this product,
            if available. Please include the http://"""))

    downloadurl = TextLine(
        title=_('Download URL'),
        description=_("""The full URL where downloads for this product
            are located, if available. Please include the http://"""),
        constraint=valid_webref,
        required=False)

    programminglang = TextLine(
        title=_('Programming Language'),
        required=False,
        description=_("""A comma delimited list of programming
            languages used to produce this product."""))

    sourceforgeproject = TextLine(title=_('Sourceforge Project'),
        required=False,
        description=_("""The SourceForge project name for
            this product, if it is in sourceforge."""))

    freshmeatproject = TextLine(title=_('Freshmeat Project'),
        required=False, description=_("""The Freshmeat project name for
            this product, if it is in freshmeat."""))

    homepage_content = Text(
        title=_("Homepage Content"), required=False,
        description=_(
            "The content of this product's home page. Edit this and it will "
            "be displayed for all the world to see. It is NOT a wiki "
            "so you cannot undo changes."))

    emblem = SmallImageUpload(
        title=_("Emblem"), required=False,
        description=_(
<<<<<<< HEAD
            "A small image, max 16x16 pixels and 8k in file size, that can "
=======
            "A small image, max 16x16 pixels and 25k in file size, that can "
>>>>>>> 8e0b811e
            "be used to refer to this product."))

    gotchi = LargeImageUpload(
        title=_("Icon"), required=False,
        description=_(
<<<<<<< HEAD
            "An image, maximum 150x150 pixels, that will be displayed on "
            "this product's home page. It should be no bigger than 50k in "
=======
            "An image, maximum 170x170 pixels, that will be displayed on "
            "this product's home page. It should be no bigger than 100k in "
>>>>>>> 8e0b811e
            "size. "))

    translationgroup = Choice(
        title = _("Translation group"),
        description = _("The translation group for this product. This group "
            "is made up of a set of translators for all the languages "
            "approved by the group manager. These translators then have "
            "permission to edit the groups translation files, based on the "
            "permission system selected below."),
        required=False,
        vocabulary='TranslationGroup')

    translationpermission = Choice(
        title=_("Translation Permission System"),
        description=_("The permissions this group requires for "
            "translators. If 'Open', then anybody can edit translations "
            "in any language. If 'Reviewed', then anybody can make "
            "suggestions but only the designated translators can edit "
            "or confirm translations. And if 'Closed' then only the "
            "designated translation group will be able to touch the "
            "translation files at all."),
        required=True,
        vocabulary='TranslationPermission')

    autoupdate = Bool(title=_('Automatic update'),
        description=_("""Whether or not this product's attributes are
        updated automatically."""))

    active = Bool(title=_('Active'), description=_("""Whether or not
        this product is considered active."""))

    reviewed = Bool(title=_('Reviewed'), description=_("""Whether or not
        this product has been reviewed."""))

    def getExternalBugTracker():
        """Return the external bug tracker used by this bug tracker.

        If the product uses Malone, return None.
        If the product doesn't have a bug tracker specified, return the
        project bug tracker instead.
        """

    bugtracker = Choice(title=_('Bug Tracker'), required=False,
        vocabulary='BugTracker',
        description=_(
            "The external bug tracker this product uses, if it's different"
            " from its Project's bug tracker."))

    official_malone = Bool(title=_('Uses Malone Officially'),
        required=True, description=_('Check this box to indicate that '
        'this application officially uses Malone for bug tracking '
        'upstream. This will remove the caution from the product page.'
        ))

    official_rosetta = Bool(title=_('Uses Rosetta Officially'),
        required=True, description=_('Check this box to indicate that '
        'this application officially uses Rosetta for upstream '
        'translation. This will remove the caution from the '
        'pages for this product in Launchpad.'))

    sourcepackages = Attribute(_("List of distribution packages for this \
        product"))

    serieslist = Attribute(_("""An iterator over the ProductSeries for this
        product"""))

    development_focus = Choice(
        title=_('Development focus'), required=True,
        vocabulary='FilteredProductSeries',
        description=_('The product series where development is focused'))

    name_with_project = Attribute(_("Returns the product name prefixed "
        "by the project name, if a project is associated with this "
        "product; otherwise, simply returns the product name."))

    releases = Attribute(_("""An iterator over the ProductReleases for this
        product."""))

    branches = Attribute(_("""An iterator over the Bazaar branches that are
    related to this product."""))

    milestones = Attribute(_(
        """The release milestones associated with this product, useful in
        particular to the maintainer, for organizing which bugs will be fixed
        when."""))

    bounties = Attribute(_("The bounties that are related to this product."))

    translatable_packages = Attribute(
        "A list of the source packages for this product that can be "
        "translated sorted by distrorelease.name and sourcepackage.name.")

    translatable_series = Attribute(
        "A list of the series of this product for which we have translation "
        "templates.")

    primary_translatable = Attribute(
        "The best guess we have for what new translators will want to "
        "translate for a given product: the latest series for which we have "
        "templates, and failing that, an Ubuntu package.")

    translationgroups = Attribute("The list of applicable translation "
        "groups for a product. There can be several: one from the product, "
        "and potentially one from the project, too.")

    aggregatetranslationpermission = Attribute("The translation permission "
        "that applies to translations in this product, based on the "
        "permissions that apply to the product as well as its project.")

    def getLatestBranches(quantity=5):
        """Latest <quantity> branches registered for this product."""

    def getPackage(distrorelease):
        """Return a package in that distrorelease for this product."""

    def getMilestone(name):
        """Return a milestone with the given name for this product, or
        None.
        """

    def newSeries(owner, name, summary, branch=None):
        """Creates a new ProductSeries for this product."""

    def getSeries(name):
        """Returns the series for this product that has the name given, or
        None."""

    def getRelease(version):
        """Returns the release for this product that has the version
        given."""

    def packagedInDistros():
        """Returns the distributions this product has been packaged in."""

    def ensureRelatedBounty(bounty):
        """Ensure that the bounty is linked to this product. Return None.
        """

    def newBranch(name, title, url, home_page, lifecycle_status, summary,
                  whiteboard):
        """Create a new Branch for this product."""


class IProductSet(Interface):
    """The collection of products."""

    title = Attribute("""The set of Products registered in the Launchpad""")

    def __iter__():
        """Return an iterator over all the products."""

    def __getitem__(name):
        """Get a product by its name."""

    def get(productid):
        """Get a product by its id.

        If the product can't be found a NotFoundError will be
        raised.
        """

    def getByName(name, default=None, ignore_inactive=False):
        """Return the product with the given name, ignoring inactive products
        if ignore_inactive is True.

        Return the default value if there is no such product.
        """

    def createProduct(owner, name, displayname, title, summary,
                      description, project=None, homepageurl=None,
                      screenshotsurl=None, wikiurl=None,
                      downloadurl=None, freshmeatproject=None,
                      sourceforgeproject=None, programminglang=None,
                      reviewed=False, gotchi=None, emblem=None):
        """Create and Return a brand new Product."""

    def forReview():
        """Return an iterator over products that need to be reviewed."""

    def search(text=None, soyuz=None,
               rosetta=None, malone=None,
               bazaar=None):
        """Search through the Registry database for products that match the
        query terms. text is a piece of text in the title / summary /
        description fields of product. soyuz, bazaar, malone etc are
        hints as to whether the search should be limited to products
        that are active in those Launchpad applications."""

    def latest(quantity=5):
        """Return the latest products registered in the Launchpad."""

    def translatables():
        """Return an iterator over products that have resources translatables.
        """

    def count_all():
        """Return a count of the total number of products registered in
        Launchpad."""

    def count_translatable():
        """Return a count of the number of products that have
        upstream-oriented translations configured in Rosetta."""

    def count_bounties():
        """Return a number of products that have bounties registered in the
        Launchpad for them."""

    def count_buggy():
        """Return the number of products that have bugs associated with them
        in Malone."""

    def count_featureful():
        """Return the number of products that have specs associated with
        them in Blueprint."""

    def count_reviewed():
        """return a count of the number of products in the Launchpad that
        are both active and reviewed."""


class IProductLaunchpadUsageForm(Interface):
    """Form for indicating whether Rosetta or Malone is used."""

    official_rosetta = IProduct['official_rosetta']
    bugtracker = ProductBugTracker(
        title=_('Bug Tracker'),
        description=_('Where are bugs primarily tracked?'),
        vocabulary="BugTracker")<|MERGE_RESOLUTION|>--- conflicted
+++ resolved
@@ -21,10 +21,7 @@
     IHasSecurityContact, IKarmaContext, PillarNameField)
 from canonical.launchpad.validators.name import name_validator
 from canonical.launchpad.interfaces.validation import valid_webref
-<<<<<<< HEAD
-=======
 from canonical.launchpad.fields import LargeImageUpload, SmallImageUpload
->>>>>>> 8e0b811e
 
 
 class ProductNameField(PillarNameField):
@@ -174,23 +171,14 @@
     emblem = SmallImageUpload(
         title=_("Emblem"), required=False,
         description=_(
-<<<<<<< HEAD
-            "A small image, max 16x16 pixels and 8k in file size, that can "
-=======
             "A small image, max 16x16 pixels and 25k in file size, that can "
->>>>>>> 8e0b811e
             "be used to refer to this product."))
 
     gotchi = LargeImageUpload(
         title=_("Icon"), required=False,
         description=_(
-<<<<<<< HEAD
-            "An image, maximum 150x150 pixels, that will be displayed on "
-            "this product's home page. It should be no bigger than 50k in "
-=======
             "An image, maximum 170x170 pixels, that will be displayed on "
             "this product's home page. It should be no bigger than 100k in "
->>>>>>> 8e0b811e
             "size. "))
 
     translationgroup = Choice(
