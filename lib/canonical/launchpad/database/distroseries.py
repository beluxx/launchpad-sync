--- conflicted
+++ resolved
@@ -34,10 +34,7 @@
 from canonical.launchpad.database.bug import (
     get_bug_tags, get_bug_tags_open_count)
 from canonical.launchpad.database.bugtarget import BugTargetBase
-<<<<<<< HEAD
-=======
 from canonical.launchpad.database.bugtask import BugTask, BugTaskSet
->>>>>>> edef6d87
 from canonical.launchpad.database.component import Component
 from canonical.launchpad.database.distroarchseries import DistroArchSeries
 from canonical.launchpad.database.distroseriesbinarypackage import (
@@ -411,14 +408,8 @@
         return get_bug_tags("BugTask.distroseries = %s" % sqlvalues(self))
 
     def getUsedBugTagsWithOpenCounts(self, user):
-<<<<<<< HEAD
         """See `IHasBugs`."""
-        return get_bug_tags_open_count(
-            "BugTask.distroseries = %s" % sqlvalues(self), user)
-=======
-        """See IBugTarget."""
         return get_bug_tags_open_count(BugTask.distroseries == self, user)
->>>>>>> edef6d87
 
     @property
     def has_any_specifications(self):
