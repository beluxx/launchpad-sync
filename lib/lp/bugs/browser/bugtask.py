--- conflicted
+++ resolved
@@ -3157,15 +3157,11 @@
                                     request=IWebServiceClientRequest(
                                         self.request)) or
                                 None),
-<<<<<<< HEAD
             'user_can_edit_milestone': self.user_can_edit_milestone,
-            'user_can_edit_importance': self.user_can_edit_importance})
-=======
             'user_can_edit_status': not self.context.bugwatch,
             'user_can_edit_importance': (
                 self.user_can_edit_importance and
                 not self.context.bugwatch)})
->>>>>>> 69438160
 
 
 class BugsBugTaskSearchListingView(BugTaskSearchListingView):
