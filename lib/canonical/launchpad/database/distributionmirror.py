--- conflicted
+++ resolved
@@ -7,12 +7,8 @@
            'MirrorDistroReleaseSource', 'MirrorProbeRecord',
            'DistributionMirrorSet', 'MirrorCDImageDistroRelease']
 
-<<<<<<< HEAD
-from datetime import datetime, timedelta
+from datetime import datetime, timedelta, MINYEAR
 import urllib2
-=======
-from datetime import datetime, timedelta, MINYEAR
->>>>>>> bb0435ad
 import pytz
 
 from zope.component import getUtility
@@ -329,17 +325,6 @@
         """
         raise NotImplementedError
 
-<<<<<<< HEAD
-=======
-    @property
-    def _no_published_uploads_msg(self):
-        """A message to be logged when no publishing records are found for
-        this (mirror,component,pocket) tuple.
-
-        Must be overwritten on subclasses.
-        """
-        raise NotImplementedError
-
     def getLatestPublishingEntry(time_interval):
         """Return the publishing entry with the most recent datepublished.
 
@@ -348,7 +333,6 @@
         """
         raise NotImplementedError
 
->>>>>>> bb0435ad
     def getURLsToCheckUpdateness(self, when=None):
         """See IMirrorDistroReleaseSource or IMirrorDistroArchRelease."""
         if when is None:
@@ -441,20 +425,6 @@
     pocket = EnumCol(
         notNull=True, schema=PackagePublishingPocket)
 
-    @property
-<<<<<<< HEAD
-    def _base_query(self):
-        """The base query to search for entries in
-        SecureBinaryPackagePublishingHistory that refer to the 
-        distroarchrelease, pocket and component of this mirror.
-=======
-    def _no_published_uploads_msg(self):
-        return ("No published uploads were found for DistroArchRelease "
-                "'%s %s', Pocket '%s' and Component '%s'" 
-                % (self.distro_arch_release.distrorelease.name,
-                   self.distro_arch_release.architecturetag,
-                   self.pocket.name, self.component.name))
-
     def getLatestPublishingEntry(self, time_interval, deb_only=True):
         """Return the SecureBinaryPackagePublishingHistory record with the
         most recent datepublished.
@@ -462,7 +432,6 @@
         :deb_only: If True, return only publishing records whose
                    binarypackagerelease's binarypackagefile.filetype is
                    BinaryPackageFileType.DEB.
->>>>>>> bb0435ad
         """
         query = """
             SecureBinaryPackagePublishingHistory.pocket = %s 
@@ -522,30 +491,12 @@
     pocket = EnumCol(
         notNull=True, schema=PackagePublishingPocket)
 
-    @property
-<<<<<<< HEAD
-    def _base_query(self):
-        """The base query to search for entries in
-        SecureSourcePackagePublishingHistory that refer to the distrorelease,
-        pocket and component of this mirror.
-        """
-        return """
-            pocket = %s AND component = %s AND distrorelease = %s
-            AND status = %s
-=======
-    def _no_published_uploads_msg(self):
-        return ("No published uploads were found for DistroRelease "
-                "'%s, Pocket '%s' and Component '%s'" 
-                % (self.distro_release.name, self.pocket.name, 
-                   self.component.name))
-
     def getLatestPublishingEntry(self, time_interval):
         query = """
             SecureSourcePackagePublishingHistory.pocket = %s 
             AND SecureSourcePackagePublishingHistory.component = %s 
             AND SecureSourcePackagePublishingHistory.distrorelease = %s
             AND SecureSourcePackagePublishingHistory.status = %s
->>>>>>> bb0435ad
             """ % sqlvalues(self.pocket, self.component.id, 
                             self.distrorelease.id,
                             PackagePublishingStatus.PUBLISHED)
