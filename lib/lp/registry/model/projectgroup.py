--- conflicted
+++ resolved
@@ -93,15 +93,9 @@
 from lp.registry.model.karma import KarmaContextMixin
 from lp.registry.model.mentoringoffer import MentoringOffer
 from lp.registry.model.milestone import (
-<<<<<<< HEAD
-    Milestone, ProjectMilestone)
-from lp.registry.model.announcement import MakesAnnouncements
-=======
     Milestone,
-    milestone_sort_key,
     ProjectMilestone,
     )
->>>>>>> 369a1d2b
 from lp.registry.model.pillar import HasAliasMixin
 from lp.registry.model.product import Product
 from lp.registry.model.productseries import ProductSeries
@@ -169,8 +163,6 @@
     bug_reported_acknowledgement = StringCol(default=None)
     max_bug_heat = Int()
 
-    # convenient joins
-
     @property
     def products(self):
         return Product.selectBy(project=self, active=True, orderBy='name')
