--- conflicted
+++ resolved
@@ -34,13 +34,7 @@
     IRevisionMailJobSource, IRevisionsAddedJobSource)
 from canonical.launchpad.interfaces.branchmergeproposal import (
     BRANCH_MERGE_PROPOSAL_FINAL_STATES)
-<<<<<<< HEAD
-from canonical.launchpad.webapp.uri import URI
-=======
-from canonical.launchpad.interfaces.branchsubscription import (
-    BranchSubscriptionDiffSize)
 from lazr.uri import URI
->>>>>>> 9b4ba96d
 
 
 UTC = pytz.timezone('UTC')
