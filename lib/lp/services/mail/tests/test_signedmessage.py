# Copyright 2009-2011 Canonical Ltd.  This software is licensed under the
# GNU Affero General Public License version 3 (see the file LICENSE).

"""Test the SignedMessage class."""

__metaclass__ = type

from email.Message import Message
from email.MIMEMultipart import MIMEMultipart
from email.MIMEText import MIMEText
from email.Utils import (
    formatdate,
    make_msgid,
    )
from textwrap import dedent

import gpgme
from zope.component import getUtility

<<<<<<< HEAD
from canonical.testing.layers import DatabaseFunctionalLayer
=======
>>>>>>> e2c170e4
from lp.registry.interfaces.person import IPersonSet
from lp.services.gpg.interfaces import IGPGHandler
from lp.services.mail.incoming import (
    authenticateEmail,
    canonicalise_line_endings,
    )
from lp.services.mail.interfaces import IWeaklyAuthenticatedPrincipal
from lp.services.mail.signedmessage import signed_message_from_string
from lp.testing import TestCaseWithFactory
from lp.testing.factory import GPGSigningContext
from lp.testing.gpgkeys import (
    import_public_test_keys,
    import_secret_test_key,
    )
<<<<<<< HEAD
=======
from lp.testing.layers import DatabaseFunctionalLayer
>>>>>>> e2c170e4


class TestSignedMessage(TestCaseWithFactory):
    "Test SignedMessage class correctly extracts and verifies GPG signatures."

    layer = DatabaseFunctionalLayer

    def setUp(self):
        # Login with admin roles as we aren't testing access here.
        TestCaseWithFactory.setUp(self, 'admin@canonical.com')
        import_public_test_keys()

    def test_unsigned_message(self):
        # An unsigned message will not have a signature nor signed content,
        # and generates a weakly authenticated principle.
        sender = self.factory.makePerson()
        email_message = self.factory.makeEmailMessage(sender=sender)
        msg = signed_message_from_string(email_message.as_string())
        self.assertIs(None, msg.signedContent)
        self.assertIs(None, msg.signature)
        principle = authenticateEmail(msg)
        self.assertEqual(sender, principle.person)
        self.assertTrue(
            IWeaklyAuthenticatedPrincipal.providedBy(principle))
        self.assertIs(None, msg.signature)

    def _get_clearsigned_for_person(self, sender, body=None):
        # Create a signed message for the sender specified with the test
        # secret key.
        key = import_secret_test_key()
        signing_context = GPGSigningContext(key.fingerprint, password='test')
        if body is None:
            body = dedent("""\
                This is a multi-line body.

                Sincerely,
                Your friendly tester.
                """)
        msg = self.factory.makeSignedMessage(
            email_address=sender.preferredemail.email,
            body=body, signing_context=signing_context)
        self.assertFalse(msg.is_multipart())
        return signed_message_from_string(msg.as_string())

    def test_clearsigned_message_wrong_sender(self):
        # If the message is signed, but the key doesn't belong to the sender,
        # the principle is set to the sender, but weakly authenticated.
        sender = self.factory.makePerson()
        msg = self._get_clearsigned_for_person(sender)
        principle = authenticateEmail(msg)
        self.assertIsNot(None, msg.signature)
        self.assertEqual(sender, principle.person)
        self.assertTrue(
            IWeaklyAuthenticatedPrincipal.providedBy(principle))

    def test_clearsigned_message(self):
        # The test keys belong to Sample Person.
        sender = getUtility(IPersonSet).getByEmail('test@canonical.com')
        msg = self._get_clearsigned_for_person(sender)
        principle = authenticateEmail(msg)
        self.assertIsNot(None, msg.signature)
        self.assertEqual(sender, principle.person)
        self.assertFalse(
            IWeaklyAuthenticatedPrincipal.providedBy(principle))

    def test_trailing_whitespace(self):
        # Trailing whitespace should be ignored when verifying a message's
        # signature.
        sender = getUtility(IPersonSet).getByEmail('test@canonical.com')
        body = (
            'A message with trailing spaces.   \n'
            'And tabs\t\t\n'
            'Also mixed. \t ')
        msg = self._get_clearsigned_for_person(sender, body)
        principle = authenticateEmail(msg)
        self.assertIsNot(None, msg.signature)
        self.assertEqual(sender, principle.person)
        self.assertFalse(
            IWeaklyAuthenticatedPrincipal.providedBy(principle))

    def _get_detached_message_for_person(self, sender):
        # Return a signed message that contains a detached signature.
        body = dedent("""\
            This is a multi-line body.

            Sincerely,
            Your friendly tester.""")
        to = self.factory.getUniqueEmailAddress()

        msg = MIMEMultipart()
        msg['Message-Id'] = make_msgid('launchpad')
        msg['Date'] = formatdate()
        msg['To'] = to
        msg['From'] = sender.preferredemail.email
        msg['Subject'] = 'Sample'

        body_text = MIMEText(body)
        msg.attach(body_text)
        # A detached signature is calculated on the entire string content of
        # the body message part.
        key = import_secret_test_key()
        gpghandler = getUtility(IGPGHandler)
        signature = gpghandler.signContent(
            canonicalise_line_endings(body_text.as_string()),
            key.fingerprint, 'test', gpgme.SIG_MODE_DETACH)

        attachment = Message()
        attachment.set_payload(signature)
        attachment['Content-Type'] = 'application/pgp-signature'
        msg.attach(attachment)
        self.assertTrue(msg.is_multipart())
        return signed_message_from_string(msg.as_string())

    def test_detached_signature_message_wrong_sender(self):
        # If the message is signed, but the key doesn't belong to the sender,
        # the principle is set to the sender, but weakly authenticated.
        sender = self.factory.makePerson()
        msg = self._get_detached_message_for_person(sender)
        principle = authenticateEmail(msg)
        self.assertIsNot(None, msg.signature)
        self.assertEqual(sender, principle.person)
        self.assertTrue(
            IWeaklyAuthenticatedPrincipal.providedBy(principle))

    def test_detached_signature_message(self):
        # Test a detached correct signature.
        sender = getUtility(IPersonSet).getByEmail('test@canonical.com')
        msg = self._get_detached_message_for_person(sender)
        principle = authenticateEmail(msg)
        self.assertIsNot(None, msg.signature)
        self.assertEqual(sender, principle.person)
        self.assertFalse(
            IWeaklyAuthenticatedPrincipal.providedBy(principle))<|MERGE_RESOLUTION|>--- conflicted
+++ resolved
@@ -17,10 +17,6 @@
 import gpgme
 from zope.component import getUtility
 
-<<<<<<< HEAD
-from canonical.testing.layers import DatabaseFunctionalLayer
-=======
->>>>>>> e2c170e4
 from lp.registry.interfaces.person import IPersonSet
 from lp.services.gpg.interfaces import IGPGHandler
 from lp.services.mail.incoming import (
@@ -35,10 +31,7 @@
     import_public_test_keys,
     import_secret_test_key,
     )
-<<<<<<< HEAD
-=======
 from lp.testing.layers import DatabaseFunctionalLayer
->>>>>>> e2c170e4
 
 
 class TestSignedMessage(TestCaseWithFactory):
