--- conflicted
+++ resolved
@@ -52,13 +52,8 @@
       </td>
       <td>
         <span class="votePENDING">Pending</span>
-<<<<<<< HEAD
-        <tal:vote-link condition="review/show_vote_link">
+        <tal:vote-link condition="review/user_can_review">
           <a tal:attributes="href string:+vote?claim=${review/reviewer/name}&review_type=${review/review_type}">[Review]</a>
-=======
-        <tal:vote-link condition="review/user_can_review">
-          <a href="+comment">[Review]</a>
->>>>>>> b4e182b4
         </tal:vote-link>
       </td>
     </tr>
