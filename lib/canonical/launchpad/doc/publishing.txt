--- conflicted
+++ resolved
@@ -275,7 +275,6 @@
     ...     print bin.displayname, bin.pocket.name, bin.status.name
     foo-bin 666 in breezy-autotest hppa PROPOSED PUBLISHED
     foo-bin 666 in breezy-autotest i386 PROPOSED PUBLISHED
-<<<<<<< HEAD
 
     >>> for bin in copied_source.getPublishedBinaries():
     ...     print bin.displayname, bin.pocket.name, bin.status.name
@@ -317,49 +316,6 @@
     2
 
     >>> for bin in copied_source.getPublishedBinaries():
-=======
-
-    >>> for bin in copied_source.getPublishedBinaries():
-    ...     print bin.displayname, bin.pocket.name, bin.status.name
-    foo-bin 666 in breezy-autotest hppa UPDATES PENDING
-    foo-bin 666 in breezy-autotest i386 UPDATES PENDING
-
-Note that even PENDING binary publications are returned by
-getPublishedBinaries, it considers both PENDING and PUBLISHED status
-as active, SUPERSEDED, DELETED and OBSOLETE are excluded.
-
-    >>> source.getPublishedBinaries().count()
-    2
-
-When we supersede one of the original binary publications, it gets
-excluded from the getPublishedBinaries results.
-
-    >>> superseded = source.getPublishedBinaries()[0].supersede()
-
-    >>> from canonical.database.sqlbase import flush_database_updates
-    >>> flush_database_updates()
-
-    >>> source.getPublishedBinaries().count()
-    1
-
-The same happens when we delete the i386 binary, so no binaries are
-published in the original location.
-
-    >>> deleted = source.getPublishedBinaries()[0].requestDeletion(
-    ...     sabdfl, "go")
-    >>> flush_database_updates()
-
-    >>> source.getPublishedBinaries().count()
-    0
-
-Finally we will mark both copied binary publication as obsolete and
-verify that the getPublishedBinaries result is also empty after that.
-
-    >>> copied_source.getPublishedBinaries().count()
-    2
-
-    >>> for bin in copied_source.getPublishedBinaries():
->>>>>>> e5208293
     ...     obsoleted = bin.requestObsolescence()
     >>> flush_database_updates()
 
@@ -401,11 +357,8 @@
     >>> hoary_test = breezy_autotest.distribution.getSeries(
     ...     'hoary-test')
     >>> hoary_test.nominatedarchindep = hoary_test["i386"]
-<<<<<<< HEAD
-=======
     >>> fake_chroot = test_publisher.addMockFile('fake_chroot.tar.gz')
     >>> trash = hoary_test["i386"].addOrUpdateChroot(fake_chroot)
->>>>>>> e5208293
 
 Perform the source-only copy.
 
@@ -460,8 +413,6 @@
 
     >>> ppa_copied_source.createMissingBuilds()
     []
-<<<<<<< HEAD
-=======
 
 It is also possible to copy sources and binaries to another
 distroseries within the same PPA. That's usually the case for
@@ -503,7 +454,6 @@
 
     >>> copied_source.createMissingBuilds()
     []
->>>>>>> e5208293
 
 
 == getSourceAndBinaryLibraryFiles ==
