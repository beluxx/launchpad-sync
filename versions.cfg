--- conflicted
+++ resolved
@@ -108,11 +108,7 @@
 python-swiftclient = 1.5.0
 PyYAML = 3.10
 rabbitfixture = 0.3.6
-<<<<<<< HEAD
 requests = 2.7.0
-=======
-requests = 2.5.1
->>>>>>> b67fb177
 s4 = 0.1.2
 setproctitle = 1.1.7
 setuptools-git = 1.0
