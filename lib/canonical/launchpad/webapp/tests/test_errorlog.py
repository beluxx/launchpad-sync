# Copyright 2009 Canonical Ltd.  This software is licensed under the
# GNU Affero General Public License version 3 (see the file LICENSE).

"""Tests for error logging & OOPS reporting."""

__metaclass__ = type

import datetime
import logging
import httplib
import os
import shutil
import stat
import StringIO
import sys
import tempfile
from textwrap import dedent
import traceback
import unittest

from lazr.batchnavigator.interfaces import InvalidBatchSizeError
from lazr.restful.declarations import error_status
from oops.uniquefileallocator import UniqueFileAllocator
import pytz
import testtools
from zope.app.publication.tests.test_zopepublication import (
    UnauthenticatedPrincipal,
    )
from zope.interface import directlyProvides
from zope.publisher.browser import TestRequest
from zope.publisher.interfaces import NotFound
from zope.publisher.interfaces.xmlrpc import IXMLRPCRequest
from zope.security.interfaces import Unauthorized
from zope.testing.loggingsupport import InstalledHandler

from canonical.config import config
from lp.app import versioninfo
from canonical.launchpad.layers import WebServiceLayer
from canonical.launchpad.webapp.errorlog import (
    _is_sensitive,
    ErrorReport,
    ErrorReportingUtility,
    OopsLoggingHandler,
    ScriptRequest,
    )
from canonical.launchpad.webapp.interfaces import (
    IUnloggedException,
    NoReferrerError,
    )
from canonical.testing import reset_logging
from lp.app.errors import (
    GoneError,
    TranslationUnavailable,
    )
from lp.services.osutils import remove_tree
from lp.testing import TestCase
from lp_sitecustomize import customize_get_converter


UTC = pytz.utc


class ArbitraryException(Exception):
    """Used to test handling of exceptions in OOPS reports."""


class TestErrorReport(testtools.TestCase):

    def tearDown(self):
        reset_logging()
        super(TestErrorReport, self).tearDown()

    def test___init__(self):
        """Test ErrorReport.__init__()"""
        entry = ErrorReport('id', 'exc-type', 'exc-value', 'timestamp',
                            'pageid', 'traceback-text', 'username', 'url', 42,
                            [('name1', 'value1'), ('name2', 'value2'),
                             ('name1', 'value3')],
                            [(1, 5, 'store_a', 'SELECT 1'),
                             (5, 10, 'store_b', 'SELECT 2')],
                            False)
        self.assertEqual(entry.id, 'id')
        self.assertEqual(entry.type, 'exc-type')
        self.assertEqual(entry.value, 'exc-value')
        self.assertEqual(entry.time, 'timestamp')
        self.assertEqual(entry.pageid, 'pageid')
        self.assertEqual(entry.branch_nick, versioninfo.branch_nick)
        self.assertEqual(entry.revno, versioninfo.revno)
        self.assertEqual(entry.username, 'username')
        self.assertEqual(entry.url, 'url')
        self.assertEqual(entry.duration, 42)
        self.assertEqual(entry.informational, False)
        self.assertEqual(len(entry.req_vars), 3)
        self.assertEqual(entry.req_vars[0], ('name1', 'value1'))
        self.assertEqual(entry.req_vars[1], ('name2', 'value2'))
        self.assertEqual(entry.req_vars[2], ('name1', 'value3'))
        self.assertEqual(len(entry.db_statements), 2)
        self.assertEqual(
            entry.db_statements[0],
            (1, 5, 'store_a', 'SELECT 1'))
        self.assertEqual(
            entry.db_statements[1],
            (5, 10, 'store_b', 'SELECT 2'))

<<<<<<< HEAD
=======
    def test_filter_session_statement(self):
        """Removes quoted strings if database_id is SQL-session."""
        entry = ErrorReport('OOPS-A0001', '', '', datetime.datetime.now(),
                            '', '', '', '', 42, [], [], False)

        statement = "SELECT 'gone'"
        self.assertEqual(
            "SELECT '%s'",
            entry.filter_session_statement('SQL-session', statement))

    def test_filter_session_statement_noop(self):
        """If database_id is not SQL-session, it's a no-op."""
        entry = ErrorReport('OOPS-A0001', '', '', datetime.datetime.now(), '',
                            '', '', '', 42, [], [], False)

        statement = "SELECT 'gone'"
        self.assertEqual(
            statement,
            entry.filter_session_statement('SQL-launchpad', statement))

    def test_session_queries_filtered(self):
        """Test that session queries are filtered."""
        entry = ErrorReport('OOPS-A0001', '', '', datetime.datetime.now(),
                            '', '', '', '', 42, [],
                            [(1, 5, 'store_a', "SELECT 'stays'"),
                             (5, 10, 'SQL-session', "SELECT 'gone'")], False)
        # Skip unrelated chunks and just get the SQL queries.
        sql_chunks = entry.get_chunks()[13:-2]

        self.assertEqual(
            ["00001-00005@store_a SELECT 'stays'\n",
             "00005-00010@SQL-session SELECT '%s'\n"],
            sql_chunks)

    def test_write(self):
        """Test ErrorReport.write()"""
        entry = ErrorReport('OOPS-A0001', 'NotFound', 'error message',
                            datetime.datetime(2005, 04, 01, 00, 00, 00,
                                              tzinfo=UTC),
                            'IFoo:+foo-template',
                            'traceback-text', 'Sample User',
                            'http://localhost:9000/foo', 42,
                            [('HTTP_USER_AGENT', 'Mozilla/5.0'),
                             ('HTTP_REFERER', 'http://localhost:9000/'),
                             ('name=foo', 'hello\nworld')],
                            [(1, 5, 'store_a', 'SELECT 1'),
                             (5, 10, 'store_b', 'SELECT\n2')], False)
        fp = StringIO.StringIO()
        entry.write(fp)
        self.assertEqual(fp.getvalue(), dedent("""\
            Oops-Id: OOPS-A0001
            Exception-Type: NotFound
            Exception-Value: error message
            Date: 2005-04-01T00:00:00+00:00
            Page-Id: IFoo:+foo-template
            Branch: %s
            Revision: %s
            User: Sample User
            URL: http://localhost:9000/foo
            Duration: 42
            Informational: False

            HTTP_USER_AGENT=Mozilla/5.0
            HTTP_REFERER=http://localhost:9000/
            name%%3Dfoo=hello%%0Aworld

            00001-00005@store_a SELECT 1
            00005-00010@store_b SELECT 2

            traceback-text""" % (versioninfo.branch_nick, versioninfo.revno)))

>>>>>>> 4f845eb1
    def test_read(self):
        """Test ErrorReport.read()."""
        # Note: this exists to test the compatibility thunk only.
        fp = StringIO.StringIO(dedent("""\
            Oops-Id: OOPS-A0001
            Exception-Type: NotFound
            Exception-Value: error message
            Date: 2005-04-01T00:00:00+00:00
            Page-Id: IFoo:+foo-template
            User: Sample User
            URL: http://localhost:9000/foo
            Duration: 42

            HTTP_USER_AGENT=Mozilla/5.0
            HTTP_REFERER=http://localhost:9000/
            name%3Dfoo=hello%0Aworld

            00001-00005@store_a SELECT 1
            00005-00010@store_b SELECT 2

            traceback-text"""))
        entry = ErrorReport.read(fp)
        self.assertEqual(entry.id, 'OOPS-A0001')
        self.assertEqual(entry.type, 'NotFound')
        self.assertEqual(entry.value, 'error message')
        self.assertEqual(
                entry.time, datetime.datetime(2005, 4, 1, tzinfo=UTC))
        self.assertEqual(entry.pageid, 'IFoo:+foo-template')
        self.assertEqual(entry.tb_text, 'traceback-text')
        self.assertEqual(entry.username, 'Sample User')
        self.assertEqual(entry.url, 'http://localhost:9000/foo')
        self.assertEqual(entry.duration, 42)
        self.assertEqual(len(entry.req_vars), 3)
        self.assertEqual(entry.req_vars[0], ('HTTP_USER_AGENT',
                                             'Mozilla/5.0'))
        self.assertEqual(entry.req_vars[1], ('HTTP_REFERER',
                                             'http://localhost:9000/'))
        self.assertEqual(entry.req_vars[2], ('name=foo', 'hello\nworld'))
        self.assertEqual(len(entry.db_statements), 2)
        self.assertEqual(
            entry.db_statements[0],
            (1, 5, 'store_a', 'SELECT 1'))
        self.assertEqual(
            entry.db_statements[1],
            (5, 10, 'store_b', 'SELECT 2'))


class TestErrorReportingUtility(testtools.TestCase):

    def setUp(self):
        super(TestErrorReportingUtility, self).setUp()
        # ErrorReportingUtility reads the global config to get the
        # current error directory.
        test_data = dedent("""
            [error_reports]
            copy_to_zlog: true
            error_dir: %s
            """ % tempfile.mkdtemp())
        config.push('test_data', test_data)
        shutil.rmtree(config.error_reports.error_dir, ignore_errors=True)

    def tearDown(self):
        shutil.rmtree(config.error_reports.error_dir, ignore_errors=True)
        config.pop('test_data')
        reset_logging()
        super(TestErrorReportingUtility, self).tearDown()

    def test_sets_log_namer_to_a_UniqueFileAllocator(self):
        utility = ErrorReportingUtility()
        self.assertIsInstance(utility.log_namer, UniqueFileAllocator)

    def test_configure(self):
        """Test ErrorReportingUtility.setConfigSection()."""
        utility = ErrorReportingUtility()
        # The ErrorReportingUtility uses the config.error_reports section
        # by default.
        self.assertEqual(config.error_reports.oops_prefix,
            utility.oops_prefix)
        self.assertEqual(config.error_reports.error_dir,
            utility.log_namer._output_root)
        self.assertEqual(
            config.error_reports.copy_to_zlog, utility.copy_to_zlog)
        # Some external processes may use another config section to
        # provide the error log configuration.
        utility.configure(section_name='branchscanner')
        self.assertEqual(config.branchscanner.oops_prefix,
            utility.oops_prefix)
        self.assertEqual(config.branchscanner.error_dir,
            utility.log_namer._output_root)
        self.assertEqual(
            config.branchscanner.copy_to_zlog, utility.copy_to_zlog)

        # The default error section can be restored.
        utility.configure()
        self.assertEqual(config.error_reports.oops_prefix,
            utility.oops_prefix)
        self.assertEqual(config.error_reports.error_dir,
            utility.log_namer._output_root)
        self.assertEqual(
            config.error_reports.copy_to_zlog, utility.copy_to_zlog)

    def test_setOopsToken(self):
        """Test ErrorReportingUtility.setOopsToken()."""
        utility = ErrorReportingUtility()
        utility.setOopsToken('foo')
        self.assertEqual('Tfoo', utility.oops_prefix)
        # Some scripts run multiple processes and append a string number
        # to the prefix.
        utility.setOopsToken('1')
        self.assertEqual('T1', utility.oops_prefix)

    def test_raising(self):
        """Test ErrorReportingUtility.raising() with no request"""
        utility = ErrorReportingUtility()
        now = datetime.datetime(2006, 04, 01, 00, 30, 00, tzinfo=UTC)

        # Set up default file creation mode to rwx------.
        umask_permission = stat.S_IRWXG | stat.S_IRWXO
        old_umask = os.umask(umask_permission)

        try:
            raise ArbitraryException('xyz')
        except ArbitraryException:
            utility.raising(sys.exc_info(), now=now)

        errorfile = os.path.join(
            utility.log_namer.output_dir(now), '01800.T1')
        self.assertTrue(os.path.exists(errorfile))

        # Check errorfile is set with the correct permission: rw-r--r--
        st = os.stat(errorfile)
        wanted_permission = (
            stat.S_IRUSR | stat.S_IWUSR | stat.S_IRGRP | stat.S_IROTH)
        # Get only the permission bits for this file.
        file_permission = stat.S_IMODE(st.st_mode)
        self.assertEqual(file_permission, wanted_permission)
        # Restore the umask to the original value.
        os.umask(old_umask)

        lines = open(errorfile, 'r').readlines()

        # the header
        self.assertEqual(lines[0], 'Oops-Id: OOPS-91T1\n')
        self.assertEqual(lines[1], 'Exception-Type: ArbitraryException\n')
        self.assertEqual(lines[2], 'Exception-Value: xyz\n')
        self.assertEqual(lines[3], 'Date: 2006-04-01T00:30:00+00:00\n')
        self.assertEqual(lines[4], 'Page-Id: \n')
        self.assertEqual(lines[5], 'Branch: %s\n' % versioninfo.branch_nick)
        self.assertEqual(lines[6], 'Revision: %s\n' % versioninfo.revno)
        self.assertEqual(lines[7], 'User: None\n')
        self.assertEqual(lines[8], 'URL: None\n')
        self.assertEqual(lines[9], 'Duration: -1\n')
        self.assertEqual(lines[10], 'Informational: False\n')
        self.assertEqual(lines[11], '\n')

        # no request vars
        self.assertEqual(lines[12], '\n')

        # no database statements
        self.assertEqual(lines[13], '\n')

        # traceback
        self.assertEqual(lines[14], 'Traceback (most recent call last):\n')
        #  Module canonical.launchpad.webapp.ftests.test_errorlog, ...
        #    raise ArbitraryException(\'xyz\')
        self.assertEqual(lines[17], 'ArbitraryException: xyz\n')

    def test_raising_with_request(self):
        """Test ErrorReportingUtility.raising() with a request"""
        utility = ErrorReportingUtility()
        now = datetime.datetime(2006, 04, 01, 00, 30, 00, tzinfo=UTC)

        request = TestRequestWithPrincipal(
                environ={
                    'SERVER_URL': 'http://localhost:9000/foo',
                    'HTTP_COOKIE': 'lp=cookies_hidden_for_security_reasons',
                    'name1': 'value1',
                    },
                form={
                    'name1': 'value3 \xa7',
                    'name2': 'value2',
                    u'\N{BLACK SQUARE}': u'value4',
                    })
        request.setInWSGIEnvironment('launchpad.pageid', 'IFoo:+foo-template')

        try:
            raise ArbitraryException('xyz\nabc')
        except ArbitraryException:
            utility.raising(sys.exc_info(), request, now=now)

        errorfile = os.path.join(
            utility.log_namer.output_dir(now), '01800.T1')
        self.assertTrue(os.path.exists(errorfile))
        lines = open(errorfile, 'r').readlines()

        # the header
        self.assertEqual(lines.pop(0), 'Oops-Id: OOPS-91T1\n')
        self.assertEqual(lines.pop(0), 'Exception-Type: ArbitraryException\n')
        self.assertEqual(lines.pop(0), 'Exception-Value: xyz abc\n')
        self.assertEqual(lines.pop(0), 'Date: 2006-04-01T00:30:00+00:00\n')
        self.assertEqual(lines.pop(0), 'Page-Id: IFoo:+foo-template\n')
        self.assertEqual(
            lines.pop(0), 'Branch: %s\n' % versioninfo.branch_nick)
        self.assertEqual(lines.pop(0), 'Revision: %s\n' % versioninfo.revno)
        self.assertEqual(
            lines.pop(0), 'User: Login, 42, title, description |\\u25a0|\n')
        self.assertEqual(lines.pop(0), 'URL: http://localhost:9000/foo\n')
        self.assertEqual(lines.pop(0), 'Duration: -1\n')
        self.assertEqual(lines.pop(0), 'Informational: False\n')
        self.assertEqual(lines.pop(0), '\n')

        # request vars
        self.assertEqual(lines.pop(0), 'CONTENT_LENGTH=0\n')
        self.assertEqual(
            lines.pop(0), 'GATEWAY_INTERFACE=TestFooInterface/1.0\n')
        self.assertEqual(lines.pop(0), 'HTTP_COOKIE=%3Chidden%3E\n')
        self.assertEqual(lines.pop(0), 'HTTP_HOST=127.0.0.1\n')
        self.assertEqual(
            lines.pop(0), 'SERVER_URL=http://localhost:9000/foo\n')

        # non-ASCII request var
        self.assertEqual(lines.pop(0), '\\u25a0=value4\n')
        self.assertEqual(lines.pop(0), 'lp=%3Chidden%3E\n')
        self.assertEqual(lines.pop(0), 'name1=value3 \\xa7\n')
        self.assertEqual(lines.pop(0), 'name2=value2\n')
        self.assertEqual(lines.pop(0), '\n')

        # no database statements
        self.assertEqual(lines.pop(0), '\n')

        # traceback
        self.assertEqual(lines.pop(0), 'Traceback (most recent call last):\n')
        #  Module canonical.launchpad.webapp.ftests.test_errorlog, ...
        #    raise ArbitraryException(\'xyz\')
        lines.pop(0)
        lines.pop(0)
        self.assertEqual(lines.pop(0), 'ArbitraryException: xyz\n')

        # verify that the oopsid was set on the request
        self.assertEqual(request.oopsid, 'OOPS-91T1')
        self.assertEqual(request.oops['id'], 'OOPS-91T1')

    def test_raising_with_xmlrpc_request(self):
        # Test ErrorReportingUtility.raising() with an XML-RPC request.
        request = TestRequest()
        directlyProvides(request, IXMLRPCRequest)
        request.getPositionalArguments = lambda: (1, 2)
        utility = ErrorReportingUtility()
        now = datetime.datetime(2006, 04, 01, 00, 30, 00, tzinfo=UTC)
        try:
            raise ArbitraryException('xyz\nabc')
        except ArbitraryException:
            utility.raising(sys.exc_info(), request, now=now)
        errorfile = os.path.join(
            utility.log_namer.output_dir(now), '01800.T1')
        self.assertTrue(os.path.exists(errorfile))
        lines = open(errorfile, 'r').readlines()
        self.assertEqual(lines[16], 'xmlrpc args=(1, 2)\n')

    def test_raising_with_webservice_request(self):
        # Test ErrorReportingUtility.raising() with a WebServiceRequest
        # request. Only some exceptions result in OOPSes.
        request = TestRequest()
        directlyProvides(request, WebServiceLayer)
        utility = ErrorReportingUtility()
        now = datetime.datetime(2006, 04, 01, 00, 30, 00, tzinfo=UTC)

        # Exceptions that don't use error_status result in OOPSes.
        try:
            raise ArbitraryException('xyz\nabc')
        except ArbitraryException:
            utility.raising(sys.exc_info(), request, now=now)
            self.assertNotEqual(request.oopsid, None)

        # Exceptions with a error_status in the 500 range result
        # in OOPSes.
        @error_status(httplib.INTERNAL_SERVER_ERROR)
        class InternalServerError(Exception):
            pass
        try:
            raise InternalServerError("")
        except InternalServerError:
            utility.raising(sys.exc_info(), request, now=now)
            self.assertNotEqual(request.oopsid, None)

        # Exceptions with any other error_status do not result
        # in OOPSes.
        @error_status(httplib.BAD_REQUEST)
        class BadDataError(Exception):
            pass
        try:
            raise BadDataError("")
        except BadDataError:
            utility.raising(sys.exc_info(), request, now=now)
            self.assertEqual(request.oopsid, None)

    def test_raising_for_script(self):
        """Test ErrorReportingUtility.raising with a ScriptRequest."""
        utility = ErrorReportingUtility()
        now = datetime.datetime(2006, 04, 01, 00, 30, 00, tzinfo=UTC)

        try:
            raise ArbitraryException('xyz\nabc')
        except ArbitraryException:
            # Do not test escaping of request vars here, it is already tested
            # in test_raising_with_request.
            request = ScriptRequest([
                ('name2', 'value2'), ('name1', 'value1'),
                ('name1', 'value3')], URL='https://launchpad.net/example')
            utility.raising(sys.exc_info(), request, now=now)

        errorfile = os.path.join(
            utility.log_namer.output_dir(now), '01800.T1')
        self.assertTrue(os.path.exists(errorfile))
        lines = open(errorfile, 'r').readlines()

        # the header
        self.assertEqual(lines[0], 'Oops-Id: OOPS-91T1\n')
        self.assertEqual(lines[1], 'Exception-Type: ArbitraryException\n')
        self.assertEqual(lines[2], 'Exception-Value: xyz abc\n')
        self.assertEqual(lines[3], 'Date: 2006-04-01T00:30:00+00:00\n')
        self.assertEqual(lines[4], 'Page-Id: \n')
        self.assertEqual(lines[5], 'Branch: %s\n' % versioninfo.branch_nick)
        self.assertEqual(lines[6], 'Revision: %s\n' % versioninfo.revno)
        self.assertEqual(lines[7], 'User: None\n')
        self.assertEqual(lines[8], 'URL: https://launchpad.net/example\n')
        self.assertEqual(lines[9], 'Duration: -1\n')
        self.assertEqual(lines[10], 'Informational: False\n')
        self.assertEqual(lines[11], '\n')

        # request vars
        self.assertEqual(lines[12], 'name1=value1\n')
        self.assertEqual(lines[13], 'name1=value3\n')
        self.assertEqual(lines[14], 'name2=value2\n')
        self.assertEqual(lines[15], '\n')

        # no database statements
        self.assertEqual(lines[16], '\n')

        # traceback
        self.assertEqual(lines[17], 'Traceback (most recent call last):\n')
        #  Module canonical.launchpad.webapp.ftests.test_errorlog, ...
        #    raise ArbitraryException(\'xyz\')
        self.assertEqual(lines[20], 'ArbitraryException: xyz\n')

        # verify that the oopsid was set on the request
        self.assertEqual(request.oopsid, 'OOPS-91T1')

    def test_raising_with_unprintable_exception(self):
        # Test ErrorReportingUtility.raising() with an unprintable exception.
        utility = ErrorReportingUtility()
        now = datetime.datetime(2006, 01, 01, 00, 30, 00, tzinfo=UTC)

        class UnprintableException(Exception):

            def __str__(self):
                raise RuntimeError('arrgh')
            __repr__ = __str__

        log = InstalledHandler('SiteError')
        try:
            raise UnprintableException()
        except UnprintableException:
            utility.raising(sys.exc_info(), now=now)
        log.uninstall()

        errorfile = os.path.join(
            utility.log_namer.output_dir(now), '01800.T1')
        self.assertTrue(os.path.exists(errorfile))
        lines = open(errorfile, 'r').readlines()

        # the header
        self.assertEqual(lines[0], 'Oops-Id: OOPS-1T1\n')
        self.assertEqual(lines[1], 'Exception-Type: UnprintableException\n')
        self.assertEqual(
            lines[2],
            'Exception-Value: <unprintable UnprintableException object>\n')
        self.assertEqual(lines[3], 'Date: 2006-01-01T00:30:00+00:00\n')
        self.assertEqual(lines[4], 'Page-Id: \n')
        self.assertEqual(lines[5], 'Branch: %s\n' % versioninfo.branch_nick)
        self.assertEqual(lines[6], 'Revision: %s\n' % versioninfo.revno)
        self.assertEqual(lines[7], 'User: None\n')
        self.assertEqual(lines[8], 'URL: None\n')
        self.assertEqual(lines[9], 'Duration: -1\n')
        self.assertEqual(lines[10], 'Informational: False\n')
        self.assertEqual(lines[11], '\n')

        # no request vars
        self.assertEqual(lines[12], '\n')

        # no database statements
        self.assertEqual(lines[13], '\n')

        # traceback
        self.assertEqual(lines[14], 'Traceback (most recent call last):\n')
        #  Module canonical.launchpad.webapp.ftests.test_errorlog, ...
        #    raise UnprintableException()
        self.assertEqual(
            lines[17],
            'UnprintableException:'
            ' <unprintable UnprintableException object>\n')

    def test_raising_unauthorized_without_request(self):
        """Unauthorized exceptions are logged when there's no request."""
        utility = ErrorReportingUtility()
        now = datetime.datetime(2006, 04, 01, 00, 30, 00, tzinfo=UTC)
        try:
            raise Unauthorized('xyz')
        except Unauthorized:
            utility.raising(sys.exc_info(), now=now)
        errorfile = os.path.join(
            utility.log_namer.output_dir(now), '01800.T1')
        self.failUnless(os.path.exists(errorfile))

    def test_raising_unauthorized_without_principal(self):
        """Unauthorized exceptions are logged when the request has no
        principal."""
        utility = ErrorReportingUtility()
        now = datetime.datetime(2006, 04, 01, 00, 30, 00, tzinfo=UTC)
        request = ScriptRequest([('name2', 'value2')])
        try:
            raise Unauthorized('xyz')
        except Unauthorized:
            utility.raising(sys.exc_info(), request, now=now)
        errorfile = os.path.join(
            utility.log_namer.output_dir(now), '01800.T1')
        self.failUnless(os.path.exists(errorfile))

    def test_raising_unauthorized_with_unauthenticated_principal(self):
        """Unauthorized exceptions are not logged when the request has an
        unauthenticated principal."""
        utility = ErrorReportingUtility()
        now = datetime.datetime(2006, 04, 01, 00, 30, 00, tzinfo=UTC)
        request = TestRequestWithUnauthenticatedPrincipal()
        try:
            raise Unauthorized('xyz')
        except Unauthorized:
            utility.raising(sys.exc_info(), request, now=now)
        errorfile = os.path.join(
            utility.log_namer.output_dir(now), '01800.T1')
        self.failIf(os.path.exists(errorfile))

    def test_raising_unauthorized_with_authenticated_principal(self):
        """Unauthorized exceptions are logged when the request has an
        authenticated principal."""
        utility = ErrorReportingUtility()
        now = datetime.datetime(2006, 04, 01, 00, 30, 00, tzinfo=UTC)
        request = TestRequestWithPrincipal()
        try:
            raise Unauthorized('xyz')
        except Unauthorized:
            utility.raising(sys.exc_info(), request, now=now)
        errorfile = os.path.join(
            utility.log_namer.output_dir(now), '01800.T1')
        self.failUnless(os.path.exists(errorfile))

    def test_raising_translation_unavailable(self):
        """Test ErrorReportingUtility.raising() with a TranslationUnavailable
        exception.

        An OOPS is not recorded when a TranslationUnavailable exception is
        raised.
        """
        utility = ErrorReportingUtility()
        now = datetime.datetime(2006, 04, 01, 00, 30, 00, tzinfo=UTC)

        try:
            raise TranslationUnavailable('xyz')
        except TranslationUnavailable:
            utility.raising(sys.exc_info(), now=now)

        self.assertTrue(
            TranslationUnavailable.__name__ in utility._ignored_exceptions,
            'TranslationUnavailable is not in _ignored_exceptions.')
        errorfile = os.path.join(
            utility.log_namer.output_dir(now), '01800.T1')
        self.assertFalse(os.path.exists(errorfile))

    def test_ignored_exceptions_for_offsite_referer(self):
        # Exceptions caused by bad URLs that may not be an Lp code issue.
        utility = ErrorReportingUtility()
        errors = set([
            GoneError.__name__, InvalidBatchSizeError.__name__,
            NotFound.__name__])
        self.assertEqual(
            errors, utility._ignored_exceptions_for_offsite_referer)

    def test_ignored_exceptions_for_offsite_referer_reported(self):
        # Oopses are reported when Launchpad is the referer for a URL
        # that caused an exception.
        utility = ErrorReportingUtility()
        now = datetime.datetime(2006, 04, 01, 00, 30, 00, tzinfo=UTC)
        request = TestRequest(
            environ={
                'SERVER_URL': 'http://launchpad.dev/fnord',
                'HTTP_REFERER': 'http://launchpad.dev/snarf'})
        try:
            raise GoneError('fnord')
        except GoneError:
            utility.raising(sys.exc_info(), request, now=now)
        errorfile = os.path.join(
            utility.log_namer.output_dir(now), '01800.T1')
        self.assertTrue(os.path.exists(errorfile))

    def test_ignored_exceptions_for_cross_vhost_referer_reported(self):
        # Oopses are reported when a Launchpad  vhost is the referer for a URL
        # that caused an exception.
        utility = ErrorReportingUtility()
        now = datetime.datetime(2006, 04, 01, 00, 30, 00, tzinfo=UTC)
        request = TestRequest(
            environ={
                'SERVER_URL': 'http://launchpad.dev/fnord',
                'HTTP_REFERER': 'http://bazaar.launchpad.dev/snarf'})
        try:
            raise GoneError('fnord')
        except GoneError:
            utility.raising(sys.exc_info(), request, now=now)
        errorfile = os.path.join(
            utility.log_namer.output_dir(now), '01800.T1')
        self.assertTrue(os.path.exists(errorfile))

    def test_ignored_exceptions_for_criss_cross_vhost_referer_reported(self):
        # Oopses are reported when a Launchpad referer for a bad URL on a
        # vhost that caused an exception.
        utility = ErrorReportingUtility()
        now = datetime.datetime(2006, 04, 01, 00, 30, 00, tzinfo=UTC)
        request = TestRequest(
            environ={
                'SERVER_URL': 'http://bazaar.launchpad.dev/fnord',
                'HTTP_REFERER': 'http://launchpad.dev/snarf'})
        try:
            raise GoneError('fnord')
        except GoneError:
            utility.raising(sys.exc_info(), request, now=now)
        errorfile = os.path.join(
            utility.log_namer.output_dir(now), '01800.T1')
        self.assertTrue(os.path.exists(errorfile))

    def test_ignored_exceptions_for_offsite_referer_not_reported(self):
        # Oopses are not reported when Launchpad is not the referer.
        utility = ErrorReportingUtility()
        now = datetime.datetime(2006, 04, 01, 00, 30, 00, tzinfo=UTC)
        # There is no HTTP_REFERER header in this request
        request = TestRequest(
            environ={'SERVER_URL': 'http://launchpad.dev/fnord'})
        try:
            raise GoneError('fnord')
        except GoneError:
            utility.raising(sys.exc_info(), request, now=now)
        errorfile = os.path.join(
            utility.log_namer.output_dir(now), '01800.T1')
        self.assertFalse(os.path.exists(errorfile))

    def test_raising_no_referrer_error(self):
        """Test ErrorReportingUtility.raising() with a NoReferrerError
        exception.

        An OOPS is not recorded when a NoReferrerError exception is
        raised.
        """
        utility = ErrorReportingUtility()
        now = datetime.datetime(2006, 04, 01, 00, 30, 00, tzinfo=UTC)

        try:
            raise NoReferrerError('xyz')
        except NoReferrerError:
            utility.raising(sys.exc_info(), now=now)

        errorfile = os.path.join(
            utility.log_namer.output_dir(now), '01800.T1')
        self.assertFalse(os.path.exists(errorfile))

    def test_raising_with_string_as_traceback(self):
        # ErrorReportingUtility.raising() can be called with a string in the
        # place of a traceback. This is useful when the original traceback
        # object is unavailable.
        utility = ErrorReportingUtility()
        now = datetime.datetime(2006, 04, 01, 00, 30, 00, tzinfo=UTC)

        try:
            raise RuntimeError('hello')
        except RuntimeError:
            exc_type, exc_value, exc_tb = sys.exc_info()
            # Turn the traceback into a string. When the traceback itself
            # cannot be passed to ErrorReportingUtility.raising, a string like
            # one generated by format_exc is sometimes passed instead.
            exc_tb = traceback.format_exc()

        utility.raising((exc_type, exc_value, exc_tb), now=now)
        errorfile = os.path.join(
            utility.log_namer.output_dir(now), '01800.T1')

        self.assertTrue(os.path.exists(errorfile))
        lines = open(errorfile, 'r').readlines()

        # the header
        self.assertEqual(lines[0], 'Oops-Id: OOPS-91T1\n')
        self.assertEqual(lines[1], 'Exception-Type: RuntimeError\n')
        self.assertEqual(lines[2], 'Exception-Value: hello\n')
        self.assertEqual(lines[3], 'Date: 2006-04-01T00:30:00+00:00\n')
        self.assertEqual(lines[4], 'Page-Id: \n')
        self.assertEqual(lines[5], 'Branch: %s\n' % versioninfo.branch_nick)
        self.assertEqual(lines[6], 'Revision: %s\n' % versioninfo.revno)
        self.assertEqual(lines[7], 'User: None\n')
        self.assertEqual(lines[8], 'URL: None\n')
        self.assertEqual(lines[9], 'Duration: -1\n')
        self.assertEqual(lines[10], 'Informational: False\n')
        self.assertEqual(lines[11], '\n')

        # no request vars
        self.assertEqual(lines[12], '\n')

        # no database statements
        self.assertEqual(lines[13], '\n')

        # traceback
        self.assertEqual(''.join(lines[14:18]), exc_tb)

    def test_handling(self):
        """Test ErrorReportingUtility.handling()."""
        utility = ErrorReportingUtility()
        now = datetime.datetime(2006, 04, 01, 00, 30, 00, tzinfo=UTC)

        try:
            raise ArbitraryException('xyz')
        except ArbitraryException:
            utility.handling(sys.exc_info(), now=now)

        errorfile = os.path.join(
            utility.log_namer.output_dir(now), '01800.T1')
        self.assertTrue(os.path.exists(errorfile))
        lines = open(errorfile, 'r').readlines()

        # the header
        self.assertEqual(lines[0], 'Oops-Id: OOPS-91T1\n')
        self.assertEqual(lines[1], 'Exception-Type: ArbitraryException\n')
        self.assertEqual(lines[2], 'Exception-Value: xyz\n')
        self.assertEqual(lines[3], 'Date: 2006-04-01T00:30:00+00:00\n')
        self.assertEqual(lines[4], 'Page-Id: \n')
        self.assertEqual(lines[5], 'Branch: %s\n' % versioninfo.branch_nick)
        self.assertEqual(lines[6], 'Revision: %s\n' % versioninfo.revno)
        self.assertEqual(lines[7], 'User: None\n')
        self.assertEqual(lines[8], 'URL: None\n')
        self.assertEqual(lines[9], 'Duration: -1\n')
        self.assertEqual(lines[10], 'Informational: True\n')
        self.assertEqual(lines[11], '\n')

        # no request vars
        self.assertEqual(lines[12], '\n')

        # no database statements
        self.assertEqual(lines[13], '\n')

        # traceback
        self.assertEqual(lines[14], 'Traceback (most recent call last):\n')
        #  Module canonical.launchpad.webapp.ftests.test_errorlog, ...
        #    raise ArbitraryException(\'xyz\')
        self.assertEqual(lines[17], 'ArbitraryException: xyz\n')

    def test_oopsMessage(self):
        """oopsMessage pushes and pops the messages."""
        utility = ErrorReportingUtility()
        with utility.oopsMessage({'a': 'b', 'c': 'd'}):
            self.assertEqual(
                {0: {'a': 'b', 'c': 'd'}}, utility._oops_messages)
            # An additional message doesn't supplant the original message.
            with utility.oopsMessage(dict(e='f', a='z', c='d')):
                self.assertEqual({
                    0: {'a': 'b', 'c': 'd'},
                    1: {'a': 'z', 'e': 'f', 'c': 'd'},
                    }, utility._oops_messages)
            # Messages are removed when out of context.
            self.assertEqual(
                {0: {'a': 'b', 'c': 'd'}},
                utility._oops_messages)

    def test__makeErrorReport_includes_oops_messages(self):
        """The error report should include the oops messages."""
        utility = ErrorReportingUtility()
        with utility.oopsMessage(dict(a='b', c='d')):
            try:
                raise ArbitraryException('foo')
            except ArbitraryException:
                info = sys.exc_info()
                oops, _ = utility._makeErrorReport(info)
                self.assertEqual(
                    [('<oops-message-0>', "{'a': 'b', 'c': 'd'}")],
                    oops['req_vars'])

    def test__makeErrorReport_combines_request_and_error_vars(self):
        """The oops messages should be distinct from real request vars."""
        utility = ErrorReportingUtility()
        request = ScriptRequest([('c', 'd')])
        with utility.oopsMessage(dict(a='b')):
            try:
                raise ArbitraryException('foo')
            except ArbitraryException:
                info = sys.exc_info()
                oops, _ = utility._makeErrorReport(info, request)
                self.assertEqual(
                    [('<oops-message-0>', "{'a': 'b'}"), ('c', 'd')],
                    oops['req_vars'])


class TestSensitiveRequestVariables(testtools.TestCase):
    """Test request variables that should not end up in the stored OOPS.

    The _is_sensitive() method will return True for any variable name that
    should not be included in the OOPS.
    """

    def test_oauth_signature_is_sensitive(self):
        """The OAuth signature can be in the body of a POST request, but if
        that happens we don't want it to be included in the OOPS, so we need
        to mark it as sensitive.
        """
        request = TestRequest(
            environ={'SERVER_URL': 'http://api.launchpad.dev'},
            form={'oauth_signature': '&BTXPJ6pQTvh49r9p'})
        self.failUnless(_is_sensitive(request, 'oauth_signature'))


class TestRequestWithUnauthenticatedPrincipal(TestRequest):
    principal = UnauthenticatedPrincipal(42)


class TestRequestWithPrincipal(TestRequest):

    def setInWSGIEnvironment(self, key, value):
        self._orig_env[key] = value

    class principal:
        id = 42
        title = u'title'
        # non ASCII description
        description = u'description |\N{BLACK SQUARE}|'

        @staticmethod
        def getLogin():
            return u'Login'


class TestOopsLoggingHandler(TestCase):
    """Tests for a Python logging handler that logs OOPSes."""

    def assertOopsMatches(self, report, exc_type, exc_value):
        """Assert that 'report' is an OOPS of a particular exception.

        :param report: An `IErrorReport`.
        :param exc_type: The string of an exception type.
        :param exc_value: The string of an exception value.
        """
        self.assertEqual(exc_type, report.type)
        self.assertEqual(exc_value, report.value)
        self.assertTrue(
            report.tb_text.startswith('Traceback (most recent call last):\n'),
            report.tb_text)
        self.assertEqual('', report.pageid)
        self.assertEqual('None', report.username)
        self.assertEqual('None', report.url)
        self.assertEqual([], report.req_vars)
        self.assertEqual([], report.db_statements)

    def setUp(self):
        TestCase.setUp(self)
        self.logger = logging.getLogger(self.factory.getUniqueString())
        self.error_utility = ErrorReportingUtility()
        self.error_utility.log_namer._output_root = tempfile.mkdtemp()
        self.logger.addHandler(
            OopsLoggingHandler(error_utility=self.error_utility))
        self.addCleanup(
            remove_tree, self.error_utility.log_namer._output_root)

    def test_exception_records_oops(self):
        # When OopsLoggingHandler is a handler for a logger, any exceptions
        # logged will have OOPS reports generated for them.
        error_message = self.factory.getUniqueString()
        try:
            1 / 0
        except ZeroDivisionError:
            self.logger.exception(error_message)
        oops_report = self.error_utility.getLastOopsReport()
        self.assertOopsMatches(
            oops_report, 'ZeroDivisionError',
            'integer division or modulo by zero')

    def test_warning_does_nothing(self):
        # Logging a warning doesn't generate an OOPS.
        self.logger.warning("Cheeseburger")
        self.assertIs(None, self.error_utility.getLastOopsReport())

    def test_error_does_nothing(self):
        # Logging an error without an exception does nothing.
        self.logger.error("Delicious ponies")
        self.assertIs(None, self.error_utility.getLastOopsReport())


class TestOopsIgnoring(testtools.TestCase):

    def test_offsite_404_ignored(self):
        # A request originating from another site that generates a NotFound
        # (404) is ignored (i.e., no OOPS is logged).
        utility = ErrorReportingUtility()
        request = dict(HTTP_REFERER='example.com')
        self.assertTrue(utility._isIgnoredException('NotFound', request))

    def test_onsite_404_not_ignored(self):
        # A request originating from a local site that generates a NotFound
        # (404) produces an OOPS.
        utility = ErrorReportingUtility()
        request = dict(HTTP_REFERER='canonical.com')
        self.assertTrue(utility._isIgnoredException('NotFound', request))

    def test_404_without_referer_is_ignored(self):
        # If a 404 is generated and there is no HTTP referer, we don't produce
        # an OOPS.
        utility = ErrorReportingUtility()
        request = dict()
        self.assertTrue(utility._isIgnoredException('NotFound', request))

    def test_marked_exception_is_ignored(self):
        # If an exception has been marked as ignorable, then it is ignored.
        utility = ErrorReportingUtility()
        exception = Exception()
        directlyProvides(exception, IUnloggedException)
        self.assertTrue(
            utility._isIgnoredException('RuntimeError', exception=exception))

    def test_unmarked_exception_generates_oops(self):
        # If an exception has not been marked as ignorable, then it is not.
        utility = ErrorReportingUtility()
        exception = Exception()
        self.assertFalse(
            utility._isIgnoredException('RuntimeError', exception=exception))


class TestWrappedParameterConverter(testtools.TestCase):
    """Make sure URL parameter type conversions don't generate OOPS reports"""

    def test_return_value_untouched(self):
        # When a converter succeeds, its return value is passed through the
        # wrapper untouched.

        class FauxZopePublisherBrowserModule:
            def get_converter(self, type_):
                def the_converter(value):
                    return 'converted %r to %s' % (value, type_)
                return the_converter

        module = FauxZopePublisherBrowserModule()
        customize_get_converter(module)
        converter = module.get_converter('int')
        self.assertEqual("converted '42' to int", converter('42'))

    def test_value_errors_marked(self):
        # When a ValueError is raised by the wrapped converter, the exception
        # is marked with IUnloggedException so the OOPS machinery knows that a
        # report should not be logged.

        class FauxZopePublisherBrowserModule:
            def get_converter(self, type_):
                def the_converter(value):
                    raise ValueError
                return the_converter

        module = FauxZopePublisherBrowserModule()
        customize_get_converter(module)
        converter = module.get_converter('int')
        try:
            converter(42)
        except ValueError, e:
            self.assertTrue(IUnloggedException.providedBy(e))

    def test_other_errors_not_marked(self):
        # When an exception other than ValueError is raised by the wrapped
        # converter, the exception is not marked with IUnloggedException an
        # OOPS report will be created.

        class FauxZopePublisherBrowserModule:
            def get_converter(self, type_):
                def the_converter(value):
                    raise RuntimeError
                return the_converter

        module = FauxZopePublisherBrowserModule()
        customize_get_converter(module)
        converter = module.get_converter('int')
        try:
            converter(42)
        except RuntimeError, e:
            self.assertFalse(IUnloggedException.providedBy(e))

    def test_none_is_not_wrapped(self):
        # The get_converter function that we're wrapping can return None, in
        # that case there's no function for us to wrap and we just return None
        # as well.

        class FauxZopePublisherBrowserModule:
            def get_converter(self, type_):
                return None

        module = FauxZopePublisherBrowserModule()
        customize_get_converter(module)
        converter = module.get_converter('int')
        self.assertTrue(converter is None)


def test_suite():
    return unittest.TestLoader().loadTestsFromName(__name__)<|MERGE_RESOLUTION|>--- conflicted
+++ resolved
@@ -36,6 +36,10 @@
 from canonical.config import config
 from lp.app import versioninfo
 from canonical.launchpad.layers import WebServiceLayer
+from canonical.launchpad.webapp.adapter import (
+    clear_request_started,
+    set_request_started,
+    )
 from canonical.launchpad.webapp.errorlog import (
     _is_sensitive,
     ErrorReport,
@@ -53,6 +57,7 @@
     TranslationUnavailable,
     )
 from lp.services.osutils import remove_tree
+from lp.services.timeline.requesttimeline import get_request_timeline
 from lp.testing import TestCase
 from lp_sitecustomize import customize_get_converter
 
@@ -102,80 +107,6 @@
             entry.db_statements[1],
             (5, 10, 'store_b', 'SELECT 2'))
 
-<<<<<<< HEAD
-=======
-    def test_filter_session_statement(self):
-        """Removes quoted strings if database_id is SQL-session."""
-        entry = ErrorReport('OOPS-A0001', '', '', datetime.datetime.now(),
-                            '', '', '', '', 42, [], [], False)
-
-        statement = "SELECT 'gone'"
-        self.assertEqual(
-            "SELECT '%s'",
-            entry.filter_session_statement('SQL-session', statement))
-
-    def test_filter_session_statement_noop(self):
-        """If database_id is not SQL-session, it's a no-op."""
-        entry = ErrorReport('OOPS-A0001', '', '', datetime.datetime.now(), '',
-                            '', '', '', 42, [], [], False)
-
-        statement = "SELECT 'gone'"
-        self.assertEqual(
-            statement,
-            entry.filter_session_statement('SQL-launchpad', statement))
-
-    def test_session_queries_filtered(self):
-        """Test that session queries are filtered."""
-        entry = ErrorReport('OOPS-A0001', '', '', datetime.datetime.now(),
-                            '', '', '', '', 42, [],
-                            [(1, 5, 'store_a', "SELECT 'stays'"),
-                             (5, 10, 'SQL-session', "SELECT 'gone'")], False)
-        # Skip unrelated chunks and just get the SQL queries.
-        sql_chunks = entry.get_chunks()[13:-2]
-
-        self.assertEqual(
-            ["00001-00005@store_a SELECT 'stays'\n",
-             "00005-00010@SQL-session SELECT '%s'\n"],
-            sql_chunks)
-
-    def test_write(self):
-        """Test ErrorReport.write()"""
-        entry = ErrorReport('OOPS-A0001', 'NotFound', 'error message',
-                            datetime.datetime(2005, 04, 01, 00, 00, 00,
-                                              tzinfo=UTC),
-                            'IFoo:+foo-template',
-                            'traceback-text', 'Sample User',
-                            'http://localhost:9000/foo', 42,
-                            [('HTTP_USER_AGENT', 'Mozilla/5.0'),
-                             ('HTTP_REFERER', 'http://localhost:9000/'),
-                             ('name=foo', 'hello\nworld')],
-                            [(1, 5, 'store_a', 'SELECT 1'),
-                             (5, 10, 'store_b', 'SELECT\n2')], False)
-        fp = StringIO.StringIO()
-        entry.write(fp)
-        self.assertEqual(fp.getvalue(), dedent("""\
-            Oops-Id: OOPS-A0001
-            Exception-Type: NotFound
-            Exception-Value: error message
-            Date: 2005-04-01T00:00:00+00:00
-            Page-Id: IFoo:+foo-template
-            Branch: %s
-            Revision: %s
-            User: Sample User
-            URL: http://localhost:9000/foo
-            Duration: 42
-            Informational: False
-
-            HTTP_USER_AGENT=Mozilla/5.0
-            HTTP_REFERER=http://localhost:9000/
-            name%%3Dfoo=hello%%0Aworld
-
-            00001-00005@store_a SELECT 1
-            00005-00010@store_b SELECT 2
-
-            traceback-text""" % (versioninfo.branch_nick, versioninfo.revno)))
-
->>>>>>> 4f845eb1
     def test_read(self):
         """Test ErrorReport.read()."""
         # Note: this exists to test the compatibility thunk only.
@@ -878,6 +809,40 @@
                 self.assertEqual(
                     [('<oops-message-0>', "{'a': 'b'}"), ('c', 'd')],
                     oops['req_vars'])
+
+    def test_filter_session_statement(self):
+        """Removes quoted strings if database_id is SQL-session."""
+        utility = ErrorReportingUtility()
+        statement = "SELECT 'gone'"
+        self.assertEqual(
+            "SELECT '%s'",
+            utility.filter_session_statement('SQL-session', statement))
+
+    def test_filter_session_statement_noop(self):
+        """If database_id is not SQL-session, it's a no-op."""
+        utility = ErrorReportingUtility()
+        statement = "SELECT 'gone'"
+        self.assertEqual(
+            statement,
+            utility.filter_session_statement('SQL-launchpad', statement))
+
+    def test_session_queries_filtered(self):
+        """Test that session queries are filtered."""
+        utility = ErrorReportingUtility()
+        request = ScriptRequest([], URL="test_session_queries_filtered")
+        set_request_started()
+        try:
+            timeline = get_request_timeline(request)
+            timeline.start("SQL-session", "SELECT 'gone'").finish()
+            try:
+                raise ArbitraryException('foo')
+            except ArbitraryException:
+                info = sys.exc_info()
+                oops, _ = utility._makeErrorReport(info)
+            self.assertEqual("SELECT '%s'", oops['db_statements'][0][3])
+        finally:
+            clear_request_started()
+
 
 
 class TestSensitiveRequestVariables(testtools.TestCase):
