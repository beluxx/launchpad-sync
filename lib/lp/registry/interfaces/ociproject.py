--- conflicted
+++ resolved
@@ -52,7 +52,6 @@
 from lp.app.validators.name import name_validator
 from lp.app.validators.path import path_does_not_escape
 from lp.bugs.interfaces.bugsupervisor import IHasBugSupervisor
-<<<<<<< HEAD
 from lp.bugs.interfaces.bugtarget import (
     IBugTarget,
     IHasOfficialBugTags,
@@ -60,9 +59,6 @@
 from lp.bugs.interfaces.structuralsubscription import (
     IStructuralSubscriptionTarget,
     )
-=======
-from lp.bugs.interfaces.bugtarget import IBugTarget
->>>>>>> 8a41300d
 from lp.code.interfaces.gitref import IGitRef
 from lp.code.interfaces.hasgitrepositories import IHasGitRepositories
 from lp.registry.interfaces.distribution import IDistribution
@@ -79,10 +75,6 @@
 OCI_PROJECT_ALLOW_CREATE = 'oci.project.create.enabled'
 
 
-<<<<<<< HEAD
-class IOCIProjectView(IHasGitRepositories, IHasOfficialBugTags, IServiceUsage,
-                      IStructuralSubscriptionTarget, Interface):
-=======
 @error_status(http_client.BAD_REQUEST)
 class CannotDeleteOCIProject(Exception):
     """The OCIProject cannnot be deleted."""
@@ -97,8 +89,8 @@
             "The given recipe is invalid for this OCI project.")
 
 
-class IOCIProjectView(IHasGitRepositories, Interface):
->>>>>>> 8a41300d
+class IOCIProjectView(IHasGitRepositories, IHasOfficialBugTags, IServiceUsage,
+                      IStructuralSubscriptionTarget, Interface):
     """IOCIProject attributes that require launchpad.View permission."""
 
     id = Int(title=_("ID"), required=True, readonly=True)
