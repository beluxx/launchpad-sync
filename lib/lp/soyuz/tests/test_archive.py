--- conflicted
+++ resolved
@@ -10,11 +10,10 @@
     )
 import doctest
 
-<<<<<<< HEAD
-from testtools.testcase import ExpectedException
-=======
-from testtools.matchers import DocTestMatches
->>>>>>> 88cc5a38
+from testtools.testcase import (
+    DocTestMatches,
+    ExpectedException,
+)
 import transaction
 from zope.component import getUtility
 from zope.security.interfaces import Unauthorized
