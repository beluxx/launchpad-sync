# Copyright 2004-2008 Canonical Ltd.  All rights reserved.

__metaclass__ = type

import cgi, urllib

from zope.interface import implements

from canonical.config import config
from canonical.launchpad.webapp.publisher import LaunchpadView
from canonical.launchpad.webapp.z3batching.batch import _Batch
from canonical.launchpad.webapp.interfaces import (
    IBatchNavigator, ITableBatchNavigator, InvalidBatchSizeError
    )


class UpperBatchNavigationView(LaunchpadView):
    """Only render navigation links if there is a batch."""

    def render(self):
        if self.context.currentBatch():
            return LaunchpadView.render(self)
        return u""


class LowerBatchNavigationView(UpperBatchNavigationView):
    """Only render bottom navigation links if there are multiple batches."""

    def render(self):
        if (self.context.currentBatch() and
            (self.context.nextBatchURL() or
            self.context.prevBatchURL())):
            return LaunchpadView.render(self)
        return u""


class BatchNavigator:

    implements(IBatchNavigator)

    start_variable_name = 'start'
    batch_variable_name = 'batch'

    # We want subclasses to be able to hide the 'Last' link from
    # users.  They may want to do this for really large result sets;
    # for example, batches with over a hundred thousand items.
    show_last_link = True

    # The default heading describing the kind of objects in the batch.
    # Sub-classes can override this to be more specific.
    default_singular_heading = 'result'
    default_plural_heading = 'results'

<<<<<<< HEAD
    def __init__(self, results, request, start=0, size=None, callback=None):
=======
    transient_parameters = None

    def __init__(self, results, request, start=0, size=None, callback=None,
                 transient_parameters=None):
>>>>>>> 6fa5f13e
        """Constructs a BatchNavigator instance.

        :param results: is an iterable of results.

        :param request: will be inspected for a start variable; if set,
            it indicates which point we are currently displaying at. It
            will also be inspected for a batch variable; if set, it will
            be used instead of the size supplied in the callsite.

        :param size: is the default batch size, to fall back to if the
            request does not specify one.  If no size can be determined
            from arguments or request, the launchpad.default_batch_size
            config option is used.

        :param callback: is called, if defined, at the end of object
            construction with the defined batch as determined by the
            start and request parameters.

        :param transient_parameters: optional sequence of parameter
            names that should not be passed on in links generated by
            the batch navigator.  Use this for parameters that had
            meaning when this page was requested, but should not be kept
            around for other page requests in the batch.

        :raises InvalidBatchSizeError: if the requested batch size is higher
            than the maximum allowed.
        """
        # In this code we ignore invalid request variables since it
        # probably means the user finger-fumbled it in the request. We
        # could raise UnexpectedFormData, but is there a good reason?
        request_start = request.get(self.start_variable_name, None)
        if request_start is None:
            self.start = start
        else:
            try:
                self.start = int(request_start)
            except (ValueError, TypeError):
                self.start = start

        self.default_size = size

        request_size = request.get(self.batch_variable_name, None)
        if request_size:
            try:
                size = int(request_size)
            except (ValueError, TypeError):
                pass
            if size > config.launchpad.max_batch_size:
                raise InvalidBatchSizeError(
                    'Maximum for "%s" parameter is %d.' %
                    (self.batch_variable_name,
                     config.launchpad.max_batch_size))

        if size is None:
            size = config.launchpad.default_batch_size

        self.transient_parameters = set([
            self.start_variable_name,
            self.batch_variable_name,
            ])
        if transient_parameters is not None:
            self.transient_parameters.update(transient_parameters)

        self.batch = _Batch(results, start=self.start, size=size)
        self.request = request
        if callback is not None:
            callback(self, self.batch)
        self.setHeadings(
            self.default_singular_heading, self.default_plural_heading)

    @property
    def heading(self):
        """See `IBatchNavigator`"""
        if self.batch.total() == 1:
            return self._singular_heading
        return self._plural_heading

    def setHeadings(self, singular, plural):
        """See `IBatchNavigator`"""
        self._singular_heading = singular
        self._plural_heading = plural

    def cleanQueryString(self, query_string):
        """Removes start and batch params from a query string."""
        query_parts = cgi.parse_qsl(query_string, keep_blank_values=True,
                                    strict_parsing=False)
        return urllib.urlencode(
            [(key, value) for (key, value) in query_parts
             if key not in self.transient_parameters])

    def generateBatchURL(self, batch):
        url = ""
        if not batch:
            return url

        qs = self.request.environment.get('QUERY_STRING', '')
        qs = self.cleanQueryString(qs)
        if qs:
            qs += "&"

        start = batch.startNumber() - 1
        size = batch.size
        base_url = str(self.request.URL)
        url = "%s?%s%s=%d" % (base_url, qs, self.start_variable_name, start)
        if size != self.default_size:
            # The default batch size should only be part of the URL if it's
            # different from the default value.
            url = "%s&%s=%d" % (url, self.batch_variable_name, size)
        return url

    def getBatches(self):
        batch = self.batch.firstBatch()
        batches = [batch]
        while 1:
            batch = batch.nextBatch()
            if not batch:
                break
            batches.append(batch)
        return batches

    def firstBatchURL(self):
        batch = self.batch.firstBatch()
        if self.start == 0:
            # We are already on the first batch.
            batch = None
        return self.generateBatchURL(batch)

    def prevBatchURL(self):
        return self.generateBatchURL(self.batch.prevBatch())

    def nextBatchURL(self):
        return self.generateBatchURL(self.batch.nextBatch())

    def lastBatchURL(self):
        batch = self.batch.lastBatch()
        if self.start == batch.start:
            # We are already on the last batch.
            batch = None
        return self.generateBatchURL(batch)

    def batchPageURLs(self):
        batches = self.getBatches()
        urls = []
        size = len(batches)

        nextb = self.batch.nextBatch()

        # Find the current page
        if nextb:
            current = nextb.start/nextb.size
        else:
            current = size

        self.current = current
        # Find the start page to show
        if (current - 5) > 0:
            start = current-5
        else:
            start = 0

        # Find the last page to show
        if (start + 10) < size:
            stop = start + 10
        else:
            stop = size

        initial = start
        while start < stop:
            this_batch = batches[start]
            url = self.generateBatchURL(this_batch)
            if (start+1) == current:
                urls.append({'['+str(start + 1)+']' : url})
            else:
                urls.append({start + 1 : url})
            start += 1

        if current != 1:
            url = self.generateBatchURL(batches[0])
            urls.insert(0, {'_first_' : url})
        if current != size:
            url = self.generateBatchURL(batches[size-1])
            urls.append({'_last_':url})

        return urls

    def currentBatch(self):
        return self.batch


class TableBatchNavigator(BatchNavigator):
    """See canonical.launchpad.interfaces.ITableBatchNavigator."""
    implements(ITableBatchNavigator)

    def __init__(self, results, request, start=0, size=None,
                 columns_to_show=None, callback=None):
        BatchNavigator.__init__(self, results, request, start, size, callback)

        self.show_column = {}
        if columns_to_show:
            for column_to_show in columns_to_show:
                self.show_column[column_to_show] = True
<|MERGE_RESOLUTION|>--- conflicted
+++ resolved
@@ -51,14 +51,10 @@
     default_singular_heading = 'result'
     default_plural_heading = 'results'
 
-<<<<<<< HEAD
-    def __init__(self, results, request, start=0, size=None, callback=None):
-=======
     transient_parameters = None
 
     def __init__(self, results, request, start=0, size=None, callback=None,
                  transient_parameters=None):
->>>>>>> 6fa5f13e
         """Constructs a BatchNavigator instance.
 
         :param results: is an iterable of results.
