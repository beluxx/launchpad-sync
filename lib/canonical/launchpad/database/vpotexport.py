--- conflicted
+++ resolved
@@ -13,10 +13,6 @@
 
 from canonical.database.sqlbase import sqlvalues, cursor
 from canonical.launchpad.database import POTemplate
-<<<<<<< HEAD
-=======
-from canonical.launchpad.database.potmsgset import POTMsgSet
->>>>>>> 727e700e
 from canonical.launchpad.interfaces import IVPOTExportSet, IVPOTExport
 
 
@@ -28,10 +24,7 @@
     column_names = [
         'potemplate',
         'template_header',
-<<<<<<< HEAD
-=======
         'potmsgset',
->>>>>>> 727e700e
         'sequence',
         'comment',
         'source_comment',
@@ -90,10 +83,7 @@
     def __init__(self, *args):
         (potemplate,
          self.template_header,
-<<<<<<< HEAD
-=======
          potmsgset,
->>>>>>> 727e700e
          self.sequence,
          self.comment,
          self.source_comment,
