#!/usr/bin/python -S
#
# Copyright 2009-2011 Canonical Ltd.  This software is licensed under the
# GNU Affero General Public License version 3 (see the file LICENSE).

# pylint: disable-msg=C0103,W0403

from optparse import OptionParser

import _pythonpath
from twisted.internet import (
    defer,
    reactor,
    )
from twisted.python import log as tplog

from canonical.config import config
<<<<<<< HEAD
from lp.services.scripts import logger_options
from lp.codehosting.puller import mirror, scheduler
=======
from canonical.launchpad.scripts import logger_options
from lp.codehosting.puller import (
    mirror,
    scheduler,
    )
>>>>>>> 21bf3b27
from lp.services.twistedsupport.loggingsupport import (
    LoggingProxy,
    set_up_logging_for_script,
    )


def clean_shutdown(ignored):
    reactor.stop()


def shutdown_with_errors(failure):
    tplog.err(failure)
    failure.printTraceback()
    reactor.stop()


def run_mirror(log, manager):
    # It's conceivable that mirror() might raise an exception before it
    # returns a Deferred -- maybeDeferred means we don't have to worry.
    deferred = defer.maybeDeferred(mirror, log, manager)
    deferred.addCallback(clean_shutdown)
    deferred.addErrback(shutdown_with_errors)


if __name__ == '__main__':
    parser = OptionParser()
    logger_options(parser)
    parser.add_option('--branch-type', action='append', default=[])
    (options, arguments) = parser.parse_args()
    if arguments:
        parser.error("Unhandled arguments %s" % repr(arguments))
    log = set_up_logging_for_script(
        options, 'supermirror_puller', options.log_file)
    manager = scheduler.JobScheduler(
        LoggingProxy(config.codehosting.codehosting_endpoint, log), log,
        options.branch_type)

    reactor.callWhenRunning(run_mirror, log, manager)
    reactor.run()<|MERGE_RESOLUTION|>--- conflicted
+++ resolved
@@ -15,16 +15,11 @@
 from twisted.python import log as tplog
 
 from canonical.config import config
-<<<<<<< HEAD
-from lp.services.scripts import logger_options
-from lp.codehosting.puller import mirror, scheduler
-=======
-from canonical.launchpad.scripts import logger_options
 from lp.codehosting.puller import (
     mirror,
     scheduler,
     )
->>>>>>> 21bf3b27
+from lp.services.scripts import logger_options
 from lp.services.twistedsupport.loggingsupport import (
     LoggingProxy,
     set_up_logging_for_script,
