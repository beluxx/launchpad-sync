--- conflicted
+++ resolved
@@ -11,12 +11,6 @@
 
 <div metal:fill-slot="main"
   tal:define="styled_series view/styled_series">
-<<<<<<< HEAD
-
-  <h1 tal:content="view/page_title">Pillar version history</h1>
-
-=======
->>>>>>> 52e880db
   <div tal:repeat="a_styled_series styled_series">
     <div style="margin-top: 1em;
                 border-bottom: 1px solid #ccc; max-width: 60em;"
