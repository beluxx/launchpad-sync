--- conflicted
+++ resolved
@@ -950,7 +950,7 @@
     def getSubject(self):
         """Return the subject of the notification.
 
-        Default to [Support #dd]: Title
+        Default to [Question #dd]: Title
         """
         return '[Question #%s]: %s' % (self.ticket.id, self.ticket.title)
 
@@ -1145,14 +1145,8 @@
         """When a comment is added, its title is used as the subject,
         otherwise the ticket title is used.
         """
-        prefix = '[Support #%s]: ' % self.ticket.id
+        prefix = '[Question #%s]: ' % self.ticket.id
         if self.new_message:
-<<<<<<< HEAD
-            return '[Question #%s]: %s' % (
-                self.ticket.id, self.new_message.subject)
-        else:
-            return '[Question #%s]: %s' % (self.ticket.id, self.ticket.title)
-=======
             subject = self.new_message.subject
             if prefix in self.new_message.subject:
                 return subject
@@ -1177,7 +1171,6 @@
                 headers['References'] = (
                     self.ticket.messages[index-1].rfc822msgid)
         return headers
->>>>>>> 4fbacd36
 
     def shouldNotify(self):
         """Only send a notification when a message was added or some
@@ -1298,7 +1291,7 @@
 
     def getSubject(self):
         """See TicketNotification."""
-        return '[Support #%s]: (%s) %s' % (
+        return '[Question #%s]: (%s) %s' % (
             self.ticket.id, self.ticket.language.englishname,
             self.ticket.title)
 
