--- conflicted
+++ resolved
@@ -46,24 +46,13 @@
       tal:attributes="title context/datecreated/fmt:datetime;
         datetime context/datecreated/fmt:isodate"
       tal:content="context/datecreated/fmt:displaydate">Thursday 13:21
-<<<<<<< HEAD
-    </time><span class="editable-message-last-edit-date"><span tal:condition="not:context/date_last_edited">:</span>
+    </time><span class="editable-message-last-edit-date"><tal:last-edit condition="context/date_last_edited">
         <a href="#" class="editable-message-last-edit-link"
-            tal:condition="context/date_last_edited">(last edit
-            <time
-              itemprop="editTime"
-              tal:attributes="title context/date_last_edited/fmt:datetime;
-                datetime context/date_last_edited/fmt:isodate"
-              tal:content="context/date_last_edited/fmt:displaydate" />):
-        </a>
-=======
-    </time><span class="editable-message-last-edit-date"><tal:last-edit condition="context/date_last_edited">
-        (last edit <time
+            tal:condition="context/date_last_edited">(last edit <time
             itemprop="editTime"
             tal:attributes="title context/date_last_edited/fmt:datetime;
               datetime context/date_last_edited/fmt:isodate"
-            tal:content="context/date_last_edited/fmt:displaydate" />)</tal:last-edit>:
->>>>>>> 05e8b78a
+            tal:content="context/date_last_edited/fmt:displaydate" />)</a></tal:last-edit>:
       </span>
     </td>
     <td>
