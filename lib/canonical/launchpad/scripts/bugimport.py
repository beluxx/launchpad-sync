--- conflicted
+++ resolved
@@ -33,19 +33,10 @@
 
 from canonical.database.constants import UTC_NOW
 from canonical.launchpad.interfaces import (
-<<<<<<< HEAD
     BugAttachmentType, BugTaskImportance, BugTaskStatus, CreateBugParams,
-    IBugActivitySet, IBugAttachmentSet, IBugExternalRefSet, IBugSet,
-    IBugTrackerSet, IBugWatchSet, ICveSet, IEmailAddressSet,
-    ILaunchpadCelebrities, ILibraryFileAliasSet, IMessageSet, IPersonSet,
-    NoBugTrackerFound, PersonCreationRationale)
-=======
-    BugTaskStatus, CreateBugParams, IBugActivitySet,
-    IBugAttachmentSet, IBugSet, IBugTrackerSet,
-    IBugWatchSet, ICveSet, IEmailAddressSet, ILaunchpadCelebrities,
-    ILibraryFileAliasSet, IMessageSet, IPersonSet, NoBugTrackerFound,
-    PersonCreationRationale)
->>>>>>> 89b1e8f3
+    IBugActivitySet, IBugAttachmentSet, IBugSet, IBugTrackerSet, IBugWatchSet,
+    ICveSet, IEmailAddressSet, ILaunchpadCelebrities, ILibraryFileAliasSet,
+    IMessageSet, IPersonSet, NoBugTrackerFound, PersonCreationRationale)
 from canonical.launchpad.scripts.bugexport import BUGS_XMLNS
 
 
