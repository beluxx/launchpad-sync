--- conflicted
+++ resolved
@@ -1,8 +1,5 @@
 # Copyright 2004-2009 Canonical Ltd
-<<<<<<< HEAD
-=======
 # pylint: disable-msg=E0211,E0213
->>>>>>> 9cdd5e2d
 
 """Person-related view classes."""
 
