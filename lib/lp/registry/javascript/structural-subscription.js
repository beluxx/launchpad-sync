/* Copyright 2011 Canonical Ltd.  This software is licensed under the
 * GNU Affero General Public License version 3 (see the file LICENSE).
 *
 * Form overlay widgets and subscriber handling for structural subscriptions.
 *
 * @module registry
 * @submodule structural_subscription
 */

YUI.add('lp.registry.structural_subscription', function(Y) {

var namespace = Y.namespace('lp.registry.structural_subscription');

var FILTER_COMMENTS = 'filter-comments',
    FILTER_WRAPPER = 'filter-wrapper',
    ACCORDION_WRAPPER = 'accordion-wrapper',
    ADDED_OR_CLOSED = 'added-or-closed',
    ADDED_OR_CHANGED = 'added-or-changed',
    ADVANCED_FILTER = 'advanced-filter',
    MATCH_ALL = 'match-all',
    MATCH_ANY = 'match-any'
    ;

var add_subscription_overlay;
var cancel_button_html =
    '<button type="button" name="field.actions.cancel" ' +
    'class="lazr-neg lazr-btn" >Cancel</button>';

namespace.lp_client = undefined;

/*
 * An object representing the global actions portlet.
 *
 */
var PortletTarget = function() {};
Y.augment(PortletTarget, Y.Event.Target);
namespace.portlet = new PortletTarget();

function subscription_success() {
    // TODO Should there be some success notification?
    add_subscription_overlay.hide();
}

var overlay_error_handler = new Y.lp.client.ErrorHandler();
overlay_error_handler.showError = function(error_msg) {
  add_subscription_overlay.showError(error_msg);
};

/**
 * Does the list contain the target?
 *
 * @private
 * @method list_contains
 * @param {List} list The list to search.
 * @param {String} target The target of interest.
 */
function list_contains(list, target) {
    // The list may be undefined in some cases.
    return Y.Lang.isArray(list) && list.indexOf(target) !== -1;
}

// Expose to tests.
namespace._list_contains = list_contains;

/**
 * Reformat the data returned from the add/edit form into something acceptable
 * to send as a PATCH.
 */
function extract_form_data(form_data) {
    if (form_data === 'this is a test') {
        // This is a short-circuit to make testing easier.
        return {};
    }
    var patch_data = {
        description: Y.Lang.trim(form_data.name[0]),
        tags: [],
        find_all_tags: false,
        importances: [],
        statuses: []
    };

    // Set the notification level.
    var added_or_closed = list_contains(form_data.events, ADDED_OR_CLOSED);
    var filter_comments = list_contains(form_data.filters, FILTER_COMMENTS);

    // Chattiness: Lifecycle < Details < Discussion.
    if (added_or_closed) {
        patch_data.bug_notification_level = 'Lifecycle';
    } else if (!filter_comments) {
        patch_data.bug_notification_level = 'Discussion';
    } else {
        patch_data.bug_notification_level = 'Details';
    }

    // Set the tags, importances, and statuses.  Only do this if
    // ADDED_OR_CHANGED and ADVANCED_FILTER are selected.
    var advanced_filter = (!added_or_closed &&
                           list_contains(form_data.filters, ADVANCED_FILTER));
    if (advanced_filter) {
        // Tags are a list with one element being a space-separated string.
        var tags = form_data.tags[0];
        if (Y.Lang.isValue(tags) && tags !== '') {
            patch_data.tags = tags.toLowerCase().split(' ');
        }
        patch_data.find_all_tags =
            list_contains(form_data.tag_match, MATCH_ALL);
        if (form_data.importances.length > 0) {
            patch_data.importances = form_data.importances;
        }
        if (form_data.statuses.length > 0) {
            patch_data.statuses = form_data.statuses;
        }
    } else {
        // clear out the tags, statuses, and importances in case this is an
        // edit.
        patch_data.tags = patch_data.importances = patch_data.statuses = [];
    }
    return patch_data;
}

// Expose in the namespace for testing purposes.
namespace._extract_form_data = extract_form_data;

/**
 * Given a bug filter, update it with information extracted from a form.
 *
 * @private
 * @method patch_bug_filter
 * @param {Object} bug_filter The bug filter.
 * @param {Object} form_data The data returned from the form submission.
 * @param {Object} on Event handlers to override the defaults.
 */
function patch_bug_filter(bug_filter, form_data, on) {
    var patch_data = extract_form_data(form_data);

    var config = {
        on: Y.merge({
            success: subscription_success,
            failure: overlay_error_handler.getFailureHandler()
            }, on)
        };
    namespace.lp_client.patch(bug_filter.self_link, patch_data, config);
}
namespace.patch_bug_filter = patch_bug_filter;

/**
 * Delete the given filter
 */
function delete_filter(filter) {
    var y_config = {
        method: "POST",
        headers: {'X-HTTP-Method-Override': 'DELETE'},
        on: {failure: overlay_error_handler.getFailureHandler()}
    };
    Y.io(filter.self_link, y_config);
}

// Exported for testing.
namespace._delete_filter = delete_filter;

/**
 * Create a new structural subscription filter.
 *
 * @method create_structural_subscription filter
 * @param {Object} who Link to the user or team to be subscribed.
 * @param {Object} form_data The data returned from the form submission.
 */
function add_bug_filter(who, form_data) {
    var config = {
        on: {success: function (bug_filter) {
                // If we fail to PATCH the new bug filter, DELETE it.
                var on = {failure: function () {
                    // We use the namespace binding so tests can override
                    // these functions.
                    namespace._delete_filter(bug_filter);
                    // Call the failure handler to report the original
                    // error to the user.
                    overlay_error_handler.getFailureHandler()
                        .apply(this, arguments);
                }};
                patch_bug_filter(bug_filter.getAttrs(), form_data, on);
            },
            failure: overlay_error_handler.getFailureHandler()
        },
        parameters: {
            subscriber: who
        }
    };

    namespace.lp_client.named_post(LP.cache.context.self_link,
        'addBugSubscriptionFilter', config);
}

// Exported for testing.
namespace._add_bug_filter = add_bug_filter;

/**
 * Given the form data from a user, save the subscription.
 *
 * @private
 * @method save_subscription
 * @param {Object} form_data The data generated by the form submission.
 */

function save_subscription(form_data) {
    var who;
    var has_errors = check_for_errors_in_overlay(add_subscription_overlay);
    if (has_errors) {
        return false;
    }
    if (form_data.recipient[0] === 'user') {
        who = LP.links.me;
    } else {
        // There can be only one.
        who = form_data.team[0];
    }
    add_bug_filter(who, form_data);
}
namespace.save_subscription = save_subscription;

function check_for_errors_in_overlay(overlay) {
    var has_errors = false;
    var errors = [];
    var field;
    for (field in overlay.field_errors) {
        if (overlay.field_errors.hasOwnProperty(field)) {
            if (overlay.field_errors[field]) {
                has_errors = true;
                errors.push(field);
            }
        }
    }
    if (has_errors) {
        var error_text = errors.pop();
        if (errors.length > 0) {
            error_text = errors.join(', ') + ' and ' + error_text;
        }

        overlay.showError(
            'Value for ' + error_text + ' is invalid.');
        return true;
    } else {
        return false;
    }
}

/**
 * Handle the activation of the edit subscription link.
 */
function edit_subscription_handler(context, form_data) {
    var has_errors = check_for_errors_in_overlay(add_subscription_overlay);
    var filter_id = '#filter-description-'+context.filter_id.toString();
    if (has_errors) {
        return false;
    }
    var on = {success: function (new_data) {
        var filter = new_data.getAttrs();
        var description_node = Y.one(filter_id);
        description_node
            .empty()
            .appendChild(create_filter_description(filter));
        description_node.ancestor('.subscription-filter').one('.filter-name')
            .empty()
            .appendChild(render_filter_title(context.filter_info, filter));
        add_subscription_overlay.hide();
    }};
    patch_bug_filter(context.filter_info.filter, form_data, on);
}

/**
 * Initialize the overlay errors and set up field validators.
 */
function setup_overlay_validators(overlay, overlay_id) {
    overlay.field_errors = {};
    add_input_validator(overlay, overlay_id, 'tags', get_error_for_tags_list);
}

/**
 * Populate the overlay element with the contents of the add/edit form.
 */
function create_overlay(content_box_id, overlay_id, submit_button,
        submit_callback) {
    // Create the overlay.
    add_subscription_overlay = new Y.lazr.FormOverlay({
        headerContent:
            '<h2 id="subscription-overlay-title">Add a mail subscription '+
            'for '+LP.cache.context.title + ' bugs</h2>',
        form_content: Y.one(overlay_id),
        centered: true,
        visible: false,
        form_submit_button: submit_button,
        form_cancel_button: Y.Node.create(cancel_button_html),
        form_submit_callback: function(formdata) {
            // Do not clean up if saving was not successful.
            var save_succeeded = submit_callback(formdata);
            if (save_succeeded !== false) {
                clean_up();
            }
        }
    });
    add_subscription_overlay.render(content_box_id);
    setup_overlay_validators(add_subscription_overlay, overlay_id);
    // Prevent cruft from hanging around upon closing.
    function clean_up(e) {
        var filter_wrapper = Y.one('#' + FILTER_WRAPPER);
        filter_wrapper.hide();
        collapse_node(filter_wrapper);
    }
    add_subscription_overlay.get('form_cancel_button').on(
        'click', clean_up);
    add_subscription_overlay.on('cancel', clean_up);
}

/**
 * Reset the overlay form to initial values.
 */
function clear_overlay(content_node, no_recipient_picker) {
    if (no_recipient_picker) {
        set_recipient_label(content_node, undefined);
    } else {
        set_recipient(content_node, false, undefined);
    }
    content_node.one('[name="name"]').set('value', '');
    set_checkboxes(
        content_node, LP.cache.statuses, LP.cache.statuses);
    set_checkboxes(
        content_node, LP.cache.importances, LP.cache.importances);
    content_node.one('[name="tags"]').set('value', '');
    set_radio_buttons(
        content_node, [MATCH_ALL, MATCH_ANY], MATCH_ALL);
    set_radio_buttons(
        content_node, [ADDED_OR_CLOSED, ADDED_OR_CHANGED], ADDED_OR_CLOSED);
    set_checkboxes(
        content_node, [FILTER_COMMENTS, ADVANCED_FILTER], []);
    collapse_node(Y.one('#' + ACCORDION_WRAPPER), {duration: 0});
    collapse_node(Y.one('#' + FILTER_WRAPPER), {duration: 0});
}

/**
 * Make a table cell.
 *
 * @private
 * @method make_cell
 * @param {Object} item Item to be placed in the cell.
 * @param {String} name Name of the control.
 */
function make_cell(item, name) {
    var cell = Y.Node.create('<td style="padding-left:3px"><td>');
    cell.appendChild('<label></label>')
        .append(Y.Node.create('<input type="checkbox" checked></input>')
            .set('name', name)
            .set('value', item))
        .append(Y.Node.create('<span></span>')
            .set('text', item));
    return cell;
}
/**
 * Make a table.
 *
 * @private
 * @method make_table
 * @param {Object} list List of items to be put in the table.
 * @param {String} name Name of the control.
 * @param {Int} num_cols The number of columns for the table to use.
 */
function make_table(list, name, num_cols) {
    var table = Y.Node.create('<table></table>');
    var i, row;
    for (i=0; i<list.length; i++) {
        if (i % num_cols === 0) {
            row = table.appendChild('<tr></tr>');
        }
        row.appendChild(make_cell(list[i], name));
    }
    return table;
}

/**
 * Make selector controls, the links for 'Select all' and
 * 'Select none' that appear within elements with many checkboxes.
 *
 * @private
 * @method make_selector_controls
 * @param {String} parent Name of the parent.
 * @return {Object} Hash with 'all_name', 'none_name', and 'html' keys.
 */
function make_selector_controls(parent) {
    var selectors_id = parent + '-selectors';
    var rv = {};
    rv.all_link = Y.Node.create(
        '<a href="#" class="select-all">Select all</a>');
    rv.none_link = Y.Node.create(
        '<a href="#" class="select-none">Select none</a>');
    rv.node = Y.Node.create(
            '<div style="margin-left: 10px;margin-bottom: 10px"></div>')
        .set('id', selectors_id)
        .append(rv.all_link)
        .append(' &nbsp; ')
        .append(rv.none_link);

    return rv;
}
namespace.make_selector_controls = make_selector_controls;

/**
 * Construct a handler closure for select all/none links.
 */
function make_select_handler(node, all, checked_value) {
    return function(e) {
        e.halt();
        Y.each(all, function(value) {
            get_input_by_value(node, value).set('checked', checked_value);
        });
    };
}

/* We want to call 'resize' directly on tags container
 * when we add a validation failed error message.
 */
var tags_container;

/**
 * Create the accordion.
 *
 * @method create_accordion
 * @param {String} overlay_id Id of the overlay element.
 * @param {Object} content_node Node where the overlay is anchored.
 * @return {Object} accordion The accordion just created.
 */
function create_accordion(overlay_id, content_node) {
    var accordion = new Y.Accordion({
          useAnimation: true,
          collapseOthersOnExpand: true,
          visible: false
    });

    accordion.render(overlay_id);

    var statuses_ai,
        importances_ai,
        tags_ai;

    // Build tags pane.
    tags_ai = new Y.AccordionItem( {
        label: "Tags",
        expanded: false,
        alwaysVisible: false,
        id: "tags_ai",
        contentHeight: {method: "auto"}
    } );
    tags_container = tags_ai;
    tags_ai.set("bodyContent", Y.Node.create('<div><div></div></div>')
        .append(Y.Node.create('<input type="radio" name="tag_match" checked>')
            .set('value', MATCH_ALL))
        .append('Match all tags')
        .append(Y.Node.create('<input type="radio" name="tag_match" checked>')
            .set('value', MATCH_ANY))
        .append('Match any tags')
        .append(
        '<div style="padding-bottom:10px;">' +
        '    <input type="text" name="tags" size="60"/>' +
        '    <a target="help"'+
        '        href="/+help/structural-subscription-tags.html" ' +
        '        class="sprite maybe">&nbsp;'+
               '<span class="invisible-link">Structural subscription tags '+
        '       help</span></a> ' +
        '</div>'));
    accordion.addItem(tags_ai);

    // Build importances pane.
    importances_ai = new Y.AccordionItem( {
        label: "Importances",
        expanded: false,
        alwaysVisible: false,
        id: "importances_ai",
        contentHeight: {method: "auto"}
    } );
    var importances = LP.cache.importances;
    var selectors = make_selector_controls('importances');
    importances_ai.set("bodyContent",
        Y.Node.create('<div id="importances-wrapper"></div>')
            .append(selectors.node)
            .append(make_table(importances, 'importances', 4)));
    accordion.addItem(importances_ai);
    // Wire up the 'all' and 'none' selectors.
    var node = content_node.one('#importances-wrapper');
    selectors.all_link.on('click',
        make_select_handler(node, importances, true));
    selectors.none_link.on('click',
        make_select_handler(node, importances, false));

    // Build statuses pane.
    statuses_ai = new Y.AccordionItem( {
        label: "Statuses",
        expanded: false,
        alwaysVisible: false,
        id: "statuses_ai",
        contentHeight: {method: "auto"}
    } );
    var statuses = LP.cache.statuses;
    selectors = make_selector_controls('statuses');
    statuses_ai.set("bodyContent",
        Y.Node.create('<div id="statuses-wrapper"></div>')
            .append(selectors.node)
            .append(make_table(statuses, 'statuses', 3)));
    accordion.addItem(statuses_ai);
    // Wire up the 'all' and 'none' selectors.
    node = content_node.one('#statuses-wrapper');
    selectors.all_link.on('click',
        make_select_handler(node, statuses, true));
    selectors.none_link.on('click',
        make_select_handler(node, statuses, false));

    return accordion;
}

/**
 * Collapse the node and set its arrow to 'collapsed'
 */
function collapse_node(node, user_cfg) {
    if (user_cfg && user_cfg.duration === 0) {
        node.setStyles({
            height: 0,
            visibility: 'hidden',
            overflow: 'hidden'
            // Don't set display: none because then the node won't be taken
            // into account and the rendering will sometimes jiggle
            // horizontally when the node is opened.
        });
        node.addClass('lazr-closed').removeClass('lazr-opened');
        return;
    }
    var anim = Y.lazr.effects.slide_in(node, user_cfg);
    // XXX: BradCrittenden 2011-03-03 bug=728457 : This fix for
    // resizing needs to be incorporated into lazr.effects.  When that
    // is done it should be removed from here.
    anim.on("start", function() {
        node.setStyles({
            visibility: 'visible'
        });
    });
    anim.on("end", function() {
        node.setStyles({
            height: 0,
            visibility: 'hidden',
            display: null
            // Don't set display: none because then the node won't be taken
            // into account and the rendering will sometimes jiggle
            // horizontally when the node is opened.
        });
    });
    anim.run();
}

/**
 * Expand the node and set its arrow to 'collapsed'
 */
function expand_node(node, user_cfg) {
    if (user_cfg && user_cfg.duration === 0) {
        node.setStyles({
            height: 'auto',
            visibility: 'visible',
            overflow: null, // Inherit.
            display: null // Inherit.
        });
        node.addClass('lazr-opened').removeClass('lazr-closed');
        return;
    }
    // Set the node to 'hidden' so that the proper size can be found.
    node.setStyles({
        visibility: 'hidden'
    });
    var anim = Y.lazr.effects.slide_out(node, user_cfg);
    // XXX: BradCrittenden 2011-03-03 bug=728457 : This fix for
    // resizing needs to be incorporated into lazr.effects.  When that
    // is done it should be removed from here.
    anim.on("start", function() {
        // Set the node to 'visible' for the beginning of the animation.
        node.setStyles({
            visibility: 'visible'
        });
    });
    anim.on("end", function() {
        // Change the height to auto when the animation completes.
        node.setStyles({
            height: 'auto'
        });
    });
    anim.run();
}

/**
 * Add a recipient picker to the overlay.
 */
function add_recipient_picker(content_box, hide) {
    var no_recipient_picker = Y.Node.create(
        '<input type="hidden" name="recipient" value="user">' +
        '<span>Yourself</span>');
    var recipient_picker = Y.Node.create(
        '<label><input type="radio" name="recipient" value="user" checked>' +
        '  Yourself</label><br>' +
        '<label><input type="radio" name="recipient" value="team">' +
        '  One of the teams you administer</label><br>' +
        '<dl style="margin-left:25px;">' +
        '  <dt></dt>' +
        '  <dd>' +
        '    <select name="team" id="structural-subscription-teams">' +
        '    </select>' +
        '  </dd>' +
        '</dl>');
    var teams = LP.cache.administratedTeams;
    var node = content_box.one('#bug-mail-recipient');
    node.empty();
    // Populate the team drop down from LP.cache data, if appropriate.
    if (!hide && teams.length > 0) {
        var select = recipient_picker.one('#structural-subscription-teams');
        var i;
        for (i=0; i<teams.length; i++) {
            select.append(Y.Node.create('<option></option>')
                .set('text', teams[i].title)
                .set('value', teams[i].link));
        }
        select.on(
            'focus',
            function () {
                Y.one('input[value="team"][name="recipient"]').set(
                    'checked', true);
            }
        );
        node.append(recipient_picker);
    } else {
        node.append(no_recipient_picker);
    }
}

/**
 * Construct the overlay and populate it with the add/edit form.
 */
function setup_overlay(content_box_id, hide_recipient_picker) {
    var content_node = Y.one(content_box_id);
    var container = Y.Node.create(
        '<div id="overlay-container"><dl>' +
        '    <dt>Bug mail recipient</dt>' +
        '    <dd id="bug-mail-recipient">' +
        '    </dd>' +
        '  <dt>Subscription name</dt>' +
        '  <dd>' +
        '    <input type="text" name="name">' +
        '    <a target="help" class="sprite maybe"' +
        '          href="/+help/structural-subscription-name.html">&nbsp;' +
        '      <span class="invisible-link">Structural subscription' +
        '        description help</span></a> ' +
        '  </dd>' +
        '  <dt>Receive mail for bugs affecting' +
        '    <span id="structural-subscription-context-title"></span> that</dt>' +
        '  <dd>' +
        '    <div id="events">' +
        '      <input type="radio" name="events"' +
        '          value="added-or-closed"' +
        '          id="added-or-closed" checked>' +
        '      <label for="added-or-closed">are added or ' +
        '        closed</label>' +
        '      <br>' +
        '      <input type="radio" name="events"' +
        '          value="added-or-changed"' +
        '          id="added-or-changed">' +
        '      <label for="added-or-changed">are added or changed in' +
        '        any way' +
        '        <em id="added-or-changed-more">(more options...)</em>' +
        '      </label>' +
        '    </div>' +
        '    <div id="filter-wrapper" class="ss-collapsible">' +
        '    <dl style="margin-left:25px;">' +
        '      <dt></dt>' +
        '      <dd>' +
        '        <input type="checkbox" name="filters"' +
        '            value="filter-comments"' +
        '            id="filter-comments">' +
        '        <label for="filter-comments">Don\'t send mail about' +
        '          comments</label><br>' +
        '        <input type="checkbox" name="filters"' +
        '            value="advanced-filter"' +
        '            id="advanced-filter">' +
        '        <label for="advanced-filter">Bugs must match this' +
        '          filter <em id="advanced-filter-more">(...)</em>' +
        '        </label><br>' +
        '        <div id="accordion-wrapper" ' +
        '            class="ss-collapsible">' +
        '            <dl>' +
        '                <dt></dt>' +
        '                <dd style="margin-left:25px;">' +
        '                    <div id="accordion-overlay"' +
        '                        style="position:relative; overflow:hidden;"></div>' +
        '                </dd>' +
        '            </dl>' +
        '        </div> ' +
        '      </dd>' +
        '    </dl>' +
        '    </div> ' +
        '  </dd>' +
        '  <dt></dt>' +
        '</dl></div>');

    // Assemble some nodes and set the title.
    content_node
        .appendChild(container)
            .one('#structural-subscription-context-title')
                .set('text', LP.cache.context.title);
<<<<<<< HEAD

    var accordion = create_accordion('#accordion-overlay', content_node);
    add_recipient_picker(container, hide_recipient_picker);
=======
    add_recipient_picker(content_node, hide_recipient_picker);

    var accordion = create_accordion('#accordion-overlay', content_node);
>>>>>>> b10e88f9

    // Set up click handlers for the events radio buttons.
    var radio_group = Y.all('#events input');
    radio_group.on(
        'change',
         function() {handle_change(ADDED_OR_CHANGED, FILTER_WRAPPER);});

    // And a listener for advanced filter selection.
    var advanced_filter = Y.one('#' + ADVANCED_FILTER);
    advanced_filter.on(
        'change',
        function() {handle_change(ADVANCED_FILTER, ACCORDION_WRAPPER);});
    return '#' + container._node.id;
}                               // setup_overlay
// Expose in the namespace for testing purposes.
namespace._setup_overlay = setup_overlay;

function handle_change(control_name, div_name, user_cfg) {
    // Expand or collapse the node depending on the control.
    // user_cfg is passed to expand_node or collapse_node, and is
    // useful to set the duration.
    var ctl = Y.one('#' + control_name);
    var more = Y.one('#' + control_name + '-more');
    var div = Y.one('#' + div_name);
    var checked = ctl.get('checked');
    if (checked) {
        expand_node(div, user_cfg);
        more.setStyle('display', 'none');
    } else {
        collapse_node(div, user_cfg);
        more.setStyle('display', null);
    }
}

/**
 * Create the LP client.
 *
 * @method setup_client
 */
function setup_client() {
    namespace.lp_client = new Y.lp.client.Launchpad();
}                               // setup_client

/**
 * External entry point for configuring the structual subscription.
 * @method setup_bug_subscriptions
 * @param {Object} config Object literal of config name/value pairs.
 *     config.content_box is the name of an element on the page where
 *         the overlay will be anchored.
 */
namespace.setup_bug_subscriptions = function(config) {
    // Return if pre-setup fails.
    if (!pre_setup(config)) {
        return;
    }

<<<<<<< HEAD
        var overlay_id = setup_overlay(config.content_box, true);
        var submit_button = Y.Node.create(
            '<button type="submit" name="field.actions.create" ' +
            'value="Save Changes" class="lazr-pos lazr-btn" ' +
            '>OK</button>');
        // This is a bit of an odd approach, but it lets us retrofit code
        // without a large refactoring.  When edit_subscription_handler is
        // called, context.filter_info will have the information about the
        // filter that is being edited.
        var context = {};
        create_overlay(config.content_box, overlay_id, submit_button,
            function (form_data) {
                return edit_subscription_handler(context, form_data);});
        fill_in_bug_subscriptions(config, context);
        // We need to initialize the help links.  They may have already been
        // initialized except for the ones we added, so setupHelpTrigger
        // is idempotent.  Notice that this is old MochiKit code.
        forEach(findHelpLinks(), setupHelpTrigger);
    }, window);
=======
    fill_in_bug_subscriptions(config);
>>>>>>> b10e88f9
};

/**
 * Set up a validator function for a form input field.
 * @method add_input_validator
 * @param {Object} overlay Overlay object.
 * @param {String} overlay_id Element ID of the containing overlay.
 * @param {String} field_name Form <input> 'name' to set up a validator for.
 * @param {String} validator Function which returns 'null' if there is
      no error in the field value, and an error message otherwise.
 */
function add_input_validator(overlay, overlay_id, field_name, validator) {
    var input = Y.one(overlay_id + ' input[name="'+field_name+'"]');
    var field_container = input.get('parentNode');
    var error_container = Y.Node.create('<div class="inline-warning"></div>');
    field_container.appendChild(error_container);

    input.on('change', function(e) {
        var error_text = validator(input.get('value'));
        if (error_text !== null) {
            Y.lazr.anim.red_flash({node: input}).run();
            error_container.setContent(error_text);
            overlay.field_errors[field_name] = true;
            // Accordion sets fixed height for the accordion item,
            // so we have to resize the tags container.
            if (field_name === 'tags') {
                tags_container.resize();
            }
            // Firefox prohibits focus from inside the 'focus lost' event
            // handler (probably to stop loops), so we need to run
            // it from a different context (which we do with setTimeout).
            setTimeout(function() { input.focus(); input.select(); }, 1);
        } else {
            error_container.setContent('');
            overlay.field_errors[field_name] = false;
        }
    });
}

function get_error_for_tags_list(value) {
    // See database/schema/trusted.sql valid_name() function
    // which is used to validate a single tag.
    // As an extension, we also allow "-" (hyphen) in front of
    // any tag to indicate exclusion of a tag, and we accept
    // a space-separated list.
    if (value.match(/^(\-?[a-z0-9][a-z0-9\+\.\-]*[ ]*)*$/) !== null) {
        return null;
    } else {
        return ('Tags can only contain lowercase ASCII letters, ' +
                'digits 0-9 and symbols "+", "-" or ".", and they ' +
                'must start with a lowercase letter or a digit.');
    }
}

// Export for testing
namespace._get_error_for_tags_list = get_error_for_tags_list;

function get_input_by_value(node, value) {
    // XXX broken: this should also care about input name because some values
    // repeat in other areas of the form
    return node.one('input[value="'+value+'"]');
}


/**
 * Set the value of a set of checkboxes to the provided values.
 */
function set_checkboxes(node, all, checked) {
    // Clear all the checkboxes.
    Y.each(all, function (value) {
            get_input_by_value(node, value).set('checked', false);
    });
    // Check the checkboxes that are supposed to be checked.
    Y.each(checked, function (value) {
        get_input_by_value(node, value).set('checked', true);
    });
}

/**
 * Set the value of a select box to the provided value.
 */
function set_options(node, name, value) {
    var select = node.one('select[name="team"]');
    Y.each(select.get('options'), function (option) {
            option.set('selected', option.get('value')===value);
        });
}

/**
 * Set the value of a set of radio buttons to the provided value.
 */
function set_radio_buttons(node, all, value) {
    set_checkboxes(node, all, [value]);
}

/**
 * Set the values of the recipient select box and radio buttons.
 */
function set_recipient(node, is_team, team_link) {
    if (LP.cache.administratedTeams.length > 0) {
        get_input_by_value(node, 'user').set('checked', !is_team);
        get_input_by_value(node, 'team').set('checked', is_team);
        set_options(node, 'teams',
                    team_link || LP.cache.administratedTeams[0].link);
    }
}

/**
 * Sets the recipient label according to the filter on the overlay.
 * Overlay must not have a recipient picker, but a simple recipient label.
 */
function set_recipient_label(content_node, filter_info) {
    var recipient_label = content_node.one('input[name="recipient"] + span'),
        teams = LP.cache.administratedTeams;
    if (filter_info !== undefined && filter_info.subscriber_is_team) {
        var i;
        for (i=0; i<teams.length; i++) {
            if (teams[i].link === filter_info.subscriber_link){
                recipient_label.set('text', teams[i].title);
                break;
            }
        }
    } else {
        recipient_label.set('text', 'Yourself');
    }
}

/**
 * Sets filter statuses and importances on the overlay based on the filter
 * data.
 */
function set_filter_statuses_and_importances(content_node, filter) {
    var is_lifecycle = filter.bug_notification_level==='Lifecycle',
        statuses = filter.statuses,
        importances = filter.importances;
    if (is_lifecycle) {
        statuses = LP.cache.statuses;
        importances = LP.cache.importances;
    } else {
        // An absence of values is equivalent to all values.
        if (statuses.length === 0) {
            statuses = LP.cache.statuses;
        }
        if (importances.length === 0) {
            importances = LP.cache.importances;
        }
    }
    set_checkboxes(content_node, LP.cache.statuses, statuses);
    set_checkboxes(
        content_node, LP.cache.importances, importances);
}

/**
 * Sets filter tags and tag matching options in the overlay based on the
 * filter data.
 */
function set_filter_tags(content_node, filter) {
    var is_lifecycle = filter.bug_notification_level==='Lifecycle';
    content_node.one('[name="tags"]').set(
        'value', is_lifecycle ? '' : filter.tags.join(' '));
    set_radio_buttons(
        content_node, [MATCH_ALL, MATCH_ANY],
        filter.find_all_tags ? MATCH_ALL : MATCH_ANY);
}

/**
 * Sets filter notification level radio/check boxes in the overlay
 * according to the filter data.
 */
function set_filter_notification_options(content_node, filter) {
    var is_lifecycle = filter.bug_notification_level==='Lifecycle',
        has_advanced_filters = !is_lifecycle && (
            filter.statuses.length ||
                filter.importances.length ||
                filter.tags.length) > 0,
        filters = has_advanced_filters ? [ADVANCED_FILTER] : [],
        event = ADDED_OR_CHANGED;
    // Chattiness: Lifecycle < Details < Discussion.
    switch (filter.bug_notification_level) {
        case 'Lifecycle':
            event = ADDED_OR_CLOSED;
            filters = [];
            break;
        case 'Details':
            filters.push(FILTER_COMMENTS);
            break;
    }
    // 'Discussion' case is the default and handled by the declared
    // values in the code.
    set_radio_buttons(
        content_node, [ADDED_OR_CLOSED, ADDED_OR_CHANGED], event);
    set_checkboxes(
        content_node, [FILTER_COMMENTS, ADVANCED_FILTER], filters);
    handle_change(ADDED_OR_CHANGED, FILTER_WRAPPER, {duration: 0});
    handle_change(ADVANCED_FILTER, ACCORDION_WRAPPER, {duration: 0});
}

/**
 * Loads all data from the filter into the overlay for editing.
 */
function load_overlay_with_filter_data(content_node, filter_info) {
    var filter = filter_info.filter;
    set_recipient_label(content_node, filter_info);
    content_node.one('[name="name"]').set('value',filter.description);
    set_filter_statuses_and_importances(content_node, filter);
    set_filter_tags(content_node, filter);
    set_filter_notification_options(content_node, filter);
}

/**
 * Show an overlay for editing a subscription.
 */
function show_edit_overlay(config, subscription, filter_info, filter_id) {
    Y.one(config.content_box).empty();
    var content_node = Y.one(config.content_box),
        overlay_id = setup_overlay(config.content_box, true),
        submit_button = Y.Node.create(
            '<button type="submit" name="field.actions.create" ' +
                'value="Save Changes" class="lazr-pos lazr-btn" ' +
                '>OK</button>');

    clear_overlay(content_node, true);

    var context = {
        filter_info: filter_info,
        filter_id: filter_id
    };
    create_overlay(
        config.content_box, overlay_id, submit_button,
        function (form_data) {
            return edit_subscription_handler(context, form_data);});

    load_overlay_with_filter_data(content_node, filter_info);
    var title = subscription.target_title;
    Y.one('#structural-subscription-context-title')
        .set('text', title);
    Y.one('#subscription-overlay-title')
        .set('text', 'Edit subscription for '+title+' bugs');

    // We need to initialize the help links.  They may have already been
    // initialized except for the ones we added, so setupHelpTrigger
    // is idempotent.  Notice that this is old MochiKit code.
    forEach(findHelpLinks(), setupHelpTrigger);
    add_subscription_overlay.show();
}

/**
 * Return an edit handler for the specified filter.
 */
function make_edit_handler(subscription, filter_info, filter_id, config) {
    // subscription is the filter's subscription.
    // filter_info is the filter's information (from subscription.filters).
    // filter_id is the numerical id for the filter, unique on the page.
    // config is the configuration object used for the entire assembly of the
    // page.
    return function(e) {
<<<<<<< HEAD
        // Only proceed if the form content is already available.
        if (add_subscription_overlay) {
            e.halt();
            var content_node = Y.one(config.content_box),
                teams = LP.cache.administratedTeams,
                filter = filter_info.filter,
                is_lifecycle = filter.bug_notification_level==='Lifecycle',
                recipient_label = content_node.one(
                    'input[name="recipient"] + span'),
                statuses = filter.statuses,
                importances = filter.importances;
            if (filter_info.subscriber_is_team) {
                var i;
                for (i=0; i<teams.length; i++) {
                    if (teams[i].link === filter_info.subscriber_link){
                        recipient_label.set('text', teams[i].title);
                        break;
                    }
                }
            } else {
                recipient_label.set('text', 'Yourself');
            }
            content_node.one('[name="name"]').set('value',filter.description);
            if (is_lifecycle) {
                statuses = LP.cache.statuses;
                importances = LP.cache.importances;
            } else {
                // An absence of values is equivalent to all values.
                if (statuses.length === 0) {
                    statuses = LP.cache.statuses;
                }
                if (importances.length === 0) {
                    importances = LP.cache.importances;
                }
            }
            set_checkboxes(content_node, LP.cache.statuses, statuses);
            set_checkboxes(
                content_node, LP.cache.importances, importances);
            content_node.one('[name="tags"]').set(
                'value', is_lifecycle ? '' : filter.tags.join(' '));
            set_radio_buttons(
                content_node, [MATCH_ALL, MATCH_ANY],
                filter.find_all_tags ? MATCH_ALL : MATCH_ANY);
            var has_advanced_filters = !is_lifecycle && (
                    filter.statuses.length ||
                    filter.importances.length ||
                    filter.tags.length) > 0,
                filters = has_advanced_filters ? [ADVANCED_FILTER] : [],
                event = ADDED_OR_CHANGED;
            // Chattiness: Lifecycle < Details < Discussion.
            switch (filter.bug_notification_level) {
                case 'Lifecycle':
                    event = ADDED_OR_CLOSED;
                    filters = [];
                    break;
                case 'Details':
                    filters.push(FILTER_COMMENTS);
                    break;
                // case 'Discussion': This is already handled/the default.
                // default: If we get here then it is a programmer error.
            }
            set_radio_buttons(
                content_node, [ADDED_OR_CLOSED, ADDED_OR_CHANGED], event);
            set_checkboxes(
                content_node, [FILTER_COMMENTS, ADVANCED_FILTER], filters);
            handle_change(ADDED_OR_CHANGED, FILTER_WRAPPER, {duration: 0});
            handle_change(ADVANCED_FILTER, ACCORDION_WRAPPER, {duration: 0});
            context.filter_info = filter_info;
            context.filter_id = filter_id;
            var title = subscription.target_title;
            Y.one('#structural-subscription-context-title')
                .set('text', title);
            Y.one('#subscription-overlay-title')
                .set('text', 'Edit subscription for '+title+' bugs');
            add_subscription_overlay.show();
        }
=======
        e.halt();
        show_edit_overlay(config, subscription, filter_info, filter_id);
>>>>>>> b10e88f9
    };
}

/**
 * Construct a handler for an unsubscribe link.
 */
function make_delete_handler(filter, filter_id, subscriber_id) {
    var error_handler = new Y.lp.client.ErrorHandler();
    error_handler.showError = function(error_msg) {
      var unsubscribe_node = Y.one('#unsubscribe-'+filter_id.toString());
      Y.lp.app.errors.display_error(unsubscribe_node, error_msg);
    };
    return function() {
        var y_config = {
            method: "POST",
            headers: {'X-HTTP-Method-Override': 'DELETE'},
            on: {success: function(transactionid, response, args){
                    var subscriber = Y.one(
                        '#subscription-'+subscriber_id.toString());
                    var to_collapse = subscriber;
                    var filters = subscriber.all('.subscription-filter');
                    if (!filters.isEmpty()) {
                        to_collapse = Y.one(
                            '#subscription-filter-'+filter_id.toString());
                        }
                    collapse_node(to_collapse);
                    },
                 failure: error_handler.getFailureHandler()
                }
            };
        Y.io(filter.self_link, y_config);
    };
}

/**
 * Attach activation (click) handlers to all of the edit links on the page.
 */
function wire_up_edit_links(config) {
    var listing = Y.one('#subscription-listing');
    var subscription_info = LP.cache.subscription_info;
    var filter_id = 0;
    var i;
    var j;
    for (i=0; i<subscription_info.length; i++) {
        var sub = subscription_info[i];
        for (j=0; j<sub.filters.length; j++) {
            var filter_info = sub.filters[j];
            if (!filter_info.subscriber_is_team ||
                filter_info.user_is_team_admin) {
<<<<<<< HEAD
                var node = Y.one('#subscription-filter-'+filter_id.toString());
=======
                var node = Y.one(
                    '#subscription-filter-'+filter_id.toString());
>>>>>>> b10e88f9
                var edit_link = node.one('a.edit-subscription');
                var edit_handler = make_edit_handler(
                    sub, filter_info, filter_id, config);
                edit_link.on('click', edit_handler);
                var delete_link = node.one('a.delete-subscription');
                var delete_handler = make_delete_handler(
                    filter_info.filter, filter_id, i);
                delete_link.on('click', delete_handler);
            }
            filter_id += 1;
        }
    }
}

/**
 * Populate the subscription list DOM element with subscription descriptions.
 */
function fill_in_bug_subscriptions(config) {
    validate_config(config);

    var listing = Y.one('#subscription-listing');
    var subscription_info = LP.cache.subscription_info;
    var top_node = Y.Node.create(
        '<div class="yui-g"><div id="structural-subscriptions"></div></div>');
    var filter_id = 0;
    var i;
    var j;
    for (i=0; i<subscription_info.length; i++) {
        var sub = subscription_info[i];
        var sub_node = top_node.appendChild(Y.Node.create(
            '<div style="margin-top: 2em; padding: 0 1em 1em 1em; '+
            '      border: 1px solid #ddd;"></div>')
            .set('id', 'subscription-'+i.toString()));
        sub_node.appendChild(Y.Node.create(
            '  <span style="float: left; margin-top: -0.6em; '+
            '      padding: 0 1ex; background-color: #fff;"></a>'))
            .appendChild('<span>Subscriptions to </span>')
                .appendChild(Y.Node.create('<a></a>')
                    .set('href', sub.target_url)
                    .set('text', sub.target_title));

        for (j=0; j<sub.filters.length; j++) {
            var filter = sub.filters[j].filter;
            // We put the filters in the cache so that the patch mechanism
            // can automatically find them and update them on a successful
            // edit.  This makes it possible to open up a filter after an edit
            // and see the information you expect to see.
            LP.cache['structural-subscription-filter-'+filter_id.toString()] =
                filter;
            var filter_node = sub_node.appendChild(Y.Node.create(
                '<div style="margin: 1em 0em 0em 1em"'+
                '      class="subscription-filter"></div>')
                .set('id', 'subscription-filter-'+filter_id.toString()))
                .appendChild(Y.Node.create(
                    '<div style="margin-top: 1em"></div>'));
            filter_node.appendChild(Y.Node.create(
                '<strong class="filter-name"></strong>'))
                .appendChild(render_filter_title(sub.filters[j], filter));

            if (!sub.filters[j].subscriber_is_team ||
                sub.filters[j].user_is_team_admin) {
                // User can edit the subscription.
                filter_node.appendChild(Y.Node.create(
                    '<span style="float: right">'+
                    '<a href="#" class="sprite modify edit js-action '+
                    '    edit-subscription">'+
                    '  Edit this subscription</a> or '+
                    '<a href="#" class="sprite modify remove js-action '+
                    '    delete-subscription">'+
                    '  Unsubscribe</a></span>'));
            } else {
                // User cannot edit the subscription, because this is a
                // team and the user does not have admin privileges.
                filter_node.appendChild(Y.Node.create(
                    '<span style="float: right"><em>'+
                    'You do not have privileges to change this subscription'+
                    '</em></span>'));
            }

            filter_node.appendChild(Y.Node.create(
                '<div style="padding-left: 1em"></div>')
                .set('id', 'filter-description-'+filter_id.toString()))
                .appendChild(create_filter_description(filter));

            filter_id += 1;
        }

        // We can remove this once we enforce at least one filter per
        // subscription.
        if (subscription_info[i].filters.length === 0) {
            sub_node.appendChild(
                '<div style="clear: both; padding: 1em 0 0 1em"></div>')
                .appendChild('<strong>All messages</strong>');
        }
    }
    listing.appendChild(top_node);

    wire_up_edit_links(config);
}

/**
 * Construct a one-line textual description of a filter's name.
 */
function render_filter_title(filter_info, filter) {
    var title = Y.Node.create('<span></span>');
    var description;
    if (filter.description) {
        description = '"'+filter.description+'"';
    } else {
        description = '(unnamed)';
    }
    if (filter_info.subscriber_is_team) {
        title.appendChild(Y.Node.create('<a></a>'))
            .set('href', filter_info.subscriber_url)
            .set('text', filter_info.subscriber_title);
        title.appendChild(Y.Node.create('<span></span>'))
             .set('text', ' subscription: '+description);
    } else {
        title.set('text', 'Your subscription: '+description);
    }
    return title;
}

/**
 * Construct a textual description of all of filter's properties.
 */
function create_filter_description(filter) {
    var description = Y.Node.create('<div></div>');

    var filter_items = [];
    // Format status conditions.
    if (filter.statuses.length !== 0) {
        filter_items.push(Y.Node.create('<li></li>')
            .set('text', 'have status '+filter.statuses.join(', ')));
    }

    // Format importance conditions.
    if (filter.importances.length !== 0) {
        filter_items.push(Y.Node.create('<li></li>')
            .set('text', 'are of importance '+filter.importances.join(', ')));
    }

    // Format tag conditions.
    if (filter.tags.length !== 0) {
        var tag_desc = Y.Node.create('<li>are tagged with </li>')
            .append(Y.Node.create('<strong></strong>'))
            .append(Y.Node.create('<span> of these tags: </span>'))
            .append(Y.Node.create('<span></span>')
                .set('text', filter.tags.join(', ')));

        if (filter.find_all_tags) {
            tag_desc.one('strong').set('text', 'all');
        } else {
            tag_desc.one('strong').set('text', 'any');
        }
        filter_items.push(tag_desc);
    }

    // If there were any conditions to list, stich them in with an
    // intro.
    if (filter_items.length > 0) {
        var ul = Y.Node.create('<ul class="bulleted"></ul>');
        Y.each(filter_items, function (li) {ul.appendChild(li);});
        description.appendChild(
            Y.Node.create('<span>You are subscribed to bugs that</span>'));
        description.appendChild(ul);
    }

    // Format event details.
    var events; // When will email be sent?
    if (filter.bug_notification_level === 'Discussion') {
        events = 'You will recieve an email when any change '+
            'is made or a comment is added.';
    } else if (filter.bug_notification_level === 'Details') {
        events = 'You will recieve an email when any changes '+
            'are made to the bug.  Bug comments will not be sent.';
    } else if (filter.bug_notification_level === 'Lifecycle') {
        events = 'You will recieve an email when bugs are '+
            'opened or closed.';
    } else {
        throw new Error('Unrecognized events.');
    }
    description.appendChild(Y.Node.create(events));

    return description;
}

/**
 * Check the configuration for obvious faults.
 */
function validate_config(config) {
    if (!Y.Lang.isValue(config)) {
        throw new Error(
            'Missing config for structural_subscription.');
    }
    if (!Y.Lang.isValue(config.content_box)) {
            throw new Error(
                'Structural_subscription configuration has ' +
                'undefined properties.');
    }
}

// Expose in the namespace for testing purposes.
namespace._validate_config = validate_config;

/**
 * Do pre-setup checks and initalizations.
 * Sets up the LP client and ensures the user is logged-in.
 */
function pre_setup(config) {
    validate_config(config);

    // If the user is not logged in, then we need to defer to the
    // default behaviour.
    if (LP.links.me === undefined) {
        return false;
    }
    if (Y.Lang.isValue(config.lp_client)) {
        // Tests can specify an lp_client if they want to.
        namespace.lp_client = config.lp_client;
    } else {
        // Setup the Launchpad client.
        setup_client();
    }
    return true;
}

/**
 * Show the overlay for creating a new subscription.
 */
function show_add_overlay(config) {
    Y.one(config.content_box).empty();
    var overlay_id = setup_overlay(config.content_box);
    clear_overlay(Y.one(config.content_box), false);

    var submit_button = Y.Node.create(
        '<button type="submit" name="field.actions.create" ' +
        'value="Create subscription" class="lazr-pos lazr-btn" '+
        '>OK</button>');

    create_overlay(config.content_box, overlay_id, submit_button,
        save_subscription);
    // We need to initialize the help links.  They may have already been
    // initialized except for the ones we added, so setupHelpTrigger
    // is idempotent.  Notice that this is old MochiKit code.
    forEach(findHelpLinks(), setupHelpTrigger);
    add_subscription_overlay.show();
    return overlay_id;
}
namespace._show_add_overlay = show_add_overlay;

/**
 * Modify a link to pop up a subscription overlay.
 *
 * @method setup_subscription_link
 * @param {String} link_id Id of the link element.
 * @param {String} overlay_id Id of the overlay element.
 */
function setup_subscription_link(config, link_id) {
    // Modify the menu-link-subscribe-to-bug-mail link to be visible.
    var link = Y.one(link_id);
    if (!Y.Lang.isValue(link)) {
        Y.fail('Link to set as the pop-up link not found.');
    }
    link.removeClass('invisible-link');
    link.addClass('visible-link');
    link.on('click', function(e) {
        e.halt();
        show_add_overlay(config);
    });
    link.addClass('js-action');
}                               // setup_subscription_links

/**
 * External entry point for configuring the structural subscription.
 * @method setup
 * @param {Object} config Object literal of config name/value pairs.
 *     config.content_box is the name of an element on the page where
 *         the overlay will be anchored.
 */
namespace.setup = function(config) {
    // Return if pre-setup fails.
    if (!pre_setup(config)) {
        return;
    }

    // Create the subscription links on the page.
    setup_subscription_link(config, '.menu-link-subscribe_to_bug_mail');
}; // setup

}, '0.1', {requires: [
        'dom', 'node', 'lazr.anim', 'lazr.formoverlay', 'lazr.overlay',
        'lazr.effects', 'lp.app.errors', 'lp.client', 'gallery-accordion'
    ]});<|MERGE_RESOLUTION|>--- conflicted
+++ resolved
@@ -706,15 +706,9 @@
         .appendChild(container)
             .one('#structural-subscription-context-title')
                 .set('text', LP.cache.context.title);
-<<<<<<< HEAD
+    add_recipient_picker(content_node, hide_recipient_picker);
 
     var accordion = create_accordion('#accordion-overlay', content_node);
-    add_recipient_picker(container, hide_recipient_picker);
-=======
-    add_recipient_picker(content_node, hide_recipient_picker);
-
-    var accordion = create_accordion('#accordion-overlay', content_node);
->>>>>>> b10e88f9
 
     // Set up click handlers for the events radio buttons.
     var radio_group = Y.all('#events input');
@@ -771,29 +765,7 @@
         return;
     }
 
-<<<<<<< HEAD
-        var overlay_id = setup_overlay(config.content_box, true);
-        var submit_button = Y.Node.create(
-            '<button type="submit" name="field.actions.create" ' +
-            'value="Save Changes" class="lazr-pos lazr-btn" ' +
-            '>OK</button>');
-        // This is a bit of an odd approach, but it lets us retrofit code
-        // without a large refactoring.  When edit_subscription_handler is
-        // called, context.filter_info will have the information about the
-        // filter that is being edited.
-        var context = {};
-        create_overlay(config.content_box, overlay_id, submit_button,
-            function (form_data) {
-                return edit_subscription_handler(context, form_data);});
-        fill_in_bug_subscriptions(config, context);
-        // We need to initialize the help links.  They may have already been
-        // initialized except for the ones we added, so setupHelpTrigger
-        // is idempotent.  Notice that this is old MochiKit code.
-        forEach(findHelpLinks(), setupHelpTrigger);
-    }, window);
-=======
     fill_in_bug_subscriptions(config);
->>>>>>> b10e88f9
 };
 
 /**
@@ -1050,87 +1022,8 @@
     // config is the configuration object used for the entire assembly of the
     // page.
     return function(e) {
-<<<<<<< HEAD
-        // Only proceed if the form content is already available.
-        if (add_subscription_overlay) {
-            e.halt();
-            var content_node = Y.one(config.content_box),
-                teams = LP.cache.administratedTeams,
-                filter = filter_info.filter,
-                is_lifecycle = filter.bug_notification_level==='Lifecycle',
-                recipient_label = content_node.one(
-                    'input[name="recipient"] + span'),
-                statuses = filter.statuses,
-                importances = filter.importances;
-            if (filter_info.subscriber_is_team) {
-                var i;
-                for (i=0; i<teams.length; i++) {
-                    if (teams[i].link === filter_info.subscriber_link){
-                        recipient_label.set('text', teams[i].title);
-                        break;
-                    }
-                }
-            } else {
-                recipient_label.set('text', 'Yourself');
-            }
-            content_node.one('[name="name"]').set('value',filter.description);
-            if (is_lifecycle) {
-                statuses = LP.cache.statuses;
-                importances = LP.cache.importances;
-            } else {
-                // An absence of values is equivalent to all values.
-                if (statuses.length === 0) {
-                    statuses = LP.cache.statuses;
-                }
-                if (importances.length === 0) {
-                    importances = LP.cache.importances;
-                }
-            }
-            set_checkboxes(content_node, LP.cache.statuses, statuses);
-            set_checkboxes(
-                content_node, LP.cache.importances, importances);
-            content_node.one('[name="tags"]').set(
-                'value', is_lifecycle ? '' : filter.tags.join(' '));
-            set_radio_buttons(
-                content_node, [MATCH_ALL, MATCH_ANY],
-                filter.find_all_tags ? MATCH_ALL : MATCH_ANY);
-            var has_advanced_filters = !is_lifecycle && (
-                    filter.statuses.length ||
-                    filter.importances.length ||
-                    filter.tags.length) > 0,
-                filters = has_advanced_filters ? [ADVANCED_FILTER] : [],
-                event = ADDED_OR_CHANGED;
-            // Chattiness: Lifecycle < Details < Discussion.
-            switch (filter.bug_notification_level) {
-                case 'Lifecycle':
-                    event = ADDED_OR_CLOSED;
-                    filters = [];
-                    break;
-                case 'Details':
-                    filters.push(FILTER_COMMENTS);
-                    break;
-                // case 'Discussion': This is already handled/the default.
-                // default: If we get here then it is a programmer error.
-            }
-            set_radio_buttons(
-                content_node, [ADDED_OR_CLOSED, ADDED_OR_CHANGED], event);
-            set_checkboxes(
-                content_node, [FILTER_COMMENTS, ADVANCED_FILTER], filters);
-            handle_change(ADDED_OR_CHANGED, FILTER_WRAPPER, {duration: 0});
-            handle_change(ADVANCED_FILTER, ACCORDION_WRAPPER, {duration: 0});
-            context.filter_info = filter_info;
-            context.filter_id = filter_id;
-            var title = subscription.target_title;
-            Y.one('#structural-subscription-context-title')
-                .set('text', title);
-            Y.one('#subscription-overlay-title')
-                .set('text', 'Edit subscription for '+title+' bugs');
-            add_subscription_overlay.show();
-        }
-=======
         e.halt();
         show_edit_overlay(config, subscription, filter_info, filter_id);
->>>>>>> b10e88f9
     };
 }
 
@@ -1180,12 +1073,8 @@
             var filter_info = sub.filters[j];
             if (!filter_info.subscriber_is_team ||
                 filter_info.user_is_team_admin) {
-<<<<<<< HEAD
-                var node = Y.one('#subscription-filter-'+filter_id.toString());
-=======
                 var node = Y.one(
                     '#subscription-filter-'+filter_id.toString());
->>>>>>> b10e88f9
                 var edit_link = node.one('a.edit-subscription');
                 var edit_handler = make_edit_handler(
                     sub, filter_info, filter_id, config);
