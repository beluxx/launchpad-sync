--- conflicted
+++ resolved
@@ -78,10 +78,7 @@
         that it should sleep for a while after calling this method.
         """
         self._check_list_actions()
-<<<<<<< HEAD
-=======
         self._get_subscriptions()
->>>>>>> f3ee61fa
         # Snooze for a while.
         return 0
 
@@ -125,10 +122,6 @@
                    COMMASPACE.join(actions.keys()))
         # Report the statuses to Launchpad.
         self._proxy.reportStatus(statuses)
-<<<<<<< HEAD
-        # Snooze for a while.
-        return 0
-=======
 
     def _get_subscriptions(self):
         """Get the latest subscription information."""
@@ -179,7 +172,6 @@
                 mlist.Save()
             finally:
                 mlist.Unlock()
->>>>>>> f3ee61fa
 
     def _create(self, actions, statuses):
         """Process mailing list creation actions.
