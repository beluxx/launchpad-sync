--- conflicted
+++ resolved
@@ -11,13 +11,8 @@
     >>> server = xmlrpclib.ServerProxy(
     ...     'http://example.com/', transport=bugzilla_transport)
 
-<<<<<<< HEAD
-The transport will only allow calls to methods in a predefined set of
-namespaces.
-=======
 The test transport will only allow calls to methods in a predefined set
 of namespaces.
->>>>>>> 6edfa9a8
 
     >>> server.spam.eggs()
     Traceback (most recent call last):
@@ -33,11 +28,7 @@
     >>> server.spam.eggs()
     Traceback (most recent call last):
       ...
-<<<<<<< HEAD
-    AttributeError: 'TestBugzillaXMLRPCTransport' object has no
-=======
     AttributeError: TestBugzillaXMLRPCTransport instance has no
->>>>>>> 6edfa9a8
     attribute 'eggs'
 
     >>> del bugzilla_transport.methods['spam']
@@ -53,8 +44,6 @@
       ...
     AssertionError: No method 'unregistered_method' in namespace 'Bug'.
 
-<<<<<<< HEAD
-=======
 
 == Authentication ==
 
@@ -101,7 +90,6 @@
     Bugzilla_login=...
     Bugzilla_logincookie=...
 
->>>>>>> 6edfa9a8
 
 == Launchpad.time() ==
 
@@ -323,9 +311,6 @@
         id: 2
     <BLANKLINE>
         author: Ford Prefect <ford.prefect@h2g2.com>
-<<<<<<< HEAD
-        id: 4
-=======
         id: 4
 
 
@@ -371,5 +356,4 @@
     >>> server.Bug.add_comment({'id': 42, 'comment': "This won't work"})
     Traceback (most recent call last):
       ...
-    Fault: <Fault 101: 'Bug #42 does not exist.'>
->>>>>>> 6edfa9a8
+    Fault: <Fault 101: 'Bug #42 does not exist.'>