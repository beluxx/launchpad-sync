#
# Possible permissions: SELECT, INSERT, UPDATE, EXECUTE
#
# Note that we can't have INSERT only tables if we are using SQLObject, as it
# creates new entries by first doing an insert (to get the id) and then
# issuing an update
[DEFAULT]
# Objects in these schemas are publicly readable or executable. *not* writable
public_schemas=ts2

[public]
# The public role is automatically granted to all users by PostgreSQL
type=group
public.person_sort_key(text, text)         = EXECUTE
public.debversion_sort_key(text)           = EXECUTE
public.null_count(anyarray)                = EXECUTE
public.valid_name(text)                    = EXECUTE
public.valid_bug_name(text)                = EXECUTE
public.valid_branch_name(text)             = EXECUTE
public.valid_debian_version(text)          = EXECUTE
public.valid_cve(text)                     = EXECUTE
public.valid_absolute_url(text)            = EXECUTE
public.valid_fingerprint(text)             = EXECUTE
public.valid_keyid(text)                   = EXECUTE
public.valid_regexp(text)                  = EXECUTE
public.sane_version(text)                  = EXECUTE
public.sha1(text)                          = EXECUTE
public.is_blacklisted_name(text)           = EXECUTE
public.is_person(text)                     = EXECUTE
public.is_team(integer)                    = EXECUTE
public.is_team(text)                       = EXECUTE
public.is_printable_ascii(text)            = EXECUTE
public.launchpaddatabaserevision           = SELECT
public.name_blacklist_match(text)          = EXECUTE
public.fticache                            =
public.pillarname                          = SELECT
public.ulower(text)                        = EXECUTE
public._killall_backends(text)             =
public.generate_openid_identifier()        = EXECUTE
public.replication_lag()                   = EXECUTE
public.assert_patch_applied(integer, integer, integer) = EXECUTE

[ro]
# A user with full readonly access to the database. Generally used for
# interactive querying
type=user
groups=read

[testadmin]
# A user with full admin privileges used by the test suite
type=user
groups=admin

<<<<<<< HEAD
[authserver]
# authdb replication set access from the main Z3 application.
type=user
public.account                          = SELECT, INSERT, UPDATE, DELETE
public.accountpassword                  = SELECT, INSERT, UPDATE, DELETE
public.authtoken                        = SELECT, INSERT, UPDATE, DELETE
public.emailaddress                     = SELECT, INSERT, UPDATE, DELETE
public.openidrpsummary                  = SELECT, INSERT, UPDATE
public.openidauthorization              = SELECT, INSERT, UPDATE, DELETE
=======
[sso_auth]
# authdb replication set write access from the SSO service.
type=user
public.account                          = SELECT, INSERT, UPDATE, DELETE
public.accountpassword                  = SELECT, INSERT, UPDATE, DELETE
public.authtoken                        = SELECT, INSERT, UPDATE, DELETE
public.emailaddress                     = SELECT, INSERT, UPDATE, DELETE
public.openidrpsummary                  = SELECT, INSERT, UPDATE
public.openidassociations               = SELECT, INSERT, DELETE
public.openidauthorization              = SELECT, INSERT, UPDATE, DELETE

[sso_main]
# main replication set access from the SSO service login.launchpad.net
type=user
public.language                         = SELECT
public.openidrpconfig                   = SELECT
public.person                           = SELECT
public.personlanguage                   = SELECT
public.teammembership                   = SELECT
public.teamparticipation                = SELECT

[launchpad_auth]
# authdb replication set access from the main Z3 application.
# TODO: Trim some of these permissions for tables that will only
# be modified by SSO pages, like OpenIDAssociations and OpenIDAuthorization.
type=user
public.account                          = SELECT, INSERT, UPDATE, DELETE
public.accountpassword                  = SELECT, INSERT, UPDATE, DELETE
public.emailaddress                     = SELECT, INSERT, UPDATE, DELETE
public.openidassociations               = SELECT, INSERT, DELETE
public.openidauthorization              = SELECT, INSERT, UPDATE, DELETE
public.openidrpsummary                  = SELECT, INSERT, UPDATE
>>>>>>> 7486af08
public.language                         = SELECT
public.openidrpconfig                   = SELECT
public.person                           = SELECT
public.personlanguage                   = SELECT
public.teammembership                   = SELECT
public.teamparticipation                = SELECT

<<<<<<< HEAD
[launchpad]
=======
[launchpad_main]
>>>>>>> 7486af08
# lpmain replication set access from the main Z3 application.
type=user
groups=write
public.account                          = SELECT
public.announcement                     = SELECT, INSERT, UPDATE, DELETE
public.answercontact                    = SELECT, INSERT, UPDATE, DELETE
public.archive                          = SELECT, INSERT, UPDATE
public.archiveauthtoken                 = SELECT, INSERT, UPDATE
public.archivesubscriber                = SELECT, INSERT, UPDATE
public.archivearch                      = SELECT, INSERT, UPDATE
public.archivedependency                = SELECT, INSERT, DELETE
public.archivepermission                = SELECT, INSERT, UPDATE, DELETE
public.authtoken                        = SELECT, INSERT, UPDATE, DELETE
public.binaryandsourcepackagenameview   = SELECT
public.binarypackagepublishinghistory   = SELECT
public.bountysubscription               = SELECT, INSERT, UPDATE, DELETE
public.branchrevision                   = SELECT, INSERT, UPDATE, DELETE
public.branch                           = SELECT, INSERT, UPDATE, DELETE
public.branchjob                        = SELECT, INSERT, UPDATE, DELETE
public.branchmergeproposal              = SELECT, INSERT, UPDATE, DELETE
public.branchmergeproposaljob           = SELECT, INSERT, UPDATE, DELETE
public.branchmergerobot                 = SELECT, INSERT, UPDATE, DELETE
public.branchsubscription               = SELECT, INSERT, UPDATE, DELETE
public.branchvisibilitypolicy           = SELECT, INSERT, UPDATE, DELETE
public.branchwithsortkeys               = SELECT
public.bugaffectsperson                 = SELECT, INSERT, UPDATE, DELETE
public.bugattachment                    = SELECT, INSERT, UPDATE, DELETE
public.bugbranch                        = SELECT, INSERT, UPDATE, DELETE
public.bugcve                           = SELECT, INSERT, DELETE
public.bugnomination                    = SELECT, UPDATE
public.bugnotification                  = SELECT, INSERT, UPDATE, DELETE
public.bugnotificationattachment        = SELECT, INSERT
public.bugnotificationrecipient         = SELECT, INSERT, UPDATE, DELETE
public.bugtag                           = SELECT, INSERT, DELETE
public.bugtrackerperson                 = SELECT, UPDATE
public.codeimport                       = SELECT, INSERT, UPDATE, DELETE
public.codeimportevent                  = SELECT, INSERT, UPDATE
public.codeimporteventdata              = SELECT, INSERT
public.codeimportjob                    = SELECT, INSERT, UPDATE, DELETE
public.codeimportmachine                = SELECT, INSERT, UPDATE
public.codeimportresult                 = SELECT, INSERT, UPDATE, DELETE
public.codereviewmessage                = SELECT, INSERT, DELETE
public.codereviewvote                   = SELECT, INSERT, UPDATE, DELETE
public.commercialsubscription           = SELECT, INSERT, UPDATE, DELETE
public.continent                        = SELECT
public.cvereference                     = SELECT, INSERT
public.cve                              = SELECT, INSERT, UPDATE
public.customlanguagecode               = SELECT, INSERT, UPDATE, DELETE
public.diff                             = SELECT, INSERT, UPDATE
public.distributionbounty               = SELECT, INSERT, UPDATE
public.distributionmirror               = SELECT, INSERT, UPDATE, DELETE
public.distributionsourcepackage        = SELECT, INSERT, UPDATE, DELETE
public.distributionsourcepackagecache   = SELECT
public.distroserieslanguage             = SELECT, INSERT, UPDATE
public.distroseriespackagecache         = SELECT
public.emailaddress                     = SELECT
public.entitlement                      = SELECT, INSERT, UPDATE, DELETE
public.faq                              = SELECT, INSERT, UPDATE, DELETE
public.featuredproject                  = SELECT, INSERT, DELETE
public.hwdevicedriverlink               = SELECT
public.hwdevicenamevariant              = SELECT
public.hwdevice                         = SELECT
public.hwdeviceclass                    = SELECT
public.hwdriver                         = SELECT, INSERT
public.hwsubmissiondevice               = SELECT
public.hwsubmission                     = SELECT, INSERT, UPDATE
public.hwsubmissionbug                  = SELECT, INSERT, UPDATE, DELETE
public.hwsystemfingerprint              = SELECT, INSERT
public.hwtestanswerchoice               = SELECT
public.hwtestanswercountdevice          = SELECT
public.hwtestanswercount                = SELECT
public.hwtestanswerdevice               = SELECT
public.hwtestanswer                     = SELECT
public.hwtest                           = SELECT
public.hwvendorid                       = SELECT
public.hwvendorname                     = SELECT
public.job                              = SELECT, INSERT, UPDATE, DELETE
public.karmacache                       = SELECT
public.karmacategory                    = SELECT
public.karmatotalcache                  = SELECT
public.language                         = SELECT
public.languagepack                     = SELECT, INSERT, UPDATE
public.launchpadstatistic               = SELECT
public.libraryfilealias                 = SELECT, INSERT, UPDATE, DELETE
public.libraryfiledownloadcount         = SELECT
public.logintoken                       = SELECT, INSERT, UPDATE, DELETE
public.mailinglist                      = SELECT, INSERT, UPDATE, DELETE
public.mailinglistban                   = SELECT, INSERT, UPDATE, DELETE
public.mailinglistsubscription          = SELECT, INSERT, UPDATE, DELETE
public.mentoringoffer                   = SELECT, INSERT, UPDATE, DELETE
public.mergedirectivejob                = SELECT, INSERT, UPDATE, DELETE
public.messagechunk                     = SELECT, INSERT
public.messageapproval                  = SELECT, INSERT, UPDATE, DELETE
public.mirrorcdimagedistroseries        = SELECT, INSERT, DELETE
public.mirrordistroarchseries           = SELECT, INSERT, DELETE, UPDATE
public.mirrordistroseriessource         = SELECT, INSERT, UPDATE, DELETE
public.mirrorproberecord                = SELECT, INSERT, DELETE
public.nameblacklist                    = SELECT, INSERT, UPDATE, DELETE
public.oauthaccesstoken                 = SELECT, INSERT, UPDATE, DELETE
public.oauthconsumer                    = SELECT, INSERT
public.oauthnonce                       = SELECT, INSERT
public.oauthrequesttoken                = SELECT, INSERT, UPDATE, DELETE
public.officialbugtag                   = SELECT, INSERT, UPDATE, DELETE
<<<<<<< HEAD
public.openidassociations               = SELECT, INSERT, DELETE
=======
>>>>>>> 7486af08
public.openidauthorization              = SELECT
public.openidrpconfig                   = SELECT, INSERT, UPDATE, DELETE
public.openidrpsummary                  = SELECT
public.packagebugsupervisor             = SELECT, INSERT, UPDATE, DELETE
public.packagecopyrequest               = SELECT, INSERT, UPDATE
public.packagediff                      = SELECT, INSERT, UPDATE, DELETE
public.packaging                        = SELECT, INSERT, UPDATE, DELETE
public.personlanguage                   = SELECT, INSERT, UPDATE, DELETE
public.personlocation                   = SELECT, INSERT, UPDATE, DELETE
public.personnotification               = SELECT, INSERT, UPDATE, DELETE
public.pillarname                       = SELECT, INSERT, DELETE
public.poexportrequest                  = SELECT, INSERT, UPDATE, DELETE
public.poexport                         = SELECT
public.pofiletranslator                 = SELECT
public.pofiletranslator                 = SELECT
public.polloption                       = SELECT, INSERT, UPDATE, DELETE
public.poll                             = SELECT, INSERT, UPDATE
public.potexport                        = SELECT
public.previewdiff                      = SELECT, INSERT, UPDATE, DELETE
public.productbounty                    = SELECT, INSERT, UPDATE
public.productrelease                   = SELECT, INSERT, UPDATE, DELETE
public.productreleasefile               = SELECT, INSERT, DELETE
public.productseriescodeimport          = SELECT, INSERT, UPDATE
public.project                          = SELECT
public.projectbounty                    = SELECT, INSERT, UPDATE
public.questionbug                      = SELECT, INSERT, DELETE
public.questionmessage                  = SELECT, INSERT
public.questionreopening                = SELECT, INSERT, UPDATE
public.question                         = SELECT, INSERT, UPDATE
public.questionsubscription             = SELECT, INSERT, UPDATE, DELETE
public.translationrelicensingagreement  = SELECT, INSERT, UPDATE
public.requestedcds                     = SELECT, INSERT, UPDATE, DELETE
public.revision                         = SELECT, INSERT, UPDATE
public.revisionauthor                   = SELECT, INSERT, UPDATE
public.revisionnumber                   = SELECT, INSERT
public.revisionparent                   = SELECT, INSERT
public.scriptactivity                   = SELECT, INSERT
public.shipitreport                     = SELECT, INSERT
public.shipitsurvey                     = SELECT, INSERT, UPDATE
public.shipitsurveyquestion             = SELECT, INSERT
public.shipitsurveyanswer               = SELECT, INSERT
public.shipitsurveyresult               = SELECT, INSERT
public.shipment                         = SELECT, INSERT, UPDATE
public.shippingrequest                  = SELECT, INSERT, UPDATE, DELETE
public.shippingrun                      = SELECT, INSERT, UPDATE
public.sourcepackagepublishinghistory   = SELECT
public.seriessourcepackagebranch        = SELECT, INSERT, UPDATE, DELETE
public.specificationbranch              = SELECT, INSERT, UPDATE, DELETE
public.specificationbug                 = SELECT, INSERT, DELETE
public.specificationdependency          = SELECT, INSERT, DELETE
public.specificationfeedback            = SELECT, INSERT, UPDATE, DELETE
public.specificationmessage             = SELECT, INSERT
public.specification                    = SELECT, INSERT, UPDATE
public.specificationsubscription        = SELECT, INSERT, UPDATE, DELETE
public.spokenin                         = SELECT, INSERT, DELETE
public.sprintattendance                 = SELECT, INSERT, UPDATE, DELETE
public.sprint                           = SELECT, INSERT, UPDATE
public.sprintspecification              = SELECT, INSERT, UPDATE, DELETE
public.standardshipitrequest            = SELECT, INSERT, UPDATE, DELETE
public.staticdiff                       = SELECT, INSERT, UPDATE
public.structuralsubscription           = SELECT, INSERT, UPDATE, DELETE
public.temporaryblobstorage             = SELECT, INSERT, DELETE
public.translationgroup                 = SELECT, INSERT, UPDATE
public.translationimportqueueentry      = SELECT, INSERT, UPDATE, DELETE
public.translationmessage               = SELECT, INSERT, UPDATE
public.translator                       = SELECT, INSERT, UPDATE, DELETE
public.usertouseremail                  = SELECT, UPDATE
public.validpersoncache                 = SELECT
public.validpersonorteamcache           = SELECT
public.votecast                         = SELECT, INSERT
public.vote                             = SELECT, INSERT, UPDATE
public.webserviceban                    = SELECT, INSERT, UPDATE, DELETE
public.wikiname                         = SELECT, INSERT, UPDATE, DELETE
public.usertouseremail                  = SELECT, INSERT, UPDATE

[launchpad]
# This user exists for backwards compatibility - it is an alias to
# lanunchpad_main. There are a number of users in production that
# have been assigned this role that I don't want to recreate just now.
type=user
groups=launchpad_main

[statistician]
type=user
public.archive                          = SELECT, UPDATE
public.archivearch                      = SELECT, UPDATE
public.binarypackagename                = SELECT
public.binarypackagepublishinghistory   = SELECT
public.binarypackagerelease             = SELECT
public.branch                           = SELECT
public.bug                              = SELECT
public.bugtask                          = SELECT
public.build                            = SELECT
public.distribution                     = SELECT
public.distributionsourcepackagecache   = SELECT, INSERT, UPDATE, DELETE
public.distroarchseries                 = SELECT, UPDATE
public.distroseries                     = SELECT, UPDATE
public.distroserieslanguage             = SELECT, INSERT, UPDATE, DELETE
public.distroseriespackagecache         = SELECT, INSERT, UPDATE, DELETE
public.language                         = SELECT
public.launchpadstatistic               = SELECT, INSERT, UPDATE, DELETE
public.person                           = SELECT
public.validpersoncache                 = SELECT
public.validpersonorteamcache           = SELECT
public.potemplate                       = SELECT
public.pofile                           = SELECT
public.pofiletranslator                 = SELECT
public.pomsgid                          = SELECT
public.potmsgset                        = SELECT
public.product                          = SELECT
public.productseries                    = SELECT
public.question                         = SELECT
public.scriptactivity                   = SELECT, INSERT
public.sourcepackagename                = SELECT
public.sourcepackagepublishinghistory   = SELECT
public.sourcepackagerelease             = SELECT
public.specification                    = SELECT
public.translationmessage               = SELECT, INSERT, UPDATE
public.translationtemplateitem          = SELECT

[librarian]
type=user
public.libraryfilealias                 = SELECT, INSERT, UPDATE
public.libraryfilecontent               = SELECT, INSERT

[librarianlogparser]
type=user
public.libraryfilealias                 = SELECT
public.libraryfiledownloadcount         = SELECT, INSERT, UPDATE
public.parsedapachelog                  = SELECT, INSERT, UPDATE

[librariangc]
type=user
public.libraryfilealias                 = SELECT, UPDATE, DELETE
public.libraryfilecontent               = SELECT, UPDATE, DELETE
# This user needs select on every table that references LibraryFileAlias
public.binarypackagefile                = SELECT
public.branchmergeproposal              = SELECT
public.bugattachment                    = SELECT
public.build                            = SELECT
public.codeimportresult                 = SELECT
public.diff                             = SELECT
public.distribution                     = SELECT
public.distributionmirror               = SELECT
public.languagepack                     = SELECT
public.hwsubmission                     = SELECT
public.mergedirectivejob                = SELECT
public.message                          = SELECT
public.messagechunk                     = SELECT
public.messageapproval                  = SELECT
public.mirrorproberecord                = SELECT
public.openidrpconfig                   = SELECT
public.packagediff                      = SELECT
public.packageupload                    = SELECT
public.packageuploadcustom              = SELECT
public.person                           = SELECT
public.pocketchroot                     = SELECT
public.pofile                           = SELECT
public.potemplate                       = SELECT
public.product                          = SELECT
public.productreleasefile               = SELECT
public.project                          = SELECT
public.scriptactivity                   = SELECT, INSERT
public.shipitreport                     = SELECT
public.shippingrun                      = SELECT
public.sprint                           = SELECT
public.sourcepackagereleasefile         = SELECT
public.temporaryblobstorage             = SELECT, DELETE
public.translationimportqueueentry      = SELECT

[productreleasefinder]
# Dyson release import script
type=user
public.product                          = SELECT
public.productseries                    = SELECT
public.productrelease                   = SELECT, INSERT, UPDATE
public.productreleasefile               = SELECT, INSERT, UPDATE
# Needed only because SQLobject does things...
public.person                           = SELECT
# Needed to write to the librarian
public.libraryfilealias                 = SELECT, INSERT
public.libraryfilecontent               = SELECT, INSERT
public.scriptactivity                   = SELECT, INSERT

[pofilestats]
# Translations POFile statistics verification/update script
type=user
public.language                         = SELECT
public.pofile                           = SELECT, UPDATE
public.potemplate                       = SELECT
public.potmsgset                        = SELECT
public.scriptactivity                   = SELECT, INSERT
public.translationmessage               = SELECT
public.translationtemplateitem          = SELECT

[poimport]
# Rosetta import script
type=user
groups=write
public.account                          = SELECT, INSERT
public.customlanguagecode               = SELECT
public.scriptactivity                   = SELECT, INSERT
public.translationgroup                 = SELECT
public.translationimportqueueentry      = SELECT, DELETE
public.translationmessage               = SELECT, INSERT, UPDATE
public.translationrelicensingagreement  = SELECT
public.translator                       = SELECT
public.validpersoncache                 = SELECT
public.validpersonorteamcache           = SELECT

[poexport]
# Rosetta export script
type=user
public.distribution                     = SELECT
public.distroseries                     = SELECT
public.emailaddress                     = SELECT
public.language                         = SELECT
public.libraryfilealias                 = SELECT, INSERT
public.libraryfilecontent               = SELECT, INSERT
public.person                           = SELECT
public.poexport                         = SELECT
public.poexportrequest                  = SELECT, DELETE
public.pofile                           = SELECT, UPDATE
public.pofiletranslator                 = SELECT
public.pomsgid                          = SELECT
public.potemplate                       = SELECT
public.potexport                        = SELECT
public.potmsgset                        = SELECT
public.potranslation                    = SELECT
public.product                          = SELECT
public.productseries                    = SELECT
public.scriptactivity                   = SELECT, INSERT
public.sourcepackagename                = SELECT
public.translationgroup                 = SELECT
public.translationmessage               = SELECT
public.translationtemplateitem          = SELECT
public.translator                       = SELECT
public.validpersoncache                 = SELECT
public.validpersonorteamcache           = SELECT

[langpack]
# Language pack exporter script
type=user
public.distribution                     = SELECT
public.distroseries                     = SELECT, UPDATE
public.emailaddress                     = SELECT
public.language                         = SELECT
public.languagepack                     = SELECT, INSERT
public.libraryfilealias                 = SELECT, INSERT
public.libraryfilecontent               = SELECT, INSERT
public.person                           = SELECT
public.poexport                         = SELECT
public.pofile                           = SELECT, UPDATE
public.pofiletranslator                 = SELECT
public.pomsgid                          = SELECT
public.potemplate                       = SELECT
public.potexport                        = SELECT
public.potmsgset                        = SELECT
public.potranslation                    = SELECT
public.product                          = SELECT
public.productseries                    = SELECT
public.scriptactivity                   = SELECT, INSERT
public.sourcepackagename                = SELECT
public.translationgroup                 = SELECT
public.translationmessage               = SELECT
public.translationtemplateitem          = SELECT
public.translator                       = SELECT
public.validpersoncache                 = SELECT
public.validpersonorteamcache           = SELECT

[checkwatches]
# Malone bug watch script
type=user
public.account                          = SELECT, INSERT
public.accountpassword                  = SELECT, INSERT
public.answercontact                    = SELECT
public.bug                              = SELECT, INSERT, UPDATE
public.bugactivity                      = SELECT, INSERT
public.bugcve                           = SELECT, INSERT
public.bugmessage                       = SELECT, INSERT, UPDATE
public.bugnomination                    = SELECT
public.bugnotification                  = SELECT, INSERT
public.bugnotificationrecipient         = SELECT, INSERT
public.bugsubscription                  = SELECT
public.bugtask                          = SELECT, INSERT, UPDATE
public.bugtracker                       = SELECT, INSERT
public.bugtrackeralias                  = SELECT
public.bugtrackerperson                 = SELECT, INSERT
public.bugwatch                         = SELECT, INSERT, UPDATE
public.cve                              = SELECT, INSERT, UPDATE
public.cvereference                     = SELECT, INSERT, UPDATE
public.distribution                     = SELECT
public.distroseries                     = SELECT
public.emailaddress                     = SELECT, INSERT
public.language                         = SELECT
public.libraryfilealias                 = SELECT, INSERT
public.libraryfilecontent               = SELECT, INSERT
public.messagechunk                     = SELECT, INSERT
public.message                          = SELECT, INSERT
public.milestone                        = SELECT
public.openidrpsummary                  = SELECT
public.packagebugsupervisor             = SELECT
public.person                           = SELECT, INSERT, UPDATE
public.personlanguage                   = SELECT
public.product                          = SELECT
public.productseries                    = SELECT
public.project                          = SELECT
public.questionbug                      = SELECT
public.question                         = SELECT
public.questionsubscription             = SELECT
public.scriptactivity                   = SELECT, INSERT
public.sourcepackagename                = SELECT
public.structuralsubscription           = SELECT
public.teammembership                   = SELECT
public.teamparticipation                = SELECT, INSERT
public.validpersoncache                 = SELECT
public.validpersonorteamcache           = SELECT
public.wikiname                         = SELECT, INSERT

[codeimportworker]
type=user
public.branch                           = SELECT, UPDATE
public.codeimport                       = SELECT, UPDATE
public.codeimportevent                  = SELECT, INSERT, UPDATE
public.codeimportmachine                = SELECT
public.codeimportresult                 = SELECT, INSERT, UPDATE
public.codeimportjob                    = SELECT, INSERT, UPDATE, DELETE
public.libraryfilealias                 = SELECT, INSERT, UPDATE
public.libraryfilecontent               = SELECT, INSERT
public.person                           = SELECT
public.product                          = SELECT
public.productseries                    = SELECT
public.productseriescodeimport          = SELECT

[branchscanner]
type=user
groups=write
public.account                          = SELECT, INSERT
public.accountpassword                  = SELECT, INSERT
public.branch                           = SELECT, UPDATE
public.branchjob                        = SELECT, INSERT, UPDATE, DELETE
public.branchmergeproposal              = SELECT, UPDATE
public.branchrevision                   = SELECT, INSERT, UPDATE, DELETE
public.branchsubscription               = SELECT
public.branchvisibilitypolicy           = SELECT
public.bugbranch                        = SELECT, INSERT, UPDATE
public.diff                             = SELECT, INSERT, DELETE
public.distroseries                     = SELECT
public.distribution                     = SELECT
public.emailaddress                     = SELECT
public.job                              = SELECT, INSERT, UPDATE, DELETE
# Karma
public.karma                            = SELECT, INSERT
public.karmaaction                      = SELECT
public.openidrpsummary                  = SELECT
public.person                           = SELECT
public.revision                         = SELECT, INSERT, UPDATE
public.revisionauthor                   = SELECT, INSERT, UPDATE
public.revisionparent                   = SELECT, INSERT
public.revisionproperty                 = SELECT, INSERT
public.scriptactivity                   = SELECT, INSERT
public.sourcepackagename                = SELECT
public.staticdiff                       = SELECT, INSERT, DELETE
public.validpersoncache                 = SELECT
public.validpersonorteamcache           = SELECT

[targetnamecacheupdater]
type=user
public.bugtask                                  = SELECT, UPDATE
public.product                                  = SELECT
public.productseries                            = SELECT
public.distribution                             = SELECT
public.distroseries                             = SELECT
public.sourcepackagename                        = SELECT
public.binarypackagename                        = SELECT
public.potemplate                               = SELECT, UPDATE
public.scriptactivity                           = SELECT, INSERT

[distributionmirror]
type=user
public.archive                                  = SELECT
public.archivearch                              = SELECT
public.binarypackagefile                        = SELECT
public.binarypackagename                        = SELECT
public.binarypackagerelease                     = SELECT
public.build                                    = SELECT
public.component                                = SELECT
public.componentselection                       = SELECT
public.distribution                             = SELECT
public.distributionmirror                       = SELECT, UPDATE
public.distroseries                             = SELECT
public.distroarchseries                         = SELECT
public.emailaddress                             = SELECT
public.libraryfilealias                         = SELECT, INSERT
public.libraryfilecontent                       = SELECT, INSERT
public.mirrorcdimagedistroseries                = SELECT, INSERT, UPDATE, DELETE
public.mirrordistroarchseries                   = SELECT, UPDATE, DELETE, INSERT
public.mirrordistroseriessource                 = SELECT, UPDATE, DELETE, INSERT
public.mirrorproberecord                        = SELECT, INSERT
public.person                                   = SELECT
public.processorfamily                          = SELECT
public.scriptactivity                           = SELECT, INSERT
public.securesourcepackagepublishinghistory     = SELECT
public.securebinarypackagepublishinghistory     = SELECT
public.sourcepackagerelease                     = SELECT
public.sourcepackagereleasefile                 = SELECT
public.sourcepackagename                        = SELECT
public.teammembership                           = SELECT

[teammembership]
# Update the TeamMembership table setting expired members
type=user
public.teammembership                           = SELECT, UPDATE
public.teamparticipation                        = SELECT, DELETE
public.person                                   = SELECT
public.emailaddress                             = SELECT
public.scriptactivity                           = SELECT, INSERT

[karma]
# Update the KarmaCache table
type=user
public.karmacache                               = SELECT, INSERT, UPDATE, DELETE
public.karma                                    = SELECT
public.karmacategory                            = SELECT
public.karmaaction                              = SELECT
public.karmatotalcache                          = SELECT, INSERT, UPDATE, DELETE
public.emailaddress                             = SELECT
public.person                                   = SELECT
public.product                                  = SELECT
public.validpersoncache                         = SELECT
public.validpersonorteamcache                   = SELECT
public.scriptactivity                           = SELECT, INSERT

[revisionkarma]
# Allocate karma for revisions.
type=user
public.branch                                   = SELECT
public.branchrevision                           = SELECT
public.karma                                    = SELECT, INSERT
public.karmacategory                            = SELECT
public.karmaaction                              = SELECT
public.person                                   = SELECT
public.product                                  = SELECT
public.productseries                            = SELECT
public.revision                                 = SELECT, UPDATE
public.revisionauthor                           = SELECT
public.scriptactivity                           = SELECT, INSERT
public.validpersoncache                         = SELECT

[cve]
type=user
public.cve                                      = SELECT, INSERT, UPDATE
public.cvereference                             = SELECT, INSERT, UPDATE, DELETE
public.scriptactivity                           = SELECT, INSERT


[gina]
# Unpack sourcepackages and extract metadata
type=user
groups=write
public.account                                  = SELECT, INSERT
public.accountpassword                          = SELECT, INSERT
public.archive                                  = SELECT, UPDATE
public.archivearch                              = SELECT, UPDATE
public.distribution                             = SELECT
public.openidrpsummary                          = SELECT
public.packagediff                              = SELECT, INSERT, UPDATE
public.scriptactivity                           = SELECT, INSERT
public.securebinarypackagepublishinghistory     = SELECT, INSERT, UPDATE, DELETE
public.securesourcepackagepublishinghistory     = SELECT, INSERT, UPDATE, DELETE

[lucille]
# Soyuz archive publisher.
type=user
groups=write
public.archive                                  = SELECT, UPDATE
public.archivearch                              = SELECT
public.archiveauthtoken                         = SELECT, UPDATE
public.archivesubscriber                        = SELECT, UPDATE
public.binarypackagepublishinghistory           = SELECT
public.gpgkey                                   = SELECT, INSERT, UPDATE
public.packagecopyrequest                       = SELECT, INSERT, UPDATE
public.packagediff                              = SELECT, INSERT, UPDATE
public.scriptactivity                           = SELECT, INSERT
public.securebinarypackagepublishinghistory     = SELECT, INSERT, UPDATE, DELETE
public.securesourcepackagepublishinghistory     = SELECT, INSERT, UPDATE, DELETE
public.sourcepackagepublishinghistory           = SELECT

# Closing bugs for publication copies.
public.bug                              = SELECT, UPDATE
public.bugactivity                      = SELECT, INSERT
public.bugsubscription                  = SELECT
public.bugnotification                  = SELECT, INSERT
public.bugnotificationrecipient         = SELECT, INSERT
public.bugnomination                    = SELECT
public.bugtask                          = SELECT, UPDATE
public.product                          = SELECT
public.project                          = SELECT
public.bugmessage                       = SELECT, INSERT
public.message                          = SELECT, INSERT
public.messagechunk                     = SELECT, INSERT
public.productseries                    = SELECT
public.validpersoncache                 = SELECT
public.validpersonorteamcache           = SELECT
public.karmaaction                      = SELECT
public.karma                            = SELECT, INSERT
public.questionbug                      = SELECT
public.question                         = SELECT
public.packagebugsupervisor             = SELECT
public.milestone                        = SELECT
public.bugwatch                         = SELECT, INSERT
public.bugtracker                       = SELECT, INSERT
public.bugtrackeralias                  = SELECT, INSERT
public.cve                              = SELECT, INSERT
public.bugcve                           = SELECT, INSERT
public.language                         = SELECT
public.questionsubscription             = SELECT
public.answercontact                    = SELECT
public.personlanguage                   = SELECT
public.structuralsubscription           = SELECT

[fiera]
type=user
public.account                                  = SELECT
public.archive                                  = SELECT, UPDATE
public.archivearch                              = SELECT, UPDATE
public.archivedependency                        = SELECT
public.buildqueue                               = SELECT, INSERT, UPDATE, DELETE
public.builder                                  = SELECT, INSERT, UPDATE
public.build                                    = SELECT, INSERT, UPDATE
public.distribution                             = SELECT, UPDATE
public.distroseries                             = SELECT, UPDATE
public.distroarchseries                         = SELECT, UPDATE
public.sourcepackagepublishinghistory           = SELECT
public.securesourcepackagepublishinghistory     = SELECT
public.sourcepackagerelease                     = SELECT
public.sourcepackagereleasefile                 = SELECT
public.sourcepackagename                        = SELECT
public.binarypackagepublishinghistory           = SELECT
public.securebinarypackagepublishinghistory     = SELECT
public.binarypackagerelease                     = SELECT
public.binarypackagefile                        = SELECT
public.binarypackagename                        = SELECT
public.libraryfilealias                         = SELECT, INSERT
public.libraryfilecontent                       = SELECT, INSERT
public.processor                                = SELECT
public.processorfamily                          = SELECT
public.pocketchroot                             = SELECT, INSERT, UPDATE
public.component                                = SELECT
public.section                                  = SELECT
public.publishedpackage                         = SELECT
public.person                                   = SELECT
public.emailaddress                             = SELECT
public.teammembership                           = SELECT
public.scriptactivity                           = SELECT, INSERT
public.gpgkey                                   = SELECT

[sourcerer]
type=user
public.archive                                  = SELECT
public.archivearch                              = SELECT
public.branch                                   = SELECT, INSERT, UPDATE
public.revision                                 = SELECT, INSERT, UPDATE
# Karma
public.karma                                    = SELECT, INSERT
public.karmaaction                              = SELECT
# To get at a source package's manifest
public.distribution                             = SELECT
public.distroseries                             = SELECT
public.sourcepackagename                        = SELECT
public.sourcepackagepublishinghistory           = SELECT
public.sourcepackagerelease                     = SELECT, UPDATE
public.sourcepackagereleasefile                 = SELECT
# To get at an upstream product's manifest
public.product                                  = SELECT
public.productseries                            = SELECT
public.productrelease                           = SELECT, UPDATE
public.productreleasefile                       = SELECT
# To get from source package to upstream
public.packaging                                = SELECT
# To get stuff from the librarian
public.libraryfilealias                         = SELECT
public.libraryfilecontent                       = SELECT
public.scriptactivity                           = SELECT, INSERT

[write]
type=group
# Full access except for tables that are exclusively updated by
# certain processes, such as the librarian tables. This group is deprecated -
# access should be explicitly granted to users.
public.archive                          = SELECT, INSERT, UPDATE
public.archivearch                      = SELECT, INSERT, UPDATE
public.binarypackagerelease             = SELECT, INSERT, UPDATE
public.binarypackagefile                = SELECT, INSERT, UPDATE
public.binarypackagefilepublishing      = SELECT, INSERT, UPDATE
public.binarypackagename                = SELECT, INSERT, UPDATE
public.bounty                           = SELECT, INSERT, UPDATE
public.bountymessage                    = SELECT, INSERT
public.branch                           = SELECT, INSERT, UPDATE
public.bug                              = SELECT, INSERT, UPDATE
public.bugactivity                      = SELECT, INSERT, UPDATE
public.bugattachment                    = SELECT, INSERT, UPDATE
public.bugmessage                       = SELECT, INSERT, UPDATE
public.bugnomination                    = SELECT, INSERT, UPDATE
public.bugpackageinfestation            = SELECT, INSERT, UPDATE
public.bugproductinfestation            = SELECT, INSERT, UPDATE
public.bugsubscription                  = SELECT, INSERT, UPDATE, DELETE
public.bugtask                          = SELECT, INSERT, UPDATE
public.bugtracker                       = SELECT, INSERT, UPDATE, DELETE
public.bugtrackeralias                  = SELECT, INSERT, UPDATE, DELETE
public.bugwatch                         = SELECT, INSERT, UPDATE, DELETE
public.build                            = SELECT, INSERT, UPDATE
public.builder                          = SELECT, INSERT, UPDATE
public.buildqueue                       = SELECT, INSERT, UPDATE, DELETE
public.component                        = SELECT, INSERT, UPDATE
public.componentselection               = SELECT, INSERT, UPDATE
public.country                          = SELECT, INSERT, UPDATE
public.distribution                     = SELECT, INSERT, UPDATE
public.distroarchseries                 = SELECT, INSERT, UPDATE
public.distroseries                     = SELECT, INSERT, UPDATE
public.packageupload                    = SELECT, INSERT, UPDATE
public.packageuploadbuild               = SELECT, INSERT, UPDATE
public.packageuploadsource              = SELECT, INSERT, UPDATE
public.packageuploadcustom              = SELECT, INSERT, UPDATE
public.distrocomponentuploader          = SELECT, INSERT, UPDATE
public.emailaddress                     = SELECT, INSERT, UPDATE
public.ircid                            = SELECT, INSERT, UPDATE, DELETE
public.jabberid                         = SELECT, INSERT, UPDATE, DELETE
public.karma                            = SELECT, INSERT, UPDATE
public.karmaaction                      = SELECT, INSERT, UPDATE
public.language                         = SELECT, INSERT, UPDATE
public.launchpaddatabaserevision        = SELECT, INSERT, UPDATE
public.libraryfilealias                 = SELECT, INSERT
public.libraryfilecontent               = SELECT, INSERT
public.logintoken                       = SELECT, INSERT, UPDATE
public.mirror                           = SELECT, INSERT, UPDATE, DELETE
public.mirrorcontent                    = SELECT, INSERT, UPDATE, DELETE
public.mirrorsourcecontent              = SELECT, INSERT, UPDATE, DELETE
public.teammembership                   = SELECT, INSERT, UPDATE, DELETE
public.message                          = SELECT, INSERT, UPDATE
public.milestone                        = SELECT, INSERT, UPDATE
public.binarypackagepublishinghistory   = SELECT
public.securebinarypackagepublishinghistory = SELECT, INSERT, UPDATE, DELETE
public.openidrpsummary                  = SELECT
public.packageselection                 = SELECT, INSERT, UPDATE
public.packaging                        = SELECT, INSERT, UPDATE
public.person                           = SELECT, INSERT, UPDATE
public.personlanguage                   = SELECT, INSERT, UPDATE
public.pocketchroot                     = SELECT, INSERT, UPDATE
public.pocomment                        = SELECT, INSERT, UPDATE
public.pofile                           = SELECT, INSERT, UPDATE
public.pomsgid                          = SELECT, INSERT, UPDATE
public.posubscription                   = SELECT, INSERT, UPDATE, DELETE
public.potemplate                       = SELECT, INSERT, UPDATE
public.potmsgset                        = SELECT, INSERT, UPDATE
public.potranslation                    = SELECT, INSERT, UPDATE
public.processor                        = SELECT, INSERT, UPDATE
public.processorfamily                  = SELECT, INSERT, UPDATE
public.product                          = SELECT, INSERT, UPDATE
public.productlicense                   = SELECT, INSERT, UPDATE, DELETE
public.productcvsmodule                 = SELECT, INSERT, UPDATE
public.productrelease                   = SELECT, INSERT, UPDATE
public.productreleasefile               = SELECT, INSERT, UPDATE
public.productseries                    = SELECT, INSERT, UPDATE
public.productsvnmodule                 = SELECT, INSERT, UPDATE
public.project                          = SELECT, INSERT, UPDATE
public.projectrelationship              = SELECT, INSERT, UPDATE
public.publishedpackage                 = SELECT
public.pushmirroraccess                 = SELECT, INSERT, UPDATE
public.section                          = SELECT, INSERT, UPDATE
public.sectionselection                 = SELECT, INSERT, UPDATE
public.signedcodeofconduct              = SELECT, INSERT, UPDATE
public.sourcepackagefilepublishing      = SELECT, INSERT, UPDATE
public.sourcepackagename                = SELECT, INSERT, UPDATE
public.sourcepackagepublishinghistory   = SELECT
public.securesourcepackagepublishinghistory = SELECT, INSERT, UPDATE
public.sourcepackagerelease             = SELECT, INSERT, UPDATE
public.sourcepackagereleasefile         = SELECT, INSERT, UPDATE
public.spokenin                         = SELECT, INSERT, UPDATE
public.gpgkey                           = SELECT, INSERT, UPDATE, DELETE
public.sshkey                           = SELECT, INSERT, UPDATE, DELETE
public.teamparticipation                = SELECT, INSERT, UPDATE, DELETE
public.translationimportqueueentry      = SELECT, INSERT, UPDATE, DELETE
public.translationtemplateitem          = SELECT, INSERT, UPDATE, DELETE
public.wikiname                         = SELECT, INSERT, UPDATE, DELETE

[shipit]
type=user
public.continent                        = SELECT
public.country                          = SELECT
public.emailaddress                     = SELECT
public.karma                            = SELECT
public.libraryfilealias                 = SELECT, INSERT
public.libraryfilecontent               = SELECT, INSERT
public.person                           = SELECT
public.requestedcds                     = SELECT, INSERT, UPDATE
public.scriptactivity                   = SELECT, INSERT
public.shipitreport                     = SELECT, INSERT
public.shipment                         = SELECT, INSERT
public.shippingrequest                  = SELECT, UPDATE
public.shippingrun                      = SELECT, INSERT, UPDATE
public.standardshipitrequest            = SELECT
public.validpersoncache                 = SELECT
public.validpersonorteamcache           = SELECT

[standingupdater]
# For the personal standing updater cron script.
type=user
public.emailaddress                     = SELECT
public.mailinglist                      = SELECT
public.message                          = SELECT
public.messageapproval                  = SELECT
public.person                           = SELECT, UPDATE
public.scriptactivity                   = SELECT, INSERT
public.teamparticipation                = SELECT

[answertracker]
# User running expire-questions.py
type=user
public.account                          = SELECT, INSERT
public.accountpassword                  = SELECT, INSERT
public.answercontact                    = SELECT
public.bug                              = SELECT
public.bugtask                          = SELECT
public.distribution                     = SELECT
public.faq                              = SELECT
public.emailaddress                     = SELECT
public.language                         = SELECT
public.message                          = SELECT, INSERT
public.messagechunk                     = SELECT, INSERT
public.openidrpsummary                  = SELECT
public.person                           = SELECT, UPDATE
public.personlanguage                   = SELECT
public.product                          = SELECT
public.question                         = SELECT, UPDATE
public.questionbug                      = SELECT
public.questionmessage                  = SELECT, INSERT
public.questionsubscription             = SELECT
public.scriptactivity                   = SELECT, INSERT
public.sourcepackagename                = SELECT
public.teammembership                   = SELECT
public.validpersoncache                 = SELECT
public.validpersonorteamcache           = SELECT

[uploader]
type=user
# Everything is keyed off an archive
public.archive                          = SELECT, INSERT, UPDATE
public.archivearch                      = SELECT, INSERT, UPDATE

# This block is granted insert in order to be able to create maintainers
# on the fly when we encounter them.
public.account                          = SELECT, INSERT
public.accountpassword                  = SELECT, INSERT
public.openidrpsummary                  = SELECT
public.person                           = SELECT, INSERT, UPDATE
public.emailaddress                     = SELECT, INSERT
public.teamparticipation                = SELECT, INSERT
public.teammembership                   = SELECT
public.wikiname                         = SELECT, INSERT
public.validpersoncache                 = SELECT
public.validpersonorteamcache           = SELECT

# I didn't want to give it INSERT and if someone can fix the gpg-coc story
# So that it works with my key in place then nascentupload.txt won't have
# to insert it.
public.gpgkey                           = SELECT, INSERT
public.signedcodeofconduct              = SELECT
public.distribution                     = SELECT
public.distroseries                     = SELECT, UPDATE
public.distroarchseries                 = SELECT
public.sourcepackagepublishinghistory   = SELECT
public.sourcepackagefilepublishing      = SELECT
public.binarypackagefilepublishing      = SELECT
public.binarypackagepublishinghistory   = SELECT
public.component                        = SELECT, INSERT
public.section                          = SELECT, INSERT
public.componentselection               = SELECT
public.sectionselection                 = SELECT
public.distrocomponentuploader          = SELECT
public.archivepermission                = SELECT
public.processor                        = SELECT
public.processorfamily                  = SELECT

# Source and Binary packages and builds
public.sourcepackagename                = SELECT, INSERT
public.sourcepackagerelease             = SELECT, INSERT
public.binarypackagename                = SELECT, INSERT
public.binarypackagerelease             = SELECT, INSERT
public.sourcepackagereleasefile         = SELECT, INSERT
public.binarypackagefile                = SELECT, INSERT
public.pocketchroot                     = SELECT
public.build                            = SELECT, INSERT, UPDATE
public.buildqueue                       = SELECT, INSERT, UPDATE

# Thusly the librarian
public.libraryfilecontent               = SELECT, INSERT
public.libraryfilealias                 = SELECT, INSERT

# The queue
public.packageupload                    = SELECT, INSERT, UPDATE
public.packageuploadsource              = SELECT, INSERT
public.packageuploadbuild               = SELECT, INSERT
public.packageuploadcustom              = SELECT, INSERT

public.scriptactivity                   = SELECT, INSERT

# For premature source-only publication
public.securesourcepackagepublishinghistory = SELECT, INSERT

# Closing bugs for premature source-only publication
public.bug                              = SELECT, UPDATE
public.bugactivity                      = SELECT, INSERT
public.bugsubscription                  = SELECT
public.bugnotification                  = SELECT, INSERT
public.bugnotificationrecipient         = SELECT, INSERT
public.bugnomination                    = SELECT
public.bugtask                          = SELECT, UPDATE
public.product                          = SELECT
public.project                          = SELECT
public.bugmessage                       = SELECT, INSERT
public.message                          = SELECT, INSERT
public.messagechunk                     = SELECT, INSERT
public.productseries                    = SELECT
public.validpersoncache                 = SELECT
public.validpersonorteamcache           = SELECT
public.karmaaction                      = SELECT
public.karma                            = SELECT, INSERT
public.questionbug                      = SELECT
public.question                         = SELECT
public.packagebugsupervisor             = SELECT
public.milestone                        = SELECT
public.bugwatch                         = SELECT, INSERT
public.bugtracker                       = SELECT, INSERT
public.bugtrackeralias                  = SELECT, INSERT
public.cve                              = SELECT, INSERT
public.bugcve                           = SELECT, INSERT
public.language                         = SELECT
public.questionsubscription             = SELECT
public.answercontact                    = SELECT
public.personlanguage                   = SELECT
public.structuralsubscription           = SELECT

# Diffing against ancestry and maintenance tasks.
public.packagediff                      = SELECT, INSERT, UPDATE, DELETE

[queued]
type=user
# Announce handling
public.account                          = SELECT, INSERT
public.person                           = SELECT, INSERT
public.emailaddress                     = SELECT, INSERT
public.teamparticipation                = SELECT, INSERT
public.teammembership                   = SELECT
public.distrocomponentuploader          = SELECT
public.gpgkey                           = SELECT

# The Queue
public.packageupload                    = SELECT, UPDATE
public.packageuploadsource              = SELECT
public.packageuploadbuild               = SELECT
public.packageuploadcustom              = SELECT

# Distribution/Publishing stuff
public.archive                          = SELECT, UPDATE
public.archivearch                      = SELECT, UPDATE
public.archivepermission                = SELECT
public.distribution                     = SELECT
public.distroseries                     = SELECT
public.distroarchseries                 = SELECT
public.processor                        = SELECT
public.processorfamily                  = SELECT
public.distrocomponentuploader          = SELECT
public.build                            = SELECT, INSERT, UPDATE
public.buildqueue                       = SELECT, INSERT, UPDATE
public.pocketchroot                     = SELECT
public.sourcepackagerelease             = SELECT, UPDATE
public.binarypackagerelease             = SELECT, UPDATE
public.sourcepackagereleasefile         = SELECT
public.binarypackagefile                = SELECT
public.sourcepackagename                = SELECT
public.binarypackagename                = SELECT
public.binarypackagepublishinghistory   = SELECT
public.sourcepackagepublishinghistory   = SELECT
public.sourcepackagefilepublishing      = SELECT
public.binarypackagefilepublishing      = SELECT
public.securesourcepackagepublishinghistory = SELECT, INSERT
public.securebinarypackagepublishinghistory = SELECT, INSERT
public.component                        = SELECT
public.section                          = SELECT
public.componentselection               = SELECT
public.sectionselection                 = SELECT

# Librarian stuff
public.libraryfilealias                 = SELECT, INSERT
public.libraryfilecontent               = SELECT, INSERT

# rosetta auto imports
public.translationimportqueueentry      = SELECT, INSERT, UPDATE

public.scriptactivity                   = SELECT, INSERT

# Closing bugs.
public.bug                              = SELECT, UPDATE
public.bugactivity                      = SELECT, INSERT
public.bugsubscription                  = SELECT
public.bugnotification                  = SELECT, INSERT
public.bugnotificationrecipient         = SELECT, INSERT
public.bugnomination                    = SELECT
public.bugtask                          = SELECT, UPDATE
public.product                          = SELECT
public.project                          = SELECT
public.bugmessage                       = SELECT, INSERT
public.message                          = SELECT, INSERT
public.messagechunk                     = SELECT, INSERT
public.productseries                    = SELECT
public.validpersoncache                 = SELECT
public.validpersonorteamcache           = SELECT
public.karmaaction                      = SELECT
public.karma                            = SELECT, INSERT
public.questionbug                      = SELECT
public.question                         = SELECT
public.packagebugsupervisor             = SELECT
public.milestone                        = SELECT
public.bugwatch                         = SELECT, INSERT
public.bugtracker                       = SELECT, INSERT
public.bugtrackeralias                  = SELECT, INSERT
public.cve                              = SELECT, INSERT
public.bugcve                           = SELECT, INSERT
public.language                         = SELECT
public.questionsubscription             = SELECT
public.answercontact                    = SELECT
public.personlanguage                   = SELECT
public.structuralsubscription           = SELECT


[ppad]
type=user
public.archive                          = SELECT
public.archivearch                      = SELECT
public.person                           = SELECT
public.scriptactivity                   = SELECT, INSERT

[session]
# This user doesn't have access to any tables in the main launchpad
# database - it has permissions on the seperate session database only,
# which are not maintained by this script. User is just here so it gets
# created if necessary.
type=user

[bugnotification]
# Sends bug notifications.
# XXX: BjornT 2006-03-31:
#       All the INSERT permissions, and the UPDATE permission for the bug
#       table are necessary only because the test that test
#       send-bug-notifications.py needs them. They should be removed
#       when bug 37456 is fixed.
type=user
public.account                          = SELECT
public.archive                          = SELECT
public.archivearch                      = SELECT
public.bugnotification                  = SELECT, INSERT, UPDATE
public.bugnotificationrecipient         = SELECT, INSERT, UPDATE
public.bugsubscription                  = SELECT, INSERT
public.bugnomination                    = SELECT
public.bug                              = SELECT, INSERT, UPDATE
public.bugactivity                      = SELECT, INSERT
public.bugmessage                       = SELECT, INSERT
public.bugtag                           = SELECT
public.bugtask                          = SELECT, INSERT, UPDATE
public.bugwatch                         = SELECT
public.component                        = SELECT
public.packagebugsupervisor             = SELECT
public.person                           = SELECT
public.product                          = SELECT
public.project                          = SELECT
public.productseries                    = SELECT
public.question                         = SELECT
public.questionbug                      = SELECT
public.distribution                     = SELECT
public.distroseries                     = SELECT
public.sourcepackagename                = SELECT
public.sourcepackagerelease             = SELECT
public.sourcepackagepublishinghistory   = SELECT
public.emailaddress                     = SELECT
public.libraryfilealias                 = SELECT
public.libraryfilecontent               = SELECT
public.message                          = SELECT, INSERT
public.messagechunk                     = SELECT, INSERT
public.milestone                        = SELECT
public.scriptactivity                   = SELECT, INSERT
public.structuralsubscription           = SELECT
public.teammembership                   = SELECT
public.teamparticipation                = SELECT
public.validpersoncache                 = SELECT
public.validpersonorteamcache           = SELECT

[personnotification]
type=user
public.personnotification               = SELECT, UPDATE, DELETE
public.person                           = SELECT
public.emailaddress                     = SELECT
public.libraryfilealias                 = SELECT
public.libraryfilecontent               = SELECT
public.message                          = SELECT
public.messagechunk                     = SELECT
public.scriptactivity                   = SELECT, INSERT
public.teammembership                   = SELECT
public.teamparticipation                = SELECT
public.validpersoncache                 = SELECT
public.validpersonorteamcache           = SELECT

[rosettaadmin]
type=user
public.customlanguagecode               = SELECT, INSERT, UPDATE, DELETE
public.distribution                     = SELECT
public.distroseries                     = SELECT
public.distroserieslanguage             = SELECT, INSERT, UPDATE
public.language                         = SELECT
public.person                           = SELECT
public.pofile                           = SELECT, INSERT, UPDATE
public.pomsgid                          = SELECT
public.potemplate                       = SELECT, INSERT
public.potmsgset                        = SELECT, INSERT
public.potranslation                    = SELECT
public.product                          = SELECT
public.productseries                    = SELECT
public.scriptactivity                   = SELECT, INSERT
public.sourcepackagename                = SELECT
public.translationmessage               = SELECT, INSERT, UPDATE, DELETE
public.translationrelicensingagreement  = SELECT
public.translationtemplateitem          = SELECT, INSERT, UPDATE, DELETE

[oopsprune]
type=user
public.bug                              = SELECT
public.bugtask                          = SELECT
public.message                          = SELECT
public.messagechunk                     = SELECT
public.question                         = SELECT
public.scriptactivity                   = SELECT, INSERT

[listteammembers]
type=user
public.emailaddress                     = SELECT
public.person                           = SELECT
public.signedcodeofconduct              = SELECT
public.teamparticipation                = SELECT

# This group is now created automatically
# Readonly access to everything
#[read]
#type=group

# This group is now created automatically
# Full access to everything.
# [admin]
# type=group

[processmail]
type=user
public.scriptactivity                   = SELECT, INSERT

# Incoming emails are stored in the librarian
public.libraryfilealias                 = SELECT, INSERT
public.libraryfilecontent               = SELECT, INSERT

# Access to people
public.account                          = SELECT, INSERT
public.accountpassword                  = SELECT, INSERT
public.emailaddress                     = SELECT
public.gpgkey                           = SELECT
public.language                         = SELECT
public.openidrpsummary                  = SELECT
public.person                           = SELECT, UPDATE
public.personlanguage                   = SELECT
public.teammembership                   = SELECT
public.teamparticipation                = SELECT
public.validpersoncache                 = SELECT
public.validpersonorteamcache           = SELECT

# Access to BugTargets, QuestionTarget and SpecTarget
public.archive                          = SELECT
public.archivearch                      = SELECT
public.component                        = SELECT
public.distribution                     = SELECT
public.distrocomponentuploader          = SELECT
public.archivepermission                = SELECT
public.distroseries                     = SELECT
public.project                          = SELECT
public.product                          = SELECT
public.productseries                    = SELECT
public.packagebugsupervisor             = SELECT
public.sourcepackagename                = SELECT
public.sourcepackagerelease             = SELECT
public.sourcepackagepublishinghistory   = SELECT
public.structuralsubscription           = SELECT

# Karma
public.karma                            = SELECT, INSERT
public.karmaaction                      = SELECT

# Creation of messages (bug & question comments)
public.message                          = SELECT, INSERT
public.messagechunk                     = SELECT, INSERT

# Bug update
public.bug                              = SELECT, INSERT, UPDATE
public.bugactivity                      = SELECT, INSERT
public.bugsubscription                  = SELECT, INSERT
public.bugnotification                  = SELECT, INSERT
public.bugnotificationattachment        = SELECT
public.bugnotificationrecipient         = SELECT, INSERT
public.bugnomination                    = SELECT, INSERT, UPDATE
public.bugtag                           = SELECT, INSERT, DELETE
public.bugtask                          = SELECT, INSERT, UPDATE
public.bugmessage                       = SELECT, INSERT
public.bugsubscription                  = SELECT, INSERT, UPDATE, DELETE
public.bugtracker                       = SELECT, INSERT
public.bugtrackeralias                  = SELECT, INSERT
public.bugwatch                         = SELECT, INSERT
public.milestone                        = SELECT

# CVE updates
public.cve                              = SELECT, INSERT
public.bugcve                           = SELECT, INSERT

# Adding comment to question
public.faq                              = SELECT
public.question                         = SELECT, UPDATE
public.questionmessage                  = SELECT, INSERT
public.questionbug                      = SELECT

# Question notifications
public.answercontact                    = SELECT
public.questionsubscription             = SELECT

# Specification notifications
public.specification                    = SELECT
public.specificationsubscription        = SELECT
public.structuralsubscription           = SELECT

# Emails may have files attached.
public.bugattachment                    = SELECT, INSERT

# Emails for code reviews.
public.branch                           = SELECT, INSERT, UPDATE
public.branchmergeproposal              = SELECT, INSERT, UPDATE
public.branchmergeproposaljob           = SELECT, INSERT
public.branchsubscription               = SELECT, INSERT
public.branchvisibilitypolicy           = SELECT
public.codereviewmessage                = SELECT, INSERT
public.codereviewvote                   = SELECT, INSERT, UPDATE
public.diff                             = SELECT, INSERT, UPDATE
public.job                              = SELECT, INSERT, UPDATE
public.mergedirectivejob                = SELECT, INSERT
public.staticdiff                       = SELECT, INSERT, UPDATE


[mlist-sync]
# The mailing list sync user
type=user
public.mailinglist                      = SELECT
public.person                           = SELECT
public.emailaddress                     = SELECT, UPDATE
public.scriptactivity                   = SELECT, INSERT

[mlist-import]
# The mailing list import user
type=user
public.emailaddress                     = SELECT, INSERT, UPDATE
public.mailinglist                      = SELECT, INSERT, UPDATE
public.mailinglistsubscription          = SELECT, INSERT, UPDATE
public.person                           = SELECT, INSERT, UPDATE
public.teammembership                   = SELECT, INSERT, UPDATE
public.teamparticipation                = SELECT, INSERT, UPDATE

[hwdb-submission-processor]
# The user that updates the HWDB with data from new submissions
type=user
public.person                           = SELECT
public.hwdevicedriverlink               = SELECT, INSERT
public.hwdevicenamevariant              = SELECT, INSERT
public.hwdevice                         = SELECT, INSERT
public.hwdeviceclass                    = SELECT, INSERT
public.hwdriver                         = SELECT, INSERT
public.hwsubmissiondevice               = SELECT, INSERT
public.hwsubmission                     = SELECT, UPDATE
public.hwtestanswerchoice               = SELECT
public.hwtestanswercountdevice          = SELECT
public.hwtestanswercount                = SELECT
public.hwtestanswerdevice               = SELECT
public.hwtestanswer                     = SELECT
public.hwtest                           = SELECT
public.hwvendorid                       = SELECT, INSERT
public.hwvendorname                     = SELECT, INSERT
public.libraryfilealias                 = SELECT
public.libraryfilecontent               = SELECT
public.scriptactivity                   = SELECT, INSERT
public.teamparticipation                = SELECT

[builddcontroller]
# The user than runs the buildd controller.
type=user
public.processor                        = SELECT
public.builder                          = SELECT, UPDATE

[binaryfile-expire]
# The user that expires binary files from the librarian.
type=user
public.archive                          = SELECT
public.binarypackagefile                = SELECT
public.binarypackagepublishinghistory   = SELECT
public.binarypackagerelease             = SELECT
public.distribution                     = SELECT
public.person                           = SELECT
public.libraryfilealias                 = SELECT, UPDATE
public.securebinarypackagepublishinghistory = SELECT
public.scriptactivity                   = SELECT, UPDATE, INSERT, DELETE

[create-merge-proposals]
type=user
public.account                          = SELECT
public.accountpassword                  = SELECT
public.branch                           = SELECT, INSERT, UPDATE
public.branchjob                        = SELECT
public.branchmergeproposal              = SELECT, INSERT, UPDATE
public.branchmergeproposaljob           = SELECT, INSERT
public.branchsubscription               = SELECT, INSERT
public.branchvisibilitypolicy           = SELECT
public.codereviewmessage                = SELECT, INSERT
public.codereviewvote                   = SELECT, INSERT
public.diff                             = SELECT, INSERT
public.emailaddress                     = SELECT
public.gpgkey                           = SELECT
public.job                              = SELECT, INSERT, UPDATE
public.karmaaction                      = SELECT
public.karma                            = SELECT, INSERT
public.libraryfilealias                 = SELECT, INSERT
public.libraryfilecontent               = SELECT, INSERT
public.mergedirectivejob                = SELECT
public.message                          = SELECT, INSERT
public.messagechunk                     = SELECT, INSERT
public.person                           = SELECT
public.product                          = SELECT
public.productseries                    = SELECT
public.scriptactivity                   = SELECT, INSERT
public.staticdiff                       = SELECT, INSERT
public.teamparticipation                = SELECT
public.validpersoncache                 = SELECT

[mp-creation-job]
type=user
public.account                          = SELECT
public.accountpassword                  = SELECT
public.branch                           = SELECT
public.branchjob                        = SELECT
public.branchmergeproposal              = SELECT, INSERT, UPDATE
public.branchmergeproposaljob           = SELECT, INSERT
public.branchsubscription               = SELECT
public.codereviewmessage                = SELECT, INSERT
public.codereviewvote                   = SELECT, INSERT
public.diff                             = SELECT, INSERT
public.emailaddress                     = SELECT
public.job                              = SELECT, INSERT, UPDATE
public.karmaaction                      = SELECT
public.karma                            = SELECT, INSERT
public.libraryfilealias                 = SELECT, INSERT
public.libraryfilecontent               = SELECT, INSERT
public.mergedirectivejob                = SELECT
public.message                          = SELECT, INSERT
public.messagechunk                     = SELECT, INSERT
public.person                           = SELECT
public.product                          = SELECT
public.productseries                    = SELECT
public.scriptactivity                   = SELECT, INSERT
public.staticdiff                       = SELECT, INSERT
public.teammembership                   = SELECT
public.teamparticipation                = SELECT
public.validpersoncache                 = SELECT

[send-branch-mail]
type=user
public.account                          = SELECT
public.accountpassword                  = SELECT
public.branch                           = SELECT
public.branchjob                        = SELECT
public.branchmergeproposal              = SELECT, INSERT, UPDATE
public.branchmergeproposaljob           = SELECT, INSERT
public.branchsubscription               = SELECT
public.codereviewmessage                = SELECT, INSERT
public.codereviewvote                   = SELECT, INSERT
public.diff                             = SELECT, INSERT
public.emailaddress                     = SELECT
public.job                              = SELECT, INSERT, UPDATE
public.karmaaction                      = SELECT
public.karma                            = SELECT, INSERT
public.libraryfilealias                 = SELECT, INSERT
public.libraryfilecontent               = SELECT, INSERT
public.mergedirectivejob                = SELECT
public.message                          = SELECT, INSERT
public.messagechunk                     = SELECT, INSERT
public.person                           = SELECT
public.product                          = SELECT
public.productseries                    = SELECT
public.scriptactivity                   = SELECT, INSERT
public.staticdiff                       = SELECT, INSERT
public.teammembership                   = SELECT
public.teamparticipation                = SELECT
public.validpersoncache                 = SELECT

[updateremoteproduct]
# Updates Product.remote_product using bug watch information.
type=user
public.account                          = SELECT, INSERT, UPDATE
public.person                           = SELECT, INSERT
public.product                          = SELECT, INSERT, UPDATE
public.productseries                    = SELECT, INSERT
public.productlicense                   = SELECT, INSERT
public.bugtracker                       = SELECT, INSERT
public.bugwatch                         = SELECT, INSERT
public.bug                              = SELECT, INSERT, UPDATE
public.bugtask                          = SELECT, INSERT, UPDATE
public.openidrpsummary                  = SELECT, INSERT
public.accountpassword                  = SELECT, INSERT
public.teamparticipation                = SELECT, INSERT
public.emailaddress                     = SELECT, INSERT, UPDATE
public.hwsubmission                     = SELECT
public.revisionauthor                   = SELECT
public.bugtrackeralias                  = SELECT
public.message                          = SELECT, INSERT
public.messagechunk                     = SELECT, INSERT
public.bugsubscription                  = SELECT, INSERT
public.bugmessage                       = SELECT, INSERT
public.sourcepackagename                = SELECT
public.scriptactivity                   = SELECT, INSERT

[updatesourceforgeremoteproduct]
# Updates Product.remote_product using SourceForge project data.
type=user
public.product                          = SELECT, UPDATE
public.bugtracker                       = SELECT
public.scriptactivity                   = SELECT, INSERT

[weblogstats]
# For the script that parses our Apache/Squid logfiles and updates statistics
type=user
public.libraryfilealias                 = SELECT
public.libraryfiledownloadcount         = SELECT, INSERT, UPDATE, DELETE<|MERGE_RESOLUTION|>--- conflicted
+++ resolved
@@ -51,17 +51,6 @@
 type=user
 groups=admin
 
-<<<<<<< HEAD
-[authserver]
-# authdb replication set access from the main Z3 application.
-type=user
-public.account                          = SELECT, INSERT, UPDATE, DELETE
-public.accountpassword                  = SELECT, INSERT, UPDATE, DELETE
-public.authtoken                        = SELECT, INSERT, UPDATE, DELETE
-public.emailaddress                     = SELECT, INSERT, UPDATE, DELETE
-public.openidrpsummary                  = SELECT, INSERT, UPDATE
-public.openidauthorization              = SELECT, INSERT, UPDATE, DELETE
-=======
 [sso_auth]
 # authdb replication set write access from the SSO service.
 type=user
@@ -94,7 +83,6 @@
 public.openidassociations               = SELECT, INSERT, DELETE
 public.openidauthorization              = SELECT, INSERT, UPDATE, DELETE
 public.openidrpsummary                  = SELECT, INSERT, UPDATE
->>>>>>> 7486af08
 public.language                         = SELECT
 public.openidrpconfig                   = SELECT
 public.person                           = SELECT
@@ -102,11 +90,7 @@
 public.teammembership                   = SELECT
 public.teamparticipation                = SELECT
 
-<<<<<<< HEAD
-[launchpad]
-=======
 [launchpad_main]
->>>>>>> 7486af08
 # lpmain replication set access from the main Z3 application.
 type=user
 groups=write
@@ -210,10 +194,6 @@
 public.oauthnonce                       = SELECT, INSERT
 public.oauthrequesttoken                = SELECT, INSERT, UPDATE, DELETE
 public.officialbugtag                   = SELECT, INSERT, UPDATE, DELETE
-<<<<<<< HEAD
-public.openidassociations               = SELECT, INSERT, DELETE
-=======
->>>>>>> 7486af08
 public.openidauthorization              = SELECT
 public.openidrpconfig                   = SELECT, INSERT, UPDATE, DELETE
 public.openidrpsummary                  = SELECT
