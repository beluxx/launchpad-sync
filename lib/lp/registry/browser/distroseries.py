--- conflicted
+++ resolved
@@ -696,11 +696,7 @@
         higher_term = SimpleTerm(
             HIGHER_VERSION_THAN_PARENT,
             HIGHER_VERSION_THAN_PARENT,
-<<<<<<< HEAD
-            "Blacklisted packages with a higher version than in %s"
-=======
-            "Ignored packages with a higher version than in '%s'"
->>>>>>> ae4824c1
+            "Ignored packages with a higher version than in %s"
                 % parent_name)
         voc.insert(2, higher_term)
     return SimpleVocabulary(tuple(voc))
@@ -881,21 +877,12 @@
     @cachedproperty
     def cached_differences(self):
         """Return a batch navigator of filtered results."""
-<<<<<<< HEAD
-        if self.specified_package_type == NON_BLACKLISTED:
+        if self.specified_package_type == NON_IGNORED:
             status = (
                 DistroSeriesDifferenceStatus.NEEDS_ATTENTION,)
             child_version_higher = False
-        elif self.specified_package_type == BLACKLISTED:
+        elif self.specified_package_type == IGNORED:
             status = (
-=======
-        if self.specified_package_type == NON_IGNORED:
-            status=(
-                DistroSeriesDifferenceStatus.NEEDS_ATTENTION,)
-            child_version_higher = False
-        elif self.specified_package_type == IGNORED:
-            status=(
->>>>>>> ae4824c1
                 DistroSeriesDifferenceStatus.BLACKLISTED_CURRENT)
             child_version_higher = False
         elif self.specified_package_type == HIGHER_VERSION_THAN_PARENT:
