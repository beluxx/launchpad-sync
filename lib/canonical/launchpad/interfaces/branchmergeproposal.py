# Copyright 2007 Canonical Ltd.  All rights reserved.
# pylint: disable-msg=E0211,E0213

"""The interface for branch merge proposals."""

__metaclass__ = type
__all__ = [
    'BadBranchMergeProposalSearchContext',
    'BadStateTransition',
    'BranchMergeProposalExists',
    'BranchMergeProposalStatus',
    'BRANCH_MERGE_PROPOSAL_FINAL_STATES',
    'InvalidBranchMergeProposal',
    'IBranchMergeProposal',
    'IBranchMergeProposalGetter',
    'IBranchMergeProposalListingBatchNavigator',
    'UserNotBranchReviewer',
    'WrongBranchMergeProposal',
    ]

from zope.interface import Attribute, Interface
from zope.schema import Choice, Datetime, Int, List, Object, Text

from canonical.launchpad import _
from canonical.launchpad.fields import PublicPersonChoice, Summary, Whiteboard
from canonical.launchpad.interfaces import IBranch
from canonical.launchpad.interfaces.diff import IPreviewDiff, IStaticDiff
from canonical.launchpad.webapp.interfaces import ITableBatchNavigator
from canonical.lazr import DBEnumeratedType, DBItem
from canonical.lazr.fields import Reference
from canonical.lazr.rest.declarations import (
    export_as_webservice_entry, exported)


class InvalidBranchMergeProposal(Exception):
    """Raised during the creation of a new branch merge proposal.

    The text of the exception is the rule violation.
    """


class BranchMergeProposalExists(InvalidBranchMergeProposal):
    """Raised if there is already a matching BranchMergeProposal."""


class UserNotBranchReviewer(Exception):
    """The user who attempted to review the merge proposal isn't a reviewer.

    A specific reviewer may be set on a branch.  If a specific reviewer
    isn't set then any user in the team of the owner of the branch is
    considered a reviewer.
    """


class BadStateTransition(Exception):
    """The user requested a state transition that is not possible."""


class WrongBranchMergeProposal(Exception):
    """The comment requested is not associated with this merge proposal."""


class BadBranchMergeProposalSearchContext(Exception):
    """The context is not valid for a branch merge proposal search."""


class BranchMergeProposalStatus(DBEnumeratedType):
    """Branch Merge Proposal Status

    The current state of a proposal to merge.
    """

    WORK_IN_PROGRESS = DBItem(1, """
        Work in progress

        The source branch is actively being worked on.
        """)

    NEEDS_REVIEW = DBItem(2, """
        Needs review

        A review of the changes has been requested.
        """)

    CODE_APPROVED = DBItem(3, """
        Approved

        The changes have been approved for merging.
        """)

    REJECTED = DBItem(4, """
        Rejected

        The changes have been rejected and will not be merged in their
        current state.
        """)

    MERGED = DBItem(5, """
        Merged

        The changes from the source branch were merged into the target
        branch.
        """)

    MERGE_FAILED = DBItem(6, """
        Code failed to merge

        The changes from the source branch failed to merge into the
        target branch for some reason.
        """)

    QUEUED = DBItem(7, """
        Queued

        The changes from the source branch are queued to be merged into the
        target branch.
        """)

    SUPERSEDED = DBItem(10, """
        Superseded

        This proposal has been superseded by anther proposal to merge.
        """)


BRANCH_MERGE_PROPOSAL_FINAL_STATES = (
    BranchMergeProposalStatus.REJECTED,
    BranchMergeProposalStatus.MERGED,
    BranchMergeProposalStatus.SUPERSEDED,
    )


class IBranchMergeProposal(Interface):
    """Branch merge proposals show intent of landing one branch on another."""

    export_as_webservice_entry()

    id = Int(
        title=_('DB ID'), required=True, readonly=True,
        description=_("The tracking number for this question."))

    registrant = exported(
        PublicPersonChoice(
            title=_('Person'), required=True,
            vocabulary='ValidPersonOrTeam', readonly=True,
            description=_('The person who registered the landing target.')))

    source_branch = exported(
        Reference(
            title=_('Source Branch'), schema=IBranch,
            required=True, readonly=True,
            description=_("The branch that has code to land.")))

    target_branch = exported(
        Reference(
            title=_('Target Branch'),
            schema=IBranch, required=True, readonly=True,
            description=_(
                "The branch that the source branch will be merged into.")))

    dependent_branch = exported(
        Reference(
            title=_('Dependent Branch'),
            schema=IBranch, required=False, readonly=True,
            description=_("The branch that the source branch branched from. "
                          "If this is the same as the target branch, then "
                          "leave this field blank.")))

    whiteboard = Whiteboard(
        title=_('Whiteboard'), required=False,
        description=_('Notes about the merge.'))

    queue_status = exported(
        Choice(
            title=_('Status'),
            vocabulary=BranchMergeProposalStatus, required=True,
            readonly=True,
            description=_("The current state of the proposal.")))

    reviewer = exported(
        PublicPersonChoice(
            title=_('Default Review Team'),
            required=False,
            vocabulary='ValidPersonOrTeam',
            description=_("The reviewer of a branch is the person or team "
                          "that is responsible for reviewing proposals and "
                          "merging into this branch.")))


    reviewer = exported(
        PublicPersonChoice(
            title=_('Review person or team'), required=False,
            readonly=True, vocabulary='ValidPersonOrTeam',
            description=_("The person that accepted (or rejected) the code "
                          "for merging.")))

    review_diff = Reference(
        IStaticDiff, title=_('The diff to be used for reviews.'),
        readonly=True)

<<<<<<< HEAD
    merge_diff = exported(
        Reference(
            IPreviewDiff,
            title=_('The current diff of the source branch against the '
                    'target branch.'), readonly=True))
=======
    preview_diff = Object(
        title=_('The current diff of the source branch against the '
                'target branch.'),
        schema=IPreviewDiff, readonly=True)
>>>>>>> 2cf5ff3e

    reviewed_revision_id = Attribute(
        _("The revision id that has been approved by the reviewer."))


    commit_message = exported(
        Summary(
            title=_("Commit Message"), required=False,
            description=_("The commit message that should be used when "
                          "merging the source branch.")))

    queue_position = exported(
        Int(
            title=_("Queue Position"), required=False, readonly=True,
            description=_("The position in the queue.")))

    queuer = exported(
        PublicPersonChoice(
            title=_('Queuer'), vocabulary='ValidPerson',
            required=False, readonly=True,
            description=_("The person that queued up the branch.")))

    queued_revision_id = exported(
        Text(
            title=_("Queued Revision ID"), readonly=True,
            required=False,
            description=_("The revision id that has been queued for "
                          "landing.")))

    merged_revno = exported(
        Int(
            title=_("Merged Revision Number"), required=False,
            readonly=True,
            description=_("The revision number on the target branch which "
                          "contains the merge from the source branch.")))

    date_merged = exported(
        Datetime(
            title=_('Date Merged'), required=False,
            readonly=True,
            description=_("The date that the source branch was merged into "
                          "the target branch")))

    title = Attribute(
        "A nice human readable name to describe the merge proposal. "
        "This is generated from the source and target branch, and used "
        "as the tal fmt:link text and for email subjects.")

    merge_reporter = exported(
        PublicPersonChoice(
            title=_("Merge Reporter"), vocabulary="ValidPerson",
            required=False, readonly=True,
            description=_("The user that marked the branch as merged.")))

    supersedes = exported(
        Reference(
            title=_("Supersedes"),
            schema=Interface, required=False, readonly=True,
            description=_("The branch merge proposal that this one "
                          "supersedes.")))
    superseded_by = exported(
        Reference(
            title=_("Superseded By"), schema=Interface,
            required=False, readonly=True,
            description=_(
                "The branch merge proposal that supersedes this one.")))

    date_created = exported(
        Datetime(
            title=_('Date Created'), required=True, readonly=True))
    date_review_requested = exported(
        Datetime(
            title=_('Date Review Requested'), required=False, readonly=True))
    date_reviewed = exported(
        Datetime(
            title=_('Date Reviewed'), required=False, readonly=True))
    date_queued = exported(
        Datetime(
            title=_('Date Queued'), required=False, readonly=True))
    # Cannote use Object as this would cause circular dependencies.
    root_comment = Attribute(
        _("The first message in discussion of this merge proposal"))
    root_message_id = Text(
        title=_('The email message id from the first message'),
        required=False)
    all_comments = Attribute(
        _("All messages discussing this merge proposal"))

    def getComment(id):
        """Return the CodeReviewComment with the specified ID."""

    def getNotificationRecipients(min_level):
        """Return the people who should be notified.

        Recipients will be returned as a dictionary where the key is the
        person, and the values are (subscription, rationale) tuples.

        :param min_level: The minimum notification level needed to be
            notified.
        """


    # Cannot specify value type without creating a circular dependency
    votes = List(
        title=_('The votes cast or expected for this proposal'),
        )

    def isValidTransition(next_state, user=None):
        """True if it is valid for user update the proposal to next_state."""

    def setAsWorkInProgress():
        """Set the state of the merge proposal to 'Work in progress'.

        This is often useful if the proposal was rejected and is being worked
        on again, or if the code failed to merge and requires rework.
        """

    def requestReview():
        """Set the state of merge proposal to 'Needs review'.

        As long as the branch is not yet merged, a review can be requested.
        Requesting a review sets the date_review_requested.
        """

    def approveBranch(reviewer, revision_id):
        """Mark the proposal as 'Code approved'.

        The time that the branch was approved is recoreded in `date_reviewed`.

        :param reviewer: A person authorised to review branches for merging.
        :param revision_id: The revision id of the branch that was
                            reviewed by the `reviewer`.

        :raises: UserNotBranchReviewer if the reviewer is not in the team of
                 the branch reviewer for the target branch.
        """

    def rejectBranch(reviewer, revision_id):
        """Mark the proposal as 'Rejected'.

        The time that the branch was rejected is recoreded in `date_reviewed`.

        :param reviewer: A person authorised to review branches for merging.
        :param revision_id: The revision id of the branch that was
                            reviewed by the `reviewer`.

        :raises: UserNotBranchReviewer if the reviewer is not in the team of
                 the branch reviewer for the target branch.
        """

    def enqueue(queuer, revision_id):
        """Put the proposal into the merge queue for the target branch.

        If the proposal is not in the Approved state before this method
        is called, approveBranch is called with the reviewer and revision_id
        specified.
        """

    def dequeue():
        """Take the proposal out of the merge queue of the target branch.

        :raises: BadStateTransition if the proposal is not in the queued
                 state.
        """

    def moveToFrontOfQueue():
        """Move the queue proposal to the front of the queue."""

    def mergeFailed(merger):
        """Mark the proposal as 'Code failed to merge'."""

    def markAsMerged(merged_revno=None, date_merged=None,
                     merge_reporter=None):
        """Mark the branch merge proposal as merged.

        If the `merged_revno` is supplied, then the `BranchRevision` is
        checked to see that revision is available in the target branch.  If it
        is then the date from that revision is used as the `date_merged`.  If
        it is not available, then the `date_merged` is set as if the
        merged_revno was not supplied.

        If no `merged_revno` is supplied, the `date_merged` is set to the
        value of date_merged, or if the parameter date_merged is None, then
        UTC_NOW is used.

        :param merged_revno: The revision number in the target branch that
                             contains the merge of the source branch.
        :type merged_revno: ``int``

        :param date_merged: The date/time that the merge took place.
        :type merged_revno: ``datetime`` or a stringified date time value.

        :param merge_reporter: The user that is marking the branch as merged.
        :type merge_reporter: ``Person``
        """

    def resubmit(registrant):
        """Mark the branch merge proposal as superseded and return a new one.

        The new proposal is created as work-in-progress, and copies across
        user-entered data like the whiteboard.
        """

    def isPersonValidReviewer(reviewer):
        """Return true if the `reviewer` is able to review the proposal.

        There is an attribute on branches called `reviewer` which allows
        a specific person or team to be set for a branch as an authorised
        person to approve merges for a branch.  If a reviewer is not set
        on the target branch, then the owner of the target branch is used
        as the authorised user.
        """

    def isMergable():
        """Is the proposal in a state that allows it to being merged?

        As long as the proposal isn't in one of the end states, it is valid
        to be merged.
        """

    def getUnlandedSourceBranchRevisions():
        """Return a sequence of `BranchRevision` objects.

        Returns those revisions that are in the revision history for the
        source branch that are not in the revision history of the target
        branch.  These are the revisions that have been committed to the
        source branch since it branched off the target branch.
        """

    def nominateReviewer(reviewer, registrant, review_type=None):
        """Set the specified person as a reviewer.

        If they are not already a reviewer, a vote is created.  Otherwise,
        the details are updated.
        """

    def getUsersVoteReference(user):
        """Get the existing vote reference for the given user.

        :return: A `CodeReviewVoteReference` or None.
        """

    def createComment(owner, subject, content=None, vote=None,
                      review_type=None, parent=None):
        """Create an ICodeReviewComment associated with this merge proposal.

        :param owner: The person who the message is from.
        :param subject: The subject line to use for the message.
        :param content: The text to use for the message content.  If
            unspecified, the text of the merge proposal is used.
        :param parent: The previous CodeReviewComment in the thread.  If
            unspecified, the root message is used.
        """

    def createCommentFromMessage(message, vote, review_type,
                                 original_email=None):
        """Create an `ICodeReviewComment` from an IMessage.

        :param message: The IMessage to use.
        :param vote: A CodeReviewVote (or None).
        :param review_type: A string (or None).
        :param original_email: Optional original email message.
        """

    def deleteProposal():
        """Delete the proposal to merge."""

    def updatePreviewDiff(diff_content, diff_stat,
                        source_revision_id, target_revision_id,
                        dependent_revision_id=None, conflicts=None):
        """Update the preview diff for this proposal.

        If there is not an existing preview diff, one will be created.

        :param diff_content: The raw bytes of the diff content to be put in
            the librarian.
        :param diff_stat: Text describing the files added, remove or modified.
        :param source_revision_id: The revision id that was used from the
            source branch.
        :param target_revision_id: The revision id that was used from the
            target branch.
        :param dependent_revision_id: The revision id that was used from the
            dependent branch.
        :param conflicts: Text describing the conflicts if any.
        """



class IBranchMergeProposalListingBatchNavigator(ITableBatchNavigator):
    """A marker interface for registering the appropriate listings."""


class IBranchMergeProposalGetter(Interface):
    """Utility for getting BranchMergeProposals."""

    def get(id):
        """Return the BranchMergeProposal with specified id."""

    def getProposalsForContext(context, status=None, visible_by_user=None):
        """Return BranchMergeProposals associated with the context.

        :param context: Either a 'Person' or 'Product'.
        :param status: An iterable of queue_status of the proposals to return.
            If None is specified, all the proposals of all possible states
            are returned.
        :param visible_by_user: If a person is not supplied, only merge
            proposals based on public branches are returned.  If a person is
            supplied, merge proposals based on both public branches, and the
            private branches that the person is entitled to see are returned.
            Private branches are only visible to the owner and subscribers of
            the branch, and to LP admins.
        :raises BadBranchMergeProposalSearchContext: If the context is not
            understood.
        """

    def getProposalsForReviewer(context, status=None, visible_by_user=None):
        """Returen BranchMergeProposals associated with a reviewer.

        :param context: Either a 'Person' or 'Product'.
        :param status: An iterable of queue_status of the proposals to return.
            If None is specified, all the proposals of all possible states
            are returned.
        :param visible_by_user: If a person is not supplied, only merge
            proposals based on public branches are returned.  If a person is
            supplied, merge proposals based on both public branches, and the
            private branches that the person is entitled to see are returned.
            Private branches are only visible to the owner and subscribers of
            the branch, and to LP admins.
        :raises BadBranchMergeProposalSearchContext: If the context is not
            understood.
        """

    def getVoteSummariesForProposals(proposals):
        """Return the vote summaries for the proposals.

        A vote summary is a dict has a 'comment_count' and may also have
        values for each of the CodeReviewVote enumerated values.

        :return: A dict keyed on the proposals.
        """

for name in ['supersedes', 'superseded_by']:
    IBranchMergeProposal[name].schema = IBranchMergeProposal
<|MERGE_RESOLUTION|>--- conflicted
+++ resolved
@@ -19,7 +19,7 @@
     ]
 
 from zope.interface import Attribute, Interface
-from zope.schema import Choice, Datetime, Int, List, Object, Text
+from zope.schema import Choice, Datetime, Int, List, Text
 
 from canonical.launchpad import _
 from canonical.launchpad.fields import PublicPersonChoice, Summary, Whiteboard
@@ -198,18 +198,11 @@
         IStaticDiff, title=_('The diff to be used for reviews.'),
         readonly=True)
 
-<<<<<<< HEAD
-    merge_diff = exported(
+    preview_diff = exported(
         Reference(
             IPreviewDiff,
             title=_('The current diff of the source branch against the '
                     'target branch.'), readonly=True))
-=======
-    preview_diff = Object(
-        title=_('The current diff of the source branch against the '
-                'target branch.'),
-        schema=IPreviewDiff, readonly=True)
->>>>>>> 2cf5ff3e
 
     reviewed_revision_id = Attribute(
         _("The revision id that has been approved by the reviewer."))
