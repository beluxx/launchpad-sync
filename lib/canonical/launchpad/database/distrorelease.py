# Copyright 2004-2005 Canonical Ltd.  All rights reserved.

"""Database classes for a distribution release."""

__metaclass__ = type

__all__ = [
    'DistroRelease',
    'DistroReleaseSet',
    ]

from zope.interface import implements
from zope.component import getUtility

from sqlobject import (
    StringCol, ForeignKey, MultipleJoin, IntCol, SQLObjectNotFound,
    RelatedJoin)

from canonical.database.sqlbase import (
    SQLBase, sqlvalues, flush_database_updates, cursor, flush_database_caches)
from canonical.database.datetimecol import UtcDateTimeCol

from canonical.lp.dbschema import (
    PackagePublishingStatus, BugTaskStatus, EnumCol, DistributionReleaseStatus,
    DistroReleaseQueueStatus, PackagePublishingPocket, SpecificationSort)

from canonical.launchpad.interfaces import (
    IDistroRelease, IDistroReleaseSet, ISourcePackageName,
    IPublishedPackageSet, IHasBuildRecords, NotFoundError,
<<<<<<< HEAD
    IBinaryPackageName, IBuildSet)
=======
    IBinaryPackageName, UNRESOLVED_BUGTASK_STATUSES,
    RESOLVED_BUGTASK_STATUSES)
>>>>>>> 9fd0c108

from canonical.database.constants import DEFAULT, UTC_NOW

from canonical.launchpad.database.binarypackagename import (
    BinaryPackageName)
from canonical.launchpad.database.distroreleasebinarypackage import (
    DistroReleaseBinaryPackage)
from canonical.launchpad.database.distroreleasesourcepackagerelease import (
    DistroReleaseSourcePackageRelease)
from canonical.launchpad.database.distroreleasepackagecache import (
    DistroReleasePackageCache)
from canonical.launchpad.database.publishing import (
    BinaryPackagePublishing, SourcePackagePublishing,
    BinaryPackagePublishingHistory, SourcePackagePublishingHistory)
from canonical.launchpad.database.distroarchrelease import DistroArchRelease
from canonical.launchpad.database.potemplate import POTemplate
from canonical.launchpad.database.language import Language
from canonical.launchpad.database.distroreleaselanguage import (
    DistroReleaseLanguage, DummyDistroReleaseLanguage)
from canonical.launchpad.database.sourcepackage import SourcePackage
from canonical.launchpad.database.sourcepackagename import SourcePackageName
from canonical.launchpad.database.packaging import Packaging
from canonical.launchpad.database.bugtask import BugTaskSet, BugTask
from canonical.launchpad.database.binarypackagerelease import (
        BinaryPackageRelease)
from canonical.launchpad.database.component import Component
from canonical.launchpad.database.section import Section
from canonical.launchpad.database.sourcepackagerelease import (
    SourcePackageRelease)
from canonical.launchpad.database.specification import Specification
from canonical.launchpad.database.queue import DistroReleaseQueue
from canonical.launchpad.helpers import shortlist


class DistroRelease(SQLBase):
    """A particular release of a distribution."""
    implements(IDistroRelease, IHasBuildRecords)

    _table = 'DistroRelease'
    _defaultOrder = ['distribution', 'version']

    distribution = ForeignKey(dbName='distribution',
                              foreignKey='Distribution', notNull=True)
    bugtasks = MultipleJoin('BugTask', joinColumn='distrorelease')
    name = StringCol(notNull=True)
    displayname = StringCol(notNull=True)
    title = StringCol(notNull=True)
    summary = StringCol(notNull=True)
    description = StringCol(notNull=True)
    version = StringCol(notNull=True)
    releasestatus = EnumCol(notNull=True, schema=DistributionReleaseStatus)
    datereleased = UtcDateTimeCol(notNull=False, default=None)
    parentrelease =  ForeignKey(
        dbName='parentrelease', foreignKey='DistroRelease', notNull=False)
    owner = ForeignKey(
        dbName='owner', foreignKey='Person', notNull=True)
    lucilleconfig = StringCol(notNull=False, default=None)
    changeslist = StringCol(notNull=False, default=None)
    nominatedarchindep = ForeignKey(
        dbName='nominatedarchindep',foreignKey='DistroArchRelease',
        notNull=False, default=None)
    datelastlangpack = UtcDateTimeCol(dbName='datelastlangpack', notNull=False,
        default=None)
    messagecount = IntCol(notNull=True, default=0)
    binarycount = IntCol(notNull=True, default=DEFAULT)
    sourcecount = IntCol(notNull=True, default=DEFAULT)

    architectures = MultipleJoin(
        'DistroArchRelease', joinColumn='distrorelease',
        orderBy='architecturetag')
    binary_package_caches = MultipleJoin('DistroReleasePackageCache',
        joinColumn='distrorelease', orderBy='name')

    components = RelatedJoin(
        'Component', joinColumn='distrorelease', otherColumn='component',
        intermediateTable='ComponentSelection')
    sections = RelatedJoin(
        'Section', joinColumn='distrorelease', otherColumn='section',
        intermediateTable='SectionSelection')

    @property
    def packagings(self):
        packagings = list(Packaging.selectBy(distroreleaseID=self.id))
        packagings.sort(key=lambda a:a.sourcepackagename.name)
        return packagings

    @property
    def distroreleaselanguages(self):
        result = DistroReleaseLanguage.selectBy(distroreleaseID=self.id)
        return sorted(result, key=lambda a: a.language.englishname)

    @property
    def translatable_sourcepackages(self):
        """See IDistroRelease."""
        result = SourcePackageName.select("""
            POTemplate.sourcepackagename = SourcePackageName.id AND
            POTemplate.distrorelease = %s
            """ % sqlvalues(self.id),
            clauseTables=['POTemplate'],
            orderBy=['name'])
        return [SourcePackage(sourcepackagename=spn, distrorelease=self) for
            spn in result]

    @property
    def previous_releases(self):
        """See IDistroRelease."""
        datereleased = self.datereleased
        # if this one is unreleased, use the last released one
        if not datereleased:
            datereleased = 'NOW'
        return DistroRelease.select('''
                distribution = %s AND
                datereleased < %s
                ''' % sqlvalues(self.distribution.id, datereleased),
                orderBy=['-datereleased'])

    @property
    def parent(self):
        """See IDistroRelease."""
        if self.parentrelease:
            return self.parentrelease.title
        return ''

    @property
    def status(self):
        return self.releasestatus.title

    def updatePackageCount(self):
        """See IDistroRelease."""

        # first update the source package count
        query = """
            SourcePackagePublishing.distrorelease = %s AND
            SourcePackagePublishing.status = %s AND
            SourcePackagePublishing.pocket = %s AND
            SourcePackagePublishing.sourcepackagerelease = 
                SourcePackageRelease.id AND
            SourcePackageRelease.sourcepackagename =
                SourcePackageName.id
            """ % sqlvalues(
                self.id,
                PackagePublishingStatus.PUBLISHED,
                PackagePublishingPocket.RELEASE)
        self.sourcecount = SourcePackageName.select(query,
            distinct=True,
            clauseTables=['SourcePackageRelease',
                'SourcePackagePublishing']).count()

        # next update the binary count
        clauseTables = ['DistroArchRelease', 'BinaryPackagePublishing',
                        'BinaryPackageRelease']
        query = """
            BinaryPackagePublishing.binarypackagerelease = 
                BinaryPackageRelease.id AND
            BinaryPackageRelease.binarypackagename =
                BinaryPackageName.id AND
            BinaryPackagePublishing.status = %s AND
            BinaryPackagePublishing.pocket = %s AND
            BinaryPackagePublishing.distroarchrelease = 
                DistroArchRelease.id AND
            DistroArchRelease.distrorelease = %s
            """ % sqlvalues(
                PackagePublishingStatus.PUBLISHED,
                PackagePublishingPocket.RELEASE,
                self.id)
        ret = BinaryPackageName.select(
            query, distinct=True, clauseTables=clauseTables).count()
        self.binarycount = ret

    @property
    def architecturecount(self):
        """See IDistroRelease."""
        return len(list(self.architectures))

    @property
    def potemplates(self):
        result = POTemplate.selectBy(distroreleaseID=self.id)
        result = list(result)
        return sorted(result, key=lambda x: x.potemplatename.name)

    @property
    def currentpotemplates(self):
        result = POTemplate.selectBy(distroreleaseID=self.id, iscurrent=True)
        result = list(result)
        return sorted(result, key=lambda x: x.potemplatename.name)

    @property
    def fullreleasename(self):
        return "%s %s" % (
            self.distribution.name.capitalize(), self.name.capitalize())

    def searchTasks(self, search_params):
        """See canonical.launchpad.interfaces.IBugTarget."""
        search_params.setDistributionRelease(self)
        return BugTaskSet().search(search_params)

    def specifications(self, sort=None, quantity=None):
        """See IHasSpecifications."""
        if sort is None or sort == SpecificationSort.DATE:
            order = ['-datecreated', 'id']
        elif sort == SpecificationSort.PRIORITY:
            order = ['-priority', 'status', 'name']
        return Specification.selectBy(distroreleaseID=self.id,
            orderBy=order)[:quantity]

    def getSpecification(self, name):
        """See ISpecificationTarget."""
        return self.distribution.getSpecification(name)

    @property
    def open_cve_bugtasks(self):
        """See IDistroRelease."""
        open_bugtask_status_sql_values = "(%s)" % (
            ', '.join(sqlvalues(*UNRESOLVED_BUGTASK_STATUSES)))

        result = BugTask.select("""
            CVE.id = BugCve.cve AND
            BugCve.bug = Bug.id AND
            BugTask.bug = Bug.id AND
            BugTask.distrorelease=%d AND
            BugTask.status IN %s
            """ % (self.id, open_bugtask_status_sql_values),
            clauseTables=['Bug', 'Cve', 'BugCve'],
            orderBy=['-severity', 'datecreated'])
        return result

    @property
    def resolved_cve_bugtasks(self):
        """See IDistroRelease."""
        resolved_bugtask_status_sql_values = "(%s)" % (
            ', '.join(sqlvalues(*RESOLVED_BUGTASK_STATUSES)))

        result = BugTask.select("""
            CVE.id = BugCve.cve AND
            BugCve.bug = Bug.id AND
            BugTask.bug = Bug.id AND
            BugTask.distrorelease=%d AND
            BugTask.status IN %s
            """ % (self.id, resolved_bugtask_status_sql_values),
            clauseTables=['Bug', 'Cve', 'BugCve'],
            orderBy=['-severity', 'datecreated'])
        return result

    def getDistroReleaseLanguage(self, language):
        """See IDistroRelease."""
        return DistroReleaseLanguage.selectOneBy(
            distroreleaseID=self.id,
            languageID=language.id)

    def getDistroReleaseLanguageOrDummy(self, language):
        """See IDistroRelease."""
        drl = self.getDistroReleaseLanguage(language)
        if drl is not None:
            return drl
        return DummyDistroReleaseLanguage(self, language)

    def updateStatistics(self, ztm):
        """See IDistroRelease."""
        # first find the set of all languages for which we have pofiles in
        # the distribution
        langidset = set([
            language.id for language in Language.select('''
                Language.id = POFile.language AND
                POFile.potemplate = POTemplate.id AND
                POTemplate.distrorelease = %s
                ''' % sqlvalues(self.id),
                orderBy=['code'],
                distinct=True,
                clauseTables=['POFile', 'POTemplate'])
            ])
        # now run through the existing DistroReleaseLanguages for the
        # distrorelease, and update their stats, and remove them from the
        # list of languages we need to have stats for
        for distroreleaselanguage in self.distroreleaselanguages:
            distroreleaselanguage.updateStatistics(ztm)
            langidset.discard(distroreleaselanguage.language.id)
        # now we should have a set of languages for which we NEED
        # to have a DistroReleaseLanguage
        for langid in langidset:
            drl = DistroReleaseLanguage(distrorelease=self, languageID=langid)
            drl.updateStatistics(ztm)
        # lastly, we need to update the message count for this distro
        # release itself
        messagecount = 0
        for potemplate in self.potemplates:
            messagecount += potemplate.messageCount()
        self.messagecount = messagecount
        ztm.commit()

    def getSourcePackage(self, name):
        """See IDistroRelease."""
        if not ISourcePackageName.providedBy(name):
            try:
                name = SourcePackageName.byName(name)
            except SQLObjectNotFound:
                return None
        return SourcePackage(sourcepackagename=name, distrorelease=self)

    def getBinaryPackage(self, name):
        """See IDistroRelease."""
        if not IBinaryPackageName.providedBy(name):
            try:
                name = BinaryPackageName.byName(name)
            except SQLObjectNotFound:
                return None
        return DistroReleaseBinaryPackage(self, name)

    def getSourcePackageRelease(self, sourcepackagerelease):
        """See IDistroRelease."""
        return DistroReleaseSourcePackageRelease(self, sourcepackagerelease)

    def __getitem__(self, archtag):
        """See IDistroRelease."""
        item = DistroArchRelease.selectOneBy(
            distroreleaseID=self.id, architecturetag=archtag)
        if item is None:
            raise NotFoundError('Unknown architecture %s for %s %s' % (
                archtag, self.distribution.name, self.name))
        return item

    def getPublishedReleases(self, sourcepackage_or_name, pocket=None):
        """See IDistroRelease."""
        if ISourcePackageName.providedBy(sourcepackage_or_name):
            sourcepackage = sourcepackage_or_name
        else:
            sourcepackage = sourcepackage_or_name.name
        pocketclause = ""
        if pocket is not None:
            pocketclause = "AND pocket=%s" % sqlvalues(pocket.value)
        published = SourcePackagePublishing.select((
            """
            distrorelease = %s AND
            status = %s AND
            sourcepackagerelease = sourcepackagerelease.id AND
            sourcepackagerelease.sourcepackagename = %s
            """ % sqlvalues(self.id,
                            PackagePublishingStatus.PUBLISHED,
                            sourcepackage.id))+pocketclause,
            clauseTables = ['SourcePackageRelease'])
        return shortlist(published)

    def getAllReleasesByStatus(self, status):
        """See IDistroRelease."""
        return SourcePackagePublishing.selectBy(distroreleaseID=self.id,
                                                status=status)

    def publishedBinaryPackages(self, component=None):
        """See IDistroRelease."""
        # XXX sabdfl 04/07/05 this can become a utility when that works
        # this is used by the debbugs import process, mkdebwatches
        pubpkgset = getUtility(IPublishedPackageSet)
        result = pubpkgset.query(distrorelease=self, component=component)
        return [BinaryPackageRelease.get(pubrecord.binarypackagerelease)
                for pubrecord in result]

    def getBuildRecords(self, status=None):
        """See IHasBuildRecords"""
        # find out the distroarchrelease in question
        arch_ids = [arch.id for arch in self.architectures]
        # use facility provided by IBuildSet to retrieve the records
        return getUtility(IBuildSet).getBuildsByArchIds(arch_ids, status)

    def createUploadedSourcePackageRelease(self, sourcepackagename,
            version, maintainer, dateuploaded, builddepends,
            builddependsindep, architecturehintlist, component,
            creator, urgency, changelog, dsc, dscsigningkey, section,
            manifest):
        """See IDistroRelease."""
        return SourcePackageRelease(uploaddistrorelease=self.id,
                                    sourcepackagename=sourcepackagename,
                                    version=version,
                                    maintainer=maintainer,
                                    dateuploaded=dateuploaded,
                                    builddepends=builddepends,
                                    builddependsindep=builddependsindep,
                                    architecturehintlist=architecturehintlist,
                                    component=component,
                                    creator=creator,
                                    urgency=urgency,
                                    changelog=changelog,
                                    dsc=dsc,
                                    dscsigningkey=dscsigningkey,
                                    section=section,
                                    manifest=manifest)

    def getComponentByName(self, name):
        """See IDistroRelease."""
        comp = Component.byName(name)
        if comp is None:
            raise NotFoundError(name)
        permitted = set(self.components)
        if comp in permitted:
            return comp
        raise NotFoundError(name)

    def getSectionByName(self, name):
        """See IDistroRelease."""
        section = Section.byName(name)
        if section is None:
            raise NotFoundError(name)
        permitted = set(self.sections)
        if section in permitted:
            return section
        raise NotFoundError(name)

    def removeOldCacheItems(self):
        """See IDistroRelease."""

        # get the set of package names that should be there
        bpns = set(BinaryPackageName.select("""
            BinaryPackagePublishing.distroarchrelease =
                DistroArchRelease.id AND
            DistroArchRelease.distrorelease = %s AND
            BinaryPackagePublishing.binarypackagerelease =
                BinaryPackageRelease.id AND
            BinaryPackageRelease.binarypackagename =
                BinaryPackageName.id
            """ % sqlvalues(self.id),
            distinct=True,
            clauseTables=['BinaryPackagePublishing', 'DistroArchRelease',
                'BinaryPackageRelease']))

        # remove the cache entries for binary packages we no longer want
        for cache in self.binary_package_caches:
            if cache.binarypackagename not in bpns:
                cache.destroySelf()

    def updateCompletePackageCache(self, ztm=None):
        """See IDistroRelease."""

        # get the set of package names to deal with
        bpns = list(BinaryPackageName.select("""
            BinaryPackagePublishing.distroarchrelease =
                DistroArchRelease.id AND
            DistroArchRelease.distrorelease = %s AND
            BinaryPackagePublishing.binarypackagerelease =
                BinaryPackageRelease.id AND
            BinaryPackageRelease.binarypackagename =
                BinaryPackageName.id
            """ % sqlvalues(self.id),
            distinct=True,
            clauseTables=['BinaryPackagePublishing', 'DistroArchRelease',
                'BinaryPackageRelease']))

        # now ask each of them to update themselves. commit every 100
        # packages
        counter = 0
        for bpn in bpns:
            self.updatePackageCache(bpn)
            counter += 1
            if counter > 99:
                counter = 0
                if ztm is not None:
                    ztm.commit()


    def updatePackageCache(self, binarypackagename):
        """See IDistroRelease."""

        # get the set of published binarypackagereleases
        bprs = BinaryPackageRelease.select("""
            BinaryPackageRelease.binarypackagename = %s AND
            BinaryPackageRelease.id =
                BinaryPackagePublishing.binarypackagerelease AND
            BinaryPackagePublishing.distroarchrelease =
                DistroArchRelease.id AND
            DistroArchRelease.distrorelease = %s
            """ % sqlvalues(binarypackagename.id, self.id),
            orderBy='-datecreated',
            clauseTables=['BinaryPackagePublishing', 'DistroArchRelease'],
            distinct=True)
        if len(bprs) == 0:
            return

        # find or create the cache entry
        cache = DistroReleasePackageCache.selectOne("""
            distrorelease = %s AND
            binarypackagename = %s
            """ % sqlvalues(self.id, binarypackagename.id))
        if cache is None:
            cache = DistroReleasePackageCache(
                distrorelease=self,
                binarypackagename=binarypackagename)

        # make sure the cached name, summary and description are correct
        cache.name = binarypackagename.name
        cache.summary = bprs[0].summary
        cache.description = bprs[0].description

        # get the sets of binary package summaries, descriptions. there is
        # likely only one, but just in case...

        summaries = set()
        descriptions = set()
        for bpr in bprs:
            summaries.add(bpr.summary)
            descriptions.add(bpr.description)

        # and update the caches
        cache.summaries = ' '.join(sorted(summaries))
        cache.descriptions = ' '.join(sorted(descriptions))

    def searchPackages(self, text):
        """See IDistroRelease."""
        drpcaches = DistroReleasePackageCache.select("""
            distrorelease = %s AND
            fti @@ ftq(%s)
            """ % sqlvalues(self.id, text),
            selectAlso='rank(fti, ftq(%s)) AS rank' % sqlvalues(text),
            orderBy=['-rank'],
            distinct=True)
        return [DistroReleaseBinaryPackage(
            distrorelease=self,
            binarypackagename=drpc.binarypackagename) for drpc in drpcaches]

    def newArch(self, architecturetag, processorfamily, official, owner):
        """See IDistroRelease."""
        dar = DistroArchRelease(architecturetag=architecturetag,
            processorfamily=processorfamily, official=official,
            distrorelease=self, owner=owner)
        return dar

    def createQueueEntry(self, pocket,
                         status=DistroReleaseQueueStatus.ACCEPTED):
        """See IDistroRelease."""

        return DistroReleaseQueue(distrorelease=self.id,
                                  pocket=pocket,
                                  status=status)

    def getQueueItems(self, status=DistroReleaseQueueStatus.ACCEPTED):
        """See IDistroRelease."""

        return DistroReleaseQueue.selectBy(distroreleaseID=self.id,
                                           status=status)

    def createBug(self, owner, title, comment, private=False):
        """See canonical.launchpad.interfaces.IBugTarget."""
        # We don't currently support opening a new bug on an IDistroRelease,
        # because internally bugs are reported against IDistroRelease only when
        # targetted to be fixed in that release, which is rarely the case for a
        # brand new bug report.
        raise NotImplementedError(
            "A new bug cannot be filed directly on a distribution release, "
            "because releases are meant for \"targeting\" a fix to a specific "
            "release. It's possible that we may change this behaviour to "
            "allow filing a bug on a distribution release in the "
            "not-too-distant future. For now, you probably meant to file "
            "the bug on the distribution instead.")

    def initialiseFromParent(self):
        """See IDistroRelease."""
        assert self.parentrelease is not None, "Parent release must be present"
        assert SourcePackagePublishingHistory.selectBy(
            distroreleaseID=self.id).count() == 0, \
            "Source Publishing must be empty"
        for arch in self.architectures:
            assert BinaryPackagePublishingHistory.selectBy(
                distroarchreleaseID=arch.id).count() == 0, \
                "Binary Publishing must be empty"
            try:
                parent_arch = self.parentrelease[arch.architecturetag]
                assert parent_arch.processorfamily == arch.processorfamily, \
                       "The arch tags must match the processor families."
            except KeyError:
                raise AssertionError("Parent release lacks %s" % (
                    arch.architecturetag))
        assert self.nominatedarchindep is not None, \
               "Must have a nominated archindep architecture."
        assert len(self.components) == 0, \
               "Component selections must be empty."
        assert len(self.sections) == 0, \
               "Section selections must be empty."

        # MAINTAINER: dsilvers: 20051031
        # Here we go underneath the SQLObject caching layers in order to
        # generate what will potentially be tens of thousands of rows
        # in various tables. Thus we flush pending updates from the SQLObject
        # layer, perform our work directly in the transaction and then throw
        # the rest of the SQLObject cache away to make sure it hasn't cached
        # anything that is no longer true.
        
        # Prepare for everything by flushing updates to the database.
        flush_database_updates()
        cur = cursor()

        # Perform the copies
        self._copy_component_and_section_selections(cur)
        self._copy_source_publishing_records(cur)
        for arch in self.architectures:
            parent_arch = self.parentrelease[arch.architecturetag]
            self._copy_binary_publishing_records(cur, arch, parent_arch)
        self._copy_lucille_config(cur)
        
        # Finally, flush the caches because we've altered stuff behind the
        # back of sqlobject.
        flush_database_caches()

    def _copy_lucille_config(self, cur):
        """Copy all lucille related configuration from our parent release."""
        cur.execute('''
            UPDATE DistroRelease SET lucilleconfig=(
                SELECT pdr.lucilleconfig FROM DistroRelease AS pdr
                WHERE pdr.id = %s)
            WHERE id = %s
            ''' % sqlvalues(self.parentrelease.id, self.id))

    def _copy_binary_publishing_records(self, cur, arch, parent_arch):
        """Copy the binary publishing records from the parent arch release
        to the given arch release in ourselves.

        We copy all PENDING and PUBLISHED records as PENDING into our own
        publishing records.

        We copy only the RELEASE pocket.
        """
        cur.execute('''
            INSERT INTO SecureBinaryPackagePublishingHistory (
                binarypackagerelease, distroarchrelease, status,
                component, section, priority, datecreated, pocket, embargo)
            SELECT bpp.binarypackagerelease, %s as distroarchrelease,
                   bpp.status, bpp.component, bpp.section, bpp.priority,
                   %s as datecreated, %s as pocket, false as embargo
            FROM BinaryPackagePublishing AS bpp
            WHERE bpp.distroarchrelease = %s AND bpp.status in (%s, %s) AND
                  bpp.pocket = %s
            ''' % sqlvalues(arch.id, UTC_NOW,
                            PackagePublishingPocket.RELEASE.value,
                            parent_arch.id,
                            PackagePublishingStatus.PENDING.value,
                            PackagePublishingStatus.PUBLISHED.value,
                            PackagePublishingPocket.RELEASE.value))

    def _copy_source_publishing_records(self, cur):
        """Copy the source publishing records from our parent distro release.

        We copy all PENDING and PUBLISHED records as PENDING into our own
        publishing records.

        We copy only the RELEASE pocket.
        """
        cur.execute('''
            INSERT INTO SecureSourcePackagePublishingHistory (
                sourcepackagerelease, distrorelease, status, component,
                section, datecreated, pocket, embargo)
            SELECT spp.sourcepackagerelease, %s as distrorelease,
                   spp.status, spp.component, spp.section, %s as datecreated,
                   %s as pocket, false as embargo
            FROM SourcePackagePublishing AS spp
            WHERE spp.distrorelease = %s AND spp.status in (%s, %s) AND
                  spp.pocket = %s
            ''' % sqlvalues(self.id, UTC_NOW,
                            PackagePublishingPocket.RELEASE.value,
                            self.parentrelease.id,
                            PackagePublishingStatus.PENDING.value,
                            PackagePublishingStatus.PUBLISHED.value,
                            PackagePublishingPocket.RELEASE.value))

    def _copy_component_and_section_selections(self, cur):
        """Copy the section and component selections from the parent distro
        release into this one.
        """
        # Copy the component selections
        cur.execute('''
            INSERT INTO ComponentSelection (distrorelease, component)
            SELECT %s AS distrorelease, cs.component AS component
            FROM ComponentSelection AS cs WHERE cs.distrorelease = %s
            ''' % sqlvalues(self.id, self.parentrelease.id))
        # Copy the section selections
        cur.execute('''
            INSERT INTO SectionSelection (distrorelease, section)
            SELECT %s as distrorelease, ss.section AS section
            FROM SectionSelection AS ss WHERE ss.distrorelease = %s
            ''' % sqlvalues(self.id, self.parentrelease.id))


class DistroReleaseSet:
    implements(IDistroReleaseSet)

    def get(self, distroreleaseid):
        """See IDistroReleaseSet."""
        return DistroRelease.get(distroreleaseid)

    def translatables(self):
        """See IDistroReleaseSet."""
        return DistroRelease.select(
            "POTemplate.distrorelease=DistroRelease.id",
            clauseTables=['POTemplate'], distinct=True)

    def findByName(self, name):
        """See IDistroReleaseSet."""
        return DistroRelease.selectBy(name=name)

    def queryByName(self, distribution, name):
        """See IDistroReleaseSet."""
        return DistroRelease.selectOneBy(
            distributionID=distribution.id, name=name)

    def findByVersion(self, version):
        """See IDistroReleaseSet."""
        return DistroRelease.selectBy(version=version)

    def search(self, distribution=None, isreleased=None, orderBy=None):
        """See IDistroReleaseSet."""
        where_clause = ""
        if distribution is not None:
            where_clause += "distribution = %s" % sqlvalues(distribution.id)
        if isreleased is not None:
            if where_clause:
                where_clause += " AND "
            if isreleased:
                # The query is filtered on released releases.
                where_clause += "releasestatus in (%s, %s)" % sqlvalues(
                    DistributionReleaseStatus.CURRENT,
                    DistributionReleaseStatus.SUPPORTED)
            else:
                # The query is filtered on unreleased releases.
                where_clause += "releasestatus in (%s, %s, %s)" % sqlvalues(
                    DistributionReleaseStatus.EXPERIMENTAL,
                    DistributionReleaseStatus.DEVELOPMENT,
                    DistributionReleaseStatus.FROZEN)
        if orderBy is not None:
            return DistroRelease.select(where_clause, orderBy=orderBy)
        else:
            return DistroRelease.select(where_clause)

    def new(self, distribution, name, displayname, title, summary, description,
            version, parentrelease, owner):
        """See IDistroReleaseSet."""
        return DistroRelease(
            distribution=distribution,
            name=name,
            displayname=displayname,
            title=title,
            summary=summary,
            description=description,
            version=version,
            releasestatus=DistributionReleaseStatus.EXPERIMENTAL,
            parentrelease=parentrelease,
            owner=owner)
<|MERGE_RESOLUTION|>--- conflicted
+++ resolved
@@ -27,12 +27,8 @@
 from canonical.launchpad.interfaces import (
     IDistroRelease, IDistroReleaseSet, ISourcePackageName,
     IPublishedPackageSet, IHasBuildRecords, NotFoundError,
-<<<<<<< HEAD
-    IBinaryPackageName, IBuildSet)
-=======
-    IBinaryPackageName, UNRESOLVED_BUGTASK_STATUSES,
+    IBinaryPackageName, IBuildSet, UNRESOLVED_BUGTASK_STATUSES,
     RESOLVED_BUGTASK_STATUSES)
->>>>>>> 9fd0c108
 
 from canonical.database.constants import DEFAULT, UTC_NOW
 
