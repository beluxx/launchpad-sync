--- conflicted
+++ resolved
@@ -372,27 +372,6 @@
 --COMMENT ON COLUMN CodeImportMachine.quiescing_message IS 'The reason for the quiescing request.';
 --COMMENT ON COLUMN CodeImportMachine.offline_reason IS 'The reason the machine was taken offline, from the CodeImportMachineOfflineReason enumeration.';
 
-<<<<<<< HEAD
--- CodeMailJob
-COMMENT ON TABLE CodeMailJob IS 'A job to generate a mail related to code.';
-COMMENT ON COLUMN CodeMailJob.body IS 'The body for the mail.';
-COMMENT ON COLUMN CodeMailJob.branch_project_name IS 'The name of the project this mail is about.';
-COMMENT ON COLUMN CodeMailJob.branch_url IS 'The URL for the branch this message is about.';
-COMMENT ON COLUMN CodeMailJob.date_created IS 'The date this CodeMailJob was created.';
-COMMENT ON COLUMN CodeMailJob.footer IS 'The footer for the mail.';
-COMMENT ON COLUMN CodeMailJob.from_address IS 'The address for the mail from header.';
-COMMENT ON COLUMN CodeMailJob.in_reply_to IS 'The Message-Id of the message this message is a reply to.';
-COMMENT ON COLUMN CodeMailJob.job IS 'The Job for this CodeMailJob.';
-COMMENT ON COLUMN CodeMailJob.max_diff_lines IS 'If the generated diff for a revision is larger than this number, then the diff is not included in the mail.';
-COMMENT ON COLUMN CodeMailJob.rationale IS 'The rationale for the X-Launchpad-Message-Rationale header.';
-COMMENT ON COLUMN CodeMailJob.reply_to_address IS 'The address for the mail reply-to header.';
-COMMENT ON COLUMN CodeMailJob.rfc822msgid IS 'The Message-Id to use in the mail.';
-COMMENT ON COLUMN CodeMailJob.static_diff IS 'A diff to include in the mail.';
-COMMENT ON COLUMN CodeMailJob.subject IS 'The subject line for the mail.';
-COMMENT ON COLUMN CodeMailJob.to_address IS 'The address the mail should be sent to.';
-
-=======
->>>>>>> 8099ad4f
 
 -- CodeReviewMessage
 
@@ -545,11 +524,7 @@
 -- MergeDirectiveJob
 COMMENT ON TABLE MergeDirectiveJob IS 'A job to process a merge directive.';
 COMMENT ON COLUMN MergeDirectiveJob.job IS 'The job associated with this MergeDirectiveJob.';
-<<<<<<< HEAD
-COMMENT ON COLUMN MergeDirectiveJob.message IS 'Full MIME content of the message containing the merge directive.';
-=======
 COMMENT ON COLUMN MergeDirectiveJob.merge_directive IS 'Full MIME content of the message containing the merge directive.';
->>>>>>> 8099ad4f
 COMMENt ON COLUMN MergeDirectiveJob.action IS 'Enumeration of the action to perform with the merge directive; push or create merge proposal.';
 
 
@@ -576,15 +551,6 @@
 COMMENT ON COLUMN PreviewDiff.target_revision_id IS 'The target branch revision_id used to generate this diff.';
 
 
-<<<<<<< HEAD
--- PreviewDiffJob
-COMMENT ON TABLE PreviewDiffJob IS 'Describes a job to create a preview diff.';
-COMMENT ON COLUMN PreviewDiffJob.job IS 'A Job containing more information about this PreviewDiffJob.';
-COMMENT ON COLUMN PreviewDiffJob.branch_merge_proposal IS 'The BranchMergeProposal to generate the PreviewDiff for.';
-
-
-=======
->>>>>>> 8099ad4f
 -- Product
 COMMENT ON TABLE Product IS 'Product: a DOAP Product. This table stores core information about an open source product. In Launchpad, anything that can be shipped as a tarball would be a product, and in some cases there might be products for things that never actually ship, depending on the project. For example, most projects will have a \'website\' product, because that allows you to file a Malone bug against the project website. Note that these are not actual product releases, which are stored in the ProductRelease table.';
 COMMENT ON COLUMN Product.owner IS 'The Product owner would typically be the person who created this product in Launchpad. But we will encourage the upstream maintainer of a product to become the owner in Launchpad. The Product owner can edit any aspect of the Product, as well as appointing people to specific roles with regard to the Product. Also, the owner can add a new ProductRelease and also edit Rosetta POTemplates associated with this product.';
@@ -842,19 +808,6 @@
 COMMENT ON COLUMN StaticDiff.diff IS 'The Diff.';
 COMMENT ON COLUMN StaticDiff.to_revision_id IS 'The revision-id that the diff is to.';
 
-<<<<<<< HEAD
--- StaticDiffJob
-
-COMMENT ON TABLE StaticDiffJob IS 'Jobs to generate static diffs.';
-COMMENT ON COLUMN StaticDiffJob.branch IS 'The Branch to use for resolving revision specs.';
-COMMENT ON COLUMN StaticDiffJob.branch_merge_proposal IS 'A BranchMergeProposal that should refer to the resulting diff.';
-COMMENT ON COLUMN StaticDiffJob.from_revision_spec IS 'The revision spec that the diff will be from.';
-COMMENT ON COLUMN StaticDiffJob.job IS 'The Job for this StaticDiffJob.';
-COMMENT ON COLUMN StaticDiffJob.to_revision_spec IS 'The revision spec that the diff will be to.';
-
-
-=======
->>>>>>> 8099ad4f
 -- TeamMembership
 COMMENT ON TABLE TeamMembership IS 'The direct membership of a person on a given team.';
 COMMENT ON COLUMN TeamMembership.person IS 'The person.';
@@ -2167,23 +2120,6 @@
 -- Job
 
 COMMENT ON TABLE Job IS 'Common info about a job.';
-<<<<<<< HEAD
-COMMENT ON COLUMN Job.attempt_count IS 'The number of times this job has been attempted.';
-COMMENT ON COLUMN Job.date_created IS 'The time when the job was created.';
-COMMENT ON COLUMN Job.date_ended IS 'If the job has ended, the time when the job ended.';
-COMMENT ON COLUMN Job.date_started IS 'If the job has started, the time when the job started.';
-COMMENT ON COLUMN Job.lease_expires IS 'The time when the lease expires.';
-COMMENT ON COLUMN Job.log IS 'If provided, a log of the last attempt to run the job.';
-COMMENT ON COLUMN Job.scheduled_start IS 'The time when the job should start';
-COMMENT ON COLUMN Job.status IS 'An enum indicating the job status, with 0 meaning "waiting".';
-
-
--- JobDependency
-
-COMMENT ON TABLE JobDependency IS 'Dependency table for jobs.';
-COMMENT ON COLUMN JobDependency.prerequisite IS 'A Job that must be performed before another job.';
-COMMENT ON COLUMN JobDependency.dependant IS 'A Job that must be performed after another job.';
-=======
 COMMENT ON COLUMN Job.requester IS 'Ther person who requested this job (if applicable).';
 COMMENT ON COLUMN Job.reason IS 'The reason that this job was created (if applicable)';
 COMMENT ON COLUMN Job.status IS 'An enum (JobStatus) indicating the job status, one of: new, in-progress, complete, failed, cancelling, cancelled.';
@@ -2199,7 +2135,6 @@
 COMMENT ON COLUMN Job.date_started IS 'If the job has started, the time when the job started.';
 COMMENT ON COLUMN Job.date_finished IS 'If the job has finished, the time when the job finished.';
 
->>>>>>> 8099ad4f
 
 -- StructuralSubscription
 COMMENT ON TABLE StructuralSubscription IS 'A subscription to notifications about a Launchpad structure';
