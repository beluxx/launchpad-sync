# Copyright 2004-2005 Canonical Ltd.  All rights reserved.

"""Bug message interfaces."""

__metaclass__ = type

<<<<<<< HEAD
__all__ = [
    'IBugMessage',
    'IBugMessageAddForm',
    'IBugMessageSet']

from zope.interface import Interface, Attribute
from zope.schema import Text, Bytes, Bool

from canonical.launchpad import _
from canonical.launchpad.fields import Title
from canonical.launchpad.interfaces import IHasBug, IBugAttachment
from canonical.launchpad.validators.bugattachment import (
    bug_attachment_size_constraint)

=======
__all__ = ['IBugComment', 'IBugMessage', 'IBugMessageSet']

from zope.interface import Attribute, Interface
from zope.schema import Bool, Int, Text

from canonical.launchpad.interfaces.launchpad import IHasBug
from canonical.launchpad.interfaces.message import IMessage

>>>>>>> bc934249

class IBugMessage(IHasBug):
    """A link between a bug and a message."""

    bug = Attribute("The bug.")
    message = Attribute("The message.")


class IBugMessageSet(Interface):
    """The set of all IBugMessages."""

    def createMessage(subject, bug, owner, content=None):
        """Create an IBugMessage.

        title -- a string
        bug -- an IBug
        owner -- an IPerson
        content -- a string

        The created message will have the bug's initial message as its
        parent.

        Returns the created IBugMessage.
        """

    def get(bugmessageid):
        """Retrieve an IBugMessage by its ID."""

    def getByBugAndMessage(bug, message):
        """Return the corresponding IBugMesssage.

        Return None if no such IBugMesssage exists.
        """


<<<<<<< HEAD
class IBugMessageAddForm(Interface):
    """Schema used to build the add form for bug comment/attachment."""

    include_attachment = Bool(
        title=u"Include attachment", required=False, default=False)
    subject = Title(title=u"Subject", required=True)
    comment = Text(title=u"Comment", required=False)
    filecontent = Bytes(
        title=u"Attachment", required=False,
        constraint=bug_attachment_size_constraint)
    patch = Bool(title=u"patch", required=False, default=False)
    attachment_description = Title(title=_('Description'), required=False)
    email_me = Bool(
        title=u"E-mail me about changes to this bug report",
        required=False, default=False)
=======
class IBugComment(IMessage):
    """A bug comment for displaying in the web UI."""

    bugtask = Attribute(
        """The bug task the comment belongs to.

        Comments are global to bugs, but the bug task is needed in order
        to construct the correct URL.
        """)
    index = Int(title=u'The comment number', required=True)
    is_truncated = Bool(
        title=u'Whether the displayed text is truncated or not.',
        required=True)
    text_for_display = Text(
        title=u'The comment text to be displayed in the UI.')
>>>>>>> bc934249
<|MERGE_RESOLUTION|>--- conflicted
+++ resolved
@@ -3,32 +3,22 @@
 """Bug message interfaces."""
 
 __metaclass__ = type
-
-<<<<<<< HEAD
 __all__ = [
+    'IBugComment',
     'IBugMessage',
     'IBugMessageAddForm',
-    'IBugMessageSet']
+    'IBugMessageSet',
+    ]
 
 from zope.interface import Interface, Attribute
-from zope.schema import Text, Bytes, Bool
+from zope.schema import Bool, Bytes, Int, Text
 
-from canonical.launchpad import _
 from canonical.launchpad.fields import Title
-from canonical.launchpad.interfaces import IHasBug, IBugAttachment
+from canonical.launchpad.interfaces.launchpad import IHasBug
+from canonical.launchpad.interfaces.message import IMessage
 from canonical.launchpad.validators.bugattachment import (
     bug_attachment_size_constraint)
 
-=======
-__all__ = ['IBugComment', 'IBugMessage', 'IBugMessageSet']
-
-from zope.interface import Attribute, Interface
-from zope.schema import Bool, Int, Text
-
-from canonical.launchpad.interfaces.launchpad import IHasBug
-from canonical.launchpad.interfaces.message import IMessage
-
->>>>>>> bc934249
 
 class IBugMessage(IHasBug):
     """A link between a bug and a message."""
@@ -64,7 +54,6 @@
         """
 
 
-<<<<<<< HEAD
 class IBugMessageAddForm(Interface):
     """Schema used to build the add form for bug comment/attachment."""
 
@@ -76,11 +65,12 @@
         title=u"Attachment", required=False,
         constraint=bug_attachment_size_constraint)
     patch = Bool(title=u"patch", required=False, default=False)
-    attachment_description = Title(title=_('Description'), required=False)
+    attachment_description = Title(title='Description', required=False)
     email_me = Bool(
         title=u"E-mail me about changes to this bug report",
         required=False, default=False)
-=======
+
+
 class IBugComment(IMessage):
     """A bug comment for displaying in the web UI."""
 
@@ -95,5 +85,4 @@
         title=u'Whether the displayed text is truncated or not.',
         required=True)
     text_for_display = Text(
-        title=u'The comment text to be displayed in the UI.')
->>>>>>> bc934249
+        title=u'The comment text to be displayed in the UI.')