# Copyright 2007 Canonical Ltd.  All rights reserved.

__metaclass__ = type

import re
import subprocess
import unittest
from datetime import datetime, timedelta

import pytz

from zope.component import getUtility

from canonical.database.sqlbase import (
    flush_database_caches, flush_database_updates, cursor)
from canonical.launchpad.database import TeamMembership
from canonical.launchpad.ftests import login
from canonical.launchpad.interfaces import (
    IPersonSet, ITeamMembershipSet, TeamMembershipStatus)
from canonical.testing import LaunchpadFunctionalLayer


class TestTeamMembershipSet(unittest.TestCase):
    layer = LaunchpadFunctionalLayer

    def setUp(self):
        login('test@canonical.com')
        self.membershipset = getUtility(ITeamMembershipSet)
        self.personset = getUtility(IPersonSet)

    def test_membership_creation(self):
        marilize = self.personset.getByName('marilize')
        ubuntu_team = self.personset.getByName('ubuntu-team')
        membership = self.membershipset.new(
            marilize, ubuntu_team, TeamMembershipStatus.APPROVED, marilize)
        self.assertEqual(
            membership,
            self.membershipset.getByPersonAndTeam(marilize, ubuntu_team))
        self.assertEqual(membership.status, TeamMembershipStatus.APPROVED)

    def test_active_membership_creation_stores_proponent_and_reviewer(self):
        """Memberships created in any active state have the reviewer stored.

        The date_joined, reviewer_comment, date_reviewed and attributes
        related to the proponent are also stored, but everything related to
        acknowledger will be left empty.
        """
        marilize = self.personset.getByName('marilize')
        ubuntu_team = self.personset.getByName('ubuntu-team')
        membership = self.membershipset.new(
            marilize, ubuntu_team, TeamMembershipStatus.APPROVED,
            ubuntu_team.teamowner, comment="I like her")
        self.assertEqual(ubuntu_team.teamowner, membership.proposed_by)
        self.assertEqual(membership.proponent_comment, "I like her")
        now = datetime.now(pytz.timezone('UTC'))
        self.failUnless(membership.date_proposed <= now)
        self.failUnless(membership.datejoined <= now)
        self.assertEqual(ubuntu_team.teamowner, membership.reviewed_by)
        self.assertEqual(membership.reviewer_comment, "I like her")
        self.failUnless(membership.date_reviewed <= now)
        self.assertEqual(membership.acknowledged_by, None)

    def test_membership_creation_stores_proponent(self):
        """Memberships created in the proposed state have proponent stored.

        The proponent_comment and date_proposed are also stored, but
        everything related to reviewer and acknowledger will be left empty.
        """
        marilize = self.personset.getByName('marilize')
        ubuntu_team = self.personset.getByName('ubuntu-team')
        membership = self.membershipset.new(
            marilize, ubuntu_team, TeamMembershipStatus.PROPOSED, marilize,
            comment="I'd like to join")
        self.assertEqual(marilize, membership.proposed_by)
        self.assertEqual(membership.proponent_comment, "I'd like to join")
        self.failUnless(
            membership.date_proposed <= datetime.now(pytz.timezone('UTC')))
        self.assertEqual(membership.reviewed_by, None)
        self.assertEqual(membership.acknowledged_by, None)

    def test_admin_membership_creation(self):
        ubuntu_team = self.personset.getByName('ubuntu-team')
        no_priv = self.personset.getByName('no-priv')
        membership = self.membershipset.new(
            no_priv, ubuntu_team, TeamMembershipStatus.ADMIN, no_priv)
        self.assertEqual(
            membership,
            self.membershipset.getByPersonAndTeam(no_priv, ubuntu_team))
        self.assertEqual(membership.status, TeamMembershipStatus.ADMIN)

    def test_handleMembershipsExpiringToday(self):
        # Create a couple new teams, with one being a member of the other and
        # make Sample Person an approved member of both teams.
        login('foo.bar@canonical.com')
        foobar = self.personset.getByName('name16')
        sample_person = self.personset.getByName('name12')
        ubuntu_dev = self.personset.newTeam(
            foobar, 'ubuntu-dev', 'Ubuntu Developers')
        motu = self.personset.newTeam(foobar, 'motu', 'Ubuntu MOTU')
        ubuntu_dev.addMember(motu, foobar, force_team_add=True)
        ubuntu_dev.addMember(sample_person, foobar)
        motu.addMember(sample_person, foobar)

        # Now we need to cheat and set the expiration date of both memberships
        # manually because otherwise we would only be allowed to set an
        # expiration date in the future.
        now = datetime.now(pytz.timezone('UTC'))
        from zope.security.proxy import removeSecurityProxy
        sample_person_on_motu = removeSecurityProxy(
            self.membershipset.getByPersonAndTeam(sample_person, motu))
        sample_person_on_motu.dateexpires = now
        sample_person_on_ubuntu_dev = removeSecurityProxy(
            self.membershipset.getByPersonAndTeam(sample_person, ubuntu_dev))
        sample_person_on_ubuntu_dev.dateexpires = now
        flush_database_updates()
        self.assertEqual(
            sample_person_on_ubuntu_dev.status, TeamMembershipStatus.APPROVED)
        self.assertEqual(
            sample_person_on_motu.status, TeamMembershipStatus.APPROVED)

        self.membershipset.handleMembershipsExpiringToday(foobar)
        flush_database_caches()

        # Now Sample Person is not direct nor indirect member of ubuntu-dev
        # or motu.
        self.assertEqual(
            sample_person_on_ubuntu_dev.status, TeamMembershipStatus.EXPIRED)
        self.failIf(sample_person.inTeam(ubuntu_dev))
        self.assertEqual(
            sample_person_on_motu.status, TeamMembershipStatus.EXPIRED)
        self.failIf(sample_person.inTeam(motu))


class TestTeamMembership(unittest.TestCase):
    layer = LaunchpadFunctionalLayer

    def test_indirect_members_are_kicked_when_kicking_team(self):
        """Indirect members are kicked when the team in which they are a
        direct member is kicked.

        Create a team hierarchy with 5 teams and one person (no-priv) as
<<<<<<< HEAD
        member of the last team in the chain. 
=======
        member of the last team in the chain.
>>>>>>> f0a7c90a
            team1
               team2
                  team3
                     team4
                        team5
                           no-priv
<<<<<<< HEAD
        
=======

>>>>>>> f0a7c90a
        Then kick the latest team (team5) from team4 and check that neither
        no-priv nor team5 are indirect members of any other teams.
        """
        login('mark@hbd.com')
        person_set = getUtility(IPersonSet)
        sabdfl = person_set.getByName('sabdfl')
        no_priv = person_set.getByName('no-priv')
        team1 = person_set.newTeam(sabdfl, 'team1', 'team1')
        team2 = person_set.newTeam(sabdfl, 'team2', 'team2')
        team3 = person_set.newTeam(sabdfl, 'team3', 'team3')
        team4 = person_set.newTeam(sabdfl, 'team4', 'team4')
        team5 = person_set.newTeam(sabdfl, 'team5', 'team5')
        team5.addMember(no_priv, sabdfl)
        self.failUnless(no_priv in team5.activemembers)
        team1.addMember(team2, sabdfl, force_team_add=True)
        team2.addMember(team3, sabdfl, force_team_add=True)
        team3.addMember(team4, sabdfl, force_team_add=True)
        team4.addMember(team5, sabdfl, force_team_add=True)
        self.failUnless(team3 in team2.activemembers)
        self.failUnless(team4 in team3.activemembers)
        self.failUnless(team5 in team4.activemembers)
        self.failUnless(no_priv in team4.allmembers)
        self.failUnless(no_priv in team3.allmembers)
        self.failUnless(no_priv in team2.allmembers)
        self.failUnless(no_priv in team1.allmembers)
        team4.setMembershipData(
            team5, TeamMembershipStatus.DEACTIVATED, sabdfl)
        flush_database_updates()
        self.failIf(team5 in team4.allmembers)
        self.failIf(team5 in team3.allmembers)
        self.failIf(team5 in team2.allmembers)
        self.failIf(team5 in team1.allmembers)
        self.failIf(no_priv in team4.allmembers)
        self.failIf(no_priv in team3.allmembers)
        self.failIf(no_priv in team2.allmembers)
        self.failIf(no_priv in team1.allmembers)

    def test_membership_status_changes_are_immediately_flushed_to_db(self):
        """Any changes to a membership status must be imediately flushed.

        Sometimes we may change multiple team memberships in the same
        transaction (e.g. when expiring memberships). If there are multiple
        memberships for a given member changed in this way, we need to
        ensure each change is flushed to the database so that subsequent ones
        operate on the correct data.
        """
        login('foo.bar@canonical.com')
        tm = TeamMembership.selectFirstBy(
            status=TeamMembershipStatus.APPROVED, orderBy='id')
        tm.setStatus(TeamMembershipStatus.DEACTIVATED,
                     getUtility(IPersonSet).getByName('name16'))
        # Bypass SQLObject to make sure the update was really flushed to the
        # database.
        cur = cursor()
        cur.execute("SELECT status FROM teammembership WHERE id = %d" % tm.id)
        [new_status] = cur.fetchone()
        self.assertEqual(new_status, TeamMembershipStatus.DEACTIVATED.value)


class TestTeamMembershipSetStatus(unittest.TestCase):
    """Test the behaviour of TeamMembership's setStatus()."""
    layer = LaunchpadFunctionalLayer

    def setUp(self):
        login('foo.bar@canonical.com')
        self.foobar = getUtility(IPersonSet).getByName('name16')
        self.no_priv = getUtility(IPersonSet).getByName('no-priv')
        self.ubuntu_team = getUtility(IPersonSet).getByName('ubuntu-team')
        self.admins = getUtility(IPersonSet).getByName('admins')

    def test_proponent_is_stored(self):
        for status in [TeamMembershipStatus.DEACTIVATED,
                       TeamMembershipStatus.EXPIRED,
                       TeamMembershipStatus.DECLINED]:
            tm = TeamMembership(
                person=self.no_priv, team=self.ubuntu_team, status=status)
            self.failIf(
                tm.proposed_by, "There can be no proponent at this point.")
            self.failIf(
                tm.date_proposed, "There can be no proposed date this point.")
            self.failIf(tm.proponent_comment,
                        "There can be no proponent comment at this point.")
            tm.setStatus(
                TeamMembershipStatus.PROPOSED, self.foobar,
                "Did it 'cause I can")
            self.failUnlessEqual(tm.proposed_by, self.foobar)
            self.failUnlessEqual(tm.proponent_comment, "Did it 'cause I can")
            self.failUnless(
                tm.date_proposed <= datetime.now(pytz.timezone('UTC')))
            # Destroy the membership so that we can create another in a
            # different state.
            tm.destroySelf()

    def test_acknowledger_is_stored(self):
        for status in [TeamMembershipStatus.APPROVED,
                       TeamMembershipStatus.INVITATION_DECLINED]:
            tm = TeamMembership(
                person=self.admins, team=self.ubuntu_team,
                status=TeamMembershipStatus.INVITED)
            self.failIf(
                tm.acknowledged_by,
                "There can be no acknowledger at this point.")
            self.failIf(
                tm.date_acknowledged,
                "There can be no accepted date this point.")
            self.failIf(tm.acknowledger_comment,
                        "There can be no acknowledger comment at this point.")
            tm.setStatus(status, self.foobar, "Did it 'cause I can")
            self.failUnlessEqual(tm.acknowledged_by, self.foobar)
            self.failUnlessEqual(
                tm.acknowledger_comment, "Did it 'cause I can")
            self.failUnless(
                tm.date_acknowledged <= datetime.now(pytz.timezone('UTC')))
            # Destroy the membership so that we can create another in a
            # different state.
            tm.destroySelf()

    def test_reviewer_is_stored(self):
        transitions_mapping = {
            TeamMembershipStatus.DEACTIVATED: [TeamMembershipStatus.APPROVED],
            TeamMembershipStatus.EXPIRED: [TeamMembershipStatus.APPROVED],
            TeamMembershipStatus.PROPOSED: [
                TeamMembershipStatus.APPROVED, TeamMembershipStatus.DECLINED],
            TeamMembershipStatus.DECLINED: [TeamMembershipStatus.APPROVED],
            TeamMembershipStatus.INVITATION_DECLINED: [
                TeamMembershipStatus.APPROVED]}
        for status, new_statuses in transitions_mapping.items():
            for new_status in new_statuses:
                tm = TeamMembership(
                    person=self.no_priv, team=self.ubuntu_team, status=status)
                self.failIf(
                    tm.reviewed_by,
                    "There can be no approver at this point.")
                self.failIf(
                    tm.date_reviewed,
                    "There can be no approved date this point.")
                self.failIf(
                    tm.reviewer_comment,
                    "There can be no approver comment at this point.")
                tm.setStatus(new_status, self.foobar, "Did it 'cause I can")
                self.failUnlessEqual(tm.reviewed_by, self.foobar)
                self.failUnlessEqual(
                    tm.reviewer_comment, "Did it 'cause I can")
                self.failUnless(
                    tm.date_reviewed <= datetime.now(pytz.timezone('UTC')))

                # Destroy the membership so that we can create another in a
                # different state.
                tm.destroySelf()

    def test_datejoined(self):
        """TeamMembership.datejoined stores the date in which this membership
        was made active for the first time.
        """
        tm = TeamMembership(
            person=self.no_priv, team=self.ubuntu_team,
            status=TeamMembershipStatus.PROPOSED)
        self.failIf(
            tm.datejoined, "There can be no datejoined at this point.")
        tm.setStatus(TeamMembershipStatus.APPROVED, self.foobar)
        now = datetime.now(pytz.timezone('UTC'))
        self.failUnless(tm.datejoined <= now)

        # We now set the status to deactivated and change datejoined to a
        # date in the past just so that we can easily show it's not changed
        # again by setStatus().
        one_minute_ago = now - timedelta(minutes=1)
        tm.setStatus(TeamMembershipStatus.DEACTIVATED, self.foobar)
        tm.datejoined = one_minute_ago
        tm.setStatus(TeamMembershipStatus.APPROVED, self.foobar)
        self.failUnless(tm.datejoined <= one_minute_ago)


class TestCheckTeamParticipationScript(unittest.TestCase):
    layer = LaunchpadFunctionalLayer

    def _runScript(self):
        process = subprocess.Popen(
            'cronscripts/check-teamparticipation.py', shell=True,
            stdin=subprocess.PIPE, stdout=subprocess.PIPE,
            stderr=subprocess.PIPE)
        (out, err) = process.communicate()
        self.assertEqual(process.returncode, 0, (out, err))
        return out, err

    def test_no_output_if_no_invalid_entries(self):
        """No output if there's no invalid teamparticipation entries."""
        out, err = self._runScript()
        self.assertEqual((out, err), ('', ''))

    def test_report_invalid_teamparticipation_entries(self):
        """The script reports invalid TeamParticipation entries.

        As well as missing self-participation.
        """
        cur = cursor()
        # Create a new entry in the Person table and update its
        # TeamParticipation so that the person is a participant in a team
        # (without being a member) and the person is not a member of itself.
        cur.execute("""
            INSERT INTO
                Person (id, name, displayname, openid_identifier,
                        creation_rationale)
                VALUES (9999, 'zzzzz', 'zzzzzz', 'zzzzzzzzzzz', 1);
            UPDATE TeamParticipation
                SET team = (
                    SELECT id FROM Person WHERE teamowner IS NOT NULL limit 1)
                WHERE person = 9999;
            """)
        import transaction
        transaction.commit()

        out, err = self._runScript()
        self.assertEqual(err, '', (out, err))
        self.failUnless(
            re.search('Invalid TeamParticipation entry for zzzzz', out),
            (out, err))
        self.failUnless(
            re.search('not members of themselves:.*zzzzz.*', out),
            (out, err))


def test_suite():
    return unittest.TestLoader().loadTestsFromName(__name__)
<|MERGE_RESOLUTION|>--- conflicted
+++ resolved
@@ -139,22 +139,14 @@
         direct member is kicked.
 
         Create a team hierarchy with 5 teams and one person (no-priv) as
-<<<<<<< HEAD
-        member of the last team in the chain. 
-=======
         member of the last team in the chain.
->>>>>>> f0a7c90a
             team1
                team2
                   team3
                      team4
                         team5
                            no-priv
-<<<<<<< HEAD
-        
-=======
-
->>>>>>> f0a7c90a
+
         Then kick the latest team (team5) from team4 and check that neither
         no-priv nor team5 are indirect members of any other teams.
         """
