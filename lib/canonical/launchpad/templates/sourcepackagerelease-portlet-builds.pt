--- conflicted
+++ resolved
@@ -1,14 +1,10 @@
-<<<<<<< HEAD
-<div class="portlet" id="portlet-builds" tal:condition="context/builds">
-=======
 <tal:root
   xmlns:tal="http://xml.zope.org/namespaces/tal"
   xmlns:metal="http://xml.zope.org/namespaces/metal"
   xmlns:i18n="http://xml.zope.org/namespaces/i18n"
   omit-tag="">
 
-<div class="portlet" id="portlet-builds">
->>>>>>> 12220c17
+<div class="portlet" id="portlet-builds" tal:condition="context/builds">
 
   <h2>Builds</h2>
 
@@ -30,10 +26,6 @@
     </ul>
 
   </div>
-<<<<<<< HEAD
 
 </div>
-=======
-</div>
-</tal:root>
->>>>>>> 12220c17
+</tal:root>