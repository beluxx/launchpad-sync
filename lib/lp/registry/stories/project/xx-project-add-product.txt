--- conflicted
+++ resolved
@@ -1,4 +1,3 @@
-
 Adding a Product to a Project
 -----------------------------
 
@@ -51,8 +50,4 @@
 
     >>> anon_browser.open('http://launchpad.dev/eog/trunk')
     >>> print anon_browser.title
-<<<<<<< HEAD
-    Overview of Eye of GNOME trunk series
-=======
-    Eye of GNOME Series: trunk
->>>>>>> 93f369d6
+    Eye of GNOME trunk series