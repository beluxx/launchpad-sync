# Copyright 2009-2011 Canonical Ltd.  This software is licensed under the
# GNU Affero General Public License version 3 (see the file LICENSE).

# pylint: disable-msg=E0611,W0212

__metaclass__ = type
__all__ = [
    'BugTracker',
    'BugTrackerSet',
    'BugTrackerAlias',
    'BugTrackerAliasSet',
    'BugTrackerComponent',
    'BugTrackerComponentGroup',
    'BugTrackerSet',
    ]

from datetime import datetime
from itertools import chain
# splittype is not formally documented, but is in urllib.__all__, is
# simple, and is heavily used by the rest of urllib, hence is unlikely
# to change or go away.
from urllib import (
    quote,
    splittype,
    )

from lazr.uri import URI
from pytz import timezone
from sqlobject import (
    BoolCol,
    ForeignKey,
    OR,
    SQLMultipleJoin,
    SQLObjectNotFound,
    StringCol,
    )
from sqlobject.sqlbuilder import AND
from storm.expr import (
    Count,
    Desc,
    Not,
    SQL,
    )
from storm.locals import (
    Bool,
    Int,
    Reference,
    ReferenceSet,
    Unicode,
    )
from storm.store import Store
from zope.component import getUtility
from zope.interface import implements

from canonical.database.enumcol import EnumCol
from canonical.database.sqlbase import (
    flush_database_updates,
    SQLBase,
    )
from canonical.launchpad.helpers import shortlist
from canonical.launchpad.interfaces.lpstorm import IStore
from canonical.launchpad.webapp.interfaces import (
    DEFAULT_FLAVOR,
    IStoreSelector,
    MAIN_STORE,
    )
from lp.app.errors import NotFoundError
from lp.app.interfaces.launchpad import ILaunchpadCelebrities
from lp.app.validators.email import valid_email
from lp.app.validators.name import sanitize_name
from lp.bugs.interfaces.bugtracker import (
    BugTrackerType,
    IBugTracker,
    IBugTrackerAlias,
    IBugTrackerAliasSet,
    IBugTrackerComponent,
    IBugTrackerComponentGroup,
    IBugTrackerSet,
    SINGLE_PRODUCT_BUGTRACKERTYPES,
    )
from lp.bugs.interfaces.bugtrackerperson import BugTrackerPersonAlreadyExists
from lp.bugs.model.bug import Bug
from lp.bugs.model.bugmessage import BugMessage
from lp.bugs.model.bugtrackerperson import BugTrackerPerson
from lp.bugs.model.bugwatch import BugWatch
from lp.registry.interfaces.person import (
    IPersonSet,
    validate_public_person,
    )
from lp.services.database.stormbase import StormBase


def normalise_leading_slashes(rest):
    """Ensure that the 'rest' segment of a URL starts with //."""
    return '//' + rest.lstrip('/')


def normalise_base_url(base_url):
    """Convert https to http, and normalise scheme for others."""
    schema, rest = splittype(base_url)
    if schema == 'https':
        return 'http:' + rest
    elif schema is None:
        return 'http:' + normalise_leading_slashes(base_url)
    else:
        return '%s:%s' % (schema, rest)


def base_url_permutations(base_url):
    """Return all the possible variants of a base URL.

    Sometimes the URL ends with slash, sometimes not. Sometimes http
    is used, sometimes https. This gives a list of all possible
    variants, so that queryByBaseURL can match a base URL, even if it
    doesn't match exactly what is stored in the database.

    >>> base_url_permutations('http://foo/bar')
    ['http://foo/bar', 'http://foo/bar/',
     'https://foo/bar', 'https://foo/bar/']
    """
    http_schemas = ['http', 'https']
    url_schema, rest = splittype(base_url)
    if url_schema in http_schemas or url_schema is None:
        possible_schemas = http_schemas
        rest = normalise_leading_slashes(rest)
    else:
        # This else-clause is here since we have no strict
        # requirement that bug trackers have to have http URLs.
        possible_schemas = [url_schema]
    alternative_urls = [base_url]
    for schema in possible_schemas:
        url = "%s:%s" % (schema, rest)
        if url != base_url:
            alternative_urls.append(url)
        if url.endswith('/'):
            alternative_urls.append(url[:-1])
        else:
            alternative_urls.append(url + '/')
    return alternative_urls


def make_bugtracker_name(uri):
    """Return a name string for a bug tracker based on a URI.

    :param uri: The base URI to be used to identify the bug tracker,
        e.g. http://bugs.example.com or mailto:bugs@example.com
    """
    base_uri = URI(uri)
    if base_uri.scheme == 'mailto':
        if valid_email(base_uri.path):
            base_name = base_uri.path.split('@', 1)[0]
        else:
            raise AssertionError(
                'Not a valid email address: %s' % base_uri.path)
    else:
        base_name = base_uri.host

    return 'auto-%s' % sanitize_name(base_name)


def make_bugtracker_title(uri):
    """Return a title string for a bug tracker based on a URI.

    :param uri: The base URI to be used to identify the bug tracker,
        e.g. http://bugs.example.com or mailto:bugs@example.com
    """
    base_uri = URI(uri)
    if base_uri.scheme == 'mailto':
        if valid_email(base_uri.path):
            local_part, domain = base_uri.path.split('@', 1)
            domain_parts = domain.split('.')
            return 'Email to %s@%s' % (local_part, domain_parts[0])
        else:
            raise AssertionError(
                'Not a valid email address: %s' % base_uri.path)
    else:
        return base_uri.host + base_uri.path


class BugTrackerComponent(StormBase):
    """The software component in the remote bug tracker.

    Most bug trackers organize bug reports by the software 'component'
    they affect.  This class provides a mapping of this upstream component
    to the corresponding source package in the distro.
    """
    implements(IBugTrackerComponent)
    __storm_table__ = 'BugTrackerComponent'

    id = Int(primary=True)
    name = Unicode(allow_none=False)

    component_group_id = Int('component_group')
    component_group = Reference(
        component_group_id,
        'BugTrackerComponentGroup.id')

    is_visible = Bool(allow_none=False)
    is_custom = Bool(allow_none=False)

    distribution_id = Int('distribution')
    distribution = Reference(
        distribution_id,
        'Distribution.id')

    source_package_name_id = Int('source_package_name')
    source_package_name = Reference(
        source_package_name_id,
        'SourcePackageName.id')

    def _get_distro_source_package(self):
        """Retrieves the corresponding source package"""
        if self.distribution is None or self.source_package_name is None:
            return None
        return self.distribution.getSourcePackage(
            self.source_package_name)

    def _set_distro_source_package(self, dsp):
        """Links this component to its corresponding source package"""
        if dsp is None:
            self.distribution = None
            self.source_package_name = None
        else:
            self.distribution = dsp.distribution
            self.source_package_name = dsp.sourcepackagename

    distro_source_package = property(
        _get_distro_source_package,
        _set_distro_source_package,
        None,
        """The distribution's source package for this component""")


class BugTrackerComponentGroup(StormBase):
    """A collection of components in a remote bug tracker.

    Some bug trackers organize sets of components into higher level
    groups, such as Bugzilla's 'product'.
    """
    implements(IBugTrackerComponentGroup)
    __storm_table__ = 'BugTrackerComponentGroup'

    id = Int(primary=True)
    name = Unicode(allow_none=False)
    bug_tracker_id = Int('bug_tracker')
    bug_tracker = Reference(bug_tracker_id, 'BugTracker.id')
    components = ReferenceSet(
        id,
        BugTrackerComponent.component_group_id,
        order_by=BugTrackerComponent.name)

    def addComponent(self, component_name):
        """Adds a component that is synced from a remote bug tracker"""

        component = BugTrackerComponent()
        component.name = component_name
        component.component_group = self

        store = IStore(BugTrackerComponent)
        store.add(component)
        store.flush()

        return component

    def getComponent(self, component_name):
        """Retrieves a component by the given name or id number.

        None is returned if there is no component by that name in the
        group.
        """

        if component_name is None:
            return None
        elif component_name.isdigit():
            component_id = int(component_name)
            return Store.of(self).find(
                BugTrackerComponent,
                BugTrackerComponent.id == component_id,
                BugTrackerComponent.component_group == self.id).one()
        else:
            return Store.of(self).find(
                BugTrackerComponent,
                BugTrackerComponent.name == component_name,
                BugTrackerComponent.component_group == self.id).one()

    def addCustomComponent(self, component_name):
        """Adds a component locally that isn't synced from a remote tracker
        """

        component = BugTrackerComponent()
        component.name = component_name
        component.component_group = self
        component.is_custom = True

        store = IStore(BugTrackerComponent)
        store.add(component)
        store.flush()

        return component


class BugTracker(SQLBase):
    """A class to access the BugTracker table in the database.

    Each BugTracker is a distinct instance of that bug tracking
    tool. For example, each Bugzilla deployment is a separate
    BugTracker. bugzilla.mozilla.org and bugzilla.gnome.org are each
    distinct BugTrackers.
    """
    implements(IBugTracker)

    _table = 'BugTracker'

    bugtrackertype = EnumCol(dbName='bugtrackertype',
        schema=BugTrackerType, notNull=True)
    name = StringCol(notNull=True, unique=True)
    title = StringCol(notNull=True)
    summary = StringCol(notNull=False)
    baseurl = StringCol(notNull=True)
    active = Bool(
        name='active', allow_none=False, default=True)

    owner = ForeignKey(
        dbName='owner', foreignKey='Person',
        storm_validator=validate_public_person, notNull=True)
    contactdetails = StringCol(notNull=False)
    has_lp_plugin = BoolCol(notNull=False, default=False)
    projects = SQLMultipleJoin(
        'ProjectGroup', joinColumn='bugtracker', orderBy='name')
    products = SQLMultipleJoin(
        'Product', joinColumn='bugtracker', orderBy='name')
    watches = SQLMultipleJoin(
        'BugWatch', joinColumn='bugtracker', orderBy='-datecreated',
        prejoins=['bug'])

    _filing_url_patterns = {
        BugTrackerType.BUGZILLA: (
            "%(base_url)s/enter_bug.cgi?product=%(remote_product)s"
            "&short_desc=%(summary)s&long_desc=%(description)s"),
        BugTrackerType.GOOGLE_CODE: (
            "%(base_url)s/entry?summary=%(summary)s&"
            "comment=%(description)s"),
        BugTrackerType.MANTIS: (
            "%(base_url)s/bug_report_advanced_page.php"
            "?summary=%(summary)s&description=%(description)s"),
        BugTrackerType.PHPPROJECT: (
            "%(base_url)s/report.php"
            "?in[sdesc]=%(summary)s&in[ldesc]=%(description)s"),
        BugTrackerType.ROUNDUP: (
            "%(base_url)s/issue?@template=item&title=%(summary)s"
            "&@note=%(description)s"),
        BugTrackerType.RT: (
            "%(base_url)s/Ticket/Create.html?Queue=%(remote_product)s"
            "&Subject=%(summary)s&Content=%(description)s"),
        BugTrackerType.SAVANE: (
            "%(base_url)s/bugs/?func=additem&group=%(remote_product)s"),
        BugTrackerType.SOURCEFORGE: (
            "%(base_url)s/%(tracker)s/?func=add&"
            "group_id=%(group_id)s&atid=%(at_id)s"),
        BugTrackerType.TRAC: (
            "%(base_url)s/newticket?summary=%(summary)s&"
            "description=%(description)s"),
        }

    _search_url_patterns = {
        BugTrackerType.BUGZILLA: (
            "%(base_url)s/query.cgi?product=%(remote_product)s"
            "&short_desc=%(summary)s"),
        BugTrackerType.GOOGLE_CODE: "%(base_url)s/list?q=%(summary)s",
        BugTrackerType.DEBBUGS: (
            "%(base_url)s/cgi-bin/search.cgi?phrase=%(summary)s"
            "&attribute_field=package&attribute_operator=STROREQ"
            "&attribute_value=%(remote_product)s"),
        BugTrackerType.MANTIS: "%(base_url)s/view_all_bug_page.php",
        BugTrackerType.PHPPROJECT: (
            "%(base_url)s/search.php?search_for=%(summary)s"),
        BugTrackerType.ROUNDUP: (
            "%(base_url)s/issue?@template=search&@search_text=%(summary)s"),
        BugTrackerType.RT: (
            "%(base_url)s/Search/Build.html?Query=Queue = "
            "'%(remote_product)s' AND Subject LIKE '%(summary)s'"),
        BugTrackerType.SAVANE: (
            "%(base_url)s/bugs/?func=search&group=%(remote_product)s"),
        BugTrackerType.SOURCEFORGE: (
            "%(base_url)s/search/?group_id=%(group_id)s"
            "&some_word=%(summary)s&type_of_search=artifact"),
        BugTrackerType.TRAC: "%(base_url)s/search?ticket=on&q=%(summary)s",
        }

    @property
    def _custom_filing_url_patterns(self):
        """Return a dict of bugtracker-specific bugfiling URL patterns."""
        gnome_bugzilla = getUtility(ILaunchpadCelebrities).gnome_bugzilla
        return {
            gnome_bugzilla: (
                "%(base_url)s/enter_bug.cgi?product=%(remote_product)s"
                "&short_desc=%(summary)s&comment=%(description)s"),
            }

    @property
    def latestwatches(self):
        """See `IBugTracker`."""
        return self.watches[:10]

    @property
    def multi_product(self):
        """Return True if this BugTracker tracks multiple projects."""
        if self.bugtrackertype not in SINGLE_PRODUCT_BUGTRACKERTYPES:
            return True
        else:
            return False

    def getBugFilingAndSearchLinks(self, remote_product, summary=None,
                                   description=None):
        """See `IBugTracker`."""
        bugtracker_urls = {'bug_filing_url': None, 'bug_search_url': None}

        if remote_product is None and self.multi_product:
            # Don't try to return anything if remote_product is required
            # for this BugTrackerType and one hasn't been passed.
            return bugtracker_urls

        if remote_product is None:
            # Turn the remote product into an empty string so that
            # quote() doesn't blow up later on.
            remote_product = ''

        if self in self._custom_filing_url_patterns:
            # Some bugtrackers are customised to accept different
            # querystring parameters from the default. We special-case
            # these.
            bug_filing_pattern = self._custom_filing_url_patterns[self]
        else:
            bug_filing_pattern = self._filing_url_patterns.get(
                self.bugtrackertype, None)

        bug_search_pattern = self._search_url_patterns.get(
            self.bugtrackertype, None)

        # Make sure that we don't put > 1 '/' in returned URLs.
        base_url = self.baseurl.rstrip('/')

        # If summary or description are None, convert them to empty
        # strings to that we don't try to pass anything to the upstream
        # bug tracker.
        if summary is None:
            summary = ''
        if description is None:
            description = ''

        # UTF-8 encode the description and summary so that quote()
        # doesn't break if they contain unicode characters it doesn't
        # understand.
        summary = summary.encode('utf-8')
        description = description.encode('utf-8')

        if self.bugtrackertype == BugTrackerType.SOURCEFORGE:
            try:
                # SourceForge bug trackers use a group ID and an ATID to
                # file a bug, rather than a product name. remote_product
                # should be an ampersand-separated string in the form
                # 'group_id&atid'
                group_id, at_id = remote_product.split('&')
            except ValueError:
                # If remote_product contains something that's not valid
                # in a SourceForge context we just return early.
                return None

            # If this bug tracker is the SourceForge celebrity the link
            # is to the new bug tracker rather than the old one.
            sf_celeb = getUtility(ILaunchpadCelebrities).sourceforge_tracker
            if self == sf_celeb:
                tracker = 'tracker2'
            else:
                tracker = 'tracker'

            url_components = {
                'base_url': base_url,
                'tracker': quote(tracker),
                'group_id': quote(group_id),
                'at_id': quote(at_id),
                'summary': quote(summary),
                'description': quote(description),
                }

        else:
            url_components = {
                'base_url': base_url,
                'remote_product': quote(remote_product),
                'summary': quote(summary),
                'description': quote(description),
                }

        if bug_filing_pattern is not None:
            bugtracker_urls['bug_filing_url'] = (
                bug_filing_pattern % url_components)
        if bug_search_pattern is not None:
            bugtracker_urls['bug_search_url'] = (
                bug_search_pattern % url_components)

        return bugtracker_urls

    def getBugsWatching(self, remotebug):
        """See `IBugTracker`."""
        # We special-case email address bug trackers. Since we don't
        # record a remote bug id for them we can never know which bugs
        # are already watching a remote bug.
        if self.bugtrackertype == BugTrackerType.EMAILADDRESS:
            return []

        return shortlist(Bug.select(AND(BugWatch.q.bugID == Bug.q.id,
                                        BugWatch.q.bugtrackerID == self.id,
                                        BugWatch.q.remotebug == remotebug),
                                    distinct=True,
                                    orderBy=['datecreated']))

    @property
    def watches_ready_to_check(self):
        return Store.of(self).find(
            BugWatch,
            BugWatch.bugtracker == self,
            Not(BugWatch.next_check == None),
            BugWatch.next_check <= datetime.now(timezone('UTC')))

    @property
    def watches_with_unpushed_comments(self):
        return Store.of(self).find(
            BugWatch,
            BugWatch.bugtracker == self,
            BugMessage.bugwatch == BugWatch.id,
            BugMessage.remote_comment_id == None).config(distinct=True)

    @property
    def watches_needing_update(self):
        """All watches needing some sort of update.

        :return: The union of `watches_ready_to_check` and
            `watches_with_unpushed_comments`.
        """
        return self.watches_ready_to_check.union(
            self.watches_with_unpushed_comments)

    # Join to return a list of BugTrackerAliases relating to this
    # BugTracker.
    _bugtracker_aliases = SQLMultipleJoin(
        'BugTrackerAlias', joinColumn='bugtracker')

    def _get_aliases(self):
        """See `IBugTracker.aliases`."""
        alias_urls = set(alias.base_url for alias in self._bugtracker_aliases)
        # Although it does no harm if the current baseurl is also an
        # alias, we hide it and all its permutations to avoid
        # confusion.
        alias_urls.difference_update(base_url_permutations(self.baseurl))
        return tuple(sorted(alias_urls))

    def _set_aliases(self, alias_urls):
        """See `IBugTracker.aliases`."""
        if alias_urls is None:
            alias_urls = set()
        else:
            alias_urls = set(alias_urls)

        current_aliases_by_url = dict(
            (alias.base_url, alias) for alias in self._bugtracker_aliases)
        # Make a set of the keys, i.e. a set of current URLs.
        current_alias_urls = set(current_aliases_by_url)

        # URLs we need to add as aliases.
        to_add = alias_urls - current_alias_urls
        # URL aliases we need to delete.
        to_del = current_alias_urls - alias_urls

        for url in to_add:
            BugTrackerAlias(bugtracker=self, base_url=url)
        for url in to_del:
            alias = current_aliases_by_url[url]
            alias.destroySelf()

    aliases = property(
        _get_aliases, _set_aliases, None,
        """A list of the alias URLs. See `IBugTracker`.

        The aliases are found by querying BugTrackerAlias. Assign an
        iterable of URLs or None to set or remove aliases.
        """)

    @property
    def imported_bug_messages(self):
        """See `IBugTracker`."""
        return BugMessage.select(
            AND((BugMessage.q.bugwatchID == BugWatch.q.id),
                (BugWatch.q.bugtrackerID == self.id)),
            orderBy=BugMessage.q.id)

    def getLinkedPersonByName(self, name):
        """Return the Person with a given name on this bugtracker."""
        return BugTrackerPerson.selectOneBy(name=name, bugtracker=self)

    def linkPersonToSelf(self, name, person):
        """See `IBugTrackerSet`."""
        # Check that this name isn't already in use for this bugtracker.
        if self.getLinkedPersonByName(name) is not None:
            raise BugTrackerPersonAlreadyExists(
                "Name '%s' is already in use for bugtracker '%s'." %
                (name, self.name))

        bugtracker_person = BugTrackerPerson(
            name=name, bugtracker=self, person=person)

        return bugtracker_person

    def ensurePersonForSelf(
        self, display_name, email, rationale, creation_comment):
        """Return a Person that is linked to this bug tracker."""
        # If we have an email address to work with we can use
        # ensurePerson() to get the Person we need.
        if email is not None:
            return getUtility(IPersonSet).ensurePerson(
                email, display_name, rationale, creation_comment)

        # First, see if there's already a BugTrackerPerson for this
        # display_name on this bugtracker. If there is, return it.
        bugtracker_person = self.getLinkedPersonByName(display_name)

        if bugtracker_person is not None:
            return bugtracker_person.person

        # Generate a valid Launchpad name for the Person.
        base_canonical_name = (
            "%s-%s" % (sanitize_name(display_name), self.name))
        canonical_name = base_canonical_name

        person_set = getUtility(IPersonSet)
        index = 0
        while person_set.getByName(canonical_name) is not None:
            index += 1
            canonical_name = "%s-%s" % (base_canonical_name, index)

        person = person_set.createPersonWithoutEmail(
            canonical_name, rationale, creation_comment,
            displayname=display_name)

        # Link the Person to the bugtracker for future reference.
        bugtracker_person = self.linkPersonToSelf(display_name, person)

        return person

    def resetWatches(self, new_next_check=None):
        """See `IBugTracker`."""
        if new_next_check is None:
            new_next_check = SQL(
                "now() at time zone 'UTC' + (random() * interval '1 day')")

        store = Store.of(self)
        store.find(BugWatch, BugWatch.bugtracker == self).set(
            next_check=new_next_check, lastchecked=None,
            last_error_type=None)

    def addRemoteComponentGroup(self, component_group_name):
        """See `IBugTracker`."""

        if component_group_name is None:
            component_group_name = "default"
        component_group = BugTrackerComponentGroup()
        component_group.name = component_group_name
        component_group.bug_tracker = self

        store = IStore(BugTrackerComponentGroup)
        store.add(component_group)
        store.commit()

        return component_group

    def getAllRemoteComponentGroups(self):
        """See `IBugTracker`."""
        component_groups = []

        component_groups = Store.of(self).find(
            BugTrackerComponentGroup,
            BugTrackerComponentGroup.bug_tracker == self.id)
        component_groups = component_groups.order_by(
            BugTrackerComponentGroup.name)
        return component_groups

    def getRemoteComponentGroup(self, component_group_name):
        """See `IBugTracker`."""
        component_group = None
        store = IStore(BugTrackerComponentGroup)
<<<<<<< HEAD
        if component_group_name.isdigit():
=======
        if component_group_name is None:
            return None
        elif component_group_name.isdigit():
>>>>>>> cabb49b5
            component_group_id = int(component_group_name)
            component_group = store.find(
                BugTrackerComponentGroup,
                BugTrackerComponentGroup.id == component_group_id).one()
        else:
            component_group = store.find(
                BugTrackerComponentGroup,
                BugTrackerComponentGroup.name == component_group_name).one()
        return component_group

    def getRemoteComponentForDistroSourcePackageName(
        self, distribution, sourcepackagename):
        """See `IBugTracker`."""
        if distribution is None:
            return None
        dsp = distribution.getSourcePackage(sourcepackagename)
        if dsp is None:
            return None
        return Store.of(self).find(
            BugTrackerComponent,
            BugTrackerComponent.distribution == distribution.id,
            BugTrackerComponent.source_package_name ==
                dsp.sourcepackagename.id).one()


class BugTrackerSet:
    """Implements IBugTrackerSet for a container or set of BugTrackers,
    either the full set in the db, or a subset.
    """

    implements(IBugTrackerSet)

    table = BugTracker

    def __init__(self):
        self.title = 'Bug trackers registered in Launchpad'

    def get(self, bugtracker_id, default=None):
        """See `IBugTrackerSet`."""
        try:
            return BugTracker.get(bugtracker_id)
        except SQLObjectNotFound:
            return default

    def getByName(self, name, default=None):
        """See `IBugTrackerSet`."""
        return self.table.selectOne(self.table.q.name == name)

    def __getitem__(self, name):
        item = self.table.selectOne(self.table.q.name == name)
        if item is None:
            raise NotFoundError(name)
        else:
            return item

    def __iter__(self):
        for row in self.table.select(orderBy="title"):
            yield row

    def queryByBaseURL(self, baseurl):
        """See `IBugTrackerSet`."""
        # All permutations we'll search for.
        permutations = base_url_permutations(baseurl)
        # Construct the search. All the important parts in the next
        # expression are lazily evaluated. SQLObject queries do not
        # execute any SQL until results are pulled, so the first query
        # to return a match will be the last query executed.
        matching_bugtrackers = chain(
            # Search for any permutation in BugTracker.
            BugTracker.select(
                OR(*(BugTracker.q.baseurl == url
                     for url in permutations))),
            # Search for any permutation in BugTrackerAlias.
            (alias.bugtracker for alias in
             BugTrackerAlias.select(
                    OR(*(BugTrackerAlias.q.base_url == url
                         for url in permutations)))))
        # Return the first match.
        for bugtracker in matching_bugtrackers:
            return bugtracker
        return None

    def search(self):
        """See `IBugTrackerSet`."""
        return BugTracker.select()

    def trackers(self, active=None):
        # Without context, cannot tell what store flavour is desirable.
        store = getUtility(IStoreSelector).get(MAIN_STORE, DEFAULT_FLAVOR)
        if active is not None:
            clauses = [BugTracker.active == active]
        else:
            clauses = []
        results = store.find(BugTracker, *clauses)
        results.order_by(BugTracker.name)
        return results

    def ensureBugTracker(self, baseurl, owner, bugtrackertype,
        title=None, summary=None, contactdetails=None, name=None):
        """See `IBugTrackerSet`."""
        # Try to find an existing bug tracker that matches.
        bugtracker = self.queryByBaseURL(baseurl)
        if bugtracker is not None:
            return bugtracker
        # Create the bugtracker; we don't know about it.
        if name is None:
            base_name = make_bugtracker_name(baseurl)
            # If we detect that this name exists already we mutate it
            # until it doesn't.
            name = base_name
            name_increment = 1
            while self.getByName(name) is not None:
                name = "%s-%d" % (base_name, name_increment)
                name_increment += 1
        if title is None:
            title = make_bugtracker_title(baseurl)
        bugtracker = BugTracker(
            name=name, bugtrackertype=bugtrackertype,
            title=title, summary=summary, baseurl=baseurl,
            contactdetails=contactdetails, owner=owner)
        flush_database_updates()
        return bugtracker

    @property
    def count(self):
        return IStore(self.table).find(self.table).count()

    @property
    def names(self):
        return IStore(self.table).find(self.table).values(self.table.name)

    def getMostActiveBugTrackers(self, limit=None):
        """See `IBugTrackerSet`."""
        store = IStore(BugTracker)
        result = store.find(
            BugTracker,
            BugTracker.id == BugWatch.bugtrackerID)
        result = result.group_by(BugTracker)
        result = result.order_by(Desc(Count(BugWatch)))
        if limit is not None:
            return result[:limit]
        else:
            return result

    def getPillarsForBugtrackers(self, bugtrackers):
        """See `IBugTrackerSet`."""
        from lp.registry.model.product import Product
        from lp.registry.model.projectgroup import ProjectGroup
        ids = [str(b.id) for b in bugtrackers]
        products = Product.select(
            "bugtracker in (%s)" % ",".join(ids), orderBy="name")
        projects = ProjectGroup.select(
            "bugtracker in (%s)" % ",".join(ids), orderBy="name")
        ret = {}
        for product in products:
            ret.setdefault(product.bugtracker, []).append(product)
        for project in projects:
            ret.setdefault(project.bugtracker, []).append(project)
        return ret


class BugTrackerAlias(SQLBase):
    """See `IBugTrackerAlias`."""
    implements(IBugTrackerAlias)

    bugtracker = ForeignKey(
        foreignKey="BugTracker", dbName="bugtracker", notNull=True)
    base_url = StringCol(notNull=True)


class BugTrackerAliasSet:
    """See `IBugTrackerAliasSet`."""
    implements(IBugTrackerAliasSet)

    table = BugTrackerAlias

    def queryByBugTracker(self, bugtracker):
        """See IBugTrackerSet."""
        return self.table.selectBy(bugtracker=bugtracker.id)<|MERGE_RESOLUTION|>--- conflicted
+++ resolved
@@ -687,13 +687,9 @@
         """See `IBugTracker`."""
         component_group = None
         store = IStore(BugTrackerComponentGroup)
-<<<<<<< HEAD
-        if component_group_name.isdigit():
-=======
         if component_group_name is None:
             return None
         elif component_group_name.isdigit():
->>>>>>> cabb49b5
             component_group_id = int(component_group_name)
             component_group = store.find(
                 BugTrackerComponentGroup,
