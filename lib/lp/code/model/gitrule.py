# Copyright 2018 Canonical Ltd.  This software is licensed under the
# GNU Affero General Public License version 3 (see the file LICENSE).

"""Git repository access rules."""

from __future__ import absolute_import, print_function, unicode_literals

__metaclass__ = type
__all__ = [
    'GitRule',
    'GitRuleGrant',
    ]

<<<<<<< HEAD
from collections import OrderedDict
import re

=======
>>>>>>> a7cdeaaa
from lazr.enum import DBItem
from lazr.lifecycle.event import ObjectModifiedEvent
from lazr.lifecycle.snapshot import Snapshot
from lazr.restful.interfaces import IJSONPublishable
from lazr.restful.utils import get_current_browser_request
import pytz
from storm.locals import (
    Bool,
    DateTime,
    Int,
    Reference,
    Store,
    Unicode,
    )
from zope.component import (
    adapter,
    getUtility,
    )
from zope.event import notify
from zope.interface import (
    implementer,
    providedBy,
    )
from zope.security.proxy import removeSecurityProxy

from lp.code.enums import GitGranteeType
from lp.code.interfaces.gitactivity import IGitActivitySet
from lp.code.interfaces.gitrule import (
    IGitNascentRuleGrant,
    IGitRule,
    IGitRuleGrant,
    )
from lp.registry.interfaces.person import (
    IPerson,
    validate_person,
    validate_public_person,
    )
from lp.services.database.constants import (
    DEFAULT,
    UTC_NOW,
    )
from lp.services.database.enumcol import DBEnum
from lp.services.database.stormbase import StormBase
from lp.services.webapp.publisher import canonical_url


def git_rule_modified(rule, event):
    """Update date_last_modified when a GitRule is modified.

    This method is registered as a subscriber to `IObjectModifiedEvent`
    events on Git repository rules.
    """
    if event.edited_fields:
        user = IPerson(event.user)
        getUtility(IGitActivitySet).logRuleChanged(
            event.object_before_modification, rule, user)
        removeSecurityProxy(rule).date_last_modified = UTC_NOW


@implementer(IGitRule)
class GitRule(StormBase):
    """See `IGitRule`."""

    __storm_table__ = 'GitRule'

    id = Int(primary=True)

    repository_id = Int(name='repository', allow_none=False)
    repository = Reference(repository_id, 'GitRepository.id')

    position = Int(name='position', allow_none=False)

    ref_pattern = Unicode(name='ref_pattern', allow_none=False)

    creator_id = Int(
        name='creator', allow_none=False, validator=validate_public_person)
    creator = Reference(creator_id, 'Person.id')

    date_created = DateTime(
        name='date_created', tzinfo=pytz.UTC, allow_none=False)
    date_last_modified = DateTime(
        name='date_last_modified', tzinfo=pytz.UTC, allow_none=False)

    def __init__(self, repository, position, ref_pattern, creator,
                 date_created):
        super(GitRule, self).__init__()
        self.repository = repository
        self.position = position
        self.ref_pattern = ref_pattern
        self.creator = creator
        self.date_created = date_created
        self.date_last_modified = date_created

    def __repr__(self):
        return "<GitRule '%s'> for %r" % (self.ref_pattern, self.repository)

    @property
    def is_exact(self):
        """See `IGitRule`."""
        # turnip's glob_to_re only treats * as special, so any rule whose
        # pattern does not contain * must be an exact-match rule.
        return "*" not in self.ref_pattern

    @property
    def grants(self):
        """See `IGitRule`."""
        return Store.of(self).find(
            GitRuleGrant, GitRuleGrant.rule_id == self.id)

    def addGrant(self, grantee, grantor, can_create=False, can_push=False,
                 can_force_push=False):
        """See `IGitRule`."""
        grant = GitRuleGrant(
            rule=self, grantee=grantee, can_create=can_create,
            can_push=can_push, can_force_push=can_force_push, grantor=grantor,
            date_created=DEFAULT)
        getUtility(IGitActivitySet).logGrantAdded(grant, grantor)
        return grant

    def _validateGrants(self, grants):
        """Validate a new iterable of access grants."""
        for grant in grants:
            if grant.grantee_type == GitGranteeType.PERSON:
                if grant.grantee is None:
                    raise ValueError(
                        "Permission grant for %s has grantee_type 'Person' "
                        "but no grantee" % self.ref_pattern)
            else:
                if grant.grantee is not None:
                    raise ValueError(
                        "Permission grant for %s has grantee_type '%s', "
                        "contradicting grantee ~%s" %
                        (self.ref_pattern, grant.grantee_type,
                         grant.grantee.name))

    def setGrants(self, grants, user):
        """See `IGitRule`."""
        self._validateGrants(grants)
        existing_grants = {
            (grant.grantee_type, grant.grantee): grant
            for grant in self.grants}
        new_grants = OrderedDict(
            ((grant.grantee_type, grant.grantee), grant)
            for grant in grants)

        for grant_key, grant in existing_grants.items():
            if grant_key not in new_grants:
                grant.destroySelf(user)

        for grant_key, new_grant in new_grants.items():
            grant = existing_grants.get(grant_key)
            if grant is None:
                new_grantee = (
                    new_grant.grantee
                    if new_grant.grantee_type == GitGranteeType.PERSON
                    else new_grant.grantee_type)
                grant = self.addGrant(new_grantee, user)
            grant_before_modification = Snapshot(
                grant, providing=providedBy(grant))
            edited_fields = []
            for field in ("can_create", "can_push", "can_force_push"):
                if getattr(grant, field) != getattr(new_grant, field):
                    setattr(grant, field, getattr(new_grant, field))
                    edited_fields.append(field)
            notify(ObjectModifiedEvent(
                grant, grant_before_modification, edited_fields))

    def destroySelf(self, user):
        """See `IGitRule`."""
        getUtility(IGitActivitySet).logRuleRemoved(self, user)
        for grant in self.grants:
            grant.destroySelf()
        rules = list(self.repository.rules)
        Store.of(self).remove(self)
        rules.remove(self)
        removeSecurityProxy(self.repository)._syncRulePositions(rules)


def git_rule_grant_modified(grant, event):
    """Update date_last_modified when a GitRuleGrant is modified.

    This method is registered as a subscriber to `IObjectModifiedEvent`
    events on Git repository grants.
    """
    if event.edited_fields:
        user = IPerson(event.user)
        getUtility(IGitActivitySet).logGrantChanged(
            event.object_before_modification, grant, user)
        removeSecurityProxy(grant).date_last_modified = UTC_NOW


@implementer(IGitRuleGrant, IJSONPublishable)
class GitRuleGrant(StormBase):
    """See `IGitRuleGrant`."""

    __storm_table__ = 'GitRuleGrant'

    id = Int(primary=True)

    repository_id = Int(name='repository', allow_none=False)
    repository = Reference(repository_id, 'GitRepository.id')

    rule_id = Int(name='rule', allow_none=False)
    rule = Reference(rule_id, 'GitRule.id')

    grantee_type = DBEnum(
        name='grantee_type', enum=GitGranteeType, allow_none=False)

    grantee_id = Int(
        name='grantee', allow_none=True, validator=validate_person)
    grantee = Reference(grantee_id, 'Person.id')

    can_create = Bool(name='can_create', allow_none=False)
    can_push = Bool(name='can_push', allow_none=False)
    can_force_push = Bool(name='can_force_push', allow_none=False)

    grantor_id = Int(
        name='grantor', allow_none=False, validator=validate_public_person)
    grantor = Reference(grantor_id, 'Person.id')

    date_created = DateTime(
        name='date_created', tzinfo=pytz.UTC, allow_none=False)
    date_last_modified = DateTime(
        name='date_last_modified', tzinfo=pytz.UTC, allow_none=False)

    def __init__(self, rule, grantee, can_create, can_push, can_force_push,
                 grantor, date_created):
        if isinstance(grantee, DBItem) and grantee.enum == GitGranteeType:
            if grantee == GitGranteeType.PERSON:
                raise ValueError(
                    "grantee may not be GitGranteeType.PERSON; pass a person "
                    "object instead")
            grantee_type = grantee
            grantee = None
        else:
            grantee_type = GitGranteeType.PERSON

        self.repository = rule.repository
        self.rule = rule
        self.grantee_type = grantee_type
        self.grantee = grantee
        self.can_create = can_create
        self.can_push = can_push
        self.can_force_push = can_force_push
        self.grantor = grantor
        self.date_created = date_created
        self.date_last_modified = date_created

    def __repr__(self):
        permissions = []
        if self.can_create:
            permissions.append("create")
        if self.can_push:
            permissions.append("push")
        if self.can_force_push:
            permissions.append("force-push")
        if self.grantee_type == GitGranteeType.PERSON:
            grantee_name = "~%s" % self.grantee.name
        else:
            grantee_name = self.grantee_type.title.lower()
        return "<GitRuleGrant [%s] to %s> for %r" % (
            ", ".join(permissions), grantee_name, self.rule)

    def toDataForJSON(self, media_type):
        """See `IJSONPublishable`."""
        if media_type != "application/json":
            raise ValueError("Unhandled media type %s" % media_type)
        request = get_current_browser_request()
        return {
            "grantee_type": self.grantee_type,
            "grantee": (
                canonical_url(self.grantee, request=request)
                if self.grantee is not None else None),
            "can_create": self.can_create,
            "can_push": self.can_push,
            "can_force_push": self.can_force_push,
            }

    def destroySelf(self, user=None):
        """See `IGitRuleGrant`."""
        if user is not None:
            getUtility(IGitActivitySet).logGrantRemoved(self, user)
        Store.of(self).remove(self)


@implementer(IGitNascentRuleGrant)
class GitNascentRuleGrant:

    def __init__(self, grantee_type, grantee=None, can_create=False,
                 can_push=False, can_force_push=False):
        self.grantee_type = grantee_type
        self.grantee = grantee
        self.can_create = can_create
        self.can_push = can_push
        self.can_force_push = can_force_push


@adapter(dict)
@implementer(IGitNascentRuleGrant)
def nascent_rule_grant_from_dict(template):
    return GitNascentRuleGrant(**template)<|MERGE_RESOLUTION|>--- conflicted
+++ resolved
@@ -11,12 +11,8 @@
     'GitRuleGrant',
     ]
 
-<<<<<<< HEAD
 from collections import OrderedDict
-import re
-
-=======
->>>>>>> a7cdeaaa
+
 from lazr.enum import DBItem
 from lazr.lifecycle.event import ObjectModifiedEvent
 from lazr.lifecycle.snapshot import Snapshot
