--- conflicted
+++ resolved
@@ -763,11 +763,7 @@
             '<a href="%(url)s">\n'
             '  <img'
             '    alt=""'
-<<<<<<< HEAD
-            '    src="/+icing/app-%(buttonname)s.large.gif"'
-=======
             '    src="/+icing/app-%(buttonname)s-sml-active.gif"'
->>>>>>> 26056d66
             '    title="%(text)s"'
             '  />\n'
             '</a>\n' % self.replacement_dict)
@@ -777,19 +773,11 @@
             '<a href="%(url)s">\n'
             '  <img'
             '    alt=""'
-<<<<<<< HEAD
-            '    src="/+icing/app-%(buttonname)s.mono.gif"'
-=======
             '    src="/+icing/app-%(buttonname)s-sml.gif"'
->>>>>>> 26056d66
             '    title="%(text)s"'
             '  />\n'
             '</a>\n' % self.replacement_dict)
 
-<<<<<<< HEAD
-    def renderButton(self, is_active):
-        if is_active:
-=======
     def renderFrontPage(self):
         return (
             '<a href="%(url)s">\n'
@@ -804,7 +792,6 @@
         if (is_front_page):
             return self.renderFrontPage()
         elif is_active:
->>>>>>> 26056d66
             return self.renderActive()
         else:
             return self.renderInactive()
@@ -847,12 +834,8 @@
                 is_active = button.name == self.name
             else:
                 is_active = True
-<<<<<<< HEAD
-            L.append(button.renderButton(is_active))
-=======
             is_front_page = self.name == 'main'
             L.append(button.renderButton(is_active, is_front_page))
->>>>>>> 26056d66
         return u'\n'.join(L)
 
     def traverse(self, name, furtherPath):
