/** Copyright (c) 2009, Canonical Ltd. All rights reserved.
 *
 * Form overlay widgets and subscriber handling for bug pages.
 *
 * @module BugtaskIndex
 * @requires base, node, lazr.formoverlay, lazr.anim
 */

YUI.add('bugs.bugtask_index', function(Y) {

var bugs = Y.namespace('bugs');

// lazr.FormOverlay objects.
var duplicate_form_overlay;
var privacy_form_overlay;

// The url of the page used to update bug duplicates.
var update_dupe_url;

// The launchpad js client used.
var lp_client;

// The initially hidden subscription spinner element.
var spinner;

// The launchpad client entry for the current bug.
var lp_bug_entry;

// The bug itself, taken from cache.
var bug_repr;

// Below are all pertinent to current user.
var me; // A URI.
var short_name;
var display_name;

// Overlay related vars.
var error_overlay;
var form_load_callbacks = {};
var submit_button_html =
    '<button type="submit" name="field.actions.change" ' +
    'value="Change" class="lazr-pos lazr-btn" >OK</button>';
var cancel_button_html =
    '<button type="button" name="field.actions.cancel" ' +
    'class="lazr-neg lazr-btn" >Cancel</button>';
var privacy_link;
var privacy_spinner;

<<<<<<< HEAD
=======
/*
 * An object representing the bugtask subscribers portlet.
 *
 * Since the portlet loads via XHR and inline subscribing
 * depends on that portlet being loaded, setup a custom
 * event object, to provide a hook for initializing subscription
 * link callbacks after a bugs:portletloaded event.
 *
 * XXX deryck 2009-04-30 bug=369874 Now this object exists,
 * the inline js on bug-portlet-subscribers.pt should be moved here.
*/
var PortletTarget = function() {};
Y.augment(PortletTarget, Y.Event.Target);
Y.bugs.portlet = new PortletTarget();
Y.bugs.portlet.subscribe('bugs:portletloaded', function() {
    setup_subscription_link_handlers();
});

>>>>>>> 455b5885
Y.bugs.setup_bugtask_index = function() {
    /*
     * Check the page for links related to overlay forms and request the HTML
     * for these forms.
     */
<<<<<<< HEAD
    Y.on('domready', function() {
        if (Y.UA.ie) {
        return;
        }
=======
    Y.on('load', function() {
>>>>>>> 455b5885
        // If the user is not logged in, then we need to defer to the
        // default behaviour.
        if (LP.client.links.me === undefined) {
            return;
        }

        if (lp_client === undefined || bug_repr === undefined) {
            setup_client_and_bug();
        }

        if (me === undefined) {
            setup_names();
        }

        Y.on('io:complete', function(id, response_object) {
            form_load_callbacks[id](response_object.responseText);
        }, this);

        // First look for 'Mark as duplicate' links.
        var update_dupe_links = Y.all('.menu-link-mark-dupe');

        // If there are none, check for any 'change duplicate bug' links.
        if (!update_dupe_links){
            update_dupe_links = Y.all('#change_duplicate_bug');
        }

        if (update_dupe_links) {
            // First things first, pre-load the mark-dupe form.
            update_dupe_url = update_dupe_links.item(0).getAttribute('href');
            var mark_dupe_form_url = update_dupe_url + '/++form++';
            var dupe_form_id = Y.io(mark_dupe_form_url);
            form_load_callbacks[dupe_form_id.id] = createBugDuplicateFormOverlay;

            // Add an on-click handler to any links found that displays
            // the form overlay.
            update_dupe_links.on('click', function(e){
                // Only go ahead if we have received the form content by the
                // time the user clicks:
                if (duplicate_form_overlay){
                    e.preventDefault();
                    duplicate_form_overlay.show();
                }
            });
            // Add a class denoting them as js-action links.
            update_dupe_links.addClass('js-action');
        }

        privacy_link = Y.get('#privacy-link');

        if (privacy_link) {
            var privacy_link_url = privacy_link.getAttribute('href') + '/++form++';
            var privacy_div = Y.get('#privacy-text');
            var privacy_html = privacy_link.get('innerHTML') + ' ';
            privacy_div.set('innerHTML', privacy_html);
            var privacy_text = Y.get('#privacy-text');
            privacy_link = Y.Node.create(
                '<a href="' + privacy_link_url + '" id="privacy-link">' +
                '<img src="/@@/edit"></a>');
            privacy_text.appendChild(privacy_link);
            privacy_spinner = Y.Node.create(
                '<img src="/@@/spinner" style="display: none" />');
            privacy_text.appendChild(privacy_spinner);
            var privacy_form_id = Y.io(privacy_link_url);
            form_load_callbacks[privacy_form_id.id] = create_privacy_form_overlay;

            privacy_link.on('click', function(e) {
                if (privacy_form_overlay) {
                    e.preventDefault();
                    privacy_form_overlay.show();
                    // XXX Abel Deuring 2009-04-23, bug 365462
                    // Y.get('#field.private') returns null.
                    // Seems that YUI does not like IDs containing a '.'
                    document.getElementById('field.private').focus();
                }
            });
            privacy_link.addClass('js-action');
        }
    }, window);
};

/*
 * Initialize callbacks for subscribe/unsubscribe links.
 *
 * @method setup_subscription_link_handlers
 */
function setup_subscription_link_handlers() {
    if (LP.client.links.me === undefined) {
        return;
    }

    if (lp_client === undefined || bug_repr === undefined) {
        setup_client_and_bug();
    }

    if (me === undefined) {
        setup_names();
    }

    spinner = Y.get('#sub-unsub-spinner');

    var subscription_link = Y.get('.menu-link-subscription');
    if (subscription_link) {
        subscription_link.on('click', function(e) {
            e.halt();
            if (e.target.get('parentNode').hasClass('subscribed-false')) {
                subscribe_current_user(e.target);
            }
            else {
                unsubscribe_current_user(e.target);
            }
        });
        subscription_link.addClass('js-action');
    }

    // The unsubscribe icon in the scribers list has to be
    // handled uniquely.
    var unsubscribe_icon = Y.get('#unsubscribe-icon-' + user_name);
    if (unsubscribe_icon) {
        unsubscribe_icon.on('click', function(e) {
            e.halt();
            unsubscribe_user_via_icon(e.target, subscription_link);
        });
    }

    create_error_overlay();
}

/*
 * Create the lp client and bug entry if we haven't done so already.
 *
 * @method setup_client_and_bug
 */
function setup_client_and_bug() {
    lp_client = new LP.client.Launchpad();

    if (bug_repr === undefined) {
        bug_repr = LP.client.cache.bug;
        lp_bug_entry = new LP.client.Entry(
            lp_client, bug_repr, bug_repr.self_link);
    }
}

/*
 * Initialize the various variables for referring to "me".
 *
 * @method setup_names
 */
function setup_names() {
    me = LP.client.links.me;
    // To get the actual user name, strip the leading "/~"
    // from the "me" URI.
    user_name = me.substring(2);
    config = {
        on: {
            success: function(person) {
                display_name = person.lookup_value('display_name');
            },
            failure: function(args) {
                display_error(null, 'Could not find your account.');
            }
        }
    };
    lp_client.get(me, config);
}

/*
 * Creates the duplicate form overlay using the passed form content.
 *
 * @method createBugDuplicateFormOverlay
 */
function createBugDuplicateFormOverlay(form_content) {
    duplicate_form_overlay = new Y.lazr.FormOverlay({
        headerContent: '<h2>Mark bug report as duplicate</h2>',
        form_content: 'Marking the bug as a duplicate will, by default, ' +
                      'hide it from search results listings.' + form_content,
        form_submit_button: Y.Node.create(submit_button_html),
        form_cancel_button: Y.Node.create(cancel_button_html),
        centered: true,
        form_submit_callback: update_bug_duplicate,
        visible: false
    });
    duplicate_form_overlay.render('#duplicate-form-container');
}

/*
 * Update the bug duplicate via the LP API
 */
function update_bug_duplicate(data) {
    // XXX noodles 2009-03-17 bug=336866 It seems the etag
    // returned by lp_save() is incorrect. Remove it for now
    // so that the second save does not result in a '412
    // precondition failed' error.
    //
    // XXX deryck 2009-04-29 bug=369293 Also, this has to
    // happen before *any* call to lp_save now that bug
    // subscribing can be done inline.  Named operations
    // don't return new objects, making the cached bug's
    // etag invalid as well.
    lp_bug_entry.removeAtt('http_etag');

    // Hide the formoverlay:
    duplicate_form_overlay.hide();

    // Add the spinner...
    var dupe_span = Y.get('#mark-duplicate-text');
    dupe_span.addClass('update-in-progress-message');

    // Set the new duplicate link on the bug entry.
    var new_dup_url = null;
    var new_dup_id = data['field.duplicateof'];
    // "make lint" claims the expession operator below should be "!--".
    // If we use this operator, we cannot unset the duplicate number.
    if (new_dup_id != '') {
        var self_link = lp_bug_entry.get('self_link');
        var last_slash_index = self_link.lastIndexOf('/');
        new_dup_url = self_link.slice(0, last_slash_index+1) + new_dup_id;
    }
    var old_dup_url = lp_bug_entry.get('duplicate_of_link');
    lp_bug_entry.set('duplicate_of_link', new_dup_url);

    // Create a config for the lp_save method
    config = {
        on: {
            success: function(updated_entry) {
                dupe_span.removeClass('update-in-progress-message');
                lp_bug_entry = updated_entry;

                if (new_dup_url !== null) {
                    dupe_span.set('innerHTML', [
                        'Duplicate of <a href="/bugs/' + new_dup_id + '">',
                        'bug #' + new_dup_id +'</a> ',
                        '<a class="menu-link-mark-dupe js-action" ',
                        'href="' + update_dupe_url + '">',
                        '<img src="/@@/edit" /></a>'
                        ].join(''));
                    show_comment_on_duplicate_warning();
                } else {
                    dupe_span.set('innerHTML',
                        '<a class="menu-link-mark-dupe js-action" href="' +
                        update_dupe_url + '">' +
                        '<img src="/@@/bug-dupe-icon" /> ' +
                        'Mark as duplicate</a>');
                    hide_comment_on_duplicate_warning();
                }
                Y.lazr.anim.green_flash({node: dupe_span}).run();
                // ensure the new link is hooked up correctly:
                dupe_span.query('a.menu-link-mark-dupe').on(
                    'click', function(e){
                        e.preventDefault();
                        duplicate_form_overlay.show();
                    });
            },
            failure: function(id, request) {
                dupe_span.removeClass('update-in-progress-message');
                if (request.status == 400) {
                    duplicate_form_overlay.showError(
                        new_dup_id + ' is not a valid bug number or' +
                        ' nickname.');
                } else {
                    duplicate_form_overlay.showError(request.responseText);
                }
                duplicate_form_overlay.show();

                // Reset the lp_bug_entry.duplicate_of_link as it wasn't
                // updated.
                lp_bug_entry.set('duplicate_of_link', old_dup_url);

            }
        }
    };

    // And save the updated entry.
    lp_bug_entry.lp_save(config);
}

/*
 * Ensure that a warning about adding a comment to a duplicate bug
 * is displayed.
 *
 * @method show_comment_on_duplicate_warning
 */
var show_comment_on_duplicate_warning = function() {
    var duplicate_warning = Y.get('#warning-comment-on-duplicate');
    if (duplicate_warning === null) {
        var container = Y.get('#new-comment');
        var first_node = container.get('firstChild');
        duplicate_warning = Y.Node.create(
            ['<div class="warning message" id="warning-comment-on-duplicate">',
             'Remember, this bug report is a duplicate. ',
             'Comment here only if you think the duplicate status is wrong.',
             '</div>'].join(''));
        container.insertBefore(duplicate_warning, first_node);
    }
};

/*
 * Ensure that no warning about adding a comment to a duplicate bug
 * is displayed.
 *
 * @method hide_comment_on_duplicate_warning
 */
var hide_comment_on_duplicate_warning = function() {
    var duplicate_warning = Y.get('#warning-comment-on-duplicate');
    if (duplicate_warning !== null) {
        duplicate_warning.ancestor().removeChild(duplicate_warning);
    }
};


/*
 * Create the privacy settings form overlay.
 *
 * @method create_privacy_form_overlay
 * @param form_content {String} The HTML data of the form overlay.
 */
var create_privacy_form_overlay = function(form_content) {
    privacy_form_overlay = new Y.lazr.FormOverlay({
        headerContent: '<h2>Change privacy settings</h2>',
        form_content: form_content,
        form_submit_button: Y.Node.create(submit_button_html),
        form_cancel_button: Y.Node.create(cancel_button_html),
        centered: true,
        form_submit_callback: update_privacy_settings,
        visible: false
    });
    privacy_form_overlay.render('#privacy-form-container');
    var node = Y.get('#form-container');
};

var update_privacy_settings = function(data) {
    // XXX noodles 2009-03-17 bug=336866 It seems the etag
    // returned by lp_save() is incorrect. Remove it for now
    // so that the second save does not result in a '412
    // precondition failed' error.
    //
    // XXX deryck 2009-04-29 bug=369293 Also, this has to
    // happen before *any* call to lp_save now that bug
    // subscribing can be done inline.  Named operations
    // don't return new objects, making the cached bug's
    // etag invalid as well.
    lp_bug_entry.removeAtt('http_etag');

    privacy_form_overlay.hide();

    var privacy_text = Y.get('#privacy-text');
    var privacy_div = Y.get('#privacy');
    privacy_link.setStyle('display', 'none');
    privacy_spinner.setStyle('display', 'inline');

    if (lp_client === undefined) {
        lp_client = new LP.client.Launchpad();
    }

    if (lp_bug_entry === undefined) {
        var bug_repr = LP.client.cache.bug;
        lp_bug_entry = new LP.client.Entry(
            lp_client, bug_repr, bug_repr.self_link);
    }

    var private = data['field.private'] !== undefined;
    var security_related =
        data['field.security_related'] !== undefined;

    lp_bug_entry.set('private', private);
    lp_bug_entry.set('security_related', security_related);

    var config = {
        on: {
            success: function (updated_entry) {
                privacy_spinner.setStyle('display', 'none');
                privacy_link.setStyle('display', 'inline');
                lp_bug_entry = updated_entry;

                if (private) {
                    privacy_div.removeClass('public');
                    privacy_div.addClass('private');
                    privacy_text.set(
                        'innerHTML',
                        'This report is <strong>private</strong> ');
                } else {
                    privacy_div.removeClass('private');
                    privacy_div.addClass('public');
                    privacy_text.set(
                        'innerHTML', 'This report is public ');
                }
                privacy_text.appendChild(privacy_link);
                privacy_text.appendChild(privacy_spinner);

                var security_message = Y.get('#security-message');
                if (security_related) {
                    if (security_message === null) {
                        var security_message_html = [
                            '<div style="',
                            '    margin-top: 0.5em;',
                            '    padding-right: 18px;',
                            '    background:url(/@@/security)',
                            '    center right no-repeat;"',
                            '    id="security-message"',
                            '>Security vulnerability</div>'
                        ].join('');
                        security_message = Y.Node.create(security_message_html);
                        privacy_div.appendChild(security_message);
                    }
                } else {
                    if (security_message !== null) {
                        privacy_div.removeChild(security_message);
                    }
                }
                Y.lazr.anim.green_flash({node: privacy_div}).run();
            },
            failure: function(id, request) {
                privacy_spinner.setStyle('display', 'none');
                privacy_link.setStyle('display', 'inline');
                Y.lazr.anim.red_flash({node: privacy_div}).run();
                privacy_form_overlay.showError(request.responseText);
                privacy_form_overlay.show();
            }
        }
    };
    lp_bug_entry.lp_save(config);
};

/*
 * Create the form overlay to use when encountering errors.
 *
 * @method create_error_overlay
*/
function create_error_overlay() {
    error_overlay = new Y.lazr.FormOverlay({
        headerContent: '<h2>Error</h2>',
        form_content:  '',
        form_submit_button: Y.Node.create(
            '<button style="display:none"></button>'),
        form_cancel_button: cancel_form_button(),
        centered: true,
        visible: false
    });
    error_overlay.render();
}

/*
 * Create a form button for canceling an error form
 * that won't reload the page on submit.
 *
 * @method cancel_form_button
 * @return button {Node} The form's cancel button.
*/
function cancel_form_button() {
    var button = Y.Node.create('<button>OK</button>');
    button.on('click', function(e) {
        e.preventDefault();
        error_overlay.hide();
    });
    return button;
}

/*
 * Take an error message and display in an overlay.
 *
 * @method display_error
 * @param flash_node {Node} The node to red flash.
 * @param msg {String} The message to display.
*/
function display_error(flash_node, msg) {
    if (flash_node) {
        var anim = Y.lazr.anim.red_flash({ node: flash_node });
        anim.on('end', function(e) {
            error_overlay.showError(msg);
            error_overlay.show();
        });
        anim.run();
    } else {
        error_overlay.showError(msg);
        error_overlay.show();
    }
}

/*
 * Used to remove the user's name from the subscriber's list.
 * This fixes a bug where the div for the user name does not flash
 * green as it should.
 *
 * @method remove_user_name_link
 */
function remove_user_name_link() {
    var me_node = Y.get('#subscriber-' + user_name);
    var parent = me_node.get('parentNode');
    parent.removeChild(me_node);
}

/*
 * Add the user name to the subscriber's list.
 *
 * @method add_user_name_link
 */
function add_user_name_link() {
    var html = [
        '<div id="subscriber-' + user_name + '">',
        '<a href="' + me + '" title="Subscribed themselves">',
        '<img alt="" src="/@@/person" width="14" height="14" />',
        '&nbsp;' + display_name + '</a>',
        '<a href="+subscribe" style="float: right;',
        ' margin-top: -17px" id="unsubscribe-' + user_name,
        '" title="Unsubscribe ' + display_name + '">',
        '<img src="/@@/remove" id="unsubscribe-icon-',
        user_name + '" />',
        '</a></div>'
    ].join('');
    var link_node = Y.Node.create(html);
    var subscribers = Y.get('#subscribers-links');
    subscribers.insertBefore(link_node,
        subscribers.get('firstChild'));
}

/*
 * Add the "None" div to the subscribers list if
 * there aren't any subscribers left.
 *
 * @method set_none_for_empty_subscribers
 */
function set_none_for_empty_subscribers() {
    var subscriber_list = Y.get('#subscribers-links');
    // Assume if subscriber_list has no child divs
    // then the list of subscribers is empty.
    if (!subscriber_list.query('div')) {
        var none_div = Y.Node.create('<div id="none-subscribers">None</div>');
        subscriber_list.appendChild(none_div);
    }
}

/*
 * Set the class on subscription link's parentNode.
 *
 * This is used to reset the class used by the
 * click handler to know which link was clicked.
 *
 * @method set_subscription_link_parent_class
 * @param subscription_link {Node} The sub/unsub link.
 * @param subscribed {Boolean} The sub/unsub'ed flag for the class.
 */
function set_subscription_link_parent_class(subscription_link, subscribed) {
    var parent = subscription_link.get('parentNode');
    parent.setAttribute('class', 'subscribed-' + subscribed);
}

/*
 * Unsubscribe the current user from this bugtask
 * when the minus icon is clicked.
 *
 * @method unsubscribe_user_via_icon
 * @param icon {Node} The minus icon that was clicked.
 * @param subscription_link {Node} The subscribe/unsubscribe user link.
*/
function unsubscribe_user_via_icon(icon, subscription_link) {
    icon.set('src', '/@@/spinner');

    var config = {
        on: {
            success: function(client) {
                var icon_parent = icon.get('parentNode');
                icon_parent.removeChild(icon);
                remove_user_name_link();
                add_user_name_link();

                // Checking for a subscription link here helps this degrade
                // better when landing on +subscribe pages accidentally.
                if (subscription_link) {
                    subscription_link.set('innerHTML', 'Subscribe');
                    subscription_link.setStyle('background',
                        'url(/@@/add) left center no-repeat');
                    set_subscription_link_parent_class(subscription_link, false);
                }

                var flash_node = Y.get('#subscriber-' + user_name);
                var anim = Y.lazr.anim.green_flash({ node: flash_node });
                anim.on('end', function(e) {
                    var me_node = Y.get('#subscriber-' + user_name);
                    var parent = me_node.get('parentNode');
                    parent.removeChild(me_node);
                    set_none_for_empty_subscribers();
                });
                anim.run();
            },

            failure: function(some_int, response, args) {
                icon.set('src', '/@@/remove');
                remove_user_name_link();
                add_user_name_link();
                // Grab the icon again to reset to click handler.
                var unsubscribe_icon = Y.get(
                    '#unsubscribe-icon-' + user_name);
                unsubscribe_icon.on('click', function(e) {
                    e.halt();
                    unsubscribe_user_via_icon(e.target, subscription_link);
                });

                var flash_node = Y.get('#subscriber-' + user_name);
                var msg = 'There was an error in unsubscribing. ' +
                    'Please wait a little and try again.';
                display_error(flash_node, msg);
            }
        },
        parameters: {
        }
    };
    lp_client.named_post(bug_repr.self_link, 'unsubscribe', config);
}

/*
 * Subscribe the current user via the LP API.
 *
 * @method subscribe_current_user
 * @param subscription_link {Node} The subscribe link that was clicked.
 */
function subscribe_current_user(subscription_link) {
    subscription_link.setStyle('display', 'none');
    spinner.set('innerHTML', 'Subscribing...');
    spinner.setStyle('display', 'block');

    var config = {
        on: {
            success: function(client) {
                spinner.setStyle('display', 'none');
                subscription_link.set('innerHTML', 'Unsubscribe');
                subscription_link.setStyle('background',
                    'url(/@@/remove) left center no-repeat');
                subscription_link.setStyle('display', 'block');
                set_subscription_link_parent_class(subscription_link, true);

                // Handle the case where the subscriber's list displays "None".
                var empty_subscribers = Y.get("#none-subscribers");
                if (empty_subscribers) {
                    var parent = empty_subscribers.get('parentNode');
                    parent.removeChild(empty_subscribers);
                }

                var html = [
                    '<div id="subscriber-' + user_name + '">',
                    '<a href="' + me + '" title="Subscribed themselves">',
                    '<img alt="" src="/@@/person" width="14" height="14" />',
                    '&nbsp;' + display_name + '</a>',
                    '<a href="+subscribe" style="float: right;',
                    ' margin-top: -17px" id="unsubscribe-' + user_name,
                    '" title="Unsubscribe ' + display_name + '">',
                    '<img src="/@@/remove" id="unsubscribe-icon-',
                    user_name + '" />',
                    '</a></div>'
                ].join('');
                var link_node = Y.Node.create(html);
                var subscribers = Y.get('#subscribers-links');
                subscribers.insertBefore(link_node,
                    subscribers.get('firstChild'));

                // Set up the click handler for this newly added
                // unsubscribe minus icon.
                var unsubscribe_icon = Y.get('#unsubscribe-icon-' + user_name);
                if (unsubscribe_icon) {
                    unsubscribe_icon.on('click', function(e) {
                        e.halt();
                        unsubscribe_user_via_icon(e.target, subscription_link);
                    });
                }

                var flash_node = Y.get('#subscriber-' + user_name);
                var anim = Y.lazr.anim.green_flash({ node: flash_node });
                anim.run();
            },

            failure: function(some_int, response, args) {
                spinner.setStyle('display', 'none');
                subscription_link.setStyle('display', 'block');
                var msg = 'There was an error in subscribing. ' +
                    'Please wait a little and try again.';
                display_error(subscription_link, msg);
            }
        },

        parameters: {
            person: LP.client.get_absolute_uri(me)
        }
    };
    lp_client.named_post(bug_repr.self_link, 'subscribe', config);
}

/*
 * Unsubscribe the current user via the LP API.
 *
 * @method unsubscribe_current_user
 * @param subscription_link {Node} The unsubscribe link that was clicked.
 */
function unsubscribe_current_user(subscription_link) {
    subscription_link.setStyle('display', 'none');
    spinner.set('innerHTML', 'Unsubscribing...');
    spinner.setStyle('display', 'block');

    var config = {
        on: {
            success: function(client) {
                remove_user_name_link();
                add_user_name_link();
                spinner.setStyle('display', 'none');
                subscription_link.set('innerHTML', 'Subscribe');
                subscription_link.setStyle('background',
                    'url(/@@/add) left center no-repeat');
                subscription_link.setStyle('display', 'block');
                set_subscription_link_parent_class(subscription_link, false);

                var flash_node = Y.get('#subscriber-' + user_name);
                var anim = Y.lazr.anim.green_flash({ node: flash_node });
                anim.on('end', function(e) {
                    var me_node = Y.get('#subscriber-' + user_name);
                    var parent = me_node.get('parentNode');
                    parent.removeChild(me_node);
                    set_none_for_empty_subscribers();
                });
                anim.run();
            },

            failure: function(some_int, response, args) {
                remove_user_name_link();
                add_user_name_link();
                spinner.setStyle('display', 'none');
                subscription_link.setStyle('display', 'block');
                var msg = 'There was an error in unsubscribing. ' +
                    'Please wait a little and try again.';
                display_error(subscription_link, msg);
            }
        },

        parameters: {
        }
    };
    lp_client.named_post(bug_repr.self_link, 'unsubscribe', config);
}

}, '0.1', {requires: ['base', 'oop', 'node', 'event', 'io-base',
                      'lazr.formoverlay', 'lazr.anim']});<|MERGE_RESOLUTION|>--- conflicted
+++ resolved
@@ -46,8 +46,6 @@
 var privacy_link;
 var privacy_spinner;
 
-<<<<<<< HEAD
-=======
 /*
  * An object representing the bugtask subscribers portlet.
  *
@@ -66,20 +64,15 @@
     setup_subscription_link_handlers();
 });
 
->>>>>>> 455b5885
 Y.bugs.setup_bugtask_index = function() {
     /*
      * Check the page for links related to overlay forms and request the HTML
      * for these forms.
      */
-<<<<<<< HEAD
-    Y.on('domready', function() {
+    Y.on('load', function() {
         if (Y.UA.ie) {
-        return;
-        }
-=======
-    Y.on('load', function() {
->>>>>>> 455b5885
+            return;
+        }
         // If the user is not logged in, then we need to defer to the
         // default behaviour.
         if (LP.client.links.me === undefined) {
