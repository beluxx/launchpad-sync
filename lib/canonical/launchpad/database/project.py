# Copyright 2004-2005 Canonical Ltd.  All rights reserved.
"""Launchpad Project-related Database Table Objects."""

__metaclass__ = type
__all__ = [
    'Project',
    'ProjectSet',
    ]

from zope.interface import implements

from sqlobject import (
        ForeignKey, StringCol, BoolCol, SQLObjectNotFound,
        SQLMultipleJoin, SQLRelatedJoin)

from canonical.database.sqlbase import SQLBase, sqlvalues, quote
from canonical.database.datetimecol import UtcDateTimeCol
from canonical.database.constants import UTC_NOW
from canonical.database.enumcol import EnumCol

from canonical.launchpad.interfaces import (
    IProject, IProjectSet, ICalendarOwner, ISearchableByQuestionOwner,
    NotFoundError, QUESTION_STATUS_DEFAULT_SEARCH)

from canonical.lp.dbschema import (
    TranslationPermission, ImportStatus, SpecificationSort,
    SpecificationFilter)

from canonical.launchpad.database.bug import (
    get_bug_tags, get_bug_tags_open_count)
from canonical.launchpad.database.bugtarget import BugTargetBase
from canonical.launchpad.database.bugtask import BugTaskSet
from canonical.launchpad.database.cal import Calendar
from canonical.launchpad.database.karma import KarmaContextMixin
from canonical.launchpad.database.language import Language
from canonical.launchpad.database.product import Product
from canonical.launchpad.database.projectbounty import ProjectBounty
<<<<<<< HEAD
from canonical.launchpad.database.specification import Specification
=======
from canonical.launchpad.database.specification import (
    HasSpecificationsMixin, Specification)
from canonical.launchpad.database.sprint import Sprint
>>>>>>> 26056d66
from canonical.launchpad.database.question import QuestionTargetSearch


class Project(SQLBase, BugTargetBase, HasSpecificationsMixin,
              KarmaContextMixin):
    """A Project"""

    implements(IProject, ICalendarOwner, ISearchableByQuestionOwner)

    _table = "Project"

    # db field names
    owner = ForeignKey(foreignKey='Person', dbName='owner', notNull=True)
    name = StringCol(dbName='name', notNull=True)
    displayname = StringCol(dbName='displayname', notNull=True)
    title = StringCol(dbName='title', notNull=True)
    summary = StringCol(dbName='summary', notNull=True)
    description = StringCol(dbName='description', notNull=True)
    datecreated = UtcDateTimeCol(dbName='datecreated', notNull=True,
        default=UTC_NOW)
    driver = ForeignKey(
        foreignKey="Person", dbName="driver", notNull=False, default=None)
    homepageurl = StringCol(dbName='homepageurl', notNull=False, default=None)
    homepage_content = StringCol(default=None)
    emblem = ForeignKey(
        dbName='emblem', foreignKey='LibraryFileAlias', default=None)
    gotchi = ForeignKey(
        dbName='gotchi', foreignKey='LibraryFileAlias', default=None)
    gotchi_heading = ForeignKey(
        dbName='gotchi_heading', foreignKey='LibraryFileAlias', default=None)
    wikiurl = StringCol(dbName='wikiurl', notNull=False, default=None)
    sourceforgeproject = StringCol(dbName='sourceforgeproject', notNull=False,
        default=None)
    freshmeatproject = StringCol(dbName='freshmeatproject', notNull=False,
        default=None)
    lastdoap = StringCol(dbName='lastdoap', notNull=False, default=None)
    translationgroup = ForeignKey(dbName='translationgroup',
        foreignKey='TranslationGroup', notNull=False, default=None)
    translationpermission = EnumCol(dbName='translationpermission',
        notNull=True, schema=TranslationPermission,
        default=TranslationPermission.OPEN)
    active = BoolCol(dbName='active', notNull=True, default=True)
    reviewed = BoolCol(dbName='reviewed', notNull=True, default=False)
    bugtracker = ForeignKey(
        foreignKey="BugTracker", dbName="bugtracker", notNull=False,
        default=None)

    # convenient joins

    bounties = SQLRelatedJoin('Bounty', joinColumn='project',
                            otherColumn='bounty',
                            intermediateTable='ProjectBounty')

    products = SQLMultipleJoin('Product', joinColumn='project',
                            orderBy='name')

    calendar = ForeignKey(dbName='calendar', foreignKey='Calendar',
                          default=None, forceDBName=True)

    def getOrCreateCalendar(self):
        if not self.calendar:
            self.calendar = Calendar(
                title='%s Project Calendar' % self.displayname,
                revision=0)
        return self.calendar

    def getProduct(self, name):
        return Product.selectOneBy(project=self, name=name)

    def ensureRelatedBounty(self, bounty):
        """See IProject."""
        for curr_bounty in self.bounties:
            if bounty.id == curr_bounty.id:
                return None
        linker = ProjectBounty(project=self, bounty=bounty)
        return None

    def translatables(self):
        """See IProject."""
        return Product.select('''
            Product.project = %s AND
            Product.official_rosetta = TRUE AND
            Product.id = ProductSeries.product AND
            POTemplate.productseries = ProductSeries.id
            ''' % sqlvalues(self),
            clauseTables=['ProductSeries', 'POTemplate'],
            distinct=True)

<<<<<<< HEAD
=======
    @property
    def coming_sprints(self):
        """See IHasSprints."""
        return Sprint.select("""
            Product.project= %s AND
            Specification.product = Product.id AND
            Specification.id = SprintSpecification.specification AND
            SprintSpecification.sprint = Sprint.id AND
            Sprint.time_ends > 'NOW'
            """ % sqlvalues(self.id),
            clauseTables=['Product', 'Specification', 'SprintSpecification'],
            orderBy='time_starts',
            distinct=True,
            limit=5)

>>>>>>> 26056d66
    @property
    def has_any_specifications(self):
        """See IHasSpecifications."""
        return self.all_specifications.count()

    @property
    def all_specifications(self):
        return self.specifications(filter=[SpecificationFilter.ALL])

    @property
    def valid_specifications(self):
        return self.specifications(filter=[SpecificationFilter.VALID])

    def specifications(self, sort=None, quantity=None, filter=None):
        """See IHasSpecifications."""

        # Make a new list of the filter, so that we do not mutate what we
        # were passed as a filter
        if not filter:
            # filter could be None or [] then we decide the default
            # which for a project is to show incomplete specs
            filter = [SpecificationFilter.INCOMPLETE]

        # sort by priority descending, by default
        if sort is None or sort == SpecificationSort.PRIORITY:
            order = ['-priority', 'Specification.status', 'Specification.name']
        elif sort == SpecificationSort.DATE:
            order = ['-Specification.datecreated', 'Specification.id']

        # figure out what set of specifications we are interested in. for
        # projects, we need to be able to filter on the basis of:
        #
        #  - completeness. by default, only incomplete specs shown
        #  - informational.
        #
        base = """
            Specification.product = Product.id AND
            Product.active IS TRUE AND
            Product.project = %s
            """ % self.id
        query = base
        # look for informational specs
        if SpecificationFilter.INFORMATIONAL in filter:
            query += ' AND Specification.informational IS TRUE'

        # filter based on completion. see the implementation of
        # Specification.is_complete() for more details
        completeness =  Specification.completeness_clause

        if SpecificationFilter.COMPLETE in filter:
            query += ' AND ( %s ) ' % completeness
        elif SpecificationFilter.INCOMPLETE in filter:
            query += ' AND NOT ( %s ) ' % completeness

        # ALL is the trump card
        if SpecificationFilter.ALL in filter:
            query = base

        # Filter for specification text
        for constraint in filter:
            if isinstance(constraint, basestring):
                # a string in the filter is a text search filter
                query += ' AND Specification.fti @@ ftq(%s) ' % quote(
                    constraint)

        # now do the query, and remember to prejoin to people
        results = Specification.select(query, orderBy=order, limit=quantity,
            clauseTables=['Product'])
        return results.prejoin(['assignee', 'approver', 'drafter'])

    # XXX: A Project shouldn't provide IBugTarget, since it's not really
    #      a bug target, thus bugtargetname and createBug don't make sense
    #      here. IBugTarget should be split into two interfaces; one that
    #      makes sense for Project to implement, and one containing the rest
    #      of IBugTarget. -- Bjorn Tillenius, 2006-08-17
    bugtargetname = None

    def searchTasks(self, search_params):
        """See IBugTarget."""
        search_params.setProject(self)
        return BugTaskSet().search(search_params)

    def getUsedBugTags(self):
        """See IBugTarget."""
        if not self.products:
            return []
        product_ids = sqlvalues(*self.products)
        return get_bug_tags(
            "BugTask.product IN (%s)" % ",".join(product_ids))

    def getUsedBugTagsWithOpenCounts(self, user):
        """See IBugTarget."""
        if not self.products:
            return []
        product_ids = sqlvalues(*self.products)
        return get_bug_tags_open_count(
            "BugTask.product IN (%s)" % ",".join(product_ids), user)

    def createBug(self, bug_params):
        """See IBugTarget."""
        raise NotImplementedError('Cannot file bugs against a project')


    # IQuestionCollection
    def searchQuestions(self, search_text=None,
                        status=QUESTION_STATUS_DEFAULT_SEARCH, language=None,
                        sort=None, owner=None, needs_attention_from=None):
        """See IQuestionCollection."""
        return QuestionTargetSearch(
            search_text=search_text, status=status, language=language,
            sort=sort, owner=owner, needs_attention_from=needs_attention_from,
            product=self.products).getResults()

    def getQuestionLanguages(self):
        """See IQuestionCollection."""
        product_ids = sqlvalues(*self.products)
        return set(Language.select(
            'Language.id = language AND product IN (%s)' % ', '.join(
                product_ids),
            clauseTables=['Ticket'], distinct=True))


class ProjectSet:
    implements(IProjectSet)

    def __init__(self):
        self.title = 'Projects registered in Launchpad'

    def __iter__(self):
        return iter(Project.selectBy(active=True))

    def __getitem__(self, name):
        project = Project.selectOneBy(name=name, active=True)
        if project is None:
            raise NotFoundError(name)
        return project

    def get(self, projectid):
        """See canonical.launchpad.interfaces.project.IProjectSet.

        >>> getUtility(IProjectSet).get(1).name
        u'ubuntu-project'
        >>> getUtility(IProjectSet).get(-1)
        Traceback (most recent call last):
        ...
        NotFoundError: -1
        """
        try:
            project = Project.get(projectid)
        except SQLObjectNotFound:
            raise NotFoundError(projectid)
        return project

    def getByName(self, name, default=None, ignore_inactive=False):
        """See canonical.launchpad.interfaces.project.IProjectSet."""
        if ignore_inactive:
            project = Project.selectOneBy(name=name, active=True)
        else:
            project = Project.selectOneBy(name=name)
        if project is None:
            return default
        return project

    def new(self, name, displayname, title, homepageurl, summary,
            description, owner, gotchi, gotchi_heading, emblem):
        """See canonical.launchpad.interfaces.project.IProjectSet"""
        return Project(
            name=name,
            displayname=displayname,
            title=title,
            summary=summary,
            description=description,
            homepageurl=homepageurl,
            owner=owner,
            datecreated=UTC_NOW,
            gotchi=gotchi,
            gotchi_heading=gotchi_heading,
            emblem=emblem)

    def count_all(self):
        return Project.select().count()

    def forReview(self):
        return Project.select("reviewed IS FALSE")

    def forSyncReview(self):
        query = """Product.project=Project.id AND
                   Product.reviewed IS TRUE AND
                   Product.active IS TRUE AND
                   Product.id=ProductSeries.product AND
                   ProductSeries.importstatus IS NOT NULL AND
                   ProductSeries.importstatus <> %s
                   """ % sqlvalues(ImportStatus.SYNCING)
        clauseTables = ['Project', 'Product', 'ProductSeries']
        results = []
        for project in Project.select(query, clauseTables=clauseTables):
            if project not in results:
                results.append(project)
        return results

    def search(self, text=None, soyuz=None,
                     rosetta=None, malone=None,
                     bazaar=None,
                     search_products=True,
                     show_inactive=False):
        """Search through the Registry database for projects that match the
        query terms. text is a piece of text in the title / summary /
        description fields of project (and possibly product). soyuz,
        bounties, bazaar, malone etc are hints as to whether the search
        should be limited to projects that are active in those Launchpad
        applications.
        """
        clauseTables = set()
        clauseTables.add('Project')
        queries = []
        if rosetta:
            clauseTables.add('Product')
            clauseTables.add('POTemplate')
            queries.append('POTemplate.product=Product.id')
        if malone:
            clauseTables.add('Product')
            clauseTables.add('BugTask')
            queries.append('BugTask.product=Product.id')
        if bazaar:
            clauseTables.add('Product')
            clauseTables.add('ProductSeries')
            queries.append('(ProductSeries.import_branch IS NOT NULL OR '
                           'ProductSeries.user_branch IS NOT NULL)')
            queries.append('ProductSeries.product=Product.id')

        if text:
            if search_products:
                clauseTables.add('Product')
                queries.append("Product.fti @@ ftq(%s)" % sqlvalues(text))
            else:
                queries.append("Project.fti @@ ftq(%s)" % sqlvalues(text))

        if 'Product' in clauseTables:
            queries.append('Product.project=Project.id')

        if not show_inactive:
            queries.append('Project.active IS TRUE')
            if 'Product' in clauseTables:
                queries.append('Product.active IS TRUE')

        query = " AND ".join(queries)
        return Project.select(query, distinct=True, clauseTables=clauseTables)
<|MERGE_RESOLUTION|>--- conflicted
+++ resolved
@@ -35,13 +35,9 @@
 from canonical.launchpad.database.language import Language
 from canonical.launchpad.database.product import Product
 from canonical.launchpad.database.projectbounty import ProjectBounty
-<<<<<<< HEAD
-from canonical.launchpad.database.specification import Specification
-=======
 from canonical.launchpad.database.specification import (
     HasSpecificationsMixin, Specification)
 from canonical.launchpad.database.sprint import Sprint
->>>>>>> 26056d66
 from canonical.launchpad.database.question import QuestionTargetSearch
 
 
@@ -130,8 +126,6 @@
             clauseTables=['ProductSeries', 'POTemplate'],
             distinct=True)
 
-<<<<<<< HEAD
-=======
     @property
     def coming_sprints(self):
         """See IHasSprints."""
@@ -147,7 +141,6 @@
             distinct=True,
             limit=5)
 
->>>>>>> 26056d66
     @property
     def has_any_specifications(self):
         """See IHasSpecifications."""
