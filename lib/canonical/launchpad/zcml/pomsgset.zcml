<configure
    xmlns="http://namespaces.zope.org/zope"
    xmlns:browser="http://namespaces.zope.org/browser"
    xmlns:i18n="http://namespaces.zope.org/i18n"
    xmlns:lp="http://launchpad.canonical.com"
    i18n_domain="launchpad">

<facet facet="translations">

    <content class="canonical.launchpad.database.POMsgSet">
      <allow interface="canonical.launchpad.interfaces.IPOMsgSet" />
      <require
        permission="launchpad.Edit"
        set_schema="canonical.launchpad.interfaces.IPOMsgSet" />
    </content>

    <!-- Dummy PO Msg Set -->
    <content class="canonical.launchpad.database.DummyPOMsgSet">
      <allow interface="canonical.launchpad.interfaces.IPOMsgSet" />
      <require
        permission="launchpad.Edit"
        set_schema="canonical.launchpad.interfaces.IPOMsgSet" />
    </content>

    <content class="canonical.launchpad.browser.POMsgSetSuggestions">
      <allow interface="canonical.launchpad.interfaces.IPOMsgSetSuggestions" />
    </content>

    <browser:url
        for="canonical.launchpad.interfaces.IPOMsgSet"
        path_expression="string:${potmsgset/sequence}"
        attribute_to_parent="pofile"
        />

    <browser:menus
        module="canonical.launchpad.browser.pomsgset"
        classes="POMsgSetFacets POMsgSetAppMenus"
        />

    <browser:defaultView
        for="canonical.launchpad.interfaces.IPOMsgSet"
        name="+index" />

    <browser:page
        for="canonical.launchpad.interfaces.IPOMsgSet"
        class="canonical.launchpad.browser.POMsgSetIndexView"
        permission="zope.Public"
        name="+index"
        attribute="__call__"
        />

    <browser:page
        name="+translate"
        facet="translations"
        for="canonical.launchpad.interfaces.IPOMsgSet"
        permission="launchpad.AnyPerson"
        template="../templates/pomsgset-translate.pt"
        class="canonical.launchpad.browser.POMsgSetPageView"
        />

    <browser:page
<<<<<<< HEAD
        name="+translate-one"
        facet="translations"
        for="canonical.launchpad.interfaces.IPOMsgSet"
        permission="launchpad.AnyPerson"
        template="../templates/pomsgset-translate-one.pt"
        class="canonical.launchpad.browser.POMsgSetView"
=======
        name="+display"
        for="canonical.launchpad.interfaces.IPOMsgSetSuggestions"
        permission="launchpad.AnyPerson"
        template="../templates/pomsgset-suggestions.pt"
>>>>>>> 5d1e2f98
        />

    <browser:page
        name="+translate-one-zoomed"
        facet="translations"
        for="canonical.launchpad.interfaces.IPOMsgSet"
        permission="launchpad.AnyPerson"
        template="../templates/pomsgset-translate-one.pt"
        class="canonical.launchpad.browser.POMsgSetZoomedView"
        />

    <browser:page
        name="+display"
        for="canonical.launchpad.interfaces.IPOMsgSetSuggestions"
        permission="launchpad.AnyPerson"
        template="../templates/pomsgset-suggestions.pt"
        />

</facet>

</configure><|MERGE_RESOLUTION|>--- conflicted
+++ resolved
@@ -59,22 +59,6 @@
         />
 
     <browser:page
-<<<<<<< HEAD
-        name="+translate-one"
-        facet="translations"
-        for="canonical.launchpad.interfaces.IPOMsgSet"
-        permission="launchpad.AnyPerson"
-        template="../templates/pomsgset-translate-one.pt"
-        class="canonical.launchpad.browser.POMsgSetView"
-=======
-        name="+display"
-        for="canonical.launchpad.interfaces.IPOMsgSetSuggestions"
-        permission="launchpad.AnyPerson"
-        template="../templates/pomsgset-suggestions.pt"
->>>>>>> 5d1e2f98
-        />
-
-    <browser:page
         name="+translate-one-zoomed"
         facet="translations"
         for="canonical.launchpad.interfaces.IPOMsgSet"
