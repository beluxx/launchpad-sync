# Copyright 2009 Canonical Ltd.  This software is licensed under the
# GNU Affero General Public License version 3 (see the file LICENSE).

# pylint: disable-msg=E0213

"""The Launchpad code hosting file system.

The way Launchpad presents branches is very different from the way it stores
them. Externally, branches are reached using URLs that look like
<schema>://launchpad.net/~owner/product/branch-name. Internally, they are
stored by branch ID. Branch 1 is stored at 00/00/00/01 and branch 10 is stored
at 00/00/00/0A. Further, these branches might not be stored on the same
physical machine.

This means that our services need to translate the external paths into
internal paths.

We also want to let users create new branches on Launchpad simply by pushing
them up.

This means our services must detect events like 'make directory' and 'unlock
branch' and translate them into Launchpad operations like 'create branch' and
'request mirror' before performing those operations.

So, we have a `LaunchpadServer` which implements the core operations --
translate a path, make a branch and request a mirror -- in terms of virtual
paths.

This server does most of its work by querying an XML-RPC server that provides
the `IBranchFileSystem` interface and passing what that returns to a
`ITransportDispatch` object.

We hook the `LaunchpadServer` into Bazaar by implementing a
`AsyncVirtualTransport`, a `bzrlib.transport.Transport` that wraps all of its
operations so that they are translated by an object that implements
`translateVirtualPath`.  See transport.py for more information.

This virtual transport isn't quite enough, since it only does dumb path
translation. We also need to be able to interpret filesystem events in terms
of Launchpad branches. To do this, we provide a `LaunchpadTransport` that
hooks into operations like `mkdir` and ask the `LaunchpadServer` to make a
branch if appropriate.
"""


__metaclass__ = type
__all__ = [
    'AsyncLaunchpadTransport',
    'BadUrl',
    'BadUrlLaunchpad',
    'BadUrlScheme',
    'BadUrlSsh',
    'branch_id_to_path',
    'BranchPolicy',
    'DirectDatabaseLaunchpadServer',
    'get_lp_server',
    'get_multi_server',
    'get_puller_server',
    'get_scanner_server',
    'make_branch_mirrorer',
    'LaunchpadInternalServer',
    'LaunchpadServer',
    ]

import xmlrpclib

from bzrlib.branch import Branch
from bzrlib.bzrdir import BzrDir, BzrDirFormat
from bzrlib.config import TransportConfig
from bzrlib.errors import (
    NoSuchFile, NotStacked, PermissionDenied, TransportNotPossible,
    UnstackableBranchFormat)
from bzrlib.plugins.loom.branch import LoomSupport
from bzrlib.smart.request import jail_info
from bzrlib.transport import get_transport
from bzrlib.transport.memory import MemoryServer
from bzrlib import urlutils

from lazr.uri import URI

from twisted.internet import defer
from twisted.python import failure, log

from zope.component import getUtility
from zope.interface import implements, Interface

from lp.codehosting.vfs.branchfsclient import (
    BlockingProxy, BranchFileSystemClient)
from lp.codehosting.vfs.transport import (
    AsyncVirtualServer, AsyncVirtualTransport, _MultiServer,
    get_chrooted_transport, get_readonly_transport, TranslationError)
from canonical.config import config
from canonical.launchpad.xmlrpc import faults
from lp.code.enums import BranchType
from lp.code.interfaces.branchlookup import IBranchLookup
from lp.code.interfaces.codehosting import (
    BRANCH_TRANSPORT, CONTROL_TRANSPORT, LAUNCHPAD_SERVICES)
from lp.services.twistedsupport.xmlrpc import trap_fault


class BadUrl(Exception):
    """Tried to access a branch from a bad URL."""


class BadUrlSsh(BadUrl):
    """Tried to access a branch from sftp or bzr+ssh."""


class BadUrlLaunchpad(BadUrl):
    """Tried to access a branch from launchpad.net."""


class BadUrlScheme(BadUrl):
    """Found a URL with an untrusted scheme."""

    def __init__(self, scheme, url):
        BadUrl.__init__(self, scheme, url)
        self.scheme = scheme


# The directories allowed directly beneath a branch directory. These are the
# directories that Bazaar creates as part of regular operation.
ALLOWED_DIRECTORIES = ('.bzr', '.bzr.backup', 'backup.bzr')
FORBIDDEN_DIRECTORY_ERROR = (
    "Cannot create '%s'. Only Bazaar branches are allowed.")


class NotABranchPath(TranslationError):
    """Raised when we cannot translate a virtual URL fragment to a branch.

    In particular, this is raised when there is some intrinsic deficiency in
    the path itself.
    """

    _fmt = ("Could not translate %(virtual_url_fragment)r to branch. "
            "%(reason)s")


class UnknownTransportType(Exception):
    """Raised when we don't know the transport type."""


def branch_id_to_path(branch_id):
    """Convert the given branch ID into NN/NN/NN/NN form, where NN is a two
    digit hexadecimal number.

    Some filesystems are not capable of dealing with large numbers of inodes.
    The codehosting system has tens of thousands of branches and thus splits
    the branches into several directories. The Launchpad id is used in order
    to determine the splitting.
    """
    h = "%08x" % int(branch_id)
    return '%s/%s/%s/%s' % (h[:2], h[2:4], h[4:6], h[6:])


def get_path_segments(path, maximum_segments=-1):
    """Break up the given path into segments.

    If 'path' ends with a trailing slash, then the final empty segment is
    ignored.
    """
    return path.strip('/').split('/', maximum_segments)


def is_lock_directory(absolute_path):
    """Is 'absolute_path' a Bazaar branch lock directory?"""
    return absolute_path.endswith('/.bzr/branch/lock/held')


def get_scanner_server():
    """Get a Launchpad internal server for scanning branches."""
    proxy = xmlrpclib.ServerProxy(config.codehosting.codehosting_endpoint)
    codehosting_endpoint = BlockingProxy(proxy)
    branch_transport = get_readonly_transport(
        get_transport(config.codehosting.internal_branch_by_id_root))
    return LaunchpadInternalServer(
        'lp-mirrored:///', codehosting_endpoint, branch_transport)


def get_puller_server():
    """Get a server for the Launchpad branch puller.

    The server wraps up two `LaunchpadInternalServer`s. One of them points to
    the hosted branch area and is read-only, the other points to the mirrored
    area and is read/write.
    """
    hosted_transport = get_chrooted_transport(
        config.codehosting.mirrored_branches_root, mkdir=True)
    proxy = xmlrpclib.ServerProxy(config.codehosting.codehosting_endpoint)
    codehosting_endpoint = BlockingProxy(proxy)
    return LaunchpadInternalServer(
        'lp-internal:///', codehosting_endpoint, hosted_transport)


def get_multi_server(write_hosted=False, write_mirrored=False,
                     direct_database=False):
    """Get a server with access to both mirrored and hosted areas.

    The server wraps up two `LaunchpadInternalServer`s or
    `DirectDatabaseLaunchpadServer`s. One server points to the hosted branch
    area and the other points to the mirrored area.

    Write permision defaults to False, but can be overridden.

    :param write_hosted: if True, lp-hosted URLs are writeable.  Otherwise,
        they are read-only.
    :param write_mirrored: if True, lp-mirrored URLs are writeable.
        Otherwise, they are read-only.

    :param direct_database: if True, use a server implementation that talks
        directly to the database.  If False, the default, use a server
        implementation that talks to the internal XML-RPC server.
    """
    hosted_transport = get_chrooted_transport(
        config.codehosting.mirrored_branches_root, mkdir=True)
    if not write_hosted:
        hosted_transport = get_readonly_transport(hosted_transport)
    mirrored_transport = get_chrooted_transport(
        config.codehosting.mirrored_branches_root, mkdir=True)
    if not write_mirrored:
        mirrored_transport = get_readonly_transport(mirrored_transport)
    if direct_database:
        make_server = DirectDatabaseLaunchpadServer
    else:
        proxy = xmlrpclib.ServerProxy(config.codehosting.codehosting_endpoint)
        codehosting_endpoint = BlockingProxy(proxy)
        def make_server(scheme, transport):
            return LaunchpadInternalServer(
                scheme, codehosting_endpoint, transport)
    hosted_server = make_server('lp-hosted:///', hosted_transport)
    mirrored_server = make_server('lp-mirrored:///', mirrored_transport)
    return _MultiServer(hosted_server, mirrored_server)


class ITransportDispatch(Interface):
    """Turns descriptions of transports into transports."""

    def makeTransport(transport_tuple):
        """Return a transport and trailing path for 'transport_tuple'.

        :param transport_tuple: a tuple of (transport_type, transport_data,
            trailing_path), as returned by IBranchFileSystem['translatePath'].

        :return: A transport and a path on that transport that point to a
            place that matches the one described in transport_tuple.
        :rtype: (`bzrlib.transport.Transport`, str)
        """


class BranchTransportDispatch:
    """Turns BRANCH_TRANSPORT tuples into transports that point to branches.

    This transport dispatch knows how branches are laid out on the disk in a
    particular "area". It doesn't know anything about the "hosted" or
    "mirrored" areas.

    This is used directly by our internal services (puller and scanner).
    """
    implements(ITransportDispatch)

    def __init__(self, base_transport):
        self.base_transport = base_transport

    def _checkPath(self, path_on_branch):
        """Raise an error if `path_on_branch` is not valid.

        This allows us to enforce a certain level of policy about what goes
        into a branch directory on Launchpad. Specifically, we do not allow
        arbitrary files at the top-level, we only allow Bazaar control
        directories, and backups of same.

        :raise PermissionDenied: if `path_on_branch` is forbidden.
        """
        if path_on_branch == '':
            return
        segments = get_path_segments(path_on_branch)
        if segments[0] not in ALLOWED_DIRECTORIES:
            raise PermissionDenied(
                FORBIDDEN_DIRECTORY_ERROR % (segments[0],))

    def makeTransport(self, transport_tuple):
        """See `ITransportDispatch`.

        :raise PermissionDenied: If the path on the branch's transport is
            forbidden because it's not in ALLOWED_DIRECTORIES.
        """
        transport_type, data, trailing_path = transport_tuple
        if transport_type != BRANCH_TRANSPORT:
            raise UnknownTransportType(transport_type)
        self._checkPath(trailing_path)
        transport = self.base_transport.clone(branch_id_to_path(data['id']))
        try:
            transport.create_prefix()
        except TransportNotPossible:
            # Silently ignore TransportNotPossible. This is raised when the
            # base transport is read-only.
            pass
        return transport, trailing_path


class TransportDispatch:
    """Make transports for hosted branch areas and virtual control dirs.

    This transport dispatch knows about whether a particular branch should be
    served read-write or read-only. It also knows how to serve .bzr control
    directories for products (to enable default stacking).

    This is used for the rich codehosting VFS that we serve publically.
    """
    implements(ITransportDispatch)

    def __init__(self, rw_transport):
        self._rw_dispatch = BranchTransportDispatch(rw_transport)
        self._ro_dispatch = BranchTransportDispatch(
            get_readonly_transport(rw_transport))
        self._transport_factories = {
            BRANCH_TRANSPORT: self._makeBranchTransport,
            CONTROL_TRANSPORT: self._makeControlTransport,
            }

    def makeTransport(self, transport_tuple):
        transport_type, data, trailing_path = transport_tuple
        factory = self._transport_factories[transport_type]
        data['trailing_path'] = trailing_path
        return factory(**data), trailing_path

    def _makeBranchTransport(self, id, writable, trailing_path=''):
        if writable:
            dispatch = self._rw_dispatch
        else:
            dispatch = self._ro_dispatch
        transport, ignored = dispatch.makeTransport(
            (BRANCH_TRANSPORT, dict(id=id), trailing_path))
        return transport

    def _makeControlTransport(self, default_stack_on, trailing_path=None):
        """Make a transport that points to a control directory.

        A control directory is a .bzr directory containing a 'control.conf'
        file. This is used to specify configuration for branches created
        underneath the directory that contains the control directory.

        :param default_stack_on: The default stacked-on branch URL for
            branches that respect this control directory. If empty, then
            we'll return an empty memory transport.
        :return: A read-only `MemoryTransport` containing a working BzrDir,
            configured to use the given default stacked-on location.
        """
        memory_server = MemoryServer()
        memory_server.start_server()
        transport = get_transport(memory_server.get_url())
        if default_stack_on == '':
            return transport
        format = BzrDirFormat.get_default_format()
        bzrdir = format.initialize_on_transport(transport)
        bzrdir.get_config().set_default_stack_on(
            urlutils.unescape(default_stack_on))
        return get_readonly_transport(transport)


class _BaseLaunchpadServer(AsyncVirtualServer):
    """Bazaar `Server` for translating Lanuchpad paths via XML-RPC.

    This server provides facilities for transports that use a virtual
    filesystem, backed by an XML-RPC server.

    For more information, see the module docstring.

    :ivar _authserver: An object that has a method 'translatePath' that
        returns a Deferred that fires information about how a path can be
        translated into a transport. See `IBranchFilesystem['translatePath']`.

    :ivar _transport_dispatch: An `ITransportDispatch` provider used to
        convert the data from the authserver into an actual transport and
        path on that transport.
    """

    def __init__(self, scheme, authserver, user_id,
                 seen_new_branch_hook=None):
        """Construct a LaunchpadServer.

        :param scheme: The URL scheme to use.
        :param authserver: An XML-RPC client that implements callRemote.
        :param user_id: The database ID for the user who is accessing
            branches.
        :param seen_new_branch_hook: A callable that will be called once for
            each branch accessed via this server.
        """
        AsyncVirtualServer.__init__(self, scheme)
        self._authserver = BranchFileSystemClient(
            authserver, user_id, seen_new_branch_hook=seen_new_branch_hook)
        self._is_start_server = False

    def translateVirtualPath(self, virtual_url_fragment):
        """See `AsyncVirtualServer.translateVirtualPath`.

        Call 'translatePath' on the authserver with the fragment and then use
        'makeTransport' on the _transport_dispatch to translate that result
        into a transport and trailing path.
        """
        deferred = self._authserver.translatePath('/' + virtual_url_fragment)

        def path_not_translated(failure):
            trap_fault(
                failure, faults.PathTranslationError, faults.PermissionDenied)
            raise NoSuchFile(virtual_url_fragment)

        def unknown_transport_type(failure):
            failure.trap(UnknownTransportType)
            raise NoSuchFile(virtual_url_fragment)

        deferred.addCallbacks(
            self._transport_dispatch.makeTransport, path_not_translated)
        deferred.addErrback(unknown_transport_type)
        return deferred


class LaunchpadInternalServer(_BaseLaunchpadServer):
    """Server for Launchpad internal services.

    This server provides access to a transport using the Launchpad virtual
    filesystem. Unlike the `LaunchpadServer`, it backs onto a single transport
    and doesn't do any permissions work.

    Intended for use with the branch puller and scanner.
    """

    def __init__(self, scheme, authserver, branch_transport):
        """Construct a `LaunchpadInternalServer`.

        :param scheme: The URL scheme to use.

        :param authserver: An object that provides a 'translatePath' method.

        :param branch_transport: A Bazaar `Transport` that refers to an
            area where Launchpad branches are stored, generally either the
            hosted or mirrored areas.
        """
        super(LaunchpadInternalServer, self).__init__(
            scheme, authserver, LAUNCHPAD_SERVICES)
        self._transport_dispatch = BranchTransportDispatch(branch_transport)

    def start_server(self):
        super(LaunchpadInternalServer, self).start_server()
        try:
            self._transport_dispatch.base_transport.ensure_base()
        except TransportNotPossible:
            pass

    def destroy(self):
        """Delete the on-disk branches and tear down."""
        self._transport_dispatch.base_transport.delete_tree('.')
        self.stop_server()


class DirectDatabaseLaunchpadServer(AsyncVirtualServer):

    def __init__(self, scheme, branch_transport):
        AsyncVirtualServer.__init__(self, scheme)
        self._transport_dispatch = BranchTransportDispatch(branch_transport)

    def start_server(self):
        super(DirectDatabaseLaunchpadServer, self).start_server()
        try:
            self._transport_dispatch.base_transport.ensure_base()
        except TransportNotPossible:
            pass

    def destroy(self):
        """Delete the on-disk branches and tear down."""
        self._transport_dispatch.base_transport.delete_tree('.')
        self.stop_server()

    def translateVirtualPath(self, virtual_url_fragment):
        """See `AsyncVirtualServer.translateVirtualPath`.

        This implementation connects to the database directly.
        """
        deferred = defer.succeed(
            getUtility(IBranchLookup).getIdAndTrailingPath(
                virtual_url_fragment))

        def process_result((branch_id, trailing)):
            if branch_id is None:
                raise NoSuchFile(virtual_url_fragment)
            else:
                return self._transport_dispatch.makeTransport(
                    (BRANCH_TRANSPORT, dict(id=branch_id), trailing[1:]))

        deferred.addCallback(process_result)
        return deferred


class AsyncLaunchpadTransport(AsyncVirtualTransport):
    """Virtual transport to implement the Launchpad VFS for branches.

    This implements a few hooks to translate filesystem operations (such as
    making a certain kind of directory) into Launchpad operations (such as
    creating a branch in the database).

    It also converts the Launchpad-specific translation errors (such as 'not a
    valid branch path') into Bazaar errors (such as 'no such file').
    """

    def mkdir(self, relpath, mode=None):
        # We hook into mkdir so that we can request the creation of a branch
        # and so that we can provide useful errors in the special case where
        # the user tries to make a directory like "~foo/bar". That is, a
        # directory that has too little information to be translated into a
        # Launchpad branch.
        deferred = AsyncVirtualTransport._getUnderylingTransportAndPath(
            self, relpath)
        def maybe_make_branch_in_db(failure):
            # Looks like we are trying to make a branch.
            failure.trap(NoSuchFile)
            return self.server.createBranch(self._abspath(relpath))
        def real_mkdir((transport, path)):
            return getattr(transport, 'mkdir')(path, mode)

        deferred.addCallback(real_mkdir)
        deferred.addErrback(maybe_make_branch_in_db)
        return deferred

    def rename(self, rel_from, rel_to):
        # We hook into rename to catch the "unlock branch" event, so that we
        # can request a mirror once a branch is unlocked.
        abs_from = self._abspath(rel_from)
        if is_lock_directory(abs_from):
            deferred = self.server.branchChanged(abs_from)
        else:
            deferred = defer.succeed(None)
        deferred = deferred.addCallback(
            lambda ignored: AsyncVirtualTransport.rename(
                self, rel_from, rel_to))
        return deferred

    def rmdir(self, relpath):
        # We hook into rmdir in order to prevent users from deleting branches,
        # products and people from the VFS.
        virtual_url_fragment = self._abspath(relpath)
        path_segments = virtual_url_fragment.lstrip('/').split('/')
        # XXX: JonathanLange 2008-11-19 bug=300551: This code assumes stuff
        # about the VFS! We need to figure out the best way to delegate the
        # decision about permission-to-delete to the XML-RPC server.
        if len(path_segments) <= 3:
            return defer.fail(
                failure.Failure(PermissionDenied(virtual_url_fragment)))
        return AsyncVirtualTransport.rmdir(self, relpath)


class LaunchpadServer(_BaseLaunchpadServer):
    """The Server used for the public SSH codehosting service.

    This server provides a VFS that backs onto a transport that stores
    branches by id.  The TransportDispatch object takes care of showing a
    writeable or read-only view of each branch as appropriate.

    In addition to basic VFS operations, this server provides operations for
    creating a branch and requesting for a branch to be mirrored. The
    associated transport, `AsyncLaunchpadTransport`, has hooks in certain
    filesystem-level operations to trigger these.
    """

    asyncTransportFactory = AsyncLaunchpadTransport

    def __init__(self, authserver, user_id, branch_transport,
                 seen_new_branch_hook=None):
        """Construct a `LaunchpadServer`.

        See `_BaseLaunchpadServer` for more information.

        :param authserver: An object that has 'createBranch' and
            'branchChanged' methods in addition to a 'translatePath' method.
            These methods should return Deferreds.
            XXX: JonathanLange 2008-11-19: Specify this interface better.
        :param user_id: The database ID of the user to connect as.
        :param branch_transport: A Bazaar `Transport` that points to the
            "hosted" area of Launchpad. See module docstring for more
            information.
        :param seen_new_branch_hook: A callable that will be called once for
            each branch accessed via this server.
        """
        scheme = 'lp-%d:///' % id(self)
        super(LaunchpadServer, self).__init__(
            scheme, authserver, user_id, seen_new_branch_hook)
        self._transport_dispatch = TransportDispatch(branch_transport)

    def createBranch(self, virtual_url_fragment):
        """Make a new directory for the given virtual URL fragment.

        If `virtual_url_fragment` is a branch directory, create the branch in
        the database, then create a matching directory on the backing
        transport.

        :param virtual_url_fragment: A virtual path to be translated.

        :raise NotABranchPath: If `virtual_path` does not have at least a
            valid path to a branch.
        :raise NotEnoughInformation: If `virtual_path` does not map to a
            branch.
        :raise PermissionDenied: If the branch cannot be created in the
            database. This might indicate that the branch already exists, or
            that its creation is forbidden by a policy.
        :raise Fault: If the XML-RPC server raises errors.
        """
        deferred = self._authserver.createBranch(virtual_url_fragment)

        def translate_fault(failure):
            # We turn faults.NotFound into a PermissionDenied, even
            # though one might think that it would make sense to raise
            # NoSuchFile. Sadly, raising that makes the client do "clever"
            # things like say "Parent directory of
            # bzr+ssh://bazaar.launchpad.dev/~noone/firefox/branch does not
            # exist. You may supply --create-prefix to create all leading
            # parent directories", which is just misleading.
            fault = trap_fault(
                failure, faults.NotFound, faults.PermissionDenied)
            faultString = fault.faultString
            if isinstance(faultString, unicode):
                faultString = faultString.encode('utf-8')
            raise PermissionDenied(virtual_url_fragment, faultString)

        return deferred.addErrback(translate_fault)

    def _normalize_stacked_on_url(self, branch):
        """Normalize and return the stacked-on location of `branch`.

        In the common case, `branch` will either be unstacked or stacked on a
        relative path, in which case this is very easy: just return the
        location.

        If `branch` is stacked on the absolute URL of another Launchpad
        branch, we normalize this to a relative path (mutating the branch) and
        return the relative path.

        If `branch` is stacked on some other absolute URL we don't recognise,
        we just return that and rely on the `branchChanged` XML-RPC method
        recording a complaint in the appropriate place.
        """
        stacked_on_url = get_stacked_on_url(branch)
        if stacked_on_url is None:
            return None
        if '://' not in stacked_on_url:
            # Assume it's a relative path.
            return stacked_on_url
        uri = URI(stacked_on_url)
        if uri.scheme not in ['http', 'bzr+ssh', 'sftp']:
            return stacked_on_url
        launchpad_domain = config.vhost.mainsite.hostname
        if not uri.underDomain(launchpad_domain):
            return stacked_on_url
        # We use TransportConfig directly because the branch
        # is still locked at this point!  We're effectively
        # 'borrowing' the lock that is being released.
        branch_config = TransportConfig(branch._transport, 'branch.conf')
        branch_config.set_option(uri.path, 'stacked_on_location')
        return uri.path

    def branchChanged(self, virtual_url_fragment):
        """Notify Launchpad of a change to the a branch.

        This method tries hard to not exit via an exception, because the
        client side experience is not good in that case.  Instead, log.err()
        is called, which will result in an OOPS being logged.

        :param virtual_url_fragment: A url fragment that points to a path
            owned by a branch.
        """
        deferred = self._authserver.translatePath('/' + virtual_url_fragment)

        def got_path_info((transport_type, data, trailing_path)):
            if transport_type != BRANCH_TRANSPORT:
                raise NotABranchPath(virtual_url_fragment)
            transport, _ = self._transport_dispatch.makeTransport(
                (transport_type, data, trailing_path))
            if jail_info.transports:
                jail_info.transports.append(transport)
            try:
                branch = BzrDir.open_from_transport(transport).open_branch(
                    ignore_fallbacks=True)
                last_revision = branch.last_revision()
                stacked_on_url = self._normalize_stacked_on_url(branch)
                # XXX: Aaron Bentley 2008-06-13
                # Bazaar does not provide a public API for learning about
                # format markers.  Fix this in Bazaar, then here.
                control_string = branch.bzrdir._format.get_format_string()
                branch_string = branch._format.get_format_string()
                repository_string = \
                    branch.repository._format.get_format_string()
            finally:
                if jail_info.transports:
                    jail_info.transports.remove(transport)
            if stacked_on_url is None:
                stacked_on_url = ''
            return self._authserver.branchChanged(
                data['id'], stacked_on_url, last_revision,
                (control_string, branch_string, repository_string))

        # It gets really confusing if we raise an exception from this method
        # (the branch remains locked, but this isn't obvious to the client) so
        # just log the error, which will result in an OOPS being logged.
        return deferred.addCallback(got_path_info).addErrback(log.err)


def get_lp_server(user_id, codehosting_endpoint_url=None, branch_directory=None,
                  seen_new_branch_hook=None):
    """Create a Launchpad server.

    :param user_id: A unique database ID of the user whose branches are
        being served.
    :param codehosting_endpoint_url: URL for the branch file system end-point.
    :param hosted_directory: Where the branches are uploaded to.
    :param mirror_directory: Where all Launchpad branches are mirrored.
    :param seen_new_branch_hook:
    :return: A `LaunchpadServer`.
    """
    # Get the defaults from the config.
    if codehosting_endpoint_url is None:
        codehosting_endpoint_url = config.codehosting.codehosting_endpoint
    if branch_directory is None:
        branch_directory = config.codehosting.mirrored_branches_root

    branch_url = urlutils.local_path_to_url(branch_directory)
<<<<<<< HEAD
    codehosting_client = xmlrpclib.ServerProxy(codehosting_endpoint_url)
    # XXX: JonathanLange 2007-05-29: The 'chroot' line lacks a unit test.
=======
    branchfs_client = xmlrpclib.ServerProxy(branchfs_endpoint_url)
>>>>>>> e4a54eec
    branch_transport = get_chrooted_transport(branch_url)
    lp_server = LaunchpadServer(
        BlockingProxy(codehosting_client), user_id, branch_transport,
        seen_new_branch_hook)
    return lp_server


def get_stacked_on_url(branch):
    """Get the stacked-on URL for 'branch', or `None` if not stacked."""
    try:
        return branch.get_stacked_on_url()
    except (NotStacked, UnstackableBranchFormat):
        return None


class BranchPolicy:
    """Policy on how to mirror branches.

    In particular, a policy determines which branches are safe to mirror by
    checking their URLs and deciding whether or not to follow branch
    references. A policy also determines how the mirrors of branches should be
    stacked.
    """

    def createDestinationBranch(self, source_branch, destination_url):
        """Create a destination branch for 'source_branch'.

        Creates a branch at 'destination_url' that is has the same format as
        'source_branch'.  Any content already at 'destination_url' will be
        deleted.  Generally the new branch will have no revisions, but they
        will be copied for import branches, because this can be done safely
        and efficiently with a vfs-level copy (see `ImportedBranchPolicy`,
        below).

        :param source_branch: The Bazaar branch that will be mirrored.
        :param destination_url: The place to make the destination branch. This
            URL must point to a writable location.
        :return: The destination branch.
        """
        dest_transport = get_transport(destination_url)
        if dest_transport.has('.'):
            dest_transport.delete_tree('.')
        if isinstance(source_branch, LoomSupport):
            # Looms suck.
            revision_id = None
        else:
            revision_id = 'null:'
        source_branch.bzrdir.clone_on_transport(
            dest_transport, revision_id=revision_id)
        return Branch.open(destination_url)

    def getStackedOnURLForDestinationBranch(self, source_branch,
                                            destination_url):
        """XXX.
        """
        return None

    def shouldFollowReferences(self):
        """Whether we traverse references when mirroring.

        Subclasses must override this method.

        If we encounter a branch reference and this returns false, an error is
        raised.

        :returns: A boolean to indicate whether to follow a branch reference.
        """
        raise NotImplementedError(self.shouldFollowReferences)

    def transformFallbackLocation(self, branch, url):
        """Validate, maybe modify, 'url' to be used as a stacked-on location.

        :param branch:  The branch that is being opened.
        :param url: The URL that the branch provides for its stacked-on
            location.
        :return: (new_url, check) where 'new_url' is the URL of the branch to
            actually open and 'check' is true if 'new_url' needs to be
            validated by checkAndFollowBranchReference.
        """
        raise NotImplementedError(self.transformFallbackLocation)

    def checkOneURL(self, url):
        """Check the safety of the source URL.

        Subclasses must override this method.

        :param url: The source URL to check.
        :raise BadUrl: subclasses are expected to raise this or a subclass
            when it finds a URL it deems to be unsafe.
        """
        raise NotImplementedError(self.checkOneURL)


class MirroredBranchPolicy(BranchPolicy):
    """Mirroring policy for MIRRORED branches.

    In summary:

     - follow references,
     - only open non-Launchpad http: and https: URLs.
    """

    def __init__(self, stacked_on_url=None):
        self.stacked_on_url = stacked_on_url

    def getStackedOnURLForDestinationBranch(self, source_branch,
                                            destination_url):
        """See `BranchPolicy.getStackedOnURLForDestinationBranch`.

        Mirrored branches are stacked on the default stacked-on branch of
        their product, except when we're mirroring the default stacked-on
        branch itself.
        """
        if self.stacked_on_url is None:
            return None
        stacked_on_url = urlutils.join(destination_url, self.stacked_on_url)
        if destination_url == stacked_on_url:
            return None
        return self.stacked_on_url

    def shouldFollowReferences(self):
        """See `BranchPolicy.shouldFollowReferences`.

        We traverse branch references for MIRRORED branches because they
        provide a useful redirection mechanism and we want to be consistent
        with the bzr command line.
        """
        return True

    def transformFallbackLocation(self, branch, url):
        """See `BranchPolicy.transformFallbackLocation`.

        For mirrored branches, we stack on whatever the remote branch claims
        to stack on, but this URL still needs to be checked.
        """
        return urlutils.join(branch.base, url), True

    def checkOneURL(self, url):
        """See `BranchPolicy.checkOneURL`.

        We refuse to mirror from Launchpad or a ssh-like or file URL.
        """
        # Avoid circular import
        from lp.code.interfaces.branch import get_blacklisted_hostnames
        uri = URI(url)
        launchpad_domain = config.vhost.mainsite.hostname
        if uri.underDomain(launchpad_domain):
            raise BadUrlLaunchpad(url)
        for hostname in get_blacklisted_hostnames():
            if uri.underDomain(hostname):
                raise BadUrl(url)
        if uri.scheme in ['sftp', 'bzr+ssh']:
            raise BadUrlSsh(url)
        elif uri.scheme not in ['http', 'https']:
            raise BadUrlScheme(uri.scheme, url)


class ImportedBranchPolicy(BranchPolicy):
    """Mirroring policy for IMPORTED branches.

    In summary:

     - don't follow references,
     - assert the URLs start with the prefix we expect for imported branches.
    """

    def createDestinationBranch(self, source_branch, destination_url):
        """See `BranchPolicy.createDestinationBranch`.

        Because we control the process that creates import branches, a
        vfs-level copy is safe and more efficient than a bzr fetch.
        """
        source_transport = source_branch.bzrdir.root_transport
        dest_transport = get_transport(destination_url)
        while True:
            # We loop until the remote file list before and after the copy is
            # the same to catch the case where the remote side is being
            # mutated as we copy it.
            if dest_transport.has('.'):
                dest_transport.delete_tree('.')
            files_before = set(source_transport.iter_files_recursive())
            source_transport.copy_tree_to_transport(dest_transport)
            files_after = set(source_transport.iter_files_recursive())
            if files_before == files_after:
                break
        return Branch.open_from_transport(dest_transport)

    def shouldFollowReferences(self):
        """See `BranchPolicy.shouldFollowReferences`.

        We do not traverse references for IMPORTED branches because the
        code-import system should never produce branch references.
        """
        return False

    def transformFallbackLocation(self, branch, url):
        """See `BranchPolicy.transformFallbackLocation`.

        Import branches should not be stacked, ever.
        """
        raise AssertionError("Import branch unexpectedly stacked!")

    def checkOneURL(self, url):
        """See `BranchPolicy.checkOneURL`.

        If the URL we are mirroring from does not start how we expect the pull
        URLs of import branches to start, something has gone badly wrong, so
        we raise AssertionError if that's happened.
        """
        if not url.startswith(config.launchpad.bzr_imports_root_url):
            raise AssertionError(
                "Bogus URL for imported branch: %r" % url)


def make_branch_mirrorer(branch_type, protocol=None,
                         mirror_stacked_on_url=None):
    """Create a `BranchMirrorer` with the appropriate `BranchPolicy`.

    :param branch_type: A `BranchType` to select a policy by.
    :param protocol: Optional protocol for the mirrorer to work with.
        If given, its log will also be used.
    :param mirror_stacked_on_url: For mirrored branches, the default URL
        to stack on.  Ignored for other branch types.
    :return: A `BranchMirrorer`.
    """
    # Avoid circular import
    from lp.codehosting.puller.worker import BranchMirrorer

    if branch_type == BranchType.MIRRORED:
        policy = MirroredBranchPolicy(mirror_stacked_on_url)
    elif branch_type == BranchType.IMPORTED:
        policy = ImportedBranchPolicy()
    else:
        raise AssertionError(
            "Unexpected branch type: %r" % branch_type)

    if protocol is not None:
        log_function = protocol.log
    else:
        log_function = None

    return BranchMirrorer(policy, protocol, log_function)<|MERGE_RESOLUTION|>--- conflicted
+++ resolved
@@ -721,12 +721,7 @@
         branch_directory = config.codehosting.mirrored_branches_root
 
     branch_url = urlutils.local_path_to_url(branch_directory)
-<<<<<<< HEAD
     codehosting_client = xmlrpclib.ServerProxy(codehosting_endpoint_url)
-    # XXX: JonathanLange 2007-05-29: The 'chroot' line lacks a unit test.
-=======
-    branchfs_client = xmlrpclib.ServerProxy(branchfs_endpoint_url)
->>>>>>> e4a54eec
     branch_transport = get_chrooted_transport(branch_url)
     lp_server = LaunchpadServer(
         BlockingProxy(codehosting_client), user_id, branch_transport,
