--- conflicted
+++ resolved
@@ -479,18 +479,9 @@
 Now let's look at how the service root WADL describes entry
 resources.
 
-<<<<<<< HEAD
-    >>> sorted([entry_tuple[0].attrib['id']
-    ...         for entry_tuple in entry_resource_descriptions])
-    ['BugEntry', 'BugTaskEntry', ... 'TeamMembershipEntry']
-=======
-    # XXX leonardr 2008-04-23 bug=221037: The result here can be
-    # simplified once webservice.txt is moved out of the same layer as
-    # this test.
     >>> sorted([entry[0].attrib['id']
     ...         for entry in entry_resource_descriptions])
-    [...'BugEntry', 'BugTaskEntry', ... 'TeamMembershipEntryAdapter']
->>>>>>> 27eb398f
+    ['BugEntry', 'BugTaskEntry', ... 'TeamMembershipEntryAdapter']
 
 There's one <resource_type> tag for every kind of entry on the
 site. Let's take a close look at the WADL description of a bug task.
