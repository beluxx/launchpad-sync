--- conflicted
+++ resolved
@@ -551,14 +551,11 @@
         CheckerPublic: set((
             'active', 'id', 'information_type', 'pillar_category', 'private',
             'userCanView',)),
-<<<<<<< HEAD
-=======
         'launchpad.LimitedView': set((
             'bugtargetdisplayname', 'displayname', 'enable_bug_expiration',
             'logo', 'name', 'official_answers', 'official_anything',
             'official_blueprints', 'official_codehosting', 'official_malone',
             'owner', 'parent_subscription_target', 'project', 'title', )),
->>>>>>> 87b449cc
         'launchpad.View': set((
             '_getOfficialTagClause', '_all_specifications',
             '_valid_specifications', 'active_or_packaged_series',
@@ -600,19 +597,10 @@
             'has_custom_language_codes', 'has_milestones', 'homepage_content',
             'homepageurl', 'icon', 'invitesTranslationEdits',
             'invitesTranslationSuggestions',
-<<<<<<< HEAD
-            'license_info', 'license_status', 'licenses', 'logo', 'milestones',
-            'mugshot', 'name', 'name_with_project', 'newCodeImport',
-            'obsolete_translatable_series', 'official_answers',
-            'official_anything', 'official_blueprints', 'official_bug_tags',
-            'official_codehosting', 'official_malone', 'owner',
-            'parent_subscription_target', 'packagedInDistros', 'packagings',
-=======
             'license_info', 'license_status', 'licenses', 'milestones',
             'mugshot', 'name_with_project', 'newCodeImport',
             'obsolete_translatable_series', 'official_bug_tags',
             'packagedInDistros', 'packagings',
->>>>>>> 87b449cc
             'past_sprints', 'personHasDriverRights', 'pillar',
             'primary_translatable', 'private_bugs',
             'programminglang', 'qualifies_for_free_hosting',
@@ -780,6 +768,57 @@
             for attribute_name in names:
                 getattr(product, attribute_name)
 
+    def test_access_LimitedView_public_product(self):
+        # Everybody can access attributes of public products that
+        # require the permission launchpad.LimitedView.
+        product = self.factory.makeProduct()
+        names = self.expected_get_permissions['launchpad.LimitedView']
+        with person_logged_in(None):
+            for attribute_name in names:
+                getattr(product, attribute_name)
+        ordinary_user = self.factory.makePerson()
+        with person_logged_in(ordinary_user):
+            for attribute_name in names:
+                getattr(product, attribute_name)
+
+    def test_access_LimitedView_proprietary_product(self):
+        # Anonymous users and ordinary logged in users cannot access
+        # attributes of private products that require the permission
+        # launchpad.LimitedView.
+        owner = self.factory.makePerson()
+        product = self.factory.makeProduct(
+            owner=owner,
+            information_type=InformationType.PROPRIETARY)
+        names = self.expected_get_permissions['launchpad.LimitedView']
+        with person_logged_in(None):
+            for attribute_name in names:
+                self.assertRaises(
+                    Unauthorized, getattr, product, attribute_name)
+        user = self.factory.makePerson()
+        with person_logged_in(user):
+            for attribute_name in names:
+                self.assertRaises(
+                    Unauthorized, getattr, product, attribute_name)
+        # Users with a grant on an artifact related to the product
+        # can access the attributes.
+        with person_logged_in(owner):
+            bug = self.factory.makeBug(
+                target=product, information_type=InformationType.PROPRIETARY)
+            getUtility(IService, 'sharing').ensureAccessGrants(
+                [user], owner, bugs=[bug])
+        with person_logged_in(user):
+            for attribute_name in names:
+                getattr(product, attribute_name)
+        # Users with a policy grant for the product also have access.
+        user2 = self.factory.makePerson()
+        with person_logged_in(owner):
+            getUtility(IService, 'sharing').sharePillarInformation(
+                product, user2, owner,
+                {InformationType.PROPRIETARY: SharingPermission.ALL})
+        with person_logged_in(user2):
+            for attribute_name in names:
+                getattr(product, attribute_name)
+
     def test_access_launchpad_AnyAllowedPerson_public_product(self):
         # Only logged in persons have access to properties of public products
         # that require the permission launchpad.AnyAllowedPerson.
