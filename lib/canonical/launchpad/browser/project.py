# Copyright 2004-2007 Canonical Ltd.  All rights reserved.

"""Project-related View Classes"""

__metaclass__ = type

__all__ = [
    'ProjectAddProductView',
    'ProjectAddQuestionView',
    'ProjectAddView',
    'ProjectBrandingView',
    'ProjectNavigation',
    'ProjectDynMenu',
    'ProjectEditView',
    'ProjectReviewView',
    'ProjectSetNavigation',
    'ProjectSOP',
    'ProjectFacets',
    'ProjectOverviewMenu',
    'ProjectSpecificationsMenu',
    'ProjectBountiesMenu',
    'ProjectAnswersMenu',
    'ProjectTranslationsMenu',
    'ProjectSetContextMenu',
    'ProjectEditView',
    'ProjectAddProductView',
    'ProjectSetView',
    'ProjectRdfView',
    ]

from zope.app.event.objectevent import ObjectCreatedEvent
from zope.app.form.browser import TextWidget
from zope.app.pagetemplate.viewpagetemplatefile import ViewPageTemplateFile
from zope.component import getUtility
from zope.event import notify
from zope.formlib import form
from zope.schema import Choice
from zope.security.interfaces import Unauthorized

from canonical.launchpad import _
from canonical.launchpad.interfaces import (
    ICalendarOwner, IProduct, IProductSet, IProject, IProjectSet,
    NotFoundError)
from canonical.launchpad.browser.branding import BrandingChangeView
from canonical.launchpad.browser.cal import CalendarTraversalMixin
from canonical.launchpad.browser.launchpad import StructuralObjectPresentation
from canonical.launchpad.browser.question import QuestionAddView
from canonical.launchpad.browser.questiontarget import (
    QuestionTargetFacetMixin, QuestionCollectionAnswersMenu)
from canonical.launchpad.webapp import (
    action, ApplicationMenu, canonical_url, ContextMenu, custom_widget,
    enabled_with_permission, LaunchpadEditFormView, Link, LaunchpadFormView,
    Navigation, StandardLaunchpadFacets, structured)
from canonical.launchpad.webapp.dynmenu import DynMenu
from canonical.launchpad.helpers import shortlist


class ProjectNavigation(Navigation, CalendarTraversalMixin):

    usedfor = IProject

    def breadcrumb(self):
        return self.context.displayname

    def breadcrumb(self):
        return self.context.displayname

    def traverse(self, name):
        return self.context.getProduct(name)


class ProjectDynMenu(DynMenu):

    menus = {
        '': 'mainMenu',
        'related': 'relatedMenu',
        }

    MAX_SUB_PROJECTS = 8

    def relatedMenu(self):
        """Show items related to this project.

        Show a link to the project, and then
        the contents of the project menu, excluding the current
        product from the project's list of products.
        """
        yield self.makeLink(self.context.title, target=self.context)
        for link in self.mainMenu():
            yield link

    def mainMenu(self, excludeproduct=None):
        """List products within this project.

        List up to MAX_SUB_PROJECTS products.  If there are more than that
        number of products, list up to MAX_SUB_PROJECTS products with
        releases, and give a link to a page showing all products.

        Pass a Product instance in as 'excludeproduct' so that it will be
        excluded from the menu.

        """
        products = shortlist(self.context.products, 25)
        num_products = len(products)
        if excludeproduct is None:
            MAX_SUB_PROJECTS = self.MAX_SUB_PROJECTS
        else:
            MAX_SUB_PROJECTS = self.MAX_SUB_PROJECTS + 1
        if num_products < MAX_SUB_PROJECTS:
            for product in products:
                if product != excludeproduct:
                    yield self.makeBreadcrumbLink(product)
        else:
            # XXX: SteveAlexander, 2007-03-27.
            # Use a database API for products-with-releases that prejoins.
            count = 0
            for product in products:
                if product != excludeproduct and product.releases:
                    yield self.makeBreadcrumbLink(product)
                    count += 1
                    if count >= self.MAX_SUB_PROJECTS:
                        break
            yield self.makeLink('See all %s related projects...' % num_products)


class ProjectSetNavigation(Navigation):

    usedfor = IProjectSet

    def breadcrumb(self):
        return 'Projects'

    def traverse(self, name):
        # Raise a 404 on an invalid project name
        project = self.context.getByName(name)
        if project is None:
            raise NotFoundError(name)
        return self.redirectSubTree(canonical_url(project))


class ProjectSOP(StructuralObjectPresentation):

    def getIntroHeading(self):
        return None

    def getMainHeading(self):
        return self.context.title

    def listChildren(self, num):
        # XXX mpt 20061004: Products, alphabetically
        return list(self.context.products[:num])

    def listAltChildren(self, num):
        return None


class ProjectSetContextMenu(ContextMenu):

    usedfor = IProjectSet
    links = ['register', 'listall']

    @enabled_with_permission('launchpad.Admin')
    def register(self):
        text = 'Register a project'
        return Link('+new', text, icon='add')

    def listall(self):
        text = 'List all projects'
        return Link('+all', text, icon='list')


class ProjectFacets(QuestionTargetFacetMixin, StandardLaunchpadFacets):
    """The links that will appear in the facet menu for an IProject."""

    usedfor = IProject

    enable_only = [
        'overview', 'bugs', 'specifications', 'answers', 'translations']

    def calendar(self):
        target = '+calendar'
        text = 'Calendar'
        # only link to the calendar if it has been created
        enabled = ICalendarOwner(self.context).calendar is not None
        return Link(target, text, enabled=enabled)


class ProjectOverviewMenu(ApplicationMenu):

    usedfor = IProject
    facet = 'overview'
    links = [
<<<<<<< HEAD
        'edit', 'driver', 'reassign', 'top_contributors', 'mentorship',
        'rdf', 'administer']
=======
        'edit', 'branding', 'driver', 'reassign',
        'top_contributors', 'administer', 'rdf']
>>>>>>> 9e1cb4ad

    @enabled_with_permission('launchpad.Edit')
    def edit(self):
        text = 'Change details'
        return Link('+edit', text, icon='edit')

    @enabled_with_permission('launchpad.Edit')
    def branding(self):
        text = 'Change branding'
        return Link('+branding', text, icon='edit')

    @enabled_with_permission('launchpad.Edit')
    def reassign(self):
        text = 'Change owner'
        return Link('+reassign', text, icon='edit')

    @enabled_with_permission('launchpad.Edit')
    def driver(self):
        text = 'Appoint driver'
        summary = 'Someone with permission to set goals for all products'
        return Link('+driver', text, summary, icon='edit')

    def top_contributors(self):
        text = 'List top contributors'
        return Link('+topcontributors', text, icon='info')

    def mentorship(self):
        text = 'Mentoring available'
        return Link('+mentoring', text, icon='info')

    def rdf(self):
        text = structured(
            'Download <abbr title="Resource Description Framework">'
            'RDF</abbr> metadata')
        return Link('+rdf', text, icon='download')

    @enabled_with_permission('launchpad.Admin')
    def administer(self):
        text = 'Administer'
        return Link('+review', text, icon='edit')


class ProjectBountiesMenu(ApplicationMenu):

    usedfor = IProject
    facet = 'bounties'
    links = ['new', 'link']

    def new(self):
        text = 'Register a bounty'
        return Link('+addbounty', text, icon='add')

    def link(self):
        text = 'Link existing bounty'
        return Link('+linkbounty', text, icon='edit')


class ProjectSpecificationsMenu(ApplicationMenu):

    usedfor = IProject
    facet = 'specifications'
    links = ['listall', 'doc', 'roadmap', 'assignments',]

    def listall(self):
        text = 'List all blueprints'
        return Link('+specs?show=all', text, icon='info')

    def doc(self):
        text = 'List documentation'
        summary = 'Show all completed informational specifications'
        return Link('+documentation', text, summary, icon="info")

    def roadmap(self):
        text = 'Roadmap'
        return Link('+roadmap', text, icon='info')

    def assignments(self):
        text = 'Assignments'
        return Link('+assignments', text, icon='info')


class ProjectAnswersMenu(QuestionCollectionAnswersMenu):
    """Menu for the answers facet of projects."""

    usedfor = IProject
    facet = 'answers'
    links = QuestionCollectionAnswersMenu.links + ['new']

    def new(self):
        text = 'Ask a question'
        return Link('+addticket', text, icon='add')


class ProjectTranslationsMenu(ApplicationMenu):

    usedfor = IProject
    facet = 'translations'
    links = ['changetranslators']

    def changetranslators(self):
        text = 'Change translators'
        return Link('+changetranslators', text, icon='edit')


class ProjectEditView(LaunchpadEditFormView):
    """View class that lets you edit a Project object."""

    label = "Change project details"
    schema = IProject
    field_names = [
        'name', 'displayname', 'title', 'summary', 'description',
        'homepageurl', 'bugtracker', 'sourceforgeproject',
        'freshmeatproject', 'wikiurl']


    @action('Change Details', name='change')
    def edit(self, action, data):
        self.updateContextFromData(data)

    @property
    def next_url(self):
        if self.context.active:
            return canonical_url(self.context)
        else:
            # If the project is inactive, we can't traverse to it
            # anymore.
            return canonical_url(getUtility(IProjectSet))



class ProjectReviewView(ProjectEditView):

    label = "Review upstream project details"
    field_names = ['name', 'owner', 'active', 'reviewed']


class ProjectAddProductView(LaunchpadFormView):

    schema = IProduct
    field_names = ['name', 'displayname', 'title', 'summary', 'description',
                   'homepageurl', 'sourceforgeproject', 'freshmeatproject',
                   'wikiurl', 'screenshotsurl', 'downloadurl',
                   'programminglang']
    custom_widget('homepageurl', TextWidget, displayWidth=30)
    custom_widget('screenshotsurl', TextWidget, displayWidth=30)
    custom_widget('wikiurl', TextWidget, displayWidth=30)
    custom_widget('downloadurl', TextWidget, displayWidth=30)

    label = "Register a new project that is part of this initiative"
    product = None

    @action(_('Add'), name='add')
    def add_action(self, action, data):
        # add the owner information for the product
        if not self.user:
            raise Unauthorized(
                "Need to have an authenticated user in order to create a bug"
                " on a product")
        # create the product
        self.product = getUtility(IProductSet).createProduct(
            name=data['name'],
            title=data['title'],
            summary=data['summary'],
            description=data['description'],
            displayname=data['displayname'],
            homepageurl=data['homepageurl'],
            downloadurl=data['downloadurl'],
            screenshotsurl=data['screenshotsurl'],
            wikiurl=data['wikiurl'],
            freshmeatproject=data['freshmeatproject'],
            sourceforgeproject=data['sourceforgeproject'],
            programminglang=data['programminglang'],
            project=self.context,
            owner=self.user)
        notify(ObjectCreatedEvent(self.product))

    @property
    def next_url(self):
        assert self.product is not None, 'No product has been created'
        return canonical_url(self.product)


class ProjectSetView(object):

    header = "Projects registered in Launchpad"

    def __init__(self, context, request):
        self.context = context
        self.request = request
        self.form = self.request.form
        self.soyuz = self.form.get('soyuz', None)
        self.rosetta = self.form.get('rosetta', None)
        self.malone = self.form.get('malone', None)
        self.bazaar = self.form.get('bazaar', None)
        self.text = self.form.get('text', None)
        self.searchrequested = False
        if (self.text is not None or
            self.bazaar is not None or
            self.malone is not None or
            self.rosetta is not None or
            self.soyuz is not None):
            self.searchrequested = True
        self.results = None
        self.matches = 0

    def searchresults(self):
        """Use searchtext to find the list of Projects that match
        and then present those as a list. Only do this the first
        time the method is called, otherwise return previous results.
        """
        if self.results is None:
            self.results = self.context.search(
                text=self.text,
                bazaar=self.bazaar,
                malone=self.malone,
                rosetta=self.rosetta,
                soyuz=self.soyuz)
        self.matches = self.results.count()
        return self.results


class ProjectAddView(LaunchpadFormView):

    schema = IProject
    field_names = ['name', 'displayname', 'title', 'summary',
                   'description', 'homepageurl',]
    custom_widget('homepageurl', TextWidget, displayWidth=30)
    label = _('Register a project with Launchpad')
    project = None

    @action(_('Add'), name='add')
    def add_action(self, action, data):
        """Create the new Project from the form details."""
        self.project = getUtility(IProjectSet).new(
            name=data['name'].lower().strip(),
            displayname=data['displayname'],
            title=data['title'],
            homepageurl=data['homepageurl'],
            summary=data['summary'],
            description=data['description'],
            owner=self.user,
            )
        notify(ObjectCreatedEvent(self.project))

    @property
    def next_url(self):
        assert self.project is not None, 'No project has been created'
        return canonical_url(self.project)


class ProjectBrandingView(BrandingChangeView):

    schema = IProject
    field_names = ['icon', 'logo', 'mugshot']


class ProjectRdfView(object):
    """A view that sets its mime-type to application/rdf+xml"""

    template = ViewPageTemplateFile(
        '../templates/project-rdf.pt')

    def __init__(self, context, request):
        self.context = context
        self.request = request

    def __call__(self):
        """Render RDF output, and return it as a string encoded in UTF-8.

        Render the page template to produce RDF output.
        The return value is string data encoded in UTF-8.

        As a side-effect, HTTP headers are set for the mime type
        and filename for download."""
        self.request.response.setHeader('Content-Type', 'application/rdf+xml')
        self.request.response.setHeader(
            'Content-Disposition',
            'attachment; filename=%s-project.rdf' % self.context.name)
        unicodedata = self.template()
        encodeddata = unicodedata.encode('utf-8')
        return encodeddata


class ProjectAddQuestionView(QuestionAddView):
    """View that handles creation of a question from an IProject context."""

    search_field_names = ['product'] + QuestionAddView.search_field_names

    def setUpFields(self):
        # Add a 'product' field to the beginning of the form.
        QuestionAddView.setUpFields(self)
        self.form_fields = self.createProductField() + self.form_fields

    def createProductField(self):
        """Create a Choice field to select one of the project's products."""
        return form.Fields(
            Choice(
                __name__='product', vocabulary='ProjectProducts',
                title=_('Project'),
                description=_(
                    '${context} is a group of projects, which specific '
                    'project do you have a question about?',
                    mapping=dict(context=self.context.title)),
                required=True),
            render_context=self.render_context)

    @property
    def pagetitle(self):
        """The current page title."""
        return _('Ask a question about a project in ${project}',
                 mapping=dict(project=self.context.displayname))

    @property
    def question_target(self):
        """The IQuestionTarget to use is the selected product."""
        if self.widgets['product'].hasValidInput():
            return self.widgets['product'].getInputValue()
        else:
            return None<|MERGE_RESOLUTION|>--- conflicted
+++ resolved
@@ -190,13 +190,8 @@
     usedfor = IProject
     facet = 'overview'
     links = [
-<<<<<<< HEAD
-        'edit', 'driver', 'reassign', 'top_contributors', 'mentorship',
-        'rdf', 'administer']
-=======
-        'edit', 'branding', 'driver', 'reassign',
-        'top_contributors', 'administer', 'rdf']
->>>>>>> 9e1cb4ad
+        'edit', 'branding', 'driver', 'reassign', 'top_contributors',
+        'mentorship', 'administer', 'rdf']
 
     @enabled_with_permission('launchpad.Edit')
     def edit(self):
