--- conflicted
+++ resolved
@@ -495,19 +495,12 @@
         """
         tachandler = BuilddSlaveTestSetup()
         tachandler.setUp()
-<<<<<<< HEAD
-=======
         self.addCleanup(tachandler.tearDown)
->>>>>>> 66cfdb8e
         def addLogFile(exc_info):
             self.addDetail(
                 'xmlrpc-log-file',
                 Content(UTF8_TEXT, lambda: open(tachandler.logfile, 'r').read()))
         self.addOnException(addLogFile)
-<<<<<<< HEAD
-        self.addCleanup(tachandler.tearDown)
-=======
->>>>>>> 66cfdb8e
         return tachandler
 
     def getClientSlave(self):
