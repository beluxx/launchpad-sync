--- conflicted
+++ resolved
@@ -16,27 +16,18 @@
 
 
 import errno
-<<<<<<< HEAD
-import os.path
-=======
 import os
->>>>>>> 501da3a5
 
 from bzrlib import errors as bzr_errors
 from bzrlib import osutils, urlutils
 from bzrlib.transport.local import LocalTransport
 from twisted.conch.ssh import filetransfer
-<<<<<<< HEAD
-from twisted.conch.interfaces import ISFTPServer
+from twisted.conch.interfaces import ISFTPFile, ISFTPServer
 from zope.interface import implements
 
 from canonical.codehosting.transport import (
     AsyncLaunchpadTransport, LaunchpadServer)
 from canonical.config import config
-=======
-from twisted.conch.interfaces import ISFTPFile, ISFTPServer
-from zope.interface import implements
->>>>>>> 501da3a5
 
 
 class FileIsADirectory(bzr_errors.PathError):
@@ -168,8 +159,6 @@
 
     implements(ISFTPServer)
 
-    implements(ISFTPServer)
-
     def __init__(self, transport):
         self.transport = transport
 
@@ -222,15 +211,11 @@
         return self.transport.local_realPath(relpath)
 
     def setAttrs(self, path, attrs):
-<<<<<<< HEAD
-        return self.openFile(path, 0, {}).setAttrs(attrs)
-=======
         """See `ISFTPServer`.
 
         This just delegates to TransportSFTPFile's implementation.
         """
         self.openFile(path, 0, {}).setAttrs(attrs)
->>>>>>> 501da3a5
 
     def getAttrs(self, path, followLinks):
         """See `ISFTPServer`.
