--- conflicted
+++ resolved
@@ -139,7 +139,22 @@
         self.assertEqual(person_to_email(person), notification['To'])
         self.assertIn('Rejected by archive administrator.\n\n* Foo!\n', body)
 
-<<<<<<< HEAD
+    def test_reject_changes_file_no_email(self):
+        # If we are rejecting a mail, and the person to notify has no
+        # preferred email, we should return early.
+        archive = self.factory.makeArchive()
+        distroseries = self.factory.makeDistroSeries()
+        uploader = self.factory.makePerson()
+        removeSecurityProxy(uploader).preferredemail = None
+        email = '%s <foo@example.com>' % uploader.displayname
+        changes = {'Changed-By': email, 'Maintainer': email}
+        logger = BufferLogger()
+        reject_changes_file(
+            uploader, '/tmp/changes', changes, archive, distroseries, '',
+            logger=logger)
+        self.assertIn(
+            'No recipients have a preferred email.', logger.getLogBuffer())
+
     def _run_recipients_test(self, changes, blamer, maintainer, changer):
         distribution = self.factory.makeDistribution()
         archive = self.factory.makeArchive(
@@ -212,21 +227,4 @@
             changes, blamer, maintainer, changer)
         expected = [format_address_for_person(p)
                     for p in (blamer, maintainer)]
-        self.assertEqual(expected, recipients)
-=======
-    def test_reject_changes_file_no_email(self):
-        # If we are rejecting a mail, and the person to notify has no
-        # preferred email, we should return early.
-        archive = self.factory.makeArchive()
-        distroseries = self.factory.makeDistroSeries()
-        uploader = self.factory.makePerson()
-        removeSecurityProxy(uploader).preferredemail = None
-        email = '%s <foo@example.com>' % uploader.displayname
-        changes = {'Changed-By': email, 'Maintainer': email}
-        logger = BufferLogger()
-        reject_changes_file(
-            uploader, '/tmp/changes', changes, archive, distroseries, '',
-            logger=logger)
-        self.assertIn(
-            'No recipients have a preferred email.', logger.getLogBuffer())
->>>>>>> 50e11602
+        self.assertEqual(expected, recipients)