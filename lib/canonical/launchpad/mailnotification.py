# Copyright 2004-2007 Canonical Ltd.  All rights reserved.

"""Event handlers that send email notifications."""

__metaclass__ = type

import datetime
from difflib import unified_diff
import operator

from email.MIMEText import MIMEText
from email.MIMEMultipart import MIMEMultipart
from email.MIMEMessage import MIMEMessage
from email.Utils import formatdate

import re
import rfc822

from zope.component import getUtility
from zope.interface import implements
from zope.security.proxy import isinstance as zope_isinstance

from canonical.cachedproperty import cachedproperty
from canonical.config import config
from canonical.database.sqlbase import block_implicit_flushes
from canonical.launchpad.event.interfaces import ISQLObjectModifiedEvent
from canonical.launchpad.interfaces import (
    IBugTask, IEmailAddressSet, ILaunchpadCelebrities,
    INotificationRecipientSet, IPersonSet, ISpecification,
    IStructuralSubscriptionTarget, ITeamMembershipSet, IUpstreamBugTask,
    QuestionAction, TeamMembershipStatus)
from canonical.launchpad.mail import (
    sendmail, simple_sendmail, simple_sendmail_from_person, format_address)
from canonical.launchpad.mailout.mailwrapper import MailWrapper
from canonical.launchpad.mailout.notificationrecipientset import (
    NotificationRecipientSet)
from canonical.launchpad.components.bug import BugDelta
from canonical.launchpad.helpers import (
    contactEmailAddresses, get_email_template, shortlist)
from canonical.launchpad.webapp import canonical_url


CC = "CC"


class BugNotificationRecipients(NotificationRecipientSet):
    """A set of emails and rationales notified for a bug change.

    Each email address registered in a BugNotificationRecipients is
    associated to a string and a header that explain why the address is
    being emailed. For instance, if the email address is that of a
    distribution bug supervisor for a bug, the string and header will make
    that fact clear.

    The string is meant to be rendered in the email footer. The header
    is meant to be used in an X-Launchpad-Message-Rationale header.

    The first rationale registered for an email address is the one
    which will be used, regardless of other rationales being added
    for it later. This gives us a predictable policy of preserving
    the first reason added to the registry; the callsite should
    ensure that the manipulation of the BugNotificationRecipients
    instance is done in preferential order.

    Instances of this class are meant to be returned by
    IBug.getBugNotificationRecipients().
    """
    implements(INotificationRecipientSet)
    def __init__(self, duplicateof=None):
        """Constructs a new BugNotificationRecipients instance.

        If this bug is a duplicate, duplicateof should be used to
        specify which bug ID it is a duplicate of.

        Note that there are two duplicate situations that are
        important:
          - One is when this bug is a duplicate of another bug:
            the subscribers to the main bug get notified of our
            changes.
          - Another is when the bug we are changing has
            duplicates; in that case, direct subscribers of
            duplicate bugs get notified of our changes.
        These two situations are catered respectively by the
        duplicateof parameter above and the addDupeSubscriber method.
        Don't confuse them!
        """
        NotificationRecipientSet.__init__(self)
        self.duplicateof = duplicateof

    def _addReason(self, person, reason, header):
        """Adds a reason (text and header) for a person.

        It takes care of modifying the message when the person is notified
        via a duplicate.
        """
        if self.duplicateof is not None:
            reason = reason + " (via bug %s)" % self.duplicateof.id
            header = header + " via Bug %s" % self.duplicateof.id
        reason = "You received this bug notification because you %s." % reason
        self.add(person, reason, header)

    def addDupeSubscriber(self, person):
        """Registers a subscriber of a duplicate of this bug."""
        reason = "Subscriber of Duplicate"
        if person.isTeam():
            text = ("are a member of %s, which is a subscriber "
                    "of a duplicate bug" % person.displayname)
            reason += " @%s" % person.name
        else:
            text = "are a direct subscriber of a duplicate bug"
        self._addReason(person, text, reason)

    def addDirectSubscriber(self, person):
        """Registers a direct subscriber of this bug."""
        reason = "Subscriber"
        if person.isTeam():
            text = ("are a member of %s, which is a direct subscriber"
                    % person.displayname)
            reason += " @%s" % person.name
        else:
            text = "are a direct subscriber of the bug"
        self._addReason(person, text, reason)

    def addAssignee(self, person):
        """Registers an assignee of a bugtask of this bug."""
        reason = "Assignee"
        if person.isTeam():
            text = ("are a member of %s, which is a bug assignee"
                    % person.displayname)
            reason += " @%s" % person.name
        else:
            text = "are a bug assignee"
        self._addReason(person, text, reason)

    def addDistroBugContact(self, person, distro):
        """Registers a distribution bug supervisor for this bug."""
        reason = "Bug Supervisor (%s)" % distro.displayname
        # All displaynames in these reasons should be changed to bugtargetname
        # (as part of bug 113262) once bugtargetname is finalized for packages
        # (bug 113258). Changing it before then would be excessively
        # disruptive.
        if person.isTeam():
            text = ("are a member of %s, which is the bug supervisor for %s" %
                (person.displayname, distro.displayname))
            reason += " @%s" % person.name
        else:
            text = "are the bug supervisor for %s" % distro.displayname
        self._addReason(person, text, reason)

    def addStructuralSubscriber(self, person, target):
        """Registers a structural subscriber to this bug's target."""
        reason = "Subscriber (%s)" % target.displayname
        if person.isTeam():
            text = ("are a member of %s, which is subscribed to %s" %
                (person.displayname, target.displayname))
            reason += " @%s" % person.name
        else:
            text = "are subscribed to %s" % target.displayname
        self._addReason(person, text, reason)

    def addUpstreamBugContact(self, person, upstream):
        """Registers an upstream bug supervisor for this bug."""
        reason = "Bug Supervisor (%s)" % upstream.displayname
        if person.isTeam():
            text = ("are a member of %s, which is the bug supervisor for %s" %
                (person.displayname, upstream.displayname))
            reason += " @%s" % person.name
        else:
            text = "are the bug supervisor for %s" % upstream.displayname
        self._addReason(person, text, reason)

    def addRegistrant(self, person, upstream):
        """Registers an upstream product registrant for this bug."""
        reason = "Registrant (%s)" % upstream.displayname
        if person.isTeam():
            text = ("are a member of %s, which is the registrant for %s" %
                (person.displayname, upstream.displayname))
            reason += " @%s" % person.name
        else:
            text = "are the registrant for %s" % upstream.displayname
        self._addReason(person, text, reason)


def format_rfc2822_date(date):
    """Formats a date according to RFC2822's desires."""
    return formatdate(rfc822.mktime_tz(date.utctimetuple() + (0,)))


def construct_bug_notification(bug, from_address, address, body, subject,
        email_date, rationale_header=None, references=None, msgid=None):
    """Constructs a MIMEText message based on a bug and a set of headers."""
    msg = MIMEText(body.encode('utf8'), 'plain', 'utf8')
    msg['From'] = from_address
    msg['To'] = address
    msg['Reply-To'] = get_bugmail_replyto_address(bug)
    if references is not None:
        msg['References'] = ' '.join(references)
    msg['Sender'] = config.canonical.bounce_address
    msg['Date'] = format_rfc2822_date(email_date)
    if msgid is not None:
        msg['Message-Id'] = msgid
    subject_prefix = "[Bug %d]" % bug.id
    if subject_prefix in subject:
        msg['Subject'] = subject
    else:
        msg['Subject'] = "%s %s" % (subject_prefix, subject)

    # Add X-Launchpad-Bug headers.
    for bugtask in bug.bugtasks:
        msg.add_header('X-Launchpad-Bug', bugtask.asEmailHeaderValue())

    # If the bug has tags we add an X-Launchpad-Bug-Tags header.
    if bug.tags:
        tag_string = ' '.join(bug.tags)
        msg.add_header('X-Launchpad-Bug-Tags', tag_string)

    # Add X-Launchpad-Bug-Private and ...-Bug-Security-Vulnerability
    # headers. These are simple yes/no values denoting privacy and
    # security for the bug.
    msg.add_header('X-Launchpad-Bug-Private',
                   (bug.private and 'yes' or 'no'))
    msg.add_header('X-Launchpad-Bug-Security-Vulnerability',
                   (bug.security_related and 'yes' or 'no'))

    if rationale_header is not None:
        msg.add_header('X-Launchpad-Message-Rationale', rationale_header)
    return msg


def _send_bug_details_to_new_bugcontacts(
    bug, previous_subscribers, current_subscribers):
    """Send an email containing full bug details to new bug subscribers.

    This function is designed to handle situations where bugtasks get
    reassigned to new products or sourcepackages, and the new bugcontacts
    need to be notified of the bug.
    """
    prev_subs_set = set(previous_subscribers)
    cur_subs_set = set(current_subscribers)
    new_subs = cur_subs_set.difference(prev_subs_set)

    to_addrs = set()
    for new_sub in new_subs:
        to_addrs.update(contactEmailAddresses(new_sub))

    if not to_addrs:
        return

    from_addr = format_address(
        'Launchpad Bug Tracker',
        "%s@%s" % (bug.id, config.launchpad.bugs_domain))
    # Now's a good a time as any for this email; don't use the original
    # reported date for the bug as it will just confuse mailer and
    # recipient.
    email_date = datetime.datetime.now()

    # The new subscriber email is effectively the initial message regarding
    # a new bug. The bug's initial message is used in the References
    # header to establish the message's context in the email client.
    references = [bug.initial_message.rfc822msgid]
    recipients = bug.getBugNotificationRecipients()

    for to_addr in sorted(to_addrs):
        reason, rationale_header = recipients.getReason(to_addr)
        subject, contents = generate_bug_add_email(
            bug, new_recipients=True, reason=reason)
        msg = construct_bug_notification(
            bug, from_addr, to_addr, contents, subject, email_date,
            rationale_header=rationale_header, references=references)
        sendmail(msg)


@block_implicit_flushes
def update_security_contact_subscriptions(modified_bugtask, event):
    """Subscribe the new security contact when a bugtask's product changes.

    No change is made for private bugs.
    """
    if event.object.bug.private:
        return

    if not IUpstreamBugTask.providedBy(event.object):
        return

    bugtask_before_modification = event.object_before_modification
    bugtask_after_modification = event.object

    if (bugtask_before_modification.product !=
        bugtask_after_modification.product):
        new_product = bugtask_after_modification.product
        if new_product.security_contact:
            bugtask_after_modification.bug.subscribe(
                new_product.security_contact, event.user)


def get_bugmail_from_address(person, bug):
    """Returns the right From: address to use for a bug notification."""
    if person == getUtility(ILaunchpadCelebrities).janitor:
        return format_address(
            'Launchpad Bug Tracker',
            "%s@%s" % (bug.id, config.launchpad.bugs_domain))

    if person.preferredemail is not None:
        return format_address(person.displayname, person.preferredemail.email)

    # XXX: Bjorn Tillenius 2006-04-05:
    # The person doesn't have a preferred email set, but he
    # added a comment (either via the email UI, or because he was
    # imported as a deaf reporter). It shouldn't be possible to use the
    # email UI if you don't have a preferred email set, but work around
    # it for now by trying hard to find the right email address to use.
    email_addresses = shortlist(
        getUtility(IEmailAddressSet).getByPerson(person))
    if not email_addresses:
        # XXX: Bjorn Tillenius 2006-05-21:
        # A user should always have at least one email address,
        # but due to bug 33427, this isn't always the case.
        return format_address(person.displayname,
            "%s@%s" % (bug.id, config.launchpad.bugs_domain))

    # At this point we have no validated emails to use: if any of the
    # person's emails had been validated the preferredemail would be
    # set. Since we have no idea of which email address is best to use,
    # we choose the first one.
    return format_address(person.displayname, email_addresses[0].email)


def get_bugmail_replyto_address(bug):
    """Return an appropriate bugmail Reply-To address.

    :bug: the IBug.

    :user: an IPerson whose name will appear in the From address, e.g.:

        From: Foo Bar via Malone <123@bugs...>
    """
    return u"Bug %d <%s@%s>" % (bug.id, bug.id, config.launchpad.bugs_domain)


def get_bugmail_error_address():
    """Return a suitable From address for a bug transaction error email."""
    return config.malone.bugmail_error_from_address


def send_process_error_notification(to_address, subject, error_msg,
                                    original_msg, failing_command=None):
    """Send a mail about an error occurring while using the email interface.

    Tells the user that an error was encountered while processing his
    request and attaches the original email which caused the error to
    happen.

        :to_address: The address to send the notification to.
        :subject: The subject of the notification.
        :error_msg: The error message that explains the error.
        :original_msg: The original message sent by the user.
        :failing_command: The command that caused the error to happen.
    """
    if isinstance(failing_command, list):
        failing_commands = failing_command
    elif failing_command is None:
        failing_commands = []
    else:
        failing_commands = [failing_command]
    failed_commands_information = ''
    if len(failing_commands) > 0:
        failed_commands_information = 'Failing command:'
        for failing_command in failing_commands:
            failed_commands_information += '\n    %s' % str(failing_command)

    body = get_email_template('email-processing-error.txt') % {
            'failed_command_information': failed_commands_information,
            'error_msg': error_msg}
    mailwrapper = MailWrapper(width=72)
    body = mailwrapper.format(body)
    error_part = MIMEText(body.encode('utf-8'), 'plain', 'utf-8')

    msg = MIMEMultipart()
    msg['To'] = to_address
    msg['From'] = get_bugmail_error_address()
    msg['Subject'] = subject
    msg.attach(error_part)
    msg.attach(MIMEMessage(original_msg))
    sendmail(msg)


def notify_errors_list(message, file_alias_url):
    """Sends an error to the Launchpad errors list."""
    template = get_email_template('notify-unhandled-email.txt')
    # We add the error message in as a header too
    # (X-Launchpad-Unhandled-Email) so we can create filters in the
    # Launchpad-Error-Reports Mailman mailing list.
    simple_sendmail(
        get_bugmail_error_address(), [config.launchpad.errors_address],
        'Unhandled Email: %s' % file_alias_url,
        template % {'url': file_alias_url, 'error_msg': message},
        headers={'X-Launchpad-Unhandled-Email': message}
        )


def generate_bug_add_email(bug, new_recipients=False, reason=None):
    """Generate a new bug notification from the given IBug.

    If new_recipients is supplied we generate a notification explaining
    that the new recipients have been subscribed to the bug. Otherwise
    it's just a notification of a new bug report.
    """
    subject = u"[Bug %d] [NEW] %s" % (bug.id, bug.title)
    contents = ''

    if bug.private:
        # This is a confidential bug.
        visibility = u"Private"
    else:
        # This is a public bug.
        visibility = u"Public"

    if bug.security_related:
        visibility += ' security'
        contents += '*** This bug is a security vulnerability ***\n\n'

    bug_info = []
    # Add information about the affected upstreams and packages.
    for bugtask in bug.bugtasks:
        bug_info.append(u"** Affects: %s" % bugtask.bugtargetname)
        bug_info.append(u"     Importance: %s" % bugtask.importance.title)

        if bugtask.assignee:
            # There's a person assigned to fix this task, so show that
            # information too.
            bug_info.append(
                u"     Assignee: %s" % bugtask.assignee.unique_displayname)
        bug_info.append(u"         Status: %s\n" % bugtask.status.title)

    if bug.tags:
        bug_info.append('\n** Tags: %s' % ' '.join(bug.tags))

    if new_recipients:
        contents += ("You have been subscribed to a %(visibility)s bug:\n\n"
                     "%(description)s\n\n%(bug_info)s")
        # The visibility appears mid-phrase so.. hack hack.
        visibility = visibility.lower()
        # XXX: kiko, 2007-03-21:
        # We should really have a centralized way of adding this
        # footer, but right now we lack a INotificationRecipientSet
        # for this particular situation.
        contents += (
            "\n-- \n%(bug_title)s\n%(bug_url)s\n%(notification_rationale)s")
    else:
        contents += ("%(visibility)s bug reported:\n\n"
                     "%(description)s\n\n%(bug_info)s")

    mailwrapper = MailWrapper(width=72)
    contents = contents % {
        'visibility' : visibility, 'bug_url' : canonical_url(bug),
        'bug_info': "\n".join(bug_info), 'bug_title': bug.title,
        'description': mailwrapper.format(bug.description),
        'notification_rationale': reason}

    contents = contents.rstrip()

    return (subject, contents)


def get_unified_diff(old_text, new_text, text_width):
    r"""Return a unified diff of the two texts.

    Before the diff is produced, the texts are wrapped to the given text
    width.

        >>> print get_unified_diff(
        ...     'Some text\nAnother line\n',
        ...     'Some more text\nAnother line\n',
        ...     text_width=72)
        - Some text
        + Some more text
          Another line

    """
    mailwrapper = MailWrapper(width=72)
    old_text_wrapped = mailwrapper.format(old_text or '')
    new_text_wrapped = mailwrapper.format(new_text or '')

    lines_of_context = len(old_text_wrapped.splitlines())
    text_diff = unified_diff(
        old_text_wrapped.splitlines(),
        new_text_wrapped.splitlines(),
        n=lines_of_context)
    # Remove the diff header, which consists of the first three
    # lines.
    text_diff = list(text_diff)[3:]
    # Let's simplify the diff output by removing the helper lines,
    # which begin with '?'.
    text_diff = [
        diff_line for diff_line in text_diff
        if not diff_line.startswith('?')
        ]
    # Add a whitespace between the +/- and the text line.
    text_diff = [
        re.sub('^([\+\- ])(.*)', r'\1 \2', line)
        for line in text_diff
        ]
    text_diff = '\n'.join(text_diff)
    return text_diff


def get_bug_edit_notification_texts(bug_delta):
    """Generate a list of edit notification texts based on the bug_delta.

    bug_delta is an object that provides IBugDelta. The return value
    is a list of unicode strings.
    """
    # figure out what's been changed; add that information to the
    # list as appropriate
    changes = []
    if bug_delta.duplicateof is not None:
        new_bug_dupe = bug_delta.duplicateof['new']
        old_bug_dupe = bug_delta.duplicateof['old']
        assert new_bug_dupe is not None or old_bug_dupe is not None
        assert new_bug_dupe != old_bug_dupe
        if old_bug_dupe is not None:
            change_info = (
                u"** This bug is no longer a duplicate of bug %d\n" %
                    old_bug_dupe.id)
            change_info += u'   %s' % old_bug_dupe.title
            changes.append(change_info)
        if new_bug_dupe is not None:
            change_info = (
                u"** This bug has been marked a duplicate of bug %d\n" %
                    new_bug_dupe.id)
            change_info += '   %s' % new_bug_dupe.title
            changes.append(change_info)

    if bug_delta.title is not None:
        change_info = u"** Summary changed:\n\n"
        change_info += u"- %s\n" % bug_delta.title['old']
        change_info += u"+ %s" % bug_delta.title['new']
        changes.append(change_info)

    if bug_delta.description is not None:
        description_diff = get_unified_diff(
            bug_delta.description['old'],
            bug_delta.description['new'], 72)

        change_info = u"** Description changed:\n\n"
        change_info += description_diff
        changes.append(change_info)

    if bug_delta.private is not None:
        if bug_delta.private['new']:
            visibility = "Private"
        else:
            visibility = "Public"
        changes.append(u"** Visibility changed to: %s" % visibility)

    if bug_delta.security_related is not None:
        if bug_delta.security_related['new']:
            changes.append(
                u"** This bug has been flagged as a security issue")
        else:
            changes.append(
                u"** This bug is no longer flagged as a security issue")

    if bug_delta.tags is not None:
        new_tags = set(bug_delta.tags['new'])
        old_tags = set(bug_delta.tags['old'])
        added_tags = sorted(new_tags.difference(old_tags))
        removed_tags = sorted(old_tags.difference(new_tags))
        if added_tags:
            changes.append(u'** Tags added: %s' % ' '.join(added_tags))
        if removed_tags:
            changes.append(u'** Tags removed: %s' % ' '.join(removed_tags))

    if bug_delta.bugwatch is not None:
        old_bug_watch = bug_delta.bugwatch.get('old')
        if old_bug_watch:
            change_info = u"** Bug watch removed: %s #%s\n" % (
                old_bug_watch.bugtracker.title, old_bug_watch.remotebug)
            change_info += u"   %s" % old_bug_watch.url
            changes.append(change_info)
        new_bug_watch = bug_delta.bugwatch['new']
        if new_bug_watch:
            change_info = u"** Bug watch added: %s #%s\n" % (
                new_bug_watch.bugtracker.title, new_bug_watch.remotebug)
            change_info += u"   %s" % new_bug_watch.url
            changes.append(change_info)

    if bug_delta.cve is not None:
        new_cve = bug_delta.cve.get('new', None)
        old_cve = bug_delta.cve.get('old', None)
        if old_cve:
            changes.append(u"** CVE removed: %s" % old_cve.url)
        if new_cve:
            changes.append(u"** CVE added: %s" % new_cve.url)

    if bug_delta.attachment is not None and bug_delta.attachment['new']:
        added_attachment = bug_delta.attachment['new']
        change_info = '** Attachment added: "%s"\n' % added_attachment.title
        change_info += "   %s" % added_attachment.libraryfile.http_url
        changes.append(change_info)

    if bug_delta.bugtask_deltas is not None:
        bugtask_deltas = bug_delta.bugtask_deltas
        # Use zope_isinstance, to ensure that this Just Works with
        # security-proxied objects.
        if not zope_isinstance(bugtask_deltas, (list, tuple)):
            bugtask_deltas = [bugtask_deltas]
        for bugtask_delta in bugtask_deltas:
            change_info = u"** Changed in: %s\n" % (
                bugtask_delta.bugtask.bugtargetname)

            for fieldname, displayattrname in (
                ("product", "displayname"), ("sourcepackagename", "name"),
                ("importance", "title"), ("bugwatch", "title")):
                change = getattr(bugtask_delta, fieldname)
                if change:
                    oldval_display, newval_display = _get_task_change_values(
                        change, displayattrname)
                    change_info += _get_task_change_row(
                        fieldname, oldval_display, newval_display)

            if bugtask_delta.assignee is not None:
                oldval_display = u"(unassigned)"
                newval_display = u"(unassigned)"
                if bugtask_delta.assignee.get('old'):
                    oldval_display = (
                        bugtask_delta.assignee['old'].unique_displayname)
                if bugtask_delta.assignee.get('new'):
                    newval_display = (
                        bugtask_delta.assignee['new'].unique_displayname)

                changerow = (
                    u"%(label)13s: %(oldval)s => %(newval)s\n" % {
                    'label' : u"Assignee", 'oldval' : oldval_display,
                    'newval' : newval_display})
                change_info += changerow

            for fieldname, displayattrname in (
                ("status", "title"), ("target", "name")):
                change = getattr(bugtask_delta, fieldname)
                if change:
                    oldval_display, newval_display = _get_task_change_values(
                        change, displayattrname)
                    change_info += _get_task_change_row(
                        fieldname, oldval_display, newval_display)
            changes.append(change_info.rstrip())

    if bug_delta.added_bugtasks is not None:
        # Use zope_isinstance, to ensure that this Just Works with
        # security-proxied objects.
        if zope_isinstance(bug_delta.added_bugtasks, (list, tuple)):
            added_bugtasks = bug_delta.added_bugtasks
        else:
            added_bugtasks = [bug_delta.added_bugtasks]

        for added_bugtask in added_bugtasks:
            if added_bugtask.bugwatch:
                change_info = u"** Also affects: %s via\n" % (
                    added_bugtask.bugtargetname)
                change_info += u"   %s\n" % added_bugtask.bugwatch.url
            else:
                change_info = u"** Also affects: %s\n" % (
                    added_bugtask.bugtargetname)
            change_info += u"%13s: %s\n" % (u"Importance",
                added_bugtask.importance.title)
            if added_bugtask.assignee:
                assignee = added_bugtask.assignee
                change_info += u"%13s: %s\n" % (u"Assignee",
                    assignee.unique_displayname)
            change_info += u"%13s: %s" % (
                u"Status", added_bugtask.status.title)
            changes.append(change_info)

    return changes


def _get_task_change_row(label, oldval_display, newval_display):
    """Return a row formatted for display in task change info."""
    return u"%(label)13s: %(oldval)s => %(newval)s\n" % {
        'label' : label.capitalize(),
        'oldval' : oldval_display,
        'newval' : newval_display}


def _get_task_change_values(task_change, displayattrname):
    """Return the old value and the new value for a task field change."""
    oldval = task_change.get('old')
    newval = task_change.get('new')

    oldval_display = None
    newval_display = None

    if oldval:
        oldval_display = getattr(oldval, displayattrname)
    if newval:
        newval_display = getattr(newval, displayattrname)

    return (oldval_display, newval_display)


def get_bug_delta(old_bug, new_bug, user):
    """Compute the delta from old_bug to new_bug.

    old_bug and new_bug are IBug's. user is an IPerson. Returns an
    IBugDelta if there are changes, or None if there were no changes.
    """
    changes = {}

    for field_name in ("title", "description",  "name", "private",
                       "security_related", "duplicateof", "tags"):
        # fields for which we show old => new when their values change
        old_val = getattr(old_bug, field_name)
        new_val = getattr(new_bug, field_name)
        if old_val != new_val:
            changes[field_name] = {}
            changes[field_name]["old"] = old_val
            changes[field_name]["new"] = new_val

    if changes:
        changes["bug"] = new_bug
        changes["bug_before_modification"] = old_bug
        changes["bugurl"] = canonical_url(new_bug)
        changes["user"] = user

        return BugDelta(**changes)
    else:
        return None


@block_implicit_flushes
def notify_bug_added(bug, event):
    """Send an email notification that a bug was added.

    Event must be an ISQLObjectCreatedEvent.
    """

    bug.addCommentNotification(bug.initial_message)


@block_implicit_flushes
def notify_bug_modified(modified_bug, event):
    """Notify the Cc'd list that this bug has been modified.

    modified_bug bug must be an IBug. event must be an
    ISQLObjectModifiedEvent.
    """
    bug_delta = get_bug_delta(
        old_bug=event.object_before_modification,
        new_bug=event.object, user=event.user)

    assert bug_delta is not None
    add_bug_change_notifications(bug_delta)


def get_bugtask_indirect_subscribers(bugtask, recipients=None):
    """Return the indirect subscribers for a bug task.

    Return the list of people who should get notifications about
    changes to the task because of having an indirect subscription
    relationship with it (by subscribing to its target, being an
    assignee or owner, etc...)

    If `recipients` is present, add the subscribers to the set of
    bug notification recipients.
    """
    also_notified_subscribers = set()

    # Assignees are indirect subscribers.
    if bugtask.assignee:
        also_notified_subscribers.add(bugtask.assignee)
        if recipients is not None:
            recipients.addAssignee(bugtask.assignee)

    if IStructuralSubscriptionTarget.providedBy(bugtask.target):
        also_notified_subscribers.update(
            bugtask.target.getBugNotificationsRecipients(recipients))

    if bugtask.milestone is not None:
        also_notified_subscribers.update(
            bugtask.milestone.getBugNotificationsRecipients(recipients))

    # If the target's bug contact isn't set,
    # we add the owner as a subscriber.
    pillar = bugtask.pillar
    if pillar.bugcontact is None:
        also_notified_subscribers.add(pillar.owner)
        if recipients is not None:
            recipients.addRegistrant(pillar.owner, pillar)

    return sorted(
        also_notified_subscribers,
        key=operator.attrgetter('displayname'))

def add_bug_change_notifications(bug_delta, old_bugtask=None):
    """Generate bug notifications and add them to the bug."""
    changes = get_bug_edit_notification_texts(bug_delta)
    recipients = bug_delta.bug.getBugNotificationRecipients(
        old_bug=bug_delta.bug_before_modification)
    if old_bugtask is not None:
        old_bugtask_recipients = BugNotificationRecipients()
        get_bugtask_indirect_subscribers(
            old_bugtask, recipients=old_bugtask_recipients)
        recipients.update(old_bugtask_recipients)
    for text_change in changes:
        bug_delta.bug.addChangeNotification(
            text_change, person=bug_delta.user, recipients=recipients)


@block_implicit_flushes
def notify_bugtask_added(bugtask, event):
    """Notify CC'd list that this bug has been marked as needing fixing
    somewhere else.

    bugtask must be in IBugTask. event must be an
    ISQLObjectModifiedEvent.
    """
    bugtask = event.object

    bug_delta = BugDelta(
        bug=bugtask.bug,
        bugurl=canonical_url(bugtask.bug),
        user=event.user,
        added_bugtasks=bugtask)

    add_bug_change_notifications(bug_delta)


@block_implicit_flushes
def notify_bugtask_edited(modified_bugtask, event):
    """Notify CC'd subscribers of this bug that something has changed
    on this task.

    modified_bugtask must be an IBugTask. event must be an
    ISQLObjectModifiedEvent.
    """
    bugtask_delta = event.object.getDelta(event.object_before_modification)
    bug_delta = BugDelta(
        bug=event.object.bug,
        bugurl=canonical_url(event.object.bug),
        bugtask_deltas=bugtask_delta,
        user=event.user)

    add_bug_change_notifications(
        bug_delta, old_bugtask=event.object_before_modification)

    previous_subscribers = event.object_before_modification.bug_subscribers
    current_subscribers = event.object.bug_subscribers
    _send_bug_details_to_new_bugcontacts(
        event.object.bug, previous_subscribers, current_subscribers)
    update_security_contact_subscriptions(modified_bugtask, event)


@block_implicit_flushes
def notify_bug_comment_added(bugmessage, event):
    """Notify CC'd list that a message was added to this bug.

    bugmessage must be an IBugMessage. event must be an
    ISQLObjectCreatedEvent. If bugmessage.bug is a duplicate the
    comment will also be sent to the dup target's subscribers.
    """
    bug = bugmessage.bug
    bug.addCommentNotification(bugmessage.message)


@block_implicit_flushes
def notify_bug_watch_added(watch, event):
    """Notify CC'd list that a new watch has been added for this bug.

    watch must be an IBugWatch. event must be an
    ISQLObjectCreatedEvent.
    """
    bug_delta = BugDelta(
        bug=watch.bug,
        bugurl=canonical_url(watch.bug),
        user=event.user,
        bugwatch={'new' : watch})

    add_bug_change_notifications(bug_delta)


@block_implicit_flushes
def notify_bug_watch_modified(modified_bug_watch, event):
    """Notify CC'd bug subscribers that a bug watch was edited.

    modified_bug_watch must be an IBugWatch. event must be an
    ISQLObjectModifiedEvent.
    """
    old = event.object_before_modification
    new = event.object
    if ((old.bugtracker != new.bugtracker) or
        (old.remotebug != new.remotebug)):
        # there is a difference worth notifying about here
        # so let's keep going
        bug_delta = BugDelta(
            bug=new.bug,
            bugurl=canonical_url(new.bug),
            user=event.user,
            bugwatch={'old' : old, 'new' : new})

        add_bug_change_notifications(bug_delta)


@block_implicit_flushes
def notify_bug_cve_added(bugcve, event):
    """Notify CC'd list that a new cve ref has been added to this bug.

    bugcve must be an IBugCve. event must be an ISQLObjectCreatedEvent.
    """
    bug_delta = BugDelta(
        bug=bugcve.bug,
        bugurl=canonical_url(bugcve.bug),
        user=event.user,
        cve={'new': bugcve.cve})

    add_bug_change_notifications(bug_delta)

@block_implicit_flushes
def notify_bug_cve_deleted(bugcve, event):
    """Notify CC'd list that a cve ref has been removed from this bug.

    bugcve must be an IBugCve. event must be an ISQLObjectDeletedEvent.
    """
    bug_delta = BugDelta(
        bug=bugcve.bug,
        bugurl=canonical_url(bugcve.bug),
        user=event.user,
        cve={'old': bugcve.cve})

    add_bug_change_notifications(bug_delta)


@block_implicit_flushes
def notify_bug_became_question(event):
    """Notify CC'd list that a bug was made into a question.

    The event must contain the bug that became a question, and the question
    that the bug became.
    """
    bug = event.bug
    question = event.question
    change_info = '\n'.join([
        '** bug changed to question:\n'
        '   %s' %  canonical_url(question)])
    bug.addChangeNotification(change_info, person=event.user)


@block_implicit_flushes
def notify_bug_attachment_added(bugattachment, event):
    """Notify CC'd list that a new attachment has been added.

    bugattachment must be an IBugAttachment. event must be an
    ISQLObjectCreatedEvent.
    """
    bug = bugattachment.bug
    bug_delta = BugDelta(
        bug=bug,
        bugurl=canonical_url(bug),
        user=event.user,
        attachment={'new' : bugattachment})

    add_bug_change_notifications(bug_delta)


@block_implicit_flushes
def notify_bug_attachment_removed(bugattachment, event):
    """Notify that an attachment has been removed."""
    bug = bugattachment.bug
    # Include the URL, since it will still be downloadable until the
    # Librarian garbage collector removes it.
    change_info = '\n'.join([
        '** Attachment removed: "%s"\n' % bugattachment.title,
        '   %s' %  bugattachment.libraryfile.http_url])
    bug.addChangeNotification(change_info, person=event.user)


@block_implicit_flushes
def notify_invitation_to_join_team(event):
    """Notify team admins that the team has been invited to join another team.

    The notification will include a link to a page in which any team admin can
    accept the invitation.

    XXX: Guilherme Salgado 2007-05-08:
    At some point we may want to extend this functionality to allow invites
    to be sent to users as well, but for now we only use it for teams.
    """
    member = event.member
    assert member.isTeam()
    team = event.team
    membership = getUtility(ITeamMembershipSet).getByPersonAndTeam(
        member, team)
    assert membership is not None

    reviewer = membership.proposed_by
    admin_addrs = member.getTeamAdminsEmailAddresses()
    from_addr = format_address(
        team.displayname, config.canonical.noreply_from_address)
    subject = 'Invitation for %s to join' % member.name
    templatename = 'membership-invitation.txt'
    template = get_email_template(templatename)
    replacements = {
        'reviewer': '%s (%s)' % (reviewer.browsername, reviewer.name),
        'member': '%s (%s)' % (member.browsername, member.name),
        'team': '%s (%s)' % (team.browsername, team.name),
        'team_url': canonical_url(team),
        'membership_invitations_url':
            "%s/+invitation/%s" % (canonical_url(member), team.name)}
    for address in admin_addrs:
        recipient = getUtility(IPersonSet).getByEmail(address)
        replacements['recipient_name'] = recipient.displayname
        msg = MailWrapper().format(template % replacements, force_wrap=True)
        simple_sendmail(from_addr, address, subject, msg)


@block_implicit_flushes
def notify_team_join(event):
    """Notify team admins that someone has asked to join the team.

    If the team's policy is Moderated, the email will say that the membership
    is pending approval. Otherwise it'll say that the person has joined the
    team and who added that person to the team.
    """
    person = event.person
    team = event.team
    membership = getUtility(ITeamMembershipSet).getByPersonAndTeam(
        person, team)
    assert membership is not None
    approved, admin, proposed = [
        TeamMembershipStatus.APPROVED, TeamMembershipStatus.ADMIN,
        TeamMembershipStatus.PROPOSED]
    admin_addrs = team.getTeamAdminsEmailAddresses()
    from_addr = format_address(
        team.displayname, config.canonical.noreply_from_address)

    reviewer = membership.proposed_by
    if reviewer != person and membership.status in [approved, admin]:
        reviewer = membership.reviewed_by
        # Somebody added this person as a member, we better send a
        # notification to the person too.
        member_addrs = contactEmailAddresses(person)

        subject = 'You have been added to %s' % team.name
        templatename = 'new-member-notification.txt'
        if person.isTeam():
            templatename = 'new-member-notification-for-teams.txt'
            subject = '%s joined %s' % (person.name, team.name)

        template = get_email_template(templatename)
        replacements = {
            'reviewer': '%s (%s)' % (reviewer.browsername, reviewer.name),
            'team_url': canonical_url(team),
            'member': '%s (%s)' % (person.browsername, person.name),
            'team': '%s (%s)' % (team.browsername, team.name)}
        for address in member_addrs:
            recipient = getUtility(IPersonSet).getByEmail(address)
            replacements['recipient_name'] = recipient.displayname
            msg = MailWrapper().format(
                template % replacements, force_wrap=True)
            simple_sendmail(from_addr, address, subject, msg)

        # The member's email address may be in admin_addrs too; let's remove
        # it so the member don't get two notifications.
        admin_addrs = set(admin_addrs).difference(set(member_addrs))

    # Yes, we can have teams with no members; not even admins.
    if not admin_addrs:
        return

    replacements = {
        'person_name': "%s (%s)" % (person.browsername, person.name),
        'team_name': "%s (%s)" % (team.browsername, team.name),
        'reviewer_name': "%s (%s)" % (reviewer.browsername, reviewer.name),
        'url': canonical_url(membership)}

    headers = {}
    if membership.status in [approved, admin]:
        template = get_email_template(
            'new-member-notification-for-admins.txt')
        subject = '%s joined %s' % (person.name, team.name)
    elif membership.status == proposed:
        if person.isTeam():
            headers = {"Reply-To": reviewer.preferredemail.email}
            template = get_email_template(
                'pending-membership-approval-for-teams.txt')
        else:
            headers = {"Reply-To": person.preferredemail.email}
            template = get_email_template('pending-membership-approval.txt')
        subject = "%s wants to join" % person.name
    else:
        raise AssertionError(
            "Unexpected membership status: %s" % membership.status)

    for address in admin_addrs:
        recipient = getUtility(IPersonSet).getByEmail(address)
        replacements['recipient_name'] = recipient.displayname
        msg = MailWrapper().format(
            template % replacements, force_wrap=True)
        simple_sendmail(from_addr, address, subject, msg, headers=headers)


@block_implicit_flushes
def dispatch_linked_question_notifications(bugtask, event):
    """Send notifications to linked question subscribers when the bugtask
    status change.
    """
    for question in bugtask.bug.questions:
        QuestionLinkedBugStatusChangeNotification(question, event)


class QuestionNotification:
    """Base class for a notification related to a question.

    Creating an instance of that class will build the notification and
    send it to the appropriate recipients. That way, subclasses of
    QuestionNotification can be registered as event subscribers.
    """

    @block_implicit_flushes
    def __init__(self, question, event):
        """Base constructor.

        It saves the question and event in attributes and then call
        the initialize() and send() method.
        """
        self.question = question
        self.event = event
        self.initialize()
        if self.shouldNotify():
            self.send()

    def getFromAddress(self):
        """Return a formatted email address suitable for user in the From
        header of the question notification.

        Default is Event Person Display Name <question#@answertracker_domain>
        """
        return format_address(
            self.event.user.displayname,
            'question%s@%s' % (
                self.question.id, config.answertracker.email_domain))

    def getSubject(self):
        """Return the subject of the notification.

        Default to [Question #dd]: Title
        """
        return '[Question #%s]: %s' % (self.question.id, self.question.title)

    def getBody(self):
        """Return the content of the notification message.

        This method must be implemented by a subclass.
        """
        raise NotImplementedError

    def getHeaders(self):
        """Return additional headers to add to the email.

        Default implementation adds a X-Launchpad-Question header.
        """
        question = self.question
        headers = dict()
        if self.question.distribution:
            if question.sourcepackagename:
                sourcepackage = question.sourcepackagename.name
            else:
                sourcepackage = 'None'
            target = 'distribution=%s; sourcepackage=%s;' % (
                question.distribution.name, sourcepackage)
        else:
            target = 'product=%s;' % question.product.name
        if question.assignee:
            assignee = question.assignee.name
        else:
            assignee = 'None'

        headers['X-Launchpad-Question'] = (
            '%s status=%s; assignee=%s; priority=%s; language=%s' % (
                target, question.status.title, assignee,
                question.priority.title, question.language.code))
        headers['Reply-To'] = 'question%s@%s' % (
            self.question.id, config.answertracker.email_domain)

        return headers

    def getRecipients(self):
        """Return the recipient of the notification.

        Default to the question's subscribers that speaks the request
        languages. If the question owner is subscribed, he's always consider
        to speak the language.

        :return: A `INotificationRecipientSet` containing the recipients and
                 rationale.
        """
        return self.question.getSubscribers()

    def initialize(self):
        """Initialization hook for subclasses.

        This method is called before send() and can be use for any
        setup purpose.

        Default does nothing.
        """
        pass

    def shouldNotify(self):
        """Return if there is something to notify about.

        When this method returns False, no notification will be sent.
        By default, all event trigger a notification.
        """
        return True

    def send(self):
        """Sends the notification to all the notification recipients.

        This method takes care of adding the rationale for contacting each
        recipient and also sets the X-Launchpad-Message-Rationale header on
        each message.
        """
        from_address = self.getFromAddress()
        subject = self.getSubject()
        body = self.getBody()
        headers = self.getHeaders()
        recipients = self.getRecipients()
        wrapper = MailWrapper()
        for email in recipients.getEmails():
            rationale, header = recipients.getReason(email)
            headers['X-Launchpad-Message-Rationale'] = header
            body_parts = [body, wrapper.format(rationale)]
            if '-- ' not in body:
                body_parts.insert(1, '-- ')
            simple_sendmail(
                from_address, email, subject, '\n'.join(body_parts), headers)

    @property
    def unsupported_language(self):
        """Whether the question language is unsupported or not."""
        supported_languages = self.question.target.getSupportedLanguages()
        return self.question.language not in supported_languages

    @property
    def unsupported_language_warning(self):
        """Warning about the fact that the question is written in an
        unsupported language."""
        return get_email_template(
                'question-unsupported-language-warning.txt') % {
                'question_language': self.question.language.englishname,
                'target_name': self.question.target.displayname}


class QuestionAddedNotification(QuestionNotification):
    """Notification sent when a question is added."""

    def getBody(self):
        """See QuestionNotification."""
        question = self.question
        body = get_email_template('question-added-notification.txt') % {
            'target_name': question.target.displayname,
            'question_id': question.id,
            'question_url': canonical_url(question),
            'comment': question.description}
        if self.unsupported_language:
            body += self.unsupported_language_warning
        return body


class QuestionModifiedDefaultNotification(QuestionNotification):
    """Base implementation of a notification when a question is modified."""

    # Email template used to render the body.
    body_template = "question-modified-notification.txt"

    def initialize(self):
        """Save the old question for comparison. It also set the new_message
        attribute if a new message was added.
        """
        self.old_question = self.event.object_before_modification

        new_messages = set(
            self.question.messages).difference(self.old_question.messages)
        assert len(new_messages) <= 1, (
                "There shouldn't be more than one message for a "
                "notification.")
        if new_messages:
            self.new_message = new_messages.pop()
        else:
            self.new_message = None

        self.wrapper = MailWrapper()

    @cachedproperty
    def metadata_changes_text(self):
        """Textual representation of the changes to the question metadata."""
        question = self.question
        old_question = self.old_question
        indent = 4*' '
        info_fields = []
        if question.status != old_question.status:
            info_fields.append(indent + 'Status: %s => %s' % (
                old_question.status.title, question.status.title))
        if question.target != old_question.target:
            info_fields.append(
                indent + 'Project: %s => %s' % (
                old_question.target.displayname, question.target.displayname))

        old_bugs = set(old_question.bugs)
        bugs = set(question.bugs)
        for linked_bug in bugs.difference(old_bugs):
            info_fields.append(
                indent + 'Linked to bug: #%s\n' % linked_bug.id +
                indent + '%s\n' % canonical_url(linked_bug) +
                indent + '"%s"' % linked_bug.title)
        for unlinked_bug in old_bugs.difference(bugs):
            info_fields.append(
                indent + 'Removed link to bug: #%s\n' % unlinked_bug.id +
                indent + '%s\n' % canonical_url(unlinked_bug) +
                indent + '"%s"' % unlinked_bug.title)

        if question.faq != old_question.faq:
            if question.faq is None:
                info_fields.append(
                    indent + 'Related FAQ was removed:\n' +
                    indent + old_question.faq.title + '\n' +
                    indent + canonical_url(old_question.faq))
            else:
                info_fields.append(
                    indent + 'Related FAQ set to:\n' +
                    indent + question.faq.title + '\n' +
                    indent + canonical_url(question.faq))

        if question.title != old_question.title:
            info_fields.append('Summary changed to:\n%s' % question.title)
        if question.description != old_question.description:
            info_fields.append(
                'Description changed to:\n%s' % (
                    self.wrapper.format(question.description)))

        question_changes = '\n\n'.join(info_fields)
        return question_changes

    def getSubject(self):
        """When a comment is added, its title is used as the subject,
        otherwise the question title is used.
        """
        prefix = '[Question #%s]: ' % self.question.id
        if self.new_message:
            # Migrate old prefix.
            subject = self.new_message.subject.replace(
                '[Support #%s]: ' % self.question.id, prefix)
            if prefix in subject:
                return subject
            elif subject[0:4] in ['Re: ', 'RE: ', 're: ']:
                # Place prefix after possible reply prefix.
                return subject[0:4] + prefix + subject[4:]
            else:
                return prefix + subject
        else:
            return prefix + self.question.title

    def getHeaders(self):
        """Add a References header."""
        headers = QuestionNotification.getHeaders(self)
        if self.new_message:
            # XXX flacoste 2007-02-02 bug=83846:
            # The first message cannot contain a References
            # because we don't create a Message instance for the
            # question description, so we don't have a Message-ID.

            # XXX sinzui 2007-02-01 bug=164435:
            # Added an assert to gather better Opps information about
            # the state of the messages.
            messages = list(self.question.messages)
            assert self.new_message in messages, (
                "Question %s: message id %s not in %s." % (
                    self.question.id, self.new_message.id,
                    [m.id for m in messages]))
            index = messages.index(self.new_message)
            if index > 0:
                headers['References'] = (
                    self.question.messages[index-1].rfc822msgid)
        return headers

    def shouldNotify(self):
        """Only send a notification when a message was added or some
        metadata was changed.
        """
        return self.new_message or self.metadata_changes_text

    def getBody(self):
        """See QuestionNotification."""
        body = self.metadata_changes_text
        replacements = dict(
            question_id=self.question.id,
            target_name=self.question.target.displayname,
            question_url=canonical_url(self.question))

        if self.new_message:
            if body:
                body += '\n\n'
            body += self.getNewMessageText()
            replacements['new_message_id'] = list(
                self.question.messages).index(self.new_message)

        replacements['body'] = body

        return get_email_template(self.body_template) % replacements

    def getRecipients(self):
        """The default notification goes to all question subscribers that
        speak the request language, except the owner.
        """
        original_recipients = QuestionNotification.getRecipients(self)
        recipients = NotificationRecipientSet()
        owner = self.question.owner
        for person in original_recipients:
            if person != self.question.owner:
                rationale, header = original_recipients.getReason(person)
                recipients.add(person, rationale, header)
        return recipients

    # Header template used when a new message is added to the question.
    action_header_template = {
        QuestionAction.REQUESTINFO:
            '%(person)s requested for more information:',
        QuestionAction.CONFIRM:
            '%(person)s confirmed that the question is solved:',
        QuestionAction.COMMENT:
            '%(person)s posted a new comment:',
        QuestionAction.GIVEINFO:
            '%(person)s gave more information on the question:',
        QuestionAction.REOPEN:
            '%(person)s is still having a problem:',
        QuestionAction.ANSWER:
            '%(person)s proposed the following answer:',
        QuestionAction.EXPIRE:
            '%(person)s expired the question:',
        QuestionAction.REJECT:
            '%(person)s rejected the question:',
        QuestionAction.SETSTATUS:
            '%(person)s changed the question status:',
    }

    def getNewMessageText(self):
        """Should return the notification text related to a new message."""
        if not self.new_message:
            return ''

        header = self.action_header_template.get(
            self.new_message.action, '%(person)s posted a new message:') % {
            'person': self.new_message.owner.displayname}

        return '\n'.join([
            header, self.wrapper.format(self.new_message.text_contents)])


class QuestionModifiedOwnerNotification(QuestionModifiedDefaultNotification):
    """Notification sent to the owner when his question is modified."""

    # These actions will be done by the owner, so use the second person.
    action_header_template = dict(
        QuestionModifiedDefaultNotification.action_header_template)
    action_header_template.update({
        QuestionAction.CONFIRM:
            'You confirmed that the question is solved:',
        QuestionAction.GIVEINFO:
            'You gave more information on the question:',
        QuestionAction.REOPEN:
            'You are still having a problem:',
        })

    body_template = 'question-modified-owner-notification.txt'

    body_template_by_action = {
        QuestionAction.ANSWER: "question-answered-owner-notification.txt",
        QuestionAction.EXPIRE: "question-expired-owner-notification.txt",
        QuestionAction.REJECT: "question-rejected-owner-notification.txt",
        QuestionAction.REQUESTINFO: (
            "question-info-requested-owner-notification.txt"),
    }

    def initialize(self):
        """Set the template based on the new comment action."""
        QuestionModifiedDefaultNotification.initialize(self)
        if self.new_message:
            self.body_template = self.body_template_by_action.get(
                self.new_message.action, self.body_template)

    def getRecipients(self):
        """Return the owner of the question if he's still subscribed."""
        recipients = NotificationRecipientSet()
        owner = self.question.owner
        if self.question.isSubscribed(owner):
            original_recipients = self.question.getDirectSubscribers()
            rationale, header = original_recipients.getReason(owner)
            recipients.add(owner, rationale, header)
        return recipients

    def getBody(self):
        """See QuestionNotification."""
        body = QuestionModifiedDefaultNotification.getBody(self)
        if self.unsupported_language:
            body += self.unsupported_language_warning
        return body


class QuestionUnsupportedLanguageNotification(QuestionNotification):
    """Notification sent to answer contacts for unsupported languages."""

    def getSubject(self):
        """See QuestionNotification."""
        return '[Question #%s]: (%s) %s' % (
            self.question.id, self.question.language.englishname,
            self.question.title)

    def shouldNotify(self):
        """Return True when the question is in an unsupported language."""
        return self.unsupported_language

    def getRecipients(self):
        """Notify only the answer contacts."""
        return self.question.target.getAnswerContactRecipients(None)

    def getBody(self):
        """See QuestionNotification."""
        question = self.question
        return get_email_template(
                'question-unsupported-languages-added.txt') % {
            'target_name': question.target.displayname,
            'question_id': question.id,
            'question_url': canonical_url(question),
            'question_language': question.language.englishname,
            'comment': question.description}


class QuestionLinkedBugStatusChangeNotification(QuestionNotification):
    """Notification sent when a linked bug status is changed."""

    def initialize(self):
        """Create a notifcation for a linked bug status change."""
        assert ISQLObjectModifiedEvent.providedBy(self.event), (
            "Should only be subscribed for ISQLObjectModifiedEvent.")
        assert IBugTask.providedBy(self.event.object), (
            "Should only be subscribed for IBugTask modification.")
        self.bugtask = self.event.object
        self.old_bugtask = self.event.object_before_modification

    def shouldNotify(self):
        """Only send notification when the status changed."""
        return self.bugtask.status != self.old_bugtask.status

    def getSubject(self):
        """See QuestionNotification."""
        return "[Question #%s]: Status of bug #%s changed to '%s' in %s" % (
            self.question.id, self.bugtask.bug.id, self.bugtask.status.title,
            self.bugtask.target.displayname)

    def getBody(self):
        """See QuestionNotification."""
        if self.bugtask.statusexplanation:
            wrapper = MailWrapper()
            statusexplanation = (
                'Status change explanation given by %s:\n\n%s\n' % (
                    self.event.user.displayname,
                    wrapper.format(self.bugtask.statusexplanation)))
        else:
            statusexplanation = ''

        return get_email_template(
            'question-linked-bug-status-updated.txt') % {
                'bugtask_target_name': self.bugtask.target.displayname,
                'question_id': self.question.id,
                'question_title':self.question.title,
                'question_url': canonical_url(self.question),
                'bugtask_url':canonical_url(self.bugtask),
                'bug_id': self.bugtask.bug.id,
                'bugtask_title': self.bugtask.bug.title,
                'old_status': self.old_bugtask.status.title,
                'new_status': self.bugtask.status.title,
                'statusexplanation': statusexplanation}


def specification_notification_subject(spec):
    """Format the email subject line for a specification."""
    return '[Blueprint %s] %s' % (spec.name, spec.title)

@block_implicit_flushes
def notify_specification_modified(spec, event):
    """Notify the related people that a specification has been modifed."""
    spec_delta = spec.getDelta(event.object_before_modification, event.user)
    if spec_delta is None:
        # XXX: Bjorn Tillenius 2006-03-08:
        #      Ideally, if an ISQLObjectModifiedEvent event is generated,
        #      spec_delta shouldn't be None. I'm not confident that we
        #      have enough test yet to assert this, though.
        return

    subject = specification_notification_subject(spec)
    indent = ' '*4
    info_lines = []
    for dbitem_name in ('definition_status', 'priority'):
        title = ISpecification[dbitem_name].title
        assert ISpecification[dbitem_name].required, (
            "The mail notification assumes %s can't be None" % dbitem_name)
        dbitem_delta = getattr(spec_delta, dbitem_name)
        if dbitem_delta is not None:
            old_item = dbitem_delta['old']
            new_item = dbitem_delta['new']
            info_lines.append("%s%s: %s => %s" % (
                indent, title, old_item.title, new_item.title))

    for person_attrname in ('approver', 'assignee', 'drafter'):
        title = ISpecification[person_attrname].title
        person_delta = getattr(spec_delta, person_attrname)
        if person_delta is not None:
            old_person = person_delta['old']
            if old_person is None:
                old_value = "(none)"
            else:
                old_value = old_person.displayname
            new_person = person_delta['new']
            if new_person is None:
                new_value = "(none)"
            else:
                new_value = new_person.displayname
            info_lines.append(
                "%s%s: %s => %s" % (indent, title, old_value, new_value))

    mail_wrapper = MailWrapper(width=72)
    if spec_delta.whiteboard is not None:
        if info_lines:
            info_lines.append('')
        info_lines.append('Whiteboard changed to:')
        info_lines.append('')
        info_lines.append(mail_wrapper.format(spec_delta.whiteboard))

    if not info_lines:
        # The specification was modified, but we don't yet support
        # sending notification for the change.
        return
    body = get_email_template('specification-modified.txt') % {
        'editor': event.user.displayname,
        'info_fields': '\n'.join(info_lines),
        'spec_title': spec.title,
        'spec_url': canonical_url(spec)}

    for address in spec.notificationRecipientAddresses():
        simple_sendmail_from_person(event.user, address, subject, body)



@block_implicit_flushes
def notify_specification_subscription_created(specsub, event):
    """Notify a user that they have been subscribed to a blueprint."""
    user = event.user
    spec = specsub.specification
    person = specsub.person
    subject = specification_notification_subject(spec)
    mailwrapper = MailWrapper(width=72)
    body = mailwrapper.format(
        'You are now subscribed to the blueprint '
        '%(blueprint_name)s - %(blueprint_title)s.\n\n'
        '--\n  %(blueprint_url)s' %
        {'blueprint_name' : spec.name,
         'blueprint_title' : spec.title,
         'blueprint_url' : canonical_url(spec)})
    for address in contactEmailAddresses(person):
        simple_sendmail_from_person(user, address, subject, body)

@block_implicit_flushes
def notify_specification_subscription_modified(specsub, event):
    """Notify a subscriber to a blueprint that their
    subscription has changed.
    """
    user = event.user
    spec = specsub.specification
    person = specsub.person
    # Only send a notification if the
    # subscription changed by someone else.
    if person == user:
        return
    subject = specification_notification_subject(spec)
    if specsub.essential:
        specsub_type = 'Participation essential'
    else:
        specsub_type = 'Participation non-essential'
    mailwrapper = MailWrapper(width=72)
    body = mailwrapper.format(
        'Your subscription to the blueprint '
        '%(blueprint_name)s - %(blueprint_title)s '
        'has changed to [%(specsub_type)s].\n\n'
        '--\n  %(blueprint_url)s' %
        {'blueprint_name' : spec.name,
         'blueprint_title' : spec.title,
         'specsub_type' : specsub_type,
         'blueprint_url' : canonical_url(spec)})
    for address in contactEmailAddresses(person):
        simple_sendmail_from_person(user, address, subject, body)

<<<<<<< HEAD
@block_implicit_flushes
=======

>>>>>>> f97ada08
def notify_mailinglist_activated(mailinglist, event):
    """Notification that a mailng list is available.

    All active members of a team and its subteams receive notification when
    the team's mailing list is available.
    """
    # We will use the setting of the date_activated field as a hint
    # that this list is new, and that noboby has subscribed yet.  See
    # `MailingList.transitionToStatus()` for the details.
    old_date = event.object_before_modification.date_activated
    new_date = event.object.date_activated
    list_looks_new = old_date is None and new_date is not None

    if not (list_looks_new and mailinglist.isUsable()):
        return

    team = mailinglist.team
    from_address = format_address(
        team.displayname, config.canonical.noreply_from_address)
    headers = {}
    subject = "New Mailing List for %s" % team.displayname
    template = get_email_template('new-mailing-list.txt')
    editemails_url = '%s/+editemails'

    def contacts_for(person):
        # Recursively gather all of the active members of a team and
        # of every sub-team.
        members = set()
        if person.isTeam():
            for member in person.activemembers:
                members.update(contacts_for(member))
        elif person.preferredemail is not None:
            members.add(person)
        return members

    for person in contacts_for(team):
        to_address = [str(person.preferredemail.email)]
        replacements = {
            'user': person.displayname,
            'team': team.displayname,
            'team_url': canonical_url(team),
            'subscribe_url': editemails_url % canonical_url(person),
            }
        body = MailWrapper(72).format(template % replacements,
                                      force_wrap=True)
        simple_sendmail(from_address, to_address, subject, body, headers)<|MERGE_RESOLUTION|>--- conflicted
+++ resolved
@@ -1699,11 +1699,8 @@
     for address in contactEmailAddresses(person):
         simple_sendmail_from_person(user, address, subject, body)
 
-<<<<<<< HEAD
-@block_implicit_flushes
-=======
-
->>>>>>> f97ada08
+
+@block_implicit_flushes
 def notify_mailinglist_activated(mailinglist, event):
     """Notification that a mailng list is available.
 
