--- conflicted
+++ resolved
@@ -155,11 +155,7 @@
     def feed_id(self):
         """See `IFeed`."""
         datecreated = self.context.datecreated.date().isoformat()
-<<<<<<< HEAD
-        url_path = urlparse(self.alternate_url)[2]
-=======
         url_path = urlparse(self.link_alternate)[2]
->>>>>>> 920a671e
         id_ = 'tag:launchpad.net,%s:%s' % (
             datecreated,
             url_path)
@@ -203,11 +199,7 @@
             datecreated = self.context.datecreated.date().isoformat()
         else:
             datecreated = '2008'
-<<<<<<< HEAD
-        url_path = urlparse(self.alternate_url)[2]
-=======
         url_path = urlparse(self.link_alternate)[2]
->>>>>>> 920a671e
         id_ = 'tag:launchpad.net,%s:/%s%s' % (
             datecreated,
             self.rootsite,
@@ -286,11 +278,7 @@
         # We don't track the creation date for any given search query so we'll
         # just use a fixed, abbreviated date, which is allowed by the RFC.
         datecreated = "2008"
-<<<<<<< HEAD
-        full_path = self.url[self.url.find('/+bugs'):]
-=======
         full_path = self.link_self[self.link_self.find('/+bugs'):]
->>>>>>> 920a671e
         id_ = 'tag:launchpad.net,%s:%s' % (
             datecreated,
             full_path)
