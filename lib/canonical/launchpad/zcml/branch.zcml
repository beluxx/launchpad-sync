<configure
    xmlns="http://namespaces.zope.org/zope"
    xmlns:browser="http://namespaces.zope.org/browser"
    xmlns:i18n="http://namespaces.zope.org/i18n"
    i18n_domain="launchpad">

  <!-- Branch -->
  <content class="canonical.launchpad.database.Branch">
    <require
        permission="launchpad.View"
        interface="canonical.launchpad.interfaces.IBranch"
        />
    <require
        permission="launchpad.Edit"
        set_attributes="name title summary url mirror_status_message
                        private owner author product lifecycle_status
                        last_mirrored last_mirrored_id last_mirror_attempt
                        mirror_failures pull_disabled next_mirror_time
                        last_scanned last_scanned_id revision_count branch_type
<<<<<<< HEAD
                        reviewer stacked_on"
=======
                        reviewer branch_format repository_format
                        control_format"
>>>>>>> 37824464
        />
    <require
        permission="launchpad.AnyPerson"
        set_attributes="date_last_modified whiteboard"/>
  </content>

  <adapter
      for="canonical.launchpad.interfaces.IBranch"
      provides="canonical.launchpad.interfaces.IStructuralObjectPresentation"
      factory="canonical.launchpad.browser.BranchSOP"
      />

  <adapter
      for="canonical.launchpad.interfaces.IBranch"
      provides="canonical.launchpad.webapp.badge.IHasBadges"
      factory="canonical.launchpad.browser.BranchBadges"
      />

  <subscriber
      for="canonical.launchpad.interfaces.IBranch
           canonical.launchpad.event.interfaces.ISQLObjectCreatedEvent"
      handler="canonical.launchpad.subscribers.karma.branch_created"
      />

    <browser:menus
        module="canonical.launchpad.browser"
        classes="BranchContextMenu" />

    <browser:defaultView
        for="canonical.launchpad.interfaces.IBranch"
        name="+index" />

    <browser:url
        for="canonical.launchpad.interfaces.IBranch"
        path_expression="string:${product_name}/${name}"
        attribute_to_parent="owner"
        rootsite="code" />

    <browser:navigation
        module="canonical.launchpad.browser"
        classes="BranchNavigation" />

    <browser:pages
        for="canonical.launchpad.interfaces.IBranch"
        facet="branches"
        permission="zope.Public"
        class="canonical.launchpad.browser.BranchView" >
        <browser:page
            name="+index"
            template="../templates/branch-index.pt"
            />
        <browser:page
            name="+portlet-details"
            template="../templates/branch-portlet-details.pt" />
        <browser:page
            name="+series-reference"
            template="../templates/branch-series-reference.pt" />
        <browser:page
            name="+associations"
            template="../templates/branch-associations.pt" />
        <browser:page
            name="+landing-candidates"
            template="../templates/branch-landing-candidates.pt" />
    </browser:pages>

  <browser:pages
      for="canonical.launchpad.interfaces.IBranch"
      permission="zope.Public">
    <browser:page
        name="+portlet-specifications"
        template="../templates/branch-portlet-specifications.pt" />
  </browser:pages>

  <browser:page
    name="+merge-queue"
    for="canonical.launchpad.interfaces.IBranch"
    class="canonical.launchpad.browser.BranchMergeQueueView"
    facet="branches"
    permission="zope.Public"
    template="../templates/branch-merge-queue.pt" />

  <browser:page
    name="+portlet-subscribers"
    for="canonical.launchpad.interfaces.IBranch"
    class="canonical.launchpad.browser.BranchSubscriptionsView"
    facet="branches"
    permission="zope.Public"
    template="../templates/branch-portlet-subscribers.pt" />

  <browser:pages
      for="canonical.launchpad.interfaces.IBranch"
      facet="overview"
      permission="zope.Public"
      class="canonical.launchpad.browser.BranchInProductView" >
    <browser:page
        name="+product-summary-listing"
        template="../templates/branch-summary-listing.pt" />
  </browser:pages>

  <browser:pages
      for="canonical.launchpad.interfaces.IBranch"
      facet="overview"
      permission="zope.Public"
      class="canonical.launchpad.browser.BranchInPersonView" >
    <browser:page
        name="+person-summary-listing"
        template="../templates/branch-summary-listing.pt" />
  </browser:pages>

  <browser:page
      for="canonical.launchpad.interfaces.IBranch"
      name="+macros"
      permission="zope.Public"
      template="../templates/branch-macros.pt" />

  <browser:page
      for="*"
      name="branch-form-macros"
      permission="zope.Public"
      template="../templates/branch-form-macros.pt" />

  <browser:page
      name="+whiteboard"
      for="canonical.launchpad.interfaces.IBranch"
      class="canonical.launchpad.browser.BranchEditWhiteboardView"
      facet="branches"
      permission="launchpad.AnyPerson"
      template="../templates/branch-edit.pt" />

  <browser:page
      name="+edit"
      for="canonical.launchpad.interfaces.IBranch"
      class="canonical.launchpad.browser.BranchEditView"
      facet="branches"
      permission="launchpad.Edit"
      template="../templates/branch-edit.pt" />

  <browser:page
      name="+edit-import"
      for="canonical.launchpad.interfaces.IBranch"
      class="canonical.launchpad.browser.CodeImportEditView"
      facet="branches"
      permission="launchpad.Edit"
      template="../templates/codeimport-edit.pt" />

  <browser:page
      name="+delete"
      for="canonical.launchpad.interfaces.IBranch"
      class="canonical.launchpad.browser.BranchDeletionView"
      facet="branches"
      permission="launchpad.Edit"
      template="../templates/branch-delete.pt" />

  <browser:pages
      for="canonical.launchpad.interfaces.IBranch"
      class="canonical.launchpad.browser.BranchMirrorStatusView"
      facet="branches"
      permission="launchpad.View">
    <browser:page
        name="+mirror-status"
        template="../templates/branch-mirror-status.pt" />
    <browser:page
        name="+messages"
        template="../templates/branch-messages.pt" />
  </browser:pages>

  <!-- Subscribe to a branch -->
  <browser:page
      name="+subscribe"
      for="canonical.launchpad.interfaces.IBranch"
      class="canonical.launchpad.browser.BranchSubscriptionAddView"
      facet="branches"
      permission="launchpad.AnyPerson"
      template="../templates/branch-subscription.pt" />

  <browser:page
      name="+register-merge"
      for="canonical.launchpad.interfaces.IBranch"
      class="canonical.launchpad.browser.RegisterBranchMergeProposalView"
      facet="branches"
      permission="launchpad.AnyPerson"
      template="../templates/branch-register-merge-proposal.pt" />

  <browser:page
    name="+linkbug"
    for="canonical.launchpad.interfaces.IBranch"
    class="canonical.launchpad.browser.BranchLinkToBugView"
    facet="branches"
    permission="launchpad.AnyPerson"
    template="../templates/branch-link-to-bug.pt" />

  <browser:page
    name="+linkblueprint"
    for="canonical.launchpad.interfaces.IBranch"
    class="canonical.launchpad.browser.BranchLinkToSpecificationView"
    facet="branches"
    permission="launchpad.AnyPerson"
    template="../templates/branch-link-to-spec.pt" />

  <browser:page
    name="+addsubscriber"
    for="canonical.launchpad.interfaces.IBranch"
    class="canonical.launchpad.browser.BranchSubscriptionAddOtherView"
    facet="branches"
    permission="launchpad.AnyPerson"
    template="../templates/branch-subscription.pt" />

  <!-- Edit subscription or unsubscribe from a branch -->
  <browser:page
      name="+edit-subscription"
      for="canonical.launchpad.interfaces.IBranch"
      class="canonical.launchpad.browser.BranchSubscriptionEditOwnView"
      facet="branches"
      permission="launchpad.AnyPerson"
      template="../templates/branch-edit-subscription.pt" />

  <browser:page
      for="canonical.launchpad.interfaces.IBranch"
      class="canonical.launchpad.browser.BranchRequestImportView"
      name="+request-import"
      template="../templates/inline-form-only-buttons.pt"
      permission="launchpad.AnyPerson" />

  <browser:page
      for="canonical.launchpad.interfaces.IBranchBatchNavigator"
      name="+branch-listing"
      template="../templates/branch-listing.pt"
      permission="zope.Public" />

  <!-- BranchSet -->
  <content class="canonical.launchpad.database.BranchSet">
    <allow interface="canonical.launchpad.interfaces.IBranchSet" />
  </content>

  <!-- BranchVisibilityPolicy -->
  <content class="canonical.launchpad.database.BranchVisibilityTeamPolicy">
    <allow interface="canonical.launchpad.interfaces.IBranchVisibilityTeamPolicy" />
  </content>

  <browser:page
      name="+branchvisibility"
      for="canonical.launchpad.interfaces.IHasBranchVisibilityPolicy"
      facet="overview"
      class="canonical.launchpad.browser.BranchVisibilityPolicyView"
      permission="launchpad.Admin"
      template="../templates/branch-visibility.pt" />

  <browser:page
      name="+addbranchvisibilitypolicy"
      for="canonical.launchpad.interfaces.IHasBranchVisibilityPolicy"
      facet="overview"
      class="canonical.launchpad.browser.AddBranchVisibilityTeamPolicyView"
      permission="launchpad.Admin"
      template="../templates/branch-visibility-edit.pt" />

  <browser:page
      name="+removebranchvisibilitypolicy"
      for="canonical.launchpad.interfaces.IHasBranchVisibilityPolicy"
      facet="overview"
      class="canonical.launchpad.browser.RemoveBranchVisibilityTeamPolicyView"
      permission="launchpad.Admin"
      template="../templates/branch-visibility-edit.pt" />

  <!-- BranchDelta -->
  <content class="canonical.launchpad.components.branch.BranchDelta">
    <allow interface="canonical.launchpad.interfaces.IBranchDelta" />
  </content>

  <securedutility
      class="canonical.launchpad.database.BranchSet"
      provides="canonical.launchpad.interfaces.IBranchSet" >
    <allow interface="canonical.launchpad.interfaces.IBranchSet" />
  </securedutility>

  <subscriber
      for="canonical.launchpad.interfaces.IBranch
           canonical.launchpad.event.interfaces.ISQLObjectModifiedEvent"
      handler="canonical.launchpad.mailout.branch.send_branch_modified_notifications" />

</configure><|MERGE_RESOLUTION|>--- conflicted
+++ resolved
@@ -17,12 +17,8 @@
                         last_mirrored last_mirrored_id last_mirror_attempt
                         mirror_failures pull_disabled next_mirror_time
                         last_scanned last_scanned_id revision_count branch_type
-<<<<<<< HEAD
-                        reviewer stacked_on"
-=======
                         reviewer branch_format repository_format
-                        control_format"
->>>>>>> 37824464
+                        control_format stacked_on"
         />
     <require
         permission="launchpad.AnyPerson"
