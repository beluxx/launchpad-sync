= POFile =

Get evolution template for Ubuntu Hoary

>>> from zope.component import getUtility
>>> from zope.interface.verify import verifyObject
>>> from canonical.launchpad.interfaces import (
...     IDistributionSet, IPersonSet, IPOFile, IPOTemplateSet,
...     ISourcePackageNameSet)
>>> sourcepackagenameset = getUtility(ISourcePackageNameSet)
>>> sourcepackagename = sourcepackagenameset['evolution']
>>> distributionset = getUtility(IDistributionSet)
>>> distribution = distributionset['ubuntu']
>>> series = distribution['hoary']
>>> potemplateset = getUtility(IPOTemplateSet)
>>> potemplatesubset = potemplateset.getSubset(
...     distroseries=series, sourcepackagename=sourcepackagename)
>>> potemplate = potemplatesubset['evolution-2.2']

Get Xhosa translation

>>> pofile = potemplate.getPOFileByLang('xh')
>>> dummy_pofile = potemplate.getDummyPOFile('pt_BR')

Both implement the IPOFile interface:

>>> verifyObject(IPOFile, pofile)
True

>>> verifyObject(IPOFile, dummy_pofile)
True

DummyPOFile returns empty SelectResults for getPOTMsgSet* methods,
except for untranslated messages.

>>> dummy_pofile.getPOTMsgSetTranslated().count()
0
>>> dummy_pofile.getPOTMsgSetFuzzy().count()
0
>>> dummy_pofile.getPOTMsgSetChangedInLaunchpad().count()
0
>>> dummy_pofile.getPOTMsgSetWithNewSuggestions().count()
0
>>> dummy_pofile.getPOTMsgSetWithErrors().count()
0
>>> dummy_pofile.getPOTMsgSetUntranslated().count()
23

Get the set of POTMsgSets that are untranslated.

>>> potmsgsets = list(pofile.getPOTMsgSetUntranslated())
>>> len(potmsgsets)
22

Get Spanish translation

>>> pofile = potemplate.getPOFileByLang('es')

Get the set of POTMsgSets that are untranslated.

>>> potmsgsets = list(pofile.getPOTMsgSetUntranslated())
>>> len(potmsgsets)
13

Test that the header is updated.

>>> from canonical.launchpad.translationformat import POHeader

This is the comment.

>>> comment = ' This is the top comment.'

This is the new header.

>>> msgstr = '''Project-Id-Version: es
... POT-Creation-Date: 2004-08-18 11:10+0200
... PO-Revision-Date: 2005-08-18 13:22+0000
... Last-Translator: Carlos Perelló Marín <carlos@canonical.com>
... Language-Team: Spanish <traductores@es.gnome.org>
... MIME-Version: 1.0
... Content-Type: text/plain; charset=UTF-8
... Content-Transfer-Encoding: 8bit
... Report-Msgid-Bugs-To: serrador@hispalinux.es
... Plural-Forms: nplurals=2; plural=n != 1;'''

Now, get a POHeader object with that information.

>>> new_header = POHeader(comment=comment, msgstr=msgstr)
>>> new_header.updateDict()

We check that the plural forms expression is correctly parsed:

>>> new_header.getPluralFormExpression() == 'n != 1'
True

To be sure the new header is being applied, here we have the old values:

>>> print pofile.topcomment.encode('utf-8')
traducción de es.po al Spanish
translation of es.po to Spanish
...

>>> print pofile.header.encode('utf-8')
Project-Id-Version: es
POT-Creation-Date: 2004-08-17 11:10+0200
PO-Revision-Date: 2005-04-07 13:22+0000
...
Plural-Forms: nplurals=2; plural=(n != 1);

>>> pofile.fuzzyheader
True

Now, is time to change the old header with the new one.

>>> pofile.updateHeader(new_header)

And the new values:

>>> pofile.topcomment
u' This is the top comment.'

>>> print pofile.header.encode('utf-8')
Project-Id-Version: es
POT-Creation-Date: 2004-08-18 11:10+0200
PO-Revision-Date: 2005-08-18 13:22+0000
...
Plural-Forms: nplurals=2; plural=n != 1;

>>> pofile.fuzzyheader
False

Now I'm going to test creating a header with invalid plural-forms and
trying to parse the number and type of plural forms it has.

>>> msgstr = '''Project-Id-Version: es
... POT-Creation-Date: 2004-08-18 11:10+0200
... PO-Revision-Date: 2005-08-18 13:22+0000
... Last-Translator: Carlos Perelló Marín <carlos@canonical.com>
... Language-Team: Spanish <traductores@es.gnome.org>
... MIME-Version: 1.0
... Content-Type: text/plain; charset=UTF-8
... Content-Transfer-Encoding: 8bit
... Report-Msgid-Bugs-To: serrador@hispalinux.es
... Plural-Forms: n != 1'''
>>> new_header = POHeader(msgstr=msgstr)
>>> new_header.updateDict()
WARNING:root:The plural form header has an unknown error. Using the default value...
>>> new_header.getPluralFormExpression() == None
True


== isPORevisionDateOlder ==

This method helps to compare two PO files header and decide if the given one
is older than the one we have in the IPOFile object. We are using this
method, for instance, to know if a new imported PO file should be ignored
because we already have a newer one.

This test is to be sure that the date comparation is working and that two
headers with the same date will always be set as newer because lazy
translators forget to update that field from time to time and sometimes we
were losing translations because we were ignoring those imports too.

    >>> print pofile.header.encode('utf-8')
    Project-Id-Version: es
    ...
    PO-Revision-Date: 2005-08-18 13:22+0000
    ...

First, we check with the same date.

    >>> header = POHeader(msgstr=u'PO-Revision-Date: 2005-08-18 13:22+0000')
    >>> header.updateDict()
    WARNING:root:PO file header entry has no content-type field
    >>> pofile.isPORevisionDateOlder(header)
    False

Now, we check with a date that is in the past.

    >>> header = POHeader(msgstr=u'PO-Revision-Date: 2005-08-18 13:21+0000')
    >>> header.updateDict()
    WARNING:root:PO file header entry has no content-type field
    >>> pofile.isPORevisionDateOlder(header)
    True

== canEditTranslations ==

This method determines if someone is allowed to edit translations.

Do some needed imports.

    >>> from canonical.launchpad.interfaces import ILaunchpadCelebrities
    >>> from canonical.launchpad.interfaces import IPersonSet
    >>> from canonical.launchpad.interfaces import IProductSet
    >>> from canonical.launchpad.interfaces import ITranslationGroupSet
    >>> from canonical.launchpad.database import POFile
    >>> from canonical.launchpad.ftests import login
    >>> from canonical.lp.dbschema import TranslationPermission
    >>> person_set = getUtility(IPersonSet)

Need extra permissions to change the values.

    >>> login('carlos@canonical.com')

Set a translation group to test the CLOSED mode. This mode allows translations
only from the teams set as official translators.

    >>> product = getUtility(IProductSet).getByName('evolution')
    >>> product.translationgroup = getUtility(
    ...     ITranslationGroupSet)['testing-translation-team']
    >>> product.translationpermission = TranslationPermission.CLOSED

Get the IPOFile we are going to use.

    >>> product_series = product.translatable_series[0]
    >>> potemplate = product_series.getPOTemplate('evolution-2.2')
    >>> pofile_es = potemplate.getPOFileByLang('es')

A Launchpad admin must have permission always.

    >>> admins = getUtility(ILaunchpadCelebrities).admin
    >>> pofile_es.canEditTranslations(admins)
    True

A Rosetta Expert too.

    >>> rosetta_experts = getUtility(ILaunchpadCelebrities).rosetta_expert
    >>> pofile_es.canEditTranslations(rosetta_experts)
    True

And Valentina Commissari, as member of the Spanish translation team for
evolution should also have rights.

    >>> valentina = person_set.getByName('tsukimi')
    >>> pofile_es.canEditTranslations(valentina)
    True

But the unprivileged account should not.

    >>> no_priv = person_set.getByName('no-priv')
    >>> pofile_es.canEditTranslations(no_priv)
    False

Now, we get an IPOFile that does not have a translation team assigned.

    >>> pofile_cy = potemplate.getDummyPOFile('cy')

Valentina Commissari is not a translator for this language and does not
have permissions.

    >>> pofile_cy.canEditTranslations(valentina)
    False

And same thing with the unprivileged account.

    >>> pofile_cy.canEditTranslations(no_priv)
    False

Now, let's test the STRUCTURED mode. In this mode, only the defined
translation teams can translate like the CLOSE mode, but in addition, if we
don't have any language team for one language, anyone can add translations.

    >>> product.translationpermission = TranslationPermission.STRUCTURED

Valentina Commissari, as member of the Spanish translation team for
evolution should have rights for the Spanish IPOFile.

    >>> pofile_es.canEditTranslations(valentina)
    True

But the unprivileged account should not.

    >>> pofile_es.canEditTranslations(no_priv)
    False

And this is the difference with the CLOSED mode, anyone will be able to
translate into Welsh, as we can see with Valentina:

    >>> pofile_cy.canEditTranslations(valentina)
    True

And same thing with the unprivileged account.

    >>> pofile_cy.canEditTranslations(no_priv)
    True

Finally, let's check the OPEN mode to be 100% sure that in that mode
anyone can do translations.

    >>> product.translationgroup = None
    >>> product.translationpermission = TranslationPermission.OPEN

We don't have any translation group for the Evolution product so there are
no translators assigned to it, but Valentina Commissari still has rights to
do translations.

    >>> pofile_es.canEditTranslations(valentina)
    True

And samething with the unprivileged account.

    >>> pofile_es.canEditTranslations(no_priv)
    True

== uncachedExport ==

This method serializes an IPOFile as a .po file.

Get a concrete POFile we know doesn't have a UTF-8 encoding.

    >>> pofile = POFile.get(24)
    >>> print pofile.header
    Project-Id-Version: PACKAGE VERSION
    ...
    Content-Type: text/plain; charset=EUC-JP
    ...

Now, let's export it with its default encoding.

    >>> stream = pofile.uncachedExport()
    >>> stream_list = stream.splitlines()

The header is not changed.

    >>> stream_list[23]
    '"Content-Type: text/plain; charset=EUC-JP\\n"'

And checking one of the translations, we can see that it's using the EUC-JP
encoding.

    >>> stream_list[30]
    'msgstr "\xc0\xdf\xc4\xea\xa4\xce\xa5\xab\xa5\xb9\xa5\xbf\xa5\xde\xa5\xa4\xa5\xba\xa4\xcb /etc/mozilla/prefs.js \xa4\xac\xcd\xf8\xcd\xd1\xa4\xc7\xa4\xad\xa4\xde\xa4\xb9\xa1\xa3"'


Now, let's force the UTF-8 encoding.

    >>> stream = pofile.uncachedExport(force_utf8=True)
    >>> stream_list = stream.splitlines()

We can see that the header has been updated to have UTF-8

    >>> stream_list[23]
    '"Content-Type: text/plain; charset=UTF-8\\n"'

And the encoding used is also using UTF-8 chars.

    >>> stream_list[30]
    'msgstr "\xe8\xa8\xad\xe5\xae\x9a\xe3\x81\xae\xe3\x82\xab\xe3\x82\xb9\xe3\x82\xbf\xe3\x83\x9e\xe3\x82\xa4\xe3\x82\xba\xe3\x81\xab /etc/mozilla/prefs.js \xe3\x81\x8c\xe5\x88\xa9\xe7\x94\xa8\xe3\x81\xa7\xe3\x81\x8d\xe3\x81\xbe\xe3\x81\x99\xe3\x80\x82"'

== getPOTMsgSetUntranslated ==

The POTMsgSet that are untranslated are the ones that are not complete and
that aren't fuzzy.

If a POTMsgSet doesn't have a POMsgSet for a concrete translation, we take
that as not bein complete too.

    >>> untranslated_potmsgset = pofile_es.getPOTMsgSetUntranslated()
    >>> untranslated_potmsgset.count()
    13

    >>> for potmsgset in untranslated_potmsgset:
    ...     pomsgset = potmsgset.getPOMsgSet(
    ...         pofile_es.language.code, pofile_es.variant)
    ...     assert (pomsgset is None or
    ...             (pomsgset.iscomplete == False and
    ...              pomsgset.isfuzzy == False))


<<<<<<< HEAD
=======
== createMessageSetFromText ==

This method returns a new IPOMsgSet for the associated text.

Let's get the IPOFile we are going to use for this test.

  >>> pofile_sr = potemplate.newPOFile('sr')

And the msgid we are looking for.

  >>> msgid = u'Found %i invalid file.'

Now, just to be sure that this entry doesn't exist yet:

  >>> pofile_sr.getPOMsgSet(msgid) is None
  True

Is time to create it.

  >>> pomsgset = pofile_sr.createMessageSetFromText(msgid)

As we can see, is the msgid we were looking for.

  >>> print pomsgset.potmsgset.msgid
  Found %i invalid file.
  >>> print pofile_sr.language.id
  358
  >>> print pomsgset.language.id
  358

This entry is in fact one that is not used anymore, that means, its sequence
is zero.

  >>> pomsgset.potmsgset.sequence
  0

Also, as we just created it, it shouldn't have any translation.

  >>> pomsgset.active_texts
  [None, None, None]
  >>> pomsgset.published_texts
  [None, None, None]

>>>>>>> ba622d48
== export and validExportCache ==

The export method is used to get a .po file from our database rows. It's
strongly related with validExportCache, which drives whether the export
should be a full export from our database or just return an already
cached value.

  # Get hold of a PO file which has been exported before.
  >>> from canonical.launchpad.database import POFile
  >>> pofile = POFile.get(1)

The way to know whether there is a previous export is to have a value in
IPOFile.exportfile. That's a link to a librarian file containing a cached
export.

  >>> pofile.exportfile is None
  False
  >>> old_cached_file_id = pofile.exportfile.id

However, it would be old, so it doesn't have a valid cache.

  >>> pofile.validExportCache()
  False

Now ask it to export itself.

  >>> export = pofile.export()
  >>> export.split('\n')[0]
  '# traducci\xc3\xb3n de es.po al Spanish'

  # Now, because of a SQLObject quirk, we need to call .sync() on the PO file.
  # This is because calling .export() has set pofile.exporttime to the magic
  # constant UTC_NOW. This would normally be fine, as the attribute would not
  # normally be accessed again in the same SQLObject session, and it would
  # appear as a datetime value the next time around. However, in this case, we
  # need to access it immediately, so we need to write it to the database and
  # read it back again.
  >>> pofile.sync()

Because the PO file has been exported, it will have updated the cache.

  >>> pofile.validExportCache()
  True

Which is different than previous one:

  >>> old_cached_file_id != pofile.exportfile.id
  True
  >>> old_cached_file_id = pofile.exportfile.id

  # In order to have different datetimes for the export time of the pofile,
  # and for any new stuff we do, lets commit a transaction.
  >>> transaction.commit()

validExportCache method detects any translation change done in the IPOFile and
invalidates the cache.

  # We can see current value before we do a change, so we are completely sure
  # that the exported file includes the modification.
  >>> print export.decode('UTF-8')
  #...
  #: addressbook/addressbook-errors.xml.h:6
  msgid "Failed to authenticate with LDAP server."
  msgstr ""
  ...

  # Let's update a translation to the PO file.
  >>> from canonical.launchpad.database import Person
  >>> person = Person.get(1)
  >>> msgid = u"Failed to authenticate with LDAP server."
  >>> msgset = pofile.getPOMsgSet(msgid)
  >>> print msgset.active_texts
  [None]
  >>> import datetime
  >>> import pytz
  >>> UTC = pytz.timezone('UTC')

If we update it with the same untranslated message, the cache is not
invalidated.

  >>> msgset.updateTranslationSet(person, {0: ''}, fuzzy=False,
  ...     published=True, lock_timestamp=datetime.datetime.now(UTC))
  >>> print msgset.active_texts
  [None]
  >>> print msgset.date_reviewed
  None

  # We need to sync the changed objects for the same reason as before.
  >>> msgset.sync()
  >>> pofile.validExportCache()
  True

When we actually update untranslated pomsgset with a new translation,
cache is invalidated, but for published submissions, date_reviewed is
not updated.

  >>> msgset.updateTranslationSet(person, {0: 'Foo.'}, fuzzy=False,
  ...     published=True, lock_timestamp=datetime.datetime.now(UTC))
  >>> print msgset.active_texts
  [u'Foo.']
  >>> print msgset.date_reviewed
  None
  >>> txt = msgset.active_texts[0]

  # We need to sync the changed objects for the same reason as before.
  >>> msgset.sync()
  >>> pofile.validExportCache()
  False
  >>> pofile.last_touched_pomsgset==msgset
  True

Exporting a pofile regenerates the cache.

  >>> export = pofile.export()
  >>> export is not None
  True

  # And we can see that it's applied in the exported file.
  >>> print export.decode('UTF-8')
  #...
  #: addressbook/addressbook-errors.xml.h:6
  msgid "Failed to authenticate with LDAP server."
  msgstr "Foo."
  ...
  >>> pofile.validExportCache()
  True

Setting a new translation directly through Launchpad (not-published)
updates the date_reviewed value and invalidates the cache.

  >>> msgset.updateTranslationSet(person, {0: 'Blah.'}, fuzzy=False,
  ...     published=False, lock_timestamp=datetime.datetime.now(UTC))
  >>> print msgset.active_texts
  [u'Blah.']

  # We need to sync the changed objects for the same reason as before.
  >>> msgset.sync()
  >>> msgset.date_reviewed is None
  False
  >>> pofile.last_touched_pomsgset==msgset
  True

Another export run generates a new cached file that contains that new
translation.

  # First we invalidate the cache manually, because everything is inside
  # one transaction and we will get the same value with now() being used
  # in both pofile.exporttime and msgset.date_reviewed.
  >>> pofile.exportfile = None
  >>> export = pofile.export()
  >>> export is not None
  True

  # And we can see that it's applied in the exported file.
  >>> print export.decode('UTF-8')
  #...
  #: addressbook/addressbook-errors.xml.h:6
  msgid "Failed to authenticate with LDAP server."
  msgstr "Blah."
  ...
  >>> old_cached_file_id != pofile.exportfile.id
  True
  >>> pofile.validExportCache()
  True

There is a corner case in the way we check that the cached export is valid.
When the IPOFile has no submissions at all we don't have a way to know
when was last time that a translation was updated, because there are no
translations.

This tests two specific things:

 - That a PO file with no translations can be exported.
 - The situation where there is a cached export for a file with no
   translations, and there is no submission which we can use to check the
   cache's validity.

  >>> empty_pofile = pofile.potemplate.newPOFile('cy')
  >>> empty_pofile.last_touched_pomsgset is None
  True
  >>> empty_pofile.validExportCache()
  False

  # There is something exported.
  >>> len(empty_pofile.export()) > 0
  True

XXX DaniloSegan 20070115: we're currently unable to track cache status
for empty PO files, since this is similar to case of a single deactivated
translation.

  >>> empty_pofile.validExportCache()
  False

Also, the export is robust enough to handle a situation where Librarian is not
available.

  # To demonstrate it, we are going to shutdown Librarian.
  >>> from canonical.testing import LibrarianLayer
  >>> LibrarianLayer.hide()

At this point, librarian is not available, but the export is still working.

  >>> pofile = POFile.get(1)
  >>> pofile.validExportCache()
  True
  >>> old_cached_file_id = pofile.exportfile.id
  >>> len(pofile.export()) > 0
  ERROR:root:Error fetching a cached file from librarian
  Traceback (most recent call last):
  ...
  LookupError: ...
  WARNING:root:Error uploading a cached file into librarian
  ...
  UploadFailed: (111, 'Connection refused')
  True

Although the cache is still pointing to previous value because it cannot be
updated.

  >>> pofile.exportfile.id == old_cached_file_id
  True

Even when we there is no cached file, the export will work and will not be
stored due the problem with Librarian.

  >>> pofile.invalidateCache()
  >>> len(pofile.export()) > 0
  WARNING:root:Error uploading a cached file into librarian
  ...
  UploadFailed: (111, 'Connection refused')
  True
  >>> pofile.validExportCache()
  False

  # We restore now Librarian
  >>> LibrarianLayer.reveal()

When an IPOFile has the wrong encoding defined in its header, the system
exports it as UTF-8

  >>> pofile.header = 'Content-Type: text/plain; charset=broken\n'
  >>> pofile.sync()
  >>> export_content = pofile.export()
  >>> unicode(export_content)
  Traceback (most recent call last):
  ...
  UnicodeDecodeError: ...
  >>> print export_content.decode('UTF-8')
  #...
  "Content-Type: text/plain; charset=UTF-8\n"
  ...

== getPOTMsgSetChangedInLaunchpad ==

This method returns only those POTMsgSet's which contain translation
submissions through Launchpad which change existing published translations.

Lets get Evolution Spanish translation in distribution Hoary.

  >>> sourcepackagenameset = getUtility(ISourcePackageNameSet)
  >>> sourcepackagename = sourcepackagenameset['evolution']
  >>> distributionset = getUtility(IDistributionSet)
  >>> distribution = distributionset['ubuntu']
  >>> release = distribution['hoary']
  >>> potemplateset = getUtility(IPOTemplateSet)
  >>> potemplatesubset = potemplateset.getSubset(
  ...     distroseries=release, sourcepackagename=sourcepackagename)
  >>> potemplate = potemplatesubset['evolution-2.2']
  >>> pofile_changed = potemplate.getPOFileByLang('es')

This translation file already contains one message which has been changed in
Launchpad.

  >>> potmsgsets = list(pofile_changed.getPOTMsgSetChangedInLaunchpad())
  >>> len(potmsgsets)
  1
  >>> stats = pofile_changed.updateStatistics()
  >>> print pofile_changed.updatesCount()
  1

We make sure that submissions on untranslated strings are not considered
'changed in Launchpad', since this method is mainly designed to help
translators revert translations to published translations.

Lets get a single untranslated POTMsgSet.

  >>> untranslated = list(pofile_changed.getPOTMsgSetUntranslated())[0]
  >>> untranslated is None
  False
  >>> pomsgset = pofile_changed.getPOMsgSet(untranslated.msgid)
  >>> pomsgset is None
  False

Now, lets provide a translation for it.

  >>> import datetime
  >>> import pytz
  >>> UTC = pytz.timezone('UTC')
  >>> pomsgset.updateTranslationSet(
  ...     pofile_changed.owner, {0: u'sample translation'}, fuzzy=False,
  ...     published=False, lock_timestamp=datetime.datetime.now(UTC))

And make sure that the count of changed in Launchpad hasn't changed.

  >>> potmsgsets = list(pofile_changed.getPOTMsgSetChangedInLaunchpad())
  >>> len(potmsgsets)
  1
  >>> stats = pofile_changed.updateStatistics()
  >>> print pofile_changed.updatesCount()
  1

Now, lets change translation for a message which already has a published
translation.  First we need to find a message with active, published
translation:

  >>> for pomsgset in pofile_changed:
  ... 	  if pomsgset.publishedcomplete and not pomsgset.publishedfuzzy:
  ...         submission = pomsgset.getPublishedSubmission(0)
  ...         if submission and submission.active:
  ...             break
  >>> pomsgset is None
  False

Lets re-translate that:

  >>> pomsgset.updateTranslationSet(
  ...     pofile_changed.owner, {0: u'new translation'}, fuzzy=False,
  ...     published=False, lock_timestamp=datetime.datetime.now(UTC))

And make sure that the count of messages changed in Launchpad _has_ changed:

  >>> potmsgsets = list(pofile_changed.getPOTMsgSetChangedInLaunchpad())
  >>> len(potmsgsets)
  2

Lets check that the updatesCount() is also properly updated.

  >>> stats = pofile_changed.updateStatistics()
  >>> pofile_changed.updatesCount()
  2

== getPOTMsgSetWithNewSuggestions ==

This method returns only those POTMsgSet's which contain suggestions
submitted after the last review date, or, in other words, those
suggestions which need to be reviewed.

Lets get Evolution Spanish translation in distribution Hoary.

  >>> person_set = getUtility(IPersonSet)
  >>> potemplateset = getUtility(IPOTemplateSet)
  >>> evolution = getUtility(IProductSet).getByName('evolution')
  >>> evolution_trunk = evolution.getSeries('trunk')
  >>> potemplatesubset = potemplateset.getSubset(productseries=evolution_trunk)
  >>> evolution_template = potemplatesubset['evolution-2.2']
  >>> evolution_es = evolution_template.getPOFileByLang('es')

  >>> noneditor = person_set.getByName('no-priv')
  >>> editor = person_set.getByName('carlos')

  # Make sure the translation permission mode is closed
  >>> from canonical.lp.dbschema import TranslationPermission
  >>> product.translationpermission = TranslationPermission.CLOSED

Non-editor can only submit a new suggestion on untranslated message.

  >>> evolution_es.getPOTMsgSetWithNewSuggestions().count()
  2
  >>> stats = evolution_es.updateStatistics()
  >>> print evolution_es.unreviewedCount()
  2

  >>> pomsgset = evolution_es.getPOMsgSet(u'evolution minicard')

  # Make sure this entry is unreviewed and untranslated
  >>> print pomsgset.date_reviewed
  None
  >>> pomsgset.active_texts
  [None]

  >>> pomsgset.updateTranslationSet(noneditor, {0: 'translation'}, fuzzy=False,
  ...     published=False, lock_timestamp=datetime.datetime.now(UTC))
  >>> pomsgset.active_texts
  [None]
  >>> evolution_es.getPOTMsgSetWithNewSuggestions().count()
  3
  >>> stats = evolution_es.updateStatistics()
  >>> print evolution_es.unreviewedCount()
  3

A privileged translator can approve this same suggestion by submitting
it himself.

  >>> pomsgset.updateTranslationSet(editor, {0: 'translation'}, fuzzy=False,
  ...     published=False, lock_timestamp=datetime.datetime.now(UTC))
  >>> pomsgset.active_texts
  [u'translation']
  >>> evolution_es.getPOTMsgSetWithNewSuggestions().count()
  2
  >>> stats = evolution_es.updateStatistics()
  >>> print evolution_es.unreviewedCount()
  2

Or, they can update it with entirely different translation, which won't be
picked up as a new suggestion, but will be directly set as the translation.

  >>> pomsgset.updateTranslationSet(editor, {0: 'boohoo'}, fuzzy=False,
  ...     published=False, lock_timestamp=datetime.datetime.now(UTC))
  >>> pomsgset.active_texts
  [u'boohoo']
  >>> evolution_es.getPOTMsgSetWithNewSuggestions().count()
  2
  >>> stats = evolution_es.updateStatistics()
  >>> print evolution_es.unreviewedCount()
  2

Non-editors can still provide suggestions on messages with approved
translations, and this will again list this message among those with
new suggestions.

  >>> pomsgset = evolution_es.getPOMsgSet(u'have ')
  >>> print pomsgset.active_texts
  [u'tiene ']
  >>> pomsgset.updateTranslationSet(noneditor, {0: 'blahblah'}, fuzzy=False,
  ...     published=False, lock_timestamp=datetime.datetime.now(UTC))
  >>> pomsgset.active_texts
  [u'tiene ']
  >>> evolution_es.getPOTMsgSetWithNewSuggestions().count()
  3
  >>> stats = evolution_es.updateStatistics()
  >>> print evolution_es.unreviewedCount()
  3

And if we've got two new suggestions for the same message, POTMsgSet
will not be listed twice in the returned result.

  >>> pomsgset.updateTranslationSet(noneditor, {0: 'another'}, fuzzy=False,
  ...     published=False, lock_timestamp=datetime.datetime.now(UTC))
  >>> evolution_es.getPOTMsgSetWithNewSuggestions().count()
  3
  >>> len(set(evolution_es.getPOTMsgSetWithNewSuggestions()))
  3


= POFile Security tests =

Import the function that will help us to do this test.

    >>> from canonical.launchpad.webapp.authorization import check_permission

A Launchpad admin must have permission to edit an IPOFile always.
    >>> login('foo.bar@canonical.com')
    >>> check_permission('launchpad.Edit', pofile)
    True

And a Rosetta Expert too.

    >>> login('jordi@ubuntu.com')
    >>> check_permission('launchpad.Edit', pofile)
    True

And that's all, folks!<|MERGE_RESOLUTION|>--- conflicted
+++ resolved
@@ -367,8 +367,6 @@
     ...              pomsgset.isfuzzy == False))
 
 
-<<<<<<< HEAD
-=======
 == createMessageSetFromText ==
 
 This method returns a new IPOMsgSet for the associated text.
@@ -388,7 +386,8 @@
 
 Is time to create it.
 
-  >>> pomsgset = pofile_sr.createMessageSetFromText(msgid)
+  >>> potmsgset = pofile_sr.potemplate.getPOTMsgSetByMsgIDText(msgid)
+  >>> pomsgset = pofile_sr.createMessageSetFromMessageSet(potmsgset)
 
 As we can see, is the msgid we were looking for.
 
@@ -412,7 +411,6 @@
   >>> pomsgset.published_texts
   [None, None, None]
 
->>>>>>> ba622d48
 == export and validExportCache ==
 
 The export method is used to get a .po file from our database rows. It's
