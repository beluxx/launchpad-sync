# Copyright 2008 Canonical Ltd.  All rights reserved.

"""Bugzilla ExternalBugTracker utility."""

__metaclass__ = type
__all__ = [
    'Bugzilla',
    'BugzillaLPPlugin',
    'needs_authentication',
    ]

import pytz
import time
import xml.parsers.expat
import xmlrpclib

from datetime import datetime
from email.Utils import parseaddr
from xml.dom import minidom

from zope.component import getUtility
from zope.interface import implements

from canonical import encoding
from canonical.config import config
from canonical.launchpad.components.externalbugtracker import (
    BugNotFound, BugTrackerConnectError, ExternalBugTracker, InvalidBugId,
    LookupTree, UnknownRemoteStatusError, UnparseableBugData,
    UnparseableBugTrackerVersion)
from canonical.launchpad.interfaces import (
    BugTaskStatus, BugTaskImportance, UNKNOWN_REMOTE_IMPORTANCE)
from canonical.launchpad.interfaces.externalbugtracker import (
    ISupportsCommentImport)
from canonical.launchpad.interfaces.message import IMessageSet
from canonical.launchpad.webapp.url import urlappend


class Bugzilla(ExternalBugTracker):
    """An ExternalBugTrack for dealing with remote Bugzilla systems."""

    batch_query_threshold = 0 # Always use the batch method.

    def __init__(self, baseurl, version=None):
        super(Bugzilla, self).__init__(baseurl)
        self.version = self._parseVersion(version)
        self.is_issuezilla = False
        self.remote_bug_status = {}

        # The XML-RPC endpoint used by getExternalBugTrackerToUse()
        self.xmlrpc_endpoint = urlappend(self.baseurl, 'xmlrpc.cgi')
        self.xmlrpc_transport = None

    @property
    def xmlrpc_proxy(self):
        """Return an `xmlrpclib.ServerProxy` to self.xmlrpc_endpoint."""
        return xmlrpclib.ServerProxy(
            self.xmlrpc_endpoint, transport=self.xmlrpc_transport)

    def getExternalBugTrackerToUse(self):
        """Return the correct `Bugzilla` subclass for the current bugtracker.

        See `IExternalBugTracker`.
        """
        try:
            # We try calling Launchpad.plugin_version() on the remote
            # server because it's the most lightweight method there is.
            self.xmlrpc_proxy.Launchpad.plugin_version()
        except xmlrpclib.Fault, fault:
            if fault.faultCode == 'Client':
                return self
            else:
                raise
        except xmlrpclib.ProtocolError, error:
            if error.errcode == 404:
                return self
            else:
                raise
        else:
            return BugzillaLPPlugin(self.baseurl)

    def _parseDOMString(self, contents):
        """Return a minidom instance representing the XML contents supplied"""
        # Some Bugzilla sites will return pages with content that has
        # broken encoding. It's unfortunate but we need to guess the
        # encoding that page is in, and then encode() it into the utf-8
        # that minidom requires.
        contents = encoding.guess(contents).encode("utf-8")
        return minidom.parseString(contents)

    def _probe_version(self):
        """Retrieve and return a remote bugzilla version.

        If the version cannot be parsed from the remote server
        `UnparseableBugTrackerVersion` will be raised. If the remote
        server cannot be reached `BugTrackerConnectError` will be
        raised.
        """
        version_xml = self._getPage('xml.cgi?id=1')
        try:
            document = self._parseDOMString(version_xml)
        except xml.parsers.expat.ExpatError, e:
            raise BugTrackerConnectError(self.baseurl,
                "Failed to parse output when probing for version: %s" % e)
        bugzilla = document.getElementsByTagName("bugzilla")
        if not bugzilla:
            # Welcome to Disneyland. The Issuezilla tracker replaces
            # "bugzilla" with "issuezilla".
            bugzilla = document.getElementsByTagName("issuezilla")
            if bugzilla:
                self.is_issuezilla = True
            else:
                raise UnparseableBugTrackerVersion(
                    'Failed to parse version from xml.cgi for %s: could '
                    'not find top-level bugzilla element'
                    % self.baseurl)
        version = bugzilla[0].getAttribute("version")
        return self._parseVersion(version)

    def _parseVersion(self, version):
        """Return a Bugzilla version parsed into a tuple.

        A typical tuple will be in the form (major_version,
        minor_version), so the version string '2.15' would be returned
        as (2, 15).

        If the passed version is None, None will be returned.
        If the version cannot be parsed `UnparseableBugTrackerVersion`
        will be raised.
        """
        if version is None:
            return None

        try:
            # Get rid of trailing -rh, -debian, etc.
            version = version.split("-")[0]
            # Ignore plusses in the version.
            version = version.replace("+", "")
            # We need to convert the version to a tuple of integers if
            # we are to compare it correctly.
            version = tuple(int(x) for x in version.split("."))
        except ValueError:
            raise UnparseableBugTrackerVersion(
                'Failed to parse version %r for %s' %
                (version, self.baseurl))

        return version

    def convertRemoteImportance(self, remote_importance):
        """See `ExternalBugTracker`.

        This method is implemented here as a stub to ensure that
        existing functionality is preserved. As a result,
        BugTaskImportance.UNKNOWN will always be returned.
        """
        return BugTaskImportance.UNKNOWN

    _status_lookup_titles = 'Bugzilla status', 'Bugzilla resolution'
    _status_lookup = LookupTree(
        ('ASSIGNED', 'ON_DEV', 'FAILS_QA', 'STARTED',
         BugTaskStatus.INPROGRESS),
        ('NEEDINFO', 'NEEDINFO_REPORTER', 'WAITING', 'SUSPENDED',
         BugTaskStatus.INCOMPLETE),
        ('PENDINGUPLOAD', 'MODIFIED', 'RELEASE_PENDING', 'ON_QA',
         BugTaskStatus.FIXCOMMITTED),
        ('REJECTED', BugTaskStatus.INVALID),
        ('RESOLVED', 'VERIFIED', 'CLOSED',
            LookupTree(
                ('CODE_FIX', 'CURRENTRELEASE', 'ERRATA', 'NEXTRELEASE',
                 'PATCH_ALREADY_AVAILABLE', 'FIXED', 'RAWHIDE',
                 BugTaskStatus.FIXRELEASED),
                ('WONTFIX', BugTaskStatus.WONTFIX),
                (BugTaskStatus.INVALID,))),
        ('REOPENED', 'NEW', 'UPSTREAM', 'DEFERRED', BugTaskStatus.CONFIRMED),
        ('UNCONFIRMED', BugTaskStatus.NEW),
        )

    def convertRemoteStatus(self, remote_status):
        """See `IExternalBugTracker`.

        Bugzilla status consist of two parts separated by space, where
        the last part is the resolution. The resolution is optional.
        """
        try:
            return self._status_lookup.find(*remote_status.split())
        except KeyError:
            raise UnknownRemoteStatusError(remote_status)

    def initializeRemoteBugDB(self, bug_ids):
        """See `ExternalBugTracker`.

        This method is overriden so that Bugzilla version issues can be
        accounted for.
        """
        if self.version is None:
            self.version = self._probe_version()

        super(Bugzilla, self).initializeRemoteBugDB(bug_ids)

    def getRemoteBug(self, bug_id):
        """See `ExternalBugTracker`."""
        return (bug_id, self.getRemoteBugBatch([bug_id]))

    def getRemoteBugBatch(self, bug_ids):
        """See `ExternalBugTracker`."""
        # XXX: GavinPanella 2007-10-25 bug=153532: The modification of
        # self.remote_bug_status later on is a side-effect that should
        # really not be in this method, but for the fact that
        # getRemoteStatus needs it at other times. Perhaps
        # getRemoteBug and getRemoteBugBatch could return RemoteBug
        # objects which have status properties that would replace
        # getRemoteStatus.
        if self.is_issuezilla:
            buglist_page = 'xml.cgi'
            data = {'download_type' : 'browser',
                    'output_configured' : 'true',
                    'include_attachments' : 'false',
                    'include_dtd' : 'true',
                    'id'      : ','.join(bug_ids),
                    }
            bug_tag = 'issue'
            id_tag = 'issue_id'
            status_tag = 'issue_status'
            resolution_tag = 'resolution'
        elif self.version < (2, 16):
            buglist_page = 'xml.cgi'
            data = {'id': ','.join(bug_ids)}
            bug_tag = 'bug'
            id_tag = 'bug_id'
            status_tag = 'bug_status'
            resolution_tag = 'resolution'
        else:
            buglist_page = 'buglist.cgi'
            data = {'form_name'   : 'buglist.cgi',
                    'bug_id_type' : 'include',
                    'bug_id'      : ','.join(bug_ids),
                    }
            if self.version < (2, 17, 1):
                data.update({'format' : 'rdf'})
            else:
                data.update({'ctype'  : 'rdf'})
            bug_tag = 'bz:bug'
            id_tag = 'bz:id'
            status_tag = 'bz:bug_status'
            resolution_tag = 'bz:resolution'

        buglist_xml = self._postPage(buglist_page, data)
        try:
            document = self._parseDOMString(buglist_xml)
        except xml.parsers.expat.ExpatError, e:
            raise UnparseableBugData('Failed to parse XML description for '
                '%s bugs %s: %s' % (self.baseurl, bug_ids, e))

        bug_nodes = document.getElementsByTagName(bug_tag)
        for bug_node in bug_nodes:
            # We use manual iteration to pick up id_tags instead of
            # getElementsByTagName because the latter does a recursive
            # search, and in some documents we've found the id_tag to
            # appear under other elements (such as "has_duplicates") in
            # the document hierarchy.
            bug_id_nodes = [node for node in bug_node.childNodes if
                            node.nodeName == id_tag]
            if not bug_id_nodes:
                # Something in the output is really weird; this will
                # show up as a bug not found, but we can catch that
                # later in the error logs.
                continue
            bug_id_node = bug_id_nodes[0]
            assert len(bug_id_node.childNodes) == 1, (
                "id node should contain a non-empty text string.")
            bug_id = str(bug_id_node.childNodes[0].data)
            # This assertion comes in late so we can at least tell what
            # bug caused this crash.
            assert len(bug_id_nodes) == 1, ("Should be only one id node, "
                "but %s had %s." % (bug_id, len(bug_id_nodes)))

            status_nodes = bug_node.getElementsByTagName(status_tag)
            if not status_nodes:
                # Older versions of bugzilla used bz:status; this was
                # later changed to bz:bug_status. For robustness, and
                # because there is practically no risk of reading wrong
                # data here, just try the older format as well.
                status_nodes = bug_node.getElementsByTagName("bz:status")
            assert len(status_nodes) == 1, ("Couldn't find a status "
                                            "node for bug %s." % bug_id)
            bug_status_node = status_nodes[0]
            assert len(bug_status_node.childNodes) == 1, (
                "status node for bug %s should contain a non-empty "
                "text string." % bug_id)
            status = bug_status_node.childNodes[0].data

            resolution_nodes = bug_node.getElementsByTagName(resolution_tag)
            assert len(resolution_nodes) <= 1, (
                "Should be only one resolution node for bug %s." % bug_id)
            if resolution_nodes:
                assert len(resolution_nodes[0].childNodes) <= 1, (
                    "Resolution for bug %s should just contain "
                    "a string." % bug_id)
                if resolution_nodes[0].childNodes:
                    resolution = resolution_nodes[0].childNodes[0].data
                    status += ' %s' % resolution
            self.remote_bug_status[bug_id] = status

    def getRemoteImportance(self, bug_id):
        """See `ExternalBugTracker`.

        This method is implemented here as a stub to ensure that
        existing functionality is preserved. As a result,
        UNKNOWN_REMOTE_IMPORTANCE will always be returned.
        """
        return UNKNOWN_REMOTE_IMPORTANCE

    def getRemoteStatus(self, bug_id):
        """See ExternalBugTracker."""
        if not bug_id.isdigit():
            raise InvalidBugId(
                "Bugzilla (%s) bug number not an integer: %s" % (
                    self.baseurl, bug_id))
        try:
            return self.remote_bug_status[bug_id]
        except KeyError:
            raise BugNotFound(bug_id)


def needs_authentication(func):
    """Decorator for automatically authenticating if needed.

    If an `xmlrpclib.Fault` with error code 410 is raised by the
    function, we'll try to authenticate and call the function again.
    """
    def decorator(self, *args, **kwargs):
        try:
            return func(self, *args, **kwargs)
        except xmlrpclib.Fault, fault:
            # Catch authentication errors only.
            if fault.faultCode != 410:
                raise
            self._authenticate()
            return func(self, *args, **kwargs)
    return decorator


class BugzillaLPPlugin(Bugzilla):
    """An `ExternalBugTracker` to handle Bugzillas using the LP Plugin."""

    implements(ISupportsCommentImport)

    def __init__(self, baseurl, xmlrpc_transport=None,
                 internal_xmlrpc_transport=None):
        super(BugzillaLPPlugin, self).__init__(baseurl)

        self.internal_xmlrpc_transport = internal_xmlrpc_transport
        if xmlrpc_transport is None:
            self.xmlrpc_transport = BugzillaXMLRPCTransport()
        else:
            self.xmlrpc_transport = xmlrpc_transport

<<<<<<< HEAD
=======
        self.xmlrpc_endpoint = urlappend(self.baseurl, 'xmlrpc.cgi')
        self.server = xmlrpclib.ServerProxy(
            self.xmlrpc_endpoint, transport=self.xmlrpc_transport)

    def _authenticate(self):
        """Authenticate with the remote Bugzilla instance.

        Authentication works by means of using a LoginToken of type
        BUGTRACKER. We send the token text to the remote server as a
        parameter to Launchpad.login(), which verifies it using the
        standard launchpad.net/token/$token/+bugtracker-handshake URL.

        If the token is valid, Bugzilla will send us a user ID as a
        return value for the call to Launchpad.login() and will set two
        cookies in the response header, Bugzilla_login and
        Bugzilla_logincookie, which we can then use to re-authenticate
        ourselves for each subsequent method call.
        """
        internal_xmlrpc_server = xmlrpclib.ServerProxy(
            config.checkwatches.xmlrpc_url,
            transport=self.internal_xmlrpc_transport)

        token_text = internal_xmlrpc_server.newBugTrackerToken()

        user_id = self.server.Launchpad.login({'token': token_text})

        auth_cookie = self._extractAuthCookie(
            self.xmlrpc_transport.last_response_headers['Set-Cookie'])

        self.xmlrpc_transport.auth_cookie = auth_cookie

    def _extractAuthCookie(self, cookie_header):
        """Extract the Bugzilla authentication cookies from the header."""
        cookies = []
        for cookie_header_part in cookie_header.split(','):
            cookie = cookie_header_part.split(';')[0]
            cookie = cookie.strip()

            if cookie.startswith('Bugzilla_login'):
                cookies.append(cookie)

        return '; '.join(cookies)

>>>>>>> c43f2300
    def initializeRemoteBugDB(self, bug_ids):
        """See `IExternalBugTracker`."""
        self.bugs = {}
        self.bug_aliases = {}

        # First, grab the bugs from the remote server.
        request_args = {
            'ids': bug_ids,
            'permissive': True,
            }
        response_dict = self.server.Bug.get_bugs(request_args)
        remote_bugs = response_dict['bugs']

        # Now copy them into the local bugs dict.
        for remote_bug in remote_bugs:
            self.bugs[remote_bug['id']] = remote_bug

            # The bug_aliases dict is a mapping between aliases and bug
            # IDs. We use the aliases dict to look up the correct ID for
            # a bug. This allows us to reference a bug by either ID or
            # alias.
            if remote_bug['alias'] and remote_bug['alias'] in bug_ids:
                self.bug_aliases[remote_bug['alias']] = remote_bug['id']

    def getCurrentDBTime(self):
        """See `IExternalBugTracker`."""
        time_dict = self.server.Launchpad.time()

        # Return the UTC time sent by the server so that we don't have
        # to care about timezones.
        server_timestamp = time.mktime(
            time.strptime(
                str(time_dict['utc_time']), '%Y%m%dT%H:%M:%S'))

        server_utc_time = datetime.utcfromtimestamp(server_timestamp)
        return server_utc_time.replace(tzinfo=pytz.timezone('UTC'))

    def _getActualBugId(self, bug_id):
        """Return the actual bug id for an alias or id."""
        # See if bug_id is actually an alias.
        actual_bug_id = self.bug_aliases.get(bug_id)

        # bug_id isn't an alias, so try turning it into an int and
        # looking the bug up by ID.
        if actual_bug_id is not None:
            return actual_bug_id
        else:
            try:
                return int(bug_id)
            except ValueError:
                # If bug_id can't be int()'d then it's likely an alias
                # that doesn't exist, so raise BugNotFound.
                raise BugNotFound(bug_id)

    def getRemoteStatus(self, bug_id):
        """See `IExternalBugTracker`."""
        actual_bug_id = self._getActualBugId(bug_id)

        try:
            status = self.bugs[actual_bug_id]['status']
            resolution = self.bugs[actual_bug_id]['resolution']

            if resolution != '' and resolution is not None:
                return "%s %s" % (status, resolution)
            else:
                return status

        except KeyError:
            raise BugNotFound(bug_id)

    def getCommentIds(self, bug_watch):
        """See `ISupportsCommentImport`."""
        actual_bug_id = self._getActualBugId(bug_watch.remotebug)

        # Check that the bug exists, first.
        if actual_bug_id not in self.bugs:
            raise BugNotFound(bug_watch.remotebug)

        # Get only the remote comment IDs and store them in the
        # 'comments' field of the bug.
        request_params = {
            'bug_ids': [actual_bug_id],
            'include': ['id'],
            }
        bug_comments_dict = self.server.Bug.comments(request_params)

        bug_comments = bug_comments_dict['bugs'][actual_bug_id]
        return [comment['id'] for comment in bug_comments]

    def fetchComments(self, bug_watch, comment_ids):
        """See `ISupportsCommentImport`."""
        actual_bug_id = self._getActualBugId(bug_watch.remotebug)

        # Fetch the comments we want.
        request_params = {
            'bug_ids': [actual_bug_id],
            'ids': comment_ids,
            }
        bug_comments_dict = self.server.Bug.comments(request_params)
        comment_list = bug_comments_dict['bugs'][actual_bug_id]

        # Transfer the comment list into a dict.
        bug_comments = dict(
            (comment['id'], comment) for comment in comment_list)

        self.bugs[actual_bug_id]['comments'] = bug_comments

    def getPosterForComment(self, bug_watch, comment_id):
        """See `ISupportsCommentImport`."""
        actual_bug_id = self._getActualBugId(bug_watch.remotebug)

        comment = self.bugs[actual_bug_id]['comments'][comment_id]
        display_name, email = parseaddr(comment['author'])

        # If the name is empty then we return None so that
        # IPersonSet.ensurePerson() can actually do something with it.
        if not display_name:
            display_name = None

        return (display_name, email)

    def getMessageForComment(self, bug_watch, comment_id, poster):
        """See `ISupportsCommentImport`."""
        actual_bug_id = self._getActualBugId(bug_watch.remotebug)
        comment = self.bugs[actual_bug_id]['comments'][comment_id]

        # Turn the time in the comment, which is an XML-RPC datetime
        # into something more useful to us.
        comment_timestamp = time.mktime(
            time.strptime(str(comment['time']), '%Y%m%dT%H:%M:%S'))
        comment_datetime = datetime.fromtimestamp(comment_timestamp)
        comment_datetime = comment_datetime.replace(
            tzinfo=pytz.timezone('UTC'))

        message = getUtility(IMessageSet).fromText(
            owner=poster, subject='', content=comment['text'],
            datecreated=comment_datetime)

        return message


class BugzillaXMLRPCTransport(xmlrpclib.Transport):
    """XML-RPC Transport for Bugzilla bug trackers.

    Sends a cookie header for authentication.
    """

    def __init__(self):
        self.last_response_headers = None
        self.auth_cookie = None

    def send_host(self, connection, host):
        """Send the host and cookie headers."""
        xmlrpclib.Transport.send_host(self, connection, host)

        if self.auth_cookie is not None:
            connection.putheader('Cookie', self.auth_cookie)

    # Yes, this is really, really, really nasty. This is basically an
    # exact copy of the request() method in xmlrpclib. The trouble is
    # that the original just discards the response headers, with which
    # we actually want to do something.
    def request(self, host, handler, request_body, verbose=0):
        """Issue an XML-RPC request.

        This method overrides the original request() method of Transport in
        order to allow us to handle cookies correctly.
        """
        connection = self.make_connection(host)
        if verbose:
            connection.set_debuglevel(1)

        self.send_request(connection, handler, request_body)
        self.send_host(connection, host)
        self.send_user_agent(connection)
        self.send_content(connection, request_body)

        errcode, errmsg, headers = connection.getreply()
        self.last_response_headers = headers

        if errcode != 200:
            raise xmlrpclib.ProtocolError(
                host + handler, errcode, errmsg, headers)

        self.verbose = verbose

        try:
            sock = connection._conn.sock
        except AttributeError:
            sock = None

        return self._parse_response(connection.getfile(), sock)
<|MERGE_RESOLUTION|>--- conflicted
+++ resolved
@@ -354,12 +354,6 @@
         else:
             self.xmlrpc_transport = xmlrpc_transport
 
-<<<<<<< HEAD
-=======
-        self.xmlrpc_endpoint = urlappend(self.baseurl, 'xmlrpc.cgi')
-        self.server = xmlrpclib.ServerProxy(
-            self.xmlrpc_endpoint, transport=self.xmlrpc_transport)
-
     def _authenticate(self):
         """Authenticate with the remote Bugzilla instance.
 
@@ -380,7 +374,7 @@
 
         token_text = internal_xmlrpc_server.newBugTrackerToken()
 
-        user_id = self.server.Launchpad.login({'token': token_text})
+        user_id = self.xmlrpc_proxy.Launchpad.login({'token': token_text})
 
         auth_cookie = self._extractAuthCookie(
             self.xmlrpc_transport.last_response_headers['Set-Cookie'])
@@ -399,7 +393,6 @@
 
         return '; '.join(cookies)
 
->>>>>>> c43f2300
     def initializeRemoteBugDB(self, bug_ids):
         """See `IExternalBugTracker`."""
         self.bugs = {}
@@ -410,7 +403,7 @@
             'ids': bug_ids,
             'permissive': True,
             }
-        response_dict = self.server.Bug.get_bugs(request_args)
+        response_dict = self.xmlrpc_proxy.Bug.get_bugs(request_args)
         remote_bugs = response_dict['bugs']
 
         # Now copy them into the local bugs dict.
@@ -426,7 +419,7 @@
 
     def getCurrentDBTime(self):
         """See `IExternalBugTracker`."""
-        time_dict = self.server.Launchpad.time()
+        time_dict = self.xmlrpc_proxy.Launchpad.time()
 
         # Return the UTC time sent by the server so that we don't have
         # to care about timezones.
@@ -484,7 +477,7 @@
             'bug_ids': [actual_bug_id],
             'include': ['id'],
             }
-        bug_comments_dict = self.server.Bug.comments(request_params)
+        bug_comments_dict = self.xmlrpc_proxy.Bug.comments(request_params)
 
         bug_comments = bug_comments_dict['bugs'][actual_bug_id]
         return [comment['id'] for comment in bug_comments]
@@ -498,7 +491,7 @@
             'bug_ids': [actual_bug_id],
             'ids': comment_ids,
             }
-        bug_comments_dict = self.server.Bug.comments(request_params)
+        bug_comments_dict = self.xmlrpc_proxy.Bug.comments(request_params)
         comment_list = bug_comments_dict['bugs'][actual_bug_id]
 
         # Transfer the comment list into a dict.
