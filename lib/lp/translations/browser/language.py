# Copyright 2009 Canonical Ltd.  This software is licensed under the
# GNU Affero General Public License version 3 (see the file LICENSE).

"""Browser code for Language table."""

__metaclass__ = type
__all__ = [
    'LanguageAddView',
    'LanguageAdminView',
    'LanguageSetBreadcrumb',
    'LanguageSetContextMenu',
    'LanguageSetNavigation',
    'LanguageSetView',
    'LanguageView',
    ]

from zope.lifecycleevent import ObjectCreatedEvent
from zope.component import getUtility
from zope.event import notify
from zope.app.form.browser import TextWidget
from zope.interface import Interface
from zope.schema import TextLine

from canonical.cachedproperty import cachedproperty
from canonical.launchpad.interfaces.launchpad import ILaunchpadCelebrities
from canonical.launchpad.webapp import (
    action, canonical_url, ContextMenu, custom_widget,
    enabled_with_permission, GetitemNavigation, LaunchpadEditFormView,
    LaunchpadFormView, LaunchpadView, Link, NavigationMenu)
from canonical.launchpad.webapp.breadcrumb import Breadcrumb
from canonical.launchpad.webapp.tales import LanguageFormatterAPI
from lp.services.worlddata.interfaces.language import ILanguage, ILanguageSet
from lp.translations.interfaces.translationsperson import (
    ITranslationsPerson)
from lp.translations.browser.translations import TranslationsMixin
from lp.translations.utilities.pluralforms import (
    BadPluralExpression, make_friendly_plural_forms)

from canonical.widgets import LabeledMultiCheckBoxWidget


def describe_language(language):
    """Return full name for `language`."""
    englishname = language.englishname
    if language.nativename:
        return "%s (%s)" % (englishname, language.nativename)
    else:
        return englishname


class LanguageBreadcrumb(Breadcrumb):
    """`Breadcrumb` for `ILanguage`."""

    @property
    def text(self):
        return self.context.englishname


class LanguageSetNavigation(GetitemNavigation):
    usedfor = ILanguageSet


class LanguageSetBreadcrumb(Breadcrumb):
    """`Breadcrumb` for `ILanguageSet`."""
    text = u"Languages"


class LanguageSetContextMenu(ContextMenu):
    usedfor = ILanguageSet
    links = ['add']

    @enabled_with_permission('launchpad.Admin')
    def add(self):
        text = 'Add Language'
        return Link('+add', text, icon='add')


class LanguageNavigationMenu(NavigationMenu):
    usedfor = ILanguage
    facet = 'translations'
    links = ['administer']

    @enabled_with_permission('launchpad.Admin')
    def administer(self):
        text = 'Administer'
        return Link('+admin', text, icon='edit')


def _format_language(language):
    """Format a language as a link."""
    return LanguageFormatterAPI(language).link(None)


class ILanguageSetSearch(Interface):
    """The collection of languages."""

    search_lang = TextLine(
        title=u'Name of the language to search for.',
        required=True)


class LanguageSetView(LaunchpadFormView):
    """View class to render main ILanguageSet page."""
    label = "Languages in Launchpad"
    page_title = "Languages"

    schema = ILanguageSetSearch

    custom_widget('search_lang', TextWidget, displayWidth=30)

    def initialize(self):
        """See `LaunchpadFormView`."""
        LaunchpadFormView.initialize(self)

        self.language_search = None

        search_lang_widget = self.widgets.get('search_lang')
        if (search_lang_widget is not None and
            search_lang_widget.hasValidInput()):
            self.language_search = search_lang_widget.getInputValue()
        self.search_requested = self.language_search is not None

    @cachedproperty
    def search_results(self):
        return self.context.search(text=self.language_search)

    @cachedproperty
    def search_matches(self):
        if self.search_results is not None:
            return self.search_results.count()
        else:
            return 0

    @cachedproperty
    def user_languages(self):
        """The user's preferred languages, or English if none are set."""
        languages = list(self.user.languages)
        if len(languages) == 0:
            languages = [getUtility(ILaunchpadCelebrities).english]
        return ", ".join(map(_format_language, languages))


# There is no easy way to remove an ILanguage from the database due all the
# dependencies that ILanguage would have. That's the reason why we don't have
# such functionality here.
class LanguageAddView(LaunchpadFormView):
    """View to handle ILanguage creation form."""

    rootsite = 'translations'

    schema = ILanguage
    field_names = ['code', 'englishname', 'nativename', 'pluralforms',
                   'pluralexpression', 'visible', 'direction']
    language = None

    page_title = "Register a language"
    label = "Register a language in Launchpad"

    @action('Add', name='add')
    def add_action(self, action, data):
        """Create the new Language from the form details."""
        self.language = getUtility(ILanguageSet).createLanguage(
            code=data['code'],
            englishname=data['englishname'],
            nativename=data['nativename'],
            pluralforms=data['pluralforms'],
            pluralexpression=data['pluralexpression'],
            visible=data['visible'],
            direction=data['direction'])
        notify(ObjectCreatedEvent(self.language))

    @property
    def cancel_url(self):
        """See LaunchpadFormView."""
        return canonical_url(self.context, rootsite=self.rootsite)

    @property
    def next_url(self):
        assert self.language is not None, 'No language has been created'
        return canonical_url(self.language, rootsite=self.rootsite)

    def validate(self, data):
        # XXX CarlosPerelloMarin 2007-04-04 bug=102898:
        # Pluralform expression should be validated.
        new_code = data.get('code')
        language_set = getUtility(ILanguageSet)
        if language_set.getLanguageByCode(new_code) is not None:
            self.setFieldError(
                'code', 'There is already a language with that code.')


class LanguageView(TranslationsMixin, LaunchpadView):
    """View class to render main ILanguage page."""

    @property
    def page_title(self):
        return self.context.englishname

    @property
    def label(self):
        return "%s in Launchpad" % self.language_name

    @cachedproperty
    def language_name(self):
        return describe_language(self.context)

    @cachedproperty
    def translation_teams(self):
        translation_teams = []
        for translation_team in self.context.translation_teams:
            # translation_team would be either a person or a team.
            translation_teams.append({
                'expert': translation_team,
                'groups': ITranslationsPerson(
                    translation_team).translation_groups,
                })
        return translation_teams

    @property
    def top_contributors(self):
        """
        Get the top contributors for a language.

        If an account has been merged, the account into which it was
        merged will be returned.
        """
        top_translators = []
        for translator in self.context.translators[:30]:
            # Get only the top 20 contributors
            if (len(top_translators) >= 20):
                break

            # For merged account add the target account
            if translator.merged != None:
                translator_target = translator.merged
            else:
                translator_target = translator

            # Add translator only if it was not previouly added as a
            # merged account
            if translator_target not in top_translators:
                top_translators.append(translator_target)

        return top_translators

    @property
    def friendly_plural_forms(self):
        """Formats the plural forms' example list.

        It takes the list of examples for each plural form and transforms in a
        comma separated list to be displayed.
        """
        pluralforms_list = make_friendly_plural_forms(
                self.context.pluralexpression, self.context.pluralforms)

        for item in pluralforms_list:
            examples = ", ".join(map(str, item['examples']))
            if len(item['examples']) != 1:
                examples += "..."
            else:
                examples += "."
            item['examples'] = examples

        return pluralforms_list

    @property
    def add_question_url(self):
        rosetta = getUtility(ILaunchpadCelebrities).lp_translations
        return canonical_url(
            rosetta,
            view_name='+addquestion',
            rootsite='answers')


class LanguageAdminView(LaunchpadEditFormView):
    """Handle an admin form submission."""

    rootsite = 'translations'

    schema = ILanguage

    custom_widget('countries', LabeledMultiCheckBoxWidget,
                  orientation='vertical')

    field_names = ['code', 'englishname', 'nativename', 'pluralforms',
                   'pluralexpression', 'visible', 'direction', 'countries']

    page_title = "Change details"

    @property
    def label(self):
        """The form label"""
        return "Edit %s in Launchpad" % describe_language(self.context)

    @property
    def cancel_url(self):
        """See LaunchpadFormView."""
        return canonical_url(self.context, rootsite=self.rootsite)

    @property
    def next_url(self):
        return canonical_url(self.context, rootsite=self.rootsite)

    @action("Admin Language", name="admin")
    def admin_action(self, action, data):
        self.updateContextFromData(data)

    def _validateCode(self, new_code):
        """Validate a change in language code."""
        language_set = getUtility(ILanguageSet)
        if language_set.getLanguageByCode(new_code) is not None:
            self.setFieldError(
<<<<<<< HEAD
                'code', 'There is already a language with that code.')
=======
                'code', 'There is already a language with that code.')

    def _validatePluralData(self, pluralforms, pluralexpression):
        """Validate plural expression and number of plural forms."""
        try:
            make_friendly_plural_forms(pluralexpression, pluralforms)
        except BadPluralExpression, e:
            self.setFieldError('pluralexpression', str(e))

    def validate(self, data):
        new_code = data.get('code')
        if new_code != self.context.code:
            self._validateCode(new_code)

        pluralexpression = data.get('pluralexpression')
        pluralforms = data.get('pluralforms')
        if pluralexpression is not None:
            self._validatePluralData(pluralforms, pluralexpression)
>>>>>>> 7c64a670
<|MERGE_RESOLUTION|>--- conflicted
+++ resolved
@@ -310,9 +310,6 @@
         language_set = getUtility(ILanguageSet)
         if language_set.getLanguageByCode(new_code) is not None:
             self.setFieldError(
-<<<<<<< HEAD
-                'code', 'There is already a language with that code.')
-=======
                 'code', 'There is already a language with that code.')
 
     def _validatePluralData(self, pluralforms, pluralexpression):
@@ -330,5 +327,4 @@
         pluralexpression = data.get('pluralexpression')
         pluralforms = data.get('pluralforms')
         if pluralexpression is not None:
-            self._validatePluralData(pluralforms, pluralexpression)
->>>>>>> 7c64a670
+            self._validatePluralData(pluralforms, pluralexpression)