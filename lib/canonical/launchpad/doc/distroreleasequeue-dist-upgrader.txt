--- conflicted
+++ resolved
@@ -28,15 +28,10 @@
 
 First, test the rejection of a missapplied changesfile name:
 
-<<<<<<< HEAD
-  >>> upload = NascentUpload(findPolicyByName('sync'),
-  ...     datadir(''), "dist-upgrader_20060302.0120.changes",
-  ...     logging.getLogger(), archive=ubuntutest.main_archive)
-=======
   >>> upload = NascentUpload(
   ...     findPolicyByName('sync'), datadir('dist-upgrader'),
-  ...     "dist-upgrader_20060302.0120.changes", logging.getLogger())
->>>>>>> 9ede3e3c
+  ...     "dist-upgrader_20060302.0120.changes", logging.getLogger(),
+  ...     archive=ubuntutest.main_archive)
   >>> mock_options = MockOptions()
   >>> upload.policy.setOptions(mock_options)
 
@@ -56,15 +51,10 @@
   ...     def error(self, s):
   ...         print "ERROR:", s
 
-<<<<<<< HEAD
-  >>> upload = NascentUpload(findPolicyByName('insecure'),
-  ...     datadir(''), "dist-upgrader_20060302.0120_all.changes",
-  ...     MockLogger(), archive=ubuntutest.main_archive)
-=======
   >>> upload = NascentUpload(
   ...     findPolicyByName('insecure'), datadir('dist-upgrader'),
-  ...     "dist-upgrader_20060302.0120_all.changes", MockLogger())
->>>>>>> 9ede3e3c
+  ...     "dist-upgrader_20060302.0120_all.changes", MockLogger(),
+  ...     archive=ubuntutest.main_archive)
 
 
   >>> mock_options = MockOptions()
