--- conflicted
+++ resolved
@@ -539,11 +539,7 @@
 
     >>> sorted([entry[0].attrib['id']
     ...         for entry in entry_resource_descriptions])
-<<<<<<< HEAD
-    [...'BugEntry', 'BugTaskEntry', ... 'TeamMembershipEntryAdapter']
-=======
     ['BugEntry', 'BugTaskEntry', ... 'TeamMembershipEntryAdapter']
->>>>>>> 3435f795
 
 There's one <resource_type> tag for every kind of entry on the
 site. Let's take a close look at the WADL description of a bug task.
