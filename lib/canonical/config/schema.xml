<schema extends="../../zope/app/server/schema.xml">

    <!--
    The syntax of this file is documented in lib/ZConfig/doc/zconfig.pdf

    I think we should avoid using anything except strings as configuration
    items. Although we could stick complex objects into the configuration,
    this will make using the configuration complex and surprising. Instead,
    I suggest that the complex objects kept as utilities that use the
    configuration to set themselves up.

    It would be possible to split this file up into a number of smaller
    components, tieing the configuration to particular areas.
    -->

    <!-- First we define all the section types. -->

    <sectiontype name="launchpad_session">
        <key name="dbuser" datatype="string" default="session" />
        <key name="dbhost" datatype="ipaddr-or-hostname" required="no" />
        <key name="dbname" datatype="string" default="session_prod" />
        <key name="cookie" datatype="string" default="launchpad" />
    </sectiontype>

    <sectiontype name="virtual_host">
        <key name="hostname" datatype="string" required="yes">
            <description>
                Host name of this virtual host.
                This is matched from the incoming Host header, and
                also used to put together URLs if rooturl is not provided.
                Example: launchpad.net
            </description>
        </key>
        <key name="althostnames" datatype="string" required="no">
            <description>
                Alternative host names to match, in addition to
                the one given in hostname, comma separated.
                Example: wwwww.launchpad.net, www.launchpad.net
            </description>
        </key>
        <key name="rooturl" datatype="string" required="no">
            <description>
                Explicit root URL for this virtual host.
                If this is not provided, the root URL is calculated
                based on the host name.
                Example: https://launchpad.net/
            </description>
        </key>
    </sectiontype>

    <sectiontype name="mainsite" extends="virtual_host" />
    <sectiontype name="blueprints" extends="virtual_host" />
    <sectiontype name="code" extends="virtual_host" />
    <sectiontype name="translations" extends="virtual_host" />
    <sectiontype name="bugs" extends="virtual_host" />
    <sectiontype name="answers" extends="virtual_host" />
    <sectiontype name="shipitubuntu" extends="virtual_host" />
    <sectiontype name="shipitkubuntu" extends="virtual_host" />
    <sectiontype name="shipitedubuntu" extends="virtual_host" />
    <sectiontype name="xmlrpc" extends="virtual_host" />

    <sectiontype name="virtual_hosts">
        <key name="use_https" datatype="boolean" required="yes">
            <description>
                When true, use https URLs unless explicitly overridden.
                When false, use http URLs unless explicitly overridden.
            </description>
        </key>
        <section name="*" type="mainsite" attribute="mainsite" required="yes" />
        <section name="*" type="blueprints" attribute="blueprints" required="yes" />
        <section name="*" type="code" attribute="code" required="yes" />
        <section name="*" type="translations" attribute="translations" required="yes" />
        <section name="*" type="bugs" attribute="bugs" required="yes" />
        <section name="*" type="answers" attribute="answers" required="yes" />
        <section name="*" type="shipitubuntu" attribute="shipitubuntu" required="yes" />
        <section name="*" type="shipitkubuntu" attribute="shipitkubuntu" required="yes" />
        <section name="*" type="shipitedubuntu" attribute="shipitedubuntu" required="yes" />
        <section name="*" type="xmlrpc" attribute="xmlrpc" required="yes" />
    </sectiontype>

    <sectiontype name="launchpad_errorreports">
        <!-- Not 'existing-directory' because the test runner needs to
        create it. Not 'existing-dirpath' because ZConfig will enforce it
        for all sections, not just the one we are using -->
        <key name="errordir" datatype="string" required="yes">
            <description>
                Directory to write error reports to.
            </description>
        </key>
        <key name="oops_prefix" datatype="string" required="yes">
            <description>
                A prefix for "OOPS" codes for this Launchpad instance.
                This is used to allow storing the reports from different
                Launchpad instances in the same directory structure.
            </description>
        </key>
        <key name="copy_to_zlog" datatype="boolean" default="false">
            <description>
                Should exceptions be sent to the log as well as being
                saved to disk?
            </description>
        </key>
    </sectiontype>

    <sectiontype name="script_errorreports">
        <key name="errordir" datatype="string" required="no">
            <description>
                Directory to write error reports to.
            </description>
        </key>
        <key name="oops_prefix" datatype="string" required="yes">
            <description>
                A prefix for "OOPS" codes for this script.
k            </description>
        </key>
        <key name="copy_to_zlog" datatype="boolean">
            <description>
                Should exceptions be sent to the log as well as being
                saved to disk?
            </description>
        </key>
    </sectiontype>


    <sectiontype name="launchpad">
        <key name="dbuser" datatype="string" default="launchpad" />
        <key name="cookie_domains" datatype="canonical.config.commalist"
            default="demo.launchpad.net, staging.launchpad.net, launchpad.net, launchpad.dev">
            <description>
                Session cookies being sent to a subdomain of the parent
                domains listed here will be sent to the parent domain,
                allowing sessions to be shared between vhosts.
                Domains should not start with a leading '.'.
            </description>
        </key>
        <key name="errors_address" datatype="string" required="no"
            default="launchpad-error-reports@lists.canonical.com" />
        <key name="bugs_domain" datatype="string" required="no"
            default="bugs.launchpad.net" />
        <key name="specs_domain" datatype="string" required="no"
            default="specs.launchpad.net" />
        <key name="oops_root_url" datatype="canonical.config.urlbase"
            default="https://devpad.canonical.com/~jamesh/oops.cgi/" />
        <key name="default_batch_size" datatype="integer" required="no"
            default="50" />
        <key name="branchlisting_batch_size" datatype="integer" required="no"
            default="100" />
        <key name="max_bug_attachment_size" datatype="integer" required="no"
            default="0">
            <description>
                Maximum size of bug attachments in bytes. A value of 0 means
                no limit.
            </description>
        </key>
        <key name="db_statement_timeout" datatype="integer" required="no">
            <description>
                SQL statement timeout in milliseconds. If a statement
                takes longer than this to execute, then it will be aborted.
                A value of 0 turns off the timeout. If this value is not set,
                PostgreSQL's default setting is used.
            </description>
        </key>
        <key name="soft_request_timeout" datatype="integer" required="no">
            <description>
                A soft request timeout in milliseconds.  If a request
                takes longer than this timeout, an oops will be logged.

                If unset, requests will not cause soft timeouts.
            </description>
        </key>
        <key name="browser_notification_level" required="no"
            datatype="canonical.config.loglevel" default="info" />
        <key name="supermirror_root" datatype="canonical.config.urlbase"
            default="http://bazaar.launchpad.net/">
            <description>
                The prefix of the URL for the public area of the Supermirror.
                This value is usually not meaningful to change, so it should
                generally not be set explicitly so the default value is used.

                This should end with a slash.

                If that value is changed in production, the
                branch_url_constraint_not_supermirror database constraint
                should be updated.
            </description>
            <example>http://bazaar.launchpad.net/</example>
        </key>
        <key name="bzr_imports_root_url" datatype="canonical.config.urlbase"
            default="http://escudero.ubuntu.com:680/">
            <description>
                The URL prefix for importd's bzr branches that it imports from
                other RCSes like CVS.  Used to generate URLs for the branch
                puller to use, not for public URLs.
            </description>
        </key>
        <key name="codebrowse_root" datatype="canonical.config.urlbase"
             default="http://codebrowse.launchpad.net/">
            <description>
                The URL prefix for links to the Bazaar code browser.
                Links are formed by appending the branch's unique name
                to the root URL.
            </description>
            <example>http://codebrowse.launchpad.net/</example>
        </key>
        <key name="default_blob_expiry" datatype="integer" default="10800">
            <description>
                Number of seconds a blob stored in the temporary blob storage
                must remain before it may be garbage collected.
            </description>
        </key>
        <key name="max_blob_size" datatype="integer" default="0">
            <description>
                Maximum size of blobs that can be stored in the temporary
                blob storage. Set to 0 for unlimited.
            </description>
        </key>
        <section name="*" type="virtual_hosts" attribute="vhosts" required="no"
            />
        <key name="restrict_to_team" datatype="string" default="">
            <description>
            If this is provided, only members of the given team, and
            launchpad admins, may access the site.  Anonymous access is
            not allowed.  If this is provided, but not a known team name,
            only launchpad admins may access the site.
            </description>
        </key>
        <key name="http_proxy" datatype="string" default="http://squid.internal:3128/">
            <description>
                Proxy to be used when issuing HTTP requests.
            </description>
        </key>
        <key name="site_message" datatype="string" default="">
            <description>
            If this is provided, the message given in the string will appear
            in the site status bar at the top of every page.
            </description>
        </key>
        <section name="*" type="launchpad_session" attribute="session"
            required="no" />
        <section name="*" type="launchpad_errorreports" attribute="errorreports"
            required="no" />
        <key name="beta_testers_redirection_host" datatype="string"
             required="no">
            <description>
                If set, the host name to redirect beta testers to.
            </description>
            <example>beta.launchpad.net</example>
        </key>
        <key name="non_restricted_hostname" datatype="string"
             default="launchpad.net">
	    <description>
                If restrict_to_team is set (such as on the beta
                website), then this indicates the hostname suffix for
                the non-restricted version of Launchpad.  Replacing
                config.launchpad.vhosts.mainsite.hostname with this
                value in a URI should give a valid host.

                This is intended to provide a way for non beta-testers
                to get back to the production instance if they are
                given a beta URL.
            </description>
        </key>
    </sectiontype>
    <sectiontype name="gina_target">
        <description>
            Gina will run against the target specified on the command line.
        </description>
        <key name="distro" datatype="string" required="yes">
            <description>
                The distribution name (e.g. ubuntu) from where the packages
                will be taken and to where they will be imported into
                launchpad. A distribution with name DISTRO must be created
                on launchpad before been used because gina is not able to
                create distributions.
            </description>
        </key>
        <key name="distrorelease" datatype="string" required="yes">
            <description>
                The distrorelease name (e.g. hoary) from where the packages
                will be taken and to where they will be imported (published)
                into launchpad. A distrorelease with name DISTRORELEASE inside
                the distrobution DISTRO must be created on launchpad before
                been used because gina is not able to create distroreleases.
            </description>
        </key>
        <key name="architectures" datatype="string"
            default="i386,powerpc,amd64">
            <description>
                A comma separated list with the architectures that should
                be imported into Launchpad. DistroArchRelease entries for
                this architectures having the architecturetag equal to each
                element in ARCHS should be created previously for the given
                DISTRORELEASE.
            </description>
            <example>i386,powerpc,amd64</example>
        </key>
        <key name="components" datatype="string"
            default="main,universe,restricted,multiverse">
            <description>
                A comma separated list with the component names
                that should be imported into launchpad. As well as in
                distribution and distrorelease the components must already
                exists inside launchpad. Currently the componentselection
                table is not checked but ideally it too should be populated.
            </description>
            <example>
                main,universe,restricted
            </example>
        </key>
        <!-- datatype really should be existing-directory, but keyrings
        are not installed on all production servers and they shouldn't need
        it installed if they are not running Gina. -->
        <key name="keyrings" datatype="string" default="/usr/share/keyrings">
            <description>
                A full path to where the keyrings files are
                available. These keyrings are used to look up who signed
                what wherever possible.
            </description>
        </key>
        <key name="root" datatype="string" required="yes">
            <description>
                ROOT is the full path to a debian-style archive from where
                the packages and its info will be read. This directory
                should contain a pool and dists pair of trees.
            </description>
        </key>
        <key name="pocket" datatype="string" default="release">
            <description>
                The pocket where this import should go. A "pocket" is a
                sub-archive for a distribution release. The default pocket
                is called "release", others are "security", "updates" and
                "proposed". There may be more. Packages can be published in
                a specific pocket after the release is made, before that
                they will always be published in the "release" pocket.
            </description>
            <metadefault>
                The "release" pocket is where packages are published
                before release.
            </metadefault>
            <example>updates</example>
        </key>

        <key name="pocketrelease" datatype="string" required="yes">
            <description>
                The distrorelease name to where packages should be published
                when working with pockets. Thats because on debian model
                hoary-updates can be seen as another distrorelease but it
                does not happens on launchpad.
            </description>
        </key>

        <key name="katie_dbname" datatype="string" required="no">
            <description>
                The Katie database that should be used to extract extra
                information from.
            </description>
        </key>

        <key name="source_only" datatype="boolean" default="false">
            <description>
                If true, only the source packages are imported and the
                binary packages ignored.
            </description>
        </key>

        <key name="sourcepackagenames_only" datatype="boolean" default="false">
            <description>
                If true, only the source package names are imported into
                Launchpad
            </description>
        </key>

    </sectiontype>

    <sectiontype name="gina">
        <key name="dbuser" datatype="string" default="gina">
            <description>
                The database user which will be used to make the
                package imports.
            </description>
        </key>
        <multisection name="+" type="gina_target"
            attribute="target" required="no" />
    </sectiontype>

    <sectiontype name="librarian_server">
        <!-- Not 'existing-directory' because the test runner needs to
        create it. Not 'existing-dirpath' because ZConfig will enforce it
        for all sections, not just the one we are using -->
        <key name="root" datatype="string" required="yes" />
        <key name="launch" datatype="boolean" required="no" default="no" />
        <key name="spew" datatype="boolean" required="no" default="no" />
        <key name="upstream_host" datatype="ipaddr-or-hostname"
            required="no" />
        <key name="upstream_port" datatype="port-number" required="no"
            default="80" />
        <key name="logfile" datatype="string" required="no" default="-" />
    </sectiontype>

    <sectiontype name="librarian_gc">
        <key name="dbuser" datatype="string" default="librariangc">
            <description>
                The user the librarian-gc.py garbage collection script connects
                as.
            </description>
        </key>
    </sectiontype>

    <sectiontype name="librarian">
        <key name="dbuser" datatype="string" default="librarian" />

        <key name="upload_port" datatype="port-number" required="yes">
            <description>
                Port number Librarian listens for storage requests on
            </description>
        </key>

        <key name="download_port" datatype="port-number" required="yes">
            <description>
                Port number Librarian listens for HTTP GET and
                HEAD requests on
            </description>
        </key>

        <key name="upload_host" datatype="ipaddr-or-hostname" required="yes">
            <description>
                Host Librarian is listening on for storage requests
            </description>
        </key>

        <key name="download_host" datatype="ipaddr-or-hostname" required="yes">
            <description>
                Host Librarian is listening on for HTTP requests
            </description>
        </key>

        <key name="download_url" datatype="canonical.config.urlbase"
            default="http://librarian.launchpad.net/">
            <description>
                The base URL used to generate URLs to the Library contents.
                Note that this might be on a different host or port to what is
                specified above if access to the Library is via Apache
                redirects.
            </description>
        </key>

        <!-- This is present because the buildd master uses download_url for
             itself and passes buildd_download_url to the slaves. -->
        <key name="buildd_download_url" datatype="canonical.config.urlbase"
            default="http://librarian.launchpad.net/">
            <description>
                The base URL used to generate URLs to the Library contents
                when passing URLs to the build daemons. This is likely to be
                a different host and port to the download url provided to
                external clients and is also likely to be proxied via Apache.
            </description>
        </key>

        <section name="*" type="librarian_server" attribute="server"
            required="no" />
        <section name="*" type="librarian_gc" attribute="gc"
            required="no" />
    </sectiontype>

    <sectiontype name="zopeless">
        <description>
            Clusters zopeless specific configuration. Ideally, this section
            will disappear as Zope3 land and Python land grow closer
        </description>
        <key name="send_email" datatype="boolean" required="yes" />
        <key name="smtp_host" datatype="ipaddr-or-hostname" required="no"
            default="localhost" />
        <key name="smtp_port" datatype="port-number" required="no"
            default="25" />
    </sectiontype>

    <sectiontype name="malone">
        <description>
            Malone-specific configuration options.
        </description>
        <key name="bugmail_error_from_address" datatype="string"
            required="yes" />
        <key name="buglist_batch_size" datatype="integer"
            required="no" default="20" />
        <key name="bugnotification_dbuser"
             datatype="string" required="no" default="bugnotification">
            <description>
                The database user which will be used to send bug
                notifications.
            </description>
        </key>
        <key name="bugnotification_interval" datatye="integer"
            required="no" default="5">
          <description>
              The number of minutes that at most should pass between
              changes to a bug to cause them to be grouped together into a
              single notification.
          </description>
        </key>
        <key name="debbugs_db_location" datatype="string"
            required="no" default="/srv/bugs-mirror.debian.org/" />
        <key name="max_comment_size" datatype="integer"
            required="no" default="3200">
          <description>
              The maximum number of characters a bug comment can be
              without being truncated when displayed on the main bug
              page.
          </description>
        </key>
    </sectiontype>

    <sectiontype name="shipit">
        <description>
            Shipit-specific configuration options.
        </description>
        <key name="dbuser" datatype="string" default="shipit" />
        <key name="admins_email_address" datatype="string"
             default="info@shipit.ubuntu.com"/>
        <key name="ubuntu_from_email_address" datatype="string"
             default="noreply@shipit.ubuntu.com" />
        <key name="edubuntu_from_email_address" datatype="string"
             default="noreply@shipit.edubuntu.com" />
        <key name="kubuntu_from_email_address" datatype="string"
             default="noreply@shipit.kubuntu.com" />
    </sectiontype>

    <sectiontype name="rosettaadmin">
        <description>
            Configuration for Rosetta admin tools
        </description>
        <key name="dbuser" datatype="string" default="rosettaadmin" />
        <key name="email" datatype="string" default="rosetta@launchpad.net">
            <description>
                From-address used in PO import, export and language pack
                notifications.
            </description>
        </key>
    </sectiontype>

    <sectiontype name="poimport">
        <description>
            Configuration for cronscripts/rosetta-poimport
        </description>
        <key name="dbuser" datatype="string" default="poimport" />
    </sectiontype>

    <sectiontype name="poattach">
        <description>
            Configuration for cronscripts/rosetta-package-po-attach
        </description>
        <key name="dbuser" datatype="string" default="poattach" />
    </sectiontype>

    <sectiontype name="rosetta">
        <description>
            Rosetta-specific configuration options
        </description>
        <section name="*" type="rosettaadmin" attribute="rosettaadmin" required="no" />
        <section name="*" type="poimport" attribute="poimport" required="no" />
        <section name="*" type="poattach" attribute="poattach" required="no" />
    </sectiontype>

    <sectiontype name="gpghandler">
        <description>
            This utility is resposible for GPG operations like:
        sign/verify and encrypt/decrypt. it needs a "home" to allocate
        the runtime build configuration file and keyring and an
        address, "host:port",  pointing a reliable keyserver.
        </description>
        <key name="host" datatype="ipaddr-or-hostname" required="yes">
            <description>
                Host running PKS-like (SKS) keyserver Application.
            </description>
        </key>
        <key name="public_host" datatype="ipaddr-or-hostname" required="yes">
            <description>
                A public host running PKS-like (SKS) keyserver Application.
                This option is used to display links in the UI referring to
                the public keyserver.
            </description>
        </key>
        <key name="port" datatype="port-number" required="yes">
            <description>
                Port number on Host to access the keyserver
            </description>
        </key>
    </sectiontype>

    <sectiontype name="zeca">
        <description>
            Stubed Key server for test proposes, it's able to server
        in SKS fortmat, a restricted set of keys. (fixed address at
        localhost:11371)
        </description>
        <!-- Not 'existing-directory' because the test runner needs to
            create it  as librarian one-->
        <key name="root" datatype="string" required="no">
            <description>
                Directory to be created to store the pre-installed key-files
            </description>
        </key>
    </sectiontype>

    <sectiontype name="statistician">
      <key name="dbuser" datatype="string" default="statistician" />
    </sectiontype>

    <sectiontype name="productreleasefinder">
        <key name="dbuser" datatype="string" default="productreleasefinder" />
    </sectiontype>

    <sectiontype name="distributionmirrorprober">
        <key name="dbuser" datatype="string" default="distributionmirror">
            <description>
                The database user which will be used to probe distribution
                mirrors.
            </description>
        </key>
        <key name="releases_file_list_url" datatype="string"
             default="http://releases.ubuntu.com/.manifest">
            <description>
                The URL to the file containing the list of ISO images that a
                mirror must contain.
            </description>
        </key>
        <key name="timeout" datatype="integer" default="30">
            <description>
                The time in seconds that the mirror prober will wait for a
                reply.
            </description>
        </key>
        <key name="use_proxy" datatype="boolean" default="true">
            <description>
                Should we set an http_proxy environment variable before
                running the prober?
            </description>
        </key>
        <key name="localhost_only" datatype="boolean" default="false">
            <description>
                If true, the mirror prober will only try to connect to
                localhost; all other hosts it'll return a success without
                even trying to connect.
            </description>
        </key>
    </sectiontype>

    <sectiontype name="expiredmembershipsflagger">
        <key name="dbuser" datatype="string" default="teammembership">
            <description>
                The database user which will be used to flag expired team
                memberships.
            </description>
        </key>
    </sectiontype>

    <sectiontype name="karmacacheupdater">
        <key name="dbuser" datatype="string" default="karma">
            <description>
                The database user which will be used to update the karmacache
                table.
            </description>
        </key>
        <key name="max_scaling" datatype="integer" default="500">
            <description>
                When calculating karma, if a categories scaling factor is
                larger than this it is reduced down to this maximum. This is
                to stop ridiculous spikes when a new category is added and
                there is little karma in the category's pool.
            </description>
        </key>
    </sectiontype>

    <sectiontype name="targetnamecacheupdater">
        <key name="dbuser" datatype="string" default="targetnamecacheupdater">
            <description>
                The database user which will be used to update the
                targetnamecache column of bugtasks.
            </description>
        </key>
    </sectiontype>

    <sectiontype name="cveupdater">
        <key name="cve_db_url" datatype="string" required="no"
             default="http://cve.mitre.org/cve/downloads/allitems.xml.gz" />
        <key name="dbuser" datatype="string" default="cve">
            <description>
                The database user which will be used to update the CVE
                database.
            </description>
        </key>
    </sectiontype>

    <sectiontype name="answertracker">
        <key name="dbuser" datatype="string" default="answertracker">
            <description>
                The database user which will be used to expire questions.
            </description>
        </key>
        <key name="email_domain" datatype="string"
            default="answers.launchpad.net" >
            <description>
                The email domain, to which incomings emails should be
                sent.
            </description>
        </key>
        <key name="days_before_expiration" datatype="integer"
             default="15">
            <description>
                The number of days of inactivity required before a question in
                the open or needs information state is expired.
            </description>
        </key>
    </sectiontype>

    <sectiontype name="buildsequencer_job">
        <key name="command" datatype="string">
            <description>
                The subprocess to run. You can assume LPCONFIG will be set
                and that PYTHONPATH will be set to include the launchpad/lib
                directory and that CWD will be the top level of the launchpad
                tree itself. But that is all.
            </description>
        </key>
        <key name="mindelay" datatype="integer" default="1">
            <description>
                The minimum delay between invocations of this job type. The
                slavescanner probably wants to be set to 5 seconds or so but
                the queue builder probably wants 5 minutes or so (900 seconds).
                Other tasks will have varying requirements placed on them.
            </description>
        </key>
        <key name="alwayslog" datatype="boolean" default="false">
            <description>
                If set to true, the output of this job will always be logged to
                the sequencer log file.
            </description>
        </key>
    </sectiontype>

    <sectiontype name="buildsequencer">
        <key name="mailproblemsto" datatype="string" default="">
            <description>
                If one of the subprocesses exits with a failure code then the
                build sequencer will email this address with the output of
                the subprocess. If this variable is set to a single dash then
                the output will simply be logged instead.
            </description>
        </key>
        <key name="launch" datatype="boolean" default="false">
            <description>
                If true, the buildsequencer will be started by the startup
                scripts.
            </description>
        </key>
        <key name="logfile" datatype="string">
            <description>
                The name of the log file for the sequencer (passed to twistd)
            </description>
        </key>
        <key name="spew" datatype="boolean" required="no" default="no" />
        <key name="smtphost" datatype="string" default="localhost"
            required="no" />
        <key name="fromaddress" datatype="string"
            default="launchpad@lists.canonical.com"
            required="no" />
        <multisection name="+" type="buildsequencer_job"
            attribute="jobs" required="no" />
    </sectiontype>

    <sectiontype name="uploader">
        <key name="dbuser" datatype="string" required="yes" />
        <key name="default_recipient_name" datatype="string" required="yes" />
        <key name="default_sender_name" datatype="string" required="yes" />
        <key name="default_recipient_address" datatype="string"
             required="yes" />
        <key name="default_sender_address" datatype="string" required="yes" />
    </sectiontype>

    <sectiontype name="uploadqueue">
        <key name="dbuser" datatype="string" required="yes" />
    </sectiontype>

    <sectiontype name="builddmaster">
        <key name="dbuser" datatype="string" required="yes">
            <description>
                BuilddMaster Datatbase user.
            </description>
        </key>
        <key name="socket_timeout" datatype="integer" default="600">
            <description>
                The time in seconds that the builddmaster will wait for a
                reply from buildd slave.
            </description>
        </key>
        <key name="uploader" datatype="string" required="yes">
            <description>
                This is the command invoked by the buildd master when it wants
                to process a package upload into the launchpad. The buildd
                master splits the command on spaces so no escaping is allowed.
                If the token BUILDID is present, the build master will replace
                it with the ID of the build record for the upload.
                The build master will append the directory containing the files
                to the command before executing it.
            </description>
        </key>
        <key name="root" datatype="string" required="yes">
            <description>
                Directory to be created to store build results.
            </description>
        </key>
        <key name="crondaily_lockfile" datatype="string"
             default="/srv/launchpad.net/ubuntu-archive/cron.daily.lock">
            <description>
             cron.daily lockfile path, it's probed in order to suppress
             buildd-queue-builder runs during the publication process.
            </description>
        </key>
        <key name="send_build_notification" datatype="boolean"
             default="yes">
            <description>
             Activate the Build Notification system.
            </description>
        </key>
        <key name="notify_owner" datatype="boolean"
             default="yes">
            <description>
             Controls the notification of sourcepackagerelease.creator.
             If disable only the default_recipient will be notified.
            </description>
        </key>
        <key name="default_sender_name" datatype="string"
             default="Launchpad Buildd System"/>
        <key name="default_sender_address" datatype="string"
             default="noreply@launchpad.net"/>
    </sectiontype>

    <sectiontype name="mirror_puller_errorreports" extends="script_errorreports" />
    <sectiontype name="upload_puller_errorreports" extends="script_errorreports" />
    <sectiontype name="import_puller_errorreports" extends="script_errorreports" />

    <sectiontype name="supermirror">
        <key name="dbuser" datatype="string" default="supermirror" />
        <key name="branchesdest" datatype="string" default="/var/tmp/sm-ng/mirrors" />
        <key name="masterlock" datatype="string" default="/var/tmp/sm-ng/masterlock" />
        <key name="branchlistsource" datatype="string"
             default="http://gangotri.ubuntu.com:9000/supermirror-pull-list.txt" />
        <key name="authserver_url" datatype="canonical.config.urlbase"
             default="http://localhost:8999/branch/">
            <description>
                The XML-RPC endpoint URL for talking to the auth server
                to update branch mirror details.
            </description>
        </key>
        <key name="warehouse_root_url" datatype="canonical.config.urlbase">
            <description>
                URL prepended to branch ids to obtain internal branch URLs.
            </description>
        </key>
        <section name="*" type="mirror_puller_errorreports"
            attribute="mirror_errorreports" required="no" />
        <section name="*" type="upload_puller_errorreports"
            attribute="upload_errorreports" required="no" />
        <section name="*" type="import_puller_errorreports"
            attribute="import_errorreports" required="no" />
    </sectiontype>

    <sectiontype name="branchscanner">
        <key name="dbuser" datatype="string" default="branchscanner">
            <description>
                The database user for the branch-scanner to update branches.
            </description>
        </key>
        <section name="*" type="script_errorreports" attribute="errorreports"
            required="no" />
    </sectiontype>

    <sectiontype name="supermirrorsftp">
        <key name="authserver" datatype="string" />
        <key name="host_key_pair_path" datatype="string" />
        <key name="branches_root" datatype="string" />
        <key name="port" datatype="string" default="tcp:5022" />
        <key name="launch" datatype="boolean" required="no" default="no" />
        <key name="spew" datatype="boolean" required="no" default="no" />
        <key name="logfile" datatype="string" required="no" default="-" />
    </sectiontype>

    <sectiontype name="authserver">
        <key name="dbuser" datatype="string" default="authserver" />
        <key name="port" datatype="string" default="tcp:8999" />
        <key name="launch" datatype="boolean" required="no" default="no" />
        <key name="spew" datatype="boolean" required="no" default="no" />
        <key name="logfile" datatype="string" required="no" default="-" />
    </sectiontype>

    <sectiontype name="production_errorreports" extends="script_errorreports" />
    <sectiontype name="autotest_errorreports" extends="script_errorreports" />

    <sectiontype name="importd">
        <key name="dbuser" datatype="string">
            <description>
                The database user for importd and associated scripts.
            </description>
        </key>
        <section name="*" type="production_errorreports"
            attribute="production_errorreports" required="no" />
        <section name="*" type="autotest_errorreports"
            attribute="autotest_errorreports" required="no" />
    </sectiontype>

<<<<<<< HEAD
    <sectiontype name="personalpackagearchive">
        <key name="root" datatype="string" required="yes">
            <description>
                Directory to be created to store PPAs.
            </description>
        </key>
        <key name="base_url" datatype="string" required="no"
             default="http://ppa.launchpad.dev">
            <description>
                External base URL for PPAs.
            </description>
        </key>
=======
    <sectiontype name="mailman-build"
                 prefix="canonical.launchpad.mailman.config">
        <key name="build"           datatype="boolean"      default="false" />
        <key name="prefix"          datatype=".prefix"      default=""      />
        <key name="var_dir"         datatype="string"
             default="/var/mailman"  />
        <key name="user_group"      datatype=".usergroup"   default="" />
        <key name="site_list_owner" datatype=".siteowner"   default="" />
        <key name="host_name"       datatype=".hostname"    default="" />
    </sectiontype>

    <sectiontype name="mailman" prefix="canonical.mailman.config">
        <section name="*" type="mailman-build"
                 attribute="build" required="yes" />

        <key name="launch" datatype="boolean"  default="false" />
        <key name="smtp"   datatype="inet-address"   default="localhost:25" />
>>>>>>> 80e39bff
    </sectiontype>

    <sectiontype name="canonical">
        <key name="dbhost" datatype="ipaddr-or-hostname" required="no" />
        <key name="dbname" datatype="string" required="yes" />
        <key name="randomise_select_results" datatype="boolean"
            required="no" default="false" />
        <key name="chunkydiff" datatype="boolean"
            required="no" default="true" />
        <key name="show_tracebacks" datatype="boolean"
            required="no" default="false" />
        <key name="bounce_address" datatype="string" required="no"
            default="bounces@canonical.com" />
        <key name="noreply_from_address" datatype="string"
            required="no" default="noreply@launchpad.net" />
        <key name="admin_address" datatype="string" required="no"
            default="system-error@launchpad.net" />
        <key name="pid_dir" datatype="existing-directory" required="no"
            default="/tmp" />
        <section name="*" type="launchpad" attribute="launchpad" />
        <section name="*" type="malone" attribute="malone" />
        <section name="*" type="shipit" attribute="shipit" />
        <section name="*" type="rosetta" attribute="rosetta" />
        <section name="*" type="librarian" attribute="librarian" />
        <section name="*" type="zopeless" attribute="zopeless" />
        <section name="*" type="gpghandler" attribute="gpghandler" />
        <section name="*" type="zeca" attribute="zeca" />
        <section name="*" type="statistician" attribute="statistician" />
        <section name="*" type="productreleasefinder"
                 attribute="productreleasefinder" />
        <section name="*" type="gina" attribute="gina" />
        <section name="*" type="karmacacheupdater"
            attribute="karmacacheupdater" />
        <section name="*" type="expiredmembershipsflagger"
            attribute="expiredmembershipsflagger" />
        <section name="*" type="distributionmirrorprober"
            attribute="distributionmirrorprober" />
        <section name="*" type="targetnamecacheupdater"
            attribute="targetnamecacheupdater" />
        <section name="*" type="cveupdater" attribute="cveupdater" />
        <section name="*" type="answertracker" attribute="answertracker" />
        <section name="*" type="buildsequencer" attribute="buildsequencer" />
        <section name="*" type="uploader" attribute="uploader" />
        <section name="*" type="uploadqueue" attribute="uploadqueue" />
        <section name="*" type="supermirror" attribute="supermirror" />
        <section name="*" type="branchscanner" attribute="branchscanner" />
        <section name="*" type="builddmaster" attribute="builddmaster" />
        <section name="*" type="supermirrorsftp" attribute="supermirrorsftp" />
        <section name="*" type="authserver" attribute="authserver" />
        <section name="*" type="importd" attribute="importd" />
<<<<<<< HEAD
        <section name="*" type="personalpackagearchive"
            attribute="personalpackagearchive" />
=======
        <section name="*" type="mailman" attribute="mailman" />
>>>>>>> 80e39bff
    </sectiontype>

    <!-- Now specify where the section types may be rooted in the config file
    -->
    <multisection name="+" type="canonical" attribute="canonical" />
</schema><|MERGE_RESOLUTION|>--- conflicted
+++ resolved
@@ -907,7 +907,6 @@
             attribute="autotest_errorreports" required="no" />
     </sectiontype>
 
-<<<<<<< HEAD
     <sectiontype name="personalpackagearchive">
         <key name="root" datatype="string" required="yes">
             <description>
@@ -920,7 +919,8 @@
                 External base URL for PPAs.
             </description>
         </key>
-=======
+    </sectiontype>
+
     <sectiontype name="mailman-build"
                  prefix="canonical.launchpad.mailman.config">
         <key name="build"           datatype="boolean"      default="false" />
@@ -938,7 +938,6 @@
 
         <key name="launch" datatype="boolean"  default="false" />
         <key name="smtp"   datatype="inet-address"   default="localhost:25" />
->>>>>>> 80e39bff
     </sectiontype>
 
     <sectiontype name="canonical">
@@ -989,12 +988,9 @@
         <section name="*" type="supermirrorsftp" attribute="supermirrorsftp" />
         <section name="*" type="authserver" attribute="authserver" />
         <section name="*" type="importd" attribute="importd" />
-<<<<<<< HEAD
         <section name="*" type="personalpackagearchive"
             attribute="personalpackagearchive" />
-=======
         <section name="*" type="mailman" attribute="mailman" />
->>>>>>> 80e39bff
     </sectiontype>
 
     <!-- Now specify where the section types may be rooted in the config file
