<!-- Copyright 2009 Canonical Ltd.  This software is licensed under the
     GNU Affero General Public License version 3 (see the file LICENSE).
-->

<configure
    xmlns="http://namespaces.zope.org/zope"
    xmlns:browser="http://namespaces.zope.org/browser"
    xmlns:i18n="http://namespaces.zope.org/i18n"
    xmlns:xmlrpc="http://namespaces.zope.org/xmlrpc"
    i18n_domain="launchpad">
    <include
        package=".browser"/>

    <!-- PackageCloner -->

    <securedutility
        class="lp.soyuz.model.packagecloner.PackageCloner"
        provides="lp.soyuz.interfaces.packagecloner.IPackageCloner">
        <allow
            interface="lp.soyuz.interfaces.packagecloner.IPackageCloner"/>
    </securedutility>
    <facet
        facet="overview">

        <!-- BinaryPackagePublishingHistory -->

        <class
            class="canonical.launchpad.database.BinaryPackagePublishingHistory">
            <allow
                interface="canonical.launchpad.interfaces.IArchiveSafePublisher"/>
            <require
                permission="launchpad.View"
                interface="lp.soyuz.interfaces.publishing.IBinaryPackagePublishingHistoryPublic"/>
            <require
                permission="launchpad.Edit"
                interface="lp.soyuz.interfaces.publishing.IPublishingEdit"/>
            <require
                permission="launchpad.Admin"
                set_schema="canonical.launchpad.interfaces.IBinaryPackagePublishingHistory"/>
        </class>

        <!-- BinaryPackageFilePublishing -->

        <class
            class="canonical.launchpad.database.BinaryPackageFilePublishing">
            <allow
                interface="canonical.launchpad.interfaces.IBinaryPackageFilePublishing"/>

            <!-- XXX cprov 2006-06-14: missing security adapter -->

        </class>

    </facet>

    <!-- ArchiveArch -->
    <class
        class="lp.soyuz.model.archivearch.ArchiveArch">
        <allow
            interface="lp.soyuz.interfaces.archivearch.IArchiveArch" />
    </class>

    <!-- ArchiveArchSet -->
    <securedutility
        class="lp.soyuz.model.archivearch.ArchiveArchSet"
        provides="lp.soyuz.interfaces.archivearch.IArchiveArchSet">
        <allow
            interface="lp.soyuz.interfaces.archivearch.IArchiveArchSet"/>
    </securedutility>

    <!-- DistroSeriesPackageCache -->
    <class
        class="canonical.launchpad.database.DistroSeriesPackageCache">
        <allow
            interface="lp.soyuz.interfaces.distroseriespackagecache.IDistroSeriesPackageCache"/>
    </class>

    <!-- BinaryPackageRelease -->

    <class
        class="canonical.launchpad.database.BinaryPackageRelease">
        <allow
            interface="lp.soyuz.interfaces.binarypackagerelease.IBinaryPackageRelease"/>
    </class>

    <!-- BinaryPackageReleaseSet -->

    <class
        class="canonical.launchpad.database.BinaryPackageReleaseSet">
        <allow
            interface="lp.soyuz.interfaces.binarypackagerelease.IBinaryPackageReleaseSet"/>
        <implements
            interface="zope.app.container.interfaces.IItemContainer"/>
    </class>
    <securedutility
        class="canonical.launchpad.database.BinaryPackageReleaseSet"
        provides="lp.soyuz.interfaces.binarypackagerelease.IBinaryPackageReleaseSet">
        <allow
            interface="lp.soyuz.interfaces.binarypackagerelease.IBinaryPackageReleaseSet"/>
    </securedutility>

    <!-- SourcePackageRelease -->

    <class
        class="canonical.launchpad.database.SourcePackageRelease">
        <allow
            interface="lp.soyuz.interfaces.sourcepackagerelease.ISourcePackageRelease"/>
    </class>
    <facet
        facet="overview">

        <!-- SourcePackagePublishingHistory -->

        <class
            class="canonical.launchpad.database.SourcePackagePublishingHistory">
            <allow
                interface="canonical.launchpad.interfaces.IArchiveSafePublisher"/>
            <require
                permission="launchpad.View"
                interface="lp.soyuz.interfaces.publishing.ISourcePackagePublishingHistoryPublic"/>
            <require
                permission="launchpad.Edit"
                interface="lp.soyuz.interfaces.publishing.IPublishingEdit"/>
            <require
                permission="launchpad.Admin"
                set_schema="canonical.launchpad.interfaces.ISourcePackagePublishingHistory"/>
        </class>

        <!-- SourcePackageFilePublishing -->

        <class
            class="canonical.launchpad.database.SourcePackageFilePublishing">
            <allow
                interface="canonical.launchpad.interfaces.ISourcePackageFilePublishing"/>

            <!-- XXX cprov 2006-06-14: Missing security adapter. -->

        </class>

        <!-- PublishingSet -->

        <class
            class="lp.soyuz.model.publishing.PublishingSet">
            <allow
                interface="lp.soyuz.interfaces.publishing.IPublishingSet"/>
        </class>
        <securedutility
            class="lp.soyuz.model.publishing.PublishingSet"
            provides="lp.soyuz.interfaces.publishing.IPublishingSet">
            <allow
                interface="lp.soyuz.interfaces.publishing.IPublishingSet"/>
        </securedutility>
    </facet>
    <class
        class="canonical.launchpad.database.PackageUploadQueue">
        <implements
            interface="lp.soyuz.interfaces.queue.IPackageUploadQueue"/>
    </class>
    <class
        class="canonical.launchpad.database.PackageUpload">
        <implements
            interface="lp.soyuz.interfaces.queue.IPackageUpload"/>
        <allow
            attributes="
                status"/>
        <require
            permission="zope.Public"
            attributes="
                id
                distroseries
                pocket
                changesfile
                signing_key
                archive
                sources
                builds
                customfiles
                custom_file_urls
                date_created
                sourcepackagerelease
                contains_source
                contains_build
                contains_translation
                contains_installer
                contains_upgrader
                contains_ddtp
                displayname
                displayarchs
                displayversion
                is_delayed_copy
                isPPA
                components"/>
        <require
            permission="launchpad.Edit"
            attributes="
                setNew
                setUnapproved
                setRejected
                setAccepted
                setDone
                realiseUpload
                addSource
                addBuild
                addCustom
                syncUpdate
                notify
                acceptFromCopy
                acceptFromUploader
                acceptFromQueue
                rejectFromQueue
                overrideSource
                overrideBinaries"
            set_attributes="status distroseries pocket changesfile archive"/>
    </class>
    <class
        class="canonical.launchpad.database.PackageUploadSource">
        <allow
            interface="lp.soyuz.interfaces.queue.IPackageUploadSource"/>
    </class>
    <class
        class="canonical.launchpad.database.PackageUploadBuild">
        <allow
            interface="lp.soyuz.interfaces.queue.IPackageUploadBuild"/>
    </class>
    <class
        class="canonical.launchpad.database.PackageUploadCustom">
        <allow
            interface="lp.soyuz.interfaces.queue.IPackageUploadCustom"/>
        <require
            permission="launchpad.Admin" set_attributes="libraryfilealias"/>
    </class>

    <!-- PackageUploadSet -->

    <securedutility
        class="canonical.launchpad.database.PackageUploadSet"
        provides="lp.soyuz.interfaces.queue.IPackageUploadSet">
        <allow
            interface="lp.soyuz.interfaces.queue.IPackageUploadSet"/>
    </securedutility>
    <facet
        facet="overview">

        <!-- BinaryPackagename -->

        <class
            class="canonical.launchpad.database.BinaryPackageName">
            <allow
                interface="lp.soyuz.interfaces.binarypackagename.IBinaryPackageName"/>
        </class>
        <securedutility
            name="BinaryPackageName"
            component="lp.soyuz.model.binarypackagename.BinaryPackageNameVocabulary"
            provides="zope.schema.interfaces.IVocabularyFactory">
          <allow interface="zope.schema.interfaces.IVocabularyFactory"/>
        </securedutility>

        <class class="lp.soyuz.model.binarypackagename.BinaryPackageNameVocabulary">
          <allow interface="canonical.launchpad.webapp.vocabulary.IHugeVocabulary"/>
        </class>

        <!-- BinaryPackagenameIterator -->

        <class
            class="lp.soyuz.model.binarypackagename.BinaryPackageNameIterator">
            <allow
                interface="canonical.launchpad.webapp.vocabulary.ICountableIterator"/>
        </class>

        <!-- BinaryPackageNameSet -->

        <securedutility
            class="canonical.launchpad.database.BinaryPackageNameSet"
            provides="lp.soyuz.interfaces.binarypackagename.IBinaryPackageNameSet">
            <allow
                interface="lp.soyuz.interfaces.binarypackagename.IBinaryPackageNameSet"/>
        </securedutility>
        <class
            class="canonical.launchpad.database.BinaryPackageNameSet">
            <allow
                interface="lp.soyuz.interfaces.binarypackagename.IBinaryPackageNameSet"/>
        </class>
    </facet>

    <!-- ArchiveDependency -->

    <class
        class="lp.soyuz.model.archivedependency.ArchiveDependency">
        <allow
            interface="lp.soyuz.interfaces.archivedependency.IArchiveDependency"/>
    </class>

    <!-- DistroSeriesSourcePackageRelease -->

    <class
        class="canonical.launchpad.database.DistroSeriesSourcePackageRelease">
        <allow
            interface="lp.soyuz.interfaces.distroseriessourcepackagerelease.IDistroSeriesSourcePackageRelease"/>
    </class>

    <!-- PackageDiff -->

    <class
        class="canonical.launchpad.database.PackageDiff">
        <allow
            interface="lp.soyuz.interfaces.packagediff.IPackageDiff"/>
        <require
            permission="launchpad.Edit"
            set_schema="lp.soyuz.interfaces.packagediff.IPackageDiff"/>
    </class>

    <!-- PackageDiffSet -->

    <class
        class="canonical.launchpad.database.PackageDiffSet">
        <allow
            interface="lp.soyuz.interfaces.packagediff.IPackageDiffSet"/>
    </class>
    <securedutility
        class="canonical.launchpad.database.PackageDiffSet"
        provides="lp.soyuz.interfaces.packagediff.IPackageDiffSet">
        <allow
            interface="lp.soyuz.interfaces.packagediff.IPackageDiffSet"/>
    </securedutility>

    <!-- ArchiveAuthToken -->

    <class
        class="lp.soyuz.model.archiveauthtoken.ArchiveAuthToken">
        <require
            permission="launchpad.View"
            interface="lp.soyuz.interfaces.archiveauthtoken.IArchiveAuthTokenView"/>
        <require
            permission="launchpad.Edit"
            set_schema="lp.soyuz.interfaces.archiveauthtoken.IArchiveAuthTokenView"
            interface="lp.soyuz.interfaces.archiveauthtoken.IArchiveAuthTokenEdit"/>
    </class>

    <!-- ArchiveAuthTokenSet -->

    <securedutility
        class="lp.soyuz.model.archiveauthtoken.ArchiveAuthTokenSet"
        provides="lp.soyuz.interfaces.archiveauthtoken.IArchiveAuthTokenSet">
        <allow
            interface="lp.soyuz.interfaces.archiveauthtoken.IArchiveAuthTokenSet"/>
    </securedutility>

    <!-- DistributionSourcePackageCache -->
    <class
        class="lp.soyuz.model.distributionsourcepackagecache.DistributionSourcePackageCache">
        <allow
            interface="lp.soyuz.interfaces.distributionsourcepackagecache.IDistributionSourcePackageCache"/>
    </class>

    <!-- DistroArchSeriesBinaryPackageRelease -->

    <class
        class="canonical.launchpad.database.DistroArchSeriesBinaryPackageRelease">
        <allow
            interface="lp.soyuz.interfaces.distroarchseriesbinarypackagerelease.IDistroArchSeriesBinaryPackageRelease"/>
    </class>
    <class
        class="canonical.launchpad.database.Processor">
        <allow
            interface="lp.soyuz.interfaces.processor.IProcessor"/>
        <require
            permission="zope.Public"
            set_schema="lp.soyuz.interfaces.processor.IProcessor"/>
    </class>
    <class
        class="canonical.launchpad.database.ProcessorFamily">
        <allow
            interface="lp.soyuz.interfaces.processor.IProcessorFamily"/>
        <require
            permission="zope.Public"
            set_schema="lp.soyuz.interfaces.processor.IProcessorFamily"/>
    </class>
    <securedutility
        class="lp.soyuz.model.processor.ProcessorFamilySet"
        provides="lp.soyuz.interfaces.processor.IProcessorFamilySet">
        <allow
            interface="lp.soyuz.interfaces.processor.IProcessorFamilySet"/>
    </securedutility>
    <adapter
        for="lp.soyuz.interfaces.distroarchseriesbinarypackagerelease.IDistroArchSeriesBinaryPackageRelease"
        provides="canonical.launchpad.webapp.interfaces.IBreadcrumb"
        factory="lp.soyuz.browser.distroarchseriesbinarypackagerelease.DistroArchSeriesBinaryPackageReleaseBreadcrumb"
        permission="zope.Public" />


    <!-- Archive -->

    <class
        class="canonical.launchpad.database.Archive">
        <allow
            interface="lp.soyuz.interfaces.archive.IArchivePublic"/>
        <require
            permission="launchpad.View"
            interface="lp.soyuz.interfaces.archive.IArchiveView"/>
        <require
            permission="launchpad.Append"
            interface="lp.soyuz.interfaces.archive.IArchiveAppend"/>
        <require
            permission="launchpad.Edit"
            interface="lp.soyuz.interfaces.archive.IArchiveEdit"
            set_attributes="description displayname publish status"/>
        <require
            permission="launchpad.Commercial"
<<<<<<< HEAD
            set_attributes="authorized_size buildd_secret arm_builds_allowed
                            commercial external_dependencies private
=======
            set_attributes="authorized_size buildd_secret 
			                enabled_restricted_families
                            external_dependencies private
>>>>>>> 0bcd656a
                            require_virtualized relative_build_score "/>
        <require
            permission="launchpad.Admin"
            set_attributes="distribution name signing_key"/>
    </class>
    <adapter
        for="lp.soyuz.interfaces.archive.IArchive"
        provides="canonical.launchpad.interfaces.IPerson"
        factory="lp.registry.browser.person.archive_to_person"/>
    <adapter
        for="lp.soyuz.interfaces.archive.IArchive"
        provides="canonical.launchpad.webapp.badge.IHasBadges"
        factory="lp.soyuz.browser.archive.ArchiveBadges"
        permission="zope.Public"/>
    <adapter
        provides="canonical.launchpad.webapp.interfaces.IBreadcrumb"
        for="lp.soyuz.interfaces.archive.IArchive"
        factory="canonical.launchpad.webapp.breadcrumb.DisplaynameBreadcrumb"
        permission="zope.Public"/>

    <!-- ArchiveSet -->

    <class
        class="canonical.launchpad.database.ArchiveSet">
        <allow
            interface="lp.soyuz.interfaces.archive.IArchiveSet"/>
    </class>
    <securedutility
        class="canonical.launchpad.database.ArchiveSet"
        provides="lp.soyuz.interfaces.archive.IArchiveSet">
        <allow
            interface="lp.soyuz.interfaces.archive.IArchiveSet"/>
    </securedutility>

    <!-- ArchivePermission -->

    <class
        class="canonical.launchpad.database.ArchivePermission">
        <allow
            interface="lp.soyuz.interfaces.archivepermission.IArchivePermission"/>
    </class>

    <!-- ArchivePermissionSet -->

    <class
        class="canonical.launchpad.database.ArchivePermissionSet">
        <implements
            interface="lp.soyuz.interfaces.archivepermission.IArchivePermissionSet"/>
    </class>
    <securedutility
        class="canonical.launchpad.database.ArchivePermissionSet"
        provides="lp.soyuz.interfaces.archivepermission.IArchivePermissionSet">
        <allow
            attributes="
                checkAuthenticated
                componentsForUploader
                uploadersForComponent
                packagesForUploader
                uploadersForPackage
                queueAdminsForComponent
                componentsForQueueAdmin
                permissionsForPerson
                uploadersForPackageset
                packagesetsForUploader
                packagesetsForSource
                packagesetsForSourceUploader
                isSourceUploadAllowed
                newPackageUploader
                newComponentUploader
                newQueueAdmin
                deletePackageUploader
                deleteComponentUploader
                deleteQueueAdmin"/>
        <require
            permission="launchpad.Edit"
            attributes="
                newPackagesetUploader
                deletePackagesetUploader"/>
    </securedutility>

    <!-- BinaryPackageBuild -->

    <class
        class="lp.soyuz.model.binarypackagebuild.BinaryPackageBuild">
        <require
            permission="launchpad.View"
            interface="lp.soyuz.interfaces.binarypackagebuild.IBinaryPackageBuildView"/>
        <require
            permission="launchpad.Edit"
            interface="lp.soyuz.interfaces.binarypackagebuild.IBinaryPackageBuildEdit"/>
        <require
            permission="launchpad.Admin"
            interface="lp.soyuz.interfaces.binarypackagebuild.IBinaryPackageBuildAdmin"/>

        <!-- XXX cprov 2005-10-27

    bug=3580: We need a autobuild celebrity. -->

        <require
            permission="launchpad.Edit"
            set_attributes="log date_finished date_started builder
                            status dependencies upload_log"/>
    </class>
    <adapter
        provides="canonical.launchpad.webapp.interfaces.IBreadcrumb"
        for="lp.soyuz.interfaces.binarypackagebuild.IBinaryPackageBuild"
        factory="lp.soyuz.browser.build.BuildBreadcrumb"
        permission="zope.Public"/>
    <adapter
        provides="lp.buildmaster.interfaces.buildfarmjob.ISpecificBuildFarmJob"
        for="lp.buildmaster.interfaces.buildfarmjob.IBuildFarmJob"
        factory="lp.soyuz.model.binarypackagebuild.get_binary_build_for_build_farm_job"
        name="PACKAGEBUILD"
        permission="zope.Public"/>

    <!-- BinaryPackageBuildSet -->

    <securedutility
        class="lp.soyuz.model.binarypackagebuild.BinaryPackageBuildSet"
        provides="lp.soyuz.interfaces.binarypackagebuild.IBinaryPackageBuildSet">
        <allow
            interface="lp.soyuz.interfaces.binarypackagebuild.IBinaryPackageBuildSet"/>
    </securedutility>

    <!-- DistroArchSeriesBinaryPackage -->

    <class
        class="canonical.launchpad.database.DistroArchSeriesBinaryPackage">
        <allow
            interface="lp.soyuz.interfaces.distroarchseriesbinarypackage.IDistroArchSeriesBinaryPackage"/>
    </class>
    <adapter
        for="lp.soyuz.interfaces.distroarchseriesbinarypackage.IDistroArchSeriesBinaryPackage"
        provides="canonical.launchpad.webapp.interfaces.IBreadcrumb"
        factory="canonical.launchpad.webapp.breadcrumb.NameBreadcrumb"
        permission="zope.Public" />

    <!-- PublishedPackage -->

    <class
        class="canonical.launchpad.database.PublishedPackage">
        <allow
            interface="lp.soyuz.interfaces.publishedpackage.IPublishedPackage"/>
        <require
            permission="zope.Public"
            set_schema="lp.soyuz.interfaces.publishedpackage.IPublishedPackage"/>
    </class>

    <!-- PublishedPackageSet -->

    <class
        class="canonical.launchpad.database.PublishedPackageSet">
        <allow
            interface="lp.soyuz.interfaces.publishedpackage.IPublishedPackageSet"/>
        <require
            permission="zope.Public"
            set_schema="lp.soyuz.interfaces.publishedpackage.IPublishedPackageSet"/>
    </class>
    <securedutility
        provides="lp.soyuz.interfaces.publishedpackage.IPublishedPackageSet"
        class="canonical.launchpad.database.PublishedPackageSet">
        <allow
            interface="lp.soyuz.interfaces.publishedpackage.IPublishedPackageSet"/>
    </securedutility>

    <!-- ArchiveSubscriber -->

    <class
        class="lp.soyuz.model.archivesubscriber.ArchiveSubscriber">
        <require
            permission="launchpad.View"
            interface="lp.soyuz.interfaces.archivesubscriber.IArchiveSubscriberView"/>
        <require
            permission="launchpad.Edit"
            set_schema="lp.soyuz.interfaces.archivesubscriber.IArchiveSubscriberView"
            interface="lp.soyuz.interfaces.archivesubscriber.IArchiveSubscriberEdit"/>
    </class>

    <!-- ArchiveSubscriberSet -->

    <securedutility
        class="lp.soyuz.model.archivesubscriber.ArchiveSubscriberSet"
        provides="lp.soyuz.interfaces.archivesubscriber.IArchiveSubscriberSet">
        <allow
            interface="lp.soyuz.interfaces.archivesubscriber.IArchiveSubscriberSet"/>
    </securedutility>

    <!-- PersonalArchiveSubscription -->

    <class
        class="lp.soyuz.browser.archivesubscription.PersonalArchiveSubscription">
        <require
            permission="launchpad.View"
            interface="lp.soyuz.interfaces.archivesubscriber.IPersonalArchiveSubscription"/>
    </class>
    <adapter
        for="lp.soyuz.interfaces.archivesubscriber.IArchiveSubscriber"
        provides="lp.soyuz.browser.archivesubscription.IArchiveSubscriberUI"
        factory="lp.soyuz.browser.archivesubscription.archive_subscription_ui_adapter"/>
    <adapter
        provides="canonical.launchpad.webapp.interfaces.IBreadcrumb"
        for="lp.soyuz.interfaces.archivesubscriber.IPersonalArchiveSubscription"
        factory="canonical.launchpad.webapp.breadcrumb.DisplaynameBreadcrumb"
        permission="zope.Public"/>
    <subscriber
        for="lp.soyuz.interfaces.archivesubscriber.IArchiveSubscriber
             lazr.lifecycle.interfaces.IObjectCreatedEvent"
        handler="canonical.launchpad.mailnotification.notify_new_ppa_subscription"/>

    <!-- DistributionSourcePackageRelease -->

    <class
        class="canonical.launchpad.database.DistributionSourcePackageRelease">
        <allow
            interface="lp.soyuz.interfaces.distributionsourcepackagerelease.IDistributionSourcePackageRelease"/>
    </class>
    <adapter
        provides="canonical.launchpad.webapp.interfaces.IBreadcrumb"
        for="lp.soyuz.interfaces.distributionsourcepackagerelease.IDistributionSourcePackageRelease"
        factory="lp.soyuz.browser.distributionsourcepackagerelease.DistributionSourcePackageReleaseBreadcrumb"
        permission="zope.Public"/>

    <!-- DistroSeriesBinaryPackage -->

    <class
        class="canonical.launchpad.database.DistroSeriesBinaryPackage">
        <allow
            interface="lp.soyuz.interfaces.distroseriesbinarypackage.IDistroSeriesBinaryPackage"/>
    </class>
    <adapter
        provides="canonical.launchpad.webapp.interfaces.IBreadcrumb"
        for="lp.soyuz.interfaces.distroseriesbinarypackage.IDistroSeriesBinaryPackage"
        factory="lp.soyuz.browser.distroseriesbinarypackage.DistroSeriesBinaryPackageBreadcrumb"
        permission="zope.Public"/>

    <facet
        facet="overview">

        <!-- DistroArchSeries -->

        <class
            class="canonical.launchpad.database.DistroArchSeries">
            <allow
                interface="lp.soyuz.interfaces.distroarchseries.IDistroArchSeries"/>
            <allow
                interface="canonical.launchpad.interfaces.IHasBuildRecords"/>
            <allow
                interface="canonical.launchpad.interfaces.ICanPublishPackages"/>
            <require
                permission="launchpad.Admin"
                set_schema="lp.soyuz.interfaces.distroarchseries.IDistroArchSeries"/>
        </class>
        <adapter
            for="lp.soyuz.interfaces.distroarchseries.IDistroArchSeries"
            provides="canonical.launchpad.webapp.interfaces.IBreadcrumb"
            factory="lp.soyuz.browser.distroarchseries.DistroArchSeriesBreadcrumb"
            permission="zope.Public" />
    </facet>

    <!-- DistroArchSeriesSet -->

    <class
        class="canonical.launchpad.database.DistroArchSeriesSet">
        <allow
            interface="lp.soyuz.interfaces.distroarchseries.IDistroArchSeriesSet"/>
    </class>
    <securedutility
        class="canonical.launchpad.database.DistroArchSeriesSet"
        provides="lp.soyuz.interfaces.distroarchseries.IDistroArchSeriesSet">
        <allow
            interface="lp.soyuz.interfaces.distroarchseries.IDistroArchSeriesSet"/>
    </securedutility>

    <!-- PocketChroot -->

    <class
        class="canonical.launchpad.database.PocketChroot">
        <!-- XXX cprov 2006-07-13: it needs security permission tweaks. -->
        <!-- Currently it's only modified/added by a script.        -->
        <!-- We should allow changes only by buildd-admin member. -->

        <allow
            interface="lp.soyuz.interfaces.distroarchseries.IPocketChroot"/>
        <require
            permission="launchpad.Admin"
            set_schema="lp.soyuz.interfaces.distroarchseries.IPocketChroot"/>
    </class>

    <!-- Component -->

    <class
        class="canonical.launchpad.database.Component">
        <allow
            interface="lp.soyuz.interfaces.component.IComponent"/>
    </class>

    <!-- ComponentSelection -->

    <class
        class="canonical.launchpad.database.ComponentSelection">
        <allow
            interface="lp.soyuz.interfaces.component.IComponentSelection"/>
    </class>

    <!-- ComponentSet -->

    <class
        class="canonical.launchpad.database.ComponentSet">
        <allow
            interface="lp.soyuz.interfaces.component.IComponentSet"/>
    </class>
    <securedutility
        class="canonical.launchpad.database.ComponentSet"
        provides="lp.soyuz.interfaces.component.IComponentSet">
        <allow
            interface="lp.soyuz.interfaces.component.IComponentSet"/>
    </securedutility>

    <!-- Section -->

    <class
        class="canonical.launchpad.database.Section">
        <allow
            interface="lp.soyuz.interfaces.section.ISection"/>
    </class>

    <!-- Section -->

    <class
        class="canonical.launchpad.database.SectionSelection">
        <allow
            interface="lp.soyuz.interfaces.section.ISectionSelection"/>
    </class>

    <!-- SectionSet -->

    <class
        class="canonical.launchpad.database.SectionSet">
        <allow
            interface="lp.soyuz.interfaces.section.ISectionSet"/>
    </class>
    <securedutility
        class="canonical.launchpad.database.SectionSet"
        provides="lp.soyuz.interfaces.section.ISectionSet">
        <allow
            interface="lp.soyuz.interfaces.section.ISectionSet"/>
    </securedutility>

    <!-- SourcePackageFormatSelection -->

    <class
        class="lp.soyuz.model.sourcepackageformat.SourcePackageFormatSelection">
        <allow
            interface="lp.soyuz.interfaces.sourcepackageformat.ISourcePackageFormatSelection"/>
    </class>

    <!-- SourcePackageFormatSelectionSet -->

    <class
        class="lp.soyuz.model.sourcepackageformat.SourcePackageFormatSelectionSet">
        <allow
            interface="lp.soyuz.interfaces.sourcepackageformat.ISourcePackageFormatSelectionSet"/>
    </class>
    <securedutility
        class="lp.soyuz.model.sourcepackageformat.SourcePackageFormatSelectionSet"
        provides="lp.soyuz.interfaces.sourcepackageformat.ISourcePackageFormatSelectionSet">
        <allow
            interface="lp.soyuz.interfaces.sourcepackageformat.ISourcePackageFormatSelectionSet"/>
    </securedutility>

    <!-- SourcePackageReleaseFile -->

    <class
        class="canonical.launchpad.database.SourcePackageReleaseFile">
        <allow
            interface="lp.soyuz.interfaces.files.ISourcePackageReleaseFile"/>
        <require
            permission="launchpad.Edit"
            set_schema="lp.soyuz.interfaces.files.ISourcePackageReleaseFile"/>
    </class>

    <!-- BinaryPackageFile -->

    <class
        class="canonical.launchpad.database.BinaryPackageFile">
        <allow
            interface="lp.soyuz.interfaces.files.IBinaryPackageFile"/>
        <require
            permission="launchpad.Edit"
            set_schema="lp.soyuz.interfaces.files.IBinaryPackageFile"/>
    </class>
    <securedutility
        class="canonical.launchpad.database.BinaryPackageFileSet"
        provides="lp.soyuz.interfaces.files.IBinaryPackageFileSet">
        <allow
            interface="lp.soyuz.interfaces.files.IBinaryPackageFileSet"/>
    </securedutility>
    <securedutility
        class="lp.soyuz.model.files.SourcePackageReleaseFileSet"
        provides="lp.soyuz.interfaces.files.ISourcePackageReleaseFileSet">
        <allow
            interface="lp.soyuz.interfaces.files.ISourcePackageReleaseFileSet"/>
    </securedutility>

    <!-- Packageset -->

    <class
        class="lp.soyuz.model.packageset.Packageset">
        <allow
            interface="lp.soyuz.interfaces.packageset.IPackagesetViewOnly"/>
        <require
            permission="launchpad.Edit"
            interface="lp.soyuz.interfaces.packageset.IPackagesetEdit"/>
    </class>
    <class
        class="lp.soyuz.model.packageset.PackagesetSet">
        <implements
            interface="lp.soyuz.interfaces.packageset.IPackagesetSet"/>
    </class>
    <securedutility
        class="lp.soyuz.model.packageset.PackagesetSet"
        provides="lp.soyuz.interfaces.packageset.IPackagesetSet">
        <allow
            attributes="
                __getitem__
                get
                getByName
                getByOwner
                setsIncludingSource"/>
        <require
            permission="launchpad.Edit"
            attributes="
                new"/>
    </securedutility>

    <!-- PackagesetGroup -->
    <class
        class="lp.soyuz.model.packagesetgroup.PackagesetGroup">
        <allow
            interface="lp.soyuz.interfaces.packagesetgroup.IPackagesetGroup"/>
    </class>

    <!-- BuildPackageJob -->
    <class
        class="lp.soyuz.model.buildpackagejob.BuildPackageJob">
        <allow
            interface="lp.soyuz.interfaces.buildpackagejob.IBuildPackageJob"/>
    </class>
    <!--
        The registration below is used to discover all build farm job classes
        that implement the `IBuildFarmJob` interface. Please see bug #503839
        for more detail.
        The 'name' attribute needs to be set to the appropriate
        `BuildFarmJobType` enumeration value.
    -->
    <utility component="lp.soyuz.model.buildpackagejob.BuildPackageJob"
        name="PACKAGEBUILD"
        provides="lp.buildmaster.interfaces.buildfarmjob.IBuildFarmJob"/>

    <!-- BinaryPackageBuildBehavior -->
    <adapter
        for="lp.soyuz.interfaces.buildpackagejob.IBuildPackageJob"
        provides="lp.buildmaster.interfaces.buildfarmjobbehavior.IBuildFarmJobBehavior"
        factory="lp.soyuz.model.binarypackagebuildbehavior.BinaryPackageBuildBehavior"
        permission="zope.Public" />

    <!-- BinaryPackageReleaseDownloadCount -->
    <class
        class="lp.soyuz.model.binarypackagerelease.BinaryPackageReleaseDownloadCount">
        <require
            permission="launchpad.View"
            interface="lp.soyuz.interfaces.binarypackagerelease.IBinaryPackageReleaseDownloadCount"/>
    </class>

</configure><|MERGE_RESOLUTION|>--- conflicted
+++ resolved
@@ -405,14 +405,9 @@
             set_attributes="description displayname publish status"/>
         <require
             permission="launchpad.Commercial"
-<<<<<<< HEAD
-            set_attributes="authorized_size buildd_secret arm_builds_allowed
-                            commercial external_dependencies private
-=======
             set_attributes="authorized_size buildd_secret 
 			                enabled_restricted_families
-                            external_dependencies private
->>>>>>> 0bcd656a
+                            commercial external_dependencies private
                             require_virtualized relative_build_score "/>
         <require
             permission="launchpad.Admin"
