--- conflicted
+++ resolved
@@ -4,146 +4,22 @@
 document shows some of the other features of a person.
 
 
-<<<<<<< HEAD
-== Modification ==
+== Team memberships ==
 
-It's possible to modify a person by sending to the server a document
-asserting what the person should look like. The document may only
-describe part of the person's new state (in which case the client
-should use the PATCH HTTP method) [TODO leonardr 2008-03-10
-api-base-modify-data-entry]: or it may describe the entire new state,
-in which case the client should use PUT.)
+A person is linked to their team memberships.
 
-
-=== What you can do ===
-
-A person's data fields can be modified.
-
-  >>> import simplejson
-  >>> def patch_person(person, patch):
-  ...     "A helper function to send a PATCH request for a person."
-  ...     return webservice(r"""
-  ... PATCH /~%s HTTP/1.1
-  ... Host: api.launchpad.dev
-  ... Content-type: application/json
-  ... Authorization: Basic foo.bar@canonical.com:test
-  ...
-  ... %s
-  ... """ % (person, simplejson.dumps(patch)))
-
-The user 'salgado' starts out with a display name of 'Guilherme
-Salgado'.
-
-  >>> salgado = webservice(r"""
+  >>> salgado = webservice("""
   ... GET /~salgado HTTP/1.1
   ... Host: api.launchpad.dev
   ... """).jsonBody()
-  >>> salgado['displayname']
-  u'Guilherme Salgado'
-
-Here we use the web service to change the user so that the display
-name is in uppercase.
-=======
-== Team memberships ==
->>>>>>> a2204c82
-
-A person is linked to their team memberships.
-
-<<<<<<< HEAD
-  >>> salgado = webservice(r"""
-  ... GET /~salgado HTTP/1.1
-  ... Host: api.launchpad.dev
-  ... """).jsonBody()
-  >>> salgado['displayname']
-  u'GUILHERME SALGADO'
-
-The modification might cause the person's address to change. Here we
-use the web service to change the person's name to 'salgado2'.
-
-  >>> print patch_person('salgado', {'name' : 'salgado2'})
-  HTTP/1.1 301 Moved Permanently
-  ...
-  Location: http://api.launchpad.dev/~salgado2
-  <BLANKLINE>
-
-At this point we can no longer manipulate the 'salgado' Person by
-sending HTTP requests to http://api.launchpad.dev/~salgado,
-because that Person now 'lives' at
-http://api.launchpad.dev/~salgado2. To change 'salgado2' back to
-'salgado', we need to send a PATCH request to the new address.
-
-  >>> print patch_person('salgado2', {'name' : 'salgado'})
-  HTTP/1.1 301 Moved Permanently
-  ...
-  Location: http://api.launchpad.dev/~salgado
-  <BLANKLINE>
-
-# [TODO leonardr 2008-03-10 modify-data-links]: A link between a
-# person and a related object can be modified.
-
-
-=== What you can't do. ===
-
-A person's read-only attributes can't be modified.
-
-  >>> print patch_person('salgado', {'datecreated' : 'dummy-date'})
-  HTTP/1.1 400 Bad Request
-  Content-Length: 57
-  Content-Type: text/plain;charset=utf-8
-  <BLANKLINE>
-  You tried to modify the read-only attribute 'datecreated'
-
-A client can't change the link to a person's associated collection.
-
-  >>> print patch_person('salgado',
-  ...                    {'team_memberships_collection_link' : 'dummy'})
-  HTTP/1.1 400 Bad Request
-  ...
-  You tried to modify the collection link 'team_memberships_collection_link'
-
-A client also can't refer to a link to an associated object or
-collection as though it were the actual object:
-
-  >>> print patch_person('salgado', {'team_memberships' : 'dummy'})
-  HTTP/1.1 400 Bad Request
-  ...
-  You tried to modify the nonexistent attribute 'team_memberships'
-
-  >>> print patch_person('landscape-developers', {'owner' : 'salgado'})
-  HTTP/1.1 400 Bad Request
-  ...
-  You tried to modify the nonexistent attribute 'owner'
-
-And of course you can't modify attributes that don't exist.
-
-  >>> print patch_person('salgado', {'nonesuch' : 'dummy'})
-  HTTP/1.1 400 Bad Request
-  ...
-  You tried to modify the nonexistent attribute 'nonesuch'
-
-
-== Team memberships ==
-
-A person is linked to their team memberships.
-=======
-  >>> salgado = webservice("""
-  ... GET /people/salgado HTTP/1.1
-  ... Host: api.launchpad.dev
-  ... """).jsonBody()
->>>>>>> a2204c82
 
   >>> salgado['team_memberships_collection_link']
   u'http://api.launchpad.dev/~salgado/team_memberships'
 
 Similarly, a team is linked to the team memberships of its members.
 
-<<<<<<< HEAD
   >>> landscape_developers = webservice(r"""
   ... GET /~landscape-developers HTTP/1.1
-=======
-  >>> landscape_developers = webservice("""
-  ... GET /people/landscape-developers HTTP/1.1
->>>>>>> a2204c82
   ... Host: api.launchpad.dev
   ... """).jsonBody()
   >>> landscape_developers['member_memberships_collection_link']
@@ -151,13 +27,8 @@
 
 Team memberships are first-class objects with their own URLs.
 
-<<<<<<< HEAD
   >>> salgado_memberships = webservice(r"""
   ... GET /~salgado/team_memberships HTTP/1.1
-=======
-  >>> salgado_memberships = webservice("""
-  ... GET /people/salgado/team_memberships HTTP/1.1
->>>>>>> a2204c82
   ... Host: api.launchpad.dev
   ... """).jsonBody()
   >>> [m['self_link'] for m in sorted(salgado_memberships)]
@@ -174,13 +45,8 @@
 
 Each team membership links to the person who approved the link.
 
-<<<<<<< HEAD
-  >>> salgado_landscape['reviewer_link']
+  >>> salgado_landscape['last_changed_by_link']
   u'http://api.launchpad.dev/~name16'
-=======
-  >>> salgado_landscape['last_changed_by_link']
-  u'http://api.launchpad.dev/people/name16'
->>>>>>> a2204c82
 
 Also to the person whose membership it is.
 
@@ -198,13 +64,8 @@
 possible to navigate from a team, to the collection of peoples'
 memberships in the team.
 
-<<<<<<< HEAD
   >>> landscape_memberships = webservice(r"""
   ... GET /~landscape-developers/member_memberships HTTP/1.1
-=======
-  >>> landscape_memberships = webservice("""
-  ... GET /people/landscape-developers/member_memberships HTTP/1.1
->>>>>>> a2204c82
   ... Host: api.launchpad.dev
   ... """).jsonBody()
 
@@ -217,13 +78,8 @@
 seen the memberships for the 'landscape-developers' team above; here
 are the members.
 
-<<<<<<< HEAD
   >>> landscape_members = webservice(r"""
   ... GET /~landscape-developers/members HTTP/1.1
-=======
-  >>> landscape_members = webservice("""
-  ... GET /people/landscape-developers/members HTTP/1.1
->>>>>>> a2204c82
   ... Host: api.launchpad.dev
   ... """).jsonBody()
   >>> [m['self_link'] for m in sorted(landscape_members)]
