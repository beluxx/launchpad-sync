--- conflicted
+++ resolved
@@ -13,12 +13,9 @@
     >>> from canonical.launchpad.database import KarmaCategory
     >>> from canonical.launchpad.interfaces import (
     ...     IKarmaCache, IKarmaCacheManager, IPersonSet)
-<<<<<<< HEAD
     >>> from canonical.testing import LaunchpadZopelessLayer
 
     >>> LaunchpadZopelessLayer.switchDbUser('karma')
-=======
->>>>>>> c6ecccc0
     >>> karmacachemanager = getUtility(IKarmaCacheManager)
 
 == Creating new KarmaCache entries ==
