--- conflicted
+++ resolved
@@ -24,27 +24,6 @@
     ...     SourceForge(txn, new_bugtracker(BugTrackerType.SOURCEFORGE)))
     True
 
-<<<<<<< HEAD
-At present, the SourceForge support is disabled until the
-ContinuousBugWatchChecking spec is fully implemented. As such,
-get_external_bugtracker() will raise an error if a SourceForge bug
-tracker is passed to it.
-
-    >>> from canonical.launchpad.components.externalbugtracker import (
-    ...     get_external_bugtracker)
-    >>> from canonical.launchpad.interfaces import IPersonSet
-
-    >>> sample_person = getUtility(IPersonSet).getByEmail('test@canonical.com')
-
-    >>> example_bug_tracker = new_bugtracker(BugTrackerType.SOURCEFORGE)
-
-    >>> get_external_bugtracker(txn, example_bug_tracker)
-    Traceback (most recent call last):
-      ...
-    UnknownBugTrackerTypeError: SOURCEFORGE
-
-=======
->>>>>>> 2a15eab4
 
 == Status Conversion ==
 
