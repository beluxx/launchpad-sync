= Creating & Looking for Build records =

ISourcePackageRelease has the ability to create Build records,
however it needs external support to treat architecturehintlist and
Package-architecture-specific (P-a-s) information, see further
information in buildd-queuebuilder.txt.

ISourcePackageRelease also provides a 'getBuildByArch' method which
allows the application to lookup for Build records in a given
DistroArchSeries and Archive.

To demonstrate this we need to define some variables.

    >>> from zope.component import getUtility
    >>> from lp.registry.interfaces.distribution import IDistributionSet
    >>> from canonical.launchpad.interfaces.librarian import (
    ...     ILibraryFileAliasSet)

    >>> ubuntu = getUtility(IDistributionSet).getByName('ubuntu')
    >>> hoary = ubuntu.getSeries('hoary')

Retrieve hoary/i386 and hoary/hppa `DistroArchSeries.

    >>> hoary_i386 = hoary['i386']
    >>> hoary_hppa = hoary['hppa']

    >>> fake_chroot = getUtility(ILibraryFileAliasSet)[1]
    >>> trash = hoary_i386.addOrUpdateChroot(fake_chroot)
    >>> trash = hoary_hppa.addOrUpdateChroot(fake_chroot)

    >>> from lp.registry.interfaces.person import IPersonSet
    >>> cprov = getUtility(IPersonSet).getByName('cprov')

    >>> from lp.registry.interfaces.pocket import (
    ...    PackagePublishingPocket)
    >>> pocket_release = PackagePublishingPocket.RELEASE

The base method createBuild() is able to create a build to a given
distro_arch_series, pocket and archive.

Build.status, by default is set to NEEDSBUILD, but you can
optionally provide another status.

    >>> hoary_evo_source = hoary.getSourcePackage('evolution')
    >>> evo_release = hoary_evo_source['1.0'].sourcepackagerelease

<<<<<<< HEAD
    >>> from lp.soyuz.interfaces.build import BuildStatus
=======
    >>> from lp.buildmaster.interfaces.buildbase import BuildStatus
>>>>>>> 9112e15e
    >>> evo_build_i386 = evo_release.createBuild(
    ...     hoary_i386, pocket_release, ubuntu.main_archive,
    ...     status=BuildStatus.FULLYBUILT)

    >>> print evo_build_i386.status.name
    FULLYBUILT

    >>> evo_build_i386.distro_arch_series.architecturetag
    u'i386'

    >>> print evo_build_i386.archive.displayname
    Primary Archive for Ubuntu Linux

The build record can be retrieved via getBuildByArch on hoary/i386
architecture.

    >>> test_build_i386 = evo_release.getBuildByArch(
    ...     hoary_i386, ubuntu.main_archive)
    >>> test_build_i386 == evo_build_i386
    True

However a hoary/hppa build is not available.

    >>> test_build_hppa = evo_release.getBuildByArch(
    ...     hoary_hppa, ubuntu.main_archive)
    >>> print test_build_hppa
    None


== Sources inherited during distroseries initialization ==

We will copy the evolution source to ubuntu/breezy-autotest as if it
was inherited in the initialization.

    >>> breezy_autotest = ubuntu.getSeries('breezy-autotest')
    >>> breezy_autotest_i386 = breezy_autotest['i386']

    >>> print breezy_autotest.parent_series.title
    The Hoary Hedgehog Release

    >>> hoary_evo_release = hoary_evo_source['1.0']
    >>> copied_pub = hoary_evo_release.current_published.copyTo(
    ...     breezy_autotest, pocket_release, breezy_autotest.main_archive)

    >>> breezy_autotest_evo_source = breezy_autotest.getSourcePackage(
    ...     'evolution')
    >>> breezy_autotest_evo_release = breezy_autotest_evo_source['1.0']
    >>> evo_release == breezy_autotest_evo_release.sourcepackagerelease
    True

Since evolution source was already built on ubuntu/hoary/i386, the
parent series, it should be found by a build lookup happening on
ubuntu/breezy-autotest/i386.

In practical terms it means that another build is not necessary in
this context.

    >>> breezy_autotest_build = evo_release.getBuildByArch(
    ...     breezy_autotest_i386, ubuntu.main_archive)
    >>> print breezy_autotest_build.title
    i386 build of evolution 1.0 in ubuntu hoary RELEASE


== Sources with architecture-independent and specific binaries ==

Even if the source package builds an architecture-independent package,
no Build record will be returned by getBuildByArch() if arch-specific
binary packages were not built (see bug #65712 for further
information).

In order to be independent of the sampledata we will use the
SoyuzTestPublisher helper to create fake but complete publication for
this test.

    >>> from lp.soyuz.interfaces.publishing import (
    ...    PackagePublishingStatus)
    >>> from lp.soyuz.tests.test_publishing import (
    ...     SoyuzTestPublisher)

    >>> test_publisher = SoyuzTestPublisher()

    >>> name16 = getUtility(IPersonSet).getByName('name16')
    >>> test_publisher.person = name16

Let's create and publish a source which produces an
architecture-independent binary.

    >>> foo_pub_src = test_publisher.getPubSource(
    ...     version="1.0", architecturehintlist='all',
    ...     distroseries=hoary, archive=ubuntu.main_archive,
    ...     status=PackagePublishingStatus.PUBLISHED)

    >>> foo_pub_binaries = test_publisher.getPubBinaries(
    ...     distroseries=hoary, pub_source=foo_pub_src,
    ...     status=PackagePublishingStatus.PUBLISHED)

The build record for foo in hoary/i386 was created.

    >>> test_build_i386 = foo_pub_src.sourcepackagerelease.getBuildByArch(
    ...     hoary_i386, ubuntu.main_archive)
    >>> print test_build_i386.title
    i386 build of foo 1.0 in ubuntu hoary RELEASE

And despite of having a architecture-independent binary published in
hoary hppa, the build lookup in this architecture returns None, i.e,
the build doesn't exist.

    >>> for pub in foo_pub_binaries:
    ...     print pub.displayname
    foo-bin 1.0 in hoary i386
    foo-bin 1.0 in hoary hppa

    >>> test_build_hppa = foo_pub_src.sourcepackagerelease.getBuildByArch(
    ...     hoary_hppa, ubuntu.main_archive)
    >>> print test_build_hppa
    None


== Sources copied from PRIMARY to PPAs ==

Sources published (uploaded or copied) to the PPA do not share builds
with the distribution main archive (PRIMARY/PARTNER). They should have
a build record representing the building context for the specific PPA
where they are published.

Let's start by copying a PRIMARY archive source to Celso's PPA.

    >>> copy = hoary_evo_source['1.0'].current_published.copyTo(
    ...    hoary, pocket_release, cprov.archive)

No suitable build will be found for it.

    >>> test_build_i386_ppa = copy.sourcepackagerelease.getBuildByArch(
    ...     hoary_i386, cprov.archive)
    >>> print test_build_i386_ppa
    None

Then we can create a build record representing the intent to build
the copied source using the current PPA context. The PPA build context
is a merge between the PRIMARY archive context and the differences
introduced by the PPA itself, like new package or new dependency
versions, so the resulted binary will be influenced by the PPA
contents at the time it was built.

    >>> evo_build_i386_ppa = copy.sourcepackagerelease.createBuild(
    ...     hoary_i386, pocket_release, cprov.archive)

    >>> evo_build_i386_ppa.status.name
    'NEEDSBUILD'

    >>> print evo_build_i386_ppa.archive.displayname
    PPA for Celso Providelo

The copied source build lookup in the PPA returns the build created in
the PPA context, not the PRIMARY archive one.

    >>> test_build_i386_ppa = copy.sourcepackagerelease.getBuildByArch(
    ...     hoary_i386, cprov.archive)
    >>> test_build_i386_ppa == evo_build_i386_ppa
    True

As expected, the hoary/hppa build is still missing in both archives.

    >>> test_build_hppa_ppa = copy.sourcepackagerelease.getBuildByArch(
    ...     hoary_hppa, cprov.archive)
    >>> print test_build_hppa_ppa
    None

When we create a hoary/hppa build in the PPA context, it will continue
to be missing in the PRIMARY archive context.

    >>> evo_build_hppa_ppa = copy.sourcepackagerelease.createBuild(
    ...     hoary_hppa, pocket_release, cprov.archive)

    >>> test_build_hppa_ppa = copy.sourcepackagerelease.getBuildByArch(
    ...     hoary_hppa, cprov.archive)

    >>> print test_build_hppa_ppa.title
    hppa build of evolution 1.0 in ubuntu hoary RELEASE

    >>> test_build_hppa = evo_release.getBuildByArch(
    ...     hoary_hppa, ubuntu.main_archive)
    >>> print test_build_hppa
    None


== Build lookup for sources & binaries copied across PPAs ==

Launchpad also allows copies from published sources including
corresponding binaries from PRIMARY archive to PPA or from one PPA to
another.

We will create a foo_1.0 source, build and i386 binary published in
hoary PRIMARY archive.

    >>> foo_pub_src = test_publisher.getPubSource(
    ...     version="0.1", architecturehintlist='i386',
    ...     distroseries=hoary, archive=ubuntu.main_archive,
    ...     status=PackagePublishingStatus.PUBLISHED)

    >>> foo_pub_binaries = test_publisher.getPubBinaries(
    ...     distroseries=hoary, pub_source=foo_pub_src,
    ...     status=PackagePublishingStatus.PUBLISHED)

    >>> foo_source_release = foo_pub_src.sourcepackagerelease
    >>> build_primary = foo_source_release.getBuildByArch(
    ...     hoary_i386, ubuntu.main_archive)

    >>> print build_primary.title
    i386 build of foo 0.1 in ubuntu hoary RELEASE

    >>> print build_primary.archive.displayname
    Primary Archive for Ubuntu Linux

Then we can copy source and binary from PRIMARY archive to Celso's PPA:

    >>> cprov_src = foo_pub_src.copyTo(
    ...    hoary, pocket_release, cprov.archive)
    >>> [cprov_bin] = foo_pub_binaries[0].copyTo(
    ...    hoary, pocket_release, cprov.archive)
    >>> cprov_src.status = PackagePublishingStatus.PUBLISHED
    >>> cprov_bin.status = PackagePublishingStatus.PUBLISHED
    >>> from canonical.database.sqlbase import flush_database_updates
    >>> flush_database_updates()

A build record is clearly not required here, since both, source and
binary got copied from PRIMARY archive, thus the system is able to
identify this situation and locate the original build. See the
bug #181736 report for previous mistakes in this area.

    >>> cprov_spr = cprov_src.sourcepackagerelease
    >>> cprov_build = cprov_spr.getBuildByArch(
    ...     hoary_i386, cprov.archive)

    >>> print cprov_build.title
    i386 build of foo 0.1 in ubuntu hoary RELEASE

    >>> print cprov_build.archive.displayname
    Primary Archive for Ubuntu Linux

Another possible situation is when the user wants to rebuild the
same source published in hoary to another suite, let's say
breezy-autotest in his PPA.

    >>> cprov_foo_src = cprov.archive.getPublishedSources(name='foo')[0]

    >>> breezy_autotest = ubuntu.getSeries('breezy-autotest')
    >>> copy = cprov_foo_src.copyTo(
    ...    breezy_autotest, pocket_release, cprov.archive)
    >>> copy.status = PackagePublishingStatus.PUBLISHED
    >>> flush_database_updates()

When only the source is copied we do want to rebuild, so it's correct
when the build lookup returns None.

    >>> copied_release = copy.sourcepackagerelease
    >>> breezy_autotest_i386 = breezy_autotest['i386']
    >>> copied_build_candidate = copied_release.getBuildByArch(
    ...     breezy_autotest_i386, cprov.archive)
    >>> print copied_build_candidate
    None

It's even possible to copy source and binaries from hoary to warty
suite in Celso's PPA.

    >>> cprov_foo_src = cprov.archive.getPublishedSources(
    ...    name='foo', distroseries=hoary)[0]
    >>> cprov_foo_bin = cprov_foo_src.getPublishedBinaries()[0]

    >>> warty = ubuntu.getSeries('warty')
    >>> copied_source = cprov_foo_src.copyTo(
    ...    warty, pocket_release, cprov.archive)
    >>> [copied_binary] = cprov_foo_bin.copyTo(
    ...    warty, pocket_release, cprov.archive)
    >>> copied_source.status = PackagePublishingStatus.PUBLISHED
    >>> copied_binary.status = PackagePublishingStatus.PUBLISHED
    >>> flush_database_updates()

In this case the system is also able to locate the original build by
following the build path of the corresponding published binaries.

    >>> copied_source_release = copied_source.sourcepackagerelease
    >>> warty_i386 = warty['i386']
    >>> copied_build_candidate = copied_source_release.getBuildByArch(
    ...     warty_i386, cprov.archive)

    >>> print copied_build_candidate.title
    i386 build of foo 0.1 in ubuntu hoary RELEASE

    >>> print copied_build_candidate.archive.displayname
    Primary Archive for Ubuntu Linux

Now we can also copy the hoary source and its binary from Celso's PPA
to Mark Shuttleworth's PPA.

    >>> cprov_foo_src = cprov.archive.getPublishedSources(
    ...    name='foo', distroseries=hoary)[0]
    >>> cprov_foo_bin = cprov_foo_src.getPublishedBinaries()[0]

    >>> mark = getUtility(IPersonSet).getByName('mark')
    >>> mark_src = cprov_foo_src.copyTo(
    ...    hoary, pocket_release, mark.archive)
    >>> [mark_bin] = cprov_foo_bin.copyTo(
    ...    hoary, pocket_release, mark.archive)
    >>> mark_src.status = PackagePublishingStatus.PUBLISHED
    >>> mark_bin.status = PackagePublishingStatus.PUBLISHED
    >>> flush_database_updates()

The published binaries build path is followed again to find the
original build that happened in the primary archive.

    >>> mark_spr = mark_src.sourcepackagerelease
    >>> mark_build = mark_spr.getBuildByArch(
    ...     hoary_i386, mark.archive)

    >>> print mark_build.title
    i386 build of foo 0.1 in ubuntu hoary RELEASE

    >>> print mark_build.archive.displayname
    Primary Archive for Ubuntu Linux
<|MERGE_RESOLUTION|>--- conflicted
+++ resolved
@@ -44,11 +44,8 @@
     >>> hoary_evo_source = hoary.getSourcePackage('evolution')
     >>> evo_release = hoary_evo_source['1.0'].sourcepackagerelease
 
-<<<<<<< HEAD
-    >>> from lp.soyuz.interfaces.build import BuildStatus
-=======
     >>> from lp.buildmaster.interfaces.buildbase import BuildStatus
->>>>>>> 9112e15e
+
     >>> evo_build_i386 = evo_release.createBuild(
     ...     hoary_i386, pocket_release, ubuntu.main_archive,
     ...     status=BuildStatus.FULLYBUILT)
