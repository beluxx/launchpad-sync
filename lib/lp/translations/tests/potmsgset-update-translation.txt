--- conflicted
+++ resolved
@@ -37,16 +37,18 @@
 
 We can see that this is actually the case:
 
-<<<<<<< HEAD
-  >>> from lp.services.worlddata.model.language import LanguageSet
-  >>> spanish = LanguageSet().getLanguageByCode('es')
-  >>> message = potmsgset.getCurrentTranslationMessage(upstream_evo, spanish)
-  >>> message.msgstr0.translation
-  u'Contrase\xf1a de EncFS: '
-  >>> message.is_complete
-  True
-  >>> message.is_current_upstream
-  True
+    >>> from lp.services.worlddata.model.language import LanguageSet
+    >>> spanish = LanguageSet().getLanguageByCode('es')
+    >>> message = potmsgset.getCurrentTranslationMessage(
+    ...     upstream_evo, spanish)
+    >>> message.msgstr0.translation
+    u'Contrase\xf1a de EncFS: '
+
+    >>> message.is_complete
+    True
+
+    >>> message.is_current_upstream
+    True
 
 We change the upstream one, and thus, the one in Launchpad will be changed
 too at the same time.
@@ -61,62 +63,12 @@
   True
   >>> message.is_current_upstream
   True
-=======
-    >>> from lp.services.worlddata.model.language import LanguageSet
-    >>> spanish = LanguageSet().getLanguageByCode('es')
-    >>> message = potmsgset.getCurrentTranslationMessage(
-    ...     upstream_evo, spanish)
-    >>> message.msgstr0.translation
-    u'Contrase\xf1a de EncFS: '
-
-    >>> message.is_complete
-    True
-
-    >>> message.is_imported
-    True
-
-We change the published one, and thus, the one in Launchpad will be
-changed too at the same time.
-
-    >>> message = potmsgset.updateTranslation(
-    ...     pofile_es, carlos, {0: u'foo '}, is_imported=True,
-    ...     lock_timestamp=datetime.datetime.now(UTC))
-
-    >>> message.msgstr0.translation
-    u'foo '
-
-    >>> message.is_complete
-    True
-
-    >>> message.is_imported
-    True
->>>>>>> ee2ee98e
 
 Even more, if there is no translation at all in Launchpad, we still get
 the update from upstream.
 
-<<<<<<< HEAD
-  >>> message = potmsgset.updateTranslation(
-  ...     pofile_es, carlos, {}, is_current_upstream=False,
-  ...     lock_timestamp=datetime.datetime.now(UTC))
-  >>> message.msgstr0 is None
-  True
-  >>> message.is_complete
-  False
-  >>> flush_database_updates()
-  >>> message = potmsgset.updateTranslation(
-  ...     pofile_es, carlos, {0: u'foobar '},
-  ...     is_current_upstream=True, lock_timestamp=datetime.datetime.now(UTC))
-  >>> flush_database_updates()
-  >>> message.msgstr0.translation
-  u'foobar '
-  >>> message.is_complete
-  True
-  >>> message.is_current_upstream
-  True
-=======
     >>> message = potmsgset.updateTranslation(
-    ...     pofile_es, carlos, {}, is_imported=False,
+    ...     pofile_es, carlos, {}, is_current_upstream=False,
     ...     lock_timestamp=datetime.datetime.now(UTC))
     >>> message.msgstr0 is None
     True
@@ -127,7 +79,8 @@
     >>> flush_database_updates()
     >>> message = potmsgset.updateTranslation(
     ...     pofile_es, carlos, {0: u'foobar '},
-    ...     is_imported=True, lock_timestamp=datetime.datetime.now(UTC))
+    ...     is_current_upstream=True,
+    ...     lock_timestamp=datetime.datetime.now(UTC))
     >>> flush_database_updates()
     >>> message.msgstr0.translation
     u'foobar '
@@ -135,92 +88,36 @@
     >>> message.is_complete
     True
 
-    >>> message.is_imported
+    >>> message.is_current_upstream
     True
->>>>>>> ee2ee98e
 
 So far, the current translation has been the imported one.  If Carlos
 now submits another translation for the same message through the web
 form, it is marked as current, but the last-imported translation remains
 unaffected.
 
-<<<<<<< HEAD
-  >>> dummy = potmsgset.updateTranslation(
-  ...     pofile_es, carlos, {0: 'boing '}, is_current_upstream=False,
-  ...     lock_timestamp=datetime.datetime.now(UTC))
-  >>> flush_database_updates()
-  >>> message = potmsgset.getCurrentTranslationMessage(upstream_evo, spanish)
-  >>> message == dummy
-  True
-  >>> message.msgstr0.translation
-  u'boing '
-  >>> message.is_complete
-  True
-  >>> message.is_current_upstream
-  False
-=======
     >>> dummy = potmsgset.updateTranslation(
-    ...     pofile_es, carlos, {0: 'boing '}, is_imported=False,
+    ...     pofile_es, carlos, {0: 'boing '}, is_current_upstream=False,
     ...     lock_timestamp=datetime.datetime.now(UTC))
     >>> flush_database_updates()
     >>> message = potmsgset.getCurrentTranslationMessage(
     ...     upstream_evo, spanish)
     >>> message == dummy
     True
-
     >>> message.msgstr0.translation
     u'boing '
 
     >>> message.is_complete
     True
 
-    >>> message.is_imported
+    >>> message.is_current_upstream
     False
->>>>>>> ee2ee98e
 
 Since upstream and active translations diverged, if we get a new
 upstream translation, the one in Launchpad will be kept untouched.
 
-<<<<<<< HEAD
-  >>> dummy = potmsgset.updateTranslation(
-  ...     pofile_es, carlos, {0: u'bars '}, is_current_upstream=True,
-  ...     lock_timestamp=datetime.datetime.now(UTC))
-  >>> flush_database_updates()
-  >>> message = potmsgset.getCurrentTranslationMessage(upstream_evo, spanish)
-  >>> message != dummy
-  True
-  >>> message.translations
-  [u'boing ']
-  >>> message.is_complete
-  True
-  >>> message = potmsgset.getImportedTranslationMessage(upstream_evo, spanish)
-  >>> message.translations
-  [u'bars ']
-  >>> message.is_complete
-  True
-
-To force adding a new suggestion even if there are enough
-privileges to set it as current, we can use the force_suggestion
-parameter.
-
-  >>> dummy = potmsgset.updateTranslation(
-  ...     pofile_es, carlos, {0: u'suggestion! '}, is_current_upstream=False,
-  ...     lock_timestamp=datetime.datetime.now(UTC), force_suggestion=True)
-  >>> flush_database_updates()
-  >>> message = potmsgset.getCurrentTranslationMessage(upstream_evo, spanish)
-  >>> message != dummy
-  True
-  >>> message.translations
-  [u'boing ']
-  >>> message.is_complete
-  True
-  >>> dummy.translations
-  [u'suggestion! ']
-  >>> dummy.is_complete
-  True
-=======
     >>> dummy = potmsgset.updateTranslation(
-    ...     pofile_es, carlos, {0: u'bars '}, is_imported=True,
+    ...     pofile_es, carlos, {0: u'bars '}, is_current_upstream=True,
     ...     lock_timestamp=datetime.datetime.now(UTC))
     >>> flush_database_updates()
     >>> message = potmsgset.getCurrentTranslationMessage(
@@ -234,36 +131,31 @@
     >>> message.is_complete
     True
 
-    >>> message = potmsgset.getImportedTranslationMessage(
-    ...     upstream_evo, spanish)
+    >>> message = potmsgset.getImportedTranslationMessage(upstream_evo, spanish)
     >>> message.translations
     [u'bars ']
 
     >>> message.is_complete
     True
 
-To force adding a new suggestion even if there are enough privileges to
-set it as current, we can use the force_suggestion parameter.
+To force adding a new suggestion even if there are enough
+privileges to set it as current, we can use the force_suggestion
+parameter.
 
     >>> dummy = potmsgset.updateTranslation(
-    ...     pofile_es, carlos, {0: u'suggestion! '}, is_imported=False,
+    ...     pofile_es, carlos, {0: u'suggestion! '},
+    ...     is_current_upstream=False,
     ...     lock_timestamp=datetime.datetime.now(UTC), force_suggestion=True)
     >>> flush_database_updates()
     >>> message = potmsgset.getCurrentTranslationMessage(
     ...     upstream_evo, spanish)
     >>> message != dummy
     True
-
     >>> message.translations
     [u'boing ']
-
     >>> message.is_complete
     True
-
     >>> dummy.translations
     [u'suggestion! ']
-
     >>> dummy.is_complete
-    True
-
->>>>>>> ee2ee98e
+    True