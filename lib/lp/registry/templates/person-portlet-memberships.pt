<tal:root
  xmlns:tal="http://xml.zope.org/namespaces/tal"
  xmlns:metal="http://xml.zope.org/namespaces/metal"
  xmlns:i18n="http://xml.zope.org/namespaces/i18n"
  omit-tag="">
  <div class="portlet"
       tal:define="memberships context/@@+restricted-membership/getLatestApprovedMembershipsForPerson">
    <h2>
      <span class="see-all" tal:condition="memberships">
        <a tal:attributes="href context/menu:overview/memberships/url">
<<<<<<< HEAD
          Show all memberships
=======
          All memberships
>>>>>>> 36aac324
        </a>
      </span>
      Latest memberships
    </h2>

    <tal:memberships condition="memberships">
      <table id="participation">
        <tr tal:repeat="membership memberships"
            tal:replace="structure membership/@@+listing-simple" />
      </table>

    </tal:memberships>

    <p tal:condition="not: memberships">
      <tal:name replace="context/displayname">Foo Bar</tal:name> is not an
      active member of any Launchpad teams.
    </p>
  </div>
</tal:root><|MERGE_RESOLUTION|>--- conflicted
+++ resolved
@@ -8,11 +8,7 @@
     <h2>
       <span class="see-all" tal:condition="memberships">
         <a tal:attributes="href context/menu:overview/memberships/url">
-<<<<<<< HEAD
-          Show all memberships
-=======
           All memberships
->>>>>>> 36aac324
         </a>
       </span>
       Latest memberships
