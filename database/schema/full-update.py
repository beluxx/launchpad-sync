#!/usr/bin/python2.6 -S
# Copyright 2011 Canonical Ltd.  This software is licensed under the
# GNU Affero General Public License version 3 (see the file LICENSE).

"""Full update process."""

import _pythonpath

<<<<<<< HEAD
=======
from datetime import datetime
>>>>>>> 21d9b61e
from optparse import OptionParser
import subprocess
import sys

from canonical.launchpad.scripts import (
    db_options,
    logger,
    logger_options,
    )

from preflight import (
    KillConnectionsPreflight,
    NoConnectionCheckPreflight,
    )
import security  # security.py script
import upgrade  # upgrade.py script


PGBOUNCER_INITD = ['sudo', '/etc/init.d/pgbouncer']


def run_pgbouncer(log, cmd):
    """Invoke the pgbouncer initscript.

    :param cmd: One of 'start', 'stop' or 'status'.
    """
    assert cmd in ('start', 'stop', 'status'), '''
        Unrecognized command; remember any new commands need to be
        granted sudo on staging and prod.
        '''
    pgbouncer_rc = subprocess.call(PGBOUNCER_INITD + [cmd])
    sys.stdout.flush()
    if pgbouncer_rc != 0:
        log.error("pgbouncer '%s' failed [%s]", cmd, pgbouncer_rc)
    return pgbouncer_rc


def run_upgrade(options, log):
    """Invoke upgrade.py in-process.

    It would be easier to just invoke the script, but this way we save
    several seconds of overhead as the component architecture loads up.
    """
    # Fake expected command line arguments and global log
    options.commit = True
    options.partial = False
    upgrade.options = options
    upgrade.log = log
    # Invoke the database schema upgrade process.
    try:
        return upgrade.main()
    except Exception:
        log.exception('Unhandled exception')
        return 1
    except SystemExit, x:
        log.fatal("upgrade.py failed [%s]", x)


def run_security(options, log):
    """Invoke security.py in-process.

    It would be easier to just invoke the script, but this way we save
    several seconds of overhead as the component architecture loads up.
    """
    # Fake expected command line arguments and global log
    options.dryrun = False
    options.revoke = True
    options.owner = 'postgres'
    options.cluster = True
    security.options = options
    security.log = log
    # Invoke the database security reset process.
    try:
        return security.main(options)
    except Exception:
        log.exception('Unhandled exception')
        return 1
    except SystemExit, x:
        log.fatal("security.py failed [%s]", x)


def main():
    parser = OptionParser()

    # Add all the command command line arguments.
    db_options(parser)
    logger_options(parser)
    (options, args) = parser.parse_args()
    if args:
        parser.error("Too many arguments")

    log = logger(options)

    #
    # Preflight checks. Confirm as best we can that the upgrade will
    # work unattended.
    #

    # Confirm we can invoke PGBOUNCER_INITD
    log.debug("Confirming sudo access to pgbouncer startup script")
    pgbouncer_rc = run_pgbouncer(log, 'status')
    if pgbouncer_rc != 0:
        return pgbouncer_rc

    # We initially ignore open connections, as they will shortly be
    # killed.
    if not NoConnectionCheckPreflight(log).check_all():
        return 99

    #
    # Start the actual upgrade. Failures beyond this point need to
    # generate informative messages to help with recovery.
    #

    # status flags
    pgbouncer_down = False
    upgrade_run = False
    security_run = False

    outage_start = datetime.now()

    try:
        # Shutdown pgbouncer
        log.info("Outage starts. Shutting down pgbouncer.")
        pgbouncer_rc = run_pgbouncer(log, 'stop')
        if pgbouncer_rc != 0:
            log.fatal("pgbouncer not shut down [%s]", pgbouncer_rc)
            return pgbouncer_rc
        pgbouncer_down = True

        if not KillConnectionsPreflight(log).check_all():
            return 100

        log.info("Preflight check succeeded. Starting upgrade.")
        upgrade_rc = run_upgrade(options, log)
        if upgrade_rc != 0:
            return upgrade_rc
        upgrade_run = True
        log.info("Database patches applied. Stored procedures updated.")

        security_rc = run_security(options, log)
        if security_rc != 0:
            return security_rc
        security_run = True

        log.info("All database upgrade steps completed")

        log.info("Restarting pgbouncer")
        pgbouncer_rc = run_pgbouncer(log, 'start')
        if pgbouncer_rc != 0:
            log.fatal("pgbouncer not restarted [%s]", pgbouncer_rc)
            return pgbouncer_rc
        pgbouncer_down = False
<<<<<<< HEAD
        log.info("Outage complete.")
=======
        log.info("Outage complete. %s", datetime.now() - outage_start)
>>>>>>> 21d9b61e

        # We will start seeing connections as soon as pgbouncer is
        # reenabled, so ignore them here.
        if not NoConnectionCheckPreflight(log).check_all():
            return 101

        log.info("All good. All done.")
        return 0

    finally:
        if pgbouncer_down:
            # Even if upgrade.py or security.py failed, we should be in
            # a good enough state to continue operation so restart
            # pgbouncer and allow connections.
            #  - upgrade.py may have failed to update the master, and
            #    changes should have rolled back.
            #  - upgrade.py may have failed to update a slave, breaking
            #    replication. The master is still operational, but
            #    slaves may be lagging and have the old schema.
            #  - security.py may have died, rolling back its changes on
            #    one or more nodes.
            # In all cases except the first, we have recovery to do but
            # systems are probably ok, or at least providing some
            # services.
            pgbouncer_rc = run_pgbouncer(log, 'start')
            if pgbouncer_rc == 0:
                log.info("Despite failures, pgbouncer restarted.")
<<<<<<< HEAD
                log.info("Outage complete.")
=======
                log.info("Outage complete. %s", datetime.now() - outage_start)
>>>>>>> 21d9b61e
            else:
                log.fatal("pgbouncer is down and refuses to restart")
        if not upgrade_run:
            log.warning("upgrade.py still needs to be run")
        if not security_run:
            log.warning("security.py still needs to be run")


if __name__ == '__main__':
    sys.exit(main())<|MERGE_RESOLUTION|>--- conflicted
+++ resolved
@@ -6,10 +6,7 @@
 
 import _pythonpath
 
-<<<<<<< HEAD
-=======
 from datetime import datetime
->>>>>>> 21d9b61e
 from optparse import OptionParser
 import subprocess
 import sys
@@ -163,11 +160,7 @@
             log.fatal("pgbouncer not restarted [%s]", pgbouncer_rc)
             return pgbouncer_rc
         pgbouncer_down = False
-<<<<<<< HEAD
-        log.info("Outage complete.")
-=======
         log.info("Outage complete. %s", datetime.now() - outage_start)
->>>>>>> 21d9b61e
 
         # We will start seeing connections as soon as pgbouncer is
         # reenabled, so ignore them here.
@@ -195,11 +188,7 @@
             pgbouncer_rc = run_pgbouncer(log, 'start')
             if pgbouncer_rc == 0:
                 log.info("Despite failures, pgbouncer restarted.")
-<<<<<<< HEAD
-                log.info("Outage complete.")
-=======
                 log.info("Outage complete. %s", datetime.now() - outage_start)
->>>>>>> 21d9b61e
             else:
                 log.fatal("pgbouncer is down and refuses to restart")
         if not upgrade_run:
