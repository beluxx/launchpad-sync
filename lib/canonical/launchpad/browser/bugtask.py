# Copyright 2004-2006 Canonical Ltd.  All rights reserved.

"""IBugTask-related browser views."""

__metaclass__ = type

__all__ = [
    'BugListingBatchNavigator',
    'BugListingPortletView',
    'BugNominationsView',
    'BugsBugTaskSearchListingView',
    'BugTargetTraversalMixin',
    'BugTargetView',
    'BugTaskContextMenu',
    'BugTaskEditView',
    'BugTaskListingView',
    'BugTaskNavigation',
    'BugTaskPortletView',
    'BugTasksAndNominationsView',
    'BugTaskSearchListingView',
    'BugTaskSetNavigation',
    'BugTaskSOP',
    'BugTaskStatusView',
    'BugTaskTableRowView',
    'BugTaskTextView',
    'BugTaskView',
    'get_buglisting_search_filter_url',
    'get_comments_for_bugtask',
    'get_sortorder_from_request',
    'NominationsReviewTableBatchNavigatorView',
    'TextualBugTaskSearchListingView',
    ]

import cgi
import gettext
import re
import urllib
from operator import attrgetter

from zope.app.form import CustomWidgetFactory
from zope.app.form.browser.itemswidgets import RadioWidget
from zope.app.form.interfaces import (
    IInputWidget, IDisplayWidget, InputErrors, WidgetsError)
from zope.app.form.utility import setUpWidget, setUpWidgets
from zope.app.pagetemplate import ViewPageTemplateFile
from zope.component import getUtility, getMultiAdapter
from zope.event import notify
from zope.formlib import form
from zope.interface import implements, providedBy
from zope.schema import Choice
from zope.schema.interfaces import IList
from zope.schema.vocabulary import (
    getVocabularyRegistry, SimpleVocabulary, SimpleTerm)
from zope.security.proxy import isinstance as zope_isinstance

from canonical.config import config
from canonical.lp import decorates
from canonical.launchpad import _
from canonical.cachedproperty import cachedproperty
from canonical.launchpad.validators import LaunchpadValidationError
from canonical.launchpad.webapp import (
    action, custom_widget, canonical_url, GetitemNavigation,
    LaunchpadEditFormView, LaunchpadFormView, LaunchpadView, Navigation,
    redirection, stepthrough)
from canonical.launchpad.webapp.uri import URI
from canonical.launchpad.interfaces import (
    BugAttachmentType, BugNominationStatus, BugTaskImportance,
    BugTaskSearchParams, BugTaskStatus, BugTaskStatusSearchDisplay, IBug,
<<<<<<< HEAD
    IBugAttachmentSet, IBugBranchSet,
    IBugNominationSet, IBugSet, IBugTask, IBugTaskSearch, IBugTaskSet,
    ICveSet, IDistribution, IDistributionSourcePackage, IDistroBugTask,
    IDistroSeries, IDistroSeriesBugTask, IFrontPageBugTaskSearch,
    ILaunchBag, INominationsReviewTableBatchNavigator, INullBugTask,
    IPerson, IPersonBugTaskSearch, IPersonSet, IProduct, IProductSeries,
    IProductSeriesBugTask, IProject, ISourcePackage, IUpstreamBugTask,
    IUpstreamProductBugTaskSearch, NotFoundError,
    RESOLVED_BUGTASK_STATUSES, UnexpectedFormData,
    UNRESOLVED_BUGTASK_STATUSES, validate_distrotask, valid_upstreamtask)
=======
    IBugAttachmentSet, IBugBranchSet, IBugNominationSet, IBugSet, IBugTask,
    IBugTaskSearch, IBugTaskSet, ICveSet, IDistribution,
    IDistributionSourcePackage, IDistroBugTask, IDistroSeries,
    IDistroSeriesBugTask, IFrontPageBugTaskSearch, ILaunchBag,
    INominationsReviewTableBatchNavigator, INullBugTask, IPerson,
    IPersonBugTaskSearch, IProduct, IProductSeries, IProductSeriesBugTask,
    IProject, ISourcePackage, IUpstreamBugTask, IUpstreamProductBugTaskSearch,
    NotFoundError, RESOLVED_BUGTASK_STATUSES, UNRESOLVED_BUGTASK_STATUSES,
    UnexpectedFormData, valid_upstreamtask, validate_distrotask)
>>>>>>> ee9af416

from canonical.launchpad.searchbuilder import any, NULL

from canonical.launchpad import helpers

from canonical.launchpad.event.sqlobjectevent import SQLObjectModifiedEvent

from canonical.launchpad.browser.bug import BugContextMenu, BugTextView
from canonical.launchpad.browser.bugcomment import build_comments_from_chunks
from canonical.launchpad.browser.mentoringoffer import CanBeMentoredView
from canonical.launchpad.browser.launchpad import StructuralObjectPresentation

from canonical.launchpad.webapp.authorization import check_permission
from canonical.launchpad.webapp.batching import TableBatchNavigator
from canonical.launchpad.webapp.snapshot import Snapshot
from canonical.launchpad.webapp.tales import PersonFormatterAPI
from canonical.launchpad.webapp.vocabulary import vocab_factory

from canonical.lazr import EnumeratedType, Item

from canonical.widgets.bug import BugTagsWidget
from canonical.widgets.bugtask import (
    AssigneeDisplayWidget, BugTaskAssigneeWidget, BugTaskBugWatchWidget,
    BugTaskSourcePackageNameWidget, DBItemDisplayWidget,
    NewLineToSpacesWidget, NominationReviewActionWidget)
from canonical.widgets.itemswidgets import LabeledMultiCheckBoxWidget
from canonical.widgets.project import ProjectScopeWidget


def unique_title(title):
    """Canonicalise a message title to help identify messages with new
    information in their titles.
    """
    if title is None:
        return None
    title = title.lower()
    if title.startswith('re:'):
        title = title[3:]
    return title.strip()


def get_comments_for_bugtask(bugtask, truncate=False):
    """Return BugComments related to a bugtask.

    This code builds a sorted list of BugComments in one shot,
    requiring only two database queries. It removes the titles
    for those comments which do not have a "new" subject line
    """
    chunks = bugtask.bug.getMessageChunks()
    comments = build_comments_from_chunks(chunks, bugtask, truncate=truncate)
    for attachment in bugtask.bug.attachments:
        message_id = attachment.message.id
        # All attachments are related to a message, so we can be
        # sure that the BugComment is already created.
        assert comments.has_key(message_id), message_id
        comments[message_id].bugattachments.append(attachment)
    comments = sorted(comments.values(), key=attrgetter("index"))
    current_title = bugtask.bug.title
    for comment in comments:
        if not ((unique_title(comment.title) == \
                 unique_title(current_title)) or \
                (unique_title(comment.title) == \
                 unique_title(bugtask.bug.title))):
            # this comment has a new title, so make that the rolling focus
            current_title = comment.title
            comment.display_title = True
    return comments


def get_visible_comments(comments):
    """Return comments, filtering out empty or duplicated ones."""
    visible_comments = []
    previous_comment = None
    for comment in comments:
        # Omit comments that are identical to their previous
        # comment, which were probably produced by
        # double-submissions or user errors, and which don't add
        # anything useful to the bug itself.
        # Also omit comments with no body text or attachments to display.
        if (comment.isEmpty() or
            previous_comment and
            previous_comment.isIdenticalTo(comment)):
            continue

        visible_comments.append(comment)
        previous_comment = comment

    return visible_comments


def get_sortorder_from_request(request):
    """Get the sortorder from the request.

    >>> from zope.publisher.browser import TestRequest
    >>> get_sortorder_from_request(TestRequest(form={}))
    ['-importance']
    >>> get_sortorder_from_request(TestRequest(form={'orderby': '-status'}))
    ['-status']
    >>> get_sortorder_from_request(
    ...     TestRequest(form={'orderby': 'status,-severity,importance'}))
    ['status', 'importance']
    >>> get_sortorder_from_request(
    ...     TestRequest(form={'orderby': 'priority,-severity'}))
    ['-importance']
    """
    order_by_string = request.get("orderby", '')
    if order_by_string:
        if not zope_isinstance(order_by_string, list):
            order_by = order_by_string.split(',')
        else:
            order_by = order_by_string
    else:
        order_by = []
    # Remove old order_by values that people might have in bookmarks.
    for old_order_by_column in ['priority', 'severity']:
        if old_order_by_column in order_by:
            order_by.remove(old_order_by_column)
        if '-' + old_order_by_column in order_by:
            order_by.remove('-' + old_order_by_column)
    if order_by:
        return order_by
    else:
        # No sort ordering specified, so use a reasonable default.
        return ["-importance"]


OLD_BUGTASK_STATUS_MAP = {
    'Unconfirmed': 'New',
    'Needs Info': 'Incomplete',
    'Rejected': 'Invalid',
    }


def rewrite_old_bugtask_status_query_string(query_string):
    """Return a query string with old status names replaced with new.

    If an old status string has been used in the query, construct a
    corrected query string for the search, else return the original
    query string.
    """
    query_elements = cgi.parse_qsl(
        query_string, keep_blank_values=True, strict_parsing=False)
    query_elements_mapped = []

    for name, value in query_elements:
        if name == 'field.status:list':
            value = OLD_BUGTASK_STATUS_MAP.get(value, value)
        query_elements_mapped.append((name, value))

    if query_elements == query_elements_mapped:
        return query_string
    else:
        return urllib.urlencode(query_elements_mapped, doseq=True)


class BugTargetTraversalMixin:
    """Mix-in in class that provides .../+bug/NNN traversal."""

    redirection('+bug', '+bugs')

    @stepthrough('+bug')
    def traverse_bug(self, name):
        """Traverses +bug portions of URLs"""
        return self._get_task_for_context(name)

    def _get_task_for_context(self, name):
        """Return the IBugTask for this name in this context.

        If the bug has been reported, but not in this specific context, a
        NullBugTask will be returned.

        Raises NotFoundError if no bug with the given name is found.

        If the context type does provide IProduct, IDistribution,
        IDistroSeries, ISourcePackage or IDistributionSourcePackage
        a TypeError is raised.
        """
        context = self.context

        # Raises NotFoundError if no bug is found
        bug = getUtility(IBugSet).getByNameOrID(name)

        # Loop through this bug's tasks to try and find the appropriate task
        # for this context. We always want to return a task, whether or not
        # the user has the permission to see it so that, for example, an
        # anonymous user is presented with a login screen at the correct URL,
        # rather than making it look as though this task was "not found",
        # because it was filtered out by privacy-aware code.
        for bugtask in helpers.shortlist(bug.bugtasks):
            if bugtask.target == context:
                # Security proxy this object on the way out.
                return getUtility(IBugTaskSet).get(bugtask.id)

        # If we've come this far, it means that no actual task exists in this
        # context, so we'll return a null bug task. This makes it possible to,
        # for example, return a bug page for a context in which the bug hasn't
        # yet been reported.
        if IProduct.providedBy(context):
            null_bugtask = bug.getNullBugTask(product=context)
        elif IProductSeries.providedBy(context):
            null_bugtask = bug.getNullBugTask(productseries=context)
        elif IDistribution.providedBy(context):
            null_bugtask = bug.getNullBugTask(distribution=context)
        elif IDistributionSourcePackage.providedBy(context):
            null_bugtask = bug.getNullBugTask(
                distribution=context.distribution,
                sourcepackagename=context.sourcepackagename)
        elif IDistroSeries.providedBy(context):
            null_bugtask = bug.getNullBugTask(distroseries=context)
        elif ISourcePackage.providedBy(context):
            null_bugtask = bug.getNullBugTask(
                distroseries=context.distroseries,
                sourcepackagename=context.sourcepackagename)
        else:
            raise TypeError(
                "Unknown context type for bug task: %s" % repr(context))

        return null_bugtask


class BugTaskNavigation(Navigation):
    """Navigation for the `IBugTask`."""
    usedfor = IBugTask

    def traverse(self, name):
        """Traverse the `IBugTask`."""
        # Are we traversing to the view or edit status page of the
        # bugtask? If so, and the task actually exists, return the
        # appropriate page. If the task doesn't yet exist (i.e. it's a
        # NullBugTask), then return a 404. In other words, the URL:
        #
        #   /products/foo/+bug/1/+viewstatus
        #
        # will return the +viewstatus page if bug 1 has actually been
        # reported in "foo". If bug 1 has not yet been reported in "foo",
        # a 404 will be returned.
        if name not in ("+viewstatus", "+editstatus"):
            # You're going in the wrong direction.
            return None
        if INullBugTask.providedBy(self.context):
            # The bug has not been reported in this context.
            return None
        # Yes! The bug has been reported in this context.
        return getMultiAdapter((self.context, self.request),
            name=(name + "-page"))

    @stepthrough('attachments')
    def traverse_attachments(self, name):
        """traverse to an attachment by id."""
        if name.isdigit():
            return getUtility(IBugAttachmentSet)[name]

    @stepthrough('comments')
    def traverse_comments(self, name):
        """Traverse to a comment by id."""
        if not name.isdigit():
            return None
        index = int(name)
        comments = get_comments_for_bugtask(self.context)
        # I couldn't find a way of using index to restrict the queries
        # in get_comments_for_bugtask in a way that wasn't horrible, and
        # it wouldn't really save us a lot in terms of database time, so
        # I have chosed to use this simple solution for now.
        #   -- kiko, 2006-07-11
        try:
            return comments[index]
        except IndexError:
            return None

    @stepthrough('nominations')
    def traverse_nominations(self, nomination_id):
        """Traverse to a nomination by id."""
        if not nomination_id.isdigit():
            return None
        return getUtility(IBugNominationSet).get(nomination_id)

    redirection('references', '..')


class BugTaskSetNavigation(GetitemNavigation):
    """Navigation for the `IbugTaskSet`."""
    usedfor = IBugTaskSet


class BugTaskContextMenu(BugContextMenu):
    """Context menu of actions that can be performed upon an `IBugTask`."""
    usedfor = IBugTask


class BugTaskTextView(LaunchpadView):
    """View for a simple text page displaying information about a bug task."""

    def render(self):
        """Return a text representation of the parent bug."""
        view = BugTextView(self.context.bug, self.request)
        view.initialize()
        return view.render()


class BugTaskView(LaunchpadView, CanBeMentoredView):
    """View class for presenting information about an `IBugTask`."""

    def __init__(self, context, request):
        LaunchpadView.__init__(self, context, request)

        self.notices = []

        # Make sure we always have the current bugtask.
        if not IBugTask.providedBy(context):
            self.context = getUtility(ILaunchBag).bugtask
        else:
            self.context = context

    def initialize(self):
        """Set up the needed widgets."""
        bug = self.context.bug
        # See render() for how this flag is used.
        self._redirecting_to_bug_list = False

        if self.user is None:
            return

        # Set up widgets in order to handle subscription requests.
        if bug.isSubscribed(self.user) or bug.isSubscribedToDupes(self.user):
            subscription_terms = [
                SimpleTerm(
                    self.user, self.user.name,
                    'Unsubscribe me from this bug')]
        else:
            subscription_terms = [
                SimpleTerm(
                    self.user, self.user.name, 'Subscribe me to this bug')]
        for team in self.user.teams_participated_in:
            if (bug.isSubscribed(team) or bug.isSubscribedToDupes(team)):
                subscription_terms.append(
                    SimpleTerm(
                        team, team.name,
                        'Unsubscribe <a href="%s">%s</a> from this bug' % (
                            canonical_url(team),
                            cgi.escape(team.displayname))))
        subscription_vocabulary = SimpleVocabulary(subscription_terms)
        person_field = Choice(
            __name__='subscription',
            vocabulary=subscription_vocabulary, required=True)
        self.subscription_widget = CustomWidgetFactory(RadioWidget)
        setUpWidget(
            self, 'subscription', person_field, IInputWidget, value=self.user)

        self.handleSubscriptionRequest()

    def userIsSubscribed(self):
        """Is the user subscribed to this bug?"""
        return (
            self.context.bug.isSubscribed(self.user) or
            self.context.bug.isSubscribedToDupes(self.user))

    def shouldShowUnsubscribeFromDupesWarning(self):
        """Should we warn the user about unsubscribing and duplicates?

        The warning should tell the user that, when unsubscribing, they
        will also be unsubscribed from dupes of this bug.
        """
        if self.userIsSubscribed():
            return True

        bug = self.context.bug
        for team in self.user.teams_participated_in:
            if bug.isSubscribed(team) or bug.isSubscribedToDupes(team):
                return True

        return False

    def render(self):
        """Render the bug list if the user has permission to see the bug."""
        # Prevent normal rendering when redirecting to the bug list
        # after unsubscribing from a private bug, because rendering the
        # bug page would raise Unauthorized errors!
        if self._redirecting_to_bug_list:
            return u''
        else:
            return LaunchpadView.render(self)

    def handleSubscriptionRequest(self):
        """Subscribe or unsubscribe the user from the bug, if requested."""
        if not self._isSubscriptionRequest():
            return

        subscription_person = self.subscription_widget.getInputValue()

        # 'subscribe' appears in the request whether the request is to
        # subscribe or unsubscribe. Since "subscribe someone else" is
        # handled by a different view we can assume that 'subscribe' +
        # current user as a parameter means "subscribe the current
        # user", and any other kind of 'subscribe' request actually
        # means "unsubscribe". (Yes, this *is* very confusing!)
        if ('subscribe' in self.request.form and
            (subscription_person == self.user)):
            self._handleSubscribe()
        else:
            self._handleUnsubscribe(subscription_person)

    def _isSubscriptionRequest(self):
        """Return True if the form contains subscribe/unsubscribe input."""
        return (
            self.user and
            self.request.method == 'POST' and
            'cancel' not in self.request.form and
            self.subscription_widget.hasValidInput())

    def _handleSubscribe(self):
        """Handle a subscribe request."""
        self.context.bug.subscribe(self.user)
        self.notices.append("You have been subscribed to this bug.")

    def _handleUnsubscribe(self, user):
        """Handle an unsubscribe request."""
        if user == self.user:
            self._handleUnsubscribeCurrentUser()
        else:
            self._handleUnsubscribeOtherUser(user)

    def _handleUnsubscribeCurrentUser(self):
        """Handle the special cases for unsubscribing the current user.

        when the bug is private. The user must be unsubscribed from all dupes
        too, or they would keep getting mail about this bug!
        """

        # ** Important ** We call unsubscribeFromDupes() before
        # unsubscribe(), because if the bug is private, the current user
        # will be prevented from calling methods on the main bug after
        # they unsubscribe from it!
        unsubed_dupes = self.context.bug.unsubscribeFromDupes(self.user)
        self.context.bug.unsubscribe(self.user)

        self.request.response.addNotification(
            self._getUnsubscribeNotification(self.user, unsubed_dupes))

        if not check_permission("launchpad.View", self.context.bug):
            # Redirect the user to the bug listing, because they can no
            # longer see a private bug from which they've unsubscribed.
            self.request.response.redirect(
                canonical_url(self.context.target) + "/+bugs")
            self._redirecting_to_bug_list = True

    def _handleUnsubscribeOtherUser(self, user):
        """Handle unsubscribing someone other than the current user."""
        assert user != self.user, (
            "Expected a user other than the currently logged-in user.")

        # We'll also unsubscribe the other user from dupes of this bug,
        # otherwise they'll keep getting this bug's mail.
        self.context.bug.unsubscribe(user)
        unsubed_dupes = self.context.bug.unsubscribeFromDupes(user)
        self.request.response.addNotification(
            self._getUnsubscribeNotification(user, unsubed_dupes))

    def _getUnsubscribeNotification(self, user, unsubed_dupes):
        """Construct and return the unsubscribe-from-bug feedback message.

        :user: The IPerson or ITeam that was unsubscribed from the bug.
        :unsubed_dupes: The list of IBugs that are dupes from which the
                        user was unsubscribed.
        """
        current_bug = self.context.bug
        current_user = self.user
        unsubed_dupes_msg_fragment = self._getUnsubscribedDupesMsgFragment(
            unsubed_dupes)

        if user == current_user:
            # Consider that the current user may have been "locked out"
            # of a bug if they unsubscribed themselves from a private
            # bug!
            if check_permission("launchpad.View", current_bug):
                # The user still has permission to see this bug, so no
                # special-casing needed.
                return (
                    "You have been unsubscribed from this bug%s." %
                    unsubed_dupes_msg_fragment)
            else:
                return (
                    "You have been unsubscribed from bug %d%s. You no "
                    "longer have access to this private bug.") % (
                        current_bug.id, unsubed_dupes_msg_fragment)
        else:
            return "%s has been unsubscribed from this bug%s." % (
                cgi.escape(user.displayname), unsubed_dupes_msg_fragment)

    def _getUnsubscribedDupesMsgFragment(self, unsubed_dupes):
        """Return the duplicates fragment of the unsubscription notification.

        This piece lists the duplicates from which the user was
        unsubscribed.
        """
        if not unsubed_dupes:
            return ""

        dupe_links = []
        for unsubed_dupe in unsubed_dupes:
            dupe_links.append(
                '<a href="%s" title="%s">#%d</a>' % (
                canonical_url(unsubed_dupe), unsubed_dupe.title,
                unsubed_dupe.id))
        dupe_links_string = ", ".join(dupe_links)

        num_dupes = len(unsubed_dupes)
        if num_dupes > 1:
            plural_suffix = "s"
        else:
            plural_suffix = ""

        return (
            " and %(num_dupes)d duplicate%(plural_suffix)s "
            "(%(dupe_links_string)s)") % ({
                'num_dupes': num_dupes,
                'plural_suffix': plural_suffix,
                'dupe_links_string': dupe_links_string})

    def _nominateBug(self, series):
        """Nominate the bug for the series and redirect to the bug page."""
        self.context.bug.addNomination(self.user, series)
        self.request.response.addInfoNotification(
            'This bug has been nominated to be fixed in %(target)s.',
            target=series.bugtargetdisplayname)
        self.request.response.redirect(canonical_url(self.context))

    def reportBugInContext(self):
        """Report the bug affects the current context."""
        form = self.request.form
        fake_task = self.context
        if form.get("reportbug"):
            if self.isReportedInContext():
                self.notices.append(
                    "The bug is already reported in this context.")
                return
            # The user has requested that the bug be reported in this
            # context.
            if IUpstreamBugTask.providedBy(fake_task):
                # Create a real upstream task in this context.
                real_task = getUtility(IBugTaskSet).createTask(
                    bug=fake_task.bug, owner=getUtility(ILaunchBag).user,
                    product=fake_task.product)
            elif IDistroBugTask.providedBy(fake_task):
                # Create a real distro bug task in this context.
                real_task = getUtility(IBugTaskSet).createTask(
                    bug=fake_task.bug, owner=getUtility(ILaunchBag).user,
                    distribution=fake_task.distribution,
                    sourcepackagename=fake_task.sourcepackagename)
            elif IDistroSeriesBugTask.providedBy(fake_task):
                self._nominateBug(fake_task.distroseries)
                return
            elif IProductSeriesBugTask.providedBy(fake_task):
                self._nominateBug(fake_task.productseries)
                return
            else:
                raise TypeError(
                    "Unknown bug task type: %s" % repr(fake_task))

            self.context = real_task

            # Add an appropriate feedback message
            self.notices.append("Thank you for your bug report.")

    def isReportedInContext(self):
        """Is the bug reported in this context? Returns True or False.

        It considers a nominated bug to be reported.

        This is particularly useful for views that may render a
        NullBugTask.
        """
        params = BugTaskSearchParams(user=self.user, bug=self.context.bug)
        matching_bugtasks = self.context.target.searchTasks(params)
        if self.context.productseries is not None:
            nomination_target = self.context.productseries
        elif self.context.distroseries is not None:
            nomination_target = self.context.distroseries
        else:
            nomination_target = None
        if nomination_target is not None:
            try:
                nomination = self.context.bug.getNominationFor(
                    nomination_target)
            except NotFoundError:
                nomination = None
        else:
            nomination = None

        return nomination is not None or matching_bugtasks.count() > 0

    def isSeriesTargetableContext(self):
        """Is the context something that supports Series targeting?

        Returns True or False.
        """
        return (
            IDistroBugTask.providedBy(self.context) or
            IDistroSeriesBugTask.providedBy(self.context))

    @cachedproperty
    def comments(self):
        """Return the bugtask's comments."""
        comments = get_comments_for_bugtask(self.context, truncate=True)
        assert len(comments) > 0, "A bug should have at least one comment."
        return comments

    def getBugCommentsForDisplay(self):
        """Return all the bug comments together with their index."""
        # The first comment is generally identical to the description,
        # and we include a special link to it in the template if it
        # isn't.
        return get_visible_comments(self.comments[1:])

    def wasDescriptionModified(self):
        """Return a boolean indicating whether the description was modified"""
        return self.comments[0].text_contents != self.context.bug.description

    @cachedproperty
    def bug_branches(self):
        """Filter out the bug_branch links to non-visible private branches."""
        bug_branches = []
        for bug_branch in self.context.bug.bug_branches:
            if check_permission('launchpad.View', bug_branch.branch):
                bug_branches.append(bug_branch)
        return bug_branches

    @property
    def auto_toggle_task_js(self):
        """The Javascript code to automatically toggle a bugtask, or None."""
        bugtask_id = self.request.form.get('auto_toggle_task', None)
        if bugtask_id is None:
            return None
        else:
            return """
            function toggleOnLoad(e) {
                toggleFormVisibility('task%s');
            }
            registerLaunchpadFunction(toggleOnLoad);
            """ % bugtask_id


class BugTaskPortletView:
    """A portlet for displaying a bug's bugtasks."""

    def alsoReportedIn(self):
        """Return a list of IUpstreamBugTasks in which this bug is reported.

        If self.context is an IUpstreamBugTasks, it will be excluded
        from this list.
        """
        return [
            task for task in self.context.bug.bugtasks
            if task.id is not self.context.id]


class BugTaskEditView(LaunchpadEditFormView):
    """The view class used for the task +editstatus page."""

    schema = IBugTask

    # The field names that we use by default. This list will be mutated
    # depending on the current context and the permissions of the user viewing
    # the form.
    default_field_names = ['assignee', 'bugwatch', 'importance', 'milestone',
                           'product', 'sourcepackagename', 'status',
                           'statusexplanation']
    custom_widget('sourcepackagename', BugTaskSourcePackageNameWidget)
    custom_widget('bugwatch', BugTaskBugWatchWidget)
    custom_widget('assignee', BugTaskAssigneeWidget)

    @cachedproperty
    def field_names(self):
        """Return the field names that can be edited by the user."""
        field_names = list(self.default_field_names)

        # The fields that we present to the users change based upon the
        # current context and the user's permissions, so we update field_names
        # with any fields that may need to be added.
        for field in self.editable_field_names:
            if field not in field_names:
                field_names.append(field)

        return field_names

    @cachedproperty
    def editable_field_names(self):
        """Return the names of fields the user has permission to edit."""
        if self.context.target_uses_malone:
            # Don't edit self.field_names directly, because it's shared by all
            # BugTaskEditView instances.
            editable_field_names = list(self.default_field_names)

            if 'bugwatch' in editable_field_names:
                editable_field_names.remove('bugwatch')

            # XXX, Brad Bollenbach, 2006-09-29: Permission checking
            # doesn't belong here! See https://launchpad.net/bugs/63000
            if (not self.userCanEditMilestone() and
                'milestone' in editable_field_names):
                editable_field_names.remove("milestone")

            if (not self.userCanEditImportance() and
                'importance' in editable_field_names):
                editable_field_names.remove("importance")
        else:
            editable_field_names = ['bugwatch']
            if not IUpstreamBugTask.providedBy(self.context):
                #XXX: Bjorn Tillenius 2006-03-01:
                #     Should be possible to edit the product as well,
                #     but that's harder due to complications with bug
                #     watches. The new product might use Launchpad
                #     officially, thus we need to handle that case.
                #     Let's deal with that later.
                editable_field_names += ['sourcepackagename']
            if self.context.bugwatch is None:
                editable_field_names += ['status', 'assignee']
                if ('importance' in self.default_field_names
                    and self.userCanEditImportance()):
                    editable_field_names += ["importance"]

        return editable_field_names

    @property
    def next_url(self):
        """See `LaunchpadFormView`."""
        return canonical_url(self.context)

    @property
    def initial_values(self):
        """See `LaunchpadFormView.`"""
        field_values = {}
        for name in self.field_names:
            field_values[name] = getattr(self.context, name)

        return field_values

    @property
    def prefix(self):
        """Return a prefix that can be used for this form.

        The prefix is constructed using the name of the bugtask's target so as
        to ensure that it's unique within the context of a bug. This is needed
        in order to included multiple edit forms on the bug page, while still
        keeping the field ids unique.
        """
        parts = []
        if IUpstreamBugTask.providedBy(self.context):
            parts.append(self.context.product.name)

        elif IProductSeriesBugTask.providedBy(self.context):
            parts.append(self.context.productseries.name)
            parts.append(self.context.productseries.product.name)

        elif IDistroBugTask.providedBy(self.context):
            parts.append(self.context.distribution.name)
            if self.context.sourcepackagename is not None:
                parts.append(self.context.sourcepackagename.name)

        elif IDistroSeriesBugTask.providedBy(self.context):
            parts.append(self.context.distroseries.distribution.name)
            parts.append(self.context.distroseries.name)

            if self.context.sourcepackagename is not None:
                parts.append(self.context.sourcepackagename.name)

        else:
            raise AssertionError("Unknown IBugTask: %r" % self.context)
        return '_'.join(parts)

    def initialize(self):
        super(BugTaskEditView, self).initialize()
        if 'go_back_to_entry' in self.request.form:
            self.addError('Go back to entry form.')
            form = self.request.form.copy()
            del form['go_back_to_entry']
            for key in form.keys():
                if '.actions.' in key:
                    del form[key]
            form['auto_toggle_task'] = str(self.context.id)
            query_string = urllib.urlencode(form)
            reentry_url = '%s?%s' % (
                canonical_url(self.context), query_string)
            self.request.response.redirect(reentry_url)

    def setUpFields(self):
        """Sets up the fields for the bug task edit form.

        See `LaunchpadFormView`.
        """
        super(BugTaskEditView, self).setUpFields()
        read_only_field_names = self._getReadOnlyFieldNames()

        # The status field is a special case because we alter the vocabulary
        # it uses based on the permissions of the user viewing form.
        if 'status' in self.editable_field_names:
            if self.user is None:
                status_noshow = list(BugTaskStatus.items)
            else:
                status_noshow = [BugTaskStatus.UNKNOWN]
                status_noshow.extend(
                    status for status in BugTaskStatus.items
                    if not self.context.canTransitionToStatus(
                        status, self.user))

            if self.context.status in status_noshow:
                # The user has to be able to see the current value.
                status_noshow.remove(self.context.status)

            status_vocab_factory = vocab_factory(
                BugTaskStatus, noshow=status_noshow)
            status_field = Choice(
                __name__='status',
                title=self.schema['status'].title,
                vocabulary=status_vocab_factory(self.context))

            self.form_fields = self.form_fields.omit('status')
            self.form_fields += form.Fields(status_field)

        for field in read_only_field_names:
            self.form_fields[field].for_display = True

        # In cases where the status or importance fields are read only we give
        # them a custom widget so that they are rendered correctly.
        for field in ['status', 'importance']:
            if field in read_only_field_names:
                self.form_fields[field].custom_widget = CustomWidgetFactory(
                    DBItemDisplayWidget)

        if self.context.target_uses_malone:
            self.form_fields = self.form_fields.omit('bugwatch')

        elif (self.context.bugwatch is not None and
            self.form_fields.get('assignee', False)):
            self.form_fields['assignee'].custom_widget = CustomWidgetFactory(
                AssigneeDisplayWidget)

    def _getReadOnlyFieldNames(self):
        """Return the names of fields that will be rendered read only."""
        if self.context.target_uses_malone:
            read_only_field_names = []

            if not self.userCanEditMilestone():
                read_only_field_names.append("milestone")

            if not self.userCanEditImportance():
                read_only_field_names.append("importance")
        else:
            editable_field_names = self.editable_field_names
            read_only_field_names = [
                field_name for field_name in self.field_names
                if field_name not in editable_field_names]

        return read_only_field_names

    def userCanEditMilestone(self):
        """Can the user edit the Milestone field?

        If yes, return True, otherwise return False.
        """
        product_or_distro = self._getProductOrDistro()

        return (
            ((product_or_distro.bugcontact and
                 self.user and
                 self.user.inTeam(product_or_distro.bugcontact)) or
                check_permission("launchpad.Edit", product_or_distro)))

    def userCanEditImportance(self):
        """Can the user edit the Importance field?

        If yes, return True, otherwise return False.
        """
        product_or_distro = self._getProductOrDistro()

        return (
            ((product_or_distro.bugcontact and
                 self.user and
                 self.user.inTeam(product_or_distro.bugcontact)) or
                check_permission("launchpad.Edit", product_or_distro)))

    def _getProductOrDistro(self):
        """Return the product or distribution relevant to the context."""
        bugtask = self.context
        if IUpstreamBugTask.providedBy(bugtask):
            return bugtask.product
        elif IProductSeriesBugTask.providedBy(bugtask):
            return bugtask.productseries.product
        elif IDistroBugTask.providedBy(bugtask):
            return bugtask.distribution
        else:
            return bugtask.distroseries.distribution

    def validate(self, data):
        """See `LaunchpadFormView`."""
        bugtask = self.context
        if bugtask.distroseries is not None:
            distro = bugtask.distroseries.distribution
        else:
            distro = bugtask.distribution
        sourcename = bugtask.sourcepackagename
        product = bugtask.product

        if distro is not None and sourcename != data.get('sourcepackagename'):
            try:
                validate_distrotask(
                    bugtask.bug, distro, data.get('sourcepackagename'))
            except LaunchpadValidationError, error:
                self.setFieldError('sourcepackagename', str(error))

        if (product is not None and 'product' in data and
            product != data.get('product')):
            try:
                valid_upstreamtask(bugtask.bug, data.get('product'))
            except WidgetsError, errors:
                self.setFieldError('product', errors.args[0])

        new_assignee = data.get('assignee', bugtask.assignee)
        no_previous_errors = len(self.errors) == 0
        if (no_previous_errors and
            new_assignee is not None and
            new_assignee != bugtask.assignee and
            not new_assignee.isBugContributorInTarget(
                user=self.user, target=bugtask.target) and
            not 'confirm_non_contributor' in self.request.form):
                self.setFieldError('assignee', 'Not a bug contributor')
                form_data = self.request.form.copy()
                form_data['new_assignee'] = new_assignee.name
                query_string = urllib.urlencode(form_data)
                confirmation_url = '%s/+confirm-non-contributor?%s' % (
                    canonical_url(bugtask), query_string)
                self.request.response.redirect(confirmation_url)
        else:
            pass # Valid Assignee

    def updateContextFromData(self, data, context=None):
        """Updates the context object using the submitted form data.

        This method overrides that of LaunchpadEditFormView because of the
        fairly involved thread of logic behind updating some BugTask
        attributes, in particular the status, assignee and bugwatch fields.
        """
        if context is None:
            context = self.context
        bugtask = context

        if self.request.form.get('subscribe', False):
            bugtask.bug.subscribe(self.user)
            self.request.response.addNotification(
                "You have been subscribed to this bug.")

        # Save the field names we extract from the form in a separate
        # list, because we modify this list of names later if the
        # bugtask is reassigned to a different product.
        field_names = data.keys()
        new_values = data.copy()
        data_to_apply = data.copy()

        bugtask_before_modification = Snapshot(
            bugtask, providing=providedBy(bugtask))

        # If the user is reassigning an upstream task to a different
        # product, we'll clear out the milestone value, to avoid
        # violating DB constraints that ensure an upstream task can't
        # be assigned to a milestone on a different product.
        milestone_cleared = None
        milestone_ignored = False
        if (IUpstreamBugTask.providedBy(bugtask) and
            (bugtask.product != new_values.get("product")) and
            'milestone' in field_names):
            # We clear the milestone value if one was already set. We ignore
            # the milestone value if it was currently None, and the user tried
            # to set a milestone value while also changing the product. This
            # allows us to provide slightly clearer feedback messages.
            if bugtask.milestone:
                milestone_cleared = bugtask.milestone
            elif new_values.get('milestone') is not None:
                milestone_ignored = True

            bugtask.milestone = None
            # Remove the "milestone" field from the list of fields
            # whose changes we want to apply, because we don't want
            # the form machinery to try and set this value back to
            # what it was!
            del data_to_apply["milestone"]

        # We special case setting assignee and status, because there's
        # a workflow associated with changes to these fields.
        if "assignee" in data_to_apply:
            del data_to_apply["assignee"]
        if "status" in data_to_apply:
            del data_to_apply["status"]

        # We grab the comment_on_change field before we update bugtask so as
        # to avoid problems accessing the field if the user has changed the
        # product of the BugTask.
        comment_on_change = self.request.form.get(
            "%s.comment_on_change" % self.prefix)

        changed = form.applyChanges(
            bugtask, self.form_fields, data_to_apply, self.adapters)

        # Now that we've updated the bugtask we can add messages about
        # milestone changes, if there were any.
        if milestone_cleared:
            self.request.response.addWarningNotification(
                "The %s milestone setting has been removed because "
                "you reassigned the bug to %s." % (
                    milestone_cleared.displayname,
                    bugtask.bugtargetdisplayname))
        elif milestone_ignored:
            self.request.response.addWarningNotification(
                "The milestone setting was ignored because "
                "you reassigned the bug to %s." %
                bugtask.bugtargetdisplayname)

        if comment_on_change:
            bugtask.bug.newMessage(
                owner=getUtility(ILaunchBag).user,
                subject=bugtask.bug.followup_subject(),
                content=comment_on_change)

        # Set the "changed" flag properly, just in case status and/or assignee
        # happen to be the only values that changed. We explicitly verify that
        # we got a new status and/or assignee, because our test suite doesn't
        # always pass all form values.
        new_status = new_values.pop("status", False)
        new_assignee = new_values.pop("assignee", False)
        if ((new_status is not False) and
            (bugtask.status != new_status)):
            changed = True
            bugtask.transitionToStatus(new_status, self.user)

        if ((new_assignee is not False) and
            (bugtask.assignee != new_assignee)):
            changed = True
            bugtask.transitionToAssignee(new_assignee)

        if bugtask_before_modification.bugwatch != bugtask.bugwatch:
            if bugtask.bugwatch is None:
                # Reset the status and importance to the default values,
                # since Unknown isn't selectable in the UI.
                bugtask.transitionToStatus(
                    IBugTask['status'].default, self.user)
                bugtask.importance = IBugTask['importance'].default
            else:
                #XXX: Bjorn Tillenius 2006-03-01:
                #     Reset the bug task's status information. The right
                #     thing would be to convert the bug watch's status to a
                #     Launchpad status, but it's not trivial to do at the
                #     moment. I will fix this later.
                bugtask.transitionToStatus(
                    BugTaskStatus.UNKNOWN, self.user)
                bugtask.importance = BugTaskImportance.UNKNOWN
                bugtask.transitionToAssignee(None)

        if changed:
            # We only set the statusexplanation field to the value of the
            # change comment if the BugTask has actually been changed in some
            # way. Otherwise, we just leave it as a comment on the bug.
            if comment_on_change:
                bugtask.statusexplanation = comment_on_change
            else:
                bugtask.statusexplanation = ""

            notify(
                SQLObjectModifiedEvent(
                    object=bugtask,
                    object_before_modification=bugtask_before_modification,
                    edited_fields=field_names))

        if bugtask.sourcepackagename is not None:
            real_package_name = bugtask.sourcepackagename.name

            # We get entered_package_name directly from the form here, since
            # validating the sourcepackagename field mutates its value in to
            # the one already in real_package_name, which makes our comparison
            # of the two below useless.
            entered_package_name = self.request.form.get(
                self.widgets['sourcepackagename'].name)

            if real_package_name != entered_package_name:
                # The user entered a binary package name which got
                # mapped to a source package.
                self.request.response.addNotification(
                    "'%(entered_package)s' is a binary package. This bug has"
                    " been assigned to its source package '%(real_package)s'"
                    " instead." %
                    {'entered_package': entered_package_name,
                     'real_package': real_package_name})

        if (bugtask_before_modification.sourcepackagename !=
            bugtask.sourcepackagename):
            # The source package was changed, so tell the user that we've
            # subscribed the new bug contacts.
            self.request.response.addNotification(
                "The bug contacts for %s have been subscribed to this bug."
                 % (bugtask.bugtargetdisplayname))

    @action('Save Changes', name='save')
    def save_action(self, action, data):
        """Update the bugtask with the form data."""
        self.updateContextFromData(data)


class BugTaskNonContributorAssigneeConfirmView(LaunchpadView):
    """Bug task non-contributor assignee confirmation view.

    A confirmation step for assigning a bugtask to a person who
    isn't a bug contributor."""

    @property
    def form_action(self):
        """The URL of the form's action. """
        return '%s/+editstatus' % (canonical_url(self.context),)

    @property
    def message(self):
        """The message to display to the user."""
        bugtask = self.context
        new_assignee = getUtility(IPersonSet).getByName(
            self.request.form.get('new_assignee'))
        if not new_assignee.isBugContributor(user=self.user):
            return """<a href="%s">%s</a>
            has not been assigned any bugs before.
            <br /><br />
            Continue assigning this bug?""" % (
                canonical_url(new_assignee), new_assignee.displayname,)
        elif not new_assignee.isBugContributorInTarget(
            user=self.user, target=bugtask.target):
            return """<a href="%s">%s</a>
            has not been assigned any bugs in
            <a href="%s">%s</a> before.
            <br /><br />
            Continue assigning this bug?""" % (
                canonical_url(new_assignee), new_assignee.displayname,
                canonical_url(bugtask.target), bugtask.target.title)
        else:
            raise AssertionError('Unnecessary confirmation request.')


class BugTaskStatusView(LaunchpadView):
    """Viewing the status of a bug task."""

    def initialize(self):
        """Set up the appropriate widgets.

        Different widgets are shown depending on if it's a remote bug
        task or not.
        """
        field_names = [
            'status', 'importance', 'assignee', 'statusexplanation']
        if not self.context.target_uses_malone:
            field_names += ['bugwatch']
            self.milestone_widget = None
        else:
            field_names += ['milestone']
            self.bugwatch_widget = None

        if not IUpstreamBugTask.providedBy(self.context):
            field_names += ['sourcepackagename']

        self.assignee_widget = CustomWidgetFactory(AssigneeDisplayWidget)
        self.status_widget = CustomWidgetFactory(DBItemDisplayWidget)
        self.importance_widget = CustomWidgetFactory(DBItemDisplayWidget)

        setUpWidgets(self, IBugTask, IDisplayWidget, names=field_names)


class BugTaskListingView(LaunchpadView):
    """A view designed for displaying bug tasks in lists."""
    # Note that this right now is only used in tests and to render
    # status in the CVEReportView. It may be a candidate for refactoring
    # or removal.
    @property
    def status(self):
        """Return an HTML representation of the bugtask status.

        The assignee is included.
        """
        bugtask = self.context

        if INullBugTask.providedBy(bugtask):
            return u"Not reported in %s" % bugtask.bugtargetname

        assignee = bugtask.assignee
        status = bugtask.status
        status_title = status.title.capitalize()

        if not assignee:
            return status_title + ' (unassigned)'

        assignee_html = PersonFormatterAPI(assignee).link('+assignedbugs')

        if status in (BugTaskStatus.INVALID,
                      BugTaskStatus.FIXCOMMITTED):
            return '%s by %s' % (status_title, assignee_html)
        else:
            return '%s, assigned to %s' % (status_title, assignee_html)

    @property
    def status_elsewhere(self):
        """Return human-readable representation of the status of this bug
        in other contexts for which it's reported.
        """
        bugtask = self.context
        related_tasks = bugtask.related_tasks
        if not related_tasks:
            return "not filed elsewhere"

        fixes_found = len(
            [task for task in related_tasks
             if task.status in (BugTaskStatus.FIXCOMMITTED,
                                BugTaskStatus.FIXRELEASED)])
        if fixes_found:
            return "fixed in %d of %d places" % (
                fixes_found, len(bugtask.bug.bugtasks))
        elif len(related_tasks) == 1:
            return "filed in 1 other place"
        else:
            return "filed in %d other places" % len(related_tasks)

    def render(self):
        """Make rendering this template-less view not crash."""
        return u""


class BugListingPortletView(LaunchpadView):
    """Portlet containing all available bug listings."""
    def getOpenBugsURL(self):
        """Return the URL for open bugs on this bug target."""
        return get_buglisting_search_filter_url(
            status=[status.title for status in UNRESOLVED_BUGTASK_STATUSES])

    def getBugsAssignedToMeURL(self):
        """Return the URL for bugs assigned to the current user on target."""
        if self.user:
            return get_buglisting_search_filter_url(assignee=self.user.name)
        else:
            return str(self.request.URL) + "/+login"

    def getBugsAssignedToMeCount(self):
        """Return the count of bugs assinged to the logged-in user."""
        assert self.user, (
            "Counting 'bugs assigned to me' requires a logged-in user")

        search_params = BugTaskSearchParams(
            user=self.user, assignee=self.user,
            status=any(*UNRESOLVED_BUGTASK_STATUSES),
            omit_dupes=True)

        return self.context.searchTasks(search_params).count()

    def getCriticalBugsURL(self):
        """Return the URL for critical bugs on this bug target."""
        return get_buglisting_search_filter_url(
            status=[status.title for status in UNRESOLVED_BUGTASK_STATUSES],
            importance=BugTaskImportance.CRITICAL.title)

    def getUnassignedBugsURL(self):
        """Return the URL for critical bugs on this bug target."""
        unresolved_tasks_query_string = get_buglisting_search_filter_url(
            status=[status.title for status in UNRESOLVED_BUGTASK_STATUSES])

        return unresolved_tasks_query_string + "&assignee_option=none"

    def getNewBugsURL(self):
        """Return the URL for new bugs on this bug target."""
        return get_buglisting_search_filter_url(
            status=BugTaskStatus.NEW.title)

    def getAllBugsEverReportedURL(self):
        """Return the URL to list all bugs reported."""
        all_statuses = UNRESOLVED_BUGTASK_STATUSES + RESOLVED_BUGTASK_STATUSES
        all_status_query_string = get_buglisting_search_filter_url(
            status=[status.title for status in all_statuses])

        # Add the bit that simulates the "omit dupes" checkbox
        # being unchecked.
        return all_status_query_string + "&field.omit_dupes.used="


def get_buglisting_search_filter_url(
        assignee=None, importance=None, status=None):
    """Return the given URL with the search parameters specified."""
    search_params = []

    if assignee:
        search_params.append(('field.assignee', assignee))
    if importance:
        search_params.append(('field.importance', importance))
    if status:
        search_params.append(('field.status', status))

    query_string = urllib.urlencode(search_params, doseq=True)

    search_filter_url = "+bugs?search=Search"
    if query_string:
        search_filter_url += "&" + query_string

    return search_filter_url


def getInitialValuesFromSearchParams(search_params, form_schema):
    """Build a dictionary that can be given as initial values to
    setUpWidgets, based on the given search params.

    >>> initial = getInitialValuesFromSearchParams(
    ...     {'status': any(*UNRESOLVED_BUGTASK_STATUSES)}, IBugTaskSearch)
    >>> [status.name for status in initial['status']]
    ['NEW', 'INCOMPLETE', 'CONFIRMED', 'TRIAGED', 'INPROGRESS', 'FIXCOMMITTED']

    >>> initial = getInitialValuesFromSearchParams(
    ...     {'status': BugTaskStatus.INVALID}, IBugTaskSearch)
    >>> [status.name for status in initial['status']]
    ['INVALID']

    >>> initial = getInitialValuesFromSearchParams(
    ...     {'importance': [BugTaskImportance.CRITICAL,
    ...                   BugTaskImportance.HIGH]}, IBugTaskSearch)
    >>> [importance.name for importance in initial['importance']]
    ['CRITICAL', 'HIGH']

    >>> getInitialValuesFromSearchParams(
    ...     {'assignee': NULL}, IBugTaskSearch)
    {'assignee': None}
    """
    initial = {}
    for key, value in search_params.items():
        if IList.providedBy(form_schema[key]):
            if isinstance(value, any):
                value = value.query_values
            elif isinstance(value, (list, tuple)):
                value = value
            else:
                value = [value]
        elif value == NULL:
            value = None
        else:
            # Should be safe to pass value as it is to setUpWidgets, no need
            # to worry
            pass

        initial[key] = value

    return initial


class BugTaskListingItem:
    """A decorated bug task.

    Some attributes that we want to display are too convoluted or expensive
    to get on the fly for each bug task in the listing.  These items are
    prefetched by the view and decorate the bug task.
    """
    decorates(IBugTask, 'bugtask')

    def __init__(self, bugtask, bugbranches):
        self.bugtask = bugtask
        self.bugbranches = bugbranches
        self.review_action_widget = None


class BugListingBatchNavigator(TableBatchNavigator):
    """A specialised batch navigator to load smartly extra bug information."""

    def __init__(self, tasks, request, columns_to_show, size):
        TableBatchNavigator.__init__(
            self, tasks, request, columns_to_show=columns_to_show, size=size)
        # Now load the bug-branch links for this batch
        bugbranches = getUtility(IBugBranchSet).getBugBranchesForBugTasks(
            self.currentBatch())
        # Create a map from the bug id to the branches.
        self.bug_id_mapping = {}
        for bugbranch in bugbranches:
            if check_permission('launchpad.View', bugbranch.branch):
                self.bug_id_mapping.setdefault(
                    bugbranch.bug.id, []).append(bugbranch)

    def _getListingItem(self, bugtask):
        """Return a decorated bugtask for the bug listing."""
        return BugTaskListingItem(
            bugtask, self.bug_id_mapping.get(bugtask.bug.id, None))

    def getBugListingItems(self):
        """Return a decorated list of visible bug tasks."""
        return [self._getListingItem(bugtask) for bugtask in self.batch]


class NominatedBugReviewAction(EnumeratedType):
    """Enumeration for nomination review actions"""

    ACCEPT = Item("""
        Accept

        Accept the bug nomination.
        """)

    DECLINE = Item("""
        Decline

        Decline the bug nomination.
        """)

    NO_CHANGE = Item("""
        No change

        Do not change the status of the bug nomination.
        """)


class NominatedBugListingBatchNavigator(BugListingBatchNavigator):
    """Batch navigator for nominated bugtasks. """

    implements(INominationsReviewTableBatchNavigator)

    def __init__(self, tasks, request, columns_to_show, size,
                 nomination_target, user):
        BugListingBatchNavigator.__init__(
            self, tasks, request, columns_to_show, size)
        self.nomination_target = nomination_target
        self.user = user

    def _getListingItem(self, bugtask):
        """See BugListingBatchNavigator."""
        bugtask_listing_item = BugListingBatchNavigator._getListingItem(
            self, bugtask)
        bug_nomination = bugtask_listing_item.bug.getNominationFor(
            self.nomination_target)
        if self.user is None or not bug_nomination.canApprove(self.user):
            return bugtask_listing_item

        review_action_field = Choice(
            __name__='review_action_%d' % (bug_nomination.id,),
            vocabulary=NominatedBugReviewAction,
            title=u'Review action', required=True)

        # This is so setUpWidget expects a view, and so
        # view.request. We're not passing a view but we still want it
        # to work.
        bugtask_listing_item.request = self.request

        bugtask_listing_item.review_action_widget = CustomWidgetFactory(
            NominationReviewActionWidget)
        setUpWidget(
            bugtask_listing_item, 'review_action',
            review_action_field, IInputWidget,
            value=NominatedBugReviewAction.NO_CHANGE, context=bug_nomination)

        return bugtask_listing_item


class BugTaskSearchListingView(LaunchpadFormView):
    """View that renders a list of bugs for a given set of search criteria."""

    # These widgets are customised so as to keep the presentation of this view
    # and its descendants consistent after refactoring to use
    # LaunchpadFormView as a parent.
    custom_widget('searchtext', NewLineToSpacesWidget)
    custom_widget('status_upstream', LabeledMultiCheckBoxWidget)
    custom_widget('tag', BugTagsWidget)
    custom_widget('component', LabeledMultiCheckBoxWidget)

    @property
    def schema(self):
        """Return the schema that defines the form."""
        if self._personContext():
            return IPersonBugTaskSearch
        elif self.isUpstreamProduct:
            return IUpstreamProductBugTaskSearch
        else:
            return IBugTaskSearch

    def initialize(self):
        """Initialize the view with the request.

        Look for old status names and redirect to a new location if found.
        """
        query_string = self.request.get('QUERY_STRING')
        if query_string:
            query_string_rewritten = (
                rewrite_old_bugtask_status_query_string(query_string))
            if query_string_rewritten != query_string:
                redirect_uri = URI(self.request.getURL()).replace(
                    query=query_string_rewritten)
                self.request.response.redirect(str(redirect_uri), status=301)
                return

        self._migrateOldUpstreamStatus()
        LaunchpadFormView.initialize(self)

        # We call self._validate() here because LaunchpadFormView only
        # validates the form if an action is submitted but, because this form
        # can be called through a query string, we don't want to require an
        # action. We pass an empty dict to _validate() because all the data
        # needing validation is already available internally to self.
        self._validate(None, {})

    @property
    def columns_to_show(self):
        """Returns a sequence of column names to be shown in the listing."""
        upstream_context = self._upstreamContext()
        productseries_context = self._productSeriesContext()
        project_context = self._projectContext()
        distribution_context = self._distributionContext()
        distroseries_context = self._distroSeriesContext()
        distrosourcepackage_context = self._distroSourcePackageContext()
        sourcepackage_context = self._sourcePackageContext()

        if (upstream_context or productseries_context or
            distrosourcepackage_context or sourcepackage_context):
            return ["id", "summary", "importance", "status"]
        elif distribution_context or distroseries_context:
            return ["id", "summary", "packagename", "importance", "status"]
        elif project_context:
            return ["id", "summary", "productname", "importance", "status"]
        else:
            raise AssertionError(
                "Unrecognized context; don't know which report "
                "columns to show.")

    def validate_search_params(self):
        """Validate the params passed for the search.

        An UnexpectedFormData exception is raised if the user submitted a URL
        that could not have been created from the UI itself.
        """
        # The only way the user should get these field values incorrect is
        # through a stale bookmark or a hand-hacked URL.
        for field_name in ("status", "importance", "milestone", "component",
                           "status_upstream"):
            if self.getWidgetError(field_name):
                raise UnexpectedFormData(
                    "Unexpected value for field '%s'. Perhaps your bookmarks "
                    "are out of date or you changed the URL by hand?" %
                    field_name)

        orderby = get_sortorder_from_request(self.request)
        bugset = getUtility(IBugTaskSet)
        for orderby_col in orderby:
            if orderby_col.startswith("-"):
                orderby_col = orderby_col[1:]

            try:
                bugset.getOrderByColumnDBName(orderby_col)
            except KeyError:
                raise UnexpectedFormData(
                    "Unknown sort column '%s'" % orderby_col)

    def setUpWidgets(self):
        """Customize the onKeyPress event of the assignee chooser."""
        LaunchpadFormView.setUpWidgets(self)

        self.widgets["assignee"].onKeyPress = (
            "selectWidget('assignee_option', event)")

    def validate(self, data):
        """Validates the form."""
        self.validateVocabulariesAdvancedForm()
        self.validate_search_params()

    def _migrateOldUpstreamStatus(self):
        """Converts old upstream status value parameters to new ones.

        Before Launchpad version 1.1.6 (build 4412), the upstream parameter
        in the request was a single string value, coming from a set of
        radio buttons. From that version on, the user can select multiple
        values in the web UI. In order to keep old bookmarks working,
        convert the old string parameter into a list.
        """
        old_upstream_status_values_to_new_values = {
            'only_resolved_upstream': 'resolved_upstream'}

        status_upstream = self.request.get('field.status_upstream')
        if status_upstream in old_upstream_status_values_to_new_values.keys():
            self.request.form['field.status_upstream'] = [
                old_upstream_status_values_to_new_values[status_upstream]]
        elif status_upstream == '':
            del self.request.form['field.status_upstream']
        else:
            # The value of status_upstream is either correct, so nothing to
            # do, or it has some other error, which is handled in
            # LaunchpadFormView's own validation.
            pass

    def _getDefaultSearchParams(self):
        """Return a BugTaskSearchParams instance with default values.

        By default, a search includes any bug that is unresolved and not
        a duplicate of another bug.
        """
        search_params = BugTaskSearchParams(
            user=self.user, status=any(*UNRESOLVED_BUGTASK_STATUSES),
            omit_dupes=True)
        search_params.orderby = get_sortorder_from_request(self.request)
        return search_params

    def buildSearchParams(self, searchtext=None, extra_params=None):
        """Build the BugTaskSearchParams object for the given arguments and
        values specified by the user on this form's widgets.
        """
        # Calling _validate populates the data dictionary as a side-effect
        # of validation.
        data = {}
        self._validate(None, data)

        if extra_params:
            data.update(extra_params)

        if data:
            searchtext = data.get("searchtext")
            if searchtext and searchtext.isdigit():
                try:
                    bug = getUtility(IBugSet).get(searchtext)
                except NotFoundError:
                    pass
                else:
                    self.request.response.redirect(canonical_url(bug))

            assignee_option = self.request.form.get("assignee_option")
            if assignee_option == "none":
                data['assignee'] = NULL

            has_patch = data.pop("has_patch", False)
            if has_patch:
                data["attachmenttype"] = BugAttachmentType.PATCH

            # Filter appropriately if the user wants to restrict the
            # search to only bugs with no package information.
            has_no_package = data.pop("has_no_package", False)
            if has_no_package:
                data["sourcepackagename"] = NULL

        self._buildUpstreamStatusParams(data)

        # "Normalize" the form data into search arguments.
        form_values = {}
        for key, value in data.items():
            if zope_isinstance(value, (list, tuple)):
                if len(value) > 0:
                    form_values[key] = any(*value)
            else:
                form_values[key] = value

        search_params = self._getDefaultSearchParams()
        for name, value in form_values.items():
            setattr(search_params, name, value)
        return search_params

    def _buildUpstreamStatusParams(self, data):
        """ Convert the status_upstream value to parameters we can
        send to BugTaskSet.search().
        """
        if 'status_upstream' in data:
            status_upstream = data['status_upstream']
            if 'pending_bugwatch' in status_upstream:
                data['pending_bugwatch_elsewhere'] = True
            if 'resolved_upstream' in status_upstream:
                data['resolved_upstream'] = True
            if 'open_upstream' in status_upstream:
                data['open_upstream'] = True
            if 'hide_upstream' in status_upstream:
                data['has_no_upstream_bugtask'] = True
            del data['status_upstream']

    def _getBatchNavigator(self, tasks):
        """Return the batch navigator to be used to batch the bugtasks."""
        return BugListingBatchNavigator(
            tasks, self.request, columns_to_show=self.columns_to_show,
            size=config.malone.buglist_batch_size)

    def search(self, searchtext=None, context=None, extra_params=None):
        """Return an `ITableBatchNavigator` for the GET search criteria.

        :param searchtext: If the searchtext is None, the search text will be
        gotten from the request.

        :param extra_params: is a dict that provides search params added to the
        search criteria taken from the request. Params in `extra_params` take
        precedence over request params.
        """
        unbatchedTasks = self.searchUnbatched(searchtext, context, extra_params)
        return self._getBatchNavigator(unbatchedTasks)

    def searchUnbatched(self, searchtext=None, context=None, extra_params=None):
        """Return a `SelectResults` object for the GET search criteria.

        :param searchtext: If the searchtext is None, the search text will be
        gotten from the request.

        :param extra_params: is a dict that provides search params added to the
        search criteria taken from the request. Params in `extra_params` take
        precedence over request params.
        """
        # Base classes can provide an explicit search context.
        if not context:
            context = self.context

        search_params = self.buildSearchParams(
            searchtext=searchtext, extra_params=extra_params)
        tasks = context.searchTasks(search_params)
        return tasks

    def getWidgetValues(
        self, vocabulary_name=None, vocabulary=None, default_values=()):
        """Return data used to render a field's widget.

        Either `vocabulary_name` or `vocabulary` must be supplied."""
        widget_values = []

        if vocabulary is None:
            assert vocabulary_name is not None, 'No vocabulary specified.'
            vocabulary_registry = getVocabularyRegistry()
            vocabulary = vocabulary_registry.get(
                self.context, vocabulary_name)
        for term in vocabulary:
            widget_values.append(
                dict(
                    value=term.token, title=term.title or term.token,
                    checked=term.value in default_values))

        return helpers.shortlist(widget_values, longest_expected=10)

    def getStatusWidgetValues(self):
        """Return data used to render the status checkboxes."""
        return self.getWidgetValues(
            vocabulary=BugTaskStatusSearchDisplay,
            default_values=UNRESOLVED_BUGTASK_STATUSES)

    def getImportanceWidgetValues(self):
        """Return data used to render the Importance checkboxes."""
        return self.getWidgetValues(vocabulary=BugTaskImportance)

    def getMilestoneWidgetValues(self):
        """Return data used to render the milestone checkboxes."""
        return self.getWidgetValues("Milestone")

    def getAdvancedSearchPageHeading(self):
        """The header for the advanced search page."""
        return "Bugs in %s: Advanced search" % self.context.displayname

    def getSimpleSearchURL(self):
        """Return a URL that can be used as an href to the simple search."""
        return canonical_url(self.context) + "/+bugs"

    def shouldShowAssigneeWidget(self):
        """Should the assignee widget be shown on the advanced search page?"""
        return True

    def shouldShowCommenterWidget(self):
        """Show the commenter widget on the advanced search page?"""
        return True

    def shouldShowComponentWidget(self):
        """Show the component widget on the advanced search page?"""
        context = self.context
        return (
            (IDistribution.providedBy(context) and
             context.currentseries is not None) or
            IDistroSeries.providedBy(context) or
            ISourcePackage.providedBy(context))

    def shouldShowContactWidget(self):
        """Should the contact widget be shown on the advanced search page?"""
        return True

    def shouldShowNoPackageWidget(self):
        """Should the widget to filter on bugs with no package be shown?

        The widget will be shown only on a distribution or
        distroseries's advanced search page.
        """
        return (IDistribution.providedBy(self.context) or
                IDistroSeries.providedBy(self.context))

    def shouldShowReporterWidget(self):
        """Should the reporter widget be shown on the advanced search page?"""
        return True

    def shouldShowReleaseCriticalPortlet(self):
        """Should the page include a portlet showing release-critical bugs
        for different series.
        """
        return (
            IDistribution.providedBy(self.context) and self.context.serieses
            or IDistroSeries.providedBy(self.context)
            or IProduct.providedBy(self.context) and self.context.serieses
            or IProductSeries.providedBy(self.context))

    def shouldShowSubscriberWidget(self):
        """Show the subscriber widget on the advanced search page?"""
        return True

    def shouldShowUpstreamStatusBox(self):
        """Should the upstream status filtering widgets be shown?"""
        return self.isUpstreamProduct or not (
            IProduct.providedBy(self.context) or
            IProject.providedBy(self.context))

    def getSortLink(self, colname):
        """Return a link that can be used to sort results by colname."""
        form = self.request.form
        sortlink = ""
        if form.get("search") is None:
            # There is no search criteria to preserve.
            sortlink = "%s?search=Search&orderby=%s" % (
                str(self.request.URL), colname)
            return sortlink

        # XXX: kiko 2005-08-23:
        # Is it not possible to get the exact request supplied and
        # just sneak a "-" in front of the orderby argument, if it
        # exists? If so, the code below could be a lot simpler.

        # There is search criteria to preserve.
        sortlink = str(self.request.URL) + "?"
        for fieldname in form:
            fieldvalue = form.get(fieldname)
            if isinstance(fieldvalue, (list, tuple)):
                fieldvalue = [value.encode("utf-8") for value in fieldvalue]
            else:
                fieldvalue = fieldvalue.encode("utf-8")

            if fieldname != "orderby":
                sortlink += "%s&" % urllib.urlencode(
                    {fieldname : fieldvalue}, doseq=True)

        sorted, ascending = self._getSortStatus(colname)
        if sorted and ascending:
            # If we are currently ascending, revert the direction
            colname = "-" + colname

        sortlink += "orderby=%s" % colname

        return sortlink

    def getSortedColumnCSSClass(self, colname):
        """Return a class appropriate for sorted columns"""
        sorted, ascending = self._getSortStatus(colname)
        if not sorted:
            return ""
        if ascending:
            return "sorted ascending"
        return "sorted descending"

    def _getSortStatus(self, colname):
        """Finds out if the list is sorted by the column specified.

        Returns a tuple (sorted, ascending), where sorted is true if the
        list is currently sorted by the column specified, and ascending
        is true if sorted in ascending order.
        """
        current_sort_column = self.request.form.get("orderby")
        if current_sort_column is None:
            return (False, False)

        ascending = True
        sorted = True
        if current_sort_column.startswith("-"):
            ascending = False
            current_sort_column = current_sort_column[1:]

        if current_sort_column != colname:
            sorted = False

        return (sorted, ascending)

    def shouldShowTargetName(self):
        """Should the bug target name be displayed in the list of results?

        This is mainly useful for the listview.
        """
        # It doesn't make sense to show the target name when viewing product
        # bugs.
        if IProduct.providedBy(self.context):
            return False
        else:
            return True

    def shouldShowAdvancedForm(self):
        """Return True if the advanced form should be shown, or False."""
        if (self.request.form.get('advanced')
            or self.form_has_errors):
            return True
        else:
            return False

    @property
    def form_has_errors(self):
        """Return True of the form has errors, otherwise False."""
        return len(self.errors) > 0

    def validateVocabulariesAdvancedForm(self):
        """Provides a meaningful message for vocabulary validation errors."""
        error_message = _(
            "There's no person with the name or email address '%s'.")

        for name in ('assignee', 'bug_reporter', 'bug_contact',
                     'bug_commenter', 'subscriber'):
            if self.getWidgetError(name):
                self.setFieldError(
                    name, error_message %
                        cgi.escape(self.request.get('field.%s' % name)))

    @property
    def isUpstreamProduct(self):
        """Is the context a Product that does not use Malone?"""
        return (
            IProduct.providedBy(self.context)
            and not self.context.official_malone)

    def _upstreamContext(self):
        """Is this page being viewed in an upstream context?

        Return the IProduct if yes, otherwise return None.
        """
        return IProduct(self.context, None)

    def _productSeriesContext(self):
        """Is this page being viewed in a product series context?

        Return the IProductSeries if yes, otherwise return None.
        """
        return IProductSeries(self.context, None)

    def _projectContext(self):
        """Is this page being viewed in a project context?

        Return the IProject if yes, otherwise return None.
        """
        return IProject(self.context, None)

    def _personContext(self):
        """Is this page being viewed in a person context?

        Return the IPerson if yes, otherwise return None.
        """
        return IPerson(self.context, None)

    def _distributionContext(self):
        """Is this page being viewed in a distribution context?

        Return the IDistribution if yes, otherwise return None.
        """
        return IDistribution(self.context, None)

    def _distroSeriesContext(self):
        """Is this page being viewed in a distroseries context?

        Return the IDistroSeries if yes, otherwise return None.
        """
        return IDistroSeries(self.context, None)

    def _sourcePackageContext(self):
        """Is this view in a [distroseries] sourcepackage context?

        Return the ISourcePackage if yes, otherwise return None.
        """
        return ISourcePackage(self.context, None)

    def _distroSourcePackageContext(self):
        """Is this page being viewed in a distribution sourcepackage context?

        Return the IDistributionSourcePackage if yes, otherwise return None.
        """
        return IDistributionSourcePackage(self.context, None)

    def getBugsFixedElsewhereInfo(self):
        """Return a dict with count and URL of bugs fixed elsewhere.

        The available keys are:
        'count' - The number of bugs.
        'url' - The URL of the search.
        'label' - Either 'bug' or 'bugs' depending on the count.
        """
        params = self._getDefaultSearchParams()
        params.resolved_upstream = True
        fixed_elsewhere = self.context.searchTasks(params)
        count = fixed_elsewhere.count()
        label = gettext.ngettext('bug', 'bugs', count)
        search_url = (
            "%s/+bugs?field.status_upstream=resolved_upstream" %
                canonical_url(self.context))
        return dict(count=count, url=search_url, label=label)

    def getOpenCVEBugsInfo(self):
        """Return a dict with count and URL of open bugs linked to CVEs.

        The available keys are:
        'count' - The number of bugs.
        'url' - The URL of the search.
        'label' - Either 'bug' or 'bugs' depending on the count.
        """
        params = self._getDefaultSearchParams()
        params.has_cve = True
        open_cve_bugs = self.context.searchTasks(params)
        count = open_cve_bugs.count()
        label = gettext.ngettext('bug', 'bugs', count)
        search_url = (
            "%s/+bugs?field.has_cve=on" % canonical_url(self.context))
        return dict(count=count, url=search_url, label=label)

    def getPendingBugWatches(self):
        """Return a dict with count and URL of bugs that need a bugwatch.

        The available keys are:
        'count' - The number of bugs.
        'url' - The URL of the search.
        'label' - Either 'bug' or 'bugs' depending on the count.
        """
        params = self._getDefaultSearchParams()
        params.pending_bugwatch_elsewhere = True
        pending_bugwatch_elsewhere = self.context.searchTasks(params)
        count = pending_bugwatch_elsewhere.count()
        label = gettext.ngettext('bug', 'bugs', count)
        search_url = (
            "%s/+bugs?field.status_upstream=pending_bugwatch" %
            canonical_url(self.context))
        return dict(count=count, url=search_url, label=label)


class BugNominationsView(BugTaskSearchListingView):
    """View for accepting/declining bug nominations."""

    def _getBatchNavigator(self, tasks):
        """See BugTaskSearchListingView."""
        batch_navigator = NominatedBugListingBatchNavigator(
            tasks, self.request, columns_to_show=self.columns_to_show,
            size=config.malone.buglist_batch_size,
            nomination_target=self.context, user=self.user)
        return batch_navigator

    def search(self):
        """Return all the nominated tasks for this series."""
        if IDistroSeries.providedBy(self.context):
            main_context = self.context.distribution
        elif IProductSeries.providedBy(self.context):
            main_context = self.context.product
        else:
            raise AssertionError(
                'Unknown nomination target: %r' % self.context)
        return BugTaskSearchListingView.search(
            self, context=main_context,
            extra_params=dict(nominated_for=self.context))


class NominationsReviewTableBatchNavigatorView(LaunchpadFormView):
    """View for displaying a list of nominated bugs."""

    def canApproveNominations(self, action=None):
        """Whether the user can approve any of the shown nominations."""
        return len(list(self.widgets)) > 0

    def setUpFields(self):
        """See LaunchpadFormView."""
        # We set up the widgets ourselves.
        self.form_fields = []

    def setUpWidgets(self):
        """See LaunchpadFormView."""
        widgets_list = [
            (True, bug_listing_item.review_action_widget)
            for bug_listing_item in self.context.getBugListingItems()
            if bug_listing_item.review_action_widget is not None]
        self.widgets = form.Widgets(widgets_list, len(self.prefix)+1)

    @action('Save changes', name='submit',
            condition=canApproveNominations)
    def submit_action(self, action, data):
        """Accept/Decline bug nominations."""
        accepted = declined = 0

        for name, review_action in data.items():
            if review_action == NominatedBugReviewAction.NO_CHANGE:
                continue
            field = self.widgets[name].context
            bug_nomination = field.context
            if review_action == NominatedBugReviewAction.ACCEPT:
                bug_nomination.approve(self.user)
                accepted += 1
            elif review_action == NominatedBugReviewAction.DECLINE:
                bug_nomination.decline(self.user)
                declined += 1
            else:
                raise AssertionError(
                    'Unknown NominatedBugReviewAction: %r' % (
                        review_action,))

        if accepted > 0:
            self.request.response.addInfoNotification(
                '%d nomination(s) accepted' % accepted)
        if declined > 0:
            self.request.response.addInfoNotification(
                '%d nomination(s) declined' % declined)

        self.next_url = self.request.getURL()
        query_string = self.request.get('QUERY_STRING')
        if query_string:
            self.next_url += '?%s' % query_string


class BugTargetView(LaunchpadView):
    """Used to grab bugs for a bug target; used by the latest bugs portlet"""

    def latestBugTasks(self, quantity=5):
        """Return <quantity> latest bugs reported against this target."""
        params = BugTaskSearchParams(orderby="-datecreated",
                                     omit_dupes=True,
                                     user=getUtility(ILaunchBag).user)

        tasklist = self.context.searchTasks(params)
        return tasklist[:quantity]

    def getMostRecentlyUpdatedBugTasks(self, limit=5):
        """Return the most recently updated bugtasks for this target."""
        params = BugTaskSearchParams(
            orderby="-date_last_updated", omit_dupes=True, user=self.user)
        return self.context.searchTasks(params)[:limit]


class TextualBugTaskSearchListingView(BugTaskSearchListingView):
    """View that renders a list of bug IDs for a given set of search criteria."""

    def render(self):
        """Render the BugTarget for text display."""
        self.request.response.setHeader('Content-type', 'text/plain')
        tasks = self.searchUnbatched()

        # We use task.bugID rather than task.bug.id here as the latter
        # would require an extra query per task.
        return u''.join('%d\n' % task.bugID for task in tasks)


def _by_targetname(bugtask):
    """Normalize the bugtask.targetname, for sorting."""
    return re.sub(r"\W", "", bugtask.bugtargetdisplayname)

class BugTasksAndNominationsView(LaunchpadView):
    """Browser class for rendering the bugtasks and nominations table."""

    def __init__(self, context, request):
        """Ensure we always have a bug context."""
        LaunchpadView.__init__(self, IBug(context), request)

    def getBugTasksAndNominations(self):
        """Return the IBugTasks and IBugNominations associated with this bug.

        Returns a list, sorted by targetname, with upstream tasks sorted
        before distribution tasks, and nominations sorted after
        tasks. Approved nominations are not included in the returned
        results.
        """
        bug = self.context
        bugtasks = helpers.shortlist(bug.bugtasks)

        upstream_tasks = [
            bugtask for bugtask in bugtasks
            if bugtask.product or bugtask.productseries]

        distro_tasks = [
            bugtask for bugtask in bugtasks
            if bugtask.distribution or bugtask.distroseries]

        upstream_tasks.sort(key=_by_targetname)
        distro_tasks.sort(key=_by_targetname)

        all_bugtasks = upstream_tasks + distro_tasks

        # Insert bug nominations in between the appropriate tasks.
        bugtasks_and_nominations = []
        for bugtask in all_bugtasks:
            bugtasks_and_nominations.append(bugtask)

            target = bugtask.product or bugtask.distribution
            if not target:
                continue

            bugtasks_and_nominations += [
                nomination for nomination in bug.getNominations(target)
                if (nomination.status !=
                    BugNominationStatus.APPROVED)
                ]

        return bugtasks_and_nominations

    def currentBugTask(self):
        """Return the current `IBugTask`.

        'current' is determined by simply looking in the ILaunchBag utility.
        """
        return getUtility(ILaunchBag).bugtask

    def displayAlsoAffectsLinks(self):
        """Return True if the Also Affects links should be displayed."""
        # Hide the links when the bug is viewed in a CVE context
        return self.request.getNearest(ICveSet) == (None, None)


class BugTaskTableRowView(LaunchpadView):
    """Browser class for rendering a bugtask row on the bug page."""

    def canSeeTaskDetails(self):
        """Whether someone can see a task's status details.

        This returns true if this is not a conjoined task, and if the bug is
        not a duplicate. It is independent of whether they can *change* the
        status; you need to expand the details to see any milestone set.
        """
        return (self.displayEditForm() and
                self.context.conjoined_master is None and
                self.context.bug.duplicateof is None)

    def getTaskRowCSSClass(self):
        """The appropriate CSS class for the row in the Affects table.

        Currently this consists solely of highlighting the current context.
        """
        bugtask = self.context
        if bugtask == getUtility(ILaunchBag).bugtask:
            return 'highlight'
        else:
            return None

    def shouldIndentTask(self):
        """Should this task be indented in the task listing on the bug page?

        Returns True or False.
        """
        bugtask = self.context
        return (IDistroSeriesBugTask.providedBy(bugtask) or
                IProductSeriesBugTask.providedBy(bugtask))

    def taskLink(self):
        """Return the proper link to the bugtask whether it's editable."""
        user = getUtility(ILaunchBag).user
        bugtask = self.context
        if check_permission('launchpad.Edit', user):
            return canonical_url(bugtask) + "/+editstatus"
        else:
            return canonical_url(bugtask) + "/+viewstatus"

    def _getSeriesTargetNameHelper(self, bugtask):
        """Return the short name of bugtask's targeted series."""
        if IDistroSeriesBugTask.providedBy(bugtask):
            return bugtask.distroseries.name.capitalize()
        elif IProductSeriesBugTask.providedBy(bugtask):
            return bugtask.productseries.name.capitalize()
        else:
            assert (
                "Expected IDistroSeriesBugTask or IProductSeriesBugTask. "
                "Got: %r" % bugtask)

    def getSeriesTargetName(self):
        """Get the series to which this task is targeted."""
        return self._getSeriesTargetNameHelper(self.context)

    def getConjoinedMasterName(self):
        """Get the conjoined master's name for displaying."""
        return self._getSeriesTargetNameHelper(self.context.conjoined_master)

    @property
    def bugtask_icon(self):
        """Which icon should be shown for the task, if any?"""
        if IDistroBugTask.providedBy(self.context):
            if self.context.sourcepackagename:
                return "/@@/package-source"
            else:
                return "/@@/distribution"
        elif IUpstreamBugTask.providedBy(self.context):
            return "/@@/product"
        else:
            return None

    def displayEditForm(self):
        """Return true if the BugTask edit form should be shown."""
        # Hide the edit form when the bug is viewed in a CVE context
        return self.request.getNearest(ICveSet) == (None, None)


class BugsBugTaskSearchListingView(BugTaskSearchListingView):
    """Search all bug reports."""

    columns_to_show = ["id", "summary", "bugtargetdisplayname",
                       "importance", "status"]
    schema = IFrontPageBugTaskSearch
    custom_widget('scope', ProjectScopeWidget)

    def initialize(self):
        """Initialize the view for the request."""
        BugTaskSearchListingView.initialize(self)
        if not self._isRedirected():
            self._redirectToSearchContext()

    def _redirectToSearchContext(self):
        """Check wether a target was given and redirect to it.

        All the URL parameters will be passed on to the target's +bugs
        page.

        If the target widget contains errors, redirect to the front page
        which will handle the error.
        """
        try:
            search_target = self.widgets['scope'].getInputValue()
        except InputErrors:
            query_string = self.request['QUERY_STRING']
            bugs_url = "%s?%s" % (canonical_url(self.context), query_string)
            self.request.response.redirect(bugs_url)
        else:
            if search_target is not None:
                query_string = self.request['QUERY_STRING']
                search_url = "%s/+bugs?%s" % (
                    canonical_url(search_target), query_string)
                self.request.response.redirect(search_url)

    def getSearchPageHeading(self):
        """Return the heading to search all Bugs."""
        return "Search all bug reports"


class BugTaskSOP(StructuralObjectPresentation):
    """Provides the structural heading for `IBugTask`."""

    def isPrivate(self):
        """Return True if the bug is private, otherwise False."""
        return self.context.bug.private

    def getIntroHeading(self):
        """Return None."""
        return None

    def getMainHeading(self):
        """Return the heading using the BugTask."""
        bugtask = self.context
        if INullBugTask.providedBy(bugtask):
            return 'Bug #%s is not in %s' % (
                bugtask.bug.id, bugtask.bugtargetdisplayname)
        else:
            return 'Bug #%s in %s' % (
                bugtask.bug.id, bugtask.bugtargetdisplayname)

    def listChildren(self, num):
        """Return an empty list."""
        return []

    def listAltChildren(self, num):
        """Return None."""
        return None
<|MERGE_RESOLUTION|>--- conflicted
+++ resolved
@@ -66,28 +66,16 @@
 from canonical.launchpad.interfaces import (
     BugAttachmentType, BugNominationStatus, BugTaskImportance,
     BugTaskSearchParams, BugTaskStatus, BugTaskStatusSearchDisplay, IBug,
-<<<<<<< HEAD
-    IBugAttachmentSet, IBugBranchSet,
-    IBugNominationSet, IBugSet, IBugTask, IBugTaskSearch, IBugTaskSet,
-    ICveSet, IDistribution, IDistributionSourcePackage, IDistroBugTask,
-    IDistroSeries, IDistroSeriesBugTask, IFrontPageBugTaskSearch,
-    ILaunchBag, INominationsReviewTableBatchNavigator, INullBugTask,
-    IPerson, IPersonBugTaskSearch, IPersonSet, IProduct, IProductSeries,
-    IProductSeriesBugTask, IProject, ISourcePackage, IUpstreamBugTask,
-    IUpstreamProductBugTaskSearch, NotFoundError,
-    RESOLVED_BUGTASK_STATUSES, UnexpectedFormData,
-    UNRESOLVED_BUGTASK_STATUSES, validate_distrotask, valid_upstreamtask)
-=======
     IBugAttachmentSet, IBugBranchSet, IBugNominationSet, IBugSet, IBugTask,
     IBugTaskSearch, IBugTaskSet, ICveSet, IDistribution,
     IDistributionSourcePackage, IDistroBugTask, IDistroSeries,
     IDistroSeriesBugTask, IFrontPageBugTaskSearch, ILaunchBag,
     INominationsReviewTableBatchNavigator, INullBugTask, IPerson,
-    IPersonBugTaskSearch, IProduct, IProductSeries, IProductSeriesBugTask,
-    IProject, ISourcePackage, IUpstreamBugTask, IUpstreamProductBugTaskSearch,
-    NotFoundError, RESOLVED_BUGTASK_STATUSES, UNRESOLVED_BUGTASK_STATUSES,
-    UnexpectedFormData, valid_upstreamtask, validate_distrotask)
->>>>>>> ee9af416
+    IPersonBugTaskSearch, IPersonSet, IProduct, IProductSeries,
+    IProductSeriesBugTask, IProject, ISourcePackage, IUpstreamBugTask,
+    IUpstreamProductBugTaskSearch, NotFoundError, RESOLVED_BUGTASK_STATUSES,
+    UNRESOLVED_BUGTASK_STATUSES, UnexpectedFormData, valid_upstreamtask,
+    validate_distrotask)
 
 from canonical.launchpad.searchbuilder import any, NULL
 
