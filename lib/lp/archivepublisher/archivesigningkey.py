# Copyright 2009 Canonical Ltd.  This software is licensed under the
# GNU Affero General Public License version 3 (see the file LICENSE).

"""ArchiveSigningKey implementation."""

__metaclass__ = type

__all__ = [
    'ArchiveSigningKey',
    ]


import os

import gpgme
from zope.component import getUtility
from zope.interface import implementer

from lp.app.interfaces.launchpad import ILaunchpadCelebrities
from lp.archivepublisher.config import getPubConfig
from lp.archivepublisher.interfaces.archivesigningkey import (
    IArchiveSigningKey,
    )
from lp.registry.interfaces.gpg import IGPGKeySet
from lp.services.config import config
from lp.services.gpg.interfaces import (
    GPGKeyAlgorithm,
    IGPGHandler,
    )
from lp.services.propertycache import get_property_cache


@implementer(IArchiveSigningKey)
class ArchiveSigningKey:
    """`IArchive` adapter for manipulating its GPG key."""

    def __init__(self, archive):
        self.archive = archive

    @property
    def _archive_root_path(self):
        return getPubConfig(self.archive).archiveroot

    def getPathForSecretKey(self, key):
        """See `IArchiveSigningKey`."""
        return os.path.join(
            config.personalpackagearchive.signing_keys_root,
            "%s.gpg" % key.fingerprint)

    def exportSecretKey(self, key):
        """See `IArchiveSigningKey`."""
        assert key.secret, "Only secret keys should be exported."
        export_path = self.getPathForSecretKey(key)

        if not os.path.exists(os.path.dirname(export_path)):
            os.makedirs(os.path.dirname(export_path))

        export_file = open(export_path, 'w')
        export_file.write(key.export())
        export_file.close()

    def generateSigningKey(self):
        """See `IArchiveSigningKey`."""
        assert self.archive.signing_key is None, (
            "Cannot override signing_keys.")

        # Always generate signing keys for the default PPA, even if it
        # was not expecifically requested. The default PPA signing key
        # is then propagated to the context named-ppa.
        default_ppa = self.archive.owner.archive
        if self.archive != default_ppa:
            if default_ppa.signing_key is None:
                IArchiveSigningKey(default_ppa).generateSigningKey()
            key = default_ppa.signing_key
            self.archive._signing_key = key
            self.archive.signing_key_owner = key.owner
            self.archive.signing_key_fingerprint = key.fingerprint
            del get_property_cache(self.archive).signing_key
            return

        key_displayname = (
            "Launchpad PPA for %s" % self.archive.owner.displayname)
        secret_key = getUtility(IGPGHandler).generateKey(key_displayname)
        self._setupSigningKey(secret_key)

    def setSigningKey(self, key_path):
        """See `IArchiveSigningKey`."""
        assert self.archive.signing_key is None, (
            "Cannot override signing_keys.")
        assert os.path.exists(key_path), (
            "%s does not exist" % key_path)

        secret_key = getUtility(IGPGHandler).importSecretKey(
            open(key_path).read())
        self._setupSigningKey(secret_key)

    def _setupSigningKey(self, secret_key):
        """Mandatory setup for signing keys.

        * Export the secret key into the protected disk location.
        * Upload public key to the keyserver.
        * Store the public GPGKey reference in the database and update
          the context archive.signing_key.
        """
        self.exportSecretKey(secret_key)

        gpghandler = getUtility(IGPGHandler)
        pub_key = gpghandler.retrieveKey(secret_key.fingerprint)
        gpghandler.uploadPublicKey(pub_key.fingerprint)

        key_owner = getUtility(ILaunchpadCelebrities).ppa_key_guard
        key, _ = getUtility(IGPGKeySet).activate(
            key_owner, pub_key, pub_key.can_encrypt)
<<<<<<< HEAD
=======
        self.archive._signing_key = key
>>>>>>> b2b940cd
        self.archive.signing_key_owner = key.owner
        self.archive.signing_key_fingerprint = key.fingerprint
        del get_property_cache(self.archive).signing_key

    def signRepository(self, suite):
        """See `IArchiveSigningKey`."""
        assert self.archive.signing_key is not None, (
            "No signing key available for %s" % self.archive.displayname)

        suite_path = os.path.join(self._archive_root_path, 'dists', suite)
        release_file_path = os.path.join(suite_path, 'Release')
        assert os.path.exists(release_file_path), (
            "Release file doesn't exist in the repository: %s"
            % release_file_path)

        secret_key_export = open(
            self.getPathForSecretKey(self.archive.signing_key)).read()

        gpghandler = getUtility(IGPGHandler)
        secret_key = gpghandler.importSecretKey(secret_key_export)

        release_file_content = open(release_file_path).read()
        signature = gpghandler.signContent(
            release_file_content, secret_key.fingerprint,
            mode=gpgme.SIG_MODE_DETACH)

        release_signature_file = open(
            os.path.join(suite_path, 'Release.gpg'), 'w')
        release_signature_file.write(signature)
        release_signature_file.close()

        inline_release = gpghandler.signContent(
            release_file_content, secret_key.fingerprint,
            mode=gpgme.SIG_MODE_CLEAR)

        inline_release_file = open(
            os.path.join(suite_path, 'InRelease'), 'w')
        inline_release_file.write(inline_release)
        inline_release_file.close()<|MERGE_RESOLUTION|>--- conflicted
+++ resolved
@@ -111,10 +111,7 @@
         key_owner = getUtility(ILaunchpadCelebrities).ppa_key_guard
         key, _ = getUtility(IGPGKeySet).activate(
             key_owner, pub_key, pub_key.can_encrypt)
-<<<<<<< HEAD
-=======
         self.archive._signing_key = key
->>>>>>> b2b940cd
         self.archive.signing_key_owner = key.owner
         self.archive.signing_key_fingerprint = key.fingerprint
         del get_property_cache(self.archive).signing_key
