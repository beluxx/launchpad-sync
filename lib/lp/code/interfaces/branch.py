--- conflicted
+++ resolved
@@ -1070,18 +1070,13 @@
                the corresponding BranchRevision rows for this branch.
         """
 
-<<<<<<< HEAD
     def getInternalBzrUrl():
-        """XXX."""
-=======
-    def getInternalBzrUrl(self):
         """Get the internal URL for this branch.
 
         It's generally better to use `getBzrBranch` to open the branch
         directly, as that method is safe against the branch unexpectedly being
         a branch reference or stacked on something mischievous.
         """
->>>>>>> 3a867ce3
 
     def getBzrBranch():
         """Return the BzrBranch for this database Branch.
