# Copyright 2009 Canonical Ltd.  This software is licensed under the
# GNU Affero General Public License version 3 (see the file LICENSE).

[buildout]
parts =
    scripts
    filetemplates
    tags
    iharness
    i18n
unzip = true
eggs-directory = eggs
download-cache = download-cache

# Disable this option temporarily if you want buildout to find software
# dependencies *other* than those in our download-cache.  Once you have the
# desired software, reenable this option (and check in the new software to
# lp:lp-source-dependencies if this is going to be reviewed/merged/deployed.)
install-from-cache = true

# This also will need to be temporarily disabled or changed for package
# upgrades.  Newly-added packages should also add their desired version number
# to versions.cfg.
extends = versions.cfg

allow-picked-versions = false

allowed-eggs-from-site-packages =
include-site-packages-for-buildout = false

prefer-final = true

develop = .

[configuration]
instance_name = development

[filetemplates]
recipe = z3c.recipe.filetemplate
eggs = lp
       windmill
# XXX gary 2009-5-12 bug 375751:
# Make mailman built and installed in a more normal way.
extra-paths = ${buildout:directory}/lib/mailman
source-directory = buildout-templates

[scripts]
recipe = zc.recipe.egg
eggs = lp
    windmill
    funkload
# XXX gary 2009-5-12 bug 375751:
# Make mailman built and installed in a more normal way.
extra-paths = ${buildout:directory}/lib/mailman
# note that any indentation is lost in initialization blocks
initialization = import os
                 os.environ['STORM_CEXTENSIONS'] = '1'
                 os.environ.setdefault('LPCONFIG', '${configuration:instance_name}')
<<<<<<< HEAD
                 # this can hopefully be removed when Twisted is used as an egg.
=======
                 # XXX 2009-08-21 gary bug 417077
                 # This can hopefully be removed when Twisted is used as an egg.
>>>>>>> 61651ec7
                 import warnings
                 warnings.filterwarnings(
                 'ignore',
                 'Module .+ was already imported from .+, but .+ is being added.*',
                 UserWarning)
entry-points = stxdocs=zope.configuration.stxdocs:main
    googletestservice=canonical.launchpad.testing.googletestservice:main
    windmill=windmill.bin.windmill_bin:main
    lp-windmill=lp.scripts.utilities.lpwindmill:main

[iharness]
recipe = zc.recipe.egg
eggs = lp
       ipython
extra-paths = ${buildout:directory}/lib/mailman
initialization = import os
                 os.environ['STORM_CEXTENSIONS'] = '1'
                 os.environ['LPCONFIG'] = '${configuration:instance_name}'
entry-points = iharness=canonical.database.harness:ipython
scripts = iharness ipython=ipy

[tags]
recipe = z3c.recipe.tag:tags
eggs = lp

[i18n]
recipe = z3c.recipe.i18n:i18n
eggs = lp
packages = canonical.launchpad
domain = launchpad
output = locales
zcml = <include file="../../site.zcml" /><|MERGE_RESOLUTION|>--- conflicted
+++ resolved
@@ -56,12 +56,8 @@
 initialization = import os
                  os.environ['STORM_CEXTENSIONS'] = '1'
                  os.environ.setdefault('LPCONFIG', '${configuration:instance_name}')
-<<<<<<< HEAD
-                 # this can hopefully be removed when Twisted is used as an egg.
-=======
                  # XXX 2009-08-21 gary bug 417077
                  # This can hopefully be removed when Twisted is used as an egg.
->>>>>>> 61651ec7
                  import warnings
                  warnings.filterwarnings(
                  'ignore',
