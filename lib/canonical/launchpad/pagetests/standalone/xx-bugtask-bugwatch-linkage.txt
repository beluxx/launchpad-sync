If a bugtask is linked to a bug watch, the status and so on is not
editable, since it's pulled from the remote bug. Let's take a look at
the Debian task on bug #1.

    >>> browser.addHeader('Authorization', 'Basic test@canonical.com:test')
    >>> browser.open(
    ...     'http://localhost/distros/debian/+source/mozilla-firefox/'
    ...     '+bug/1/+editstatus')

There's currently a bug watch linked to the task.

    >>> bugwatch_control = browser.getControl(name='field.bugwatch')
    >>> bugwatch_control.type
    'radio'
    >>> bugwatch_control.displayValue
    ['...Debian...#304014...']

This means that we only display the status, it's not possible to edit it:

    >>> print browser.contents
    <!DOCTYPE...

    <label for="field.status">Status</label>
    ...
    <td><span class="statusConfirmed">Confirmed</span></td>
    ...

    >>> status_control = browser.getControl(name='field.status')
    Traceback (most recent call last):
    ...
    LookupError: name 'field.status'

Of course we can't edit the importance or assignee either.

    >>> browser.getControl(name='field.importance')
    Traceback (most recent call last):
    ...
    LookupError: name 'field.importance'

    >>> browser.getControl(name='field.assignee')
    Traceback (most recent call last):
    ...
    LookupError: name 'field.assignee'

If we remove the bug watch, we'll be able to edit the status, which has
been reset to Unconfirmed.

    >>> bugwatch_control.displayValue = []
    >>> submit_button = browser.getControl(name='FORM_SUBMIT')
    >>> submit_button.click()

    >>> browser.open(
    ...     'http://localhost/distros/debian/+source/mozilla-firefox/'
    ...     '+bug/1/+editstatus')
    >>> status_control = browser.getControl(name='field.status')
    >>> status_control.displayValue
    ['Unconfirmed']

    >>> browser.getControl(name='field.importance') is not None
    True
    >>> browser.getControl(name='field.assignee') is not None
    True

Let's try to actually edit the status to see that it works:

    >>> status_control.displayValue = ['Rejected']
    >>> submit_button = browser.getControl(name='FORM_SUBMIT')
    >>> submit_button.click()

    >>> browser.open(
    ...     'http://localhost/distros/debian/+source/mozilla-firefox/'
    ...     '+bug/1/+editstatus')
    >>> status_control = browser.getControl(name='field.status')
    >>> status_control.displayValue
<<<<<<< HEAD
    ['Rejected']

From the edit page we can also create a new bug watch:

    >>> browser.open(
    ...     'http://localhost/distros/debian/+source/mozilla-firefox/'
    ...     '+bug/1/+editstatus')
    >>> bugwatch_control = browser.getControl(name='field.bugwatch')
    >>> bugtracker_control = browser.getControl(name='field.bugtracker')
    >>> remotebug_control = browser.getControl(name='field.remotebug')
    >>> bugwatch_control.value = ['NEW']
    >>> bugtracker_control.displayValue
    ['Debian Bug tracker']
    >>> remotebug_control.value = '1'

    >>> submit_button = browser.getControl(name='FORM_SUBMIT')
    >>> submit_button.click()
    >>> browser.url
    'http://localhost/distros/debian/+source/mozilla-firefox/+bug/1'

We can see that the Debian task is linked to the newly created bug
watch.

    >>> from BeautifulSoup import BeautifulSoup
    >>> soup = BeautifulSoup(browser.contents)
    >>> debian_tr = soup.first('tr', {'class': 'highlight'})
    >>> for td_tag in debian_tr('td'):
    ...     print td_tag
    <td...> <a...>mozilla-firefox (Debian)</a> </td>
    ...
    <td...> <a...> debbugs #1 </a> </td>
=======
    ['Rejected']
>>>>>>> d4be2f80
<|MERGE_RESOLUTION|>--- conflicted
+++ resolved
@@ -72,7 +72,6 @@
     ...     '+bug/1/+editstatus')
     >>> status_control = browser.getControl(name='field.status')
     >>> status_control.displayValue
-<<<<<<< HEAD
     ['Rejected']
 
 From the edit page we can also create a new bug watch:
@@ -103,7 +102,4 @@
     ...     print td_tag
     <td...> <a...>mozilla-firefox (Debian)</a> </td>
     ...
-    <td...> <a...> debbugs #1 </a> </td>
-=======
-    ['Rejected']
->>>>>>> d4be2f80
+    <td...> <a...> debbugs #1 </a> </td>