# copyright 2009-2010 canonical ltd.  this software is licensed under the
# gnu affero general public license version 3 (see the file license).

# pylint: disable-msg=E0211,E0213,W0401

__metaclass__ = type
__all__ = [
    'AnnouncementDate',
    'FormattableDate',
    'BaseImageUpload',
    'BlacklistableContentNameField',
    'BugField',
    'ContentNameField',
    'Description',
    'Datetime',
    'DuplicateBug',
    'FieldNotBoundError',
    'IAnnouncementDate',
    'IBaseImageUpload',
    'IBugField',
    'IDescription',
    'ILocationField',
    'INoneableTextLine',
    'IPasswordField',
    'IPersonChoice',
    'IStrippedTextLine',
    'ISummary',
    'ITag',
    'ITimeInterval',
    'ITitle',
    'IURIField',
    'IWhiteboard',
    'IconImageUpload',
    'KEEP_SAME_IMAGE',
    'LocationField',
    'LogoImageUpload',
    'MugshotImageUpload',
    'NoneableDescription',
    'NoneableTextLine',
    'PasswordField',
    'PersonChoice',
    'PillarAliases',
    'PillarNameField',
    'PrivateMembershipTeamNotAllowed',
    'PrivateTeamNotAllowed',
    'ProductBugTracker',
    'ProductNameField',
    'PublicPersonChoice',
    'SearchTag',
    'StrippedTextLine',
    'Summary',
    'Tag',
    'TimeInterval',
    'Title',
    'URIField',
    'UniqueField',
    'Whiteboard',
    'is_public_person',
    ]


import re
from StringIO import StringIO
from textwrap import dedent

from lazr.restful.fields import Reference
from lazr.restful.interfaces import IReferenceChoice
from lazr.uri import (
    InvalidURIError,
    URI,
    )
from zope.component import getUtility
from zope.interface import implements
from zope.schema import (
    Bool,
    Bytes,
    Choice,
    Date,
    Datetime,
    Field,
    Float,
    Int,
    Password,
    Text,
    TextLine,
    Tuple,
    )
from zope.schema.interfaces import (
    ConstraintNotSatisfied,
    IBytes,
    IDate,
    IDatetime,
    IField,
    Interface,
    IObject,
    IPassword,
    IText,
    ITextLine,
    )
from zope.security.interfaces import ForbiddenAttribute

from canonical.launchpad import _
from canonical.launchpad.validators import LaunchpadValidationError
from canonical.launchpad.validators.name import (
    name_validator,
    valid_name,
    )
<<<<<<< HEAD
from canonical.launchpad.webapp.interfaces import ILaunchBag
=======
from lp.bugs.errors import InvalidDuplicateValue
>>>>>>> 335c1aee
from lp.registry.interfaces.pillar import IPillarNameSet


# Marker object to tell BaseImageUpload to keep the existing image.
KEEP_SAME_IMAGE = object()


# Field Interfaces

class IStrippedTextLine(ITextLine):
    """A field with leading and trailing whitespaces stripped."""


class ITitle(IStrippedTextLine):
    """A Field that implements a launchpad Title"""


class INoneableTextLine(IStrippedTextLine):
    """A field that is None if it's value is empty or whitespace."""


class ISummary(IText):
    """A Field that implements a Summary"""


class IDescription(IText):
    """A Field that implements a Description"""


class INoneableDescription(IDescription):
    """A field that is None if it's value is empty or whitespace."""


class IWhiteboard(IText):
    """A Field that implements a Whiteboard"""


class ITimeInterval(ITextLine):
    """A field that captures a time interval in days, hours, minutes."""


class IBugField(IObject):
    """A field that allows entry of a Bug number or nickname"""


class IPasswordField(IPassword):
    """A field that ensures we only use http basic authentication safe
    ascii characters."""


class IAnnouncementDate(IDatetime):
    """Marker interface for AnnouncementDate fields.

    This is used in cases where we either want to publish something
    immediately, or come back in future to publish it, or set a date for
    publication in advance. Essentially this amounts to a Datetime that can
    be None.
    """


class ILocationField(IField):
    """A location, consisting of geographic coordinates and a time zone."""

    latitude = Float(title=_('Latitude'))
    longitude = Float(title=_('Longitude'))
    time_zone = Choice(title=_('Time zone'), vocabulary='TimezoneName')


class ITag(ITextLine):
    """A tag.

    A text line which can be used as a simple text tag.
    """


class IURIField(ITextLine):
    """A URI.

    A text line that holds a URI.
    """
    trailing_slash = Bool(
        title=_('Whether a trailing slash is required for this field'),
        required=False,
        description=_('If set to True, then the path component of the URI '
                      'will be automatically normalized to end in a slash. '
                      'If set to False, any trailing slash will be '
                      'automatically removed. If set to None, URIs will '
                      'not be normalized.'))

    def normalize(input):
        """Normalize a URI.

         * whitespace is stripped from the input value
         * if the field requires (or forbids) a trailing slash on the URI,
           ensures that the widget ends in a slash (or doesn't end in a
           slash).
         * the URI is canonicalized.
         """


class IBaseImageUpload(IBytes):
    """Marker interface for ImageUpload fields."""

    dimensions = Tuple(
        title=_('Maximum dimensions'),
        description=_('A two-tuple with the maximum width and height (in '
                      'pixels) of this image.'))
    max_size = Int(
        title=_('Maximum size'),
        description=_('The maximum size (in bytes) of this image.'))

    default_image_resource = TextLine(
        title=_('The default image'),
        description=_(
            'The URL of the zope3 resource of the default image that should '
            'be used. Something of the form /@@/nyet-mugshot'))

    def getCurrentImage():
        """Return the value of the field for the object bound to it.

        Raise FieldNotBoundError if the field is not bound to any object.
        """


class StrippedTextLine(TextLine):
    implements(IStrippedTextLine)

    def set(self, object, value):
        """Strip the value and pass up."""
        if value is not None:
            value = value.strip()
        super(StrippedTextLine, self).set(object, value)


class NoneableTextLine(StrippedTextLine):
    implements(INoneableTextLine)

# Title
# A field to capture a launchpad object title

class Title(StrippedTextLine):
    implements(ITitle)


class StrippableText(Text):
    """A text that can be configured to strip when setting."""

    def __init__(self, strip_text=False, **kwargs):
        super(StrippableText, self).__init__(**kwargs)
        self.strip_text = strip_text

    def set(self, object, value):
        """Strip the value and pass up."""
        if self.strip_text and value is not None:
            value = value.strip()
        super(StrippableText, self).set(object, value)


# Summary
# A field capture a Launchpad object summary

class Summary(StrippableText):
    implements(ISummary)


# Description
# A field capture a Launchpad object description

class Description(StrippableText):
    implements(IDescription)


class NoneableDescription(Description):
    implements(INoneableDescription)


# Whiteboard
# A field capture a Launchpad object whiteboard

class Whiteboard(StrippableText):
    implements(IWhiteboard)


class FormattableDate(Date):
    """A datetime field that checks for compatibility with Python's strformat.

    From the user's perspective this is a date entry field; it converts to and
    from datetime because that's what the db is expecting.
    """
    implements(IDate)

    def _validate(self, value):
        error_msg = ("Date could not be formatted. Provide a date formatted "
            "like YYYY-MM-DD format. The year must be after 1900.")

        super(FormattableDate, self)._validate(value)
        # The only thing of interest here is whether or the input can be
        # formatted properly, not whether it makes sense otherwise.
        # As a minimal sanity check, just raise an error if it fails.
        try:
            value.strftime('%Y')
        except ValueError:
            raise LaunchpadValidationError(error_msg)


class AnnouncementDate(Datetime):
    implements(IDatetime)


# TimeInterval
# A field to capture an interval in time, such as X days, Y hours, Z
# minutes.

class TimeInterval(TextLine):
    implements(ITimeInterval)

    def _validate(self, value):
        if 'mon' in value:
            return 0
        return 1


class BugField(Reference):
    implements(IBugField)

    def __init__(self, *args, **kwargs):
        """The schema will always be `IBug`."""
        super(BugField, self).__init__(Interface, *args, **kwargs)

    def _get_schema(self):
        """Get the schema here to avoid circular imports."""
        from lp.bugs.interfaces.bug import IBug
        return IBug

    def _set_schema(self, schema):
        """Ignore attempts to set the schema by the superclass."""

    schema = property(_get_schema, _set_schema)


# XXX: Tim Penhey 2011-01-21 bug 706099
# Should have bug specific fields in lp.services.fields
class DuplicateBug(BugField):
    """A bug that the context is a duplicate of."""

    def _validate(self, value):
        """Prevent dups of dups.

        Returns True if the dup target is not a duplicate /and/ if the
        current bug doesn't have any duplicates referencing it /and/ if the
        bug isn't a duplicate of itself, otherwise
        return False.
        """
        current_bug = self.context
        dup_target = value
        if current_bug == dup_target:
            raise InvalidDuplicateValue(_(dedent("""
                You can't mark a bug as a duplicate of itself.""")))
        elif dup_target.duplicateof is not None:
            raise InvalidDuplicateValue(_(dedent("""
                Bug ${dup} is already a duplicate of bug ${orig}. You
                can only mark a bug report as duplicate of one that
                isn't a duplicate itself.
                """), mapping={'dup': dup_target.id,
                               'orig': dup_target.duplicateof.id}))
        else:
            return True


class Tag(TextLine):

    implements(ITag)

    def constraint(self, value):
        """Make sure that the value is a valid name."""
        super_constraint = TextLine.constraint(self, value)
        return super_constraint and valid_name(value)


class SearchTag(Tag):

    def constraint(self, value):
        """Make sure the value is a valid search tag.

        A valid search tag is a valid name or a valid name prepended
        with a minus, denoting "not this tag". A simple wildcard - an
        asterisk - is also valid, with or without a leading minus.
        """
        if value in ('*', '-*'):
            return True
        elif value.startswith('-'):
            return super(SearchTag, self).constraint(value[1:])
        else:
            return super(SearchTag, self).constraint(value)


class PasswordField(Password):
    implements(IPasswordField)

    def _validate(self, value):
        # Local import to avoid circular imports
        from canonical.launchpad.interfaces.validation import valid_password
        if not valid_password(value):
            raise LaunchpadValidationError(_(
                "The password provided contains non-ASCII characters."))


class UniqueField(TextLine):
    """Base class for fields that are used for unique attributes."""

    errormessage = _("%s is already taken")
    attribute = None

    @property
    def _content_iface(self):
        """Return the content interface.

        Override this in subclasses.
        """
        return None

    def _getByAttribute(self, input):
        """Return the content object with the given attribute.

        Override this in subclasses.
        """
        raise NotImplementedError

    def _isValueTaken(self, value):
        """Returns true if and only if the specified value is already taken.
        """
        return self._getByAttribute(value) is not None

    def unchanged(self, input):
        """Return True if the attribute on the object is unchanged."""
        _marker = object()
        if (self._content_iface.providedBy(self.context) and
            input == getattr(self.context, self.attribute, _marker)):
            return True
        return False

    def _validate(self, input):
        """Raise a LaunchpadValidationError if the attribute is not available.

        A attribute is not available if it's already in use by another
        object of this same context. The 'input' should be valid as per
        TextLine.
        """
        super(UniqueField, self)._validate(input)
        assert self._content_iface is not None

        if self.unchanged(input):
            # The value is not being changed, thus it already existed, so we
            # know it is unique.
            return

        # Now we know we are dealing with either a new object, or an
        # object whose attribute is going to be updated. We need to
        # ensure the new value is unique.
        if self._isValueTaken(input):
            raise LaunchpadValidationError(self.errormessage % input)


class ContentNameField(UniqueField):
    """Base class for fields that are used by unique 'name' attributes."""

    attribute = 'name'

    def _getByAttribute(self, input):
        """Return the content object with the given attribute."""
        return self._getByName(input)

    def _getByName(self, input):
        """Return the content object with the given name.

        Override this in subclasses.
        """
        raise NotImplementedError

    def _validate(self, name):
        """Check that the given name is valid (and by delegation, unique)."""
        name_validator(name)
        UniqueField._validate(self, name)


class BlacklistableContentNameField(ContentNameField):
    """ContentNameField that also checks that a name is not blacklisted"""

    def _validate(self, input):
        """Check that the given name is valid, unique and not blacklisted."""
        super(BlacklistableContentNameField, self)._validate(input)

        # Although this check is performed in UniqueField._validate(), we need
        # to do it here again to avoid checking whether or not the name is
        # blacklisted when it hasn't been changed.
        if self.unchanged(input):
            # The attribute wasn't changed.
            return

        # Need a local import because of circular dependencies.
        from lp.registry.interfaces.person import IPersonSet
        user = getUtility(ILaunchBag).user
        if getUtility(IPersonSet).isNameBlacklisted(input, user):
            raise LaunchpadValidationError(
                "The name '%s' has been blocked by the Launchpad "
                "administrators." % input)


class PillarAliases(TextLine):
    """A field which takes a list of space-separated aliases for a pillar."""

    def _split_input(self, input):
        if input is None:
            return []
        return re.sub(r'\s+', ' ', input).split()

    def _validate(self, input):
        """Make sure all the aliases are valid for the field's pillar.

        An alias is valid if it can be used as the name of a pillar and is
        not identical to the pillar's existing name.
        """
        context = self.context
        from lp.registry.interfaces.product import IProduct
        from lp.registry.interfaces.projectgroup import IProjectGroup
        from lp.registry.interfaces.distribution import IDistribution
        if IProduct.providedBy(context):
            name_field = IProduct['name']
        elif IProjectGroup.providedBy(context):
            name_field = IProjectGroup['name']
        elif IDistribution.providedBy(context):
            name_field = IDistribution['name']
        else:
            raise AssertionError("Unexpected context type.")
        name_field.bind(context)
        existing_aliases = context.aliases
        for name in self._split_input(input):
            if name == context.name:
                raise LaunchpadValidationError('This is your name: %s' % name)
            elif name in existing_aliases:
                # This is already an alias to this pillar, so there's no need
                # to validate it.
                pass
            else:
                name_field._validate(name)

    def set(self, object, value):
        object.setAliases(self._split_input(value))

    def get(self, object):
        return " ".join(object.aliases)


class ProductBugTracker(Choice):
    """A bug tracker used by a Product.

    It accepts all the values in the vocabulary, as well as a special
    marker object, which represents the Malone bug tracker.
    This field uses two attributes on the Product to model its state:
    'official_malone' and 'bugtracker'
    """
    implements(IReferenceChoice)
    malone_marker = object()

    @property
    def schema(self):
        # The IBugTracker needs to be imported here to avoid an import loop.
        from lp.bugs.interfaces.bugtracker import IBugTracker
        return IBugTracker

    def get(self, ob):
        if ob.official_malone:
            return self.malone_marker
        else:
            return getattr(ob, self.__name__)

    def set(self, ob, value):
        if self.readonly:
            raise TypeError("Can't set values on read-only fields.")
        if value is self.malone_marker:
            ob.official_malone = True
            setattr(ob, self.__name__, None)
        else:
            ob.official_malone = False
            setattr(ob, self.__name__, value)


class URIField(TextLine):
    implements(IURIField)

    def __init__(self, allowed_schemes=(), allow_userinfo=True,
                 allow_port=True, allow_query=True, allow_fragment=True,
                 trailing_slash=None, **kwargs):
        super(URIField, self).__init__(**kwargs)
        self.allowed_schemes = set(allowed_schemes)
        self.allow_userinfo = allow_userinfo
        self.allow_port = allow_port
        self.allow_query = allow_query
        self.allow_fragment = allow_fragment
        self.trailing_slash = trailing_slash

    def set(self, object, value):
        """Canonicalize a URL and set it as a field value."""
        value = self.normalize(value)
        super(URIField, self).set(object, value)

    def normalize(self, input):
        """See `IURIField`."""
        if input is None:
            return input

        input = input.strip()
        try:
            uri = URI(input)
        except InvalidURIError, exc:
            raise LaunchpadValidationError(str(exc))
        # If there is a policy for whether trailing slashes are
        # allowed at the end of the path segment, ensure that the
        # URI conforms.
        if self.trailing_slash is not None:
            if self.trailing_slash:
                uri = uri.ensureSlash()
            else:
                uri = uri.ensureNoSlash()
        input = unicode(uri)
        return input

    def _validate(self, value):
        """Ensure the value is a valid URI."""

        uri = URI(self.normalize(value))

        if self.allowed_schemes and uri.scheme not in self.allowed_schemes:
            raise LaunchpadValidationError(
                'The URI scheme "%s" is not allowed.  Only URIs with '
                'the following schemes may be used: %s'
                % (uri.scheme, ', '.join(sorted(self.allowed_schemes))))

        if not self.allow_userinfo and uri.userinfo is not None:
            raise LaunchpadValidationError(
                'A username may not be specified in the URI.')

        if not self.allow_port and uri.port is not None:
            raise LaunchpadValidationError(
                'Non-default ports are not allowed.')

        if not self.allow_query and uri.query is not None:
            raise LaunchpadValidationError(
                'URIs with query strings are not allowed.')

        if not self.allow_fragment and uri.fragment is not None:
            raise LaunchpadValidationError(
                'URIs with fragment identifiers are not allowed.')

        super(URIField, self)._validate(value)


class FieldNotBoundError(Exception):
    """The field is not bound to any object."""


class BaseImageUpload(Bytes):
    """Base class for ImageUpload fields.

    Any subclass of this one must be used in conjunction with
    ImageUploadWidget and must define the following attributes:
    - dimensions: the exact dimensions of the image; a tuple of the
      form (width, height).
    - max_size: the maximum size of the image, in bytes.
    """

    implements(IBaseImageUpload)

    exact_dimensions = True
    dimensions = ()
    max_size = 0

    def __init__(self, default_image_resource=None, **kw):
        # 'default_image_resource' is a keyword argument so that the
        # class constructor can be used in the same way as other
        # Interface attribute specifiers.
        if default_image_resource is None:
            raise AssertionError(
                "You must specify a default image resource.")

        self.default_image_resource = default_image_resource
        Bytes.__init__(self, **kw)

    def getCurrentImage(self):
        if self.context is None:
            raise FieldNotBoundError("This field must be bound to an object.")
        else:
            try:
                current = getattr(self.context, self.__name__)
            except ForbiddenAttribute:
                # When this field is used in add forms it gets bound to
                # I*Set objects, which don't have the attribute represented
                # by the field, so we need this hack here.
                current = None
            return current

    def _valid_image(self, image):
        """Check that the given image is under the given constraints."""
        # No global import to avoid hard dependency on PIL being installed
        import PIL.Image
        if len(image) > self.max_size:
            raise LaunchpadValidationError(_(dedent("""
                This image exceeds the maximum allowed size in bytes.""")))
        try:
            pil_image = PIL.Image.open(StringIO(image))
        except IOError:
            raise LaunchpadValidationError(_(dedent("""
                The file uploaded was not recognized as an image; please
                check it and retry.""")))
        width, height = pil_image.size
        required_width, required_height = self.dimensions
        if self.exact_dimensions:
            if width != required_width or height != required_height:
                raise LaunchpadValidationError(_(dedent("""
                    This image is not exactly ${width}x${height}
                    pixels in size."""),
                    mapping={'width': required_width,
                             'height': required_height}))
        else:
            if width > required_width or height > required_height:
                raise LaunchpadValidationError(_(dedent("""
                    This image is larger than ${width}x${height}
                    pixels in size."""),
                    mapping={'width': required_width,
                             'height': required_height}))
        return True

    def _validate(self, value):
        if hasattr(value, 'seek'):
            value.seek(0)
            content = value.read()
        else:
            content = value
        super(BaseImageUpload, self)._validate(content)
        self._valid_image(content)

    def set(self, object, value):
        if value is not KEEP_SAME_IMAGE:
            Bytes.set(self, object, value)


class IconImageUpload(BaseImageUpload):

    dimensions = (14, 14)
    max_size = 5*1024


class LogoImageUpload(BaseImageUpload):

    dimensions = (64, 64)
    max_size = 50*1024


class MugshotImageUpload(BaseImageUpload):

    dimensions = (192, 192)
    max_size = 100*1024


class LocationField(Field):
    """A Location field."""

    implements(ILocationField)

    @property
    def latitude(self):
        return self.value.latitude

    @property
    def longitude(self):
        return self.value.longitude

    @property
    def time_zone(self):
        return self.value.time_zone


class PillarNameField(BlacklistableContentNameField):
    """Base field used for names of distros/projects/products."""

    errormessage = _("%s is already used by another project")

    def _getByName(self, name):
        return getUtility(IPillarNameSet).getByName(name)


class ProductNameField(PillarNameField):
    """Field used by IProduct.name."""

    @property
    def _content_iface(self):
        # Local import to avoid circular dependencies.
        from lp.registry.interfaces.product import IProduct
        return IProduct


def is_public_person(person):
    """Return True if the person is public."""
    from lp.registry.interfaces.person import IPerson, PersonVisibility
    if not IPerson.providedBy(person):
        return False
    return person.visibility == PersonVisibility.PUBLIC


class PrivateTeamNotAllowed(ConstraintNotSatisfied):
    __doc__ = _("A private team is not allowed.")


class PrivateMembershipTeamNotAllowed(ConstraintNotSatisfied):
    __doc__ = _("A private-membership team is not allowed.")


class IPersonChoice(IReferenceChoice):
    """A marker for a choice among people."""


class PersonChoice(Choice):
    """A person or team.

    This is useful as a superclass and provides a clearer error message than
    "Constraint not satisfied".
    """
    implements(IPersonChoice)
    schema = IObject    # Will be set to IPerson once IPerson is defined.


class PublicPersonChoice(PersonChoice):
    """A person or team who is public."""

    def constraint(self, value):
        if is_public_person(value):
            return True
        else:
            # The vocabulary prevents the revealing of private team names.
            raise PrivateTeamNotAllowed(value)<|MERGE_RESOLUTION|>--- conflicted
+++ resolved
@@ -105,11 +105,8 @@
     name_validator,
     valid_name,
     )
-<<<<<<< HEAD
 from canonical.launchpad.webapp.interfaces import ILaunchBag
-=======
 from lp.bugs.errors import InvalidDuplicateValue
->>>>>>> 335c1aee
 from lp.registry.interfaces.pillar import IPillarNameSet
 
 
