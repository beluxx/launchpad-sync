--- conflicted
+++ resolved
@@ -488,11 +488,7 @@
         if pu is not None:
             # A PackageUpload will only exist if the copy job had to be
             # held in the queue because of policy/ancestry checks.  If one
-<<<<<<< HEAD
             # does exist we need to make sure it gets moved to DONE.
-=======
-            # does exist we need to make sure.
->>>>>>> e240bd41
             pu.setDone()
 
     def abort(self):
