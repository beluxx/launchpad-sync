--- conflicted
+++ resolved
@@ -27,7 +27,6 @@
 from zope.security.proxy import removeSecurityProxy
 
 from canonical.config import config
-from canonical.database.constants import UTC_NOW
 from canonical.database.sqlbase import flush_database_caches
 from canonical.launchpad.interfaces.launchpad import ILaunchpadCelebrities
 from canonical.launchpad.testing.pages import find_tag_by_id
@@ -49,12 +48,7 @@
     DistroSeriesDifferenceStatus,
     DistroSeriesDifferenceType,
     )
-<<<<<<< HEAD
-from lp.registry.interfaces.pocket import PackagePublishingPocket
-from lp.registry.interfaces.series import SeriesStatus
-=======
 from lp.registry.interfaces.person import IPersonSet
->>>>>>> 8f086802
 from lp.services.features import (
     get_relevant_feature_controller,
     getFeatureFlag,
@@ -1240,6 +1234,8 @@
     def test_sync_append_main_archive(self):
         # A user with lp.Append on the main archive (e.g. members of
         # ubuntu-security on an ubuntu series) can sync packages.
+        # XXX: rvb 2011-05-05 bug=777911: This check should be refactored
+        # and moved to lib/lp/soyuz/scripts/tests/test_copypackage.py.
         versions = {
             'base': '1.0',
             'derived': '1.0derived1',
@@ -1261,37 +1257,6 @@
         self.assertPackageCopied(
             derived_series, 'my-src-name', versions['parent'], view)
 
-    def test_sync_in_released_series_in_updates(self):
-        # If the destination series is released, the sync packages end
-        # up in the updates pocket.
-        versions = {
-            'parent': '1.0-1',
-        }
-        derived_series, parent_series, sourcepackagename = self._setUpDSD(
-            'my-src-name', versions=versions)
-
-        # Update destination series status to current and update
-        # daterelease.
-        with celebrity_logged_in('admin'):
-            derived_series.status = SeriesStatus.CURRENT
-            derived_series.datereleased = UTC_NOW
-
-        person = self.factory.makePerson()
-        removeSecurityProxy(derived_series.main_archive).newPackageUploader(
-            person, sourcepackagename)
-        self._syncAndGetView(
-            derived_series, person, ['my-src-name'])
-
-        parent_pub = parent_series.main_archive.getPublishedSources(
-            name='my-src-name', version=versions['parent'],
-            distroseries=parent_series).one()
-        pub = derived_series.main_archive.getPublishedSources(
-            name='my-src-name', version=versions['parent'],
-            distroseries=derived_series).one()
-
-        self.assertEqual(self.factory.getAnyPocket(), parent_pub.pocket)
-        self.assertEqual(PackagePublishingPocket.UPDATES, pub.pocket)
-
 
 class TestDistroSeriesNeedsPackagesView(TestCaseWithFactory):
     """Test the distroseries +needs-packaging view."""
