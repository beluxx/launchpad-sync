--- conflicted
+++ resolved
@@ -1,26 +1,19 @@
 Filing a public bug on a distribution source package subscribes the bug
-reporter, the distribution contact (if there is one) and all the package
-bug contacts (if there are any.)
+reporter, the distribution contact, if there is one, and all the package
+bug contacts, if there are any.
 
     >>> browser.addHeader("Authorization", "Basic mark@hbd.com:test")
-<<<<<<< HEAD
+
     >>> browser.open(
     ...     "http://localhost:9000/distros/ubuntu/+source/mozilla-firefox/+filebug")
 
     >>> browser.getControl(name="field.title").value = "a public bug"
-    >>> browser.getControl(name="field.comment").value = "anyone can see this"
-    >>> browser.getControl("Submit Bug Report").click()
-    >>> print browser.url
-    http://localhost:9000/distros/ubuntu/+source/mozilla-firefox/+bug/13
-=======
-
-    >>> browser.open(
-    ...     "http://localhost:9000/distros/ubuntu/+source/mozilla-firefox/+filebug")
-    >>> browser.getControl(name="field.title").value = "a public bug"
     >>> browser.getControl(name="field.comment").value = (
     ...     "anyone can see this")
     >>> browser.getControl("Submit Bug Report").click()
->>>>>>> 9371ac28
+
+    >>> print browser.url
+    http://localhost:9000/distros/ubuntu/+source/mozilla-firefox/+bug/13
 
 We should have three subscribers now. The bug reporter (also a package
 contact), sabdfl, the distro contact, carlos, and the other package
@@ -45,23 +38,16 @@
 
 Filing a private bug, only the bug reporter is explicitly Cc'd.
 
-<<<<<<< HEAD
-  >>> browser.open(
-  ...     "http://localhost:9000/distros/ubuntu/+source/mozilla-firefox/+filebug")
-  >>> browser.getControl(name="field.title").value = "a PRIVATE bug"
-  >>> browser.getControl(name="field.comment").value = "top sekrit"
-  >>> browser.getControl(name="field.private").value = True
-  >>> browser.getControl("Submit Bug Report").click()
-  >>> print browser.url
-  http://localhost:9000/distros/ubuntu/+source/mozilla-firefox/+bug/14
-=======
     >>> browser.open(
-    ...     "http://localhost:9000/distros/ubuntu/+source/mozilla-firefox/+filebug")
+    ...     "http://localhost:9000/distros/ubuntu/+source/mozilla-firefox/"
+    ...     "+filebug")
     >>> browser.getControl(name="field.title").value = "a PRIVATE bug"
     >>> browser.getControl(name="field.comment").value = "top sekrit"
     >>> browser.getControl(name="field.private").value = True
     >>> browser.getControl("Submit Bug Report").click()
->>>>>>> 9371ac28
+
+    >>> print browser.url
+    http://localhost:9000/distros/ubuntu/+source/mozilla-firefox/+bug/14
 
 Let's login as sabdfl to verify that sabdfl is in fact the only
 subscriber (because noone else but sabdfl will be able to access this
