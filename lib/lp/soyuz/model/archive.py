# Copyright 2009-2011 Canonical Ltd.  This software is licensed under the
# GNU Affero General Public License version 3 (see the file LICENSE).

# pylint: disable-msg=E0611,W0212

"""Database class for table Archive."""

__metaclass__ = type

__all__ = ['Archive', 'ArchiveSet']

import re

from lazr.lifecycle.event import ObjectCreatedEvent
from sqlobject import (
    BoolCol,
    ForeignKey,
    IntCol,
    StringCol,
    )
from sqlobject.sqlbuilder import SQLConstant
from storm.expr import (
    And,
    Desc,
    Or,
    Select,
    Sum,
    )
from storm.locals import (
    Count,
    Join,
    )
from storm.store import Store
from zope.component import getUtility
from zope.event import notify
from zope.interface import (
    alsoProvides,
    implements,
    )
from zope.security.proxy import removeSecurityProxy

from canonical.config import config
from canonical.database.constants import UTC_NOW
from canonical.database.datetimecol import UtcDateTimeCol
from canonical.database.enumcol import EnumCol
from canonical.database.sqlbase import (
    cursor,
    quote,
    quote_like,
    SQLBase,
    sqlvalues,
    )
from canonical.launchpad.components.tokens import (
    create_unique_token_for_table,
    )
from canonical.launchpad.database.librarian import (
    LibraryFileAlias,
    LibraryFileContent,
    )
from canonical.launchpad.interfaces.launchpad import ILaunchpadCelebrities
from canonical.launchpad.interfaces.lpstorm import (
    ISlaveStore,
    IStore,
    )
from canonical.launchpad.validators.name import valid_name
from canonical.launchpad.webapp.interfaces import (
    DEFAULT_FLAVOR,
    IStoreSelector,
    MAIN_STORE,
    )
from canonical.launchpad.webapp.url import urlappend
from lp.app.errors import NotFoundError
from lp.archivepublisher.debversion import Version
from lp.archiveuploader.utils import (
    re_isadeb,
    re_issource,
    )
from lp.buildmaster.enums import BuildStatus
from lp.buildmaster.interfaces.packagebuild import IPackageBuildSet
from lp.buildmaster.model.buildfarmjob import BuildFarmJob
from lp.buildmaster.model.packagebuild import PackageBuild
from lp.registry.interfaces.distroseries import IDistroSeriesSet
from lp.registry.interfaces.person import (
    OPEN_TEAM_POLICY,
    PersonVisibility,
    validate_person,
    )
from lp.registry.interfaces.pocket import PackagePublishingPocket
from lp.registry.interfaces.role import IHasOwner
from lp.registry.interfaces.sourcepackagename import ISourcePackageNameSet
from lp.registry.model.teammembership import TeamParticipation
from lp.services.job.interfaces.job import JobStatus
from lp.services.propertycache import (
    cachedproperty,
    get_property_cache,
    )
from lp.soyuz.adapters.archivedependencies import expand_dependencies
from lp.soyuz.adapters.packagelocation import PackageLocation
from lp.soyuz.enums import (
    ArchivePermissionType,
    ArchivePurpose,
    ArchiveStatus,
    ArchiveSubscriberStatus,
    PackagePublishingStatus,
    PackageUploadStatus,
    )
from lp.soyuz.interfaces.archive import (
    AlreadySubscribed,
    ArchiveDependencyError,
    ArchiveDisabled,
    ArchiveNotPrivate,
    CannotCopy,
    CannotRestrictArchitectures,
    CannotSwitchPrivacy,
    CannotUploadToPocket,
    CannotUploadToPPA,
    default_name_by_purpose,
    DistroSeriesNotFound,
    FULL_COMPONENT_SUPPORT,
    IArchive,
    IArchiveSet,
    IDistributionArchive,
    InsufficientUploadRights,
    InvalidComponent,
    InvalidPocketForPartnerArchive,
    InvalidPocketForPPA,
    IPPA,
    MAIN_ARCHIVE_PURPOSES,
    NoRightsForArchive,
    NoRightsForComponent,
    NoSuchPPA,
    NoTokensForTeams,
    PocketNotFound,
    VersionRequiresName,
    )
from lp.soyuz.interfaces.archivearch import IArchiveArchSet
from lp.soyuz.interfaces.archiveauthtoken import IArchiveAuthTokenSet
from lp.soyuz.interfaces.archivepermission import IArchivePermissionSet
from lp.soyuz.interfaces.archivesubscriber import (
    ArchiveSubscriptionError,
    IArchiveSubscriberSet,
    )
from lp.soyuz.interfaces.binarypackagebuild import IBinaryPackageBuildSet
from lp.soyuz.interfaces.buildrecords import (
    IHasBuildRecords,
    IncompatibleArguments,
    )
from lp.soyuz.interfaces.component import (
    IComponent,
    IComponentSet,
    )
from lp.soyuz.interfaces.packagecopyrequest import IPackageCopyRequestSet
from lp.soyuz.interfaces.processor import IProcessorFamilySet
from lp.soyuz.interfaces.publishing import (
    active_publishing_status,
    IPublishingSet,
    )
from lp.soyuz.model.archiveauthtoken import ArchiveAuthToken
from lp.soyuz.model.archivedependency import ArchiveDependency
from lp.soyuz.model.archivesubscriber import ArchiveSubscriber
from lp.soyuz.model.binarypackagebuild import BinaryPackageBuild
from lp.soyuz.model.binarypackagename import BinaryPackageName
from lp.soyuz.model.binarypackagerelease import (
    BinaryPackageRelease,
    BinaryPackageReleaseDownloadCount,
    )
from lp.soyuz.model.component import Component
from lp.soyuz.model.distributionsourcepackagecache import (
    DistributionSourcePackageCache,
    )
from lp.soyuz.model.distroseriespackagecache import DistroSeriesPackageCache
from lp.soyuz.model.files import (
    BinaryPackageFile,
    SourcePackageReleaseFile,
    )
from lp.soyuz.model.packagediff import PackageDiff
from lp.soyuz.model.publishing import (
    BinaryPackagePublishingHistory,
    SourcePackagePublishingHistory,
    )
from lp.soyuz.model.queue import (
    PackageUpload,
    PackageUploadSource,
    )
from lp.soyuz.model.sourcepackagerelease import SourcePackageRelease
from lp.soyuz.scripts.packagecopier import do_copy


class Archive(SQLBase):
    implements(IArchive, IHasOwner, IHasBuildRecords)
    _table = 'Archive'
    _defaultOrder = 'id'

    owner = ForeignKey(
        dbName='owner', foreignKey='Person',
        storm_validator=validate_person, notNull=True)

    def _validate_archive_name(self, attr, value):
        """Only allow renaming of COPY archives.

        Also assert the name is valid when set via an unproxied object.
        """
        if not self._SO_creating:
            assert self.is_copy, "Only COPY archives can be renamed."
        assert valid_name(value), "Invalid name given to unproxied object."
        return value

    def _validate_archive_privacy(self, attr, value):
        """Require private team owners to have private archives.

        If the owner of the archive is private, then the archive cannot be
        made public.
        """
        if value is False:
            # The archive is transitioning from private to public.
            assert self.owner.visibility != PersonVisibility.PRIVATE, (
                "Private teams may not have public PPAs.")

        # If the privacy is being changed ensure there are no sources
        # published.
        sources_count = self.getPublishedSources().count()
        if sources_count > 0:
            raise CannotSwitchPrivacy(
                "This archive has had %d sources published and therefore "
                "cannot have its privacy switched." % sources_count)

        return value

    name = StringCol(
        dbName='name', notNull=True, storm_validator=_validate_archive_name)

    displayname = StringCol(dbName='displayname', notNull=True)

    description = StringCol(dbName='description', notNull=False, default=None)

    distribution = ForeignKey(
        foreignKey='Distribution', dbName='distribution', notNull=False)

    purpose = EnumCol(
        dbName='purpose', unique=False, notNull=True, schema=ArchivePurpose)

    status = EnumCol(
        dbName="status", unique=False, notNull=True, schema=ArchiveStatus,
        default=ArchiveStatus.ACTIVE)

    _enabled = BoolCol(dbName='enabled', notNull=True, default=True)
    enabled = property(lambda x: x._enabled)

    publish = BoolCol(dbName='publish', notNull=True, default=True)

    private = BoolCol(dbName='private', notNull=True, default=False,
                      storm_validator=_validate_archive_privacy)

    require_virtualized = BoolCol(
        dbName='require_virtualized', notNull=True, default=True)

    build_debug_symbols = BoolCol(
        dbName='build_debug_symbols', notNull=True, default=False)

    authorized_size = IntCol(
        dbName='authorized_size', notNull=False, default=2048)

    sources_cached = IntCol(
        dbName='sources_cached', notNull=False, default=0)

    binaries_cached = IntCol(
        dbName='binaries_cached', notNull=False, default=0)

    package_description_cache = StringCol(
        dbName='package_description_cache', notNull=False, default=None)

    buildd_secret = StringCol(dbName='buildd_secret', default=None)

    total_count = IntCol(dbName='total_count', notNull=True, default=0)

    pending_count = IntCol(dbName='pending_count', notNull=True, default=0)

    succeeded_count = IntCol(
        dbName='succeeded_count', notNull=True, default=0)

    building_count = IntCol(
        dbName='building_count', notNull=True, default=0)

    failed_count = IntCol(dbName='failed_count', notNull=True, default=0)

    date_created = UtcDateTimeCol(dbName='date_created')

    signing_key = ForeignKey(
        foreignKey='GPGKey', dbName='signing_key', notNull=False)

    relative_build_score = IntCol(
        dbName='relative_build_score', notNull=True, default=0)

    # This field is specifically and only intended for OEM migration to
    # Launchpad and should be re-examined in October 2010 to see if it
    # is still relevant.
    external_dependencies = StringCol(
        dbName='external_dependencies', notNull=False, default=None)

    commercial = BoolCol(
        dbName='commercial', notNull=True, default=False)

    def _init(self, *args, **kw):
        """Provide the right interface for URL traversal."""
        SQLBase._init(self, *args, **kw)

        # Provide the additional marker interface depending on what type
        # of archive this is.  See also the browser:url declarations in
        # zcml/archive.zcml.
        if self.is_ppa:
            alsoProvides(self, IPPA)
        else:
            alsoProvides(self, IDistributionArchive)

    @property
    def title(self):
        """See `IArchive`."""
        return self.displayname

    @property
    def is_ppa(self):
        """See `IArchive`."""
        return self.purpose == ArchivePurpose.PPA

    @property
    def is_partner(self):
        """See `IArchive`."""
        return self.purpose == ArchivePurpose.PARTNER

    @property
    def is_copy(self):
        """See `IArchive`."""
        return self.purpose == ArchivePurpose.COPY

    @property
    def is_main(self):
        """See `IArchive`."""
        return self.purpose in MAIN_ARCHIVE_PURPOSES

    @property
    def is_active(self):
        """See `IArchive`."""
        return self.status == ArchiveStatus.ACTIVE

    @property
    def series_with_sources(self):
        """See `IArchive`."""
        store = getUtility(IStoreSelector).get(MAIN_STORE, DEFAULT_FLAVOR)

        # Import DistroSeries here to avoid circular imports.
        from lp.registry.model.distroseries import DistroSeries

        distro_series = store.find(
            DistroSeries,
            DistroSeries.distribution == self.distribution,
            SourcePackagePublishingHistory.distroseries == DistroSeries.id,
            SourcePackagePublishingHistory.archive == self,
            SourcePackagePublishingHistory.status.is_in(
                active_publishing_status))

        distro_series.config(distinct=True)

        # Ensure the ordering is the same as presented by
        # Distribution.series
        return sorted(
            distro_series, key=lambda a: Version(a.version), reverse=True)

    @property
    def dependencies(self):
        query = """
            ArchiveDependency.dependency = Archive.id AND
            Archive.owner = Person.id AND
            ArchiveDependency.archive = %s
        """ % sqlvalues(self)
        clauseTables = ["Archive", "Person"]
        orderBy = ['Person.displayname']
        dependencies = ArchiveDependency.select(
            query, clauseTables=clauseTables, orderBy=orderBy)
        return dependencies

    @property
    def debug_archive(self):
        """See `IArchive`."""
        if self.purpose == ArchivePurpose.PRIMARY:
            return getUtility(IArchiveSet).getByDistroPurpose(
                self.distribution, ArchivePurpose.DEBUG)
        else:
            return self

    @cachedproperty
    def default_component(self):
        """See `IArchive`."""
        if self.is_partner:
            return getUtility(IComponentSet)['partner']
        elif self.is_ppa:
            return getUtility(IComponentSet)['main']
        else:
            return None

    @property
    def archive_url(self):
        """See `IArchive`."""
        archive_postfixes = {
            ArchivePurpose.PRIMARY: '',
            ArchivePurpose.PARTNER: '-partner',
            ArchivePurpose.DEBUG: '-debug',
        }

        if self.is_ppa:
            if self.private:
                url = config.personalpackagearchive.private_base_url
            else:
                url = config.personalpackagearchive.base_url
            return urlappend(
                url, "/".join(
                    (self.owner.name, self.name, self.distribution.name)))

        if self.is_copy:
            url = urlappend(
                config.archivepublisher.copy_base_url,
                self.distribution.name + '-' + self.name)
            return urlappend(url, self.distribution.name)

        try:
            postfix = archive_postfixes[self.purpose]
        except KeyError:
            raise AssertionError(
                "archive_url unknown for purpose: %s" % self.purpose)
        return urlappend(
            config.archivepublisher.base_url,
            self.distribution.name + postfix)

    @property
    def signing_key_fingerprint(self):
        if self.signing_key is not None:
            return self.signing_key.fingerprint

        return None

    def getBuildRecords(self, build_state=None, name=None, pocket=None,
                        arch_tag=None, user=None, binary_only=True):
        """See IHasBuildRecords"""
        # Ignore "user", since anyone already accessing this archive
        # will implicitly have permission to see it.

        if binary_only:
            return getUtility(IBinaryPackageBuildSet).getBuildsForArchive(
                self, build_state, name, pocket, arch_tag)
        else:
            if arch_tag is not None or name is not None:
                raise IncompatibleArguments(
                    "The 'arch_tag' and 'name' parameters can be used only "
                    "with binary_only=True.")
            return getUtility(IPackageBuildSet).getBuildsForArchive(
                self, status=build_state, pocket=pocket)

    def getPublishedSources(self, name=None, version=None, status=None,
                            distroseries=None, pocket=None,
                            exact_match=False, created_since_date=None):
        """See `IArchive`."""
        clauses = ["""
            SourcePackagePublishingHistory.archive = %s AND
            SourcePackagePublishingHistory.sourcepackagerelease =
                SourcePackageRelease.id AND
            SourcePackageRelease.sourcepackagename =
                SourcePackageName.id
            """ % sqlvalues(self)]
        clauseTables = ['SourcePackageRelease', 'SourcePackageName']
        orderBy = ['SourcePackageName.name',
                   '-SourcePackagePublishingHistory.id']

        if name is not None:
            if exact_match:
                clauses.append("""
                    SourcePackageName.name=%s
                """ % sqlvalues(name))
            else:
                clauses.append("""
                    SourcePackageName.name LIKE '%%' || %s || '%%'
                """ % quote_like(name))

        if version is not None:
            if name is None:
                raise VersionRequiresName(
                    "The 'version' parameter can be used only together with"
                    " the 'name' parameter.")
            clauses.append("""
                SourcePackageRelease.version = %s
            """ % sqlvalues(version))
        else:
            order_const = "SourcePackageRelease.version"
            desc_version_order = SQLConstant(order_const+" DESC")
            orderBy.insert(1, desc_version_order)

        if status is not None:
            try:
                status = tuple(status)
            except TypeError:
                status = (status, )
            clauses.append("""
                SourcePackagePublishingHistory.status IN %s
            """ % sqlvalues(status))

        if distroseries is not None:
            clauses.append("""
                SourcePackagePublishingHistory.distroseries = %s
            """ % sqlvalues(distroseries))

        if pocket is not None:
            clauses.append("""
                SourcePackagePublishingHistory.pocket = %s
            """ % sqlvalues(pocket))

        if created_since_date is not None:
            clauses.append("""
                SourcePackagePublishingHistory.datecreated >= %s
            """ % sqlvalues(created_since_date))

        preJoins = [
            'sourcepackagerelease.creator',
            'sourcepackagerelease.dscsigningkey',
            'distroseries',
            'section',
            ]

        sources = SourcePackagePublishingHistory.select(
            ' AND '.join(clauses), clauseTables=clauseTables, orderBy=orderBy,
            prejoins=preJoins)

        return sources

    def getSourcesForDeletion(self, name=None, status=None,
            distroseries=None):
        """See `IArchive`."""
        clauses = ["""
            SourcePackagePublishingHistory.archive = %s AND
            SourcePackagePublishingHistory.sourcepackagerelease =
                SourcePackageRelease.id AND
            SourcePackageRelease.sourcepackagename =
                SourcePackageName.id
        """ % sqlvalues(self)]

        has_published_binaries_clause = """
            EXISTS (SELECT TRUE FROM
                BinaryPackagePublishingHistory bpph,
                BinaryPackageRelease bpr, BinaryPackageBuild
            WHERE
                bpph.archive = %s AND
                bpph.status = %s AND
                bpph.binarypackagerelease = bpr.id AND
                bpr.build = BinaryPackageBuild.id AND
                BinaryPackageBuild.source_package_release =
                    SourcePackageRelease.id)
        """ % sqlvalues(self, PackagePublishingStatus.PUBLISHED)

        source_deletable_states = (
            PackagePublishingStatus.PENDING,
            PackagePublishingStatus.PUBLISHED,
            )
        clauses.append("""
           (%s OR SourcePackagePublishingHistory.status IN %s)
        """ % (has_published_binaries_clause,
               quote(source_deletable_states)))

        if status is not None:
            try:
                status = tuple(status)
            except TypeError:
                status = (status, )
            clauses.append("""
                SourcePackagePublishingHistory.status IN %s
            """ % sqlvalues(status))

        if distroseries is not None:
            clauses.append("""
                SourcePackagePublishingHistory.distroseries = %s
            """ % sqlvalues(distroseries))

        clauseTables = ['SourcePackageRelease', 'SourcePackageName']

        order_const = "SourcePackageRelease.version"
        desc_version_order = SQLConstant(order_const+" DESC")
        orderBy = ['SourcePackageName.name', desc_version_order,
                   '-SourcePackagePublishingHistory.id']

        if name is not None:
            clauses.append("""
                    SourcePackageName.name LIKE '%%' || %s || '%%'
                """ % quote_like(name))

        preJoins = ['sourcepackagerelease']
        sources = SourcePackagePublishingHistory.select(
            ' AND '.join(clauses), clauseTables=clauseTables, orderBy=orderBy,
            prejoins=preJoins)

        return sources

    @property
    def number_of_sources(self):
        """See `IArchive`."""
        return self.getPublishedSources(
            status=PackagePublishingStatus.PUBLISHED).count()

    @property
    def sources_size(self):
        """See `IArchive`."""
        store = getUtility(IStoreSelector).get(MAIN_STORE, DEFAULT_FLAVOR)
        result = store.find((
            LibraryFileAlias.filename,
            LibraryFileContent.sha1,
            LibraryFileContent.filesize),
            SourcePackagePublishingHistory.archive == self.id,
            SourcePackagePublishingHistory.dateremoved == None,
            SourcePackagePublishingHistory.sourcepackagereleaseID ==
                SourcePackageReleaseFile.sourcepackagereleaseID,
            SourcePackageReleaseFile.libraryfileID == LibraryFileAlias.id,
            LibraryFileAlias.contentID == LibraryFileContent.id)

        # Note: we can't use the LFC.sha1 instead of LFA.filename above
        # because some archives publish the same file content with different
        # names in the archive, so although the duplication will be removed
        # in the librarian by the librarian-gc, we do not (yet) remove
        # this duplication in the pool when the filenames are different.

        # We need to select distinct on the (filename, filesize) result
        # so that we only count duplicate files (with the same filename)
        # once (ie. the same tarball used for different distroseries) as
        # we do avoid this duplication in the pool when the names are
        # the same.
        result = result.config(distinct=True)

        # Using result.sum(LibraryFileContent.filesize) throws errors when
        # the result is empty, so instead:
        return sum(result.values(LibraryFileContent.filesize))

    def _getBinaryPublishingBaseClauses(
        self, name=None, version=None, status=None, distroarchseries=None,
        pocket=None, exact_match=False):
        """Base clauses and clauseTables for binary publishing queries.

        Returns a list of 'clauses' (to be joined in the callsite) and
        a list of clauseTables required according the given arguments.
        """
        clauses = ["""
            BinaryPackagePublishingHistory.archive = %s AND
            BinaryPackagePublishingHistory.binarypackagerelease =
                BinaryPackageRelease.id AND
            BinaryPackageRelease.binarypackagename =
                BinaryPackageName.id
        """ % sqlvalues(self)]
        clauseTables = ['BinaryPackageRelease', 'BinaryPackageName']
        orderBy = ['BinaryPackageName.name',
                   '-BinaryPackagePublishingHistory.id']

        if name is not None:
            if exact_match:
                clauses.append("""
                    BinaryPackageName.name=%s
                """ % sqlvalues(name))
            else:
                clauses.append("""
                    BinaryPackageName.name LIKE '%%' || %s || '%%'
                """ % quote_like(name))

        if version is not None:
            if name is None:
                raise VersionRequiresName(
                    "The 'version' parameter can be used only together with"
                    " the 'name' parameter.")

            clauses.append("""
                BinaryPackageRelease.version = %s
            """ % sqlvalues(version))
        else:
            order_const = "BinaryPackageRelease.version"
            desc_version_order = SQLConstant(order_const + " DESC")
            orderBy.insert(1, desc_version_order)

        if status is not None:
            try:
                status = tuple(status)
            except TypeError:
                status = (status, )
            clauses.append("""
                BinaryPackagePublishingHistory.status IN %s
            """ % sqlvalues(status))

        if distroarchseries is not None:
            try:
                distroarchseries = tuple(distroarchseries)
            except TypeError:
                distroarchseries = (distroarchseries, )
            # XXX cprov 20071016: there is no sqlrepr for DistroArchSeries
            # uhmm, how so ?
            das_ids = "(%s)" % ", ".join(str(d.id) for d in distroarchseries)
            clauses.append("""
                BinaryPackagePublishingHistory.distroarchseries IN %s
            """ % das_ids)

        if pocket is not None:
            clauses.append("""
                BinaryPackagePublishingHistory.pocket = %s
            """ % sqlvalues(pocket))

        return clauses, clauseTables, orderBy

    def getAllPublishedBinaries(self, name=None, version=None, status=None,
                                distroarchseries=None, pocket=None,
                                exact_match=False):
        """See `IArchive`."""
        clauses, clauseTables, orderBy = self._getBinaryPublishingBaseClauses(
            name=name, version=version, status=status, pocket=pocket,
            distroarchseries=distroarchseries, exact_match=exact_match)

        all_binaries = BinaryPackagePublishingHistory.select(
            ' AND '.join(clauses), clauseTables=clauseTables,
            orderBy=orderBy)

        return all_binaries

    def getPublishedOnDiskBinaries(self, name=None, version=None, status=None,
                                   distroarchseries=None, pocket=None,
                                   exact_match=False):
        """See `IArchive`."""
        clauses, clauseTables, orderBy = self._getBinaryPublishingBaseClauses(
            name=name, version=version, status=status, pocket=pocket,
            distroarchseries=distroarchseries, exact_match=exact_match)

        clauses.append("""
            BinaryPackagePublishingHistory.distroarchseries =
                DistroArchSeries.id AND
            DistroArchSeries.distroseries = DistroSeries.id
        """)
        clauseTables.extend(['DistroSeries', 'DistroArchSeries'])

        # Retrieve only the binaries published for the 'nominated architecture
        # independent' (usually i386) in the distroseries in question.
        # It includes all architecture-independent binaries only once and the
        # architecture-specific built for 'nominatedarchindep'.
        nominated_arch_independent_clause = ["""
            DistroSeries.nominatedarchindep =
                BinaryPackagePublishingHistory.distroarchseries
        """]
        nominated_arch_independent_query = ' AND '.join(
            clauses + nominated_arch_independent_clause)
        nominated_arch_independents = BinaryPackagePublishingHistory.select(
            nominated_arch_independent_query, clauseTables=clauseTables)

        # Retrieve all architecture-specific binary publications except
        # 'nominatedarchindep' (already included in the previous query).
        no_nominated_arch_independent_clause = ["""
            DistroSeries.nominatedarchindep !=
                BinaryPackagePublishingHistory.distroarchseries AND
            BinaryPackageRelease.architecturespecific = true
        """]
        no_nominated_arch_independent_query = ' AND '.join(
            clauses + no_nominated_arch_independent_clause)
        no_nominated_arch_independents = (
            BinaryPackagePublishingHistory.select(
            no_nominated_arch_independent_query, clauseTables=clauseTables))

        # XXX cprov 20071016: It's not possible to use the same ordering
        # schema returned by self._getBinaryPublishingBaseClauses.
        # It results in:
        # ERROR:  missing FROM-clause entry for table "binarypackagename"
        unique_binary_publications = nominated_arch_independents.union(
            no_nominated_arch_independents).orderBy("id")

        return unique_binary_publications

    @property
    def number_of_binaries(self):
        """See `IArchive`."""
        return self.getPublishedOnDiskBinaries(
            status=PackagePublishingStatus.PUBLISHED).count()

    @property
    def binaries_size(self):
        """See `IArchive`."""
        store = getUtility(IStoreSelector).get(MAIN_STORE, DEFAULT_FLAVOR)

        clauses = [
            BinaryPackagePublishingHistory.archive == self.id,
            BinaryPackagePublishingHistory.dateremoved == None,
            BinaryPackagePublishingHistory.binarypackagereleaseID ==
                BinaryPackageFile.binarypackagereleaseID,
            BinaryPackageFile.libraryfileID == LibraryFileAlias.id,
            LibraryFileAlias.contentID == LibraryFileContent.id,
            ]
        result = store.find(LibraryFileContent, *clauses)

        # See `IArchive.sources_size`.
        result = result.config(distinct=True)
        size = sum([lfc.filesize for lfc in result])
        return size

    @property
    def estimated_size(self):
        """See `IArchive`."""
        size = self.sources_size + self.binaries_size
        # 'cruft' represents the increase in the size of the archive
        # indexes related to each publication. We assume it is around 1K
        # but that's over-estimated.
        cruft = (
            self.number_of_sources + self.number_of_binaries) * 1024
        return size + cruft

    def allowUpdatesToReleasePocket(self):
        """See `IArchive`."""
        purposeToPermissionMap = {
            ArchivePurpose.COPY: True,
            ArchivePurpose.PARTNER: True,
            ArchivePurpose.PPA: True,
            ArchivePurpose.PRIMARY: False,
        }

        try:
            permission = purposeToPermissionMap[self.purpose]
        except KeyError:
            # Future proofing for when new archive types are added.
            permission = False

        return permission

    def getComponentsForSeries(self, distroseries):
        """See `IArchive`."""
        # DistroSeries.components and Archive.default_component are
        # cachedproperties, so this is fairly cheap.
        if self.purpose in FULL_COMPONENT_SUPPORT:
            return distroseries.components
        else:
            return [self.default_component]

    def updateArchiveCache(self):
        """See `IArchive`."""
        # Compiled regexp to remove puntication.
        clean_text = re.compile('(,|;|:|\.|\?|!)')

        # XXX cprov 20080402 bug=207969: The set() is only used because we
        # have a limitation in our FTI setup, it only indexes the first 2500
        # chars of the target columns. When such limitation
        # gets fixed we should probably change it to a normal list and
        # benefit of the FTI rank for ordering.
        cache_contents = set()

        def add_cache_content(content):
            """Sanitise and add contents to the cache."""
            content = clean_text.sub(' ', content)
            terms = [term.lower() for term in content.strip().split()]
            for term in terms:
                cache_contents.add(term)

        # Cache owner name and displayname.
        add_cache_content(self.owner.name)
        add_cache_content(self.owner.displayname)

        # Cache source package name and its binaries information, binary
        # names and summaries.
        sources_cached = DistributionSourcePackageCache.select(
            "archive = %s" % sqlvalues(self), prejoins=["distribution"])
        for cache in sources_cached:
            add_cache_content(cache.distribution.name)
            add_cache_content(cache.name)
            add_cache_content(cache.binpkgnames)
            add_cache_content(cache.binpkgsummaries)

        # Cache distroseries names with binaries.
        binaries_cached = DistroSeriesPackageCache.select(
            "archive = %s" % sqlvalues(self), prejoins=["distroseries"])
        for cache in binaries_cached:
            add_cache_content(cache.distroseries.name)

        # Collapse all relevant terms in 'package_description_cache' and
        # update the package counters.
        self.package_description_cache = " ".join(cache_contents)
        self.sources_cached = sources_cached.count()
        self.binaries_cached = binaries_cached.count()

    def findDepCandidates(self, distro_arch_series, pocket, component,
                          source_package_name, dep_name):
        """See `IArchive`."""
        deps = expand_dependencies(
            self, distro_arch_series.distroseries, pocket, component,
            source_package_name)
        archive_clause = Or([And(
            BinaryPackagePublishingHistory.archiveID == archive.id,
            BinaryPackagePublishingHistory.pocket == pocket,
            Component.name.is_in(components))
            for (archive, pocket, components) in deps])

        store = ISlaveStore(BinaryPackagePublishingHistory)
        return store.find(
            BinaryPackagePublishingHistory,
            BinaryPackageName.name == dep_name,
            BinaryPackageRelease.binarypackagename == BinaryPackageName.id,
            BinaryPackagePublishingHistory.binarypackagerelease ==
                BinaryPackageRelease.id,
            BinaryPackagePublishingHistory.distroarchseries ==
                distro_arch_series,
            BinaryPackagePublishingHistory.status ==
                PackagePublishingStatus.PUBLISHED,
            BinaryPackagePublishingHistory.componentID == Component.id,
            archive_clause).order_by(
                Desc(BinaryPackagePublishingHistory.id))

    def getArchiveDependency(self, dependency):
        """See `IArchive`."""
        return ArchiveDependency.selectOneBy(
            archive=self, dependency=dependency)

    def removeArchiveDependency(self, dependency):
        """See `IArchive`."""
        dependency = self.getArchiveDependency(dependency)
        if dependency is None:
            raise AssertionError("This dependency does not exist.")
        dependency.destroySelf()

    def addArchiveDependency(self, dependency, pocket, component=None):
        """See `IArchive`."""
        if dependency == self:
            raise ArchiveDependencyError(
                "An archive should not depend on itself.")

        a_dependency = self.getArchiveDependency(dependency)
        if a_dependency is not None:
            raise ArchiveDependencyError(
                "Only one dependency record per archive is supported.")

        if dependency.is_ppa:
            if pocket is not PackagePublishingPocket.RELEASE:
                raise ArchiveDependencyError(
                    "Non-primary archives only support the RELEASE pocket.")
            if (component is not None and
                component != dependency.default_component):
                raise ArchiveDependencyError(
                    "Non-primary archives only support the '%s' component." %
                    dependency.default_component.name)

        return ArchiveDependency(
            archive=self, dependency=dependency, pocket=pocket,
            component=component)

    def getPermissions(self, user, item, perm_type):
        """See `IArchive`."""
        permission_set = getUtility(IArchivePermissionSet)
        return permission_set.checkAuthenticated(user, self, perm_type, item)

    def getPermissionsForPerson(self, person):
        """See `IArchive`."""
        permission_set = getUtility(IArchivePermissionSet)
        return permission_set.permissionsForPerson(self, person)

    def getUploadersForPackage(self, source_package_name):
        """See `IArchive`."""
        permission_set = getUtility(IArchivePermissionSet)
        return permission_set.uploadersForPackage(self, source_package_name)

    def getUploadersForComponent(self, component_name=None):
        """See `IArchive`."""
        permission_set = getUtility(IArchivePermissionSet)
        return permission_set.uploadersForComponent(self, component_name)

    def getQueueAdminsForComponent(self, component_name):
        """See `IArchive`."""
        permission_set = getUtility(IArchivePermissionSet)
        return permission_set.queueAdminsForComponent(self, component_name)

    def getComponentsForQueueAdmin(self, person):
        """See `IArchive`."""
        permission_set = getUtility(IArchivePermissionSet)
        return permission_set.componentsForQueueAdmin(self, person)

    def getBuildCounters(self, include_needsbuild=True):
        """See `IArchiveSet`."""

        # First grab a count of each build state for all the builds in
        # this archive:
        store = Store.of(self)
        extra_exprs = []
        if not include_needsbuild:
            extra_exprs.append(
                BuildFarmJob.status != BuildStatus.NEEDSBUILD)

        find_spec = (
            BuildFarmJob.status,
            Count(BinaryPackageBuild.id),
            )
        result = store.using(
            BinaryPackageBuild, PackageBuild, BuildFarmJob).find(
            find_spec,
            BinaryPackageBuild.package_build == PackageBuild.id,
            PackageBuild.archive == self,
            PackageBuild.build_farm_job == BuildFarmJob.id,
            *extra_exprs).group_by(BuildFarmJob.status).order_by(
                BuildFarmJob.status)

        # Create a map for each count summary to a number of buildstates:
        count_map = {
            'failed': (
                BuildStatus.CHROOTWAIT,
                BuildStatus.FAILEDTOBUILD,
                BuildStatus.FAILEDTOUPLOAD,
                BuildStatus.MANUALDEPWAIT,
                ),
            'pending': [
                BuildStatus.BUILDING,
                BuildStatus.UPLOADING,
                ],
            'succeeded': (
                BuildStatus.FULLYBUILT,
                ),
            'superseded': (
                BuildStatus.SUPERSEDED,
                ),
             # The 'total' count is a list because we may append to it
             # later.
            'total': [
                BuildStatus.CHROOTWAIT,
                BuildStatus.FAILEDTOBUILD,
                BuildStatus.FAILEDTOUPLOAD,
                BuildStatus.MANUALDEPWAIT,
                BuildStatus.BUILDING,
                BuildStatus.UPLOADING,
                BuildStatus.FULLYBUILT,
                BuildStatus.SUPERSEDED,
                ],
            }

        # If we were asked to include builds with the state NEEDSBUILD,
        # then include those builds in the 'pending' and total counts.
        if include_needsbuild:
            count_map['pending'].append(BuildStatus.NEEDSBUILD)
            count_map['total'].append(BuildStatus.NEEDSBUILD)

        # Initialize all the counts in the map to zero:
        build_counts = dict((count_type, 0) for count_type in count_map)

        # For each count type that we want to return ('failed', 'total'),
        # there may be a number of corresponding buildstate counts.
        # So for each buildstate count in the result set...
        for buildstate, count in result:
            # ...go through the count map checking which counts this
            # buildstate belongs to and add it to the aggregated
            # count.
            for count_type, build_states in count_map.items():
                if buildstate in build_states:
                    build_counts[count_type] += count

        return build_counts

    def getBuildSummariesForSourceIds(self, source_ids):
        """See `IArchive`."""
        publishing_set = getUtility(IPublishingSet)
        return publishing_set.getBuildStatusSummariesForSourceIdsAndArchive(
            source_ids,
            archive=self)

    def checkArchivePermission(self, user, component_or_package=None):
        """See `IArchive`."""
        # PPA access is immediately granted if the user is in the PPA
        # team.
        if self.is_ppa:
            if user.inTeam(self.owner):
                return True
            else:
                # If the user is not in the PPA team, default to using
                # the main component for further ACL checks.  This is
                # not ideal since PPAs don't use components, but when
                # packagesets replace them for main archive uploads this
                # interface will no longer require them because we can
                # then relax the database constraint on
                # ArchivePermission.
                component_or_package = self.default_component

        # Flatly refuse uploads to copy archives, at least for now.
        if self.is_copy:
            return False

        # Otherwise any archive, including PPAs, uses the standard
        # ArchivePermission entries.
        return self._authenticate(
            user, component_or_package, ArchivePermissionType.UPLOAD)

    def canUploadSuiteSourcePackage(self, person, suitesourcepackage):
        """See `IArchive`."""
        sourcepackage = suitesourcepackage.sourcepackage
        pocket = suitesourcepackage.pocket
        distroseries = sourcepackage.distroseries
        sourcepackagename = sourcepackage.sourcepackagename
        component = sourcepackage.latest_published_component
        # strict_component is True because the source package already
        # exists (otherwise we couldn't have a suitesourcepackage
        # object) and nascentupload passes True as a matter of policy
        # when the package exists.
        reason = self.checkUpload(
            person, distroseries, sourcepackagename, component, pocket,
            strict_component=True)
        return reason is None

    def checkUploadToPocket(self, distroseries, pocket):
        """See `IArchive`."""
        if self.is_partner:
            if pocket not in (
                PackagePublishingPocket.RELEASE,
                PackagePublishingPocket.PROPOSED):
                return InvalidPocketForPartnerArchive()
        elif self.is_ppa:
            if pocket != PackagePublishingPocket.RELEASE:
                return InvalidPocketForPPA()
        elif self.is_copy:
            # Any pocket is allowed for COPY archives, otherwise it can
            # make the buildd-manager throw exceptions when dispatching
            # existing builds after a series is released.
            return
        else:
            # Uploads to the partner archive are allowed in any distroseries
            # state.
            # XXX julian 2005-05-29 bug=117557:
            # This is a greasy hack until bug #117557 is fixed.
            if not distroseries.canUploadToPocket(pocket):
                return CannotUploadToPocket(distroseries, pocket)

    def _checkUpload(self, person, distroseries, sourcepackagename, component,
                    pocket, strict_component=True):
        """See `IArchive`."""
        if isinstance(component, basestring):
            component = getUtility(IComponentSet)[component]
        if isinstance(sourcepackagename, basestring):
            sourcepackagename = getUtility(
                ISourcePackageNameSet)[sourcepackagename]
        reason = self.checkUpload(person, distroseries, sourcepackagename,
            component, pocket, strict_component)
        if reason is not None:
            raise reason
        return True

    def checkUpload(self, person, distroseries, sourcepackagename, component,
                    pocket, strict_component=True):
        """See `IArchive`."""
        reason = self.checkUploadToPocket(distroseries, pocket)
        if reason is not None:
            return reason
        return self.verifyUpload(
            person, sourcepackagename, component, distroseries,
            strict_component)

    def verifyUpload(self, person, sourcepackagename, component,
                      distroseries, strict_component=True):
        """See `IArchive`."""
        if not self.enabled:
            return ArchiveDisabled(self.displayname)

        # For PPAs...
        if self.is_ppa:
            if not self.checkArchivePermission(person):
                return CannotUploadToPPA()
            else:
                return None

        if sourcepackagename is not None:
            # Check whether user may upload because they hold a permission for
            #   - the given source package directly
            #   - a package set in the correct distro series that includes the
            #     given source package
            source_allowed = self.checkArchivePermission(person,
                                                         sourcepackagename)
            set_allowed = self.isSourceUploadAllowed(
                sourcepackagename, person, distroseries)
            if source_allowed or set_allowed:
                return None

        if not self.getComponentsForUploader(person):
            # XXX: JamesWestby 2010-08-01 bug=612351: We have to use
            # is_empty() as we don't get an SQLObjectResultSet back, and
            # so __nonzero__ isn't defined on it, and a straight bool
            # check wouldn't do the right thing.
            if self.getPackagesetsForUploader(person).is_empty():
                return NoRightsForArchive()
            else:
                return InsufficientUploadRights()

        if (component is not None
            and strict_component
            and not self.checkArchivePermission(person, component)):
            return NoRightsForComponent(component)

        return None

    def canAdministerQueue(self, user, component):
        """See `IArchive`."""
        return self._authenticate(
            user, component, ArchivePermissionType.QUEUE_ADMIN)

    def _authenticate(self, user, component, permission):
        """Private helper method to check permissions."""
        permissions = self.getPermissions(user, component, permission)
        return bool(permissions)

    def newPackageUploader(self, person, source_package_name):
        """See `IArchive`."""
        permission_set = getUtility(IArchivePermissionSet)
        return permission_set.newPackageUploader(
            self, person, source_package_name)

    def newPackagesetUploader(self, person, packageset, explicit=False):
        """See `IArchive`."""
        permission_set = getUtility(IArchivePermissionSet)
        return permission_set.newPackagesetUploader(
            self, person, packageset, explicit)

    def newComponentUploader(self, person, component_name):
        """See `IArchive`."""
        if self.is_ppa:
            if IComponent.providedBy(component_name):
                name = component_name.name
            elif isinstance(component_name, basestring):
                name = component_name
            else:
                name = None

            if name != self.default_component.name:
                raise InvalidComponent(
                    "Component for PPAs should be '%s'" %
                    self.default_component.name)

        permission_set = getUtility(IArchivePermissionSet)
        return permission_set.newComponentUploader(
            self, person, component_name)

    def newQueueAdmin(self, person, component_name):
        """See `IArchive`."""
        permission_set = getUtility(IArchivePermissionSet)
        return permission_set.newQueueAdmin(self, person, component_name)

    def deletePackageUploader(self, person, source_package_name):
        """See `IArchive`."""
        permission_set = getUtility(IArchivePermissionSet)
        return permission_set.deletePackageUploader(
            self, person, source_package_name)

    def deleteComponentUploader(self, person, component_name):
        """See `IArchive`."""
        permission_set = getUtility(IArchivePermissionSet)
        return permission_set.deleteComponentUploader(
            self, person, component_name)

    def deleteQueueAdmin(self, person, component_name):
        """See `IArchive`."""
        permission_set = getUtility(IArchivePermissionSet)
        return permission_set.deleteQueueAdmin(self, person, component_name)

    def getUploadersForPackageset(self, packageset, direct_permissions=True):
        """See `IArchive`."""
        permission_set = getUtility(IArchivePermissionSet)
        return permission_set.uploadersForPackageset(
            self, packageset, direct_permissions)

    def deletePackagesetUploader(self, person, packageset, explicit=False):
        """See `IArchive`."""
        permission_set = getUtility(IArchivePermissionSet)
        return permission_set.deletePackagesetUploader(
            self, person, packageset, explicit)

    def getComponentsForUploader(self, person):
        """See `IArchive`."""
        permission_set = getUtility(IArchivePermissionSet)
        return permission_set.componentsForUploader(self, person)

    def getPackagesetsForUploader(self, person):
        """See `IArchive`."""
        permission_set = getUtility(IArchivePermissionSet)
        return permission_set.packagesetsForUploader(self, person)

    def getPackagesetsForSourceUploader(self, sourcepackagename, person):
        """See `IArchive`."""
        permission_set = getUtility(IArchivePermissionSet)
        return permission_set.packagesetsForSourceUploader(
            self, sourcepackagename, person)

    def getPackagesetsForSource(
        self, sourcepackagename, direct_permissions=True):
        """See `IArchive`."""
        permission_set = getUtility(IArchivePermissionSet)
        return permission_set.packagesetsForSource(
            self, sourcepackagename, direct_permissions)

    def isSourceUploadAllowed(
        self, sourcepackagename, person, distroseries=None):
        """See `IArchive`."""
        permission_set = getUtility(IArchivePermissionSet)
        return permission_set.isSourceUploadAllowed(
            self, sourcepackagename, person, distroseries)

    def getFileByName(self, filename):
        """See `IArchive`."""
        store = getUtility(IStoreSelector).get(MAIN_STORE, DEFAULT_FLAVOR)

        base_clauses = (
            LibraryFileAlias.filename == filename,
            LibraryFileAlias.content != None,
            )

        if re_issource.match(filename):
            clauses = (
                SourcePackagePublishingHistory.archive == self.id,
                SourcePackagePublishingHistory.sourcepackagereleaseID ==
                    SourcePackageReleaseFile.sourcepackagereleaseID,
                SourcePackageReleaseFile.libraryfileID ==
                    LibraryFileAlias.id,
                )
        elif re_isadeb.match(filename):
            clauses = (
                BinaryPackagePublishingHistory.archive == self.id,
                BinaryPackagePublishingHistory.binarypackagereleaseID ==
                    BinaryPackageFile.binarypackagereleaseID,
                BinaryPackageFile.libraryfileID == LibraryFileAlias.id,
                )
        elif filename.endswith('_source.changes'):
            clauses = (
                SourcePackagePublishingHistory.archive == self.id,
                SourcePackagePublishingHistory.sourcepackagereleaseID ==
                    PackageUploadSource.sourcepackagereleaseID,
                PackageUploadSource.packageuploadID == PackageUpload.id,
                PackageUpload.status == PackageUploadStatus.DONE,
                PackageUpload.changesfileID == LibraryFileAlias.id,
                )
        else:
            raise NotFoundError(filename)

        def do_query():
            result = store.find((LibraryFileAlias), *(base_clauses + clauses))
            result = result.config(distinct=True)
            result.order_by(LibraryFileAlias.id)
            return result.first()

        archive_file = do_query()

        if archive_file is None:
            # If a diff.gz wasn't found in the source-files domain, try in
            # the PackageDiff domain.
            if filename.endswith('.diff.gz'):
                clauses = (
                    SourcePackagePublishingHistory.archive == self.id,
                    SourcePackagePublishingHistory.sourcepackagereleaseID ==
                        PackageDiff.to_sourceID,
                    PackageDiff.diff_contentID == LibraryFileAlias.id,
                    )
                package_diff_file = do_query()
                if package_diff_file is not None:
                    return package_diff_file

            raise NotFoundError(filename)

        return archive_file

    def getBinaryPackageRelease(self, name, version, archtag):
        """See `IArchive`."""
        from lp.soyuz.model.distroarchseries import DistroArchSeries

        store = getUtility(IStoreSelector).get(MAIN_STORE, DEFAULT_FLAVOR)
        results = store.find(
            BinaryPackageRelease,
            BinaryPackageRelease.binarypackagename == name,
            BinaryPackageRelease.version == version,
            BinaryPackageBuild.id == BinaryPackageRelease.buildID,
            DistroArchSeries.id == BinaryPackageBuild.distro_arch_series_id,
            DistroArchSeries.architecturetag == archtag,
            BinaryPackagePublishingHistory.archive == self,
            BinaryPackagePublishingHistory.binarypackagereleaseID ==
                BinaryPackageRelease.id).config(distinct=True)
        if results.count() > 1:
            return None
        return results.one()

    def getBinaryPackageReleaseByFileName(self, filename):
        store = getUtility(IStoreSelector).get(MAIN_STORE, DEFAULT_FLAVOR)
        return store.find(
            BinaryPackageRelease,
            BinaryPackageFile.binarypackagereleaseID ==
                BinaryPackageRelease.id,
            BinaryPackageFile.libraryfileID == LibraryFileAlias.id,
            LibraryFileAlias.filename == filename,
            BinaryPackagePublishingHistory.archive == self,
            BinaryPackagePublishingHistory.binarypackagereleaseID ==
                BinaryPackageRelease.id,
            ).order_by(Desc(BinaryPackagePublishingHistory.id)).first()

    def requestPackageCopy(self, target_location, requestor, suite=None,
        copy_binaries=False, reason=None):
        """See `IArchive`."""
        if suite is None:
            distroseries = self.distribution.currentseries
            pocket = PackagePublishingPocket.RELEASE
        else:
            # Note: a NotFoundError will be raised if it is not found.
            distroseries, pocket = self.distribution.getDistroSeriesAndPocket(
                suite)

        source_location = PackageLocation(self, self.distribution,
                                          distroseries, pocket)

        return getUtility(IPackageCopyRequestSet).new(
            source_location, target_location, requestor, copy_binaries,
            reason)

    def syncSources(self, source_names, from_archive, to_pocket,
                    to_series=None, include_binaries=False):
        """See `IArchive`."""
        # Find and validate the source package names in source_names.
        sources = self._collectLatestPublishedSources(
            from_archive, source_names)
        self._copySources(sources, to_pocket, to_series, include_binaries)

    def syncSource(self, source_name, version, from_archive, to_pocket,
                   to_series=None, include_binaries=False):
        """See `IArchive`."""
        # Check to see if the source package exists, and raise a useful error
        # if it doesn't.
        getUtility(ISourcePackageNameSet)[source_name]
        # Find and validate the source package version required.
        source = from_archive.getPublishedSources(
            name=source_name, version=version, exact_match=True)[0]

        self._copySources([source], to_pocket, to_series, include_binaries)

    def _collectLatestPublishedSources(self, from_archive, source_names):
        """Private helper to collect the latest published sources for an
        archive.

        :raises NoSuchSourcePackageName: If any of the source_names do not
            exist.
        """
        sources = []
        for name in source_names:
            # Check to see if the source package exists. This will raise
            # a NoSuchSourcePackageName exception if the source package
            # doesn't exist.
            getUtility(ISourcePackageNameSet)[name]
            # Grabbing the item at index 0 ensures it's the most recent
            # publication.
            published_sources = from_archive.getPublishedSources(
                name=name, exact_match=True,
                status=PackagePublishingStatus.PUBLISHED)
            if published_sources.count() > 0:
                sources.append(published_sources[0])
        return sources

    def _copySources(self, sources, to_pocket, to_series=None,
                     include_binaries=False):
        """Private helper function to copy sources to this archive.

        It takes a list of SourcePackagePublishingHistory but the other args
        are strings.
        """
        # Convert the to_pocket string to its enum.
        try:
            pocket = PackagePublishingPocket.items[to_pocket.upper()]
        except KeyError, error:
            raise PocketNotFound(error)

        # Fail immediately if the destination pocket is not Release and
        # this archive is a PPA.
        if self.is_ppa and pocket != PackagePublishingPocket.RELEASE:
            raise CannotCopy(
                "Destination pocket must be 'release' for a PPA.")

        # Now convert the to_series string to a real distroseries.
        if to_series is not None:
            result = getUtility(IDistroSeriesSet).queryByName(
                self.distribution, to_series)
            if result is None:
                raise DistroSeriesNotFound(to_series)
            series = result
        else:
            series = None

        # Perform the copy, may raise CannotCopy.
        do_copy(sources, self, series, pocket, include_binaries)

    def getAuthToken(self, person):
        """See `IArchive`."""

        token_set = getUtility(IArchiveAuthTokenSet)
        return token_set.getActiveTokenForArchiveAndPerson(self, person)

    def newAuthToken(self, person, token=None, date_created=None):
        """See `IArchive`."""

        # Bail if the archive isn't private
        if not self.private:
            raise ArchiveNotPrivate("Archive must be private.")

        # Tokens can only be created for individuals.
        if person.is_team:
            raise NoTokensForTeams(
                "Subscription tokens can be created for individuals only.")

        # Ensure that the current subscription does not already have a token
        if self.getAuthToken(person) is not None:
            raise ArchiveSubscriptionError(
                "%s already has a token for %s." % (
                    person.displayname, self.displayname))

        # Now onto the actual token creation:
        if token is None:
            token = create_unique_token_for_table(20, ArchiveAuthToken.token)
        archive_auth_token = ArchiveAuthToken()
        archive_auth_token.archive = self
        archive_auth_token.person = person
        archive_auth_token.token = token
        if date_created is not None:
            archive_auth_token.date_created = date_created
        store = getUtility(IStoreSelector).get(MAIN_STORE, DEFAULT_FLAVOR)
        store.add(archive_auth_token)
        return archive_auth_token

    def newSubscription(self, subscriber, registrant, date_expires=None,
                        description=None):
        """See `IArchive`."""

        # We do not currently allow subscriptions for non-private archives:
        if self.private is False:
            raise ArchiveNotPrivate(
                "Only private archives can have subscriptions.")

        # Ensure there is not already a current subscription for subscriber:
        subscriptions = getUtility(IArchiveSubscriberSet).getBySubscriber(
            subscriber, archive=self)
        if subscriptions.count() > 0:
            raise AlreadySubscribed(
            "%s already has a current subscription for '%s'." % (
                subscriber.displayname, self.displayname))

        subscription = ArchiveSubscriber()
        subscription.archive = self
        subscription.registrant = registrant
        subscription.subscriber = subscriber
        subscription.date_expires = date_expires
        subscription.description = description
        subscription.status = ArchiveSubscriberStatus.CURRENT
        subscription.date_created = UTC_NOW
        store = getUtility(IStoreSelector).get(MAIN_STORE, DEFAULT_FLAVOR)
        store.add(subscription)

        # Notify any listeners that a new subscription was created.
        # This is used currently for sending email notifications.
        notify(ObjectCreatedEvent(subscription))

        return subscription

    @property
    def num_pkgs_building(self):
        """See `IArchive`."""
        store = Store.of(self)

        base_query = (
            BinaryPackageBuild.package_build == PackageBuild.id,
            PackageBuild.archive == self,
            PackageBuild.build_farm_job == BuildFarmJob.id)
        sprs_building = store.find(
            BinaryPackageBuild.source_package_release_id,
            BuildFarmJob.status == BuildStatus.BUILDING,
            *base_query)
        sprs_waiting = store.find(
            BinaryPackageBuild.source_package_release_id,
            BuildFarmJob.status == BuildStatus.NEEDSBUILD,
            *base_query)

        # A package is not counted as waiting if it already has at least
        # one build building.
        pkgs_building_count = sprs_building.count()
        pkgs_waiting_count = sprs_waiting.difference(sprs_building).count()

        return pkgs_building_count, pkgs_waiting_count

    def getSourcePackageReleases(self, build_status=None):
        """See `IArchive`."""
        store = Store.of(self)

        extra_exprs = []
        if build_status is not None:
            extra_exprs = [
                PackageBuild.build_farm_job == BuildFarmJob.id,
                BuildFarmJob.status == build_status,
                ]

        result_set = store.find(
            SourcePackageRelease,
            (BinaryPackageBuild.source_package_release_id ==
                SourcePackageRelease.id),
            BinaryPackageBuild.package_build == PackageBuild.id,
            PackageBuild.archive == self,
            *extra_exprs)

        result_set.config(distinct=True).order_by(SourcePackageRelease.id)
        return result_set

    def updatePackageDownloadCount(self, bpr, day, country, count):
        """See `IArchive`."""
        store = Store.of(self)
        entry = store.find(
            BinaryPackageReleaseDownloadCount, archive=self,
            binary_package_release=bpr, day=day, country=country).one()
        if entry is None:
            entry = BinaryPackageReleaseDownloadCount(
                archive=self, binary_package_release=bpr, day=day,
                country=country, count=count)
        else:
            entry.count += count

    def getPackageDownloadTotal(self, bpr):
        """See `IArchive`."""
        store = Store.of(self)
        count = store.find(
            Sum(BinaryPackageReleaseDownloadCount.count),
            BinaryPackageReleaseDownloadCount.archive == self,
            BinaryPackageReleaseDownloadCount.binary_package_release == bpr,
            ).one()
        return count or 0

    def getPackageDownloadCount(self, bpr, day, country):
        """See `IArchive`."""
        return Store.of(self).find(
            BinaryPackageReleaseDownloadCount, archive=self,
            binary_package_release=bpr, day=day, country=country).one()

    def _setBuildStatuses(self, status):
        """Update the pending Build Jobs' status for this archive."""

        query = """
            UPDATE Job SET status = %s
            FROM BinaryPackageBuild, PackageBuild, BuildFarmJob,
                 BuildPackageJob, BuildQueue
            WHERE
                BinaryPackageBuild.package_build = PackageBuild.id
                -- insert self.id here
                AND PackageBuild.archive = %s
                AND BuildPackageJob.build = BinaryPackageBuild.id
                AND BuildPackageJob.job = BuildQueue.job
                AND Job.id = BuildQueue.job
                -- Build is in state BuildStatus.NEEDSBUILD (0)
                AND PackageBuild.build_farm_job = BuildFarmJob.id
                AND BuildFarmJob.status = %s;
        """ % sqlvalues(status, self, BuildStatus.NEEDSBUILD)

        store = Store.of(self)
        store.execute(query)

    def enable(self):
        """See `IArchive`."""
        assert self._enabled == False, "This archive is already enabled."
        self._enabled = True
        self._setBuildStatuses(JobStatus.WAITING)

    def disable(self):
        """See `IArchive`."""
        assert self._enabled == True, "This archive is already disabled."
        self._enabled = False
        self._setBuildStatuses(JobStatus.SUSPENDED)

    def delete(self, deleted_by):
        """See `IArchive`."""
        assert self.status not in (
            ArchiveStatus.DELETING, ArchiveStatus.DELETED,
            "This archive is already deleted.")

        # Set all the publications to DELETED.
        statuses = (
            PackagePublishingStatus.PENDING,
            PackagePublishingStatus.PUBLISHED)
        sources = list(self.getPublishedSources(status=statuses))
        getUtility(IPublishingSet).requestDeletion(
            sources, removed_by=deleted_by,
            removal_comment="Removed when deleting archive")

        # Mark the archive's status as DELETING so the repository can be
        # removed by the publisher.
        self.status = ArchiveStatus.DELETING
        if self.enabled:
            self.disable()

    def getFilesAndSha1s(self, source_files):
        """See `IArchive`."""
        return dict(Store.of(self).find(
            (LibraryFileAlias.filename, LibraryFileContent.sha1),
            SourcePackagePublishingHistory.archive == self,
            SourcePackageRelease.id ==
                SourcePackagePublishingHistory.sourcepackagereleaseID,
            SourcePackageReleaseFile.sourcepackagerelease ==
                SourcePackageRelease.id,
            LibraryFileAlias.id == SourcePackageReleaseFile.libraryfileID,
            LibraryFileAlias.filename.is_in(source_files),
            LibraryFileContent.id == LibraryFileAlias.contentID).config(
                distinct=True))

    def _getEnabledRestrictedFamilies(self):
        """Retrieve the restricted architecture families this archive can
        build on."""
        # Main archives are always allowed to build on restricted
        # architectures.
        if self.is_main:
            return getUtility(IProcessorFamilySet).getRestricted()
        archive_arch_set = getUtility(IArchiveArchSet)
        restricted_families = archive_arch_set.getRestrictedFamilies(self)
        return [family for (family, archive_arch) in restricted_families
                if archive_arch is not None]

    def _setEnabledRestrictedFamilies(self, value):
        """Set the restricted architecture families this archive can
        build on."""
        # Main archives are always allowed to build on restricted
        # architectures.
        if self.is_main:
            proc_family_set = getUtility(IProcessorFamilySet)
            if set(value) != set(proc_family_set.getRestricted()):
                raise CannotRestrictArchitectures("Main archives can not "
                        "be restricted to certain architectures")
        archive_arch_set = getUtility(IArchiveArchSet)
        restricted_families = archive_arch_set.getRestrictedFamilies(self)
        for (family, archive_arch) in restricted_families:
            if family in value and archive_arch is None:
                archive_arch_set.new(self, family)
            if family not in value and archive_arch is not None:
                Store.of(self).remove(archive_arch)

    enabled_restricted_families = property(_getEnabledRestrictedFamilies,
                                           _setEnabledRestrictedFamilies)

    @classmethod
    def validatePPA(self, person, proposed_name):
        ubuntu = getUtility(ILaunchpadCelebrities).ubuntu
        if person.isTeam() and (
            person.subscriptionpolicy in OPEN_TEAM_POLICY):
            return "Open teams cannot have PPAs."
        if proposed_name is not None and proposed_name == ubuntu.name:
            return (
                "A PPA cannot have the same name as its distribution.")
        if proposed_name is None:
            proposed_name = 'ppa'
        try:
            person.getPPAByName(proposed_name)
        except NoSuchPPA:
            return None
        else:
            text = "You already have a PPA named '%s'." % proposed_name
            if person.isTeam():
                text = "%s already has a PPA named '%s'." % (
                    person.displayname, proposed_name)
            return text

    def getPockets(self):
        """See `IArchive`."""
        if self.is_ppa:
            return [PackagePublishingPocket.RELEASE]

        # Cast to a list so we don't trip up with the security proxy not
        # understandiung EnumItems.
        return list(PackagePublishingPocket.items)


class ArchiveSet:
    implements(IArchiveSet)
    title = "Archives registered in Launchpad"

    def get(self, archive_id):
        """See `IArchiveSet`."""
        return Archive.get(archive_id)

    def getPPAByDistributionAndOwnerName(self, distribution, person_name,
                                         ppa_name):
        """See `IArchiveSet`"""
        query = """
            Archive.purpose = %s AND
            Archive.distribution = %s AND
            Person.id = Archive.owner AND
            Archive.name = %s AND
            Person.name = %s
        """ % sqlvalues(
                ArchivePurpose.PPA, distribution, ppa_name, person_name)

        return Archive.selectOne(query, clauseTables=['Person'])

    def _getDefaultArchiveNameByPurpose(self, purpose):
        """Return the default for a archive in a given purpose.

        The default names are:

         * PRIMARY: 'primary';
         * PARTNER: 'partner';
         * PPA: 'ppa'.

        :param purpose: queried `ArchivePurpose`.

        :raise: `AssertionError` If the given purpose is not in this list,
            i.e. doesn't have a default name.

        :return: the name text to be used as name.
        """
        if purpose not in default_name_by_purpose.keys():
            raise AssertionError(
                "'%s' purpose has no default name." % purpose.name)

        return default_name_by_purpose[purpose]

    def getByDistroPurpose(self, distribution, purpose, name=None):
        """See `IArchiveSet`."""
        if purpose == ArchivePurpose.PPA:
            raise AssertionError(
                "This method should not be used to lookup PPAs. "
                "Use 'getPPAByDistributionAndOwnerName' instead.")

        if name is None:
            name = self._getDefaultArchiveNameByPurpose(purpose)

        return Archive.selectOneBy(
            distribution=distribution, purpose=purpose, name=name)

    def getByDistroAndName(self, distribution, name):
        """See `IArchiveSet`."""
        return Archive.selectOne("""
            Archive.distribution = %s AND
            Archive.name = %s AND
            Archive.purpose != %s
            """ % sqlvalues(distribution, name, ArchivePurpose.PPA))

    def _getDefaultDisplayname(self, name, owner, distribution, purpose):
        """See `IArchive`."""
        if purpose == ArchivePurpose.PPA:
            if name == default_name_by_purpose.get(purpose):
                displayname = 'PPA for %s' % owner.displayname
            else:
                displayname = 'PPA named %s for %s' % (
                    name, owner.displayname)
            return displayname

        if purpose == ArchivePurpose.COPY:
            displayname = "Copy archive %s for %s" % (
                name, owner.displayname)
            return displayname

        return '%s for %s' % (purpose.title, distribution.title)

    def new(self, purpose, owner, name=None, displayname=None,
            distribution=None, description=None, enabled=True,
            require_virtualized=True):
        """See `IArchiveSet`."""
        if distribution is None:
            distribution = getUtility(ILaunchpadCelebrities).ubuntu

        if name is None:
            name = self._getDefaultArchiveNameByPurpose(purpose)

        # Deny Archives names equal their distribution names. This conflict
        # results in archives with awkward repository URLs
        if name == distribution.name:
            raise AssertionError(
                'Archives cannot have the same name as their distribution.')

        # If displayname is not given, create a default one.
        if displayname is None:
            displayname = self._getDefaultDisplayname(
                name=name, owner=owner, distribution=distribution,
                purpose=purpose)

        # Copy archives are to be instantiated with the 'publish' flag turned
        # off.
        if purpose == ArchivePurpose.COPY:
            publish = False
        else:
            publish = True

        # For non-PPA archives we enforce unique names within the context of a
        # distribution.
        if purpose != ArchivePurpose.PPA:
            archive = Archive.selectOne(
                "Archive.distribution = %s AND Archive.name = %s" %
                sqlvalues(distribution, name))
            if archive is not None:
                raise AssertionError(
                    "archive '%s' exists already in '%s'." %
                    (name, distribution.name))
        else:
            archive = Archive.selectOneBy(
                owner=owner, name=name, purpose=ArchivePurpose.PPA)
            if archive is not None:
                raise AssertionError(
                    "Person '%s' already has a PPA named '%s'." %
                    (owner.name, name))

        # Signing-key for the default PPA is reused when it's already present.
        signing_key = None
        if purpose == ArchivePurpose.PPA:
            if owner.archive is not None:
                signing_key = owner.archive.signing_key
            else:
                # owner.archive is a cached property and we've just cached it.
                del get_property_cache(owner).archive

        new_archive = Archive(
            owner=owner, distribution=distribution, name=name,
            displayname=displayname, description=description,
            purpose=purpose, publish=publish, signing_key=signing_key,
            require_virtualized=require_virtualized)

        # Upon creation archives are enabled by default.
        if enabled == False:
            new_archive.disable()

        # Private teams cannot have public PPAs.
        if owner.visibility == PersonVisibility.PRIVATE:
            new_archive.buildd_secret = create_unique_token_for_table(
                20, Archive.buildd_secret)
            new_archive.private = True

        return new_archive

    def __iter__(self):
        """See `IArchiveSet`."""
        return iter(Archive.select())

    def getNumberOfPPASourcesForDistribution(self, distribution):
        cur = cursor()
        query = """
             SELECT SUM(sources_cached) FROM Archive
             WHERE purpose = %s AND private = FALSE AND
                   distribution = %s
        """ % sqlvalues(ArchivePurpose.PPA, distribution)
        cur.execute(query)
        size = cur.fetchall()[0][0]
        if size is None:
            return 0
        return int(size)

    def getNumberOfPPABinariesForDistribution(self, distribution):
        cur = cursor()
        query = """
             SELECT SUM(binaries_cached) FROM Archive
             WHERE purpose = %s AND private = FALSE AND
                   distribution = %s
        """ % sqlvalues(ArchivePurpose.PPA, distribution)
        cur.execute(query)
        size = cur.fetchall()[0][0]
        if size is None:
            return 0
        return int(size)

    def getPPAOwnedByPerson(self, person, name=None, statuses=None,
                            has_packages=False):
        """See `IArchiveSet`."""
        # See Person._all_members which also directly queries this.
        store = Store.of(person)
        clause = [
            Archive.purpose == ArchivePurpose.PPA,
            Archive.owner == person]
        if name is not None:
            clause.append(Archive.name == name)
        if statuses is not None:
            clause.append(Archive.status.is_in(statuses))
        if has_packages:
            clause.append(
                    SourcePackagePublishingHistory.archive == Archive.id)
        result = store.find(Archive, *clause).order_by(Archive.id).first()
        if name is not None and result is None:
            raise NoSuchPPA(name)
        return result

    def getPPAsForUser(self, user):
        """See `IArchiveSet`."""
        # Avoiding circular imports.
        from lp.soyuz.model.archivepermission import ArchivePermission

<<<<<<< HEAD
=======
        # If there's no user logged in, then there's no archives.
>>>>>>> e917509e
        if user is None:
            return []
        store = Store.of(user)
        direct_membership = store.find(
            Archive,
            Archive.purpose == ArchivePurpose.PPA,
            TeamParticipation.team == Archive.ownerID,
            TeamParticipation.person == user,
            )
        third_party_upload_acl = store.find(
            Archive,
            Archive.purpose == ArchivePurpose.PPA,
            ArchivePermission.archiveID == Archive.id,
            TeamParticipation.person == user,
            TeamParticipation.team == ArchivePermission.personID,
            )

        result = direct_membership.union(third_party_upload_acl)
        result.order_by(Archive.displayname)

        return result

    def getPPAsPendingSigningKey(self):
        """See `IArchiveSet`."""
        store = getUtility(IStoreSelector).get(MAIN_STORE, DEFAULT_FLAVOR)
        origin = (
            Archive,
            Join(SourcePackagePublishingHistory,
                 SourcePackagePublishingHistory.archive == Archive.id),
            )
        results = store.using(*origin).find(
            Archive,
            Archive.signing_key == None,
            Archive.purpose == ArchivePurpose.PPA,
            Archive._enabled == True)
        results.order_by(Archive.date_created)
        return results.config(distinct=True)

    def getLatestPPASourcePublicationsForDistribution(self, distribution):
        """See `IArchiveSet`."""
        query = """
            SourcePackagePublishingHistory.archive = Archive.id AND
            SourcePackagePublishingHistory.distroseries =
                DistroSeries.id AND
            Archive.private = FALSE AND
            Archive.enabled = TRUE AND
            DistroSeries.distribution = %s AND
            Archive.purpose = %s
        """ % sqlvalues(distribution, ArchivePurpose.PPA)

        return SourcePackagePublishingHistory.select(
            query, limit=5, clauseTables=['Archive', 'DistroSeries'],
            orderBy=['-datecreated', '-id'])

    def getMostActivePPAsForDistribution(self, distribution):
        """See `IArchiveSet`."""
        cur = cursor()
        query = """
             SELECT a.id, count(*) as C
             FROM Archive a, SourcePackagePublishingHistory spph
             WHERE
                 spph.archive = a.id AND
                 a.private = FALSE AND
                 spph.datecreated >= now() - INTERVAL '1 week' AND
                 a.distribution = %s AND
                 a.purpose = %s
             GROUP BY a.id
             ORDER BY C DESC, a.id
             LIMIT 5
        """ % sqlvalues(distribution, ArchivePurpose.PPA)

        cur.execute(query)

        most_active = []
        for archive_id, number_of_uploads in cur.fetchall():
            archive = Archive.get(int(archive_id))
            the_dict = {'archive': archive, 'uploads': number_of_uploads}
            most_active.append(the_dict)

        return most_active

    def getBuildCountersForArchitecture(self, archive, distroarchseries):
        """See `IArchiveSet`."""
        cur = cursor()
        query = """
            SELECT BuildFarmJob.status, count(BuildFarmJob.id) FROM
            BinaryPackageBuild, PackageBuild, BuildFarmJob
            WHERE
                BinaryPackageBuild.package_build = PackageBuild.id AND
                PackageBuild.build_farm_job = BuildFarmJob.id AND
                PackageBuild.archive = %s AND
                BinaryPackageBuild.distro_arch_series = %s
            GROUP BY BuildFarmJob.status ORDER BY BuildFarmJob.status;
        """ % sqlvalues(archive, distroarchseries)
        cur.execute(query)
        result = cur.fetchall()

        status_map = {
            'failed': (
                BuildStatus.CHROOTWAIT,
                BuildStatus.FAILEDTOBUILD,
                BuildStatus.FAILEDTOUPLOAD,
                BuildStatus.MANUALDEPWAIT,
                ),
            'pending': (
                BuildStatus.BUILDING,
                BuildStatus.UPLOADING,
                BuildStatus.NEEDSBUILD,
                ),
            'succeeded': (
                BuildStatus.FULLYBUILT,
                ),
            }

        status_and_counters = {}

        # Set 'total' counter
        status_and_counters['total'] = sum(
            [counter for status, counter in result])

        # Set each counter according 'status_map'
        for key, status in status_map.iteritems():
            status_and_counters[key] = 0
            for status_value, status_counter in result:
                status_values = [item.value for item in status]
                if status_value in status_values:
                    status_and_counters[key] += status_counter

        return status_and_counters

    def getPrivatePPAs(self):
        """See `IArchiveSet`."""
        store = getUtility(IStoreSelector).get(MAIN_STORE, DEFAULT_FLAVOR)
        return store.find(
            Archive,
            Archive.private == True,
            Archive.purpose == ArchivePurpose.PPA)

    def getCommercialPPAs(self):
        """See `IArchiveSet`."""
        store = IStore(Archive)
        return store.find(
            Archive,
            Archive.commercial == True,
            Archive.purpose == ArchivePurpose.PPA)

    def getArchivesForDistribution(self, distribution, name=None,
                                   purposes=None, user=None,
                                   exclude_disabled=True):
        """See `IArchiveSet`."""
        extra_exprs = []

        # If a single purpose is passed in, convert it into a tuple,
        # otherwise assume a list was passed in.
        if purposes in ArchivePurpose:
            purposes = (purposes, )

        if purposes:
            extra_exprs.append(Archive.purpose.is_in(purposes))

        if name is not None:
            extra_exprs.append(Archive.name == name)

        public_archive = And(Archive.private == False,
                             Archive._enabled == True)

        if user is not None:
            admins = getUtility(ILaunchpadCelebrities).admin
            if not user.inTeam(admins):
                # Enforce privacy-awareness for logged-in, non-admin users,
                # so that they can only see the private archives that they're
                # allowed to see.

                # Create a subselect to capture all the teams that are
                # owners of archives AND the user is a member of:
                user_teams_subselect = Select(
                    TeamParticipation.teamID,
                    where=And(
                       TeamParticipation.personID == user.id,
                       TeamParticipation.teamID == Archive.ownerID))

                # Append the extra expression to capture either public
                # archives, or archives owned by the user, or archives
                # owned by a team of which the user is a member:
                # Note: 'Archive.ownerID == user.id'
                # is unnecessary below because there is a TeamParticipation
                # entry showing that each person is a member of the "team"
                # that consists of themselves.

                # FIXME: Include private PPA's if user is an uploader
                extra_exprs.append(
                    Or(public_archive,
                       Archive.ownerID.is_in(user_teams_subselect)))
        else:
            # Anonymous user; filter to include only public archives in
            # the results.
            extra_exprs.append(public_archive)

        if exclude_disabled:
            extra_exprs.append(Archive._enabled == True)

        query = Store.of(distribution).find(
            Archive,
            Archive.distribution == distribution,
            *extra_exprs)

        return query.order_by(Archive.name)

    def getPublicationsInArchives(self, source_package_name, archive_list,
                                  distribution):
        """See `IArchiveSet`."""
        archive_ids = [archive.id for archive in archive_list]

        store = Store.of(source_package_name)

        # Return all the published source pubs for the given name in the
        # given list of archives. Note: importing DistroSeries here to
        # avoid circular imports.
        from lp.registry.model.distroseries import DistroSeries
        results = store.find(
            SourcePackagePublishingHistory,
            Archive.id.is_in(archive_ids),
            SourcePackagePublishingHistory.archive == Archive.id,
            (SourcePackagePublishingHistory.status ==
                PackagePublishingStatus.PUBLISHED),
            (SourcePackagePublishingHistory.sourcepackagerelease ==
                SourcePackageRelease.id),
            SourcePackageRelease.sourcepackagename == source_package_name,
            SourcePackagePublishingHistory.distroseries == DistroSeries.id,
            DistroSeries.distribution == distribution,
            )

        return results.order_by(SourcePackagePublishingHistory.id)<|MERGE_RESOLUTION|>--- conflicted
+++ resolved
@@ -1969,10 +1969,7 @@
         # Avoiding circular imports.
         from lp.soyuz.model.archivepermission import ArchivePermission
 
-<<<<<<< HEAD
-=======
         # If there's no user logged in, then there's no archives.
->>>>>>> e917509e
         if user is None:
             return []
         store = Store.of(user)
