#
# This file is ordered alphabetically.  Please help keep it that way! -- mars
#

[answertracker]
# The database user which will be used to expire questions.
# datatype: string
dbuser: answertracker
storm_cache: generational
storm_cache_size: 500

# The number of days of inactivity required before a question in
# the open or needs information state is expired.
# datatype: integer
days_before_expiration: 15

# The email domain, to which incomings emails should be sent.
# datatype: string
email_domain: answers.launchpad.net


[archivepublisher]
# The database user which will be used by this process.
# datatype: string
dbuser: lucille

# Base directory for distribution archives.
# datatype: string
root: /var/tmp/archive/

# External base URL for distribution archives.
# datatype: string
base_url: http://ftpmaster.internal/
copy_base_url: http://rebuild-test.internal/


[binaryfile_expire]
dbuser: binaryfile-expire
storm_cache: generational
storm_cache_size: 500


[branchscanner]
# The database user which will be used by this process.
# datatype: string
dbuser: branchscanner
storm_cache: generational
storm_cache_size: 500

# See [error_reports].
error_dir: none

# See [error_reports].
oops_prefix: none

# See [error_reports].
copy_to_zlog: false


[builddmaster]
# The database user which will be used by this process.
# datatype: string
dbuser: fiera
storm_cache: generational
storm_cache_size: 500

# datatype: string
default_sender_address: noreply@launchpad.net

# Command-line used to reset the virtual builder. 'vm_host'
# variable will be replaced by the context builder virtual
# machine host.
# datatype: string
vm_resume_command: echo %(vm_host)s

# The time in seconds that the builddmaster will wait for a
# reply from buildd slave.
# datatype: integer
socket_timeout: 40

# Activate the Build Notification system.
# datatype: boolean
send_build_notification: True

# datatype: string
default_sender_name: Launchpad Buildd System

# Controls the notification of sourcepackagerelease.creator.
# If disable only the default_recipient will be notified.
# datatype: boolean
notify_owner: True

# This is the command invoked by the buildd master when it wants
# to process a package upload into the launchpad. The buildd
# master splits the command on spaces so no escaping is allowed.
# If the token BUILDID is present, the build master will replace
# it with the ID of the build record for the upload.
# The build master will append the directory containing the files
# to the command before executing it.
# datatype: string
uploader: none

# Directory to be created to store build results.
# datatype: string
root: none

# Optional sources.list entry to send to build slaves when doing recipe
# builds involving bzr-builder.  Use this form so that the series is set:
# deb http://foo %(series)s main
# datatype: string
bzr_builder_sources_list: none


[buildsequencer]
# The name of the log file for the sequencer (passed to twistd)
# datatype: string
logfile: none

# If true, the buildsequencer will be started by the startup
# scripts. It makes no sense to allow the sequencer to start by
# default on a developer machine because they're unlikely to have
# a build farm of their own. This does not prevent the daemon
# from ever starting.
# datatype: boolean
launch: False

# If one of the subprocesses exits with a failure code then the
# build sequencer will email this address with the output of
# the subprocess. If this variable is set to a single dash then
# the output will simply be logged instead.
# datatype: string
mailproblemsto:

# datatype: boolean
spew: False

# datatype: string
smtphost: localhost

# datatype: string
fromaddress: launchpad@lists.canonical.com

[buildsequencer_job.template]
# The subprocess to run. You can assume LPCONFIG will be set
# and that PYTHONPATH will be set to include the launchpad/lib
# directory and that CWD will be the top level of the launchpad
# tree itself. But that is all.
# datatype: string
command: none

# The minimum delay between invocations of this job type. The
# slavescanner probably wants to be set to 5 seconds or so but
# the queue builder probably wants 5 minutes or so (900 seconds).
# Other tasks will have varying requirements placed on them.
# datatype: integer
mindelay: 1

# If set to true, the output of this job will always be logged to
# the sequencer log file.
# datatype: boolean
alwayslog: false


[buildsequencer_job.slave_scanner]
command: cronscripts/buildd-slave-scanner.py
mindelay: 5


[build_from_branch]
enabled = False


# Configuration for spawned Bazaar subprocesses.
[bzr_lpserve]
# See [error_reports].
oops_prefix: none
# See [error_reports].
error_dir: none
# See [error_reports].
copy_to_zlog: false


[calculate_bug_heat]
# The database user which will be used by this process.
# datatype: string
dbuser: calculate-bug-heat
oops_prefix: none
error_dir: none
copy_to_zlog: false
max_heat_age: 7


[canonical]
# datatype: boolean
chunkydiff: True

# datatype: boolean
show_tracebacks: False

# datatype: string
noreply_from_address: noreply@launchpad.net

# datatype: existing_directory
pid_dir: /var/tmp

# datatype: string
bounce_address: bounces@canonical.com

# datatype: string
admin_address: system-error@launchpad.net


[checkwatches]
# The database user to run this process as.
# datatype: string
dbuser: checkwatches
storm_cache: generational
storm_cache_size: 500

# See [error_reports].
error_dir: none

# See [error_reports].
oops_prefix: none

# See [error_reports].
copy_to_zlog: false

# datatype: integer
batch_query_threshold: 10

# datatype: integer
default_socket_timeout: 30

# datatype: boolean
sync_comments: True

# datatype: boolean
sync_debbugs_comments: False

# The URL to the internal XML-RPC server.
# datatype: string
xmlrpc_url: http://xmlrpc-private.launchpad.dev:8087/bugs

[checkwatches.credentials]
# Login credentials for bug trackers.
rt.example.com.username: none
rt.example.com.password: none
rt.cpan.org.username: none
rt.cpan.org.password: none
bugzilla-3.4.example.com.username: none
bugzilla-3.4.example.com.password: none
bugzilla.gnome.org.username: none
bugzilla.gnome.org.password: none
bugzilla.mozilla.org.username: none
bugzilla.mozilla.org.password: none


[codebrowse]
# Where to store codebrowse's sqlite "files changed" caches.  If
# empty, the logs will be stored in a folder called 'logs' next to the
# start-loggerhead.py script.
#
# datatype: string
cachepath:

# Where to put codebrowse's "debug.log" and "access.log" files.
#
# datatype: string
log_folder:

# Where to redirect invalid pages to.
#
# datatype: string
launchpad_root:

# A file path that contains a secret used for verifying cookies sent
# to codebrowse.  This file should ideally contain 64 bytes of random
# data, and should be considered private -- if it is disclosed, we
# should immediately replace it with different random data.  It should
# be readable only by the user running loggerhead.
#
# datatype: string
secret_path:


[codehosting]
# datatype: string
logfile: -

# The prefix of the web URL for all public branches. This should end with a
# slash.
#
# If that value is changed in production, the
# branch_url_constraint_not_supermirror database constraint should be updated.
#
# datatype: urlbase
supermirror_root: http://bazaar.launchpad.net/

# The URL of the XML-RPC endpoint that handles authentication of SSH
# users. This should implement IAuthServer.
#
# datatype: string
authentication_endpoint: none

# Obsolete.
branchfs_endpoint: none

# Obsolete.
branch_puller_endpoint: none

# The URL of the XML-RPC endpoint that implements ICodehostingAPI.
#
# datatype: string
codehosting_endpoint: none

# See [error_reports].
oops_prefix: none

# datatype: string
bzr_lp_prefix: lp:

# The hosts which may be used to refer to this server's branches in lp: urls
# The double-comma is used to produce the empty string.
lp_url_hosts: edge,,production

# see [error_reports].
error_dir: none

# datatype: string
host_key_pair_path: none

# datatype: string
# The directory where the 'push' copy of hosted branches are stored. Also
# called the 'hosted area'.
hosted_branches_root: none

# datatype: string
# The directory where the mirrored copy of all branches are stored. Also
# called the 'mirrored area'.
mirrored_branches_root: /var/tmp/bazaar.launchpad.dev/mirrors

# datatype: boolean
spew: False

# datatype: boolean
launch: False

# The URL prefix for links to the Bazaar code browser.  Links are
# formed by appending the branch's unique name to the root URL.
#
# datatype: urlbase
codebrowse_root: http://bazaar.launchpad.net/

# The URL prefix for https links to the Bazaar code browser, which
# allows access to private branches authenticated with OpenID.  Links
# are formed by appending the branch's unique name to the root URL.
#
# datatype: urlbase
secure_codebrowse_root: https://bazaar.launchpad.net/


# The URL prefix for URLs that codebrowse requests should be
# internally proxied to.
# datatype: urlbase
internal_codebrowse_root:

# The URL prefix for where branches are served by URLs based on the
# branch ID.
# datatype: urlbase
internal_branch_by_id_root:

# Where the logging output of the scripts/branch-rewrite.py script
# goes.
#
# datatype: string
rewrite_script_log_file:

# datatype: string
banner: none

# datatype: string
port: tcp:5022

# See [error_reports].
copy_to_zlog: False

# Private mirror hosts
# A comma separated list of domain names that should not be shown
# to people not associated with the branch.  Any branches with a mirror
# location on one of the specified domains, or any of their subdomains
# will be hidden.  Should be removed when bug 235916 is fixed.
private_mirror_hosts: mysql.com

# Hostnames from which branches cannot be mirrored.
blacklisted_hostnames: localhost,127.0.0.1

# The codehosting access log location. Information such as connection, SSH
# login and session start times will be logged here.
access_log: /tmp/codehosting-access.log

# SSH connections that are idle for more than this many seconds are
# disconnected.
idle_timeout: 3600

# Products for which to expand lp:<product-name> to just HTTP urls.
# If we expect a lot of people to branch a particular product, we can
# save ourselves some load by directing them all to a HTTP url.
hot_products:

# Branch rewrite cache lifetime.
#
# How long, in seconds, to cache results of the branch path -> id
# mapping done by branch-rewrite.py for.
branch_rewrite_cache_lifetime: 10

# Update Preview diff ready timeout
#
# How long, in minutes, we wait for a branch to be ready in order to
# generate a diff for a merge proposal (in the UpdatePreviewDiffJob).
update_preview_diff_ready_timeout: 15


[codeimport]
# Where the Bazaar imports are stored.
# datatype: string
bazaar_branch_store: sftp://hoover@escudero/srv/importd/www/

# The default value of the update interval of a code import from
# Subversion, in seconds.
# datatype: integer
default_interval_subversion: 21600

# The default value of the update interval of a code import from
# Git, in seconds.
# datatype: integer
default_interval_git: 21600

# The default value of the update interval of a code import from
# Mercurial, in seconds.
# datatype: integer
default_interval_hg: 21600

# The default value of the update interval of a code import from
# CVS, in seconds.
# datatype: integer
default_interval_cvs: 43200

# Where the tarballs of foreign branches are uploaded for storage.
# datatype: string
foreign_tree_store: sftp://hoover@escudero/srv/importd/sources/

# After how many seconds to kill import workers that show no signs of
# activity.
worker_inactivity_timeout: 3600

# We will stop trying to import a branch if it fails this many times
# in a row.
consecutive_failure_limit: 5

# Import only this many revisions from git at once.
git_revisions_import_limit: 10000

# Import only this many revisions from svn (via bzr-svn) at once.
svn_revisions_import_limit: 1000


[codeimportdispatcher]
# The directory where the code import worker should be directed to
# store its logs.
worker_log_dir: /var/tmp/codeimport

# Force the dispatcher to look for the code import machine with this
# hostname, rather than the hostname of the machine it is running on,
# so we can use a machine name from the sample data on developer
# machines.
forced_hostname: none

# Where to find the code import scheduler service.
codeimportscheduler_url: http://xmlrpc-private.launchpad.dev:8087/codeimportscheduler

# The maximum number of jobs to run on a machine at one time.
max_jobs_per_machine: 3

# See [error_reports].
copy_to_zlog: False

# See [error_reports].
error_dir: /var/tmp/codehosting.test/

# See [error_reports].
oops_prefix: CID


[codeimportworker]
# This code is used by the code-import-worker-monitor which lives in
# scripts/code-import-worker-monitor.py and
# lib/lp/codehosting/codeimport/worker_monitor.py.

# The interval in seconds the worker should wait between updates to the
# heartbeat field of the CodeImportJob row representing a job.
heartbeat_update_interval: 30

# The amount of time which can elapse between updating a job's heartbeat
# field before the job is considered reclaimable.  This is somewhat
# arbitrarily chosen, but ten times the expected update interval should be
# enough of a margin to prevent false positives and short enough to not impact
# the throughput of the system when a job gets stuck for some reason.
maximum_heartbeat_interval: 300

# The code import worker stores its working files in a directory named
# worker-for-branch-${BRANCH_ID} in this directory.
working_directory_root: /var/tmp/codeimport/data

# See [error_reports].
copy_to_zlog: False

# See [error_reports].
error_dir: /var/tmp/codehosting.test/

# See [error_reports].
oops_prefix: CIW


[commercial]
# URL for salesforce proxy.
# datatype: string; a url
voucher_proxy_url:

# Port for salesforce proxy.
# datatype: integer
voucher_proxy_port:

# URL for purchasing a commercial subscription.
# datatype: string; a url
purchase_subscription_url:

# URL pointing to Ubuntu's licensing policy which Launchpad shares.
# datatype: string; a url
licensing_policy_url: https://help.launchpad.net/Legal/ProjectLicensing


[create_merge_proposals]
# The database user which will be used by this process.
# datatype: string
dbuser: create-merge-proposals
storm_cache: generational
storm_cache_size: 500

# See [error_reports].
error_dir: none

# See [error_reports].
oops_prefix: none

# See [error_reports].
copy_to_zlog: false


[cveupdater]
# The database user which will be used by this process.
# datatype: string
dbuser: cve

# datatype: string
cve_db_url: http://cve.mitre.org/cve/downloads/allitems.xml.gz


[database]
# datatype: boolean
randomise_select_results: false

# Connection strings, format as per the PQconnectdb connection string as
# documented at:
#     http://www.postgresql.org/docs/8.3/static/libpq-connect.html
# Note that user is not included, as it is specified by the dbuser
# option. This allows config sections to easily override just the dbuser.
# datatype: pgconnection
rw_main_master: dbname=launchpad_prod_3 host=wildcherry.canonical.com
# datatype: pgconnection
rw_main_slave:  dbname=launchpad_prod_2 host=chokecherry.canonical.com
# datatype: pgconnection
ro_main_master: dbname=launchpad_standalone_1 host=chokecherry.canonical.com
# datatype: pgconnection
ro_main_slave:  dbname=launchpad_standalone_1 host=chokecherry.canonical.com

# XXX stub 20100407 bug=557271: These next two are ignored, and should
# be removed after the May 2010 rollout.
# datatype: string
auth_master: ignored
# datatype: string
auth_slave: ignored

# If the replication lag is more than this many seconds, slave databases
# will not be used.
max_usable_lag: 120

isolation_level: serializable

# SQL statement timeout in milliseconds. If a statement
# takes longer than this to execute, then it will be aborted.
# A value of 0 turns off the timeout. If this value is not set,
# PostgreSQL's default setting is used.
# datatype: integer
db_statement_timeout: none

# The statement timeout will be updated after this many
# ms of statements being executed, decreasing the statement
# timeout while the request is being processed. We don't just
# update the statement timeout after every query to control
# the number of unnecessary db queries sent.
# datatype: integer
db_statement_timeout_precision: 5000

# A soft request timeout in milliseconds.  If a request
# takes longer than this timeout, an oops will be logged.
# If unset, requests will not cause soft timeouts.
# datatype: integer
soft_request_timeout: None

# The Storm cache type to use. May be 'default', 'generational' or 'stupid'
# datatype: string
storm_cache: generational

# The size of the Storm cache in objects. We start small, because this
# is the default used by everything and we have no idea if we are
# dealing with tiny objects or huge objects. Individual scripts can
# easily increase the cache size if database performance is an issue
# and RAM usage is not. See Bug #393625 for the issue that prompted
# this change.
# datatype: integer
storm_cache_size: 500


[diff]
# The maximum size in bytes to read from the librarian to make available in
# the web UI.  512k == 524288 bytes.
# datatype: integer
max_read_size: 524288

# The maximum number of lines to format using the format_diff tal formatter.
max_format_lines: 5000


[distributionmirrorprober]
# The database user which will be used by this process.
# datatype: string
dbuser: distributionmirror

# The time in seconds that the mirror prober will wait for
# a reply.
# datatype: integer
timeout: 30

# Should we set an http_proxy environment variable before
# running the prober?
# datatype: boolean
use_proxy: True

# If true, the mirror prober will only try to connect to
# localhost; all other hosts it'll return a success without
# even trying to connect.
# datatype: boolean
localhost_only: False

# The URL to the file containing the list of ISO images that a
# mirror must contain.
# datatype: string
cdimage_file_list_url: http://releases.ubuntu.com/.manifest


[error_reports]
# A prefix for "OOPS" codes for this process instance.
# This is used to allow storing the reports from different
# Launchpad instances in the same directory structure.
# datatype: string
oops_prefix: none

# Directory to write error reports to.
# datatype: string
error_dir: none

# Should exceptions be sent to the zope log as well as being
# saved to disk?
# datatype: boolean
copy_to_zlog: False


[expiredmembershipsflagger]
# The database user which will be used by this process.
# datatype: string
dbuser: teammembership
storm_cache: generational
storm_cache_size: 500


[generateppahtaccess]
dbuser: generateppahtaccess
storm_cache: generational
storm_cache_size: 500


[gina]
# The database user which will be used by this process.
# datatype: string
dbuser: gina
storm_cache: generational
storm_cache_size: 500

[gina_target.template]
# The distribution name (e.g. ubuntu) from where the packages
# will be taken and to where they will be imported into
# launchpad. A distribution with name DISTRO must be created
# on launchpad before been used because gina is not able to
# create distributions.
# datatype: string
distro: none

# The distroseries name (e.g. hoary) from where the packages
# will be taken and to where they will be imported (published)
# into launchpad. A distroseries with name DISTROSERIES inside
# the distribution DISTRO must be created on launchpad before
# been used because gina is not able to create distroseries.
# datatype: string
distroseries: none

# A comma separated list with the architectures that should
# be imported into Launchpad. DistroArchSeries entries for
# this architectures having the architecturetag equal to each
# element in ARCHS should be created previously for the given
# DISTROSERIES.
# datatype: string
architectures: i386,powerpc,amd64

# A comma separated list with the component names
# that should be imported into launchpad. As well as in
# distribution and distroseries the components must already
# exists inside launchpad. Currently the componentselection
# table is not checked but ideally it too should be populated.
# datatype: string
components: main,universe,restricted,multiverse

# A full path to where the keyrings files are
# available. These keyrings are used to look up who signed
# what wherever possible.
# datatype: string
keyrings: /usr/share/keyrings

# ROOT is the full path to a debian-style archive from where
# the packages and its info will be read. This directory
# should contain a pool and dists pair of trees.
# datatype: string
root: none

# The pocket where this import should go. A "pocket" is a
# sub-archive for a distribution series. The default pocket
# is called "release", others are "security", "updates" and
# "proposed". There may be more. Packages can be published in
# a specific pocket after the release is made, before that
# they will always be published in the "release" pocket.
# datatype: string
pocket: release

# The distroseries name to where packages should be published
# when working with pockets. Thats because on debian model
# hoary-updates can be seen as another distroseries but it
# does not happens on launchpad.
# datatype: string
pocketrelease: none

# If specified, override packages' components to this value.
# This only affects the publisher tables and may also override
# the archive according to the existing component/archive
# overriding rules.
# datatype: string
componentoverride: none

# The Katie database that should be used to extract extra
# information from.
# datatype: string
katie_dbname: none

# If true, only the source packages are imported and the
# binary packages ignored.
# datatype: boolean
source_only: false

# If true, only the source package names are imported into
# Launchpad
# datatype: boolean"
sourcepackagenames_only: false


[gina_target.hoary.optional]
# This section is only used in tests. The test conf must set the key values.

[gina_target.breezy.optional]
# This section is only used in tests. The test conf must set the key values.

[gina_target.dapper.optional]
# This section is only used in tests. The test conf must set the key values.

[gina_target.dapper-updates.optional]
# This section is only used in tests. The test conf must set the key values.

[gina_target.bogus.optional]
# This section is only used in tests. The test conf must set the key values.

[gina_target.partner.optional]
# This section is only used in tests. The test conf must set the key values.

[gina_target.lenny.optional]
components: main,contrib,non-free
distro: debian
distroseries: lenny
pocketrelease: lenny

[gina_target.squeeze.optional]
components: main,contrib,non-free
distro: debian
distroseries: squeeze
pocketrelease: squeeze

[gina_target.sid.optional]
components: main,contrib,non-free
distro: debian
distroseries: sid
pocketrelease: sid

[gina_target.experimental.optional]
components: main,contrib,non-free
distro: debian
distroseries: experimental
pocketrelease: experimental


[google_test_service]
# Run a web service stub that simulates the Google search service.

# Where are our canned XML responses stored?
canned_response_directory: lib/canonical/launchpad/ftests/googlesearches/

# Which file maps service URLs to the XML that the server returns?
mapfile: lib/canonical/launchpad/ftests/googlesearches/mapping.txt

# Where should the service log files live?
log: google-stub.log

# Do we actually want to run the service?
launch: False


[google]
# client_id is the unique id Launchpad was issued by Google.
# datatype: string
client_id:

# site is the host and path that search requests are made to.
# eg. http://www.google.com/cse
# datatype: string, a url to a host
site: http://www.google.com/cse

# url_rewrite_exceptions is a list of launchpad.net domains that must
# not be rewritten.
# datatype: string of space separated domains
# Example: help.launchpad.net login.launchapd.net
url_rewrite_exceptions: help.launchpad.net

# maps_api_key is the API key we use for Google Maps. Values for the API
# keys are documented in lib/canonical/launchpad/google.txt
# The default value is the key for the launchpad.net domain, so we only
# need to override it when running in dev mode.
# datatype: string
maps_api_key:

[gpghandler]
# Host running PKS-like (SKS) keyserver Application.
# datatype: ip_address_or_hostname
host: keyserver.internal

# A public host running PKS-like (SKS) keyserver Application.
# This option is used to display links in the UI referring to
# the public keyserver.
# datatype: ip_address_or_hostname
public_host: keyserver.ubuntu.com

# Port number on Host to access the keyserver.
# datatype: int
port: 11371


[karmacacheupdater]
# The database user which will be used by this process.
# datatype: string
dbuser: karma
storm_cache: generational
storm_cache_size: 500

# When calculating karma, if a categories scaling factor is
# larger than this it is reduced down to this maximum. This is
# to stop ridiculous spikes when a new category is added and
# there is little karma in the category's pool.
# datatype: integer
max_scaling: 500


[launchpad]
# The database user which will be used by this process.
# datatype: string
dbuser: launchpad_main
storm_cache: generational
storm_cache_size: 10000

# Whether or not to enable a test OpenID provider on the testopenid vhost.
# It's a test provider, not meant to be enabled on production.
# datatype: boolean
enable_test_openid_provider: False

# Assume the slave database is lagged if it takes more than this many
# milliseconds to calculate this information from the Slony-I tables.
# datatype: integer
lag_check_timeout: 250

# If False, do not launch the appserver.
# datatype: boolean
launch: True

# The vhost used as the OpenID provider to log into Launchpad.
# datatype: string
openid_provider_vhost: openid

# If true, the main template will be styled so that it is
# obvious to the end user that they are using a demo system
# and that any changes they make will be lost at some point.
# This should not be true for any systems talking to the
# production database.
# datatype: boolean
is_demo: False

# Should the 'edge system' indicator in the footer be turned on?
# Should be true for edge and false for all other live systems.
is_edge: False

# On launchpad.net, Launchpad's version and revision numbers aren't shown,
# because it's a Web site. Should be True for launchpad.net and False for all
# other systems.
# datatype: boolean
is_lpnet: False

# Proxy to be used when issuing HTTP requests.
#
# XXX: StuartBishop 2007-06-09: This should be in the canonical section,
# not the Launchpad section? At the moment, there are only scripts
# using this.
# datatype: string
http_proxy: http://squid.internal:3128/

# Session cookies being sent to a subdomain of the parent
# domains listed here will be sent to the parent domain,
# allowing sessions to be shared between vhosts.
# Domains should not start with a leading '.'.
cookie_domains: demo.launchpad.net, staging.launchpad.net, launchpad.net, launchpad.dev

# Maximum size of product release download files in bytes. A value
# of 0 means no limit.
# datatype: integer
# 200MiB
max_productrelease_file_size: 209715200

# Maximum size of a product release download file signature in bytes.
# A value of 0 means no limit.
# datatype: integer
max_productrelease_signature_size: 1024

# If this is provided, the message given in the string will appear
# in the site status bar at the top of every page.
# datatype: string
site_message:

# The default size used in a batched branch listing of results.
# Set the batching size for branch listings to be small, but
# different from the default size when testing so we can confirm
# that it is using the appropriate setting.
# datatype: integer
branchlisting_batch_size: 100

# The default size used in a batched display of team mugshots.
mugshot_batch_size: 32

# The default size used in a batched display of announcements.
announcement_batch_size: 5

# The default size used in a batched display of product download
# files.  The releases are batched, not the individual files.
download_batch_size: 10

# If restrict_to_team is set (such as on the beta
# website), then this indicates the hostname suffix for
# the non-restricted version of Launchpad.  Replacing
# config.launchpad.vhosts.mainsite.hostname with this
# value in a URI should give a valid host.
#
# This is intended to provide a way for non beta-testers
# to get back to the production instance if they are
# given a beta URL.
# datatype: string
non_restricted_hostname: launchpad.net

# If set, the host name to redirect beta testers to.
# e.g. beta.launchpad.net
# datatype: string
beta_testers_redirection_host: none

# Domain where incoming email related to specifications are sent to.
# datatype: string
specs_domain: specs.launchpad.net

# Number of seconds a blob stored in the temporary blob storage
# must remain before it may be garbage collected.
# datatype: integer
default_blob_expiry: 10800

# The default size used in a batched listing of results. See
# canonical.launchpad.webapp.batching for details. Use a
# small list for development because there is not a lot of
# sampledata.
# datatype: integer
default_batch_size: 50

# The maximum batch size that can be requested. A higher
# number will raise an InvalidBatchSizeError.
# datatype: integer
max_batch_size: 300

# Maximum size of attachments in bytes. A value of 0 means
# no limit.
# datatype: integer
max_attachment_size: 0

# Email address, to which all error reports are sent.
# Messages should have distinct Subject: or Keywords: headers
# so they can be filtered easily. Whenever code starts using this,
# we probably need to setup a new Mailman topic in the
# launchpad-error-reports mailing list or the error reports will
# be lost.
# datatype: string
errors_address: launchpad-error-reports@lists.canonical.com

# Email address for the Launchpad users mailing list.
# datatype: string
users_address: launchpad-users@lists.launchpad.net

# If this is provided, only members of the given team, and
# launchpad admins, may access the site.  Anonymous access is
# not allowed.  If this is provided, but not a known team name,
# only launchpad admins may access the site.
# datatype: string
restrict_to_team:

# The maximum number of minutes that Branch feeds should be cached for.
# datatype: integer
max_branch_feed_cache_minutes: 60

# The maximum number of minutes that Revision feeds should be cached for.
# datatype: integer
max_revision_feed_cache_minutes: 60

# Maximum size of blobs that can be stored in the temporary
# blob storage. Set to 0 for unlimited.
# datatype: integer
max_blob_size: 0

# datatype: integer
branch_dormant_days: 180

# The maximum number of minutes that feeds should be cached for.
# This is used to set the Expires and Cache-Control headers.
# datatype: integer
max_feed_cache_minutes: 60

# The maximum number of direct user-to-user emails allowed within a certain
# time period.
# datatype: int
user_to_user_max_messages: 3

# The time period for calculating the maximum number direct emails per user.
# datetime: canonical.lazr.config.as_timedelta
user_to_user_throttle_interval: 24h

# OOPS reports root for linking to OOPS reports.
# datatype: urlbase
oops_root_url: https://lp-oops.canonical.com/oops.py/?oopsid=

# Domain part of the bugs' email addresses. All email addresses in
# this domain should get redirected to the MailIntoLaunchpad handler.
# datatype: string
bugs_domain: bugs.launchpad.net

# Domain part of the code's email addresses. All email addresses in
# this domain should get redirected to the code mail handler.
# datatype: string
code_domain: code.launchpad.net

# The URL prefix for importd's bzr branches that it imports from
# other RCSes like CVS.  Used to generate URLs for the branch
# puller to use, not for public URLs.
# datatype: urlbase
bzr_imports_root_url: http://escudero.ubuntu.com:680/

# This key allows us to selectively disable the bug search feeds
# because of performance concerns.
# datatype: boolean
is_bug_search_feed_active: True

# The maximum number of minutes that Bug feeds should be cached for.
# datatype: integer
max_bug_feed_cache_minutes: 60

# datatype: integer
code_homepage_product_cloud_size: 120

# The referrers and the trust_roots they are allowed to pre-authorize.
# (e.g. http://referrer.example.com http://trustroot.example.com)
# datatype: string
openid_preauthorization_acl: None

# The database used by our GeoIP library.
geoip_database: /usr/share/GeoIP/GeoIPCity.dat

# The identity used to do remote geo to time zone lookups at
# ba-ws.geonames.net.
geonames_identity:

# The maximum number of lines that should be parsed by the launchpad
# log parser. The default value of None means there is no maximum.
logparser_max_parsed_lines: None


[launchpad_session]
# The hostname where the session database is located.
# If the value is empty or None, localhost via UNIX sockets
# will be used by the database adapter.
# datatype: string
dbhost: none

# The name of the session database.
# datatype: string
dbname: session_prod

# The name of the session database user.
# datatype: string
dbuser: session

# The id of the cookie used to store the session token.
# datatype: string
cookie: launchpad


[librarianlogparser]
logs_root = /srv/launchpadlibrarian.net-logs


[librarian]
# The database user which will be used by this process.
# datatype: string
dbuser: librarian
storm_cache: generational
storm_cache_size: 500

isolation_level: read_committed

# Port number Librarian listens for storage requests on.
# datatype: int
upload_port: 9090

# Port number the Restricted Librarian listens for storage
# requests on.
# datatype: int
restricted_upload_port: 9095

# Port number Librarian listens for HTTP GET and
# HEAD requests on.
# datatype: int
download_port: 8000

# Port number Restricted Librarian listens for HTTP GET and
# HEAD requests on.
# datatype: int
restricted_download_port: 8005

# Host Librarian is listening on for storage requests.
# datatype: ip_address_or_hostname
upload_host: localhost

# Host Librarian is listening on for HTTP requests.
# datatype: ip_address_or_hostname
download_host: localhost

# Host the Restricted Librarian is listening on for storage
# requests.
# datatype: ip_address_or_hostname
restricted_upload_host: localhost

# Host the Restricted Librarian is listening on for HTTP requests.
# datatype: ip_address_or_hostname
restricted_download_host: localhost

# The base URL used to generate URLs to the Library contents.
# Note that this might be on a different host or port to what is
# specified above if access to the Library is via Apache redirects.
# datatype: urlbase
download_url: http://librarian.launchpad.net/

# The base URL used to generate URLs to the Restricted Library contents.
# datatype: urlbase
restricted_download_url: http://restricted-librarian.launchpad.net/

use_https = True


[librarian_gc]
# The database user which will be used by this process.
# datatype: string
dbuser: librariangc
storm_cache: generational
storm_cache_size: 500


[librarian_server]
# datatype: ip_address_or_hostname
upstream_host: none

# datatype: port_number
upstream_port: 80

# datatype: boolean
launch: False

# datatype: boolean
spew: False

# datatype: string
logfile: -

# The log file used by the restricted version of the Librarian.
# datatype: string
restricted_logfile: -

# datatype: string
root: none


# Mailman configuration.  This is only a shim to the real Mailman
# configuration system and is primarily used to specify settings that
# differ from the defaults, or are needed during the build.
[mailman]

# This string is used in the X-Launchpad-Hash header as salt in a hash that's
# added whenever a Launchpad-generated message will potentially get delivered
# to a Mailman mailing list. The header basically just tells Mailman that the
# message should be pre-approved.
# datatype: string
shared_secret: sutsGNcUEpc

# datatype: string
beta_testers_team: mailing-list-beta-testers

# datatype: string
list_help_header: https://help.launchpad.net/ListHelp

# datatype: string
archive_address: archive@mail-archive.com

# Whether Mailman should be started (i.e mailmanctl start).
# datatype: boolean
launch: False

# datatype: integer
xmlrpc_runner_sleep: 10

# How often do we run the bounce processor?  For production, the default 15
# minutes is fine, for testing we want to run it more often.
# datatype: int
register_bounces_every: 900

# The hostname and port in the form of hostname:port.
# datatype: string
smtp: localhost:25

# The list owner header is a template URL that may contain
# $team_name in it.
# datatype: string
list_owner_header_template: https://launchpad.net/~$team_name

# datatype: string
xmlrpc_url: http://xmlrpc-private.launchpad.dev:8087/mailinglists

# datatype: string
archive_url_template: http://lists.launchpad.net/$team_name

# The list subscription header is a template URL that may contain
# $team_name in it.
# datatype: string
list_subscription_headers: https://launchpad.net/~$team_name

# The XMLRPC qrunner batch size when requesting mailing list information.  The
# qrunner will only ask for the info for these number of mailing lists at a
# time, though all will be requested during any one time through the loop.
# datatype: integer
subscription_batch_size: 25

# Hard and soft limits on the size of messages that will be accepted by
# Mailman.  Messages below the soft limit in size are not moderated.  Between
# the soft and hard limit, messages will be held for moderator approval.
# Above the hard limit, messages will be logged and discarded with no
# notification to the sender.  The Exim hard limit on incoming mail to
# lists.launchpad.net is 50MB so the Mailman hard limit should never be hit in
# practice.  These numbers are in bytes.
soft_max_size: 2000000
hard_max_size: 50000000

# See [error_reports].
error_dir: none

# See [error_reports].
oops_prefix: none

# See [error_reports].
copy_to_zlog: false

# Whether Mailman should be built if it is not already.
# datatype: boolean
build: false

# Specify Mailman's configure's --prefix argument.
# If a value is given we assume it's a path and make it absolute.
# datatype: string
build_prefix:

# The 'VAR_DIR' location.  This is where Mailman will put and look
# for variable run time data, such as the list pickles and queue
# directories.
# datatype: string
build_var_dir: /var/mailman

# The user:group names that the Mailman process will run under.
# You may need to invoke buildmailman.py or "make run" as root via
# sudo to have the necessary permissions during the build or run
# phase.  Leave this commented to use the current user and group.
# datatype: string
build_user_group:

# Specify the site list's owner address and password
# If not set, a fake email address and random password
# will be used.
# datatype: string
build_site_list_owner:

# Set this if you want a host_name other than the current
# machine's `hostname -f`.  This is only used for the email domain
# part.
# datatype: string
build_host_name:


[malone]
# A team which can use the comment syncing interface for bug watches.
# If it's set to None, the comment syncing interfaces will be visible
# for everyone.
# datatype: string or None
comment_syncing_team: launchpad-beta-testers

# The From address for Malone email interface errors.
# datatype: string
bugmail_error_from_address: none

# The database user which will be used to send bug notifications.
# datatype: string
bugnotification_dbuser: bugnotification

# The batch size of bug lists.
# Use a small batch size to actually be able to verify batching
# works with our limited sampledata. Use a different one from
# the default batch size to be able to actually tell it's
# being used.
# datatype: integer
buglist_batch_size: 20

# The maximum number of characters a bug comment can be
# without being truncated when displayed on the main bug page.
# datatype: integer
max_comment_size: 3200

# The number of days of inactivity required before an unassigned
# bugtask with the status of INCOMPLETE is expired.
# datatype: integer
days_before_expiration: 60

# The number of minutes that at most should pass between
# changes to a bug to cause them to be grouped together into a
# single notification.
# datatype: integer
bugnotification_interval: 5

# Whether comments should be searched when searching bugs.
# datatype: boolean
search_comments: False

# The database user that will be used to expire bugtask.
# datatype: string
expiration_dbuser: bugnotification

# Where the sample debbugs db is located.
# datatype: string
debbugs_db_location: /srv/bugs-mirror.debian.org/

# When a bug has more than comments_list_max_length comments, we only
# show comments_list_truncate_to comments.
# datatype: integer
comments_list_max_length: 100
comments_list_truncate_to: 80

# Should +filebug be disabled for Ubuntu ?
ubuntu_disable_filebug: false

# Redirect to this URL when users try to file a bug on Ubuntu without
# using apport.
ubuntu_bug_filing_url: https://help.ubuntu.com/community/ReportingBugs


[memcache]
# Comma seperated list of (hostname:port,weight) for the memcache client
# to connect to.
# datatype: string
servers: (127.0.0.1:11217,1)


[memcached]
# If True, launch a local memcached instance.
# datatype: boolean
launch: false
# If true, the local memcached instance outputs client commands and responses.
# datatype: boolean
verbose: false
# Cache size in megabytes for local memcached instance.
# datatype: integer
memory_size: 1
# Address for local memcached instance to bind to.
# datatype: ip_address_or_hostname
address: 127.0.0.1
# Port for local instance to listen on.
# datatype: port_number
port: 11217


[merge_proposal_jobs]
# The database user which will be used by this process.
# datatype: string
dbuser: merge-proposal-jobs
storm_cache: generational
storm_cache_size: 500

# See [error_reports].
error_dir: none

# See [error_reports].
oops_prefix: none

# See [error_reports].
copy_to_zlog: false


##
## TODO: delete mpcreationjobs section after 10.04 rollout.
##
[mpcreationjobs]
# The database user which will be used by this process.
# datatype: string
dbuser: mp-creation-job
storm_cache: generational
storm_cache_size: 500

# See [error_reports].
error_dir: none

# See [error_reports].
oops_prefix: none

# See [error_reports].
copy_to_zlog: false


[person_notification]
# User for person notification db access
# datatype: string
dbuser: personnotification

# The number of days we should keep the notification records.
# datatype: integer
retained_days: 366


[personalpackagearchive]
# Directory to be created to store PPAs.
# datatype: string
root: /var/tmp/ppa

# Directory to be created to store private PPAs.
# datatype: string
private_root: /var/tmp/private-ppa

# External base URL for PPAs.
# datatype: string
base_url: http://ppa.launchpad.net

# External base URL for private PPAs.
# datatype: string
private_base_url: https://private-ppa.launchpad.net

# Directory where secret signing-keys will be stored.
# datatype: string
signing_keys_root: /var/tmp/ppa-signing-keys


[ppa.master]
<<<<<<< HEAD
=======


[ppa_apache_log_parser]
logs_root: /srv/ppa.launchpad.net-logs

>>>>>>> da641043

[poimport]
# The database user which will be used by this process.
# datatype: string
dbuser: poimport
storm_cache: generational
storm_cache_size: 500

# Statement timeout (in seconds), limited to super-fast-imports query.
# Set to 'timeout' to make it timeout every time (for tests).
statement_timeout: 300

# See [error_reports].
oops_prefix: none
# See [error_reports].
error_dir: none
# See [error_reports].
copy_to_zlog: false


[poppy]
# The URL of the XML-RPC endpoint that handles authentication of SSH
# users. This should implement IAuthServer.
#
# datatype: string
authentication_endpoint: none

# See [error_reports].
oops_prefix: none

# see [error_reports].
error_dir: none

# The absolute path to the private key used for the SFTP server.
# datatype: string
host_key_private: none

# The absolute path to the public key used for the SFTP server.
# datatype: string
host_key_public: none

# datatype: string
banner: none

# datatype: string
port: tcp:5022

# See [error_reports].
copy_to_zlog: False

# The codehosting access log location. Information such as connection, SSH
# login and session start times will be logged here.
access_log: /tmp/poppy-access.log

# SSH connections that are idle for more than this many seconds are
# disconnected.
idle_timeout: 3600

# Where on the filesystem do uploads live?
fsroot: none


[processmail]
# The database user which will be used by this process.
# datatype: string
dbuser: processmail
storm_cache: generational
storm_cache_size: 500


[process_apport_blobs]
# The database user which will be used by this process.
# datatype: string
dbuser: process-apport-blobs
oops_prefix: APPORTBLOB
error_dir: none
copy_to_zlog: false


[productreleasefinder]
# The database user which will be used by this process.
# datatype: string
dbuser: productreleasefinder
storm_cache: generational
storm_cache_size: 500


[profiling]
# When set to True, each requests will be profiled and the resulting data
# saved in profile_dir.
# datatype: boolean
profile_requests: False

# Directory to save profile info. The filename is in the format
# <timestamp>-<threadName>.prof
# datatype: filename
profile_dir: .

# If this option is set, that file will contain a log of the VSS and RSS
# at the start and end of each request.
# datatype: filename
memory_profile_log:


[reclaimbranchspace]
# The database user which will be used by this process.
# datatype: string
dbuser: reclaim-branch-space
storm_cache: generational
storm_cache_size: 500

# See [error_reports].
error_dir: none
# See [error_reports].
oops_prefix: none
# See [error_reports].
copy_to_zlog: false

[request_daily_builds]
dbuser: request-daily-builds
error_dir: none
oops_prefix: none
copy_to_zlog: false

[revisionkarma]
# The database user which will be used by this process.
# datatype: string
dbuser: revisionkarma


[rosetta]
# The database user which will be used by this process.
# datatype: string
admin_dbuser: rosettaadmin

# From-address used in PO import, export and language
# pack notifications.
# datatype: string
admin_email: rosetta@launchpad.net

# E-mail address to send translation import failures for packages
# auto-synced from Debian.
# Discard them until email list is set-up to hold them.
# datatype: string
debian_import_email: noreply@launchpad.net

# Fetching global suggestions is most time-consuming of all,
# and this provides an easy way to disable or enable them
# per Launchpad instance.
# datatype: boolean
global_suggestions_enabled: True

# A different batch size for POFile:+translate pages to keep them from
# timing out.
# datatype: integer
translate_pages_max_batch_size: 50

# Generate templates using the buildfarm?
# datatype: boolean
generate_templates: True

[rosetta_pofile_stats]
# In daily runs of pofile statistics update, check for
# POFiles that have been updated in the last how many days.
days_considered_recent = 7

# Number of seconds each LoopTuner iteration should take.
looptuner_iteration_duration = 4


[rosettabranches]
# The database user which will be used by the rosetta-branches cronscript.
# datatype: string
dbuser: translationsbranchscanner
storm_cache: generational
storm_cache_size: 500

# See [error_reports].
error_dir: none

# See [error_reports].
oops_prefix: none

# See [error_reports].
copy_to_zlog: false


[sendbranchmail]
# The database user which will be used by this process.
# datatype: string
dbuser: send-branch-mail
storm_cache: generational
storm_cache_size: 500

# See [error_reports].
error_dir: none

# See [error_reports].
oops_prefix: none

# See [error_reports].
copy_to_zlog: false


[shipit]
# The database user which will be used by this process.
# datatype: string
dbuser: shipit
storm_cache: generational
storm_cache_size: 500

# datatype: string
admins_email_address: info@shipit.ubuntu.com

# datatype: integer
max_cds_for_auto_approval: 39

# datatype: string
ubuntu_from_email_address: noreply@shipit.ubuntu.com

# datatype: string
edubuntu_from_email_address: noreply@shipit.edubuntu.com

# datatype: string
kubuntu_from_email_address: noreply@shipit.kubuntu.com

# datatype: boolean
prerelease_mode: False

# datatype: string
beta_download_link: http://www.ubuntu.com/testing/hardy/beta


# For the personal standing updater cron script.
[standingupdater]
dbuser: standingupdater
# datatype: integer
approvals_needed: 3


[statistician]
# The database user which will be used by this process.
# datatype: string
dbuser: statistician
storm_cache: generational
storm_cache_size: 500

[supermirror]
# The longest period of time, in seconds, that the scheduler will
# wait for the worker to produce meaningful output.
# datatype: integer
worker_timeout: 1800

# The maximum number of puller worker processes we pull at once.
# datatype: integer
maximum_workers: 10

# How long in seconds to wait between asking for new branches to pull.
# datatype: integer
polling_interval: 10


[supermirror_puller]
# See [error_reports].
error_dir: none

# See [error_reports].
oops_prefix: none

# See [error_reports].
copy_to_zlog: false


[supermirror_import_puller]
# See [error_reports].
error_dir: none

# See [error_reports].
oops_prefix: none

# See [error_reports].
copy_to_zlog: false


[supermirror_mirror_puller]
# See [error_reports].
error_dir: none

# See [error_reports].
oops_prefix: none

# See [error_reports].
copy_to_zlog: false


[supermirror_upload_puller]
# See [error_reports].
error_dir: none

# See [error_reports].
oops_prefix: none

# See [error_reports].
copy_to_zlog: false


[targetnamecacheupdater]
# The database user which will be used by this process.
# datatype: string
dbuser: targetnamecacheupdater
storm_cache: generational
storm_cache_size: 500


[updateremoteproduct]
# The database user to run this process as.
# datatype: string
dbuser: updateremoteproduct
storm_cache: generational
storm_cache_size: 500


[updatesourceforgeremoteproduct]
# The database user to run this process as.
# datatype: string
dbuser: updatesourceforgeremoteproduct
storm_cache: generational
storm_cache_size: 500


##
## TODO: delete update_preview_diffs section after 10.04 rollout.
##
[update_preview_diffs]
dbuser: update-preview-diffs

# See [error_reports].
error_dir: none

# See [error_reports].
oops_prefix: none

# See [error_reports].
copy_to_zlog: false


[upgrade_branches]
dbuser: upgrade-branches

# See [error_reports].
error_dir: none

# See [error_reports].
oops_prefix: none

# See [error_reports].
copy_to_zlog: false


[uploader]
# The database user which will be used by this process.
# datatype: string
dbuser: uploader
storm_cache: generational
storm_cache_size: 500

# datatype: string
default_recipient_name: none

# datatype: string
default_sender_address: none

# datatype: string
default_recipient_address: none

# datatype: string
default_sender_name: none


[uploadqueue]
# The database user which will be used by this process.
# datatype: string
dbuser: queued
storm_cache: generational
storm_cache_size: 500


[vhosts]
# When true, use https URLs unless explicitly overridden.
# When false, use http URLs unless explicitly overridden.
# datatype: boolean
use_https: True

[vhost.template]
# Host name of this virtual host.
# This is matched from the incoming Host header, and
# also used to put together URLs if rooturl is not provided.
# Example: launchpad.net
# datatype: string
hostname: none

# Alternative host names to match, in addition to
# the one given in hostname, comma separated.
# Example: wwwww.launchpad.net, www.launchpad.net
# datatype: string
althostnames: none

# Explicit root URL for this virtual host.
# If this is not provided, the root URL is calculated
# based on the host name.
# Example: https://launchpad.net/
# datatype: string
rooturl: none

[vhost.mainsite]
# Can the profile page act as a OpenID delegated identity?
# data-type: boolean
openid_delegate_profile: False

[vhost.api]
# This key should be removed once the production configs have been updated.
beta_test_team: disabled
enable_server_side_representation_cache: False
# By default, cache representations for 4 hours.
representation_cache_expiration_time: 14400

[vhost.blueprints]

[vhost.code]

[vhost.translations]

[vhost.bugs]

[vhost.answers]

[vhost.openid]

[vhost.testopenid]

[vhost.ubuntu_openid]

[vhost.shipitubuntu]

[vhost.shipitkubuntu]

[vhost.shipitedubuntu]

[vhost.xmlrpc]

[vhost.xmlrpc_private.optional]

[vhost.feeds]


[windmill]
# The location of the windmill server debug logs.  This will be written to
# upon execution of the test suite.  Each test run overwrites the previous
# log's contents.
debug_log: /var/tmp/windmill-testrunner.log


# Stubed Key server for test proposes, it's able to server
# in SKS format, a restricted set of keys. (fixed address at
# localhost:11371)
[zeca]
# Directory to be created to store the pre-installed key-files
# datatype: string
root: /var/tmp/zeca


# Configuration specific for code that is running in the Zopeless
# environment. Hopefully this section will disappear when the
# Zope and Zopeless environments grow closer.
[zopeless]
# datatype: port_number
smtp_port: 25

# datatype: ip_address_or_hostname
smtp_host: localhost

# datatype: boolean
send_email: true<|MERGE_RESOLUTION|>--- conflicted
+++ resolved
@@ -1523,14 +1523,11 @@
 
 
 [ppa.master]
-<<<<<<< HEAD
-=======
 
 
 [ppa_apache_log_parser]
 logs_root: /srv/ppa.launchpad.net-logs
 
->>>>>>> da641043
 
 [poimport]
 # The database user which will be used by this process.
