--- conflicted
+++ resolved
@@ -420,7 +420,6 @@
         zIndex: 1000,
         visible: false
         });
-<<<<<<< HEAD
 
     var picker = null;
     if (picker_type === 'person') {
@@ -428,9 +427,6 @@
     } else {
         picker = new Y.lazr.Picker(new_config);
     }
-=======
-    var picker = new Picker(new_config);
->>>>>>> 82c14f58
 
     // We don't want the Y.lazr.Picker default save to fire since this hides
     // the form. We want to do this ourselves after any validation has had a
