--- conflicted
+++ resolved
@@ -594,13 +594,9 @@
 
     def getSourcesPublishedForAllArchives(self):
         """See IDistroRelease."""
-<<<<<<< HEAD
         state = PackagePublishingStatus.PUBLISHED
-        queries = ['distrorelease=%s AND status=%s' % sqlvalues(self, state)]
-=======
         queries = ['distrorelease=%s AND archive=%s AND status=%s'
-                   % sqlvalues(self, self.main_archive, status)]
->>>>>>> 45b88b16
+                   % sqlvalues(self, self.main_archive, state)]
 
         if not self.isUnstable():
             queries.append(
