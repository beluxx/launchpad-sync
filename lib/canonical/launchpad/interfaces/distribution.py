--- conflicted
+++ resolved
@@ -31,13 +31,9 @@
         return IDistribution
 
 
-<<<<<<< HEAD
-class IDistribution(IHasDrivers, IHasOwner, IBugTarget, ISpecificationTarget,
-                    IHasSecurityContact, IKarmaContext, IHasMentoringOffers):
-=======
 class IDistribution(IHasAppointedDriver, IHasDrivers, IHasOwner, IBugTarget,
-                    ISpecificationTarget, IHasSecurityContact, IKarmaContext):
->>>>>>> 304f2039
+                    ISpecificationTarget, IHasSecurityContact, IKarmaContext,
+                    IHasMentoringOffers):
     """An operating system distribution."""
 
     id = Attribute("The distro's unique number.")
