# Copyright 2004-2005 Canonical Ltd.  All rights reserved.

"""Database classes for a distribution release."""

__metaclass__ = type

__all__ = [
    'DistroRelease',
    'DistroReleaseSet',
    ]

from cStringIO import StringIO

from zope.interface import implements
from zope.component import getUtility

from sqlobject import (
    StringCol, ForeignKey, SQLMultipleJoin, IntCol, SQLObjectNotFound,
    SQLRelatedJoin)

from canonical.cachedproperty import cachedproperty

from canonical.database.sqlbase import (quote_like, quote, SQLBase,
    sqlvalues, flush_database_updates, cursor, flush_database_caches)
from canonical.database.datetimecol import UtcDateTimeCol

from canonical.lp.dbschema import (
    PackagePublishingStatus, EnumCol, DistributionReleaseStatus,
    DistroReleaseQueueStatus, PackagePublishingPocket, SpecificationSort,
    SpecificationGoalStatus, SpecificationFilter)

from canonical.launchpad.interfaces import (
    IDistroRelease, IDistroReleaseSet, ISourcePackageName,
    IPublishedPackageSet, IHasBuildRecords, NotFoundError,
    IBinaryPackageName, ILibraryFileAliasSet, IBuildSet,
<<<<<<< HEAD
    ISourcePackage, ISourcePackageNameSet,
    UNRESOLVED_BUGTASK_STATUSES, RESOLVED_BUGTASK_STATUSES,
    IHasQueueItems, IPublishing)
=======
    ISourcePackage, ISourcePackageNameSet, IHasQueueItems)
>>>>>>> 1a3ea3aa

from canonical.launchpad.components.bugtarget import BugTargetBase
from canonical.database.constants import DEFAULT, UTC_NOW
from canonical.launchpad.database.binarypackagename import (
    BinaryPackageName)
from canonical.launchpad.database.distroreleasebinarypackage import (
    DistroReleaseBinaryPackage)
from canonical.launchpad.database.distroreleasesourcepackagerelease import (
    DistroReleaseSourcePackageRelease)
from canonical.launchpad.database.distroreleasepackagecache import (
    DistroReleasePackageCache)
from canonical.launchpad.database.milestone import Milestone
from canonical.launchpad.database.publishing import (
    SourcePackagePublishing, BinaryPackagePublishing,
    BinaryPackagePublishingHistory, SourcePackagePublishingHistory)
from canonical.launchpad.database.distroarchrelease import DistroArchRelease
from canonical.launchpad.database.potemplate import POTemplate
from canonical.launchpad.database.language import Language
from canonical.launchpad.database.cve import CveSet
from canonical.launchpad.database.distroreleaselanguage import (
    DistroReleaseLanguage, DummyDistroReleaseLanguage)
from canonical.launchpad.database.sourcepackage import SourcePackage
from canonical.launchpad.database.sourcepackagename import SourcePackageName
from canonical.launchpad.database.packaging import Packaging
from canonical.launchpad.database.bugtask import BugTaskSet
from canonical.launchpad.database.binarypackagerelease import (
        BinaryPackageRelease)
from canonical.launchpad.database.component import Component
from canonical.launchpad.database.section import Section
from canonical.launchpad.database.sourcepackagerelease import (
    SourcePackageRelease)
from canonical.launchpad.database.specification import Specification
from canonical.launchpad.database.queue import DistroReleaseQueue
from canonical.launchpad.helpers import shortlist


class DistroRelease(SQLBase, BugTargetBase):
    """A particular release of a distribution."""
    implements(IDistroRelease, IHasBuildRecords, IHasQueueItems, IPublishing)

    _table = 'DistroRelease'
    _defaultOrder = ['distribution', 'version']

    distribution = ForeignKey(dbName='distribution',
                              foreignKey='Distribution', notNull=True)
    name = StringCol(notNull=True)
    displayname = StringCol(notNull=True)
    title = StringCol(notNull=True)
    summary = StringCol(notNull=True)
    description = StringCol(notNull=True)
    version = StringCol(notNull=True)
    releasestatus = EnumCol(notNull=True, schema=DistributionReleaseStatus)
    datereleased = UtcDateTimeCol(notNull=False, default=None)
    parentrelease =  ForeignKey(
        dbName='parentrelease', foreignKey='DistroRelease', notNull=False)
    owner = ForeignKey(
        dbName='owner', foreignKey='Person', notNull=True)
    driver = ForeignKey(
        foreignKey="Person", dbName="driver", notNull=False, default=None)
    lucilleconfig = StringCol(notNull=False, default=None)
    changeslist = StringCol(notNull=False, default=None)
    nominatedarchindep = ForeignKey(
        dbName='nominatedarchindep',foreignKey='DistroArchRelease',
        notNull=False, default=None)
    datelastlangpack = UtcDateTimeCol(dbName='datelastlangpack', notNull=False,
        default=None)
    messagecount = IntCol(notNull=True, default=0)
    binarycount = IntCol(notNull=True, default=DEFAULT)
    sourcecount = IntCol(notNull=True, default=DEFAULT)

    milestones = SQLMultipleJoin('Milestone', joinColumn = 'distrorelease',
                            orderBy=['dateexpected', 'name'])
    architectures = SQLMultipleJoin(
        'DistroArchRelease', joinColumn='distrorelease',
        orderBy='architecturetag')
    binary_package_caches = SQLMultipleJoin('DistroReleasePackageCache',
        joinColumn='distrorelease', orderBy='name')
    components = SQLRelatedJoin(
        'Component', joinColumn='distrorelease', otherColumn='component',
        intermediateTable='ComponentSelection')
    sections = SQLRelatedJoin(
        'Section', joinColumn='distrorelease', otherColumn='section',
        intermediateTable='SectionSelection')

    @property
    def drivers(self):
        """See IDistroRelease."""
        drivers = set()
        drivers.add(self.driver)
        drivers = drivers.union(self.distribution.drivers)
        drivers.discard(None)
        return sorted(drivers, key=lambda driver: driver.browsername)

    @property
    def sortkey(self):
        """A string to be used for sorting distro releases.

        This is designed to sort alphabetically by distro and release name,
        except that Ubuntu will be at the top of the listing.
        """
        result = ''
        if self.distribution.name == 'ubuntu':
            result += '-'
        result += self.distribution.name + self.name
        return result

    @property
    def packagings(self):
        # We join through sourcepackagename to be able to ORDER BY it,
        # and this code also uses prejoins to avoid fetching data later
        # on.
        packagings = Packaging.select(
            "Packaging.sourcepackagename = SourcePackageName.id "
            "AND DistroRelease.id = Packaging.distrorelease "
            "AND DistroRelease.id = %d" % self.id,
            prejoinClauseTables=["SourcePackageName", "DistroRelease"],
            clauseTables=["SourcePackageName", "DistroRelease"],
            prejoins=["productseries", "productseries.product"],
            orderBy=["SourcePackageName.name"]
            )
        return packagings

    @property
    def distroreleaselanguages(self):
        result = DistroReleaseLanguage.select(
            "DistroReleaseLanguage.language = Language.id AND"
            " DistroReleaseLanguage.distrorelease = %d AND"
            " Language.visible = TRUE" % self.id,
            prejoinClauseTables=["Language"],
            clauseTables=["Language"],
            prejoins=["distrorelease"],
            orderBy=["Language.englishname"])
        return result

    @cachedproperty('_previous_releases_cached')
    def previous_releases(self):
        """See IDistroRelease."""
        # This property is cached because it is used intensely inside
        # sourcepackage.py; avoiding regeneration reduces a lot of
        # count(*) queries.
        datereleased = self.datereleased
        # if this one is unreleased, use the last released one
        if not datereleased:
            datereleased = 'NOW'
        results = DistroRelease.select('''
                distribution = %s AND
                datereleased < %s
                ''' % sqlvalues(self.distribution.id, datereleased),
                orderBy=['-datereleased'])
        return list(results)

    @property
    def parent(self):
        """See IDistroRelease."""
        if self.parentrelease:
            return self.parentrelease.title
        return ''

    @property
    def status(self):
        return self.releasestatus.title

    def canUploadToPocket(self, pocket):
        """See IDistroRelease."""
        # frozen/released states
        released_states = [
            DistributionReleaseStatus.FROZEN,
            DistributionReleaseStatus.SUPPORTED,
            DistributionReleaseStatus.CURRENT
            ]

        # deny uploads for released RELEASE pockets
        if (pocket == PackagePublishingPocket.RELEASE and
            self.releasestatus in released_states):
            return False

        # deny uploads for non-RELEASE unreleased pockets
        if (pocket != PackagePublishingPocket.RELEASE and
            self.releasestatus not in released_states):
            return False

        # allow anything else
        return True

    def updatePackageCount(self):
        """See IDistroRelease."""

        # first update the source package count
        query = """
            SourcePackagePublishing.distrorelease = %s AND
            SourcePackagePublishing.status = %s AND
            SourcePackagePublishing.pocket = %s AND
            SourcePackagePublishing.sourcepackagerelease =
                SourcePackageRelease.id AND
            SourcePackageRelease.sourcepackagename =
                SourcePackageName.id
            """ % sqlvalues(
                self.id,
                PackagePublishingStatus.PUBLISHED,
                PackagePublishingPocket.RELEASE)
        self.sourcecount = SourcePackageName.select(query,
            distinct=True,
            clauseTables=['SourcePackageRelease',
                'SourcePackagePublishing']).count()

        # next update the binary count
        clauseTables = ['DistroArchRelease', 'BinaryPackagePublishing',
                        'BinaryPackageRelease']
        query = """
            BinaryPackagePublishing.binarypackagerelease =
                BinaryPackageRelease.id AND
            BinaryPackageRelease.binarypackagename =
                BinaryPackageName.id AND
            BinaryPackagePublishing.status = %s AND
            BinaryPackagePublishing.pocket = %s AND
            BinaryPackagePublishing.distroarchrelease =
                DistroArchRelease.id AND
            DistroArchRelease.distrorelease = %s
            """ % sqlvalues(
                PackagePublishingStatus.PUBLISHED,
                PackagePublishingPocket.RELEASE,
                self.id)
        ret = BinaryPackageName.select(
            query, distinct=True, clauseTables=clauseTables).count()
        self.binarycount = ret

    @property
    def architecturecount(self):
        """See IDistroRelease."""
        return self.architectures.count()

    # XXX: this is expensive and shouldn't be a property
    #   -- kiko, 2006-06-14
    @property
    def potemplates(self):
        result = POTemplate.selectBy(distroreleaseID=self.id)
        result = result.prejoin(['potemplatename'])
        return sorted(result,
            key=lambda x: (-x.priority, x.potemplatename.name))

    # XXX: this is expensive and shouldn't be a property
    #   -- kiko, 2006-06-14
    @property
    def currentpotemplates(self):
        result = POTemplate.selectBy(distroreleaseID=self.id, iscurrent=True)
        result = result.prejoin(['potemplatename'])
        return sorted(result,
            key=lambda x: (-x.priority, x.potemplatename.name))

    @property
    def fullreleasename(self):
        return "%s %s" % (
            self.distribution.name.capitalize(), self.name.capitalize())

    def searchTasks(self, search_params):
        """See canonical.launchpad.interfaces.IBugTarget."""
        search_params.setDistributionRelease(self)
        return BugTaskSet().search(search_params)

    @property
    def has_any_specifications(self):
        """See IHasSpecifications."""
        return self.all_specifications.count()

    @property
    def all_specifications(self):
        return self.specifications(filter=[SpecificationFilter.ALL])

    def specifications(self, sort=None, quantity=None, filter=None):
        """See IHasSpecifications.
        
        In this case the rules for the default behaviour cover three things:
        
          - acceptance: if nothing is said, ACCEPTED only
          - completeness: if nothing is said, ANY
          - informationalness: if nothing is said, ANY

        """

        # Make a new list of the filter, so that we do not mutate what we
        # were passed as a filter
        if not filter:
            # filter could be None or [] then we decide the default
            # which for a distrorelease is to show everything approved
            filter = [SpecificationFilter.ACCEPTED]

        # defaults for completeness: in this case we don't actually need to
        # do anything, because the default is ANY
        
        # defaults for acceptance: in this case, if nothing is said about
        # acceptance, we want to show only accepted specs
        acceptance = False
        for option in [
            SpecificationFilter.ACCEPTED,
            SpecificationFilter.DECLINED,
            SpecificationFilter.PROPOSED]:
            if option in filter:
                acceptance = True
        if acceptance is False:
            filter.append(SpecificationFilter.ACCEPTED)

        # defaults for informationalness: we don't have to do anything
        # because the default if nothing is said is ANY

        # sort by priority descending, by default
        if sort is None or sort == SpecificationSort.PRIORITY:
            order = ['-priority', 'Specification.status', 'Specification.name']
        elif sort == SpecificationSort.DATE:
            order = ['-Specification.datecreated', 'Specification.id']

        # figure out what set of specifications we are interested in. for
        # distroreleases, we need to be able to filter on the basis of:
        #
        #  - completeness.
        #  - goal status.
        #  - informational.
        #
        base = 'Specification.distrorelease = %s' % self.id
        query = base
        # look for informational specs
        if SpecificationFilter.INFORMATIONAL in filter:
            query += ' AND Specification.informational IS TRUE'
        
        # filter based on completion. see the implementation of
        # Specification.is_complete() for more details
        completeness =  Specification.completeness_clause

        if SpecificationFilter.COMPLETE in filter:
            query += ' AND ( %s ) ' % completeness
        elif SpecificationFilter.INCOMPLETE in filter:
            query += ' AND NOT ( %s ) ' % completeness

        # look for specs that have a particular goalstatus (proposed,
        # accepted or declined)
        if SpecificationFilter.ACCEPTED in filter:
            query += ' AND Specification.goalstatus = %d' % (
                SpecificationGoalStatus.ACCEPTED.value)
        elif SpecificationFilter.PROPOSED in filter:
            query += ' AND Specification.goalstatus = %d' % (
                SpecificationGoalStatus.PROPOSED.value)
        elif SpecificationFilter.DECLINED in filter:
            query += ' AND Specification.goalstatus = %d' % (
                SpecificationGoalStatus.DECLINED.value)

        # ALL is the trump card
        if SpecificationFilter.ALL in filter:
            query = base

        # Filter for specification text
        for constraint in filter:
            if isinstance(constraint, basestring):
                # a string in the filter is a text search filter
                query += ' AND Specification.fti @@ ftq(%s) ' % quote(
                    constraint)

        # now do the query, and remember to prejoin to people
        results = Specification.select(query, orderBy=order, limit=quantity)
        return results.prejoin(['assignee', 'approver', 'drafter'])

    def getSpecification(self, name):
        """See ISpecificationTarget."""
        return self.distribution.getSpecification(name)

    def acceptSpecificationGoal(self, spec):
        """See ISpecificationGoal."""
        spec.distrorelease = self
        spec.goalstatus = SpecificationGoalStatus.ACCEPTED

    def declineSpecificationGoal(self, spec):
        """See ISpecificationGoal."""
        spec.distrorelease = self
        spec.goalstatus = SpecificationGoalStatus.DECLINED

    def acceptSpecificationGoals(self, speclist):
        """See ISpecificationGoal."""
        for spec in speclist:
            self.acceptSpecificationGoal(spec)

        # we need to flush all the changes we have made to disk, then try
        # the query again to see if we have any specs remaining in this
        # queue
        flush_database_updates()

        return self.specifications(
                        filter=[SpecificationFilter.PROPOSED]).count()

    def declineSpecificationGoals(self, speclist):
        """See ISpecificationGoal."""
        for spec in speclist:
            self.declineSpecificationGoal(spec)

        # we need to flush all the changes we have made to disk, then try
        # the query again to see if we have any specs remaining in this
        # queue
        flush_database_updates()

        return self.specifications(
                        filter=[SpecificationFilter.PROPOSED]).count()

    @cachedproperty
    def open_cve_bugtasks(self):
        """See IDistribution."""
        return list(CveSet().getOpenBugTasks(distrorelease=self))

    @cachedproperty
    def resolved_cve_bugtasks(self):
        """See IDistribution."""
        return list(CveSet().getResolvedBugTasks(distrorelease=self))

    def getDistroReleaseLanguage(self, language):
        """See IDistroRelease."""
        return DistroReleaseLanguage.selectOneBy(
            distroreleaseID=self.id,
            languageID=language.id)

    def getDistroReleaseLanguageOrDummy(self, language):
        """See IDistroRelease."""
        drl = self.getDistroReleaseLanguage(language)
        if drl is not None:
            return drl
        return DummyDistroReleaseLanguage(self, language)

    def updateStatistics(self, ztm):
        """See IDistroRelease."""
        # first find the set of all languages for which we have pofiles in
        # the distribution
        langidset = set(
            language.id for language in Language.select('''
                Language.visible = TRUE AND
                Language.id = POFile.language AND
                POFile.potemplate = POTemplate.id AND
                POTemplate.distrorelease = %s
                ''' % sqlvalues(self.id),
                orderBy=['code'],
                distinct=True,
                clauseTables=['POFile', 'POTemplate'])
            )
        # now run through the existing DistroReleaseLanguages for the
        # distrorelease, and update their stats, and remove them from the
        # list of languages we need to have stats for
        for distroreleaselanguage in self.distroreleaselanguages:
            distroreleaselanguage.updateStatistics(ztm)
            langidset.discard(distroreleaselanguage.language.id)
        # now we should have a set of languages for which we NEED
        # to have a DistroReleaseLanguage
        for langid in langidset:
            drl = DistroReleaseLanguage(distrorelease=self, languageID=langid)
            drl.updateStatistics(ztm)
        # lastly, we need to update the message count for this distro
        # release itself
        messagecount = 0
        for potemplate in self.potemplates:
            messagecount += potemplate.messageCount()
        self.messagecount = messagecount
        ztm.commit()

    def getSourcePackage(self, name):
        """See IDistroRelease."""
        if not ISourcePackageName.providedBy(name):
            try:
                name = SourcePackageName.byName(name)
            except SQLObjectNotFound:
                return None
        return SourcePackage(sourcepackagename=name, distrorelease=self)

    def getBinaryPackage(self, name):
        """See IDistroRelease."""
        if not IBinaryPackageName.providedBy(name):
            try:
                name = BinaryPackageName.byName(name)
            except SQLObjectNotFound:
                return None
        return DistroReleaseBinaryPackage(self, name)

    def getSourcePackageRelease(self, sourcepackagerelease):
        """See IDistroRelease."""
        return DistroReleaseSourcePackageRelease(self, sourcepackagerelease)

    def __getitem__(self, archtag):
        """See IDistroRelease."""
        item = DistroArchRelease.selectOneBy(
            distroreleaseID=self.id, architecturetag=archtag)
        if item is None:
            raise NotFoundError('Unknown architecture %s for %s %s' % (
                archtag, self.distribution.name, self.name))
        return item

    def getTranslatableSourcePackages(self):
        """See IDistroRelease."""
        query = """
            POTemplate.sourcepackagename = SourcePackageName.id AND
            POTemplate.distrorelease = %s""" % sqlvalues(self.id)
        result = SourcePackageName.select(query, clauseTables=['POTemplate'],
            orderBy=['name'])
        return [SourcePackage(sourcepackagename=spn, distrorelease=self) for
            spn in result]

    def getUnlinkedTranslatableSourcePackages(self):
        """See IDistroRelease."""
        # Note that both unlinked packages and
        # linked-with-no-productseries packages are considered to be
        # "unlinked translatables".
        query = """
            SourcePackageName.id NOT IN (SELECT DISTINCT
             sourcepackagename FROM Packaging WHERE distrorelease = %s) AND
            POTemplate.sourcepackagename = SourcePackageName.id AND
            POTemplate.distrorelease = %s""" % sqlvalues(self.id, self.id)
        unlinked = SourcePackageName.select(query, clauseTables=['POTemplate'],
              orderBy=['name'])
        query = """
            Packaging.sourcepackagename = SourcePackageName.id AND
            Packaging.productseries = NULL AND
            POTemplate.sourcepackagename = SourcePackageName.id AND
            POTemplate.distrorelease = %s""" % sqlvalues(self.id)
        linked_but_no_productseries = SourcePackageName.select(query,
            clauseTables=['POTemplate', 'Packaging'], orderBy=['name'])
        result = unlinked.union(linked_but_no_productseries)
        return [SourcePackage(sourcepackagename=spn, distrorelease=self) for
            spn in result]

    def getPublishedReleases(self, sourcepackage_or_name, pocket=None,
                             include_pending=False, exclude_pocket=None):
        """See IDistroRelease."""
        # XXX cprov 20060213: we need a standard and easy API, no need
        # to support multiple type arguments, only string name should be
        # the best choice in here, the call site will be clearer.
        # bug # 31317
        if ISourcePackage.providedBy(sourcepackage_or_name):
            spn = sourcepackage_or_name.name
        elif ISourcePackageName.providedBy(sourcepackage_or_name):
            spn = sourcepackage_or_name
        else:
            spns = getUtility(ISourcePackageNameSet)
            spn = spns.queryByName(sourcepackage_or_name)
            if spn is None:
                return []

        queries = ["""
        sourcepackagerelease=sourcepackagerelease.id AND
        sourcepackagerelease.sourcepackagename=%s AND
        distrorelease =%s
        """ % sqlvalues(spn.id, self.id)]

        if pocket is not None:
            queries.append("pocket=%s" % sqlvalues(pocket.value))

        if exclude_pocket is not None:
            queries.append("pocket!=%s" % sqlvalues(exclude_pocket.value))

        if include_pending:
            queries.append("status in (%s, %s)" % sqlvalues(
                PackagePublishingStatus.PUBLISHED,
                PackagePublishingStatus.PENDING))
        else:
            queries.append("status=%s" % sqlvalues(
                PackagePublishingStatus.PUBLISHED))

        published = SourcePackagePublishing.select(
            " AND ".join(queries),
            clauseTables = ['SourcePackageRelease'])

        return shortlist(published)

    def getAllReleasesByStatus(self, status):
        """See IDistroRelease."""
        queries = ['distrorelease=%s AND status=%s'
                   % sqlvalues(self.id, status)]

        unstable_states = [
            DistributionReleaseStatus.FROZEN,
            DistributionReleaseStatus.DEVELOPMENT,
            DistributionReleaseStatus.EXPERIMENTAL,
            ]

        if self.releasestatus not in unstable_states:
            # do not consider publication to RELEASE pocket in
            # CURRENT/SUPPORTED distrorelease. They must not change.
            queries.append(
                'pocket!=%s' % sqlvalues(PackagePublishingPocket.RELEASE))

        return SourcePackagePublishing.select(" AND ".join(queries))

    def getBinaryPackagePublishing(self, name=None, version=None, archtag=None,
                                   sourcename=None, orderBy=None):
        """See IDistroRelease."""

        clauseTables = ['BinaryPackagePublishing', 'DistroArchRelease',
                        'BinaryPackageRelease', 'BinaryPackageName', 'Build',
                        'SourcePackageRelease', 'SourcePackageName' ]

        query = ['''BinaryPackagePublishing.binarypackagerelease =
                        BinaryPackageRelease.id AND
                    BinaryPackagePublishing.distroarchrelease =
                        DistroArchRelease.id AND
                    BinaryPackageRelease.binarypackagename = 
                        BinaryPackageName.id AND
                    BinaryPackageRelease.build =
                        Build.id AND
                    Build.sourcepackagerelease =
                        SourcePackageRelease.id AND
                    SourcePackageRelease.sourcepackagename =
                        SourcePackageName.id AND
                    DistroArchRelease.distrorelease = %s AND
                    BinaryPackagePublishing.status = %s'''
            % sqlvalues(self.id, PackagePublishingStatus.PUBLISHED)]

        if name:
            query.append('BinaryPackageName.name = %s' % sqlvalues(name))

        if version:
            query.append('BinaryPackageRelease.version = %s'
                      % sqlvalues(version))

        if archtag:
            query.append('DistroArchRelease.architecturetag = %s'
                      % sqlvalues(archtag))

        if sourcename:
            query.append('SourcePackageName.name = %s' % sqlvalues(sourcename))

        query = " AND ".join(query)

        result = BinaryPackagePublishing.select(query, distinct=False,
                                                clauseTables=clauseTables,
                                                orderBy=orderBy)

        return result

    def publishedBinaryPackages(self, component=None):
        """See IDistroRelease."""
        # XXX sabdfl 04/07/05 this can become a utility when that works
        # this is used by the debbugs import process, mkdebwatches
        pubpkgset = getUtility(IPublishedPackageSet)
        result = pubpkgset.query(distrorelease=self, component=component)
        return [BinaryPackageRelease.get(pubrecord.binarypackagerelease)
                for pubrecord in result]

    def getBuildRecords(self, status=None, name=None, pocket=None):
        """See IHasBuildRecords"""
        # find out the distroarchrelease in question
        arch_ids = [arch.id for arch in self.architectures]
        # use facility provided by IBuildSet to retrieve the records
        return getUtility(IBuildSet).getBuildsByArchIds(
            arch_ids, status, name, pocket)

    def createUploadedSourcePackageRelease(self, sourcepackagename,
            version, maintainer, dateuploaded, builddepends,
            builddependsindep, architecturehintlist, component,
            creator, urgency, changelog, dsc, dscsigningkey, section,
            manifest):
        """See IDistroRelease."""
        return SourcePackageRelease(uploaddistrorelease=self.id,
                                    sourcepackagename=sourcepackagename,
                                    version=version,
                                    maintainer=maintainer,
                                    dateuploaded=dateuploaded,
                                    builddepends=builddepends,
                                    builddependsindep=builddependsindep,
                                    architecturehintlist=architecturehintlist,
                                    component=component,
                                    creator=creator,
                                    urgency=urgency,
                                    changelog=changelog,
                                    dsc=dsc,
                                    dscsigningkey=dscsigningkey,
                                    section=section,
                                    manifest=manifest)

    def getComponentByName(self, name):
        """See IDistroRelease."""
        comp = Component.byName(name)
        if comp is None:
            raise NotFoundError(name)
        permitted = set(self.components)
        if comp in permitted:
            return comp
        raise NotFoundError(name)

    def getSectionByName(self, name):
        """See IDistroRelease."""
        section = Section.byName(name)
        if section is None:
            raise NotFoundError(name)
        permitted = set(self.sections)
        if section in permitted:
            return section
        raise NotFoundError(name)

    def removeOldCacheItems(self):
        """See IDistroRelease."""

        # get the set of package names that should be there
        bpns = set(BinaryPackageName.select("""
            BinaryPackagePublishing.distroarchrelease =
                DistroArchRelease.id AND
            DistroArchRelease.distrorelease = %s AND
            BinaryPackagePublishing.binarypackagerelease =
                BinaryPackageRelease.id AND
            BinaryPackageRelease.binarypackagename =
                BinaryPackageName.id
            """ % sqlvalues(self.id),
            distinct=True,
            clauseTables=['BinaryPackagePublishing', 'DistroArchRelease',
                'BinaryPackageRelease']))

        # remove the cache entries for binary packages we no longer want
        for cache in self.binary_package_caches:
            if cache.binarypackagename not in bpns:
                cache.destroySelf()

    def updateCompletePackageCache(self, ztm=None):
        """See IDistroRelease."""

        # get the set of package names to deal with
        bpns = list(BinaryPackageName.select("""
            BinaryPackagePublishing.distroarchrelease =
                DistroArchRelease.id AND
            DistroArchRelease.distrorelease = %s AND
            BinaryPackagePublishing.binarypackagerelease =
                BinaryPackageRelease.id AND
            BinaryPackageRelease.binarypackagename =
                BinaryPackageName.id
            """ % sqlvalues(self.id),
            distinct=True,
            clauseTables=['BinaryPackagePublishing', 'DistroArchRelease',
                'BinaryPackageRelease']))

        # now ask each of them to update themselves. commit every 100
        # packages
        counter = 0
        for bpn in bpns:
            self.updatePackageCache(bpn)
            counter += 1
            if counter > 99:
                counter = 0
                if ztm is not None:
                    ztm.commit()


    def updatePackageCache(self, binarypackagename):
        """See IDistroRelease."""

        # get the set of published binarypackagereleases
        bprs = BinaryPackageRelease.select("""
            BinaryPackageRelease.binarypackagename = %s AND
            BinaryPackageRelease.id =
                BinaryPackagePublishing.binarypackagerelease AND
            BinaryPackagePublishing.distroarchrelease =
                DistroArchRelease.id AND
            DistroArchRelease.distrorelease = %s
            """ % sqlvalues(binarypackagename.id, self.id),
            orderBy='-datecreated',
            clauseTables=['BinaryPackagePublishing', 'DistroArchRelease'],
            distinct=True)
        if bprs.count() == 0:
            return

        # find or create the cache entry
        cache = DistroReleasePackageCache.selectOne("""
            distrorelease = %s AND
            binarypackagename = %s
            """ % sqlvalues(self.id, binarypackagename.id))
        if cache is None:
            cache = DistroReleasePackageCache(
                distrorelease=self,
                binarypackagename=binarypackagename)

        # make sure the cached name, summary and description are correct
        cache.name = binarypackagename.name
        cache.summary = bprs[0].summary
        cache.description = bprs[0].description

        # get the sets of binary package summaries, descriptions. there is
        # likely only one, but just in case...

        summaries = set()
        descriptions = set()
        for bpr in bprs:
            summaries.add(bpr.summary)
            descriptions.add(bpr.description)

        # and update the caches
        cache.summaries = ' '.join(sorted(summaries))
        cache.descriptions = ' '.join(sorted(descriptions))

    def searchPackages(self, text):
        """See IDistroRelease."""
        drpcaches = DistroReleasePackageCache.select("""
            distrorelease = %s AND (
            fti @@ ftq(%s) OR
            DistroReleasePackageCache.name ILIKE '%%' || %s || '%%')
            """ % (quote(self.id), quote(text), quote_like(text)),
            selectAlso='rank(fti, ftq(%s)) AS rank' % sqlvalues(text),
            orderBy=['-rank'],
            prejoins=['binarypackagename'],
            distinct=True)
        return [DistroReleaseBinaryPackage(
            distrorelease=self,
            binarypackagename=drpc.binarypackagename) for drpc in drpcaches]

    def newArch(self, architecturetag, processorfamily, official, owner):
        """See IDistroRelease."""
        dar = DistroArchRelease(architecturetag=architecturetag,
            processorfamily=processorfamily, official=official,
            distrorelease=self, owner=owner)
        return dar

    def newMilestone(self, name, dateexpected=None):
        """See IDistroRelease."""
        return Milestone(name=name, dateexpected=dateexpected,
            distributionID=self.distribution.id, distroreleaseID=self.id)

    def createQueueEntry(self, pocket, changesfilename, changesfilecontent):
        """See IDistroRelease."""
        # We store the changes file in the librarian to avoid having to
        # deal with broken encodings in these files; this will allow us
        # to regenerate these files as necessary.
        #
        # The use of StringIO here should be safe: we do not encoding of
        # the content in the changes file (as doing so would be guessing
        # at best, causing unpredictable corruption), and simply pass it
        # off to the librarian.
        file_alias_set = getUtility(ILibraryFileAliasSet)
        changes_file = file_alias_set.create(changesfilename,
            len(changesfilecontent), StringIO(changesfilecontent),
            'text/plain')
        return DistroReleaseQueue(distrorelease=self.id,
                                  status=DistroReleaseQueueStatus.NEW,
                                  pocket=pocket,
                                  changesfile=changes_file.id)

    def getQueueItems(self, status=None, name=None, version=None,
                      exact_match=False, pocket=None):
        """See IDistroRelease."""

        default_clauses = ["""
            distroreleasequeue.distrorelease = %s""" % sqlvalues(self.id)]

        # restrict result to a given pocket
        if pocket is not None:
            default_clauses.append(
                    "distroreleasequeue.pocket = %s" % sqlvalues(pocket))


        # XXX cprov 20060606: We may reorganise this code, creating
        # some new methods provided by IDistroReleaseQueueSet, as:
        # getByStatus and getByName.
        if not status:
            assert not version and not exact_match
            return DistroReleaseQueue.select(
                " AND ".join(default_clauses),
                orderBy=['-id'])

        default_clauses.append("""
        distroreleasequeue.status = %s""" % sqlvalues(status))

        if not name:
            assert not version and not exact_match
            return DistroReleaseQueue.select(
                " AND ".join(default_clauses),
                orderBy=['-id'])

        source_where_clauses = default_clauses + ["""
            distroreleasequeue.id = distroreleasequeuesource.distroreleasequeue
            """]

        build_where_clauses = default_clauses + ["""
            distroreleasequeue.id = distroreleasequeuebuild.distroreleasequeue
            """]

        custom_where_clauses = default_clauses + ["""
            distroreleasequeue.id = distroreleasequeuecustom.distroreleasequeue
            """]

        # modify source clause to lookup on sourcepackagerelease
        source_where_clauses.append("""
            distroreleasequeuesource.sourcepackagerelease =
            sourcepackagerelease.id""")
        source_where_clauses.append(
            "sourcepackagerelease.sourcepackagename = sourcepackagename.id")

        # modify build clause to lookup on binarypackagerelease
        build_where_clauses.append(
            "distroreleasequeuebuild.build = binarypackagerelease.build")
        build_where_clauses.append(
            "binarypackagerelease.binarypackagename = binarypackagename.id")

        # modify custom clause to lookup on libraryfilealias
        custom_where_clauses.append(
            "distroreleasequeuecustom.libraryfilealias = "
            "libraryfilealias.id")

        # attempt to exact or similar names in builds, sources and custom
        if exact_match:
            source_where_clauses.append("sourcepackagename.name = '%s'" % name)
            build_where_clauses.append("binarypackagename.name = '%s'" % name)
            custom_where_clauses.append(
                "libraryfilealias.filename='%s'" % name)
        else:
            source_where_clauses.append(
                "sourcepackagename.name LIKE '%%' || %s || '%%'"
                % quote_like(name))

            build_where_clauses.append(
                "binarypackagename.name LIKE '%%' || %s || '%%'"
                % quote_like(name))

            custom_where_clauses.append(
                "libraryfilealias.filename LIKE '%%' || %s || '%%'"
                % quote_like(name))

        # attempt for given version argument, except by custom
        if version:
            # exact or similar matches
            if exact_match:
                source_where_clauses.append(
                    "sourcepackagerelease.version = '%s'" % version)
                build_where_clauses.append(
                    "binarypackagerelease.version = '%s'" % version)
            else:
                source_where_clauses.append(
                    "sourcepackagerelease.version LIKE '%%' || %s || '%%'"
                    % quote_like(version))
                build_where_clauses.append(
                    "binarypackagerelease.version LIKE '%%' || %s || '%%'"
                    % quote_like(version))

        source_clauseTables = [
            'DistroReleaseQueueSource',
            'SourcePackageRelease',
            'SourcePackageName',
            ]
        source_orderBy = ['-sourcepackagerelease.dateuploaded']

        build_clauseTables = [
            'DistroReleaseQueueBuild',
            'BinaryPackageRelease',
            'BinaryPackageName',
            ]
        build_orderBy = ['-binarypackagerelease.datecreated']

        custom_clauseTables = [
            'DistroReleaseQueueCustom',
            'LibraryFileAlias',
            ]
        custom_orderBy = ['-LibraryFileAlias.id']

        source_where_clause = " AND ".join(source_where_clauses)
        source_results = DistroReleaseQueue.select(
            source_where_clause, clauseTables=source_clauseTables,
            orderBy=source_orderBy)

        build_where_clause = " AND ".join(build_where_clauses)
        build_results = DistroReleaseQueue.select(
            build_where_clause, clauseTables=build_clauseTables,
            orderBy=build_orderBy)

        custom_where_clause = " AND ".join(custom_where_clauses)
        custom_results = DistroReleaseQueue.select(
            custom_where_clause, clauseTables=custom_clauseTables,
            orderBy=custom_orderBy)

        return source_results.union(build_results.union(custom_results))

    def createBug(self, owner, title, comment, security_related=False,
                  private=False):
        """See canonical.launchpad.interfaces.IBugTarget."""
        # We don't currently support opening a new bug on an IDistroRelease,
        # because internally bugs are reported against IDistroRelease only when
        # targetted to be fixed in that release, which is rarely the case for a
        # brand new bug report.
        raise NotImplementedError(
            "A new bug cannot be filed directly on a distribution release, "
            "because releases are meant for \"targeting\" a fix to a specific "
            "release. It's possible that we may change this behaviour to "
            "allow filing a bug on a distribution release in the "
            "not-too-distant future. For now, you probably meant to file "
            "the bug on the distribution instead.")

    def initialiseFromParent(self):
        """See IDistroRelease."""
        assert self.parentrelease is not None, "Parent release must be present"
        assert SourcePackagePublishingHistory.selectBy(
            distroreleaseID=self.id).count() == 0, \
            "Source Publishing must be empty"
        for arch in self.architectures:
            assert BinaryPackagePublishingHistory.selectBy(
                distroarchreleaseID=arch.id).count() == 0, \
                "Binary Publishing must be empty"
            try:
                parent_arch = self.parentrelease[arch.architecturetag]
                assert parent_arch.processorfamily == arch.processorfamily, \
                       "The arch tags must match the processor families."
            except KeyError:
                raise AssertionError("Parent release lacks %s" % (
                    arch.architecturetag))
        assert self.nominatedarchindep is not None, \
               "Must have a nominated archindep architecture."
        assert self.components.count() == 0, \
               "Component selections must be empty."
        assert self.sections.count() == 0, \
               "Section selections must be empty."

        # MAINTAINER: dsilvers: 20051031
        # Here we go underneath the SQLObject caching layers in order to
        # generate what will potentially be tens of thousands of rows
        # in various tables. Thus we flush pending updates from the SQLObject
        # layer, perform our work directly in the transaction and then throw
        # the rest of the SQLObject cache away to make sure it hasn't cached
        # anything that is no longer true.

        # Prepare for everything by flushing updates to the database.
        flush_database_updates()
        cur = cursor()

        # Perform the copies
        self._copy_component_and_section_selections(cur)
        self._copy_source_publishing_records(cur)
        for arch in self.architectures:
            parent_arch = self.parentrelease[arch.architecturetag]
            self._copy_binary_publishing_records(cur, arch, parent_arch)
        self._copy_lucille_config(cur)

        # Finally, flush the caches because we've altered stuff behind the
        # back of sqlobject.
        flush_database_caches()

    def _copy_lucille_config(self, cur):
        """Copy all lucille related configuration from our parent release."""
        cur.execute('''
            UPDATE DistroRelease SET lucilleconfig=(
                SELECT pdr.lucilleconfig FROM DistroRelease AS pdr
                WHERE pdr.id = %s)
            WHERE id = %s
            ''' % sqlvalues(self.parentrelease.id, self.id))

    def _copy_binary_publishing_records(self, cur, arch, parent_arch):
        """Copy the binary publishing records from the parent arch release
        to the given arch release in ourselves.

        We copy all PENDING and PUBLISHED records as PENDING into our own
        publishing records.

        We copy only the RELEASE pocket.
        """
        cur.execute('''
            INSERT INTO SecureBinaryPackagePublishingHistory (
                binarypackagerelease, distroarchrelease, status,
                component, section, priority, datecreated, datepublished,
                pocket, embargo)
            SELECT bpp.binarypackagerelease, %s as distroarchrelease,
                   bpp.status, bpp.component, bpp.section, bpp.priority,
                   %s as datecreated, %s as datepublished, %s as pocket,
                   false as embargo
            FROM BinaryPackagePublishing AS bpp
            WHERE bpp.distroarchrelease = %s AND bpp.status in (%s, %s) AND
                  bpp.pocket = %s
            ''' % sqlvalues(arch.id, UTC_NOW, UTC_NOW,
                            PackagePublishingPocket.RELEASE.value,
                            parent_arch.id,
                            PackagePublishingStatus.PENDING.value,
                            PackagePublishingStatus.PUBLISHED.value,
                            PackagePublishingPocket.RELEASE.value))

    def _copy_source_publishing_records(self, cur):
        """Copy the source publishing records from our parent distro release.

        We copy all PENDING and PUBLISHED records as PENDING into our own
        publishing records.

        We copy only the RELEASE pocket.
        """
        cur.execute('''
            INSERT INTO SecureSourcePackagePublishingHistory (
                sourcepackagerelease, distrorelease, status, component,
                section, datecreated, datepublished, pocket, embargo)
            SELECT spp.sourcepackagerelease, %s as distrorelease,
                   spp.status, spp.component, spp.section, %s as datecreated,
                   %s as datepublished, %s as pocket, false as embargo
            FROM SourcePackagePublishing AS spp
            WHERE spp.distrorelease = %s AND spp.status in (%s, %s) AND
                  spp.pocket = %s
            ''' % sqlvalues(self.id, UTC_NOW, UTC_NOW,
                            PackagePublishingPocket.RELEASE.value,
                            self.parentrelease.id,
                            PackagePublishingStatus.PENDING.value,
                            PackagePublishingStatus.PUBLISHED.value,
                            PackagePublishingPocket.RELEASE.value))

    def _copy_component_and_section_selections(self, cur):
        """Copy the section and component selections from the parent distro
        release into this one.
        """
        # Copy the component selections
        cur.execute('''
            INSERT INTO ComponentSelection (distrorelease, component)
            SELECT %s AS distrorelease, cs.component AS component
            FROM ComponentSelection AS cs WHERE cs.distrorelease = %s
            ''' % sqlvalues(self.id, self.parentrelease.id))
        # Copy the section selections
        cur.execute('''
            INSERT INTO SectionSelection (distrorelease, section)
            SELECT %s as distrorelease, ss.section AS section
            FROM SectionSelection AS ss WHERE ss.distrorelease = %s
            ''' % sqlvalues(self.id, self.parentrelease.id))


    def publish(self, diskpool, log, careful=False, dirty_pockets=None):
        """ """
        log.debug("Checking %s." % self.title)

        spps = self.getAllReleasesByStatus(PackagePublishingStatus.PENDING)
        if careful:
            spps.union(self.getAllReleasesByStatus(
                PackagePublishingStatus.PUBLISHED))

        log.debug("Attempting to publish pending sources.")
        for spp in spps:
            spp.publish(diskpool, log)
            if dirty_pockets is not None:
                dirty_pockets.setdefault(self.name, {})[spp.pocket] = True

        # propagate publication request to each distroarchrelease.
        for dar in self.architectures:
            dar.publish(diskpool, log, careful, dirty_pockets)


class DistroReleaseSet:
    implements(IDistroReleaseSet)

    def get(self, distroreleaseid):
        """See IDistroReleaseSet."""
        return DistroRelease.get(distroreleaseid)

    def translatables(self):
        """See IDistroReleaseSet."""
        return DistroRelease.select(
            "POTemplate.distrorelease=DistroRelease.id",
            clauseTables=['POTemplate'], distinct=True)

    def findByName(self, name):
        """See IDistroReleaseSet."""
        return DistroRelease.selectBy(name=name)

    def queryByName(self, distribution, name):
        """See IDistroReleaseSet."""
        return DistroRelease.selectOneBy(
            distributionID=distribution.id, name=name)

    def findByVersion(self, version):
        """See IDistroReleaseSet."""
        return DistroRelease.selectBy(version=version)

    def search(self, distribution=None, isreleased=None, orderBy=None):
        """See IDistroReleaseSet."""
        where_clause = ""
        if distribution is not None:
            where_clause += "distribution = %s" % sqlvalues(distribution.id)
        if isreleased is not None:
            if where_clause:
                where_clause += " AND "
            if isreleased:
                # The query is filtered on released releases.
                where_clause += "releasestatus in (%s, %s)" % sqlvalues(
                    DistributionReleaseStatus.CURRENT,
                    DistributionReleaseStatus.SUPPORTED)
            else:
                # XXX cprov 20060606: FROZEN is considered closed now
                # The query is filtered on unreleased releases.
                where_clause += "releasestatus in (%s, %s, %s)" % sqlvalues(
                    DistributionReleaseStatus.EXPERIMENTAL,
                    DistributionReleaseStatus.DEVELOPMENT,
                    DistributionReleaseStatus.FROZEN)
        if orderBy is not None:
            return DistroRelease.select(where_clause, orderBy=orderBy)
        else:
            return DistroRelease.select(where_clause)

    def new(self, distribution, name, displayname, title, summary, description,
            version, parentrelease, owner):
        """See IDistroReleaseSet."""
        return DistroRelease(
            distribution=distribution,
            name=name,
            displayname=displayname,
            title=title,
            summary=summary,
            description=description,
            version=version,
            releasestatus=DistributionReleaseStatus.EXPERIMENTAL,
            parentrelease=parentrelease,
            owner=owner)
<|MERGE_RESOLUTION|>--- conflicted
+++ resolved
@@ -33,13 +33,8 @@
     IDistroRelease, IDistroReleaseSet, ISourcePackageName,
     IPublishedPackageSet, IHasBuildRecords, NotFoundError,
     IBinaryPackageName, ILibraryFileAliasSet, IBuildSet,
-<<<<<<< HEAD
     ISourcePackage, ISourcePackageNameSet,
-    UNRESOLVED_BUGTASK_STATUSES, RESOLVED_BUGTASK_STATUSES,
     IHasQueueItems, IPublishing)
-=======
-    ISourcePackage, ISourcePackageNameSet, IHasQueueItems)
->>>>>>> 1a3ea3aa
 
 from canonical.launchpad.components.bugtarget import BugTargetBase
 from canonical.database.constants import DEFAULT, UTC_NOW
