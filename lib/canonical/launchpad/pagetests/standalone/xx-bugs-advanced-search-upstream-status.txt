The advanced search page provides widgets for filtering bugtasks based on
upstream status.

There are currently four bugs open in Ubuntu.

    >>> anon_browser.open('http://launchpad.dev/distros/ubuntu/+bugs')
    >>> from BeautifulSoup import BeautifulSoup
    >>> def print_bugtasks(text):
    ...     soup = BeautifulSoup(anon_browser.contents)
    ...     table = soup('table', {'id': 'buglisting'})[0]
    ...     for tr in table('tr'):
    ...         if not tr.td:
    ...             continue
    ...         icon, id, description = tr('td', limit=3)
    ...         print id.string, description.a.string
    >>> print_bugtasks(anon_browser.contents)
    1 Firefox does not support SVG
    9 Thunderbird crashes
    10 another test bug
    2 Blackhole Trash folder

Now if we go to the advanced search and choose to list only the bugs
needing a bug watch, only the bugs with tasks in other contexts that
don't use Malone are shown, if at least one of those contexts doesn't
have a bug watch.

    XXX: Can't click on the link due to bug 51853.
       -- Bjorn Tillenius, 2006-07-04
    >>> anon_browser.getLink('Advanced search').attrs['href']
    '?advanced=1'
    >>> anon_browser.open('http://launchpad.dev/distros/ubuntu/+bugs?advanced=1')
    >>> anon_browser.url
    'http://launchpad.dev/distros/ubuntu/+bugs?advanced=1'

    >>> upstream_status = anon_browser.getControl(name='field.status_upstream')
    >>> upstream_status.displayValue = [
    ...     'Show only bugs that need to be forwarded to an upstream bugtracker']
    >>> anon_browser.getControl('Search', index=0).click()
    >>> print_bugtasks(anon_browser.contents)
    2 Blackhole Trash folder

There's an exception to what's shown on this filter though: if all the
bugtasks on contexts that don't use Malone are Rejected, those bugs
are not included in the report.

    >>> from zope.component import getUtility
    >>> from canonical.database.sqlbase import flush_database_updates
    >>> from canonical.launchpad.ftests import login, logout
    >>> from canonical.launchpad.interfaces import IBugSet
    >>> from canonical.lp.dbschema import BugTaskStatus

    >>> login("foo.bar@canonical.com")

    >>> bug_two = getUtility(IBugSet).get(2)
    >>> for bugtask in bug_two.bugtasks:
    ...     if not bugtask.target_uses_malone:
    ...         bugtask.transitionToStatus(BugTaskStatus.REJECTED)
<<<<<<< HEAD
    
=======

>>>>>>> 01d9d291
    >>> flush_database_updates()

    >>> for bugtask in bug_two.bugtasks:
    ...     print "%s, %s" % (bugtask.target.bugtargetname, bugtask.status.title)
    ubuntu-product (upstream), Rejected
    Ubuntu, Unconfirmed
<<<<<<< HEAD
=======
    Ubuntu Hoary, Unconfirmed
>>>>>>> 01d9d291
    mozilla-firefox (Debian), Rejected
    mozilla-firefox (Debian Woody), Rejected
    >>> logout()

    >>> anon_browser.open('http://launchpad.dev/distros/ubuntu/+bugs?advanced=1')
    >>> upstream_status = anon_browser.getControl(name='field.status_upstream')
    >>> upstream_status.displayValue = [
    ...     'Show only bugs that need to be forwarded to an upstream bugtracker']
    >>> anon_browser.getControl('Search', index=0).click()
    >>> print anon_browser.contents
    <!DOCTYPE...
    ...No results...

The search can also be filtered to show only bugs not known to affect
upstream, i.e., bugs that don't have an IUpstreamBugTask. This filter
makes it easy for developers to ignore bugs that they've already passed
on upstream, to focus instead on things they need to work on.

    >>> anon_browser.open('http://launchpad.dev/distros/ubuntu/+bugs?advanced=1')
    >>> anon_browser.url
    'http://launchpad.dev/distros/ubuntu/+bugs?advanced=1'

    >>> upstream_status = anon_browser.getControl(name='field.status_upstream')
    >>> upstream_status.displayValue = [
    ...     'Show only bugs that are not known to affect upstream']
    >>> anon_browser.getControl('Search', index=0).click()
    >>> print_bugtasks(anon_browser.contents)
    10 another test bug

We can also show only the bugs that have a resolved upstream task. For
our purposes, this means:

<<<<<<< HEAD
    * bugs with bugtasks linked to watches that are rejected, fixed  
      committed or fix released
    * bugs with upstream bugtasks that are fix committed or fix
      released
  
=======
    * bugs with bugtasks linked to watches that are rejected, fixed
      committed or fix released
    * bugs with upstream bugtasks that are fix committed or fix
      released

>>>>>>> 01d9d291
Let's modify some existing bugtasks and create some new ones, to
demonstrate.

    >>> from canonical.launchpad.ftests import login, logout
    >>> from canonical.launchpad.ftests.test_bugtask import (
    ...     BugTaskSearchBugsElsewhereTest)
    >>> test_helper = BugTaskSearchBugsElsewhereTest(helper_only=True)
    >>> login('test@canonical.com')
    >>> test_helper.setUpBugsResolvedUpstreamTests()
    >>> logout()

Now, if we choose to show only closed upstream task, only the bugs we
modified and the sampledata we created above will show up.

    >>> anon_browser.open('http://launchpad.dev/distros/ubuntu/+bugs?advanced=1')
    >>> anon_browser.url
    'http://launchpad.dev/distros/ubuntu/+bugs?advanced=1'

    >>> upstream_status = anon_browser.getControl(name='field.status_upstream')
    >>> upstream_status.displayValue = [
    ...     'Show only bugs that are resolved upstream']
    >>> anon_browser.getControl('Search', index=0).click()
    >>> print_bugtasks(anon_browser.contents)
    1 Firefox does not support SVG
    9 Thunderbird crashes
    2 Blackhole Trash folder

Let's reset the statuses we set.

    >>> login('test@canonical.com')
    >>> test_helper.tearDownBugsElsewhereTests()
<<<<<<< HEAD
    >>> logout()
  
=======
    >>> logout()
>>>>>>> 01d9d291
<|MERGE_RESOLUTION|>--- conflicted
+++ resolved
@@ -55,21 +55,14 @@
     >>> for bugtask in bug_two.bugtasks:
     ...     if not bugtask.target_uses_malone:
     ...         bugtask.transitionToStatus(BugTaskStatus.REJECTED)
-<<<<<<< HEAD
-    
-=======
 
->>>>>>> 01d9d291
     >>> flush_database_updates()
 
     >>> for bugtask in bug_two.bugtasks:
     ...     print "%s, %s" % (bugtask.target.bugtargetname, bugtask.status.title)
     ubuntu-product (upstream), Rejected
     Ubuntu, Unconfirmed
-<<<<<<< HEAD
-=======
     Ubuntu Hoary, Unconfirmed
->>>>>>> 01d9d291
     mozilla-firefox (Debian), Rejected
     mozilla-firefox (Debian Woody), Rejected
     >>> logout()
@@ -102,19 +95,11 @@
 We can also show only the bugs that have a resolved upstream task. For
 our purposes, this means:
 
-<<<<<<< HEAD
-    * bugs with bugtasks linked to watches that are rejected, fixed  
-      committed or fix released
-    * bugs with upstream bugtasks that are fix committed or fix
-      released
-  
-=======
     * bugs with bugtasks linked to watches that are rejected, fixed
       committed or fix released
     * bugs with upstream bugtasks that are fix committed or fix
       released
 
->>>>>>> 01d9d291
 Let's modify some existing bugtasks and create some new ones, to
 demonstrate.
 
@@ -146,9 +131,4 @@
 
     >>> login('test@canonical.com')
     >>> test_helper.tearDownBugsElsewhereTests()
-<<<<<<< HEAD
-    >>> logout()
-  
-=======
-    >>> logout()
->>>>>>> 01d9d291
+    >>> logout()