--- conflicted
+++ resolved
@@ -88,15 +88,6 @@
         self.logger.info(
             "synchronizing ancestry for branch: %s", self.bzr_branch.base)
 
-<<<<<<< HEAD
-        # synchronise Revision objects
-        ancestry = self.bzr_branch.repository.get_ancestry(
-            self.bzr_branch.last_revision())
-        self.curr = 0
-        self.last = len(ancestry)
-        for revision_id in ancestry:
-            self.curr += 1
-=======
         # Synchronise Revision objects, but do not reprocess the ones which are
         # part of the previously recorded ancestry of the branch.
         self.trans_manager.begin()
@@ -109,8 +100,9 @@
         branch_tip = self.bzr_branch.last_revision()
         new_ancestry = set(self.bzr_branch.repository.get_ancestry(branch_tip))
         added_ancestry = new_ancestry.difference(previous_ancestry)
+        self.last = len(added_ancestry)
         for revision_id in added_ancestry:
->>>>>>> b72a9b68
+            self.curr += 1
             if revision_id is None:
                 self.logger.debug("%d of %d: revision_id is None",
                                   self.curr, self.last)
