= Distro Releases =

From the DerivationOverview spec
<https://launchpad.canonical.com/DerivationOverview>:

    A distribution of GNU/Linux comprises a set of packages, an installer,
    possibly a live-CD, some amount of metadata associated with the arrangement
    of those elements and also a lot of information on managing it.

A distro series is a given version of a distribution. So, for Ubuntu, there
are releases (or planned releases) like "warty", "hoary" and "bendy".

Distro releases are retrieved with the IDistroSeriesSet utility, much like
people are retrieved with the IPersonSet utility, or bug tasks are retrieved
with the IBugTaskSet utility.

The IDistroSeriesSet utility is accessed in the usual fashion:


    >>> from zope.component import getUtility
    >>> from canonical.launchpad.webapp.testing import verifyObject
    >>> from canonical.launchpad.interfaces import (
    ...     IDistroSeries, IDistroSeriesSet, IDistributionSet,
    ...     IHasTranslationImports)
    >>> distroseriesset = getUtility(IDistroSeriesSet)

To retrieve a specific release of a distribution, use IDistroSeriesSet.get:

    >>> warty = distroseriesset.get(1)
    >>> print warty.name
    warty
    >>> print warty.fullseriesname
    Ubuntu Warty

Or IDistroSeriesSet.findByName:

    >>> for distroseries in distroseriesset.findByName("warty"):
    ...     print distroseries.name
    warty

To get one specific release by name, use queryByName:

    >>> ubuntu = getUtility(IDistributionSet).getByName("ubuntu")

    >>> warty = distroseriesset.queryByName(ubuntu, "warty")
    >>> warty.name
    u'warty'

If the release by that name doesn't exist, None will be returned:

    >>> foobar = distroseriesset.queryByName(ubuntu, "foobar")
    >>> print foobar
    None

Or IDistroSeriesSet.findByVersion:

    >>> for distroseries in distroseriesset.findByVersion("5.04"):
    ...     print distroseries.name
    hoary

We verify that a distroseries does in fact fully provide IDistroSeries:

    >>> verifyObject(IDistroSeries, warty)
    True
    >>> IDistroSeries.providedBy(warty)
    True

And IHasTranslationImports:

    >>> verifyObject(IHasTranslationImports, warty)
    True
    >>> IHasTranslationImports.providedBy(warty)
    True

To search the set of IDistroSeriess, use IDistroSeriesSet.search:

    >>> ubuntu_releases = distroseriesset.search(
    ...     distribution=ubuntu, isreleased=True, orderBy="-datereleased")
    >>> [release.name for release in ubuntu_releases]
    [u'warty']

    >>> all_ubuntu_releases = distroseriesset.search(distribution=ubuntu)
    >>> all_ubuntu_releases.count()
    4

DistroSeries.getPublishedReleases:

    >>> from canonical.launchpad.database import SourcePackageName, DistroSeries
    >>> warty2 = DistroSeries.get(1)

Passing a ISourcePackageName as argument:

    >>> prs = warty2.getPublishedReleases(
    ...       SourcePackageName.byName('mozilla-firefox'))
    >>> print len(prs)
    1
    >>> print prs[0].sourcepackagerelease.sourcepackagename.name
    mozilla-firefox

Passing a string name:

    >>> print len(warty2.getPublishedReleases('mozilla-firefox'))
    1

Including pending publication records in the result:

    >>> print len(warty2.getPublishedReleases('mozilla-firefox',
    ...           include_pending=True))
    2

Not found as empty list:

    >>> print len(warty2.getPublishedReleases('nosuchpackage'))
    0

See distroseries-publishing-lookups.txt for more information.

canUploadToPocket method helps us to decide if an upload is allowed or
not, according the distroseries status and the upload target pocket.

   >>> from canonical.launchpad.interfaces import IDistributionSet
   >>> ubuntu = getUtility(IDistributionSet)['ubuntu']
   >>> breezy_autotest = ubuntu['breezy-autotest']
   >>> hoary = ubuntu['hoary']

   >>> from canonical.launchpad.interfaces import PackagePublishingPocket
   >>> from canonical.launchpad.interfaces import DistroSeriesStatus

   >>> warty.status.name
   'CURRENT'
   >>> warty.canUploadToPocket(PackagePublishingPocket.RELEASE)
   False
   >>> warty.canUploadToPocket(PackagePublishingPocket.SECURITY)
   True

   >>> breezy_autotest.status.name
   'EXPERIMENTAL'
   >>> breezy_autotest.canUploadToPocket(PackagePublishingPocket.RELEASE)
   True
   >>> breezy_autotest.canUploadToPocket(PackagePublishingPocket.SECURITY)
   False

The FROZEN status is special.  Uploads are allowed for all pockets as
the upload will have to wait for manual approval anyway:

   >>> from zope.security.proxy import removeSecurityProxy
   >>> removeSecurityProxy(hoary).status = DistroSeriesStatus.FROZEN

   >>> hoary.status.name
   'FROZEN'
   >>> hoary.canUploadToPocket(PackagePublishingPocket.RELEASE)
   True
   >>> hoary.canUploadToPocket(PackagePublishingPocket.SECURITY)
   True


== Package searching ==

You can search through binary packages publishing in a distribution
release by using the searchPackages method, which uses magical fti:

    >>> len(warty.searchPackages("pmount"))
    1

This also works for small or weirdly named packages that don't work
through fti, and even for substrings:

    >>> len(warty.searchPackages("linux-2.6.12"))
    1
    >>> len(warty.searchPackages("at"))
    1
    >>> len(warty.searchPackages("inux-2"))
    1


== DistroSeriess have components and sections ==

A distroseries has some number of components and/or sections which
are valid for that distroseries. These selections are used by (among
other things) the uploader for validating incoming uploads.

   >>> hoary = distroseriesset.get(3)
   >>> for c in hoary.components:
   ...     print c.name
   main
   restricted
   >>> for s in hoary.sections:
   ...     print s.name
   base
   web
   editors
   admin
   devel
   translations

   >>> from canonical.launchpad.interfaces import (
   ...    IComponentSet, ISectionSet)
   >>> python = getUtility(ISectionSet).ensure('python')

   >>> hoary.addSection(python)

   >>> for c in hoary.components:
   ...     print c.name
   main
   restricted

   >>> for s in hoary.sections:
   ...     print s.name
   base
   web
   editors
   admin
   devel
   python
   translations

Breezy-autotest has got a partner component, which is not reported:

    >>> breezyautotest = distroseriesset.queryByName(ubuntu, "breezy-autotest")
    >>> for c in breezyautotest.components:
    ...     print c.name
    main
    restricted
    universe
    multiverse

The upload_components property, however, reports all the available
components since partner is allowed for upload:

    >>> for c in breezyautotest.upload_components:
    ...     print c.name
    main
    restricted
    universe
    multiverse
    partner


== DistroSeries can be initialised from their parents ==

When a distroseries is derived from another distroseries (be it a
derivative distribution, or simply the next release in a sequence from
Ubuntu) we need to initialise the new release with quite a lot of
information. Not least of which is the section and component
selections and the publishing information for the distroseries.

DistroSeries provides us with a method for doing this which carefully
goes behind the back of sqlobject to copy potentially tens of
thousands of rows around in order to set up a distroseries.

IDistroSeries lists a series of preconditions for performing an
initialisation. In particular the initialiser won't overwrite
publishing records etc. Essentially this is a "Do not push this button
again" type set of assertions.

   >>> login("foo.bar@canonical.com")
   >>> humpy = distroseriesset.new(ubuntu, 'humpy', 'Humpy Hippo',
   ...                              'The Humpy Hippo', 'Fat', 'Yo Momma',
   ...                              '99.2',hoary, hoary.owner)
   >>> humpy_i386 = humpy.newArch('i386', hoary['i386'].processorfamily,
   ...                            True, humpy.owner)
   >>> humpy.nominatedarchindep = humpy_i386
   >>> humpy.initialiseFromParent()
   >>> len(hoary.getPublishedReleases('pmount'))
   1
   >>> len(humpy.getPublishedReleases('pmount'))
   1
   >>> len(hoary['i386'].getReleasedPackages('pmount'))
   1
   >>> len(humpy_i386.getReleasedPackages('pmount'))
   1

Check if the attributes of an DRSPR instance for the just initialised
distroseries are sane. A DRSPR instance should filter attributes of
a SPR according the distroseries in question (practically according
what is published in this distrorelelase)

Since the initialise-from-parent procedure copies the latest
publications from the parent IDRSPR.builds should be empty, reflecting
that there are no builds for this SPR in this DistroSeries.
IDRSPR.builds will be non-empty after a developer submits a new SPR
for the  DistroSeries.

In other hand IDRSPR.binaries should return the binaries resulted of
the SPRs inheritance by joining BPP->BPR->BUILD->SPR, i.e, binaries
published in this distroseries (in fact, in one of its architectures)
resulted of the sourcepackagerelease in question, but built anywhere.
(fix bug #52938)

Initialise a new distroseries based on warty (since it has, at least
one coherent published source + binary, mozilla-firefox)

   >>> bumpy = distroseriesset.new(ubuntu, 'bumpy', 'Bumpy',
   ...                              'The Bumpy', 'Fat', 'Boom',
   ...                              '99.3', warty, warty.owner)

   >>> bumpy_i386 = bumpy.newArch('i386', warty['i386'].processorfamily,
   ...                            True, bumpy.owner)
   >>> bumpy.nominatedarchindep = bumpy_i386
   >>> bumpy.initialiseFromParent()

Build a new ISourcePackage based in the new distroseries:

   >>> bumpy_firefox_sp = bumpy.getSourcePackage('mozilla-firefox')

Check the content IDRSPR binaries & builds attributes:

'binaries' should be inherited from parent release.

   >>> bumpy_firefox_sp.currentrelease.binaries.count()
   2

   >>> for bin in bumpy_firefox_sp.currentrelease.binaries:
   ...     print bin.id, bin.title, bin.build.distroarchseries.title
   12 mozilla-firefox-0.9 The Warty Warthog Release for i386 (x86)
   27 mozilla-firefox-data-0.9 The Warty Warthog Release for i386 (x86)

'builds' should be empty since it was built in parent (warty), not in this
distroseries (bumby.

   >>> bumpy_firefox_sp.currentrelease.builds.count()
   0

the SPR returns all build records for it.

   >>> bumpy_firefox_sp.currentrelease.sourcepackagerelease.builds.count()
   4

== Translatable Packages and Packaging ==

You can easily find out what packages are translatable in a
distribution release:

   >>> translatables = hoary.getTranslatableSourcePackages()
   >>> for translatable in translatables:
   ...    print translatable.name
   evolution
   mozilla
   pmount

Packages can be linked to upstream productseries in specific
distribution releases. IDistroSeries offers a way to query translatable
packages that are linked to upstream productseries.

   >>> unlinked_translatables = hoary.getUnlinkedTranslatableSourcePackages()
   >>> for translatable in unlinked_translatables:
   ...    print translatable.name
   pmount
   mozilla

The links to upstream product series can be verified using the
packagings property:

    >>> packagings = hoary.packagings
    >>> for packaging in packagings:
    ...     print packaging.sourcepackagename.name, \
    ...           packaging.productseries.product.displayname
    evolution Evolution
    mozilla-firefox Mozilla Firefox
    netapplet NetApplet

From the results above you can notice that neither mozilla-firefox nor
netapplet are translatable in Hoary.


== DistroSeries can build meta objects for packages ==

   >>> from canonical.launchpad.interfaces import (
   ...     ISourcePackage,
   ...     IDistroSeriesBinaryPackage,
   ...     IDistroSeriesSourcePackageRelease,
   ...     ISourcePackagePublishingHistory)


   >>> pmount_src_name =  SourcePackageName.byName('pmount')
   >>> pmount_source = hoary.getSourcePackage(pmount_src_name)
   >>> ISourcePackage.providedBy(pmount_source)
   True

   >>> from canonical.launchpad.database.binarypackagename import (
   ...                                       BinaryPackageName)
   >>> pmount_bin_name =  BinaryPackageName.byName('pmount')
   >>> pmount_drbp = hoary.getBinaryPackage(pmount_bin_name)
   >>> IDistroSeriesBinaryPackage.providedBy(pmount_drbp)
   True
   >>> len(pmount_drbp.current_publishings)
   3

   >>> from canonical.launchpad.database.sourcepackagerelease import (
   ...                                           SourcePackageRelease)
   >>> pmount_rel = SourcePackageRelease.selectOneBy(
   ...     sourcepackagenameID=pmount_src_name.id, version='0.1-1')
   >>> pmount_rel.sourcepackagename.name
   u'pmount'

   >>> pmount_srcrel = hoary.getSourcePackageRelease(pmount_rel)
   >>> IDistroSeriesSourcePackageRelease.providedBy(pmount_srcrel)
   True

Check some properties of DRSPR meta class

Entire publishing history:

   >>> pmount_srcrel.publishing_history.count()
   1

Most recent published history row:

   >>> pmount_srcrel.current_published is None
   True

   >>> netapplet_srcrel =  hoary.getSourcePackage('netapplet').currentrelease
   >>> spph = netapplet_srcrel.current_published
   >>> verifyObject(ISourcePackagePublishingHistory, spph)
   True

   >>> spph.section.name
   u'web'

The changesfile attribute contains the package changelog. It is provided as
an ILibraryFileAlias:

   >>> firefox_srcrel =  warty.getSourcePackage(
   ...    'mozilla-firefox').currentrelease
   >>> firefox_srcrel.title
   u'mozilla-firefox 0.9 (source) in ubuntu warty'

   >>> firefox_srcrel.changesfile
   <LibraryFileAlias at ...>

If the package changelog is not available, that attribute is None:

   >>> netapplet_srcrel.changesfile is None
   True

Perform `post publication` override:

   >>> new_section = getUtility(ISectionSet)['base']

<<<<<<< HEAD
   >>> override = netapplet_srcrel.changeOverride(new_section=new_section)
   >>> override.section == new_section
   True
   >>> override.status.name
   'PENDING'
=======
   >>> netapplet_srcrel.current_published.changeOverride(
   ...     new_section=new_section)
>>>>>>> 2837bb14
   >>> pub_hist = netapplet_srcrel.publishing_history
   >>> pub_hist.count()
   2

Override information about 'pmount' is pending publication:

   >>> pub_hist[0].status.name, pub_hist[0].section.name
   ('PENDING', u'base')

Supersede current publication:

   >>> superseded_netapplet = netapplet_srcrel.current_published.supersede()
   >>> netapplet_srcrel.publishing_history.count()
   2

We need to flush cached values.

   >>> from canonical.database.sqlbase import flush_database_updates
   >>> flush_database_updates()

   >>> superseded_netapplet.status.name, superseded_netapplet.datesuperseded
   ('SUPERSEDED', CURRENT_TIMESTAMP AT TIME ZONE 'UTC')


== DistroSeries Translations migration ==

We have several ways to copy translations between distro series.  We bring a
transaction manager (in this case a fake one) to make these work.

    >>> class FakeTransactionManager:
    ...     """Mock transaction manager for test."""
    ...     # The translations-copying code does not want its connection reset
    ...     # after every transaction.  Give it a field to change.
    ...     reset_after_transaction = True
    ...     def begin(self):
    ...         pass
    ...     def commit(self):
    ...         pass
    >>> transaction_stub = FakeTransactionManager()

=== Preconditions for migrating translations between distro series ===

Before we are able to migrate translations, there are a set of preconditions
that should be met:

First one is that we should keep the new distroseries's translations hidden
from the public, so the copying procedure is not confused by concurrent
updates:

    >>> humpy.hide_all_translations = False
    >>> humpy.copyMissingTranslationsFromParent(transaction_stub)
    Traceback (most recent call last):
    ...
    AssertionError: hide_all_translations not set!...

    # Set the field to TRUE so we meet this precondition for following
    # tests.
    >>> humpy.hide_all_translations = True

The other one is that, for the same reason, the import queue should not be
accepting uploads for this distroseries.

    >>> humpy.defer_translation_imports = False
    >>> humpy.copyMissingTranslationsFromParent(transaction_stub)
    Traceback (most recent call last):
    ...
    AssertionError: defer_translation_imports not set!...

    # Set the field to TRUE so we meet this precondition for following
    # tests.
    >>> humpy.defer_translation_imports = True


=== Translation Migration taks ===

The main way to migrate translations is to clone what we have in its parent
distribution.

   >>> humpy.copyMissingTranslationsFromParent(transaction_stub)

Only current PO templates are copied from the distribution parent:

   >>> len(hoary.getTranslationTemplates()) > len(
   ...     hoary.getCurrentTranslationTemplates())
   True
   >>> len(humpy.getTranslationTemplates()) == len(
   ...     humpy.getCurrentTranslationTemplates())
   True
   >>> len(humpy.getTranslationTemplates()) == len(
   ...     hoary.getCurrentTranslationTemplates())
   True
   >>> humpy.getObsoleteTranslationTemplates()
   []

Define a couple of functions we will need to compare the files from the parent
and child distro series.

   >>> def get_diffable_lines(file):
   ...     """Get lines in file worth diffing (but omit date)."""
   ...     return [
   ...         line for line in file.splitlines()
   ...         if not line.startswith('"X-Launchpad-Export-Date:')]

   >>> def get_diff(old_file, new_file):
   ...     from canonical.launchpad.helpers import test_diff
   ...     # Get content as list of lines, removing X-Launchpad-Export-Date
   ...     # lines to prevent time bombs in tests.
   ...     old_file_lines = get_diffable_lines(old_file)
   ...     new_file_lines = get_diffable_lines(new_file)
   ...
   ...     if old_file_lines != new_file_lines:
   ...         # The old and new files differ.
   ...         return u"Output doesn't match:\n\n %s\n" % test_diff(
   ...             old_file_lines, new_file_lines)
   ...     return ''

   >>> def compare_translations(orig_distroseries, dest_distroseries):
   ...
   ...     sortkey = lambda template: (
   ...         template.potemplatename.name, template.sourcepackagename.name)
   ...
   ...     orig_templates = sorted(
   ...         orig_distroseries.getCurrentTranslationTemplates(),
   ...         key=sortkey)
   ...     dest_templates = sorted(
   ...         dest_distroseries.getCurrentTranslationTemplates(),
   ...         key=sortkey)
   ...
   ...     output_text = ''
   ...     for i in range(len(orig_templates)):
   ...         old_template = orig_templates[i]
   ...         new_template = dest_templates[i]
   ...         if old_template.priority != new_template.priority:
   ...             output_text += 'Priority of %s is different from %s\n' % (
   ...                 old_template.title, new_template.title)
   ...         output = get_diff(old_template.export(), new_template.export())
   ...         if output != '':
   ...            output_text += output
   ...         for old_pofile in old_template.pofiles:
   ...             new_pofile = new_template.getPOFileByLang(
   ...                 old_pofile.language.code, old_pofile.variant)
   ...             old_pofile_data = old_pofile.uncachedExport(
   ...                 ignore_obsolete=True,force_utf8=True)
   ...             new_pofile_data = new_pofile.uncachedExport(
   ...                 ignore_obsolete=True, force_utf8=True)
   ...             output = get_diff(old_pofile_data, new_pofile_data)
   ...             if output is not None:
   ...                 output_text += output
   ...     return output_text

Comparing the current translations for the parent distro series to those of the
distro series we just created, we see that there are no differences at all.
Translation-wise, humpy is a perfect copy of hoary.

   >>> print compare_translations(hoary, humpy)
   <BLANKLINE>

Since people may continue to translate Hoary (and in fact we usually encourage
them to do so as a matter of policy), we will also periodically update Humpy's
translations based on changes made in Hoary.

To illustrate this, we will add some new translations to Hoary, migrate them
to Humpy, and check that the changes are copied where appropriate.

In practice the updates need not be entirely complete.  The database and the
Translations application remain "live" during the process, so there may be some
interference from changes made through the UI.  In those cases the copying
mechanism will drop a few updates rather than risk overwriting newer changes.
Any dropped updates from Hoary will still appear as suggestions to translators
working on Humpy, as long as they're still translating the same messages.

Get the needed objects to prepare this test.

    >>> import datetime
    >>> import pytz
    >>> from canonical.launchpad.interfaces import (
    ...     ISourcePackageNameSet, IPOTemplateSet, IPersonSet)
    >>> evolution = getUtility(ISourcePackageNameSet)['evolution']
    >>> potemplateset = getUtility(IPOTemplateSet)
    >>> potemplatesubset_hoary = potemplateset.getSubset(distroseries=hoary,
    ...     sourcepackagename=evolution)
    >>> potemplate_hoary = potemplatesubset_hoary.getPOTemplateByName(
    ...     'evolution-2.2')
    >>> pofile_es_hoary = potemplate_hoary.getPOFileByLang('es')
    >>> potemplatesubset_humpy = potemplateset.getSubset(distroseries=humpy,
    ...     sourcepackagename=evolution)
    >>> potemplate_humpy = potemplatesubset_humpy.getPOTemplateByName(
    ...     'evolution-2.2')
    >>> pofile_es_humpy = potemplate_humpy.getPOFileByLang('es')

The one submitting the string will be Carlos.  He's an editor for this POFile.

    >>> carlos = getUtility(IPersonSet).getByName('carlos')

    >>> from canonical.launchpad.ftests import time_counter
    >>> # "Clock" that's guaranteed always to progress between calls.
    >>> now = time_counter(delta=datetime.datetime.resolution).next

As it happens, our templates have some messages with the same msgids but
different contexts.  These exist in both Hoary and Humpy, but one is
translated only in Hoary; another only in Humpy; another in both, with the one
in Humpy the most recent; and yet another in both but with the one in Hoary
the most recent.

    >>> from zope.security.proxy import removeSecurityProxy

    >>> def add_messageset_to_template(potemplate, sequence, msgid, context):
    ...     """Add a message set to the given `POTemplate`."""
    ...     context_msg = potemplate.createMessageSetFromText(
    ...         msgid, context)
    ...     context_msg = removeSecurityProxy(context_msg)
    ...     context_msg.sequence = sequence
    ...     potemplate.invalidateCache()
    ...     return context_msg

    >>> def add_translation(pofile, potmsgset, translation):
    ...     """Set translation for given message set in given `POFile`."""
    ...     pomsgset = pofile.createMessageSetFromMessageSet(potmsgset)
    ...     pomsgset.updateTranslationSet(
    ...         carlos, { 0: translation }, fuzzy=False, published=False,
    ...         lock_timestamp=now())

    >>> context_msg = add_messageset_to_template(
    ...     potemplate_hoary, 100, u"A contexted message", None)
    >>> add_translation(pofile_es_hoary, context_msg, "Hoary0")
    >>> context_msg = add_messageset_to_template(
    ...     potemplate_humpy, 100, u"A contexted message", None)
    >>> context_msg = add_messageset_to_template(
    ...     potemplate_hoary, 101, u"A contexted message", u"context1")
    >>> context_msg = add_messageset_to_template(
    ...     potemplate_humpy, 101, u"A contexted message", u"context1")
    >>> add_translation(pofile_es_humpy, context_msg, "Humpy1")
    >>> context_msg = add_messageset_to_template(
    ...     potemplate_hoary, 102, u"A contexted message", u"context2")
    >>> add_translation(pofile_es_hoary, context_msg, "Hoary2")
    >>> context_msg = add_messageset_to_template(
    ...     potemplate_humpy, 102, u"A contexted message", u"context2")
    >>> add_translation(pofile_es_humpy, context_msg, "Humpy2")
    >>> context_msg_hoary = add_messageset_to_template(
    ...     potemplate_hoary, 103, u"A contexted message", u"context3")
    >>> context_msg_humpy = add_messageset_to_template(
    ...     potemplate_humpy, 103, u"A contexted message", u"context3")
    >>> add_translation(pofile_es_humpy, context_msg_humpy, "Humpy3")
    >>> add_translation(pofile_es_hoary, context_msg_hoary, "Hoary3")

Carlos also updates a regular string in the parent release.

    >>> pomsgset_hoary = pofile_es_hoary.getPOMsgSet(u'evolution addressbook')
    >>> pomsgset_hoary.updateTranslationSet(
    ...     carlos, { 0: u'hoary updated string' }, fuzzy=False,
    ...     published=False, lock_timestamp=now())

And another update in a string that was previously untranslated.

    >>> pomsgset_hoary = pofile_es_hoary.getPOMsgSet(u'has ')
    >>> pomsgset_hoary.updateTranslationSet(
    ...     carlos, { 0: u'empty string translated' }, fuzzy=False,
    ...     published=False, lock_timestamp=now())

Update a string in the child release.

    >>> pomsgset_humpy = pofile_es_humpy.getPOMsgSet(
    ...     u'current addressbook folder')
    >>> pomsgset_humpy.updateTranslationSet(
    ...     carlos, { 0: u'humpy updated string' }, fuzzy=False,
    ...     published=False, lock_timestamp=now())

These are the respective expected numbers of translated messages, messages
whose translations have changed in Launchpad, ones that are newly translated
in Launchpad, and ones with unreviewed suggestions.

We update these statistics first, since we have not gone through the regular
UI for updating translations, and receive the current numbers as a byproduct.

    >>> pofile_es_hoary.updateStatistics()
    (7, 2, 4, 1)
    >>> pofile_es_humpy.updateStatistics()
    (7, 2, 3, 0)

The statistics for messages translated in Launchpad reflect the fact that we
translated one previously untranslated string in Hoary.  The number for this
category of message is called rosettaCount.

    >>> pofile_es_hoary.currentCount()
    7
    >>> pofile_es_humpy.currentCount()
    7

    >>> pofile_es_hoary.updatesCount()
    2
    >>> pofile_es_humpy.updatesCount()
    2

    >>> pofile_es_hoary.rosettaCount()
    4
    >>> pofile_es_humpy.rosettaCount()
    3

When we compare the full translations for hoary and humpy, we see the changes
we just made, as well as the differences between the messages-with-context.

    >>> print compare_translations(hoary, humpy)
    Output doesn't match:
    <BLANKLINE>
    --- expected
    +++ actual
    <BLANKLINE>
    @@ -30,11 +30,11 @@
    <BLANKLINE>
     #: a11y/addressbook/ea-addressbook-view.c:103
     #: a11y/addressbook/ea-minicard-view.c:119
     msgid "evolution addressbook"
    -msgstr "hoary updated string"
    +msgstr "libreta de direcciones de Evolution"
    <BLANKLINE>
     #: a11y/addressbook/ea-minicard-view.c:101
     msgid "current addressbook folder"
    -msgstr "carpeta de libretas de direcciones actual"
    +msgstr "humpy updated string"
    <BLANKLINE>
     #: a11y/addressbook/ea-minicard-view.c:102
     #, fuzzy
    @@ -43,7 +43,7 @@
    <BLANKLINE>
    <BLANKLINE>
     #: a11y/addressbook/ea-minicard-view.c:102
     msgid "has "
    -msgstr "empty string translated "
    +msgstr ""
    <BLANKLINE>
     #: a11y/addressbook/ea-minicard-view.c:104
     msgid " cards"
    @@ -277,16 +277,16 @@
     msgstr ""
    <BLANKLINE>
     msgid "A contexted message"
    -msgstr "Hoary0"
    +msgstr ""
    <BLANKLINE>
     msgctxt "context1"
     msgid "A contexted message"
    -msgstr ""
    +msgstr "Humpy1"
    <BLANKLINE>
     msgctxt "context2"
     msgid "A contexted message"
    -msgstr "Hoary2"
    +msgstr "Humpy2"
    <BLANKLINE>
     msgctxt "context3"
     msgid "A contexted message"
    -msgstr "Hoary3"
    +msgstr "Humpy3"

Now we migrate the updates from Hoary to Humpy.

    >>> humpy.copyMissingTranslationsFromParent(transaction_stub)

Our updates are copied to Humpy.  The remaining differences between Hoary and
Humpy are the messages that were translated in Humpy more recently than they
were in Hoary, or were translated in Humpy but not at all in Hoary.

    >>> print compare_translations(hoary, humpy)
    Output doesn't match:
    <BLANKLINE>
    --- expected
    +++ actual
    <BLANKLINE>
    @@ -34,7 +34,7 @@
    <BLANKLINE>
     #: a11y/addressbook/ea-minicard-view.c:101
     msgid "current addressbook folder"
    -msgstr "carpeta de libretas de direcciones actual"
    +msgstr "humpy updated string"
    <BLANKLINE>
     #: a11y/addressbook/ea-minicard-view.c:102
     #, fuzzy
    @@ -281,12 +281,12 @@
    <BLANKLINE>
     msgctxt "context1"
     msgid "A contexted message"
    -msgstr ""
    +msgstr "Humpy1"
    <BLANKLINE>
     msgctxt "context2"
     msgid "A contexted message"
    -msgstr "Hoary2"
    +msgstr "Humpy2"
    <BLANKLINE>
     msgctxt "context3"
     msgid "A contexted message"
    -msgstr "Hoary3"
    +msgstr "Humpy3"

Changes in Humpy supersede any translation changes that may be made in its
parent distroseries for that same message.  So even if someone now translates
the same messages in Hoary as well, Humpy will retain its own translations
of those string when we next migrate updates.

    >>> pomsgset_hoary = pofile_es_hoary.getPOMsgSet(
    ...     u'current addressbook folder')
    >>> pomsgset_hoary.updateTranslationSet(
    ...     carlos, { 0: u'second hoary updated string' }, fuzzy=False,
    ...     published=False, lock_timestamp=now())
    >>> humpy.copyMissingTranslationsFromParent(transaction_stub)

    >>> print compare_translations(hoary, humpy)
    Output doesn't match:
    <BLANKLINE>
    --- expected
    +++ actual
    <BLANKLINE>
    @@ -34,7 +34,7 @@
    <BLANKLINE>
     #: a11y/addressbook/ea-minicard-view.c:101
     msgid "current addressbook folder"
    -msgstr "second hoary updated string"
    +msgstr "humpy updated string"
    <BLANKLINE>
     #: a11y/addressbook/ea-minicard-view.c:102
     #, fuzzy
    @@ -281,12 +281,12 @@
    ...

The Hoary message is updated, but even though the Humpy version is older, it
is not overwritten by the copy.  (The differences in the part where we had
messages with contexts remain as they were.)

We can also see that the statistics are updated and both distributions show
mostly the same numbers (though some messages in the rosettaCount actually
differ between the two distro series).  The only difference is that 1 message
that was untranslated in Humpy got copied from Hoary, whereas another that was
translated in Humpy but not in Hoary, wasn't.

    >>> pofile_es_hoary.currentCount() == pofile_es_humpy.currentCount()
    True
    >>> pofile_es_hoary.updatesCount() == pofile_es_humpy.updatesCount()
    True
    >>> pofile_es_hoary.rosettaCount() == pofile_es_humpy.rosettaCount() - 1
    True

Finally, prepare a new distro series to do the copy using an external script
to do the translation migration to this new distro series.

    >>> testing_series = distroseriesset.new(
    ...     ubuntu, 'testing', 'Testing Test', 'The Testing Test', 'Fat',
    ...     'Yo Momma', '99.4',hoary, hoary.owner)
    >>> testing_series.getTranslationTemplates()
    []

The script starts its own transactions, so we need to commit here to be sure
the new series will be available in the script.

    >>> import subprocess
    >>> import sys
    >>> import transaction
    >>> transaction.commit()

Now, we execute the script that will migrate/copy all current templates and
translations from testing_series' parent distro series (hoary)

    >>> process = subprocess.Popen([
    ...     sys.executable, 'scripts/copy-missing-translations-from-parent.py',
    ...     '--distribution=ubuntu', '--series=testing', '-v'],
    ...     stdin=subprocess.PIPE, stdout=subprocess.PIPE,
    ...     stderr=subprocess.STDOUT)
    >>> (output, empty) = process.communicate()
    >>> print output
    INFO    creating lockfile
    INFO    Starting...
    INFO    Done...
    DEBUG   Removing lock file: /var/lock/launchpad-copy-missing-translations-ubuntu-testing.lock

Once the script finished, new distro series does have templates.

    >>> len(testing_series.getCurrentTranslationTemplates()) > 0
    True

And all current templates were copied.

    >>> len(hoary.getCurrentTranslationTemplates()) == len(
    ...     testing_series.getCurrentTranslationTemplates())
    True


== SourcePackagePublishingHistory ==

IDistroSeries.getSourcePackagePublishing returns all the ISPPH
records for a given status in a given pocket. It makes easy to
generate a list of currently published sources for override-check, for
instance. it can also be used to generate the archive packages list in
the future.

   >>> ubuntu = getUtility(IDistributionSet)['ubuntu']
   >>> hoary = ubuntu['hoary']

   >>> from canonical.launchpad.interfaces import (
   ...    PackagePublishingPocket, PackagePublishingStatus)

   >>> hoary_pub_sources = hoary.getSourcePackagePublishing(
   ...     PackagePublishingStatus.PUBLISHED,
   ...     PackagePublishingPocket.RELEASE)

   >>> hoary_pub_sources.count()
   6

   >>> hoary_pub_source = hoary_pub_sources[0]

   >>> from canonical.launchpad.interfaces import (
   ...     ISourcePackagePublishingHistory)
   >>> verifyObject(ISourcePackagePublishingHistory, hoary_pub_source)
   True

   >>> hoary_pub_source.sourcepackagerelease.name
   u'alsa-utils'

   >>> hoary_pub_source.sourcepackagerelease.version
   u'1.0.9a-4ubuntu1'

   >>> hoary_pub_source.component.name
   u'main'

   >>> hoary_pub_source.section.name
   u'base'

   >>> hoary.getSourcePackagePublishing(
   ...     PackagePublishingStatus.PUBLISHED,
   ...     PackagePublishingPocket.UPDATES).count()
   0

This method also allow us to restrict the results to a given
component:

   >>> component_main = getUtility(IComponentSet)['main']
   >>> hoary.getSourcePackagePublishing(
   ...     PackagePublishingStatus.PUBLISHED,
   ...     PackagePublishingPocket.RELEASE,
   ...     component=component_main).count()
   5

   >>> component_multiverse = getUtility(IComponentSet)['multiverse']
   >>> hoary.getSourcePackagePublishing(
   ...     PackagePublishingStatus.PUBLISHED,
   ...     PackagePublishingPocket.RELEASE,
   ...     component=component_multiverse).count()
   0

By default the IDistribution 'main_archive' is considered, but It also
allows the callsite to specify one and then the result will be
restricted to it.

   >>> debian_archive = getUtility(IDistributionSet)['debian'].main_archive
   >>> print debian_archive.purpose.title
   Primary Archive

   >>> hoary.getSourcePackagePublishing(
   ...     PackagePublishingStatus.PUBLISHED,
   ...     PackagePublishingPocket.RELEASE,
   ...     component=component_main, archive=debian_archive).count()
   0

ISPP.getPublishedBinaries returns all the binaries generated by the
publication in question:

   >>> warty = ubuntu['warty']
   >>> warty_pub_sources = warty.getSourcePackagePublishing(
   ...     PackagePublishingStatus.PUBLISHED,
   ...     PackagePublishingPocket.RELEASE)

   >>> warty_pub_source = warty_pub_sources[4]
   >>> warty_pub_source.sourcepackagerelease.name
   u'mozilla-firefox'
   >>> warty_pub_source.sourcepackagerelease.version
   u'0.9'
   >>> warty_pub_source.component.name
   u'main'
   >>> warty_pub_source.section.name
   u'web'

   >>> warty_mozilla_pub_binaries = warty_pub_source.getPublishedBinaries()
   >>> warty_mozilla_pub_binaries.count()
   4
   >>> warty_mozilla_pub_bin = warty_mozilla_pub_binaries[0]

   >>> from canonical.launchpad.interfaces import (
   ...    IBinaryPackagePublishingHistory)
   >>> verifyObject(IBinaryPackagePublishingHistory, warty_mozilla_pub_bin)
   True

   >>> warty_mozilla_pub_bin.binarypackagerelease.name
   u'mozilla-firefox'
   >>> warty_mozilla_pub_bin.binarypackagerelease.version
   u'0.9'
   >>> warty_mozilla_pub_bin.component.name
   u'main'
   >>> warty_mozilla_pub_bin.section.name
   u'base'

DistroSeries.getBinaryPackagePublishing will return
BinaryPackagePublishingHistory objects for the DistroSeries:

    >>> warty = ubuntu['warty']
    >>> bpphs = warty.getBinaryPackagePublishing()
    >>> bpphs.count()
    10
    >>> 'mozilla-firefox' in set(
    ...     pkgpub.binarypackagerelease.binarypackagename.name
    ...     for pkgpub in bpphs)
    True

It also allows us to pass wanted strings like: name, version, archtag and
sourcename.

    >>> warty.getBinaryPackagePublishing(
    ...     name="nosuchpackage").count()
    0
    >>> warty.getBinaryPackagePublishing(
    ...     version="nosuchversion").count()
    0
    >>> warty.getBinaryPackagePublishing(
    ...     archtag="nosucharch").count()
    0
    >>> warty.getBinaryPackagePublishing(
    ...     sourcename="nosuchsource").count()
    0

We can restrict the results by component:

    >>> warty.getBinaryPackagePublishing(
    ...     component=component_main).count()
    10
    >>> warty.getBinaryPackagePublishing(
    ...     component=component_multiverse).count()
    0

By pocket:

    >>> warty.getBinaryPackagePublishing(
    ...     pocket=PackagePublishingPocket.RELEASE).count()
    10
    >>> warty.getBinaryPackagePublishing(
    ...     pocket=PackagePublishingPocket.BACKPORTS).count()
    0

Or any combination of them:

    >>> warty.getBinaryPackagePublishing(
    ...     sourcename="alsa", pocket=PackagePublishingPocket.RELEASE,
    ...     component=component_main).count()
    0

    >>> warty.getBinaryPackagePublishing(
    ...     name="mozilla-firefox", archtag='i386',
    ...     component=component_main).count()
    2

As getSourcePackagePublishing, getBinaryPublishing accepts 'archive'
parameter for result restriction:

    >>> warty.getBinaryPackagePublishing(
    ...     name="mozilla-firefox", archtag='i386',
    ...     component=component_main, archive=debian_archive).count()
    0



= Specification Listings =

We should be able to get lists of specifications in different states
related to a distroseries.

Basically, we can filter by completeness, and by whether or not the spec is
informational.

    >>> distroset = getUtility(IDistributionSet)
    >>> kubuntu = distroset.getByName("kubuntu")
    >>> krunch = kubuntu.getSeries("krunch")
    >>> from canonical.launchpad.interfaces import SpecificationFilter

First, there should be one informational specs for krunch:

    >>> filter = [SpecificationFilter.INFORMATIONAL]
    >>> krunch.specifications(filter=filter).count()
    1


There are 2 completed specs for Krunch:

    >>> filter = [SpecificationFilter.COMPLETE]
    >>> for spec in kubuntu.specifications(filter=filter):
    ...    print spec.name, spec.is_complete
    thinclient-local-devices True
    usplash-on-hibernation True


And there are 2 incomplete specs:

    >>> filter = [SpecificationFilter.INCOMPLETE]
    >>> for spec in krunch.specifications(filter=filter):
    ...     print spec.name, spec.is_complete
    cluster-installation False
    revu False


If we ask for all specs, we get them in the order of priority.

    >>> filter = [SpecificationFilter.ALL]
    >>> for spec in krunch.specifications(filter=filter):
    ...    print spec.priority.title, spec.name
    Essential cluster-installation
    High revu
    Medium thinclient-local-devices
    Low usplash-on-hibernation
    Undefined kde-desktopfile-langpacks
    Not krunch-desktop-plan


With a distroseries, we can ask for ACCEPTED, PROPOSED and DECLINED specs:

    >>> filter=[SpecificationFilter.ACCEPTED]
    >>> for spec in krunch.specifications(filter=filter):
    ...     print spec.name, spec.goalstatus.title
    cluster-installation Accepted
    revu Accepted
    thinclient-local-devices Accepted
    usplash-on-hibernation Accepted

    >>> filter=[SpecificationFilter.PROPOSED]
    >>> for spec in krunch.specifications(filter=filter):
    ...     print spec.name, spec.goalstatus.title
    kde-desktopfile-langpacks Proposed

    >>> filter=[SpecificationFilter.DECLINED]
    >>> for spec in krunch.specifications(filter=filter):
    ...     print spec.name, spec.goalstatus.title
    krunch-desktop-plan Declined


And if we ask just for specs, we get BOTH the incomplete and the complete
ones that have been accepted.

    >>> for spec in krunch.specifications():
    ...     print spec.name, spec.is_complete, spec.goalstatus.title
    cluster-installation False Accepted
    revu False Accepted
    thinclient-local-devices True Accepted
    usplash-on-hibernation True Accepted

We can filter for specifications that contain specific text:

    >>> for spec in krunch.specifications(filter=['usb']):
    ...     print spec.name
    thinclient-local-devices


= Drivers =

Distributions have drivers, who are people that have permission to approve
bugs and features for specific releases. The rules are that:

 1. a "driver" can be set on either Distribution or DistroSeries
 2. drivers are only actually relevant on a DistroSeries, because thats the
    granularity at which we track spec/bug targeting
 3. the important attribute is ".drivers" on a distroseries, it is
    calculated based on the combination of owners and drivers in the
    distribution and the distroseries. It is a LIST of drivers, which might
    be empty, or have one or two people/teams in it.
 4. If the release has a driver, then that driver is in the list.
 5. If the distribution has a driver then that is in the list too, otherwise
 6. If neither the release nor the distribution has a driver, then the
    distribution registrant is the driver.

We test these rules below.


First, we look at a release where both the distribution and release have
drivers. Kubuntu should be a good example.

    >>> kubuntu.driver.name
    u'jblack'
    >>> krunch.driver.name
    u'edgar'
    >>> for d in krunch.drivers:
    ...     print d.name
    edgar
    jblack


Now, we look at a release where there is a driver on the release but not on
the distribution.

    >>> debian = distroset.getByName('debian')
    >>> print debian.driver
    None
    >>> print debian.owner.name
    sabdfl
    >>> sarge = debian.getSeries('sarge')
    >>> print sarge.driver.name
    jdub
    >>> for d in sarge.drivers:
    ...     print d.name
    jdub
    sabdfl


Now, a release where there is no driver on the release but there is a driver
on the distribution.

    >>> redhat = distroset.getByName('redhat')
    >>> print redhat.driver.name
    jblack
    >>> six = redhat.getSeries('six')
    >>> print six.driver
    None
    >>> for d in six.drivers:
    ...     print d.name
    jblack


Finally, on a release where neither the distribution nor the release have a
driver. Here, we expect the driver to be the owner of the distribution
(because this is the "commonest fallback").

    >>> sid = debian.getSeries('sid')
    >>> print debian.driver
    None
    >>> print debian.owner.name
    sabdfl
    >>> print sid.driver
    None
    >>> print sid.owner.name
    jdub

    >>> for d in sid.drivers:
    ...     print d.name
    sabdfl

== Lastest Uploads ==

IDistroSeries provides the 'getLatestUpload' method which returns a
list of the last 5 (five) IDistroSeriesSourcePackageRelease (IDRSPR)
uploaded and published in its context.

    >>> warty = ubuntu['warty']
    >>> latest_uploads = warty.getLatestUploads()

Each element is an IDistroSeriesSourcePackageRelease instance:

    >>> for upload in latest_uploads:
    ...     print upload.name, upload.version
    mozilla-firefox 0.9

Also, empty results (caused obviously by lack of sample data or very
earlier development state of a distroseries) are possible:

    >>> ubuntutest = getUtility(IDistributionSet)['ubuntutest']
    >>> breezy_autotest = ubuntutest['breezy-autotest']
    >>> latest_uploads = breezy_autotest.getLatestUploads()

    >>> len(latest_uploads)
    0<|MERGE_RESOLUTION|>--- conflicted
+++ resolved
@@ -437,16 +437,12 @@
 
    >>> new_section = getUtility(ISectionSet)['base']
 
-<<<<<<< HEAD
-   >>> override = netapplet_srcrel.changeOverride(new_section=new_section)
+   >>> override = netapplet_srcrel.current_published.changeOverride(
+   ...     new_section=new_section)
    >>> override.section == new_section
    True
    >>> override.status.name
    'PENDING'
-=======
-   >>> netapplet_srcrel.current_published.changeOverride(
-   ...     new_section=new_section)
->>>>>>> 2837bb14
    >>> pub_hist = netapplet_srcrel.publishing_history
    >>> pub_hist.count()
    2
