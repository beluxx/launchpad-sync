--- conflicted
+++ resolved
@@ -364,12 +364,8 @@
         <require
             permission="launchpad.Edit"
             interface="lp.soyuz.interfaces.archive.IArchiveEdit"
-<<<<<<< HEAD
-            set_attributes="description displayname processors publish status
-=======
             set_attributes="build_debug_symbols description displayname
-                            publish publish_debug_symbols status
->>>>>>> d4302e31
+                            processors publish publish_debug_symbols status
                             suppress_subscription_notifications"/>
         <!--
            NOTE: The 'private' permission controls who can turn a public
@@ -384,12 +380,7 @@
                             enabled_restricted_processors
                             external_dependencies name
                             permit_obsolete_series_uploads
-<<<<<<< HEAD
-                            private publish_debug_symbols
-                            require_virtualized"/>
-=======
-                            private processors require_virtualized"/>
->>>>>>> d4302e31
+                            private require_virtualized"/>
         <require
             permission="launchpad.Moderate"
             set_schema="lp.soyuz.interfaces.archive.IArchiveRestricted"/>
