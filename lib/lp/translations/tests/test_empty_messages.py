--- conflicted
+++ resolved
@@ -106,16 +106,6 @@
             self.potemplate, self.serbian)
 
         # Current message should not be changed.
-<<<<<<< HEAD
         self.assertEquals(launchpad_message, ubuntu_message)
         # Existing is_current_upstream message should be unset.
-        self.assertEquals(new_upstream_message, None)
-
-
-def test_suite():
-    return unittest.TestLoader().loadTestsFromName(__name__)
-=======
-        self.assertEquals(launchpad_message, current_message)
-        # Existing is_imported message should be unset.
-        self.assertEquals(new_imported_message, None)
->>>>>>> 1b5fe8b3
+        self.assertEquals(new_upstream_message, None)