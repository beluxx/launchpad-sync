# Copyright 2009-2011 Canonical Ltd.  This software is licensed under the
# GNU Affero General Public License version 3 (see the file LICENSE).

# pylint: disable-msg=F0401

"""Testing infrastructure for the Launchpad application.

This module should not contain tests (but it should be tested).
"""

__metaclass__ = type
__all__ = [
    'GPGSigningContext',
    'is_security_proxied_or_harmless',
    'LaunchpadObjectFactory',
    'ObjectFactory',
    'remove_security_proxy_and_shout_at_engineer',
    ]

from contextlib import nested
from datetime import (
    datetime,
    timedelta,
    )
from email.encoders import encode_base64
from email.message import Message as EmailMessage
from email.mime.multipart import MIMEMultipart
from email.mime.text import MIMEText
from email.utils import (
    formatdate,
    make_msgid,
    )
from itertools import count
from operator import (
    isMappingType,
    isSequenceType,
    )
import os
from pytz import UTC
from random import randint
from StringIO import StringIO
from textwrap import dedent
from threading import local
import transaction
from types import InstanceType
import warnings

from bzrlib.merge_directive import MergeDirective2
from bzrlib.plugins.builder.recipe import BaseRecipeBranch
import pytz
import simplejson
from twisted.python.util import mergeFunctionMetadata
from zope.component import (
    ComponentLookupError,
    getUtility,
    )
from zope.security.proxy import (
    builtin_isinstance,
    Proxy,
    ProxyFactory,
    removeSecurityProxy,
    )

from canonical.config import config
from canonical.database.constants import (
    DEFAULT,
    UTC_NOW,
    )
from canonical.database.sqlbase import flush_database_updates
from canonical.launchpad.database.account import Account
from canonical.launchpad.database.message import (
    Message,
    MessageChunk,
    )
from canonical.launchpad.interfaces.account import (
    AccountCreationRationale,
    AccountStatus,
    IAccountSet,
    )
from canonical.launchpad.interfaces.emailaddress import (
    EmailAddressStatus,
    IEmailAddressSet,
    )
from canonical.launchpad.interfaces.gpghandler import IGPGHandler
from canonical.launchpad.interfaces.launchpad import ILaunchpadCelebrities
from canonical.launchpad.interfaces.librarian import ILibraryFileAliasSet
from canonical.launchpad.interfaces.lpstorm import (
    IMasterStore,
    IStore,
    )
from canonical.launchpad.interfaces.oauth import IOAuthConsumerSet
from canonical.launchpad.interfaces.temporaryblobstorage import (
    ITemporaryStorageManager,
    )
from canonical.launchpad.webapp.dbpolicy import MasterDatabasePolicy
from canonical.launchpad.webapp.interfaces import (
    DEFAULT_FLAVOR,
    IStoreSelector,
    MAIN_STORE,
    OAuthPermission,
    )
from canonical.launchpad.webapp.sorting import sorted_version_numbers
from lp.app.enums import ServiceUsage
from lp.archiveuploader.dscfile import DSCFile
from lp.archiveuploader.uploadpolicy import BuildDaemonUploadPolicy
from lp.blueprints.enums import (
    SpecificationDefinitionStatus,
    SpecificationPriority,
    )
from lp.blueprints.interfaces.specification import ISpecificationSet
from lp.blueprints.interfaces.sprint import ISprintSet
from lp.bugs.interfaces.bug import (
    CreateBugParams,
    IBugSet,
    )
from lp.bugs.interfaces.bugtask import BugTaskStatus
from lp.bugs.interfaces.bugtracker import (
    BugTrackerType,
    IBugTrackerSet,
    )
from lp.bugs.interfaces.bugwatch import IBugWatchSet
from lp.bugs.interfaces.cve import (
    CveStatus,
    ICveSet,
    )
from lp.buildmaster.enums import (
    BuildFarmJobType,
    BuildStatus,
    )
from lp.buildmaster.interfaces.builder import IBuilderSet
from lp.buildmaster.model.buildqueue import BuildQueue
from lp.code.enums import (
    BranchMergeProposalStatus,
    BranchSubscriptionNotificationLevel,
    BranchType,
    CodeImportMachineState,
    CodeImportResultStatus,
    CodeImportReviewStatus,
    CodeReviewNotificationLevel,
    RevisionControlSystems,
    )
from lp.code.errors import UnknownBranchTypeError
from lp.code.interfaces.branchmergequeue import IBranchMergeQueueSource
from lp.code.interfaces.branchnamespace import get_branch_namespace
from lp.code.interfaces.branchtarget import IBranchTarget
from lp.code.interfaces.codeimport import ICodeImportSet
from lp.code.interfaces.codeimportevent import ICodeImportEventSet
from lp.code.interfaces.codeimportmachine import ICodeImportMachineSet
from lp.code.interfaces.codeimportresult import ICodeImportResultSet
from lp.code.interfaces.linkedbranch import ICanHasLinkedBranch
from lp.code.interfaces.revision import IRevisionSet
from lp.code.interfaces.sourcepackagerecipe import (
    ISourcePackageRecipeSource,
    MINIMAL_RECIPE_TEXT,
    )
from lp.code.interfaces.sourcepackagerecipebuild import (
    ISourcePackageRecipeBuildSource,
    )
from lp.code.model.diff import (
    Diff,
    PreviewDiff,
    StaticDiff,
    )
from lp.code.model.recipebuild import RecipeBuildRecord
from lp.codehosting.codeimport.worker import CodeImportSourceDetails
from lp.hardwaredb.interfaces.hwdb import (
    HWSubmissionFormat,
    IHWDeviceDriverLinkSet,
    IHWSubmissionDeviceSet,
    IHWSubmissionSet,
    )
from lp.registry.enum import (
    DistroSeriesDifferenceStatus,
    DistroSeriesDifferenceType,
    )
from lp.registry.interfaces.distribution import IDistributionSet
from lp.registry.interfaces.distributionmirror import (
    MirrorContent,
    MirrorSpeed,
    )
from lp.registry.interfaces.distroseries import IDistroSeries
from lp.registry.interfaces.distroseriesdifference import (
    IDistroSeriesDifferenceSource,
    )
from lp.registry.interfaces.distroseriesdifferencecomment import (
    IDistroSeriesDifferenceCommentSource,
    )
from lp.registry.interfaces.gpg import (
    GPGKeyAlgorithm,
    IGPGKeySet,
    )
from lp.registry.interfaces.mailinglist import (
    IMailingListSet,
    MailingListStatus,
    )
from lp.registry.interfaces.mailinglistsubscription import (
    MailingListAutoSubscribePolicy,
    )
from lp.registry.interfaces.packaging import (
    IPackagingUtil,
    PackagingType,
    )
from lp.registry.interfaces.person import (
    IPerson,
    IPersonSet,
    PersonCreationRationale,
    TeamSubscriptionPolicy,
    )
from lp.registry.interfaces.pocket import PackagePublishingPocket
from lp.registry.interfaces.poll import (
    IPollSet,
    PollAlgorithm,
    PollSecrecy,
    )
from lp.registry.interfaces.product import (
    IProductSet,
    License,
    )
from lp.registry.interfaces.productseries import IProductSeries
from lp.registry.interfaces.projectgroup import IProjectGroupSet
from lp.registry.interfaces.series import SeriesStatus
from lp.registry.interfaces.sourcepackage import (
    ISourcePackage,
    SourcePackageFileType,
    SourcePackageUrgency,
    )
from lp.registry.interfaces.sourcepackagename import ISourcePackageNameSet
from lp.registry.interfaces.ssh import ISSHKeySet
from lp.registry.model.milestone import Milestone
from lp.registry.model.suitesourcepackage import SuiteSourcePackage
from lp.services.log.logger import BufferLogger
from lp.services.mail.signedmessage import SignedMessage
from lp.services.openid.model.openididentifier import OpenIdIdentifier
from lp.services.propertycache import clear_property_cache
from lp.services.utils import AutoDecorate
from lp.services.worlddata.interfaces.country import ICountrySet
from lp.services.worlddata.interfaces.language import ILanguageSet
from lp.soyuz.adapters.packagelocation import PackageLocation
from lp.soyuz.enums import (
    ArchivePurpose,
    BinaryPackageFileType,
    BinaryPackageFormat,
    PackageDiffStatus,
    PackagePublishingPriority,
    PackagePublishingStatus,
    PackageUploadStatus,
    )
from lp.soyuz.interfaces.archive import (
    default_name_by_purpose,
    IArchiveSet,
    )
from lp.soyuz.interfaces.binarypackagebuild import IBinaryPackageBuildSet
from lp.soyuz.interfaces.binarypackagename import IBinaryPackageNameSet
from lp.soyuz.interfaces.component import IComponentSet
from lp.soyuz.interfaces.packageset import IPackagesetSet
from lp.soyuz.interfaces.processor import IProcessorFamilySet
from lp.soyuz.interfaces.publishing import IPublishingSet
from lp.soyuz.interfaces.section import ISectionSet
from lp.soyuz.model.files import (
    BinaryPackageFile,
    SourcePackageReleaseFile,
    )
from lp.soyuz.model.packagediff import PackageDiff
from lp.soyuz.model.processor import ProcessorFamilySet
from lp.testing import (
    ANONYMOUS,
    celebrity_logged_in,
    launchpadlib_for,
    login,
    login_as,
    login_person,
    person_logged_in,
    run_with_login,
    temp_dir,
    time_counter,
    )
from lp.translations.enums import RosettaImportStatus
from lp.translations.interfaces.side import (
    TranslationSide,
    )
from lp.translations.interfaces.potemplate import IPOTemplateSet
from lp.translations.interfaces.translationfileformat import (
    TranslationFileFormat,
    )
from lp.translations.interfaces.translationgroup import ITranslationGroupSet
from lp.translations.interfaces.translationmessage import (
    RosettaTranslationOrigin,
    )
from lp.translations.interfaces.translationsperson import ITranslationsPerson
from lp.translations.interfaces.translationtemplatesbuildjob import (
    ITranslationTemplatesBuildJobSource,
    )
from lp.translations.interfaces.translator import ITranslatorSet
from lp.translations.model.translationimportqueue import (
    TranslationImportQueueEntry,
    )
from lp.translations.model.translationtemplateitem import (
    TranslationTemplateItem,
    )
from lp.translations.utilities.sanitize import (
    sanitize_translations_from_webui,
    )


SPACE = ' '

DIFF = """\
=== zbqvsvrq svyr 'yvo/yc/pbqr/vagresnprf/qvss.cl'
--- yvo/yc/pbqr/vagresnprf/qvss.cl      2009-10-01 13:25:12 +0000
+++ yvo/yc/pbqr/vagresnprf/qvss.cl      2010-02-02 15:48:56 +0000
@@ -121,6 +121,10 @@
                 'Gur pbasyvpgf grkg qrfpevovat nal cngu be grkg pbasyvpgf.'),
              ernqbayl=Gehr))

+    unf_pbasyvpgf = Obby(
+        gvgyr=_('Unf pbasyvpgf'), ernqbayl=Gehr,
+        qrfpevcgvba=_('Gur cerivrjrq zretr cebqhprf pbasyvpgf.'))
+
     # Gur fpurzn sbe gur Ersrerapr trgf cngpurq va _fpurzn_pvephyne_vzcbegf.
     oenapu_zretr_cebcbfny = rkcbegrq(
         Ersrerapr(
"""


def default_master_store(func):
    """Decorator to temporarily set the default Store to the master.

    In some cases, such as in the middle of a page test story,
    we might be calling factory methods with the default Store set
    to the slave which breaks stuff. For instance, if we set an account's
    password that needs to happen on the master store and this is forced.
    However, if we then read it back the default Store has to be used.
    """

    def with_default_master_store(*args, **kw):
        try:
            store_selector = getUtility(IStoreSelector)
        except ComponentLookupError:
            # Utilities not registered. No policies.
            return func(*args, **kw)
        store_selector.push(MasterDatabasePolicy())
        try:
            return func(*args, **kw)
        finally:
            store_selector.pop()
    return mergeFunctionMetadata(func, with_default_master_store)


# We use this for default parameters where None has a specific meaning. For
# example, makeBranch(product=None) means "make a junk branch". None, because
# None means "junk branch".
_DEFAULT = object()


class GPGSigningContext:
    """A helper object to hold the fingerprint, password and mode."""

    def __init__(self, fingerprint, password='', mode=None):
        self.fingerprint = fingerprint
        self.password = password
        self.mode = mode


class ObjectFactory:
    """Factory methods for creating basic Python objects."""

    __metaclass__ = AutoDecorate(default_master_store)

    def __init__(self):
        # Initialise the unique identifier.
        self._local = local()

    def getUniqueEmailAddress(self):
        return "%s@example.com" % self.getUniqueString('email')

    def getUniqueInteger(self):
        """Return an integer unique to this factory instance.

        For each thread, this will be a series of increasing numbers, but the
        starting point will be unique per thread.
        """
        counter = getattr(self._local, 'integer', None)
        if counter is None:
            counter = count(randint(0, 1000000))
            self._local.integer = counter
        return counter.next()

    def getUniqueHexString(self, digits=None):
        """Return a unique hexadecimal string.

        :param digits: The number of digits in the string. 'None' means you
            don't care.
        :return: A hexadecimal string, with 'a'-'f' in lower case.
        """
        hex_number = '%x' % self.getUniqueInteger()
        if digits is not None:
            hex_number = hex_number.zfill(digits)
        return hex_number

    def getUniqueString(self, prefix=None):
        """Return a string unique to this factory instance.

        The string returned will always be a valid name that can be used in
        Launchpad URLs.

        :param prefix: Used as a prefix for the unique string. If unspecified,
            defaults to 'generic-string'.
        """
        if prefix is None:
            prefix = "generic-string"
        string = "%s%s" % (prefix, self.getUniqueInteger())
        return string.replace('_', '-').lower()

    def getUniqueUnicode(self):
        return self.getUniqueString().decode('latin-1')

    def getUniqueURL(self, scheme=None, host=None):
        """Return a URL unique to this run of the test case."""
        if scheme is None:
            scheme = 'http'
        if host is None:
            host = "%s.domain.com" % self.getUniqueString('domain')
        return '%s://%s/%s' % (scheme, host, self.getUniqueString('path'))

    def getUniqueDate(self):
        """Return a unique date since January 1 2009.

        Each date returned by this function will more recent (or further into
        the future) than the previous one.
        """
        epoch = datetime(2009, 1, 1, tzinfo=pytz.UTC)
        return epoch + timedelta(minutes=self.getUniqueInteger())

    def makeCodeImportSourceDetails(self, branch_id=None, rcstype=None,
                                    url=None, cvs_root=None, cvs_module=None):
        if branch_id is None:
            branch_id = self.getUniqueInteger()
        if rcstype is None:
            rcstype = 'svn'
        if rcstype in ['svn', 'bzr-svn', 'hg']:
            assert cvs_root is cvs_module is None
            if url is None:
                url = self.getUniqueURL()
        elif rcstype == 'cvs':
            assert url is None
            if cvs_root is None:
                cvs_root = self.getUniqueString()
            if cvs_module is None:
                cvs_module = self.getUniqueString()
        elif rcstype == 'git':
            assert cvs_root is cvs_module is None
            if url is None:
                url = self.getUniqueURL(scheme='git')
        else:
            raise AssertionError("Unknown rcstype %r." % rcstype)
        return CodeImportSourceDetails(
            branch_id, rcstype, url, cvs_root, cvs_module)


class BareLaunchpadObjectFactory(ObjectFactory):
    """Factory methods for creating Launchpad objects.

    All the factory methods should be callable with no parameters.
    When this is done, the returned object should have unique references
    for any other required objects.
    """

    def loginAsAnyone(self):
        """Log in as an arbitrary person.

        If you want to log in as a celebrity, including admins, see
        `lp.testing.login_celebrity`.
        """
        login(ANONYMOUS)
        person = self.makePerson()
        login_as(person)
        return person

    def makeRegistryExpert(self, name=None, email='expert@example.com',
                           password='test'):
        from lp.testing.sampledata import ADMIN_EMAIL
        login(ADMIN_EMAIL)
        user = self.makePerson(name=name,
                               email=email,
                               password=password)
        registry_team = getUtility(ILaunchpadCelebrities).registry_experts
        registry_team.addMember(user, registry_team.teamowner)
        return user

    def makeCopyArchiveLocation(self, distribution=None, owner=None,
        name=None, enabled=True):
        """Create and return a new arbitrary location for copy packages."""
        copy_archive = self.makeArchive(distribution, owner, name,
                                        ArchivePurpose.COPY, enabled)

        distribution = copy_archive.distribution
        distroseries = distribution.currentseries
        pocket = PackagePublishingPocket.RELEASE

        location = PackageLocation(copy_archive, distribution, distroseries,
            pocket)
        return ProxyFactory(location)

    def makeAccount(self, displayname, email=None, password=None,
                    status=AccountStatus.ACTIVE,
                    rationale=AccountCreationRationale.UNKNOWN):
        """Create and return a new Account."""
        account = getUtility(IAccountSet).new(
            rationale, displayname, password=password)
        removeSecurityProxy(account).status = status
        if email is None:
            email = self.getUniqueEmailAddress()
        email_status = EmailAddressStatus.PREFERRED
        if status != AccountStatus.ACTIVE:
            email_status = EmailAddressStatus.NEW
        email = self.makeEmail(
            email, person=None, account=account, email_status=email_status)
        self.makeOpenIdIdentifier(account)
        return account

    def makeOpenIdIdentifier(self, account, identifier=None):
        """Attach an OpenIdIdentifier to an Account."""
        # Unfortunately, there are many tests connecting as many
        # different database users that expect to be able to create
        # working accounts using these factory methods. The stored
        # procedure provides a work around and avoids us having to
        # grant INSERT rights to these database users and avoids the
        # security problems that would cause. The stored procedure
        # ensures that there is at least one OpenId Identifier attached
        # to the account that can be used to login. If the OpenId
        # Identifier needed to be created, it will not be usable in the
        # production environments so access to execute this stored
        # procedure cannot be used to compromise accounts.
        IMasterStore(OpenIdIdentifier).execute(
            "SELECT add_test_openid_identifier(%s)", (account.id, ))

    def makeGPGKey(self, owner):
        """Give 'owner' a crappy GPG key for the purposes of testing."""
        key_id = self.getUniqueHexString(digits=8).upper()
        fingerprint = key_id + 'A' * 32
        return getUtility(IGPGKeySet).new(
            owner.id,
            keyid=key_id,
            fingerprint=fingerprint,
            keysize=self.getUniqueInteger(),
            algorithm=GPGKeyAlgorithm.R,
            active=True,
            can_encrypt=False)

    def makePerson(
        self, email=None, name=None, password=None,
        email_address_status=None, hide_email_addresses=False,
        displayname=None, time_zone=None, latitude=None, longitude=None,
        selfgenerated_bugnotifications=False):
        """Create and return a new, arbitrary Person.

        :param email: The email address for the new person.
        :param name: The name for the new person.
        :param password: The password for the person.
            This password can be used in setupBrowser in combination
            with the email address to create a browser for this new
            person.
        :param email_address_status: If specified, the status of the email
            address is set to the email_address_status.
        :param displayname: The display name to use for the person.
        :param hide_email_addresses: Whether or not to hide the person's email
            address(es) from other users.
        :param time_zone: This person's time zone, as a string.
        :param latitude: This person's latitude, as a float.
        :param longitude: This person's longitude, as a float.
        :param selfgenerated_bugnotifications: Receive own bugmail.
        """
        if email is None:
            email = self.getUniqueEmailAddress()
        if name is None:
            name = self.getUniqueString('person-name')
        if password is None:
            password = self.getUniqueString('password')
        # By default, make the email address preferred.
        if (email_address_status is None
                or email_address_status == EmailAddressStatus.VALIDATED):
            email_address_status = EmailAddressStatus.PREFERRED
        # Set the password to test in order to allow people that have
        # been created this way can be logged in.
        person, email = getUtility(IPersonSet).createPersonAndEmail(
            email, rationale=PersonCreationRationale.UNKNOWN, name=name,
            password=password, displayname=displayname,
            hide_email_addresses=hide_email_addresses)
        naked_person = removeSecurityProxy(person)
        naked_person._password_cleartext_cached = password

        assert person.password is not None, (
            'Password not set. Wrong default auth Store?')

        if (time_zone is not None or latitude is not None or
            longitude is not None):
            naked_person.setLocation(latitude, longitude, time_zone, person)

        # Make sure the non-security-proxied object is not returned.
        del naked_person

        if selfgenerated_bugnotifications:
            # Set it explicitely only when True because the default
            # is False.
            person.selfgenerated_bugnotifications = True

        # To make the person someone valid in Launchpad, validate the
        # email.
        if email_address_status == EmailAddressStatus.PREFERRED:
            account = IMasterStore(Account).get(
                Account, person.accountID)
            account.status = AccountStatus.ACTIVE
            person.validateAndEnsurePreferredEmail(email)

        removeSecurityProxy(email).status = email_address_status

        self.makeOpenIdIdentifier(person.account)

        # Ensure updated ValidPersonCache
        flush_database_updates()
        return person

    def makePersonByName(self, first_name, set_preferred_email=True,
                         use_default_autosubscribe_policy=False):
        """Create a new person with the given first name.

        The person will be given two email addresses, with the 'long form'
        (e.g. anne.person@example.com) as the preferred address.  Return
        the new person object.

        The person will also have their mailing list auto-subscription
        policy set to 'NEVER' unless 'use_default_autosubscribe_policy' is
        set to True. (This requires the Launchpad.Edit permission).  This
        is useful for testing, where we often want precise control over
        when a person gets subscribed to a mailing list.

        :param first_name: First name of the person, capitalized.
        :type first_name: string
        :param set_preferred_email: Flag specifying whether
            <name>.person@example.com should be set as the user's
            preferred email address.
        :type set_preferred_email: bool
        :param use_default_autosubscribe_policy: Flag specifying whether
            the person's `mailing_list_auto_subscribe_policy` should be set.
        :type use_default_autosubscribe_policy: bool
        :return: The newly created person.
        :rtype: `IPerson`
        """
        variable_name = first_name.lower()
        full_name = first_name + ' Person'
        # E.g. firstname.person@example.com will be an alternative address.
        preferred_address = variable_name + '.person@example.com'
        # E.g. aperson@example.org will be the preferred address.
        alternative_address = variable_name[0] + 'person@example.org'
        person, email = getUtility(IPersonSet).createPersonAndEmail(
            preferred_address,
            PersonCreationRationale.OWNER_CREATED_LAUNCHPAD,
            name=variable_name, displayname=full_name)
        if set_preferred_email:
            # setPreferredEmail no longer activates the account
            # automatically.
            account = IMasterStore(Account).get(Account, person.accountID)
            account.activate(
                "Activated by factory.makePersonByName",
                password='foo',
                preferred_email=email)
            person.setPreferredEmail(email)

        if not use_default_autosubscribe_policy:
            # Shut off list auto-subscription so that we have direct control
            # over subscriptions in the doctests.
            with person_logged_in(person):
                person.mailing_list_auto_subscribe_policy = (
                    MailingListAutoSubscribePolicy.NEVER)
        account = IMasterStore(Account).get(Account, person.accountID)
        getUtility(IEmailAddressSet).new(
            alternative_address, person, EmailAddressStatus.VALIDATED,
            account)
        return person

    def makeEmail(self, address, person, account=None, email_status=None):
        """Create a new email address for a person.

        :param address: The email address to create.
        :type address: string
        :param person: The person to assign the email address to.
        :type person: `IPerson`
        :param account: The account to assign the email address to.  Will use
            the given person's account if None is provided.
        :type person: `IAccount`
        :param email_status: The default status of the email address,
            if given.  If not given, `EmailAddressStatus.VALIDATED`
            will be used.
        :type email_status: `EmailAddressStatus`
        :return: The newly created email address.
        :rtype: `IEmailAddress`
        """
        if email_status is None:
            email_status = EmailAddressStatus.VALIDATED
        if account is None:
            account = person.account
        return getUtility(IEmailAddressSet).new(
            address, person, email_status, account)

    def makeTeam(self, owner=None, displayname=None, email=None, name=None,
                 subscription_policy=TeamSubscriptionPolicy.OPEN,
                 visibility=None, members=None):
        """Create and return a new, arbitrary Team.

        :param owner: The person or person name to use as the team's owner.
            If not given, a person will be auto-generated.
        :type owner: `IPerson` or string
        :param displayname: The team's display name.  If not given we'll use
            the auto-generated name.
        :type string:
        :param email: The email address to use as the team's contact address.
        :type email: string
        :param subscription_policy: The subscription policy of the team.
        :type subscription_policy: `TeamSubscriptionPolicy`
        :param visibility: The team's visibility. If it's None, the default
            (public) will be used.
        :type visibility: `PersonVisibility`
        :param members: People or teams to be added to the new team
        :type members: An iterable of objects implementing IPerson
        :return: The new team
        :rtype: `ITeam`
        """
        if owner is None:
            owner = self.makePerson()
        elif isinstance(owner, basestring):
            owner = getUtility(IPersonSet).getByName(owner)
        else:
            pass
        if name is None:
            name = self.getUniqueString('team-name')
        if displayname is None:
            displayname = SPACE.join(
                word.capitalize() for word in name.split('-'))
        team = getUtility(IPersonSet).newTeam(
            owner, name, displayname, subscriptionpolicy=subscription_policy)
        if visibility is not None:
            # Visibility is normally restricted to launchpad.Commercial, so
            # removing the security proxy as we don't care here.
            removeSecurityProxy(team).visibility = visibility
        if email is not None:
            team.setContactAddress(
                getUtility(IEmailAddressSet).new(email, team))
        if members is not None:
            naked_team = removeSecurityProxy(team)
            for member in members:
                naked_team.addMember(member, owner)
        return team

    def makePoll(self, team, name, title, proposition,
                 poll_type=PollAlgorithm.SIMPLE):
        """Create a new poll which starts tomorrow and lasts for a week."""
        dateopens = datetime.now(pytz.UTC) + timedelta(days=1)
        datecloses = dateopens + timedelta(days=7)
        return getUtility(IPollSet).new(
            team, name, title, proposition, dateopens, datecloses,
            PollSecrecy.SECRET, allowspoilt=True,
            poll_type=poll_type)

    def makeTranslationGroup(self, owner=None, name=None, title=None,
                             summary=None, url=None):
        """Create a new, arbitrary `TranslationGroup`."""
        if owner is None:
            owner = self.makePerson()
        if name is None:
            name = self.getUniqueString("translationgroup")
        if title is None:
            title = self.getUniqueString("title")
        if summary is None:
            summary = self.getUniqueString("summary")
        return getUtility(ITranslationGroupSet).new(
            name, title, summary, url, owner)

    def makeTranslator(self, language_code=None, group=None, person=None,
                       license=True, language=None):
        """Create a new, arbitrary `Translator`."""
        assert language_code is None or language is None, (
            "Please specifiy only one of language_code and language.")
        if language_code is None:
            if language is None:
                language = self.makeLanguage()
            language_code = language.code
        else:
            language = getUtility(ILanguageSet).getLanguageByCode(
                language_code)
            if language is None:
                language = self.makeLanguage(language_code=language_code)

        if group is None:
            group = self.makeTranslationGroup()
        if person is None:
            person = self.makePerson()
        tx_person = ITranslationsPerson(person)
        tx_person.translations_relicensing_agreement = license
        return getUtility(ITranslatorSet).new(group, language, person)

    def makeMilestone(self, product=None, distribution=None,
                      productseries=None, name=None):
        if product is None and distribution is None and productseries is None:
            product = self.makeProduct()
        if distribution is None:
            if productseries is not None:
                product = productseries.product
            else:
                productseries = self.makeProductSeries(product=product)
            distroseries = None
        else:
            distroseries = self.makeDistroRelease(distribution=distribution)
        if name is None:
            name = self.getUniqueString()
        return ProxyFactory(
            Milestone(product=product, distribution=distribution,
                      productseries=productseries, distroseries=distroseries,
                      name=name))

    def makeProcessor(self, family=None, name=None, title=None,
                      description=None):
        """Create a new processor.

        :param family: Family of the processor
        :param name: Name of the processor
        :param title: Optional title
        :param description: Optional description
        :return: A `IProcessor`
        """
        if name is None:
            name = self.getUniqueString()
        if family is None:
            family = self.makeProcessorFamily()
        if title is None:
            title = "The %s processor" % name
        if description is None:
            description = "The %s and processor and compatible processors"
        return family.addProcessor(name, title, description)

    def makeProcessorFamily(self, name=None, title=None, description=None,
                            restricted=False):
        """Create a new processor family.

        :param name: Name of the family (e.g. x86)
        :param title: Optional title of the family
        :param description: Optional extended description
        :param restricted: Whether the processor family is restricted
        :return: A `IProcessorFamily`
        """
        if name is None:
            name = self.getUniqueString()
        if description is None:
            description = "Description of the %s processor family" % name
        if title is None:
            title = "%s and compatible processors." % name
        family = getUtility(IProcessorFamilySet).new(name, title, description,
            restricted=restricted)
        # Make sure there's at least one processor in the family, so that
        # other things can have a default processor.
        self.makeProcessor(family=family)
        return family

    def makeProductRelease(self, milestone=None, product=None,
                           productseries=None):
        if milestone is None:
            milestone = self.makeMilestone(product=product,
                                           productseries=productseries)
        with person_logged_in(milestone.productseries.product.owner):
            release = milestone.createProductRelease(
                milestone.product.owner, datetime.now(pytz.UTC))
        return release

    def makeProductReleaseFile(self, signed=True,
                               product=None, productseries=None,
                               milestone=None,
                               release=None,
                               description="test file"):
        signature_filename = None
        signature_content = None
        if signed:
            signature_filename = 'test.txt.asc'
            signature_content = '123'
        if release is None:
            release = self.makeProductRelease(product=product,
                                              productseries=productseries,
                                              milestone=milestone)
        with person_logged_in(release.milestone.product.owner):
            release_file = release.addReleaseFile(
                'test.txt', 'test', 'text/plain',
                uploader=release.milestone.product.owner,
                signature_filename=signature_filename,
                signature_content=signature_content,
                description=description)
        return release_file

    def makeProduct(
        self, name=None, project=None, displayname=None,
        licenses=None, owner=None, registrant=None,
        title=None, summary=None, official_malone=None,
        translations_usage=None, bug_supervisor=None):
        """Create and return a new, arbitrary Product."""
        if owner is None:
            owner = self.makePerson()
        if name is None:
            name = self.getUniqueString('product-name')
        if displayname is None:
            if name is None:
                displayname = self.getUniqueString('displayname')
            else:
                displayname = name.capitalize()
        if licenses is None:
            licenses = [License.GNU_GPL_V2]
        if title is None:
            title = self.getUniqueString('title')
        if summary is None:
            summary = self.getUniqueString('summary')
        product = getUtility(IProductSet).createProduct(
            owner,
            name,
            displayname,
            title,
            summary,
            self.getUniqueString('description'),
            licenses=licenses,
            project=project,
            registrant=registrant)
        if official_malone is not None:
            removeSecurityProxy(product).official_malone = official_malone
        if translations_usage is not None:
            naked_product = removeSecurityProxy(product)
            naked_product.translations_usage = translations_usage
        if bug_supervisor is not None:
            naked_product = removeSecurityProxy(product)
            naked_product.bug_supervisor = bug_supervisor
        return product

    def makeProductSeries(self, product=None, name=None, owner=None,
                          summary=None, date_created=None, branch=None):
        """Create a new, arbitrary ProductSeries.

        :param branch: If supplied, the branch to set as
            ProductSeries.branch.
        :param date_created: If supplied, the date the series is created.
        :param name: If supplied, the name of the series.
        :param owner: If supplied, the owner of the series.
        :param product: If supplied, the series is created for this product.
            Otherwise, a new product is created.
        :param summary: If supplied, the product series summary.
        """
        if product is None:
            product = self.makeProduct()
        if owner is None:
            owner = product.owner
        if name is None:
            name = self.getUniqueString()
        if summary is None:
            summary = self.getUniqueString()
        # We don't want to login() as the person used to create the product,
        # so we remove the security proxy before creating the series.
        naked_product = removeSecurityProxy(product)
        series = naked_product.newSeries(
            owner=owner, name=name, summary=summary, branch=branch)
        if date_created is not None:
            series.datecreated = date_created
        return ProxyFactory(series)

    def makeProject(self, name=None, displayname=None, title=None,
                    homepageurl=None, summary=None, owner=None,
                    description=None):
        """Create and return a new, arbitrary ProjectGroup."""
        if owner is None:
            owner = self.makePerson()
        if name is None:
            name = self.getUniqueString('project-name')
        if displayname is None:
            displayname = self.getUniqueString('displayname')
        if summary is None:
            summary = self.getUniqueString('summary')
        if description is None:
            description = self.getUniqueString('description')
        if title is None:
            title = self.getUniqueString('title')
        return getUtility(IProjectGroupSet).new(
            name=name,
            displayname=displayname,
            title=title,
            homepageurl=homepageurl,
            summary=summary,
            description=description,
            owner=owner)

    def makeSprint(self, title=None, name=None):
        """Make a sprint."""
        if title is None:
            title = self.getUniqueString('title')
        owner = self.makePerson()
        if name is None:
            name = self.getUniqueString('name')
        time_starts = datetime(2009, 1, 1, tzinfo=pytz.UTC)
        time_ends = datetime(2009, 1, 2, tzinfo=pytz.UTC)
        time_zone = 'UTC'
        summary = self.getUniqueString('summary')
        return getUtility(ISprintSet).new(
            owner=owner, name=name, title=title, time_zone=time_zone,
            time_starts=time_starts, time_ends=time_ends, summary=summary)

    def makeBranch(self, branch_type=None, owner=None,
                   name=None, product=_DEFAULT, url=_DEFAULT, registrant=None,
                   private=False, stacked_on=None, sourcepackage=None,
                   reviewer=None, **optional_branch_args):
        """Create and return a new, arbitrary Branch of the given type.

        Any parameters for `IBranchNamespace.createBranch` can be specified to
        override the default ones.
        """
        if branch_type is None:
            branch_type = BranchType.HOSTED
        if owner is None:
            owner = self.makePerson()
        if name is None:
            name = self.getUniqueString('branch')

        if sourcepackage is None:
            if product is _DEFAULT:
                product = self.makeProduct()
            sourcepackagename = None
            distroseries = None
        else:
            assert product is _DEFAULT, (
                "Passed source package AND product details")
            product = None
            sourcepackagename = sourcepackage.sourcepackagename
            distroseries = sourcepackage.distroseries

        if registrant is None:
            if owner.is_team:
                registrant = owner.teamowner
            else:
                registrant = owner

        if branch_type in (BranchType.HOSTED, BranchType.IMPORTED):
            url = None
        elif branch_type in (BranchType.MIRRORED, BranchType.REMOTE):
            if url is _DEFAULT:
                url = self.getUniqueURL()
        else:
            raise UnknownBranchTypeError(
                'Unrecognized branch type: %r' % (branch_type, ))

        namespace = get_branch_namespace(
            owner, product=product, distroseries=distroseries,
            sourcepackagename=sourcepackagename)
        branch = namespace.createBranch(
            branch_type=branch_type, name=name, registrant=registrant,
            url=url, **optional_branch_args)
        if private:
            removeSecurityProxy(branch).private = True
        if stacked_on is not None:
            removeSecurityProxy(branch).stacked_on = stacked_on
        if reviewer is not None:
            removeSecurityProxy(branch).reviewer = reviewer
        return branch

    def makePackagingLink(self, productseries=None, sourcepackagename=None,
                          distroseries=None, packaging_type=None, owner=None,
                          in_ubuntu=False):
        if productseries is None:
            productseries = self.makeProduct().development_focus
        if sourcepackagename is None or isinstance(sourcepackagename, str):
            sourcepackagename = self.makeSourcePackageName(sourcepackagename)
        if distroseries is None:
            distribution = None
            if in_ubuntu:
                distribution = getUtility(ILaunchpadCelebrities).ubuntu
            distroseries = self.makeDistroSeries(distribution=distribution)
        if packaging_type is None:
            packaging_type = PackagingType.PRIME
        if owner is None:
            owner = self.makePerson()
        return getUtility(IPackagingUtil).createPackaging(
            productseries=productseries,
            sourcepackagename=sourcepackagename,
            distroseries=distroseries,
            packaging=packaging_type,
            owner=owner)

    def makePackageBranch(self, sourcepackage=None, distroseries=None,
                          sourcepackagename=None, **kwargs):
        """Make a package branch on an arbitrary package.

        See `makeBranch` for more information on arguments.

        You can pass in either `sourcepackage` or one or both of
        `distroseries` and `sourcepackagename`, but not combinations or all of
        them.
        """
        assert not(sourcepackage is not None and distroseries is not None), (
            "Don't pass in both sourcepackage and distroseries")
        assert not(sourcepackage is not None
                   and sourcepackagename is not None), (
            "Don't pass in both sourcepackage and sourcepackagename")
        if sourcepackage is None:
            sourcepackage = self.makeSourcePackage(
                sourcepackagename=sourcepackagename,
                distroseries=distroseries)
        return self.makeBranch(sourcepackage=sourcepackage, **kwargs)

    def makePersonalBranch(self, owner=None, **kwargs):
        """Make a personal branch on an arbitrary person.

        See `makeBranch` for more information on arguments.
        """
        if owner is None:
            owner = self.makePerson()
        return self.makeBranch(
            owner=owner, product=None, sourcepackage=None, **kwargs)

    def makeProductBranch(self, product=None, **kwargs):
        """Make a product branch on an arbitrary product.

        See `makeBranch` for more information on arguments.
        """
        if product is None:
            product = self.makeProduct()
        return self.makeBranch(product=product, **kwargs)

    def makeAnyBranch(self, **kwargs):
        """Make a branch without caring about its container.

        See `makeBranch` for more information on arguments.
        """
        return self.makeProductBranch(**kwargs)

    def makeBranchTargetBranch(self, target, branch_type=BranchType.HOSTED,
                               name=None, owner=None, creator=None):
        """Create a branch in a BranchTarget."""
        if name is None:
            name = self.getUniqueString('branch')
        if owner is None:
            owner = self.makePerson()
        if creator is None:
            creator = owner
        namespace = target.getNamespace(owner)
        return namespace.createBranch(branch_type, name, creator)

    def makeBranchMergeQueue(self, registrant=None, owner=None, name=None,
                             description=None, configuration=None,
                             branches=None):
        """Create a BranchMergeQueue."""
        if name is None:
            name = unicode(self.getUniqueString('queue'))
        if owner is None:
            owner = self.makePerson()
        if registrant is None:
            registrant = self.makePerson()
        if description is None:
            description = unicode(self.getUniqueString('queue-description'))
        if configuration is None:
            configuration = unicode(simplejson.dumps({
                self.getUniqueString('key'): self.getUniqueString('value')}))

        queue = getUtility(IBranchMergeQueueSource).new(
            name, owner, registrant, description, configuration, branches)
        return queue

    def makeRelatedBranchesForSourcePackage(self, sourcepackage=None,
                                            **kwargs):
        """Create some branches associated with a sourcepackage."""

        reference_branch = self.makePackageBranch(sourcepackage=sourcepackage)
        return self.makeRelatedBranches(
                reference_branch=reference_branch, **kwargs)

    def makeRelatedBranchesForProduct(self, product=None, **kwargs):
        """Create some branches associated with a product."""

        reference_branch = self.makeProductBranch(product=product)
        return self.makeRelatedBranches(
                reference_branch=reference_branch, **kwargs)

    def makeRelatedBranches(self, reference_branch=None,
                            with_series_branches=True,
                            with_package_branches=True,
                            with_private_branches=False):
        """Create some branches associated with a reference branch.
        The other branches are:
          - series branches: a set of branches associated with product
            series of the same product as the reference branch.
          - package branches: a set of branches associated with packagesource
            entities of the same product as the reference branch or the same
            sourcepackage depending on what type of branch it is.

        If no reference branch is supplied, create one.

        Returns: a tuple consisting of
        (reference_branch, related_series_branches, related_package_branches)

        """
        related_series_branch_info = []
        related_package_branch_info = []
        # Make the base_branch if required and find the product if one exists.
        naked_product = None
        if reference_branch is None:
            naked_product = removeSecurityProxy(self.makeProduct())
            # Create the 'source' branch ie the base branch of a recipe.
            reference_branch = self.makeProductBranch(
                                            name="reference_branch",
                                            product=naked_product)
        elif reference_branch.product is not None:
            naked_product = removeSecurityProxy(reference_branch.product)

        related_branch_owner = self.makePerson()
        # Only branches related to products have related series branches.
        if with_series_branches and naked_product is not None:
            series_branch_info = []
            # Add some product series
            def makeSeriesBranch(name, is_private=False):
                branch = self.makeBranch(
                    name=name,
                    product=naked_product, owner=related_branch_owner,
                    private=is_private)
                series = self.makeProductSeries(
                    product=naked_product, branch=branch)
                return branch, series
            for x in range(4):
                is_private = x == 0 and with_private_branches
                (branch, series) = makeSeriesBranch(
                        name=("series_branch_%s" % x), is_private=is_private)
                if not is_private:
                    series_branch_info.append((branch, series))

            # Sort them
            related_series_branch_info = sorted_version_numbers(
                    series_branch_info, key=lambda branch_info: (
                        getattr(branch_info[1], 'name')))

            # Add a development branch at the start of the list.
            naked_product.development_focus.name = 'trunk'
            devel_branch = self.makeProductBranch(
                product=naked_product, name='trunk_branch',
                owner=related_branch_owner)
            linked_branch = ICanHasLinkedBranch(naked_product)
            linked_branch.setBranch(devel_branch)
            related_series_branch_info.insert(0,
                    (devel_branch, naked_product.development_focus))

        if with_package_branches:
            # Create related package branches if the base_branch is
            # associated with a product.
            if naked_product is not None:

                def makePackageBranch(name, is_private=False):
                    distro = self.makeDistribution()
                    distroseries = self.makeDistroSeries(
                        distribution=distro)
                    sourcepackagename = self.makeSourcePackageName()

                    suitesourcepackage = self.makeSuiteSourcePackage(
                        sourcepackagename=sourcepackagename,
                        distroseries=distroseries,
                        pocket=PackagePublishingPocket.RELEASE)
                    naked_sourcepackage = removeSecurityProxy(
                        suitesourcepackage)

                    branch = self.makePackageBranch(
                        name=name, owner=related_branch_owner,
                        sourcepackagename=sourcepackagename,
                        distroseries=distroseries, private=is_private)
                    linked_branch = ICanHasLinkedBranch(naked_sourcepackage)
                    with celebrity_logged_in('admin'):
                        linked_branch.setBranch(branch, related_branch_owner)

                    series = self.makeProductSeries(product=naked_product)
                    self.makePackagingLink(
                        distroseries=distroseries, productseries=series,
                        sourcepackagename=sourcepackagename)
                    return branch, distroseries

                for x in range(5):
                    is_private = x == 0 and with_private_branches
                    branch, distroseries = makePackageBranch(
                            name=("product_package_branch_%s" % x),
                            is_private=is_private)
                    if not is_private:
                        related_package_branch_info.append(
                                (branch, distroseries))

            # Create related package branches if the base_branch is
            # associated with a sourcepackage.
            if reference_branch.sourcepackage is not None:
                distroseries = reference_branch.sourcepackage.distroseries
                for pocket in [
                        PackagePublishingPocket.RELEASE,
                        PackagePublishingPocket.UPDATES,
                        ]:
                    branch = self.makePackageBranch(
                            name="package_branch_%s" % pocket.name,
                            distroseries=distroseries)
                    with celebrity_logged_in('admin'):
                        reference_branch.sourcepackage.setBranch(
                            pocket, branch,
                            related_branch_owner)

                    related_package_branch_info.append(
                            (branch, distroseries))

            related_package_branch_info = sorted_version_numbers(
                    related_package_branch_info, key=lambda branch_info: (
                        getattr(branch_info[1], 'name')))


        return (
            reference_branch,
            related_series_branch_info,
            related_package_branch_info)

    def enableDefaultStackingForProduct(self, product, branch=None):
        """Give 'product' a default stacked-on branch.

        :param product: The product to give a default stacked-on branch to.
        :param branch: The branch that should be the default stacked-on
            branch.  If not supplied, a fresh branch will be created.
        """
        if branch is None:
            branch = self.makeBranch(product=product)
        # We just remove the security proxies to be able to change the objects
        # here.
        removeSecurityProxy(branch).branchChanged(
            '', 'rev1', None, None, None)
        naked_series = removeSecurityProxy(product.development_focus)
        naked_series.branch = branch
        return branch

    def enableDefaultStackingForPackage(self, package, branch):
        """Give 'package' a default stacked-on branch.

        :param package: The package to give a default stacked-on branch to.
        :param branch: The branch that should be the default stacked-on
            branch.
        """
        # We just remove the security proxies to be able to change the branch
        # here.
        removeSecurityProxy(branch).branchChanged(
            '', 'rev1', None, None, None)
        ubuntu_branches = getUtility(ILaunchpadCelebrities).ubuntu_branches
        run_with_login(
            ubuntu_branches.teamowner,
            package.development_version.setBranch,
            PackagePublishingPocket.RELEASE,
            branch,
            ubuntu_branches.teamowner)
        return branch

    def makeBranchMergeProposal(self, target_branch=None, registrant=None,
                                set_state=None, prerequisite_branch=None,
                                product=None, review_diff=None,
                                initial_comment=None, source_branch=None,
                                preview_diff=None, date_created=None,
                                description=None, reviewer=None):
        """Create a proposal to merge based on anonymous branches."""
        if target_branch is not None:
            target = target_branch.target
        elif source_branch is not None:
            target = source_branch.target
        elif prerequisite_branch is not None:
            target = prerequisite_branch.target
        else:
            # Create a target product branch, and use that target.  This is
            # needed to make sure we get a branch target that has the needed
            # security proxy.
            target_branch = self.makeProductBranch(product)
            target = target_branch.target

        # Fall back to initial_comment for description.
        if description is None:
            description = initial_comment

        if target_branch is None:
            target_branch = self.makeBranchTargetBranch(target)
        if source_branch is None:
            source_branch = self.makeBranchTargetBranch(target)
        if registrant is None:
            registrant = self.makePerson()
        review_requests = []
        if reviewer is not None:
            review_requests.append((reviewer, None))
        proposal = source_branch.addLandingTarget(
            registrant, target_branch, review_requests=review_requests,
            prerequisite_branch=prerequisite_branch, review_diff=review_diff,
            description=description, date_created=date_created)

        unsafe_proposal = removeSecurityProxy(proposal)
        if preview_diff is not None:
            unsafe_proposal.preview_diff = preview_diff
        if (set_state is None or
            set_state == BranchMergeProposalStatus.WORK_IN_PROGRESS):
            # The initial state is work in progress, so do nothing.
            pass
        elif set_state == BranchMergeProposalStatus.NEEDS_REVIEW:
            unsafe_proposal.requestReview()
        elif set_state == BranchMergeProposalStatus.CODE_APPROVED:
            unsafe_proposal.approveBranch(
                proposal.target_branch.owner, 'some_revision')
        elif set_state == BranchMergeProposalStatus.REJECTED:
            unsafe_proposal.rejectBranch(
                proposal.target_branch.owner, 'some_revision')
        elif set_state == BranchMergeProposalStatus.MERGED:
            unsafe_proposal.markAsMerged()
        elif set_state == BranchMergeProposalStatus.MERGE_FAILED:
            unsafe_proposal.setStatus(set_state, proposal.target_branch.owner)
        elif set_state == BranchMergeProposalStatus.QUEUED:
            unsafe_proposal.commit_message = self.getUniqueString(
                'commit message')
            unsafe_proposal.enqueue(
                proposal.target_branch.owner, 'some_revision')
        elif set_state == BranchMergeProposalStatus.SUPERSEDED:
            unsafe_proposal.resubmit(proposal.registrant)
        else:
            raise AssertionError('Unknown status: %s' % set_state)

        return proposal

    def makeBranchSubscription(self, branch=None, person=None,
                               subscribed_by=None):
        """Create a BranchSubscription.

        :param branch_title: The title to use for the created Branch
        :param person_displayname: The displayname for the created Person
        """
        if branch is None:
            branch = self.makeBranch()
        if person is None:
            person = self.makePerson()
        if subscribed_by is None:
            subscribed_by = person
        return branch.subscribe(person,
            BranchSubscriptionNotificationLevel.NOEMAIL, None,
            CodeReviewNotificationLevel.NOEMAIL, subscribed_by)

    def makeDiff(self, diff_text=DIFF):
        return ProxyFactory(
            Diff.fromFile(StringIO(diff_text), len(diff_text)))

    def makePreviewDiff(self, conflicts=u''):
        diff = self.makeDiff()
        bmp = self.makeBranchMergeProposal()
        preview_diff = PreviewDiff()
        preview_diff.branch_merge_proposal = bmp
        preview_diff.conflicts = conflicts
        preview_diff.diff = diff
        preview_diff.source_revision_id = self.getUniqueUnicode()
        preview_diff.target_revision_id = self.getUniqueUnicode()
        return preview_diff

    def makeIncrementalDiff(self, merge_proposal=None, old_revision=None,
                            new_revision=None):
        diff = self.makeDiff()
        if merge_proposal is None:
            source_branch = self.makeBranch()
        else:
            source_branch = merge_proposal.source_branch

        def make_revision(parent=None):
            sequence = source_branch.revision_history.count() + 1
            if parent is None:
                parent_ids = []
            else:
                parent_ids = [parent.revision_id]
            branch_revision = self.makeBranchRevision(
                source_branch, sequence=sequence,
                revision_date=self.getUniqueDate(), parent_ids=parent_ids)
            return branch_revision.revision
        if old_revision is None:
            old_revision = make_revision()
        if merge_proposal is None:
            merge_proposal = self.makeBranchMergeProposal(
                date_created=self.getUniqueDate(),
                source_branch=source_branch)
        if new_revision is None:
            new_revision = make_revision(old_revision)
        return merge_proposal.generateIncrementalDiff(
            old_revision, new_revision, diff)

    def makeStaticDiff(self):
        return StaticDiff.acquireFromText(
            self.getUniqueUnicode(), self.getUniqueUnicode(),
            self.getUniqueString())

    def makeRevision(self, author=None, revision_date=None, parent_ids=None,
                     rev_id=None, log_body=None, date_created=None):
        """Create a single `Revision`."""
        if author is None:
            author = self.getUniqueString('author')
        elif IPerson.providedBy(author):
            author = removeSecurityProxy(author).preferredemail.email
        if revision_date is None:
            revision_date = datetime.now(pytz.UTC)
        if parent_ids is None:
            parent_ids = []
        if rev_id is None:
            rev_id = self.getUniqueString('revision-id')
        if log_body is None:
            log_body = self.getUniqueString('log-body')
        return getUtility(IRevisionSet).new(
            revision_id=rev_id, log_body=log_body,
            revision_date=revision_date, revision_author=author,
            parent_ids=parent_ids, properties={},
            _date_created=date_created)

    def makeRevisionsForBranch(self, branch, count=5, author=None,
                               date_generator=None):
        """Add `count` revisions to the revision history of `branch`.

        :param branch: The branch to add the revisions to.
        :param count: The number of revisions to add.
        :param author: A string for the author name.
        :param date_generator: A `time_counter` instance, defaults to starting
                               from 1-Jan-2007 if not set.
        """
        if date_generator is None:
            date_generator = time_counter(
                datetime(2007, 1, 1, tzinfo=pytz.UTC),
                delta=timedelta(days=1))
        sequence = branch.revision_count
        parent = branch.getTipRevision()
        if parent is None:
            parent_ids = []
        else:
            parent_ids = [parent.revision_id]

        revision_set = getUtility(IRevisionSet)
        if author is None:
            author = self.getUniqueString('author')
        for index in range(count):
            revision = revision_set.new(
                revision_id=self.getUniqueString('revision-id'),
                log_body=self.getUniqueString('log-body'),
                revision_date=date_generator.next(),
                revision_author=author,
                parent_ids=parent_ids,
                properties={})
            sequence += 1
            branch.createBranchRevision(sequence, revision)
            parent = revision
            parent_ids = [parent.revision_id]
        if branch.branch_type not in (BranchType.REMOTE, BranchType.HOSTED):
            branch.startMirroring()
        removeSecurityProxy(branch).branchChanged(
            '', parent.revision_id, None, None, None)
        branch.updateScannedDetails(parent, sequence)

    def makeBranchRevision(self, branch, revision_id=None, sequence=None,
                           parent_ids=None, revision_date=None):
        revision = self.makeRevision(
            rev_id=revision_id, parent_ids=parent_ids,
            revision_date=revision_date)
        return branch.createBranchRevision(sequence, revision)

    def makeBug(self, product=None, owner=None, bug_watch_url=None,
                private=False, date_closed=None, title=None,
                date_created=None, description=None, comment=None,
                status=None, distribution=None, milestone=None, series=None,
                tags=None):
        """Create and return a new, arbitrary Bug.

        The bug returned uses default values where possible. See
        `IBugSet.new` for more information.

        :param product: If the product is not set, and if the parameter
            distribution, milestone, and series are not set, a product
            is created and this is used as the primary bug target.
        :param owner: The reporter of the bug. If not set, one is created.
        :param bug_watch_url: If specified, create a bug watch pointing
            to this URL.
        :param distribution: If set, the distribution is used as the
            default bug target.
        :param milestone: If set, the milestone.target must match the product
            or distribution parameters, or the those parameters must be None.
        :param series: If set, the series.product must match the product
            parameter, or the series.distribution must match the distribution
            parameter, or the those parameters must be None.
        :param tags: If set, the tags to be added with the bug.

        At least one of the parameters distribution and product must be
        None, otherwise, an assertion error will be raised.
        """
        if product is None and distribution is None:
            if milestone is not None:
                # One of these will be None.
                product = milestone.product
                distribution = milestone.distribution
            elif series is not None:
                if IProductSeries.providedBy(series):
                    product = series.product
                else:
                    distribution = series.distribution
            else:
                product = self.makeProduct()
        if owner is None:
            owner = self.makePerson()
        if title is None:
            title = self.getUniqueString()
        if comment is None:
            comment = self.getUniqueString()
        create_bug_params = CreateBugParams(
            owner, title, comment=comment, private=private,
            datecreated=date_created, description=description,
            status=status, tags=tags)
        create_bug_params.setBugTarget(
            product=product, distribution=distribution)
        bug = getUtility(IBugSet).createBug(create_bug_params)
        if bug_watch_url is not None:
            # fromText() creates a bug watch associated with the bug.
            getUtility(IBugWatchSet).fromText(bug_watch_url, bug, owner)
        bugtask = bug.default_bugtask
        if date_closed is not None:
            bugtask.transitionToStatus(
                BugTaskStatus.FIXRELEASED, owner, when=date_closed)
        if milestone is not None:
            bugtask.transitionToMilestone(milestone, milestone.target.owner)
        if series is not None:
            task = bug.addTask(owner, series)
            task.transitionToStatus(status, owner)

        return bug

    def makeBugTask(self, bug=None, target=None, owner=None):
        """Create and return a bug task.

        If the bug is already targeted to the given target, the existing
        bug task is returned.

        :param bug: The `IBug` the bug tasks should be part of. If None,
            one will be created.
        :param target: The `IBugTarget`, to which the bug will be
            targeted to.
        """
        if bug is None:
            bug = self.makeBug()
        if target is None:
            target = self.makeProduct()
        existing_bugtask = bug.getBugTask(target)
        if existing_bugtask is not None:
            return existing_bugtask

        if owner is None:
            owner = self.makePerson()

        if IProductSeries.providedBy(target):
            # We can't have a series task without a product task.
            self.makeBugTask(bug, target.product)
        if IDistroSeries.providedBy(target):
            # We can't have a series task without a distribution task.
            self.makeBugTask(bug, target.distribution)
        if ISourcePackage.providedBy(target):
            distribution_package = target.distribution.getSourcePackage(
                target.sourcepackagename)
            # We can't have a series task without a distribution task.
            self.makeBugTask(bug, distribution_package)

        return removeSecurityProxy(bug).addTask(owner, target)

    def makeBugTracker(self, base_url=None, bugtrackertype=None, title=None,
                       name=None):
        """Make a new bug tracker."""
        owner = self.makePerson()

        if base_url is None:
            base_url = 'http://%s.example.com/' % self.getUniqueString()
        if bugtrackertype is None:
            bugtrackertype = BugTrackerType.BUGZILLA

        return getUtility(IBugTrackerSet).ensureBugTracker(
            base_url, owner, bugtrackertype, title=title, name=name)

    def makeBugTrackerComponentGroup(self, name=None, bug_tracker=None):
        """Make a new bug tracker component group."""
        if name is None:
            name = self.getUniqueUnicode()
        if bug_tracker is None:
            bug_tracker = self.makeBugTracker()

        component_group = bug_tracker.addRemoteComponentGroup(name)
        return component_group

    def makeBugTrackerComponent(self, name=None, component_group=None,
                                custom=None):
        """Make a new bug tracker component."""
        if name is None:
            name = self.getUniqueUnicode()
        if component_group is None:
            component_group = self.makeBugTrackerComponentGroup()
        if custom is None:
            custom = False
        if custom:
            component = component_group.addCustomComponent(name)
        else:
            component = component_group.addComponent(name)
        return component

    def makeBugWatch(self, remote_bug=None, bugtracker=None, bug=None,
                     owner=None, bug_task=None):
        """Make a new bug watch."""
        if remote_bug is None:
            remote_bug = self.getUniqueInteger()

        if bugtracker is None:
            bugtracker = self.makeBugTracker()

        if bug_task is not None:
            # If someone passes a value for bug *and* a value for
            # bug_task then the bug value will get clobbered, but that
            # doesn't matter since the bug should be the one that the
            # bug task belongs to anyway (unless they're having a crazy
            # moment, in which case we're saving them from themselves).
            bug = bug_task.bug
        elif bug is None:
            bug = self.makeBug()

        if owner is None:
            owner = self.makePerson()

        bug_watch = getUtility(IBugWatchSet).createBugWatch(
            bug, owner, bugtracker, str(remote_bug))
        if bug_task is not None:
            bug_task.bugwatch = bug_watch

        # You need to be an admin to set next_check on a BugWatch.
        def set_next_check(bug_watch):
            bug_watch.next_check = datetime.now(pytz.timezone('UTC'))

        person = getUtility(IPersonSet).getByName('name16')
        run_with_login(person, set_next_check, bug_watch)
        return bug_watch

    def makeBugComment(self, bug=None, owner=None, subject=None, body=None,
                       bug_watch=None):
        """Create and return a new bug comment.

        :param bug: An `IBug` or a bug ID or name, or None, in which
            case a new bug is created.
        :param owner: An `IPerson`, or None, in which case a new
            person is created.
        :param subject: An `IMessage` or a string, or None, in which
            case a new message will be generated.
        :param body: An `IMessage` or a string, or None, in which
            case a new message will be generated.
        :param bug_watch: An `IBugWatch`, which will be used to set the
            new comment's bugwatch attribute.
        :return: An `IBugMessage`.
        """
        if bug is None:
            bug = self.makeBug()
        elif isinstance(bug, (int, long, basestring)):
            bug = getUtility(IBugSet).getByNameOrID(str(bug))
        if owner is None:
            owner = self.makePerson()
        if subject is None:
            subject = self.getUniqueString()
        if body is None:
            body = self.getUniqueString()
        return bug.newMessage(owner=owner, subject=subject,
                              content=body, parent=None, bugwatch=bug_watch,
                              remote_comment_id=None)

    def makeBugAttachment(self, bug=None, owner=None, data=None,
                          comment=None, filename=None, content_type=None,
                          description=None, is_patch=_DEFAULT):
        """Create and return a new bug attachment.

        :param bug: An `IBug` or a bug ID or name, or None, in which
            case a new bug is created.
        :param owner: An `IPerson`, or None, in which case a new
            person is created.
        :param data: A file-like object or a string, or None, in which
            case a unique string will be used.
        :param comment: An `IMessage` or a string, or None, in which
            case a new message will be generated.
        :param filename: A string, or None, in which case a unique
            string will be used.
        :param content_type: The MIME-type of this file.
        :param description: The description of the attachment.
        :param is_patch: If true, this attachment is a patch.
        :return: An `IBugAttachment`.
        """
        if bug is None:
            bug = self.makeBug()
        elif isinstance(bug, (int, long, basestring)):
            bug = getUtility(IBugSet).getByNameOrID(str(bug))
        if owner is None:
            owner = self.makePerson()
        if data is None:
            data = self.getUniqueString()
        if description is None:
            description = self.getUniqueString()
        if comment is None:
            comment = self.getUniqueString()
        if filename is None:
            filename = self.getUniqueString()
        # If the default value of is_patch when creating a new
        # BugAttachment should ever change, we don't want to interfere
        # with that.  So, we only override it if our caller explicitly
        # passed it.
        other_params = {}
        if is_patch is not _DEFAULT:
            other_params['is_patch'] = is_patch
        return bug.addAttachment(
            owner, data, comment, filename, content_type=content_type,
            description=description, **other_params)

    def makeSignedMessage(self, msgid=None, body=None, subject=None,
            attachment_contents=None, force_transfer_encoding=False,
            email_address=None, signing_context=None):
        """Return an ISignedMessage.

        :param msgid: An rfc2822 message-id.
        :param body: The body of the message.
        :param attachment_contents: The contents of an attachment.
        :param force_transfer_encoding: If True, ensure a transfer encoding is
            used.
        :param email_address: The address the mail is from.
        :param signing_context: A GPGSigningContext instance containing the
            gpg key to sign with.  If None, the message is unsigned.  The
            context also contains the password and gpg signing mode.
        """
        mail = SignedMessage()
        if email_address is None:
            person = self.makePerson()
            email_address = removeSecurityProxy(person).preferredemail.email
        mail['From'] = email_address
        mail['To'] = removeSecurityProxy(
            self.makePerson()).preferredemail.email
        if subject is None:
            subject = self.getUniqueString('subject')
        mail['Subject'] = subject
        if msgid is None:
            msgid = self.makeUniqueRFC822MsgId()
        if body is None:
            body = self.getUniqueString('body')
        charset = 'ascii'
        try:
            body = body.encode(charset)
        except UnicodeEncodeError:
            charset = 'utf-8'
            body = body.encode(charset)
        mail['Message-Id'] = msgid
        mail['Date'] = formatdate()
        if signing_context is not None:
            gpghandler = getUtility(IGPGHandler)
            body = gpghandler.signContent(
                body, signing_context.fingerprint,
                signing_context.password, signing_context.mode)
            assert body is not None
        if attachment_contents is None:
            mail.set_payload(body)
            body_part = mail
        else:
            body_part = EmailMessage()
            body_part.set_payload(body)
            mail.attach(body_part)
            attach_part = EmailMessage()
            attach_part.set_payload(attachment_contents)
            attach_part['Content-type'] = 'application/octet-stream'
            if force_transfer_encoding:
                encode_base64(attach_part)
            mail.attach(attach_part)
            mail['Content-type'] = 'multipart/mixed'
        body_part['Content-type'] = 'text/plain'
        if force_transfer_encoding:
            encode_base64(body_part)
        body_part.set_charset(charset)
        mail.parsed_string = mail.as_string()
        return mail

    def makeSpecification(self, product=None, title=None, distribution=None,
                          name=None, summary=None, owner=None,
                          status=SpecificationDefinitionStatus.NEW,
                          implementation_status=None, goal=None, specurl=None,
                          assignee=None, drafter=None, approver=None,
                          priority=None, whiteboard=None, milestone=None):
        """Create and return a new, arbitrary Blueprint.

        :param product: The product to make the blueprint on.  If one is
            not specified, an arbitrary product is created.
        """
        if distribution is None and product is None:
            product = self.makeProduct()
        if name is None:
            name = self.getUniqueString('name')
        if summary is None:
            summary = self.getUniqueString('summary')
        if title is None:
            title = self.getUniqueString('title')
        if owner is None:
            owner = self.makePerson()
        if priority is None:
            priority = SpecificationPriority.UNDEFINED
        spec = getUtility(ISpecificationSet).new(
            name=name,
            title=title,
            specurl=None,
            summary=summary,
            definition_status=status,
            whiteboard=whiteboard,
            owner=owner,
            assignee=assignee,
            drafter=drafter,
            approver=approver,
            product=product,
            distribution=distribution,
            priority=priority)
        naked_spec = removeSecurityProxy(spec)
        if status == SpecificationDefinitionStatus.OBSOLETE:
            # This is to satisfy a DB constraint of obsolete specs.
            naked_spec.completer = owner
            naked_spec.date_completed = datetime.now(pytz.UTC)
        naked_spec.specurl = specurl
        naked_spec.milestone = milestone
        if goal is not None:
            naked_spec.proposeGoal(goal, spec.target.owner)
        if implementation_status is not None:
            naked_spec.implementation_status = implementation_status
            naked_spec.updateLifecycleStatus(owner)
        return spec

    def makeQuestion(self, target=None, title=None):
        """Create and return a new, arbitrary Question.

        :param target: The IQuestionTarget to make the question on. If one is
            not specified, an arbitrary product is created.
        :param title: The question title. If one is not provided, an
            arbitrary title is created.
        """
        if target is None:
            target = self.makeProduct()
        if title is None:
            title = self.getUniqueString('title')
        return target.newQuestion(
            owner=target.owner, title=title, description='description')

    def makeFAQ(self, target=None, title=None):
        """Create and return a new, arbitrary FAQ.

        :param target: The IFAQTarget to make the FAQ on. If one is
            not specified, an arbitrary product is created.
        :param title: The FAQ title. If one is not provided, an
            arbitrary title is created.
        """
        if target is None:
            target = self.makeProduct()
        if title is None:
            title = self.getUniqueString('title')
        return target.newFAQ(
            owner=target.owner, title=title, content='content')

    def makePackageCodeImport(self, sourcepackage=None, **kwargs):
        """Make a code import targetting a sourcepackage."""
        if sourcepackage is None:
            sourcepackage = self.makeSourcePackage()
        target = IBranchTarget(sourcepackage)
        return self.makeCodeImport(target=target, **kwargs)

    def makeProductCodeImport(self, product=None, **kwargs):
        """Make a code import targetting a product."""
        if product is None:
            product = self.makeProduct()
        target = IBranchTarget(product)
        return self.makeCodeImport(target=target, **kwargs)

    def makeCodeImport(self, svn_branch_url=None, cvs_root=None,
                       cvs_module=None, target=None, branch_name=None,
                       git_repo_url=None, hg_repo_url=None, registrant=None,
                       rcs_type=None, review_status=None):
        """Create and return a new, arbitrary code import.

        The type of code import will be inferred from the source details
        passed in, but defaults to a Subversion import from an arbitrary
        unique URL.
        """
        if (svn_branch_url is cvs_root is cvs_module is git_repo_url is
            hg_repo_url is None):
            svn_branch_url = self.getUniqueURL()

        if target is None:
            target = IBranchTarget(self.makeProduct())
        if branch_name is None:
            branch_name = self.getUniqueString('name')
        if registrant is None:
            registrant = self.makePerson()

        code_import_set = getUtility(ICodeImportSet)
        if svn_branch_url is not None:
            if rcs_type is None:
                rcs_type = RevisionControlSystems.SVN
            else:
                assert rcs_type in (RevisionControlSystems.SVN,
                                    RevisionControlSystems.BZR_SVN)
            code_import = code_import_set.new(
                registrant, target, branch_name, rcs_type=rcs_type,
                url=svn_branch_url)
        elif git_repo_url is not None:
            assert rcs_type in (None, RevisionControlSystems.GIT)
            code_import = code_import_set.new(
                registrant, target, branch_name,
                rcs_type=RevisionControlSystems.GIT,
                url=git_repo_url)
        elif hg_repo_url is not None:
            code_import = code_import_set.new(
                registrant, target, branch_name,
                rcs_type=RevisionControlSystems.HG,
                url=hg_repo_url)
        else:
            assert rcs_type in (None, RevisionControlSystems.CVS)
            code_import = code_import_set.new(
                registrant, target, branch_name,
                rcs_type=RevisionControlSystems.CVS,
                cvs_root=cvs_root, cvs_module=cvs_module)
        if review_status:
            removeSecurityProxy(code_import).review_status = review_status
        return code_import

    def makeCodeImportEvent(self):
        """Create and return a CodeImportEvent."""
        code_import = self.makeCodeImport()
        person = self.makePerson()
        code_import_event_set = getUtility(ICodeImportEventSet)
        return code_import_event_set.newCreate(code_import, person)

    def makeCodeImportJob(self, code_import=None):
        """Create and return a new code import job for the given import.

        This implies setting the import's review_status to REVIEWED.
        """
        if code_import is None:
            code_import = self.makeCodeImport()
        code_import.updateFromData(
            {'review_status': CodeImportReviewStatus.REVIEWED},
            code_import.registrant)
        return code_import.import_job

    def makeCodeImportMachine(self, set_online=False, hostname=None):
        """Return a new CodeImportMachine.

        The machine will be in the OFFLINE state."""
        if hostname is None:
            hostname = self.getUniqueString('machine-')
        if set_online:
            state = CodeImportMachineState.ONLINE
        else:
            state = CodeImportMachineState.OFFLINE
        machine = getUtility(ICodeImportMachineSet).new(hostname, state)
        return machine

    def makeCodeImportResult(self, code_import=None, result_status=None,
                             date_started=None, date_finished=None,
                             log_excerpt=None, log_alias=None, machine=None):
        """Create and return a new CodeImportResult."""
        if code_import is None:
            code_import = self.makeCodeImport()
        if machine is None:
            machine = self.makeCodeImportMachine()
        requesting_user = None
        if log_excerpt is None:
            log_excerpt = self.getUniqueString()
        if result_status is None:
            result_status = CodeImportResultStatus.FAILURE
        if date_finished is None:
            # If a date_started is specified, then base the finish time
            # on that.
            if date_started is None:
                date_finished = time_counter().next()
            else:
                date_finished = date_started + timedelta(hours=4)
        if date_started is None:
            date_started = date_finished - timedelta(hours=4)
        if log_alias is None:
            log_alias = self.makeLibraryFileAlias()
        return getUtility(ICodeImportResultSet).new(
            code_import, machine, requesting_user, log_excerpt, log_alias,
            result_status, date_started, date_finished)

    def makeCodeReviewComment(self, sender=None, subject=None, body=None,
                              vote=None, vote_tag=None, parent=None,
                              merge_proposal=None, date_created=DEFAULT):
        if sender is None:
            sender = self.makePerson()
        if subject is None:
            subject = self.getUniqueString('subject')
        if body is None:
            body = self.getUniqueString('content')
        if merge_proposal is None:
            if parent:
                merge_proposal = parent.branch_merge_proposal
            else:
                merge_proposal = self.makeBranchMergeProposal(
                    registrant=sender)
        return merge_proposal.createComment(
            sender, subject, body, vote, vote_tag, parent,
            _date_created=date_created)

    def makeCodeReviewVoteReference(self):
        bmp = removeSecurityProxy(self.makeBranchMergeProposal())
        candidate = self.makePerson()
        return bmp.nominateReviewer(candidate, bmp.registrant)

    def makeMessage(self, subject=None, content=None, parent=None,
                    owner=None):
        if subject is None:
            subject = self.getUniqueString()
        if content is None:
            content = self.getUniqueString()
        if owner is None:
            owner = self.makePerson()
        rfc822msgid = self.makeUniqueRFC822MsgId()
        message = Message(rfc822msgid=rfc822msgid, subject=subject,
            owner=owner, parent=parent)
        MessageChunk(message=message, sequence=1, content=content)
        return message

    def makeLanguage(self, language_code=None, name=None, pluralforms=None,
                     plural_expression=None):
        """Makes a language given the language_code and name."""
        if language_code is None:
            language_code = self.getUniqueString('lang')
        if name is None:
            name = "Language %s" % language_code
        if plural_expression is None and pluralforms is not None:
            # If the number of plural forms is known, the language
            # should also have a plural expression and vice versa.
            plural_expression = 'n %% %d' % pluralforms

        language_set = getUtility(ILanguageSet)
        return language_set.createLanguage(
            language_code, name, pluralforms=pluralforms,
            pluralexpression=plural_expression)

    def makeLibraryFileAlias(self, filename=None, content=None,
                             content_type='text/plain', restricted=False,
                             expires=None):
        """Make a library file, and return the alias."""
        if filename is None:
            filename = self.getUniqueString('filename')
        if content is None:
            content = self.getUniqueString()
        library_file_alias_set = getUtility(ILibraryFileAliasSet)
        library_file_alias = library_file_alias_set.create(
            filename, len(content), StringIO(content), content_type,
            expires=expires, restricted=restricted)
        return library_file_alias

    def makeDistribution(self, name=None, displayname=None, owner=None,
                         members=None, title=None, aliases=None,
                         bug_supervisor=None):
        """Make a new distribution."""
        if name is None:
            name = self.getUniqueString(prefix="distribution")
        if displayname is None:
            displayname = name.capitalize()
        if title is None:
            title = self.getUniqueString()
        description = self.getUniqueString()
        summary = self.getUniqueString()
        domainname = self.getUniqueString()
        if owner is None:
            owner = self.makePerson()
        if members is None:
            members = self.makeTeam(owner)
        distro = getUtility(IDistributionSet).new(
            name, displayname, title, description, summary, domainname,
            members, owner)
        if aliases is not None:
            removeSecurityProxy(distro).setAliases(aliases)
        if bug_supervisor is not None:
            naked_distro = removeSecurityProxy(distro)
            naked_distro.bug_supervisor = bug_supervisor
        return distro

    def makeDistroRelease(self, distribution=None, version=None,
                          status=SeriesStatus.DEVELOPMENT,
                          parent_series=None, name=None, displayname=None):
        """Make a new distro release."""
        if distribution is None:
            distribution = self.makeDistribution()
        if name is None:
            name = self.getUniqueString(prefix="distroseries")
        if displayname is None:
            displayname = name.capitalize()
        if version is None:
            version = "%s.0" % self.getUniqueInteger()

        # We don't want to login() as the person used to create the product,
        # so we remove the security proxy before creating the series.
        naked_distribution = removeSecurityProxy(distribution)
        series = naked_distribution.newSeries(
            version=version,
            name=name,
            displayname=displayname,
            title=self.getUniqueString(), summary=self.getUniqueString(),
            description=self.getUniqueString(),
            parent_series=parent_series, owner=distribution.owner)
        series.status = status
        return ProxyFactory(series)

    def makeUbuntuDistroRelease(self, version=None,
                                status=SeriesStatus.DEVELOPMENT,
                                parent_series=None, name=None,
                                displayname=None):
        """Short cut to use the celebrity 'ubuntu' as the distribution."""
        ubuntu = getUtility(ILaunchpadCelebrities).ubuntu
        return self.makeDistroRelease(
            ubuntu, version, status, parent_series, name, displayname)

    # Most people think of distro releases as distro series.
    makeDistroSeries = makeDistroRelease
    makeUbuntuDistroSeries = makeUbuntuDistroRelease

    def makeDistroSeriesDifference(
        self, derived_series=None, source_package_name_str=None,
        versions=None,
        difference_type=DistroSeriesDifferenceType.DIFFERENT_VERSIONS,
        status=DistroSeriesDifferenceStatus.NEEDS_ATTENTION):
        """Create a new distro series source package difference."""
        if derived_series is None:
            parent_series = self.makeDistroSeries()
            derived_series = self.makeDistroSeries(
                parent_series=parent_series)

        if source_package_name_str is None:
            source_package_name_str = self.getUniqueString('src-name')

        source_package_name = self.getOrMakeSourcePackageName(
            source_package_name_str)

        if versions is None:
            versions = {}

        base_version = versions.get('base')
        if base_version is not None:
            for series in [derived_series, derived_series.parent_series]:
                self.makeSourcePackagePublishingHistory(
                    distroseries=series,
                    version=base_version,
                    sourcepackagename=source_package_name,
                    status=PackagePublishingStatus.SUPERSEDED)

        if difference_type is not (
            DistroSeriesDifferenceType.MISSING_FROM_DERIVED_SERIES):

            self.makeSourcePackagePublishingHistory(
                distroseries=derived_series,
                version=versions.get('derived'),
                sourcepackagename=source_package_name,
                status = PackagePublishingStatus.PUBLISHED)

        if difference_type is not (
            DistroSeriesDifferenceType.UNIQUE_TO_DERIVED_SERIES):

            self.makeSourcePackagePublishingHistory(
                distroseries=derived_series.parent_series,
                version=versions.get('parent'),
                sourcepackagename=source_package_name,
                status = PackagePublishingStatus.PUBLISHED)

        diff = getUtility(IDistroSeriesDifferenceSource).new(
            derived_series, source_package_name)

        removeSecurityProxy(diff).status = status

        # We clear the cache on the diff, returning the object as if it
        # was just loaded from the store.
        clear_property_cache(diff)
        return diff

    def makeDistroSeriesDifferenceComment(
        self, distro_series_difference=None, owner=None, comment=None):
        """Create a new distro series difference comment."""
        if distro_series_difference is None:
            distro_series_difference = self.makeDistroSeriesDifference()
        if owner is None:
            owner = self.makePerson()
        if comment is None:
            comment = self.getUniqueString('dsdcomment')

        return getUtility(IDistroSeriesDifferenceCommentSource).new(
            distro_series_difference, owner, comment)

    def makeDistroArchSeries(self, distroseries=None,
                             architecturetag=None, processorfamily=None,
                             official=True, owner=None,
                             supports_virtualized=False):
        """Create a new distroarchseries"""

        if distroseries is None:
            distroseries = self.makeDistroRelease()
        if processorfamily is None:
            processorfamily = self.makeProcessorFamily()
        if owner is None:
            owner = self.makePerson()
        # XXX: architecturetag & processorfamily are tightly coupled. It's
        # wrong to just make a fresh architecture tag without also making a
        # processor family to go with it (ideally with processors!)
        if architecturetag is None:
            architecturetag = self.getUniqueString('arch')
        return distroseries.newArch(
            architecturetag, processorfamily, official, owner,
            supports_virtualized)

    def makeComponent(self, name=None):
        """Make a new `IComponent`."""
        if name is None:
            name = self.getUniqueString()
        return getUtility(IComponentSet).ensure(name)

    def makeArchive(self, distribution=None, owner=None, name=None,
                    purpose=None, enabled=True, private=False,
                    virtualized=True, description=None, displayname=None):
        """Create and return a new arbitrary archive.

        :param distribution: Supply IDistribution, defaults to a new one
            made with makeDistribution() for non-PPAs and ubuntu for PPAs.
        :param owner: Supply IPerson, defaults to a new one made with
            makePerson().
        :param name: Name of the archive, defaults to a random string.
        :param purpose: Supply ArchivePurpose, defaults to PPA.
        :param enabled: Whether the archive is enabled.
        :param private: Whether the archive is created private.
        :param virtualized: Whether the archive is virtualized.
        :param description: A description of the archive.
        """
        if purpose is None:
            purpose = ArchivePurpose.PPA
        if distribution is None:
            # See bug #568769
            if purpose == ArchivePurpose.PPA:
                distribution = getUtility(ILaunchpadCelebrities).ubuntu
            else:
                distribution = self.makeDistribution()
        if owner is None:
            owner = self.makePerson()
        if name is None:
            if purpose != ArchivePurpose.PPA:
                name = default_name_by_purpose.get(purpose)
            if name is None:
                name = self.getUniqueString()

        # Making a distribution makes an archive, and there can be only one
        # per distribution.
        if purpose == ArchivePurpose.PRIMARY:
            return distribution.main_archive

        archive = getUtility(IArchiveSet).new(
            owner=owner, purpose=purpose,
            distribution=distribution, name=name, displayname=displayname,
            enabled=enabled, require_virtualized=virtualized,
            description=description)

        if private:
            naked_archive = removeSecurityProxy(archive)
            naked_archive.private = True
            naked_archive.buildd_secret = "sekrit"

        return archive

    def makeBuilder(self, processor=None, url=None, name=None, title=None,
                    description=None, owner=None, active=True,
                    virtualized=True, vm_host=None, manual=False):
        """Make a new builder for i386 virtualized builds by default.

        Note: the builder returned will not be able to actually build -
        we currently have a build slave setup for 'bob' only in the
        test environment.
        See lib/canonical/buildd/tests/buildd-slave-test.conf
        """
        if processor is None:
            processor_fam = ProcessorFamilySet().getByName('x86')
            processor = processor_fam.processors[0]
        if url is None:
            url = 'http://%s:8221/' % self.getUniqueString()
        if name is None:
            name = self.getUniqueString()
        if title is None:
            title = self.getUniqueString()
        if description is None:
            description = self.getUniqueString()
        if owner is None:
            owner = self.makePerson()

        return getUtility(IBuilderSet).new(
            processor, url, name, title, description, owner, active,
            virtualized, vm_host, manual=manual)

    def makeRecipeText(self, *branches):
        if len(branches) == 0:
            branches = (self.makeAnyBranch(), )
        base_branch = branches[0]
        other_branches = branches[1:]
        text = MINIMAL_RECIPE_TEXT % base_branch.bzr_identity
        for i, branch in enumerate(other_branches):
            text += 'merge dummy-%s %s\n' % (i, branch.bzr_identity)
        return text

    def makeRecipe(self, *branches):
        """Make a builder recipe that references `branches`.

        If no branches are passed, return a recipe text that references an
        arbitrary branch.
        """
        from bzrlib.plugins.builder.recipe import RecipeParser
        parser = RecipeParser(self.makeRecipeText(*branches))
        return parser.parse()

    def makeSourcePackageRecipeDistroseries(self, name="warty"):
        """Return a supported Distroseries to use with Source Package Recipes.

        Ew.  This uses sampledata currently, which is the ONLY reason this
        method exists: it gives us a migration path away from sampledata.
        """
        ubuntu = getUtility(IDistributionSet).getByName('ubuntu')
        return ubuntu.getSeries(name)

    def makeSourcePackageRecipe(self, registrant=None, owner=None,
                                distroseries=None, name=None,
                                description=None, branches=(),
                                build_daily=False, daily_build_archive=None,
                                is_stale=None, recipe=None):
        """Make a `SourcePackageRecipe`."""
        if registrant is None:
            registrant = self.makePerson()
        if owner is None:
            owner = self.makePerson()
        if distroseries is None:
            distroseries = self.makeSourcePackageRecipeDistroseries()

        if name is None:
            name = self.getUniqueString().decode('utf8')
        if description is None:
            description = self.getUniqueString().decode('utf8')
        if daily_build_archive is None:
            daily_build_archive = self.makeArchive(
                distribution=distroseries.distribution, owner=owner)
        if recipe is None:
            recipe = self.makeRecipeText(*branches)
        else:
            assert branches == ()
        source_package_recipe = getUtility(ISourcePackageRecipeSource).new(
            registrant, owner, name, recipe, description, [distroseries],
            daily_build_archive, build_daily)
        if is_stale is not None:
            removeSecurityProxy(source_package_recipe).is_stale = is_stale
        IStore(source_package_recipe).flush()
        return source_package_recipe

    def makeSourcePackageRecipeBuild(self, sourcepackage=None, recipe=None,
                                     requester=None, archive=None,
                                     sourcename=None, distroseries=None,
                                     pocket=None, date_created=None,
                                     status=BuildStatus.NEEDSBUILD,
                                     duration=None):
        """Make a new SourcePackageRecipeBuild."""
        if recipe is None:
            recipe = self.makeSourcePackageRecipe(name=sourcename)
        if archive is None:
            archive = self.makeArchive()
        if distroseries is None:
            distroseries = self.makeDistroSeries(
                distribution=archive.distribution)
            arch = self.makeDistroArchSeries(distroseries=distroseries)
            removeSecurityProxy(distroseries).nominatedarchindep = arch
        if requester is None:
            requester = self.makePerson()
        spr_build = getUtility(ISourcePackageRecipeBuildSource).new(
            distroseries=distroseries,
            recipe=recipe,
            archive=archive,
            requester=requester,
            pocket=pocket,
            date_created=date_created)
        removeSecurityProxy(spr_build).status = status
        if duration is not None:
            naked_sprb = removeSecurityProxy(spr_build)
            if naked_sprb.date_started is None:
                naked_sprb.date_started = spr_build.date_created
            naked_sprb.date_finished = naked_sprb.date_started + duration
        IStore(spr_build).flush()
        return spr_build

    def makeSourcePackageRecipeBuildJob(
        self, score=9876, virtualized=True, estimated_duration=64,
        sourcename=None, recipe_build=None):
        """Create a `SourcePackageRecipeBuildJob` and a `BuildQueue` for
        testing."""
        if recipe_build is None:
            recipe_build = self.makeSourcePackageRecipeBuild(
                sourcename=sourcename)
        recipe_build_job = recipe_build.makeJob()

        store = getUtility(IStoreSelector).get(MAIN_STORE, DEFAULT_FLAVOR)
        bq = BuildQueue(
            job=recipe_build_job.job, lastscore=score,
            job_type=BuildFarmJobType.RECIPEBRANCHBUILD,
            estimated_duration = timedelta(seconds=estimated_duration),
            virtualized=virtualized)
        store.add(bq)
        return bq

    def makeRecipeBuildRecords(self, num_recent_records=1,
                               num_records_outside_epoch=0, epoch_days=30):
        """Create some recipe build records.

        A RecipeBuildRecord is a named tuple. Some records will be created
        with archive of type ArchivePurpose.PRIMARY, others with type
        ArchivePurpose.PPA. Some build records with be created with a build
        status of fully built and some will be created with the daily build
        option set to True and False. Only those records with daily build set
        to True and build status to fully built are returned.
        :param num_recent_records: the number of records within the specified
         time window.
        :param num_records_outside_epoch: the number of records outside the
         specified time window.
        :param epoch_days: the time window to use when creating records.
        """

        distroseries = self.makeDistroRelease()
        sourcepackagename = self.makeSourcePackageName()
        sourcepackage = self.makeSourcePackage(
            sourcepackagename=sourcepackagename,
            distroseries=distroseries)

        records = []
        records_outside_epoch = []
        for x in range(num_recent_records+num_records_outside_epoch):
            # Ensure we have both ppa and primary archives
            if x%2 == 0:
                purpose = ArchivePurpose.PPA
            else:
                purpose = ArchivePurpose.PRIMARY
            archive = self.makeArchive(
                purpose=purpose, distribution=distroseries.distribution)
            # Make some daily and non-daily recipe builds.
            for daily in (True, False):
                recipeowner = self.makePerson()
                recipe = self.makeSourcePackageRecipe(
                    build_daily=daily,
                    owner=recipeowner,
                    name="Recipe_%s_%d" % (sourcepackagename.name, x),
                    daily_build_archive=archive,
                    distroseries=distroseries)
                sprb = self.makeSourcePackageRecipeBuild(
                    requester=recipeowner,
                    recipe=recipe,
                    sourcepackage=sourcepackage,
                    distroseries=distroseries)
                spr = self.makeSourcePackageRelease(
                    source_package_recipe_build=sprb,
                    sourcepackagename=sourcepackagename,
                    distroseries=distroseries, archive=archive)
                spph = self.makeSourcePackagePublishingHistory(
                    sourcepackagerelease=spr, archive=archive,
                    distroseries=distroseries)

                # Make some complete and incomplete builds.
                for build_status in (
                    BuildStatus.FULLYBUILT,
                    BuildStatus.NEEDSBUILD,
                    ):
                    binary_build = self.makeBinaryPackageBuild(
                            source_package_release=spr)
                    naked_build = removeSecurityProxy(binary_build)
                    naked_build.queueBuild()
                    naked_build.status = build_status

                    from random import randrange
                    offset = randrange(0, epoch_days)
                    now = datetime.now(UTC)
                    if x >= num_recent_records:
                        offset = epoch_days + 1 + offset
                    naked_build.date_finished = (
                        now - timedelta(days=offset))
                    naked_build.date_started = (
                        naked_build.date_finished - timedelta(minutes=5))
                    rbr = RecipeBuildRecord(
                        removeSecurityProxy(sourcepackagename),
                        removeSecurityProxy(recipeowner),
                        removeSecurityProxy(archive),
                        removeSecurityProxy(recipe),
                        naked_build.date_finished.replace(tzinfo=None))

                    # Only return fully completed daily builds.
                    if daily and build_status == BuildStatus.FULLYBUILT:
                        if x < num_recent_records:
                            records.append(rbr)
                        else:
                            records_outside_epoch.append(rbr)
        # We need to explicitly commit because if don't, the records don't
        # appear in the slave datastore.
        transaction.commit()
        return records, records_outside_epoch

    def makeDscFile(self, tempdir_path=None):
        """Make a DscFile.

        :param tempdir_path: Path to a temporary directory to use.  If not
            supplied, a temp directory will be created.
        """
        filename = 'ed_0.2-20.dsc'
        contexts = []
        if tempdir_path is None:
            contexts.append(temp_dir())
        # Use nested so temp_dir is an optional context.
        with nested(*contexts) as result:
            if tempdir_path is None:
                tempdir_path = result[0]
            fullpath = os.path.join(tempdir_path, filename)
            with open(fullpath, 'w') as dsc_file:
                dsc_file.write(dedent("""\
                Format: 1.0
                Source: ed
                Version: 0.2-20
                Binary: ed
                Maintainer: James Troup <james@nocrew.org>
                Architecture: any
                Standards-Version: 3.5.8.0
                Build-Depends: dpatch
                Files:
                 ddd57463774cae9b50e70cd51221281b 185913 ed_0.2.orig.tar.gz
                 f9e1e5f13725f581919e9bfd62272a05 8506 ed_0.2-20.diff.gz
                """))

            class Changes:
                architectures = ['source']
            logger = BufferLogger()
            policy = BuildDaemonUploadPolicy()
            policy.distroseries = self.makeDistroSeries()
            policy.archive = self.makeArchive()
            policy.distro = policy.distroseries.distribution
            dsc_file = DSCFile(fullpath, 'digest', 0, 'main/editors',
                'priority', 'package', 'version', Changes, policy, logger)
            list(dsc_file.verify())
        return dsc_file

    def makeTranslationTemplatesBuildJob(self, branch=None):
        """Make a new `TranslationTemplatesBuildJob`.

        :param branch: The branch that the job should be for.  If none
            is given, one will be created.
        """
        if branch is None:
            branch = self.makeBranch()

        jobset = getUtility(ITranslationTemplatesBuildJobSource)
        return jobset.create(branch)

    def makePOTemplate(self, productseries=None, distroseries=None,
                       sourcepackagename=None, owner=None, name=None,
                       translation_domain=None, path=None,
                       copy_pofiles=True, side=None, sourcepackage=None):
        """Make a new translation template."""
        if sourcepackage is not None:
            assert distroseries is None, (
                'Cannot specify sourcepackage and distroseries')
            distroseries = sourcepackage.distroseries
            assert sourcepackagename is None, (
                'Cannot specify sourcepackage and sourcepackagename')
            sourcepackagename = sourcepackage.sourcepackagename
        if productseries is None and distroseries is None:
            if side != TranslationSide.UBUNTU:
                # No context for this template; set up a productseries.
                productseries = self.makeProductSeries(owner=owner)
                # Make it use Translations, otherwise there's little point
                # to us creating a template for it.
                naked_series = removeSecurityProxy(productseries)
                naked_series.product.translations_usage = (
                    ServiceUsage.LAUNCHPAD)
            else:
                distroseries = self.makeUbuntuDistroSeries()
                sourcepackagename = self.makeSourcePackageName()

        templateset = getUtility(IPOTemplateSet)
        subset = templateset.getSubset(
            distroseries, sourcepackagename, productseries)

        if name is None:
            name = self.getUniqueString()
        if translation_domain is None:
            translation_domain = self.getUniqueString()

        if owner is None:
            if productseries is None:
                owner = distroseries.owner
            else:
                owner = productseries.owner

        if path is None:
            path = 'messages.pot'

        return subset.new(name, translation_domain, path, owner, copy_pofiles)

    def makePOTemplateAndPOFiles(self, language_codes, **kwargs):
        """Create a POTemplate and associated POFiles.

        Create a POTemplate for the given distroseries/sourcepackagename or
        productseries and create a POFile for each language. Returns the
        template.
        """
        template = self.makePOTemplate(**kwargs)
        for language_code in language_codes:
            self.makePOFile(language_code, template, template.owner)
        return template

    def makePOFile(self, language_code=None, potemplate=None, owner=None,
                   create_sharing=False, language=None, side=None):
        """Make a new translation file."""
        assert language_code is None or language is None, (
            "Please specifiy only one of language_code and language.")
        if language_code is None:
            if language is None:
                language = self.makeLanguage()
            language_code = language.code
        if potemplate is None:
            potemplate = self.makePOTemplate(owner=owner, side=side)
        else:
            assert side is None, 'Cannot specify both side and potemplate.'
        return potemplate.newPOFile(language_code,
                                    create_sharing=create_sharing)

    def makePOTMsgSet(self, potemplate, singular=None, plural=None,
                      context=None, sequence=None):
        """Make a new `POTMsgSet` in the given template."""
        if singular is None and plural is None:
            singular = self.getUniqueString()
        if sequence is None:
            sequence = self.getUniqueInteger()
        potmsgset = potemplate.createMessageSetFromText(
            singular, plural, context, sequence)
        removeSecurityProxy(potmsgset).sync()
        return potmsgset

    def makePOFileAndPOTMsgSet(self, language_code=None, msgid=None,
                               with_plural=False, side=None):
        """Make a `POFile` with a `POTMsgSet`."""
        pofile = self.makePOFile(language_code, side=side)

        if with_plural:
            if msgid is None:
                msgid = self.getUniqueString()
            plural = self.getUniqueString()
        else:
            plural = None

        potmsgset = self.makePOTMsgSet(
            pofile.potemplate, singular=msgid, plural=plural)

        return pofile, potmsgset

    def makeTranslationsDict(self, translations=None):
        """Make sure translations are stored in a dict, e.g. {0: "foo"}.

        If translations is already dict, it is returned unchanged.
        If translations is a sequence, it is enumerated into a dict.
        If translations is None, an arbitrary single translation is created.
        """
        translations = removeSecurityProxy(translations)
        if translations is None:
            return {0: self.getUniqueString()}
        if isinstance(translations, dict):
            return translations
        assert isinstance(translations, (list, tuple)), (
                "Expecting either a dict or a sequence.")
        return dict(enumerate(translations))

    def makeSuggestion(self, pofile=None, potmsgset=None, translator=None,
                       translations=None, date_created=None):
        """Make a new suggested `TranslationMessage` in the given PO file."""
        if pofile is None:
            pofile = self.makePOFile('sr')
        if potmsgset is None:
            potmsgset = self.makePOTMsgSet(pofile.potemplate)
        if translator is None:
            translator = self.makePerson()
        translations = self.makeTranslationsDict(translations)
        translation_message = potmsgset.submitSuggestion(
            pofile, translator, translations)
        assert translation_message is not None, (
            "Cannot make suggestion on translation credits POTMsgSet.")
        if date_created is not None:
            naked_translation_message = removeSecurityProxy(
                translation_message)
            naked_translation_message.date_created = date_created
            naked_translation_message.sync()
        return translation_message

    def makeCurrentTranslationMessage(self, pofile=None, potmsgset=None,
                                      translator=None, reviewer=None,
                                      translations=None, diverged=False,
                                      current_other=False,
                                      date_created=None, date_reviewed=None,
                                      language=None, side=None):
        """Create a `TranslationMessage` and make it current.

        By default the message will only be current on the side (Ubuntu
        or upstream) that `pofile` is on.

        Be careful: if the message is already translated, calling this
        method may violate database unique constraints.

        :param pofile: `POFile` to put translation in; if omitted, one
            will be created.
        :param potmsgset: `POTMsgSet` to translate; if omitted, one will
            be created (with sequence number 1).
        :param translator: `Person` who created the translation.  If
            omitted, one will be created.
        :param reviewer: `Person` who reviewed the translation.  If
            omitted, one will be created.
        :param translations: Strings to translate the `POTMsgSet`
            to.  Can be either a list, or a dict mapping plural form
            numbers to the forms' respective translations.
            If omitted, will translate to a single random string.
        :param diverged: Create a diverged message?
        :param current_other: Should the message also be current on the
            other translation side?  (Cannot be combined with `diverged`).
        :param date_created: Force a specific creation date instead of 'now'.
        :param date_reviewed: Force a specific review date instead of 'now'.
        :param language: `Language` to use for the POFile
        :param side: The `TranslationSide` this translation should be for.
        """
        assert not (diverged and current_other), (
            "A diverged message can't be current on the other side.")
        assert None in (language, pofile), (
            'Cannot specify both language and pofile.')
        assert None in (side, pofile), (
            'Cannot specify both side and pofile.')
        if pofile is None:
            pofile = self.makePOFile(language=language, side=side)
        if potmsgset is None:
<<<<<<< HEAD
            potmsgset = self.makePOTMsgSet(pofile.potemplate, sequence=1)
        tti_for_message_in_template = TranslationTemplateItem.selectOneBy(
            potmsgset=potmsgset, potemplate=pofile.potemplate)
        assert tti_for_message_in_template is not None
=======
            potmsgset = self.makePOTMsgSet(pofile.potemplate)
>>>>>>> f8b83307
        if translator is None:
            translator = self.makePerson()
        if reviewer is None:
            reviewer = self.makePerson()
        translations = sanitize_translations_from_webui(
            potmsgset.singular_text,
            self.makeTranslationsDict(translations),
            pofile.language.pluralforms)

        if diverged:
            message = self.makeDivergedTranslationMessage(
                pofile, potmsgset, translator, reviewer,
                translations, date_created)
        else:
            message = potmsgset.setCurrentTranslation(
                pofile, translator, translations,
                RosettaTranslationOrigin.ROSETTAWEB,
                share_with_other_side=current_other)
            if date_created is not None:
                removeSecurityProxy(message).date_created = date_created

        message.markReviewed(reviewer, date_reviewed)

        return message

    def makeDivergedTranslationMessage(self, pofile=None, potmsgset=None,
                                       translator=None, reviewer=None,
                                       translations=None, date_created=None):
        """Create a diverged, current `TranslationMessage`."""
        if pofile is None:
            pofile = self.makePOFile('lt')
        if reviewer is None:
            reviewer = self.makePerson()

        message = self.makeSuggestion(
            pofile=pofile, potmsgset=potmsgset, translator=translator,
            translations=translations, date_created=date_created)
        return message.approveAsDiverged(pofile, reviewer)

    def makeTranslationImportQueueEntry(self, path=None, productseries=None,
                                        distroseries=None,
                                        sourcepackagename=None,
                                        potemplate=None, content=None,
                                        uploader=None, pofile=None,
                                        format=None, status=None,
                                        by_maintainer=False):
        """Create a `TranslationImportQueueEntry`."""
        if path is None:
            path = self.getUniqueString() + '.pot'

        for_distro = not (distroseries is None and sourcepackagename is None)
        for_project = productseries is not None
        has_template = (potemplate is not None)
        if has_template and not for_distro and not for_project:
            # Copy target from template.
            distroseries = potemplate.distroseries
            sourcepackagename = potemplate.sourcepackagename
            productseries = potemplate.productseries

        if sourcepackagename is None and distroseries is None:
            if productseries is None:
                productseries = self.makeProductSeries()
        else:
            if sourcepackagename is None:
                sourcepackagename = self.makeSourcePackageName()
            if distroseries is None:
                distroseries = self.makeDistroSeries()

        if uploader is None:
            uploader = self.makePerson()

        if content is None:
            content = self.getUniqueString()
        content_reference = getUtility(ILibraryFileAliasSet).create(
            name=os.path.basename(path), size=len(content),
            file=StringIO(content), contentType='text/plain')

        if format is None:
            format = TranslationFileFormat.PO

        if status is None:
            status = RosettaImportStatus.NEEDS_REVIEW

        return TranslationImportQueueEntry(
            path=path, productseries=productseries, distroseries=distroseries,
            sourcepackagename=sourcepackagename, importer=uploader,
            content=content_reference, status=status, format=format,
            by_maintainer=by_maintainer)

    def makeMailingList(self, team, owner):
        """Create a mailing list for the team."""
        team_list = getUtility(IMailingListSet).new(team, owner)
        team_list.startConstructing()
        team_list.transitionToStatus(MailingListStatus.ACTIVE)
        return team_list

    def makeTeamAndMailingList(
        self, team_name, owner_name,
        visibility=None,
        subscription_policy=TeamSubscriptionPolicy.OPEN):
        """Make a new active mailing list for the named team.

        :param team_name: The new team's name.
        :type team_name: string
        :param owner_name: The name of the team's owner.
        :type owner: string
        :param visibility: The team's visibility. If it's None, the default
            (public) will be used.
        :type visibility: `PersonVisibility`
        :param subscription_policy: The subscription policy of the team.
        :type subscription_policy: `TeamSubscriptionPolicy`
        :return: The new team and mailing list.
        :rtype: (`ITeam`, `IMailingList`)
        """
        owner = getUtility(IPersonSet).getByName(owner_name)
        display_name = SPACE.join(
            word.capitalize() for word in team_name.split('-'))
        team = getUtility(IPersonSet).getByName(team_name)
        if team is None:
            team = self.makeTeam(
                owner, displayname=display_name, name=team_name,
                visibility=visibility,
                subscription_policy=subscription_policy)
        team_list = self.makeMailingList(team, owner)
        return team, team_list

    def makeTeamWithMailingListSubscribers(self, team_name, super_team=None,
                                           auto_subscribe=True):
        """Create a team, mailing list, and subscribers.

        :param team_name: The name of the team to create.
        :param super_team: Make the team a member of the super_team.
        :param auto_subscribe: Automatically subscribe members to the
            mailing list.
        :return: A tuple of team and the member user.
        """
        team = self.makeTeam(name=team_name)
        member = self.makePerson()
        with celebrity_logged_in('admin'):
            if super_team is None:
                mailing_list = self.makeMailingList(team, team.teamowner)
            else:
                super_team.addMember(
                    team, reviewer=team.teamowner, force_team_add=True)
                mailing_list = super_team.mailing_list
            team.addMember(member, reviewer=team.teamowner)
            if auto_subscribe:
                mailing_list.subscribe(member)
        return team, member

    def makeMirrorProbeRecord(self, mirror):
        """Create a probe record for a mirror of a distribution."""
        log_file = StringIO()
        log_file.write("Fake probe, nothing useful here.")
        log_file.seek(0)

        library_alias = getUtility(ILibraryFileAliasSet).create(
            name='foo', size=len(log_file.getvalue()),
            file=log_file, contentType='text/plain')

        proberecord = mirror.newProbeRecord(library_alias)
        return proberecord

    def makeMirror(self, distribution, displayname=None, country=None,
                   http_url=None, ftp_url=None, rsync_url=None,
                   official_candidate=False):
        """Create a mirror for the distribution."""
        if displayname is None:
            displayname = self.getUniqueString("mirror")
        # If no URL is specified create an HTTP URL.
        if http_url is None and ftp_url is None and rsync_url is None:
            http_url = self.getUniqueURL()
        # If no country is given use Argentina.
        if country is None:
            country = getUtility(ICountrySet)['AR']

        mirror = distribution.newMirror(
            owner=distribution.owner,
            speed=MirrorSpeed.S256K,
            country=country,
            content=MirrorContent.ARCHIVE,
            displayname=displayname,
            description=None,
            http_base_url=http_url,
            ftp_base_url=ftp_url,
            rsync_base_url=rsync_url,
            official_candidate=official_candidate)
        return mirror

    def makeUniqueRFC822MsgId(self):
        """Make a unique RFC 822 message id.

        The created message id is guaranteed not to exist in the
        `Message` table already.
        """
        msg_id = make_msgid('launchpad')
        while Message.selectBy(rfc822msgid=msg_id).count() > 0:
            msg_id = make_msgid('launchpad')
        return msg_id

    def makeSourcePackageName(self, name=None):
        """Make an `ISourcePackageName`."""
        if name is None:
            name = self.getUniqueString()
        return getUtility(ISourcePackageNameSet).new(name)

    def getOrMakeSourcePackageName(self, name=None):
        """Get an existing`ISourcePackageName` or make a new one.

        This method encapsulates getOrCreateByName so that tests can be kept
        free of the getUtility(ISourcePackageNameSet) noise.
        """
        if name is None:
            return self.makeSourcePackageName()
        return getUtility(ISourcePackageNameSet).getOrCreateByName(name)

    def makeSourcePackage(self, sourcepackagename=None, distroseries=None):
        """Make an `ISourcePackage`."""
        # Make sure we have a real sourcepackagename object.
        if (sourcepackagename is None or
            isinstance(sourcepackagename, basestring)):
            sourcepackagename = self.getOrMakeSourcePackageName(
                sourcepackagename)
        if distroseries is None:
            distroseries = self.makeDistroRelease()
        return distroseries.getSourcePackage(sourcepackagename)

    def getAnySourcePackageUrgency(self):
        return SourcePackageUrgency.MEDIUM

    def makePackageUpload(self, distroseries=None, archive=None,
                          pocket=None, changes_filename=None,
                          changes_file_content=None,
                          signing_key=None, status=None):
        if archive is None:
            archive = self.makeArchive()
        if distroseries is None:
            distroseries = self.makeDistroSeries(
                distribution=archive.distribution)
        if changes_filename is None:
            changes_filename = self.getUniqueString("changesfilename")
        if changes_file_content is None:
            changes_file_content = self.getUniqueString("changesfilecontent")
        if pocket is None:
            pocket = PackagePublishingPocket.RELEASE
        package_upload = distroseries.createQueueEntry(
            pocket, changes_filename, changes_file_content, archive,
            signing_key=signing_key)
        if status is not None:
            naked_package_upload = removeSecurityProxy(package_upload)
            status_changers = {
                PackageUploadStatus.DONE: naked_package_upload.setDone,
                PackageUploadStatus.ACCEPTED:
                    naked_package_upload.setAccepted,
                }
            status_changers[status]()
        return package_upload

    def makeSourcePackageRelease(self, archive=None, sourcepackagename=None,
                                 distroseries=None, maintainer=None,
                                 creator=None, component=None,
                                 section_name=None, urgency=None,
                                 version=None, builddepends=None,
                                 builddependsindep=None,
                                 build_conflicts=None,
                                 build_conflicts_indep=None,
                                 architecturehintlist='all',
                                 dsc_maintainer_rfc822=None,
                                 dsc_standards_version='3.6.2',
                                 dsc_format='1.0', dsc_binaries='foo-bin',
                                 date_uploaded=UTC_NOW,
                                 source_package_recipe_build=None,
                                 dscsigningkey=None,
                                 user_defined_fields=None,
                                 changelog_entry=None,
                                 homepage=None):
        """Make a `SourcePackageRelease`."""
        if distroseries is None:
            if source_package_recipe_build is not None:
                distroseries = source_package_recipe_build.distroseries
            else:
                if archive is None:
                    distribution = None
                else:
                    distribution = archive.distribution
                distroseries = self.makeDistroRelease(
                    distribution=distribution)

        if archive is None:
            archive = self.makeArchive(
                distribution=distroseries.distribution,
                purpose=ArchivePurpose.PRIMARY)

        if sourcepackagename is None:
            sourcepackagename = self.makeSourcePackageName()

        if component is None:
            component = self.makeComponent()

        if urgency is None:
            urgency = self.getAnySourcePackageUrgency()

        section = self.makeSection(name=section_name)

        if maintainer is None:
            maintainer = self.makePerson()

        if dsc_maintainer_rfc822 is None:
            dsc_maintainer_rfc822 = '%s <%s>' % (
                maintainer.displayname,
                removeSecurityProxy(maintainer).preferredemail.email)

        if creator is None:
            creator = self.makePerson()

        if version is None:
            version = unicode(self.getUniqueInteger()) + 'version'

        return distroseries.createUploadedSourcePackageRelease(
            sourcepackagename=sourcepackagename,
            maintainer=maintainer,
            creator=creator,
            component=component,
            section=section,
            urgency=urgency,
            version=version,
            builddepends=builddepends,
            builddependsindep=builddependsindep,
            build_conflicts=build_conflicts,
            build_conflicts_indep=build_conflicts_indep,
            architecturehintlist=architecturehintlist,
            changelog=None,
            changelog_entry=changelog_entry,
            dsc=None,
            copyright=self.getUniqueString(),
            dscsigningkey=dscsigningkey,
            dsc_maintainer_rfc822=dsc_maintainer_rfc822,
            dsc_standards_version=dsc_standards_version,
            dsc_format=dsc_format,
            dsc_binaries=dsc_binaries,
            archive=archive,
            dateuploaded=date_uploaded,
            source_package_recipe_build=source_package_recipe_build,
            user_defined_fields=user_defined_fields,
            homepage=homepage)

    def makeSourcePackageReleaseFile(self, sourcepackagerelease=None,
                                     library_file=None, filetype=None):
        if sourcepackagerelease is None:
            sourcepackagerelease = self.makeSourcePackageRelease()
        if library_file is None:
            library_file = self.makeLibraryFileAlias()
        if filetype is None:
            filetype = SourcePackageFileType.DSC
        return ProxyFactory(
            SourcePackageReleaseFile(
                sourcepackagerelease=sourcepackagerelease,
                libraryfile=library_file, filetype=filetype))

    def makeBinaryPackageBuild(self, source_package_release=None,
            distroarchseries=None, archive=None, builder=None,
            status=None, pocket=None, date_created=None, processor=None):
        """Create a BinaryPackageBuild.

        If archive is not supplied, the source_package_release is used
        to determine archive.
        :param source_package_release: The SourcePackageRelease this binary
            build uses as its source.
        :param distroarchseries: The DistroArchSeries to use.
        :param archive: The Archive to use.
        :param builder: An optional builder to assign.
        :param status: The BuildStatus for the build.
        """
        if archive is None:
            if source_package_release is None:
                archive = self.makeArchive()
            else:
                archive = source_package_release.upload_archive
        if processor is None:
            processor = self.makeProcessor()
        if distroarchseries is None:
            if source_package_release is not None:
                distroseries = source_package_release.upload_distroseries
            else:
                distroseries = self.makeDistroSeries()
            distroarchseries = self.makeDistroArchSeries(
                distroseries=distroseries,
                processorfamily=processor.family)
        if pocket is None:
            pocket = PackagePublishingPocket.RELEASE
        if source_package_release is None:
            multiverse = self.makeComponent(name='multiverse')
            source_package_release = self.makeSourcePackageRelease(
                archive, component=multiverse,
                distroseries=distroarchseries.distroseries)
            self.makeSourcePackagePublishingHistory(
                distroseries=source_package_release.upload_distroseries,
                archive=archive, sourcepackagerelease=source_package_release,
                pocket=pocket)
        if status is None:
            status = BuildStatus.NEEDSBUILD
        if date_created is None:
            date_created = self.getUniqueDate()
        binary_package_build = getUtility(IBinaryPackageBuildSet).new(
            source_package_release=source_package_release,
            processor=processor,
            distro_arch_series=distroarchseries,
            status=status,
            archive=archive,
            pocket=pocket,
            date_created=date_created)
        naked_build = removeSecurityProxy(binary_package_build)
        naked_build.builder = builder
        IStore(binary_package_build).flush()
        return binary_package_build

    def makeSourcePackagePublishingHistory(self, sourcepackagename=None,
                                           distroseries=None, maintainer=None,
                                           creator=None, component=None,
                                           section_name=None,
                                           urgency=None, version=None,
                                           archive=None,
                                           builddepends=None,
                                           builddependsindep=None,
                                           build_conflicts=None,
                                           build_conflicts_indep=None,
                                           architecturehintlist='all',
                                           dateremoved=None,
                                           date_uploaded=UTC_NOW,
                                           pocket=None,
                                           status=None,
                                           scheduleddeletiondate=None,
                                           dsc_standards_version='3.6.2',
                                           dsc_format='1.0',
                                           dsc_binaries='foo-bin',
                                           sourcepackagerelease=None,
                                           ancestor=None,
                                           ):
        """Make a `SourcePackagePublishingHistory`."""
        if distroseries is None:
            if archive is None:
                distribution = None
            else:
                distribution = archive.distribution
            distroseries = self.makeDistroRelease(distribution=distribution)

        if archive is None:
            archive = self.makeArchive(
                distribution=distroseries.distribution,
                purpose=ArchivePurpose.PRIMARY)

        if pocket is None:
            pocket = self.getAnyPocket()

        if status is None:
            status = PackagePublishingStatus.PENDING

        if sourcepackagerelease is None:
            sourcepackagerelease = self.makeSourcePackageRelease(
                archive=archive,
                sourcepackagename=sourcepackagename,
                distroseries=distroseries,
                maintainer=maintainer,
                creator=creator, component=component,
                section_name=section_name,
                urgency=urgency,
                version=version,
                builddepends=builddepends,
                builddependsindep=builddependsindep,
                build_conflicts=build_conflicts,
                build_conflicts_indep=build_conflicts_indep,
                architecturehintlist=architecturehintlist,
                dsc_standards_version=dsc_standards_version,
                dsc_format=dsc_format,
                dsc_binaries=dsc_binaries,
                date_uploaded=date_uploaded)

        spph = getUtility(IPublishingSet).newSourcePublication(
            archive, sourcepackagerelease, distroseries,
            sourcepackagerelease.component, sourcepackagerelease.section,
            pocket, ancestor)

        naked_spph = removeSecurityProxy(spph)
        naked_spph.status = status
        naked_spph.datecreated = date_uploaded
        naked_spph.dateremoved = dateremoved
        naked_spph.scheduleddeletiondate = scheduleddeletiondate
        if status == PackagePublishingStatus.PUBLISHED:
            naked_spph.datepublished = UTC_NOW
        return spph

    def makeBinaryPackagePublishingHistory(self, binarypackagerelease=None,
                                           distroarchseries=None,
                                           component=None, section_name=None,
                                           priority=None, status=None,
                                           scheduleddeletiondate=None,
                                           dateremoved=None,
                                           pocket=None, archive=None):
        """Make a `BinaryPackagePublishingHistory`."""
        if distroarchseries is None:
            if archive is None:
                distribution = None
            else:
                distribution = archive.distribution
            distroseries = self.makeDistroSeries(distribution=distribution)
            distroarchseries = self.makeDistroArchSeries(
                distroseries=distroseries)

        if archive is None:
            archive = self.makeArchive(
                distribution=distroarchseries.distroseries.distribution,
                purpose=ArchivePurpose.PRIMARY)

        if pocket is None:
            pocket = self.getAnyPocket()

        if status is None:
            status = PackagePublishingStatus.PENDING

        if priority is None:
            priority = PackagePublishingPriority.OPTIONAL

        if binarypackagerelease is None:
            # Create a new BinaryPackageBuild and BinaryPackageRelease
            # in the same archive and suite.
            binarypackagebuild = self.makeBinaryPackageBuild(
                archive=archive, distroarchseries=distroarchseries,
                pocket=pocket)
            binarypackagerelease = self.makeBinaryPackageRelease(
                build=binarypackagebuild,
                component=component,
                section_name=section_name,
                priority=priority)

        bpph = getUtility(IPublishingSet).newBinaryPublication(
            archive, binarypackagerelease, distroarchseries,
            binarypackagerelease.component, binarypackagerelease.section,
            priority, pocket)
        naked_bpph = removeSecurityProxy(bpph)
        naked_bpph.status = status
        naked_bpph.dateremoved = dateremoved
        naked_bpph.scheduleddeletiondate = scheduleddeletiondate
        naked_bpph.priority = priority
        if status == PackagePublishingStatus.PUBLISHED:
            naked_bpph.datepublished = UTC_NOW
        return bpph

    def makeBinaryPackageName(self, name=None):
        """Make an `IBinaryPackageName`."""
        if name is None:
            name = self.getUniqueString("binarypackage")
        return getUtility(IBinaryPackageNameSet).new(name)

    def getOrMakeBinaryPackageName(self, name=None):
        """Get an existing `IBinaryPackageName` or make a new one.

        This method encapsulates getOrCreateByName so that tests can be kept
        free of the getUtility(IBinaryPackageNameSet) noise.
        """
        if name is None:
            return self.makeBinaryPackageName()
        return getUtility(IBinaryPackageNameSet).getOrCreateByName(name)

    def makeBinaryPackageFile(self, binarypackagerelease=None,
                              library_file=None, filetype=None):
        if binarypackagerelease is None:
            binarypackagerelease = self.makeBinaryPackageRelease()
        if library_file is None:
            library_file = self.makeLibraryFileAlias()
        if filetype is None:
            filetype = BinaryPackageFileType.DEB
        return ProxyFactory(BinaryPackageFile(
            binarypackagerelease=binarypackagerelease,
            libraryfile=library_file, filetype=filetype))

    def makeBinaryPackageRelease(self, binarypackagename=None,
                                 version=None, build=None,
                                 binpackageformat=None, component=None,
                                 section_name=None, priority=None,
                                 architecturespecific=False,
                                 summary=None, description=None,
                                 shlibdeps=None, depends=None,
                                 recommends=None, suggests=None,
                                 conflicts=None, replaces=None,
                                 provides=None, pre_depends=None,
                                 enhances=None, breaks=None,
                                 essential=False, installed_size=None,
                                 date_created=None, debug_package=None,
                                 homepage=None):
        """Make a `BinaryPackageRelease`."""
        if build is None:
            build = self.makeBinaryPackageBuild()
        if binarypackagename is None:
            binarypackagename = self.makeBinaryPackageName()
        if version is None:
            version = build.source_package_release.version
        if binpackageformat is None:
            binpackageformat = BinaryPackageFormat.DEB
        if component is None:
            component = build.source_package_release.component
        section = build.source_package_release.section
        if priority is None:
            priority = PackagePublishingPriority.OPTIONAL
        if summary is None:
            summary = self.getUniqueString("summary")
        if description is None:
            description = self.getUniqueString("description")
        if installed_size is None:
            installed_size = self.getUniqueInteger()
        bpr = build.createBinaryPackageRelease(
                binarypackagename=binarypackagename, version=version,
                binpackageformat=binpackageformat,
                component=component, section=section, priority=priority,
                summary=summary, description=description,
                architecturespecific=architecturespecific,
                shlibdeps=shlibdeps, depends=depends, recommends=recommends,
                suggests=suggests, conflicts=conflicts, replaces=replaces,
                provides=provides, pre_depends=pre_depends,
                enhances=enhances, breaks=breaks, essential=essential,
                installedsize=installed_size, debug_package=debug_package,
                homepage=homepage)
        if date_created is not None:
            removeSecurityProxy(bpr).datecreated = date_created
        return bpr

    def makeSection(self, name=None):
        """Make a `Section`."""
        if name is None:
            name = self.getUniqueString('section')
        return getUtility(ISectionSet).ensure(name)

    def makePackageset(self, name=None, description=None, owner=None,
                       packages=(), distroseries=None):
        """Make an `IPackageset`."""
        if name is None:
            name = self.getUniqueString(u'package-set-name')
        if description is None:
            description = self.getUniqueString(u'package-set-description')
        if owner is None:
            person = self.getUniqueString(u'package-set-owner')
            owner = self.makePerson(name=person)
        techboard = getUtility(ILaunchpadCelebrities).ubuntu_techboard
        ps_set = getUtility(IPackagesetSet)
        package_set = run_with_login(
            techboard.teamowner,
            lambda: ps_set.new(name, description, owner, distroseries))
        run_with_login(owner, lambda: package_set.add(packages))
        return package_set

    def getAnyPocket(self):
        return PackagePublishingPocket.BACKPORTS

    def makeSuiteSourcePackage(self, distroseries=None,
                               sourcepackagename=None, pocket=None):
        if distroseries is None:
            distroseries = self.makeDistroRelease()
        if pocket is None:
            pocket = self.getAnyPocket()
        # Make sure we have a real sourcepackagename object.
        if (sourcepackagename is None or
            isinstance(sourcepackagename, basestring)):
            sourcepackagename = self.getOrMakeSourcePackageName(
                sourcepackagename)
        return ProxyFactory(
            SuiteSourcePackage(distroseries, pocket, sourcepackagename))

    def makeDistributionSourcePackage(self, sourcepackagename=None,
                                      distribution=None, with_db=False):
        # Make sure we have a real sourcepackagename object.
        if (sourcepackagename is None or
            isinstance(sourcepackagename, basestring)):
            sourcepackagename = self.getOrMakeSourcePackageName(
                sourcepackagename)
        if distribution is None:
            distribution = self.makeDistribution()
        package = distribution.getSourcePackage(sourcepackagename)
        if with_db:
            # Create an instance with a database record, that is normally
            # done by secondary process.
            removeSecurityProxy(package)._new(
                distribution, sourcepackagename, False)
        return package

    def makeEmailMessage(self, body=None, sender=None, to=None,
                         attachments=None, encode_attachments=False):
        """Make an email message with possible attachments.

        :param attachments: Should be an interable of tuples containing
           (filename, content-type, payload)
        """
        if sender is None:
            sender = self.makePerson()
        if body is None:
            body = self.getUniqueString('body')
        if to is None:
            to = self.getUniqueEmailAddress()

        msg = MIMEMultipart()
        msg['Message-Id'] = make_msgid('launchpad')
        msg['Date'] = formatdate()
        msg['To'] = to
        msg['From'] = removeSecurityProxy(sender).preferredemail.email
        msg['Subject'] = 'Sample'

        if attachments is None:
            msg.set_payload(body)
        else:
            msg.attach(MIMEText(body))
            for filename, content_type, payload in attachments:
                attachment = EmailMessage()
                attachment.set_payload(payload)
                attachment['Content-Type'] = content_type
                attachment['Content-Disposition'] = (
                    'attachment; filename="%s"' % filename)
                if encode_attachments:
                    encode_base64(attachment)
                msg.attach(attachment)
        return msg

    def makeBundleMergeDirectiveEmail(self, source_branch, target_branch,
                                      signing_context=None, sender=None):
        """Create a merge directive email from two bzr branches.

        :param source_branch: The source branch for the merge directive.
        :param target_branch: The target branch for the merge directive.
        :param signing_context: A GPGSigningContext instance containing the
            gpg key to sign with.  If None, the message is unsigned.  The
            context also contains the password and gpg signing mode.
        :param sender: The `Person` that is sending the email.
        """
        md = MergeDirective2.from_objects(
            source_branch.repository, source_branch.last_revision(),
            public_branch=source_branch.get_public_branch(),
            target_branch=target_branch.getInternalBzrUrl(),
            local_target_branch=target_branch.getInternalBzrUrl(), time=0,
            timezone=0)
        email = None
        if sender is not None:
            email = removeSecurityProxy(sender).preferredemail.email
        return self.makeSignedMessage(
            body='My body', subject='My subject',
            attachment_contents=''.join(md.to_lines()),
            signing_context=signing_context, email_address=email)

    def makeMergeDirective(self, source_branch=None, target_branch=None,
        source_branch_url=None, target_branch_url=None):
        """Return a bzr merge directive object.

        :param source_branch: The source database branch in the merge
            directive.
        :param target_branch: The target database branch in the merge
            directive.
        :param source_branch_url: The URL of the source for the merge
            directive.  Overrides source_branch.
        :param target_branch_url: The URL of the target for the merge
            directive.  Overrides target_branch.
        """
        from bzrlib.merge_directive import MergeDirective2
        if source_branch_url is not None:
            assert source_branch is None
        else:
            if source_branch is None:
                source_branch = self.makeAnyBranch()
            source_branch_url = (
                config.codehosting.supermirror_root +
                source_branch.unique_name)
        if target_branch_url is not None:
            assert target_branch is None
        else:
            if target_branch is None:
                target_branch = self.makeAnyBranch()
            target_branch_url = (
                config.codehosting.supermirror_root +
                target_branch.unique_name)
        return MergeDirective2(
            'revid', 'sha', 0, 0, target_branch_url,
            source_branch=source_branch_url, base_revision_id='base-revid',
            patch='')

    def makeMergeDirectiveEmail(self, body='Hi!\n', signing_context=None):
        """Create an email with a merge directive attached.

        :param body: The message body to use for the email.
        :param signing_context: A GPGSigningContext instance containing the
            gpg key to sign with.  If None, the message is unsigned.  The
            context also contains the password and gpg signing mode.
        :return: message, file_alias, source_branch, target_branch
        """
        target_branch = self.makeProductBranch()
        source_branch = self.makeProductBranch(
            product=target_branch.product)
        md = self.makeMergeDirective(source_branch, target_branch)
        message = self.makeSignedMessage(body=body,
            subject='My subject', attachment_contents=''.join(md.to_lines()),
            signing_context=signing_context)
        message_string = message.as_string()
        file_alias = getUtility(ILibraryFileAliasSet).create(
            '*', len(message_string), StringIO(message_string), '*')
        return message, file_alias, source_branch, target_branch

    def makeHWSubmission(self, date_created=None, submission_key=None,
                         emailaddress=u'test@canonical.com',
                         distroarchseries=None, private=False,
                         contactable=False, system=None,
                         submission_data=None):
        """Create a new HWSubmission."""
        if date_created is None:
            date_created = datetime.now(pytz.UTC)
        if submission_key is None:
            submission_key = self.getUniqueString('submission-key')
        if distroarchseries is None:
            distroarchseries = self.makeDistroArchSeries()
        if system is None:
            system = self.getUniqueString('system-fingerprint')
        if submission_data is None:
            sample_data_path = os.path.join(
                config.root, 'lib', 'canonical', 'launchpad', 'scripts',
                'tests', 'simple_valid_hwdb_submission.xml')
            submission_data = open(sample_data_path).read()
        filename = self.getUniqueString('submission-file')
        filesize = len(submission_data)
        raw_submission = StringIO(submission_data)
        format = HWSubmissionFormat.VERSION_1
        submission_set = getUtility(IHWSubmissionSet)

        return submission_set.createSubmission(
            date_created, format, private, contactable,
            submission_key, emailaddress, distroarchseries,
            raw_submission, filename, filesize, system)

    def makeHWSubmissionDevice(self, submission, device, driver, parent,
                               hal_device_id):
        """Create a new HWSubmissionDevice."""
        device_driver_link_set = getUtility(IHWDeviceDriverLinkSet)
        device_driver_link = device_driver_link_set.getOrCreate(
            device, driver)
        return getUtility(IHWSubmissionDeviceSet).create(
            device_driver_link, submission, parent, hal_device_id)

    def makeSSHKey(self, person=None):
        """Create a new SSHKey."""
        if person is None:
            person = self.makePerson()
        public_key = "ssh-rsa %s %s" % (
            self.getUniqueString(), self.getUniqueString())
        return getUtility(ISSHKeySet).new(person, public_key)

    def makeBlob(self, blob=None, expires=None):
        """Create a new TemporaryFileStorage BLOB."""
        if blob is None:
            blob = self.getUniqueString()
        new_uuid = getUtility(ITemporaryStorageManager).new(blob, expires)

        return getUtility(ITemporaryStorageManager).fetch(new_uuid)

    def makeLaunchpadService(self, person=None):
        if person is None:
            person = self.makePerson()
        from canonical.testing import BaseLayer
        launchpad = launchpadlib_for("test", person,
            service_root=BaseLayer.appserver_root_url("api"))
        login_person(person)
        return launchpad

    def makePackageDiff(self, from_source=None, to_source=None,
                        requester=None, status=None, date_fulfilled=None,
                        diff_content=None, diff_filename=None):
        """Create a new `PackageDiff`."""
        if from_source is None:
            from_source = self.makeSourcePackageRelease()
        if to_source is None:
            to_source = self.makeSourcePackageRelease()
        if requester is None:
            requester = self.makePerson()
        if status is None:
            status = PackageDiffStatus.COMPLETED
        if date_fulfilled is None:
            date_fulfilled = UTC_NOW
        if diff_content is None:
            diff_content = self.getUniqueString("packagediff")
        lfa = self.makeLibraryFileAlias(
            filename=diff_filename, content=diff_content)
        return ProxyFactory(
            PackageDiff(
                requester=requester, from_source=from_source,
                to_source=to_source, date_fulfilled=date_fulfilled,
                status=status, diff_content=lfa))

    # Factory methods for OAuth tokens.
    def makeOAuthConsumer(self, key=None, secret=None):
        if key is None:
            key = self.getUniqueString("oauthconsumerkey")
        if secret is None:
            secret = ''
        return getUtility(IOAuthConsumerSet).new(key, secret)

    def makeOAuthRequestToken(self, consumer=None, date_created=None,
                              reviewed_by=None,
                              access_level=OAuthPermission.READ_PUBLIC):
        """Create a (possibly reviewed) OAuth request token."""
        if consumer is None:
            consumer = self.makeOAuthConsumer()
        token = consumer.newRequestToken()

        if reviewed_by is not None:
            # Review the token before modifying the date_created,
            # since the date_created can be used to simulate an
            # expired token.
            token.review(reviewed_by, access_level)

        if date_created is not None:
            unwrapped_token = removeSecurityProxy(token)
            unwrapped_token.date_created = date_created
        return token

    def makeOAuthAccessToken(self, consumer=None, owner=None,
                             access_level=OAuthPermission.READ_PUBLIC):
        """Create an OAuth access token."""
        if owner is None:
            owner = self.makePerson()
        request_token = self.makeOAuthRequestToken(
            consumer, reviewed_by=owner, access_level=access_level)
        return request_token.createAccessToken()

    def makeCVE(self, sequence, description=None,
                cvestate=CveStatus.CANDIDATE):
        """Create a new CVE record."""
        if description is None:
            description = self.getUniqueString()
        return getUtility(ICveSet).new(sequence, description, cvestate)


# Some factory methods return simple Python types. We don't add
# security wrappers for them, as well as for objects created by
# other Python libraries.
unwrapped_types = frozenset((
        BaseRecipeBranch,
        DSCFile,
        InstanceType,
        MergeDirective2,
        Message,
        datetime,
        int,
        str,
        unicode,
        ))


def is_security_proxied_or_harmless(obj):
    """Check that the object is security wrapped or a harmless object."""
    if obj is None:
        return True
    if builtin_isinstance(obj, Proxy):
        return True
    if type(obj) in unwrapped_types:
        return True
    if isSequenceType(obj) or isinstance(obj, (set, frozenset)):
        return all(
            is_security_proxied_or_harmless(element)
            for element in obj)
    if isMappingType(obj):
        return all(
            (is_security_proxied_or_harmless(key) and
             is_security_proxied_or_harmless(obj[key]))
            for key in obj)
    return False


class UnproxiedFactoryMethodWarning(UserWarning):
    """Raised when someone calls an unproxied factory method."""

    def __init__(self, method_name):
        super(UnproxiedFactoryMethodWarning, self).__init__(
            "PLEASE FIX: LaunchpadObjectFactory.%s returns an "
            "unproxied object." % (method_name, ))


class ShouldThisBeUsingRemoveSecurityProxy(UserWarning):
    """Raised when there is a potentially bad call to removeSecurityProxy."""

    def __init__(self, obj):
        message = (
            "removeSecurityProxy(%r) called. Is this correct? "
            "Either call it directly or fix the test." % obj)
        super(ShouldThisBeUsingRemoveSecurityProxy, self).__init__(message)


class LaunchpadObjectFactory:
    """A wrapper around `BareLaunchpadObjectFactory`.

    Ensure that each object created by a `BareLaunchpadObjectFactory` method
    is either of a simple Python type or is security proxied.

    A warning message is printed to stderr if a factory method creates
    an object without a security proxy.

    Whereever you see such a warning: fix it!
    """

    def __init__(self):
        self._factory = BareLaunchpadObjectFactory()

    def __getattr__(self, name):
        attr = getattr(self._factory, name)
        if os.environ.get('LP_PROXY_WARNINGS') == '1' and callable(attr):

            def guarded_method(*args, **kw):
                result = attr(*args, **kw)
                if not is_security_proxied_or_harmless(result):
                    warnings.warn(
                        UnproxiedFactoryMethodWarning(name), stacklevel=1)
                return result
            return guarded_method
        else:
            return attr


def remove_security_proxy_and_shout_at_engineer(obj):
    """Remove an object's security proxy and print a warning.

    A number of LaunchpadObjectFactory methods returned objects without
    a security proxy. This is now no longer possible, but a number of
    tests rely on unrestricted access to object attributes.

    This function should only be used in legacy tests which fail because
    they expect unproxied objects.
    """
    if os.environ.get('LP_PROXY_WARNINGS') == '1':
        warnings.warn(ShouldThisBeUsingRemoveSecurityProxy(obj), stacklevel=2)
    return removeSecurityProxy(obj)<|MERGE_RESOLUTION|>--- conflicted
+++ resolved
@@ -2832,14 +2832,10 @@
         if pofile is None:
             pofile = self.makePOFile(language=language, side=side)
         if potmsgset is None:
-<<<<<<< HEAD
             potmsgset = self.makePOTMsgSet(pofile.potemplate, sequence=1)
         tti_for_message_in_template = TranslationTemplateItem.selectOneBy(
             potmsgset=potmsgset, potemplate=pofile.potemplate)
         assert tti_for_message_in_template is not None
-=======
-            potmsgset = self.makePOTMsgSet(pofile.potemplate)
->>>>>>> f8b83307
         if translator is None:
             translator = self.makePerson()
         if reviewer is None:
