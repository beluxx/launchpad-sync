== Bug Notification Email ==

This document describes the internal workings of how bug notification
emails are generated and how said emails are formatted. It does not
cover the various rules and semantics surrounding the notifications
themselves; for that, see bugnotifications.txt.

The reference spec associated with this document is available on the
Launchpad wiki. <https://launchpad.canonical.com/FormattingBugNotifications>

You need to be logged in to edit bugs in Malone, so let's get started:

    >>> from canonical.launchpad.ftests import login
    >>> login("test@canonical.com")

To avoid having one gargantuan super function that formats any kind of
object it gets passed, the formatting logic has been cut into two
pieces: get_bug_edit_notification_texts and generate_bug_add_email.

    >>> from canonical.launchpad.mailnotification import (
    ...     generate_bug_add_email, get_bug_edit_notification_texts)

Let's demonstrate what the bugmails will look like, by going through
the various events that can happen that would cause a notification to
be sent. We'll start by importing some things we'll need for the
examples that follow:

    >>> from zope.component import getUtility
    >>> from canonical.launchpad.interfaces import (
    ...     IBugDelta, IBugSet, IPersonSet, IBugTaskSet,
    ...     IEmailAddressSet)
    >>> from canonical.launchpad.components.bug import BugDelta

= Filing a bug =

generate_bug_add_email accepts one argument: the IBug that was just
added. With that, it generates an appropriately-formatted notification
message, and returns it as a (subject, body) tuple.

So, let's pretend that we filed bug 4 just now:

    >>> bug_four = getUtility(IBugSet).get(4)
    >>> bug_four.tags = []

Let's take a look at what the notification email looks like:

    >>> subject, body = generate_bug_add_email(bug_four)
    >>> subject
    u'[Bug 4] [NEW] Reflow problems with complex page layouts'
    >>> print body
    Public bug reported:
    <BLANKLINE>
    Malone pages that use more complex layouts with portlets and fancy CSS
    are sometimes not getting properly reflowed after rendering.
    <BLANKLINE>
    ** Affects: firefox
         Importance: Medium
             Status: New

(In reality, the importance of a newly-reported bug would not have been
decided yet, so it would appear as Undecided.)

If the filed bug would have tags, these are included in the notification
as well.

    >>> bug_four.tags = [u'foo', u'bar']

    >>> subject, body = generate_bug_add_email(bug_four)
    >>> subject
    u'[Bug 4] [NEW] Reflow problems with complex page layouts'
    >>> print body
    Public bug reported:
    <BLANKLINE>
    Malone pages that use more complex layouts with portlets and fancy CSS
    are sometimes not getting properly reflowed after rendering.
    <BLANKLINE>
    ** Affects: firefox
         Importance: Medium
             Status: New
    <BLANKLINE>
    ** Tags: bar foo

New security related bugs are sent with a prominent warning:

    >>> bug_four.security_related = True

    >>> subject, body = generate_bug_add_email(bug_four)
    >>> subject
    u'[Bug 4] [NEW] Reflow problems with complex page layouts'
    >>> print body
    *** This bug is a security vulnerability ***
    <BLANKLINE>
    Public security bug reported:
    <BLANKLINE>
    ...

But of course, security related bugs are private by default:

    >>> bug_four.setPrivate(True, getUtility(ILaunchBag).user)
    True

    >>> subject, body = generate_bug_add_email(bug_four)
    >>> print body
    *** This bug is a security vulnerability ***
    <BLANKLINE>
    Private security bug reported:
    <BLANKLINE>
    ...


= Editing a bug =

get_bug_edit_notification_texts() accepts an object that provides
IBugDelta, and returns a list of the changes made to the bug. The list
will contain a mix of IBugChange objects and strings, depending on how
get_bug_edit_notification_texts() handles the change internally.


    # XXX 2009-03-17 gmb [bug=344125]:
    #     Returning strings is deprecated for future additions to
    #     get_bug_edit_notification_texts() but will remain in place
    #     until the transition to the IBugChange API is complete.

    >>> sample_person = getUtility(IPersonSet).get(12)
    >>> edited_bug = getUtility(IBugSet).get(2)

    >>> old_title = edited_bug.title
    >>> edited_bug.title = "the new title"
    >>> old_description = edited_bug.description
    >>> edited_bug.description = (
    ...     "The Trash folder seems to have significant problems! At the"
    ...     " moment, dragging an item to the Trash results in immediate"
    ...     " deletion. The item does not appear in the Trash, it is just"
    ...     " deleted from my hard disk. There is no undo or ability to"
    ...     " recover the deleted file. Help!")

    >>> bug_delta = BugDelta(
    ...     bug=edited_bug,
    ...     bugurl="http://www.example.com/bugs/2",
    ...     user=sample_person,
    ...     title={'new': edited_bug.title, 'old': old_title},
    ...     description={'new': edited_bug.description,
    ...                  'old': old_description})
    >>> IBugDelta.providedBy(bug_delta)
    True

The change representations for changes to the title and description of
the bug will be IBugChange objects.

    >>> from canonical.launchpad.interfaces.bugchange import IBugChange
    >>> changes = get_bug_edit_notification_texts(bug_delta)
    >>> for change in changes:
    ...     IBugChange.providedBy(change)
    True
    True

    >>> for change in get_bug_edit_notification_texts(bug_delta):
    ...     notification = change.getBugNotification()
    ...     print notification['text'] #doctest: -NORMALIZE_WHITESPACE
    ...     print "-----------------------------"
    ** Summary changed:
    <BLANKLINE>
    - Blackhole Trash folder
    + the new title
    -----------------------------
    ** Description changed:
    <BLANKLINE>
      The Trash folder seems to have significant problems! At the moment,
    - dragging an item to the trash results in immediate deletion. The item
    + dragging an item to the Trash results in immediate deletion. The item
      does not appear in the Trash, it is just deleted from my hard disk.
      There is no undo or ability to recover the deleted file. Help!
    -----------------------------


Another edit, this time a long description, showing that the description
is wrapped properly:

    >>> old_description = edited_bug.description
    >>> edited_bug.description = """\
    ... a new description that is quite long. but the nice thing is that the edit notification email generator knows how to indent and wrap descriptions, so this will appear quite nice in the actual email that gets sent.\n\nit's also smart enough to preserve whitespace, finally!"""

    >>> bug_delta = BugDelta(
    ...     bug=edited_bug,
    ...     bugurl="http://www.example.com/bugs/2",
    ...     user=sample_person,
    ...     description={'new': edited_bug.description,
    ...                  'old': old_description})
    >>> for change in get_bug_edit_notification_texts(bug_delta):
    ...     notification = change.getBugNotification()
    ...     print notification['text'] #doctest: -NORMALIZE_WHITESPACE
    ...     print "-----------------------------"
    ** Description changed:
    <BLANKLINE>
    - The Trash folder seems to have significant problems! At the moment,
    - dragging an item to the Trash results in immediate deletion. The item
    - does not appear in the Trash, it is just deleted from my hard disk.
    - There is no undo or ability to recover the deleted file. Help!
    + a new description that is quite long. but the nice thing is that the
    + edit notification email generator knows how to indent and wrap
    + descriptions, so this will appear quite nice in the actual email that
    + gets sent.
    + 
    + it's also smart enough to preserve whitespace, finally!
    -----------------------------


Let's make the bug security-related, and private (we need to switch
logins to a user that is explicitly subscribed to this bug):

    >>> login("steve.alexander@ubuntulinux.com")

    >>> edited_bug.setPrivate(True, getUtility(ILaunchBag).user)
    True
    >>> edited_bug.security_related = True
    >>> bug_delta = BugDelta(
    ...     bug=edited_bug,
    ...     bugurl="http://www.example.com/bugs/2",
    ...     user=sample_person,
    ...     private={'old': False, 'new': edited_bug.private},
    ...     security_related={'old': False, 'new': edited_bug.security_related})

Both the privacy and security-related change representations provide
IBugChange.

    >>> for change in get_bug_edit_notification_texts(bug_delta):
    ...     if IBugChange.providedBy(change):
    ...         notification = change.getBugNotification()
    ...         text_representation = notification['text']
    ...     else:
    ...         text_representation = change
    ...
    ...     print IBugChange.providedBy(change)
    ...     print text_representation #doctest: -NORMALIZE_WHITESPACE
    ...     print "-----------------------------"
    True
    ** Visibility changed to: Private
    -----------------------------
    True
    ** This bug has been flagged as a security vulnerability
    -----------------------------

Now we set the bug public, and not security-related and check if the
e-mail sent changed as well.

    >>> edited_bug.setPrivate(False, getUtility(ILaunchBag).user)
    True
    >>> edited_bug.security_related = False
    >>> bug_delta = BugDelta(
    ...     bug=edited_bug,
    ...     bugurl="http://www.example.com/bugs/2",
    ...     user=sample_person,
    ...     private={'old': True, 'new': edited_bug.private},
    ...     security_related={'old': True, 'new': edited_bug.security_related})
    >>> for change in get_bug_edit_notification_texts(bug_delta):
    ...     notification = change.getBugNotification()
    ...     print notification['text'] #doctest: -NORMALIZE_WHITESPACE
    ...     print "-----------------------------"
    ** Visibility changed to: Public
    -----------------------------
    ** This bug is no longer flagged as a security vulnerability
    -----------------------------

Let's add some tags to a bug:

    >>> old_tags = []
    >>> edited_bug.tags = [u'foo', u'bar']
    >>> bug_delta = BugDelta(
    ...     bug=edited_bug,
    ...     bugurl="http://www.example.com/bugs/2",
    ...     user=sample_person,
    ...     tags={'old': old_tags, 'new': edited_bug.tags})
    >>> for change in get_bug_edit_notification_texts(bug_delta):
    ...     notification = change.getBugNotification()
    ...     print notification['text'] #doctest: -NORMALIZE_WHITESPACE
    ...     print "-----------------------------"
    ** Tags added: bar foo
    -----------------------------

If we change one tag, it's basically removing one and adding another:

    >>> old_tags = edited_bug.tags
    >>> edited_bug.tags = [u'foo', u'baz']
    >>> bug_delta = BugDelta(
    ...     bug=edited_bug,
    ...     bugurl="http://www.example.com/bugs/2",
    ...     user=sample_person,
    ...     tags={'old': old_tags, 'new': edited_bug.tags})
    >>> for change in get_bug_edit_notification_texts(bug_delta):
    ...     notification = change.getBugNotification()
    ...     print notification['text'] #doctest: -NORMALIZE_WHITESPACE
    ...     print "-----------------------------"
    ** Tags added: baz
    ** Tags removed: bar
    -----------------------------

= Adding a new bug task =

Because adding a new task is sort of like "editing" a bug,
get_bug_edit_notification_texts generates text representations when a
new task is added to a bug. To demonstrate what they look like, let's
pretend we had just added task five:

    >>> ubuntu_mozilla_task = getUtility(IBugTaskSet).get(17)
    >>> bug_one = getUtility(IBugSet).get(1)

    >>> bug_delta = BugDelta(
    ...     bug = bug_one,
    ...     bugurl = "http://www.example.com/bugs/1",
    ...     user = sample_person,
    ...     added_bugtasks = ubuntu_mozilla_task)
    >>> for text_representation in get_bug_edit_notification_texts(bug_delta):
    ...     print text_representation #doctest: -NORMALIZE_WHITESPACE
    ...     print "-----------------------------"
    ** Also affects: mozilla-firefox (Ubuntu)
       Importance: Medium
           Status: New
    -----------------------------

= Editing a bug task =

As you might expect, get_bug_edit_notification_texts handles generating the
text representations of the changes when a bug task is edited.

    >>> from canonical.launchpad.interfaces import (
    ...     BugTaskStatus, IBugTaskSet)
    >>> from canonical.launchpad.database.bugtask import BugTaskDelta

    >>> edited_bugtask = getUtility(IBugTaskSet).get(3)
    >>> edited_bugtask.transitionToStatus(
    ...     BugTaskStatus.CONFIRMED, getUtility(ILaunchBag).user)
    >>> edited_bugtask.transitionToAssignee(sample_person)
    >>> bugtask_delta = BugTaskDelta(
    ...     bugtask=edited_bugtask,
    ...     status={'old' : BugTaskStatus.NEW, 'new' : edited_bugtask.status},
    ...     assignee={'old' : None, 'new' : edited_bugtask.assignee})
    >>> bug_delta = BugDelta(
    ...     bug=edited_bug,
    ...     bugurl="http://www.example.com/bugs/2",
    ...     user=sample_person,
    ...     bugtask_deltas=bugtask_delta)
    >>> for text_representation in get_bug_edit_notification_texts(bug_delta):
    ...     print text_representation #doctest: -NORMALIZE_WHITESPACE
    ...     print "-----------------------------"
    ** Changed in: tomcat
         Assignee: (unassigned) => Sample Person (name12)
           Status: New => Confirmed
    -----------------------------

Let's take a look at how it looks like when a distribution task is
edited:

    >>> debian_bugtask = getUtility(IBugTaskSet).get(5)
    >>> print debian_bugtask.bugtargetname
    mozilla-firefox (Debian)
    >>> debian_bugtask.transitionToAssignee(None)
    >>> bugtask_delta = BugTaskDelta(
    ...     bugtask=debian_bugtask,
    ...     assignee={'old' : sample_person, 'new' : None})
    >>> bug_delta = BugDelta(
    ...     bug=edited_bug,
    ...     bugurl="http://www.example.com/bugs/2",
    ...     user=sample_person,
    ...     bugtask_deltas=bugtask_delta)
    >>> for text_representation in get_bug_edit_notification_texts(bug_delta):
    ...     print text_representation #doctest: -NORMALIZE_WHITESPACE
    ...     print "-----------------------------"
    ** Changed in: mozilla-firefox (Debian)
         Assignee: Sample Person (name12) => (unassigned)
    -----------------------------

= Adding and editing bug watches =

We can add a bugwatch while adding a new bugtask.

    >>> from canonical.launchpad.interfaces import IBugWatchSet
    >>> mozilla_bug_watch = getUtility(IBugWatchSet).get(1)
    >>> mozilla_bugtask = getUtility(IBugTaskSet).get(15)
    >>> mozilla_bugtask.bugwatch = mozilla_bug_watch

    >>> bug_delta = BugDelta(
    ...     bug=edited_bug,
    ...     bugurl="http://www.example.com/bugs/2",
    ...     user=sample_person,
    ...     added_bugtasks=mozilla_bugtask)
    >>> for text_representation in get_bug_edit_notification_texts(bug_delta):
    ...     print text_representation #doctest: -NORMALIZE_WHITESPACE
    ...     print "-----------------------------"
    ** Also affects: firefox via
       https://bugzilla.mozilla.org/show_bug.cgi?id=42
       Importance: High
           Status: New
    -----------------------------


<<<<<<< HEAD
=======
= Adding and editing CVE relationships =

Adding a CVE will generate a notification that looks as follows:

    >>> from zope.interface import implements
    >>> from canonical.launchpad.interfaces import CveStatus

    >>> class MockCVE:
    ...     implements(ICve)
    ...     def __init__(self, sequence, status, url, description):
    ...         self.sequence = sequence
    ...         self.status = status
    ...         self.displayname = 'CVE-' + sequence
    ...         self.description = description
    ...         self.url = url
    ...     @property
    ...     def title(self):
    ...         return '%s (%s)' % (self.displayname, self.status.title)
    >>> mock_cve = MockCVE(
    ...     sequence="2004-0718",
    ...     status=CveStatus.CANDIDATE,
    ...     url='http://cve.mitre.org/whatsit?id=CVE-2004-0718',
    ...     description="a test cve ref")

    >>> bug_delta = BugDelta(
    ...     bug=edited_bug,
    ...     bugurl="http://www.example.com/bugs/2",
    ...     user=sample_person,
    ...     cve={'new' : mock_cve})
    >>> for text_representation in get_bug_edit_notification_texts(bug_delta):
    ...     print text_representation #doctest: -NORMALIZE_WHITESPACE
    ...     print "-----------------------------"
    ** CVE added: http://cve.mitre.org/whatsit?id=CVE-2004-0718
    -----------------------------

Similarly, removing a CVE ref will result in an email:

    >>> mock_cve_ref_removed = MockCVE(
    ...     sequence="2004-0719",
    ...     status=CveStatus.CANDIDATE,
    ...     url='http://cve.mitre.org/whatsit?id=CVE-2004-0719',
    ...     description="a test cve ref")

    >>> bug_delta = BugDelta(
    ...     bug=edited_bug,
    ...     bugurl="http://www.example.com/bugs/2",
    ...     user=sample_person,
    ...     cve={'old' : mock_cve_ref_removed})
    >>> for text_representation in get_bug_edit_notification_texts(bug_delta):
    ...     print text_representation #doctest: -NORMALIZE_WHITESPACE
    ...     print "-----------------------------"
    ** CVE removed: http://cve.mitre.org/whatsit?id=CVE-2004-0719
    -----------------------------

>>>>>>> fec073b1
= Adding attachments =

Adding an attachment will generate a notification that looks as follows:

    >>> class MockLibraryFile:
    ...     def __init__(self, url):
    ...         self.http_url = url
    >>> class MockAttachment:
    ...     def __init__(self, title, libraryfile):
    ...         self.title = title
    ...         self.libraryfile = libraryfile
    >>> attachment = MockAttachment(
    ...     title="A screenshot of the problem",
    ...     libraryfile=MockLibraryFile('http://foo.com/screenshot.png'))

    >>> bug_delta = BugDelta(
    ...     bug=edited_bug,
    ...     bugurl="http://www.example.com/bugs/2",
    ...     user=sample_person,
    ...     attachment={'new' : attachment, 'old': None})
    >>> for change in get_bug_edit_notification_texts(bug_delta):
    ...     notification = change.getBugNotification()
    ...     print notification['text'] #doctest: -NORMALIZE_WHITESPACE
    ...     print "-----------------------------"
    ** Attachment added: "A screenshot of the problem"
       http://foo.com/screenshot.png
    -----------------------------

Removing an attachment generates a notification, too.

    >>> bug_delta = BugDelta(
    ...     bug=edited_bug,
    ...     bugurl="http://www.example.com/bugs/2",
    ...     user=sample_person,
    ...     attachment={'old' : attachment, 'new': None})
    >>> for change in get_bug_edit_notification_texts(bug_delta):
    ...     notification = change.getBugNotification()
    ...     print notification['text'] #doctest: -NORMALIZE_WHITESPACE
    ...     print "-----------------------------"
    ** Attachment removed: "A screenshot of the problem"
       http://foo.com/screenshot.png
    -----------------------------

= Generation of From: and Reply-To: addresses =

The Reply-To: and From: addresses used to send email are generated in a
pair of handy functions defined in mailnotification.py:

    >>> from canonical.launchpad.mailnotification import (
    ...     get_bugmail_from_address, get_bugmail_replyto_address)

The Reply-To address generation is straightforward:

    >>> get_bugmail_replyto_address(bug_four)
    u'Bug 4 <4@bugs.launchpad.net>'

The From address generator handles a few special cases. The trivial case
is, well, trivial. Stuart has four email addresses:

    >>> stub = getUtility(IPersonSet).getByName("stub")
    >>> [(email.email, email.status.name) for email
    ...  in getUtility(IEmailAddressSet).getByPerson(stub)]
    [(u'stuart.bishop@canonical.com', 'PREFERRED'),
     (u'stuart@stuartbishop.net', 'VALIDATED'),
     (u'stub@fastmail.fm', 'NEW'),
     (u'zen@shangri-la.dropbear.id.au', 'OLD')]

But we use his preferred one:

    >>> get_bugmail_from_address(stub, bug_four)
    'Stuart Bishop <stuart.bishop@canonical.com>'

Now, mpo doesn't have a validated email address, but we pick out the
first address we find:

    >>> mpo = getUtility(IPersonSet).getByName("mpo")
    >>> get_bugmail_from_address(mpo, bug_four)
    '=?utf-8?b?TWF0dGkgUMO2bGzDpA==?= <mpo@iki.fi>'

(As you can see in the above example, get_bugmail_from_address() takes
care of encoding the person's displayname correctly.)

The team janitor doesn't have an email address at all!

    >>> janitor = getUtility(IPersonSet).getByName("team-membership-janitor")
    >>> get_bugmail_from_address(janitor, bug_four)
    'Team Membership Janitor <4@bugs.launchpad.net>'

The Launchpad Janitor celebrity isn't a real user, and shouldn't be
sending mail. Notifications from the janitor are sent with the address
of the bug itself.

    >>> from canonical.launchpad.interfaces import ILaunchpadCelebrities
    >>> lp_janitor = getUtility(ILaunchpadCelebrities).janitor
    >>> get_bugmail_from_address(lp_janitor, bug_four)
    'Launchpad Bug Tracker <4@bugs.launchpad.net>'


== Construction of bug notification emails ==

mailnotification.py contains a class, BugNotificationBuilder, which is
used to construct bug notification emails.

    >>> from canonical.launchpad.mailnotification import (
    ...     BugNotificationBuilder)

When instantiatiated it derives a list of common unchanging headers
from the bug so that they are not calculated for every recipient.

    >>> bug_four_notification_builder = BugNotificationBuilder(bug_four)
    >>> for header in bug_four_notification_builder.common_headers:
    ...     print ': '.join(header)
    Reply-To: Bug 4 <4@bugs.launchpad.net>
    Sender: bounces@canonical.com
    X-Launchpad-Bug: product=firefox; ...; assignee=None;
    X-Launchpad-Bug-Tags: bar foo
    X-Launchpad-Bug-Private: yes
    X-Launchpad-Bug-Security-Vulnerability: yes
    X-Launchpad-Bug-Commenters: name12

The build() method of a builder accepts a number of parameters and
returns an instance of email.MIMEText. The most basic invokation of
this method requires a from address, a to address, a body, a subject
and a sending date for the mail.

    >>> from datetime import datetime
    >>> import pytz

    >>> from_address = get_bugmail_from_address(lp_janitor, bug_four)
    >>> sending_date = datetime(
    ...     2008, 5, 20, 10, 5, 47, tzinfo=pytz.timezone('Europe/Prague'))

    >>> notification_email = bug_four_notification_builder.build(
    ...     from_address, 'foo.bar@canonical.com',
    ...     "A test body.", "A test subject.", sending_date)

The fields of the generated notification email will be set according
to the parameters that were used to instantiate BugNotificationBuilder
and passed to <builder>.build().

    >>> print notification_email['From']
    Launchpad Bug Tracker <4@bugs.launchpad.net>

    >>> print notification_email['To']
    foo.bar@canonical.com

    >>> print notification_email['Subject']
    [Bug 4] A test subject.

    >>> print notification_email['Date']
    Tue, 20 May 2008 09:05:47 -0000

    >>> print notification_email.get_payload()
    A test body.

The <builder>.build() method also accepts parameters for rationale,
references and message_id.

    >>> notification_email = bug_four_notification_builder.build(
    ...     from_address, 'foo.bar@canonical.com',
    ...     "A test body.", "A test subject.", sending_date,
    ...     rationale='Because-I-said-so',
    ...     references=['<12345@launchpad.net>'],
    ...     message_id='<67890@launchpad.net>')

The X-Launchpad-Message-Rationale header is set from the rationale
parameter.

    >>> print notification_email['X-Launchpad-Message-Rationale']
    Because-I-said-so

The references parameter sets the the References header of the email.

    >>> print notification_email['References']
    <12345@launchpad.net>

And the message_id parameter is used to set the Message-Id header. It
will be auto-generated if it is not supplied.

    >>> print notification_email['Message-Id']
    <67890@launchpad.net>

The message subject will always have [Bug <bug_id>] prepended to it.

    >>> notification_email = bug_four_notification_builder.build(
    ...     from_address, 'foo.bar@canonical.com',
    ...     "A test body.", "Yet another message", sending_date)

    >>> print notification_email['Subject']
    [Bug 4] Yet another message

If the subject passed is None the email subject will be set to [Bug
<bug_id>].

    >>> notification_email = bug_four_notification_builder.build(
    ...     from_address, 'foo.bar@canonical.com',
    ...     "A test body.", None, sending_date)

    >>> print notification_email['Subject']
    [Bug 4]<|MERGE_RESOLUTION|>--- conflicted
+++ resolved
@@ -393,63 +393,6 @@
     -----------------------------
 
 
-<<<<<<< HEAD
-=======
-= Adding and editing CVE relationships =
-
-Adding a CVE will generate a notification that looks as follows:
-
-    >>> from zope.interface import implements
-    >>> from canonical.launchpad.interfaces import CveStatus
-
-    >>> class MockCVE:
-    ...     implements(ICve)
-    ...     def __init__(self, sequence, status, url, description):
-    ...         self.sequence = sequence
-    ...         self.status = status
-    ...         self.displayname = 'CVE-' + sequence
-    ...         self.description = description
-    ...         self.url = url
-    ...     @property
-    ...     def title(self):
-    ...         return '%s (%s)' % (self.displayname, self.status.title)
-    >>> mock_cve = MockCVE(
-    ...     sequence="2004-0718",
-    ...     status=CveStatus.CANDIDATE,
-    ...     url='http://cve.mitre.org/whatsit?id=CVE-2004-0718',
-    ...     description="a test cve ref")
-
-    >>> bug_delta = BugDelta(
-    ...     bug=edited_bug,
-    ...     bugurl="http://www.example.com/bugs/2",
-    ...     user=sample_person,
-    ...     cve={'new' : mock_cve})
-    >>> for text_representation in get_bug_edit_notification_texts(bug_delta):
-    ...     print text_representation #doctest: -NORMALIZE_WHITESPACE
-    ...     print "-----------------------------"
-    ** CVE added: http://cve.mitre.org/whatsit?id=CVE-2004-0718
-    -----------------------------
-
-Similarly, removing a CVE ref will result in an email:
-
-    >>> mock_cve_ref_removed = MockCVE(
-    ...     sequence="2004-0719",
-    ...     status=CveStatus.CANDIDATE,
-    ...     url='http://cve.mitre.org/whatsit?id=CVE-2004-0719',
-    ...     description="a test cve ref")
-
-    >>> bug_delta = BugDelta(
-    ...     bug=edited_bug,
-    ...     bugurl="http://www.example.com/bugs/2",
-    ...     user=sample_person,
-    ...     cve={'old' : mock_cve_ref_removed})
-    >>> for text_representation in get_bug_edit_notification_texts(bug_delta):
-    ...     print text_representation #doctest: -NORMALIZE_WHITESPACE
-    ...     print "-----------------------------"
-    ** CVE removed: http://cve.mitre.org/whatsit?id=CVE-2004-0719
-    -----------------------------
-
->>>>>>> fec073b1
 = Adding attachments =
 
 Adding an attachment will generate a notification that looks as follows:
