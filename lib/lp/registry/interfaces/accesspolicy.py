# Copyright 2011-2012 Canonical Ltd.  This software is licensed under the
# GNU Affero General Public License version 3 (see the file LICENSE).

"""Interfaces for pillar and artifact access policies."""

__metaclass__ = type

__all__ = [
    'IAccessArtifact',
    'IAccessArtifactGrant',
    'IAccessArtifactGrantSource',
    'IAccessArtifactSource',
    'IAccessPolicy',
    'IAccessPolicyArtifact',
    'IAccessPolicyArtifactSource',
    'IAccessPolicyGrant',
    'IAccessPolicyGrantFlatSource',
    'IAccessPolicyGrantSource',
    'IAccessPolicySource',
    ]

from zope.interface import (
    Attribute,
    Interface,
    )


class IAccessArtifact(Interface):
    """An artifact that has its own access control rules.

    Examples are a bug or a branch.
    """

    id = Attribute("ID")
    concrete_artifact = Attribute("Concrete artifact")


class IAccessArtifactGrant(Interface):
    """A grant for a person or team to access an artifact.

    For example, the reporter of an embargoed security bug has a grant for
    that bug.
    """

    grantee = Attribute("Grantee")
    grantor = Attribute("Grantor")
    date_created = Attribute("Date created")
    abstract_artifact = Attribute("Abstract artifact")

    concrete_artifact = Attribute("Concrete artifact")


class IAccessPolicy(Interface):
    """A policy to govern access to a category of a project's artifacts.

    An example is Ubuntu security, which controls access to Ubuntu's embargoed
    security bugs.
    """

    id = Attribute("ID")
    pillar = Attribute("Pillar")
    type = Attribute("Type")


class IAccessPolicyArtifact(Interface):
    """An association between an artifact and a policy.

    For example, a security bug in Ubuntu is associated with the Ubuntu
    security policy so people with a grant for that policy can see it.
    """

    abstract_artifact = Attribute("Abstract artifact")
    policy = Attribute("Access policy")


class IAccessPolicyGrant(Interface):
    """A grant for a person or team to access all of a policy's artifacts.

    For example, the Canonical security team has a grant for Ubuntu's
    security policy so they can see embargoed security bugs.
    """

    grantee = Attribute("Grantee")
    grantor = Attribute("Grantor")
    date_created = Attribute("Date created")
    policy = Attribute("Access policy")


class IAccessArtifactSource(Interface):

    def ensure(concrete_artifacts):
        """Return `IAccessArtifact`s for the concrete artifacts.

        Creates abstract artifacts if they don't already exist.
        """

    def find(concrete_artifacts):
        """Return the `IAccessArtifact`s for the artifacts, if they exist.

        Use ensure() if you want to create them if they don't yet exist.
        """

    def delete(concrete_artifacts):
        """Delete the `IAccessArtifact`s for the concrete artifact.

        Also revokes any `IAccessArtifactGrant`s for the artifacts.
        """


class IAccessArtifactGrantSource(Interface):

    def grant(grants):
        """Create `IAccessArtifactGrant`s.

        :param grants: a collection of
            (`IAccessArtifact`, grantee `IPerson`, grantor `IPerson`) triples
            to grant.
        """

    def find(grants):
        """Return the specified `IAccessArtifactGrant`s if they exist.

        :param grants: a collection of (`IAccessArtifact`, grantee `IPerson`)
            pairs.
        """

    def findByArtifact(artifacts):
        """Return all `IAccessArtifactGrant` objects for the artifacts."""

    def revokeByArtifact(artifacts):
        """Delete all `IAccessArtifactGrant` objects for the artifacts."""


class IAccessPolicyArtifactSource(Interface):

    def create(links):
        """Create `IAccessPolicyArtifacts`s.

        :param links: a collection of (`IAccessArtifact`, `IAccessPolicy`)
            pairs to link.
        """

    def find(links):
        """Return the specified `IAccessPolicyArtifacts`s if they exist.

        :param links: a collection of (`IAccessArtifact`, `IAccessPolicy`)
            pairs.
        """

    def findByArtifact(artifacts):
        """Return all `IAccessPolicyArtifact` objects for the artifacts."""

    def findByPolicy(policies):
        """Return all `IAccessPolicyArtifact` objects for the policies."""

<<<<<<< HEAD
=======
    def deleteByArtifact(artifacts):
        """Delete all `IAccesyPolicyArtifact` objects for the artifacts."""

>>>>>>> 6c886c35

class IAccessPolicySource(Interface):

    def create(pillars_and_types):
        """Create an `IAccessPolicy` for the given pillars and types.

        :param pillars_and_types: a collection of
            (`IProduct` or `IDistribution`, `InformationType`) pairs to
            create `IAccessPolicy` objects for.
        :return: a collection of the created `IAccessPolicy` objects.
        """

    def find(pillars_and_types):
        """Return the `IAccessPolicy`s for the given pillars and types.

        :param pillars_and_types: a collection of
            (`IProduct` or `IDistribution`, `InformationType`) pairs to
            find.
        """

    def findByID(ids):
        """Return the `IAccessPolicy`s with the given IDs."""

    def findByPillar(pillars):
        """Return a `ResultSet` of all `IAccessPolicy`s for the pillars."""


class IAccessPolicyGrantSource(Interface):

    def grant(grants):
        """Create `IAccessPolicyGrant`s.

        :param grants: a collection of
            (`IAccessPolicy`, grantee `IPerson`, grantor `IPerson`) triples
            to grant.
        """

    def find(grants):
        """Return the specified `IAccessPolicyGrant`s if they exist.

        :param grants: a collection of (`IAccessPolicy`, grantee `IPerson`)
            pairs.
        """

    def findByPolicy(policies):
        """Return all `IAccessPolicyGrant` objects for the policies."""

<<<<<<< HEAD
=======
    def revoke(grants):
        """Revoke the specified grants.

        :param grants: a collection of (`IAccessPolicy`, grantee `IPerson`)
            pairs.
        """

>>>>>>> 6c886c35

class IAccessPolicyGrantFlatSource(Interface):
    """Experimental query utility to search through the flattened schema."""

    def findGranteesByPolicy(policies):
        """Find the `IPerson`s with access grants for the policies.

        This includes grants for artifacts in the policies.

        :param policies: a collection of `IAccesPolicy`s.
<<<<<<< HEAD
=======
        """

    def findArtifactsByGrantee(grantee, policies):
        """Find the `IAccessArtifact`s for grantee and policies.

        :param grantee: the access artifact grantee.
        :param policies: a collection of `IAccesPolicy`s.
>>>>>>> 6c886c35
        """<|MERGE_RESOLUTION|>--- conflicted
+++ resolved
@@ -153,12 +153,9 @@
     def findByPolicy(policies):
         """Return all `IAccessPolicyArtifact` objects for the policies."""
 
-<<<<<<< HEAD
-=======
     def deleteByArtifact(artifacts):
         """Delete all `IAccesyPolicyArtifact` objects for the artifacts."""
 
->>>>>>> 6c886c35
 
 class IAccessPolicySource(Interface):
 
@@ -206,8 +203,6 @@
     def findByPolicy(policies):
         """Return all `IAccessPolicyGrant` objects for the policies."""
 
-<<<<<<< HEAD
-=======
     def revoke(grants):
         """Revoke the specified grants.
 
@@ -215,7 +210,6 @@
             pairs.
         """
 
->>>>>>> 6c886c35
 
 class IAccessPolicyGrantFlatSource(Interface):
     """Experimental query utility to search through the flattened schema."""
@@ -226,8 +220,6 @@
         This includes grants for artifacts in the policies.
 
         :param policies: a collection of `IAccesPolicy`s.
-<<<<<<< HEAD
-=======
         """
 
     def findArtifactsByGrantee(grantee, policies):
@@ -235,5 +227,4 @@
 
         :param grantee: the access artifact grantee.
         :param policies: a collection of `IAccesPolicy`s.
->>>>>>> 6c886c35
         """