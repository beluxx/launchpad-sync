--- conflicted
+++ resolved
@@ -211,7 +211,6 @@
     external_dependencies = StringCol(
         dbName='external_dependencies', notNull=False, default=None)
 
-<<<<<<< HEAD
     commercial = BoolCol(
         dbName='commercial', notNull=True, default=False)
 
@@ -248,8 +247,6 @@
     arm_builds_allowed = property(_get_arm_builds_enabled,
         _set_arm_builds_enabled)
 
-=======
->>>>>>> 0bcd656a
     def _init(self, *args, **kw):
         """Provide the right interface for URL traversal."""
         SQLBase._init(self, *args, **kw)
