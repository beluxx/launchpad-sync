--- conflicted
+++ resolved
@@ -25,20 +25,6 @@
 from zope.component import getUtility
 from zope.security.proxy import removeSecurityProxy
 
-<<<<<<< HEAD
-from canonical.config import config
-from canonical.database.constants import UTC_NOW
-from canonical.launchpad.ftests import (
-    ANONYMOUS,
-    login,
-    )
-from canonical.testing.layers import (
-    LaunchpadScriptLayer,
-    LaunchpadZopelessLayer,
-    ZopelessDatabaseLayer,
-    )
-=======
->>>>>>> e46dd8ab
 from lp.buildmaster.enums import BuildStatus
 from lp.buildmaster.interfaces.builder import IBuilderSet
 from lp.buildmaster.interfaces.buildqueue import IBuildQueueSet
@@ -59,11 +45,8 @@
     WaitingSlave,
     )
 from lp.registry.interfaces.distribution import IDistributionSet
-<<<<<<< HEAD
+from lp.services.config import config
 from lp.services.database.transaction_policy import DatabaseTransactionPolicy
-=======
-from lp.services.config import config
->>>>>>> e46dd8ab
 from lp.services.log.logger import BufferLogger
 from lp.soyuz.interfaces.binarypackagebuild import IBinaryPackageBuildSet
 from lp.testing import (
@@ -74,22 +57,18 @@
     )
 from lp.testing.factory import LaunchpadObjectFactory
 from lp.testing.fakemethod import FakeMethod
-<<<<<<< HEAD
-from lp.testing.sampledata import (
-    BOB_THE_BUILDER_NAME,
-    FROG_THE_BUILDER_NAME,
-    )
-=======
 from lp.testing.layers import (
     LaunchpadScriptLayer,
     LaunchpadZopelessLayer,
     ZopelessDatabaseLayer,
     )
-from lp.testing.sampledata import BOB_THE_BUILDER_NAME
->>>>>>> e46dd8ab
-
-
-class TestSlaveScannerScan(TestCaseWithFactory):
+from lp.testing.sampledata import (
+    BOB_THE_BUILDER_NAME,
+    FROG_THE_BUILDER_NAME,
+    )
+
+
+class TestSlaveScannerScan(TestCase):
     """Tests `SlaveScanner.scan` method.
 
     This method uses the old framework for scanning and dispatching builds.
