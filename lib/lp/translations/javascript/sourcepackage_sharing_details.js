--- conflicted
+++ resolved
@@ -130,17 +130,12 @@
         var autoimport = new CheckItem(
             {identifier: 'upstream-sync', dependency: branch});
         this.set('autoimport', autoimport);
-<<<<<<< HEAD
         var configuration = new CheckItem(
             {identifier: 'configuration'});
         this.set('configuration', configuration);
         this.set(
             'all_items', [product_series, usage, branch, autoimport]);
-    },
-=======
-        this.set('all_items', [product_series, usage, branch, autoimport]);
-    }
->>>>>>> fdc5c664
+    }
 });
 namespace.TranslationSharingConfig = TranslationSharingConfig;
 
@@ -213,29 +208,13 @@
      * @param branch_summary {Object} An object containing api_url, css,
      * description, value, title
      */
-<<<<<<< HEAD
     configure: function(config, branch_picker_config, import_overlay){
         this.set('branch_picker_config', branch_picker_config);
         this.set('source_package', config['context'])
         this.set('import_overlay', import_overlay)
-        this.replace_productseries(config['productseries']);
+        this.replace_productseries(config.productseries);
         this.replace_product(config['product']);
-        this.set_branch(config['upstream_branch']);
-=======
-    configure: function(config){
-        this.set_productseries(config.productseries);
-        var autoimport_mode = namespace.autoimport_modes.no_import;
-        var translations_usage = namespace.usage.unknown;
-        if (!Y.Lang.isNull(config.productseries)){
-            autoimport_mode = config.productseries.get(
-                'translations_autoimport_mode');
-            translations_usage = config.product.get(
-                'translations_usage');
-        }
-        this.set_autoimport_mode(autoimport_mode);
-        this.set_translations_usage(translations_usage);
         this.set_branch(config.upstream_branch);
->>>>>>> fdc5c664
     },
     set_productseries: function(productseries) {
         if (Y.Lang.isValue(productseries)){
@@ -283,14 +262,9 @@
         }
     },
     set_autoimport_mode: function(mode){
-<<<<<<< HEAD
         var complete = (
             mode === namespace.autoimport_modes.import_translations);
-        this.get('tsconfig').get('autoimport').set('complete', complete)
-=======
-        complete = (mode === namespace.autoimport_modes.import_translations);
         this.get('tsconfig').get('autoimport').set('complete', complete);
->>>>>>> fdc5c664
     },
     set_translations_usage: function(usage){
         complete = (
@@ -303,7 +277,6 @@
         var that = this;
         var productseries_check = that.get('tsconfig').get('product_series');
         var lp_client = new Y.lp.client.Launchpad();
-<<<<<<< HEAD
         function save_productseries(config){
             var source_package = that.get('source_package')
             config.parameters = {
@@ -318,44 +291,6 @@
             var branch_link = productseries.get('branch_link');
             if (branch_link === null){
                 config.on.success(null);
-=======
-        var error_handler = new Y.lp.client.ErrorHandler();
-        error_handler.showError = function(error_msg) {
-            Y.lp.app.errors.display_error(Y.one('#branch'), error_msg);
-        };
-        /**
-         * Return an LP client config using error_handler.
-         *
-         * @param next {Object} A callback to call on success.
-         */
-        function get_config(next){
-            var config = {
-                on:{
-                    success: next,
-                    failure: error_handler.getFailureHandler()
-                }
-            };
-            return config;
-        }
-        /**
-         * Return an LP client config that will call the specified callbacks
-         * in sequence, using error_handler.
-         *
-         * @param next {Object} A callback to call on success.
-         */
-        function chain_config(){
-            var last_config;
-            var i;
-            // Each callback is bound to the next, so we use reverse order.
-            for(i = arguments.length-1; i >= 0; i--){
-                if (i === arguments.length - 1) {
-                    callback = arguments[i];
-                }
-                else {
-                    callback = Y.bind(arguments[i], this, last_config);
-                }
-                last_config = get_config(callback);
->>>>>>> fdc5c664
             }
             else {
                 lp_client.get(branch_link, config);
@@ -400,14 +335,7 @@
         function set_link(branch){
             that.set_branch(branch);
             that.update();
-<<<<<<< HEAD
             that.flash_check_green(branch_check);
-=======
-            var check = that.get('tsconfig').get('branch');
-            var element = Y.one(that.check_selector(check, true));
-            var anim = Y.lazr.anim.green_flash({node: element});
-            anim.run();
->>>>>>> fdc5c664
         }
         css_selector = that.visible_check_selector(branch_check);
         var io_handler = new IOHandler(css_selector);
@@ -442,8 +370,7 @@
      * Update the display of a single checklist item.
      */
     update_check: function(check){
-<<<<<<< HEAD
-        var complete = Y.one(this.check_identifier(check, true));
+        var complete = Y.one(this.check_selector(check, true));
         var link = complete.one('.link a');
         if (link !== null){
             link.set('href', check.get('url'));
@@ -455,9 +382,9 @@
         if (complete_picker !== null) {
             complete_picker.toggleClass('unseen', !check.get('enabled'));
         }
-        var incomplete = Y.one(this.check_identifier(check, false));
+        var incomplete = Y.one(this.check_selector(check, false));
         incomplete.toggleClass('unseen', check.get('complete'));
-        incomplete.toggleClass('lowlight', !check.get('enabled'))
+        incomplete.toggleClass('lowlight', !check.get('enabled'));
         var incomplete_picker = Y.one(this.picker_selector(check, false));
         if (incomplete_picker !== null) {
             incomplete_picker.toggleClass('unseen', !check.get('enabled'));
@@ -467,16 +394,6 @@
         var element = Y.one(this.visible_check_selector(check));
         var anim = Y.lazr.anim.green_flash({node: element});
         anim.run();
-=======
-        var complete = Y.one(this.check_selector(check, true));
-        var link = complete.one('a.link');
-        link.set('href', check.get('url'));
-        link.set('text', check.get('text'));
-        complete.toggleClass('unseen', !check.get('complete'));
-        var incomplete = Y.one(this.check_selector(check, false));
-        incomplete.toggleClass('unseen', check.get('complete'));
-        incomplete.toggleClass('lowlight', !check.get('enabled'));
->>>>>>> fdc5c664
     }
 });
 namespace.TranslationSharingController = TranslationSharingController;
@@ -496,7 +413,6 @@
         save: Y.bind('select_branch', sharing_controller),
         context: cache.product
     };
-<<<<<<< HEAD
     var picker = Y.lp.app.picker.create(
         'BranchRestrictedOnProduct', branch_picker_config);
     function add_activator(picker, selector){
@@ -558,19 +474,5 @@
     sharing_controller.configure(cache, branch_picker_config, import_overlay);
     sharing_controller.update();
 };
-}, "0.1", {"requires": ['lp', 'lp.app.errors', 'lp.app.picker', 'oop', 'lp.client']})
-=======
-    var picker = Y.lp.app.picker.create('BranchRestrictedOnProduct', config);
-    var element = Y.one('#branch-complete-picker a');
-    /* Copy-pasted because picker can't normally be activated by two different
-     * elements. */
-    element.on('click', function(e) {
-        e.halt();
-        this.show();
-    }, picker);
-    element.addClass(picker.get('picker_activator_css_class'));
-
-};
-}, "0.1", {"requires": ['lp.app.errors', 'lp.app.picker', 'oop', 'lp.client']}
-);
->>>>>>> fdc5c664
+}, "0.1", {"requires": [
+    'lp', 'lp.app.errors', 'lp.app.picker', 'oop', 'lp.client']});