<html
  xmlns="http://www.w3.org/1999/xhtml"
  xmlns:tal="http://xml.zope.org/namespaces/tal"
  xmlns:metal="http://xml.zope.org/namespaces/metal"
  xmlns:i18n="http://xml.zope.org/namespaces/i18n"
  metal:use-macro="view/macro:page/main_only"
  i18n:domain="launchpad"
  tal:define="page_title string:features;">

<body>

<div metal:fill-slot="main">
  <div metal:use-macro="context/@@launchpad_form/form">
    <div metal:fill-slot="extra_top">
      <div tal:condition="view/diff">
        <p>Your changes have been applied (and before and after values of the
          rules logged by the <tal:logger replace="view/logger_name"/> logger):
        </p>
        <tal:diff replace="structure view/diff"/>
      </div>
<<<<<<< HEAD

      <p>
        For more information about the available feature flags and scopes see
        <a class="sprite info" href="+feature-info">feature flag info</a>.
        You can review the
        <a class="sprite info" href="+feature-changelog">changelog</a> to see
        previous rule changes.
      </p>

      <div id="feature-rules"
        tal:condition="not: view/change_action/available">
        <h3>Feature rules</h3>
        <pre tal:content="view/initial_values/feature_rules" />
      </div>
=======
      <p>
      For more information about the available feature flags and scopes see
      the <a href="+feature-info">feature flag info</a>. For other
      documentation on feature flags, see the
      <a href="https://dev.launchpad.net/FeatureFlags">development wiki</a>.
      </p>
>>>>>>> 065caabb
    </div>
  </div>
</div>
</body>
</html><|MERGE_RESOLUTION|>--- conflicted
+++ resolved
@@ -18,13 +18,14 @@
         </p>
         <tal:diff replace="structure view/diff"/>
       </div>
-<<<<<<< HEAD
 
       <p>
-        For more information about the available feature flags and scopes see
-        <a class="sprite info" href="+feature-info">feature flag info</a>.
-        You can review the
-        <a class="sprite info" href="+feature-changelog">changelog</a> to see
+      For more information about the available feature flags and scopes see
+      the <a href="+feature-info">feature flag info</a>. For other
+      documentation on feature flags, see the
+      <a href="https://dev.launchpad.net/FeatureFlags">development wiki</a>.
+      You can review the
+      <a class="sprite info" href="+feature-changelog">changelog</a> to see
         previous rule changes.
       </p>
 
@@ -33,14 +34,6 @@
         <h3>Feature rules</h3>
         <pre tal:content="view/initial_values/feature_rules" />
       </div>
-=======
-      <p>
-      For more information about the available feature flags and scopes see
-      the <a href="+feature-info">feature flag info</a>. For other
-      documentation on feature flags, see the
-      <a href="https://dev.launchpad.net/FeatureFlags">development wiki</a>.
-      </p>
->>>>>>> 065caabb
     </div>
   </div>
 </div>
