--- conflicted
+++ resolved
@@ -22,24 +22,8 @@
 from canonical.database.constants import DEFAULT, UTC_NOW
 from canonical.database.datetimecol import UtcDateTimeCol
 from canonical.database.enumcol import EnumCol
-<<<<<<< HEAD
-from canonical.launchpad.interfaces import (
-    ArchivePurpose, DistroSeriesStatus, IArchiveSet, IBinaryPackageName,
-    IBuildSet, IDistroSeries, IDistroSeriesSet, IHasBuildRecords,
-    IHasQueueItems, ILibraryFileAliasSet, IPublishedPackageSet, IPublishing,
-    ISourcePackage, ISourcePackageName, ISourcePackageNameSet,
-    LanguagePackType, NotFoundError, PackagePublishingPocket,
-    PackagePublishingStatus, PackageUploadStatus, SpecificationFilter,
-    SpecificationGoalStatus, SpecificationSort,
-    SpecificationImplementationStatus)
-from canonical.launchpad.interfaces.looptuner import ITunableLoop
-
-from canonical.launchpad.database.bugtarget import BugTargetBase
-from canonical.database.constants import DEFAULT, UTC_NOW
-=======
 from canonical.database.sqlbase import (cursor, flush_database_caches,
     flush_database_updates, quote_like, quote, SQLBase, sqlvalues)
->>>>>>> e0ea52cb
 from canonical.launchpad.database.binarypackagename import (
     BinaryPackageName)
 from canonical.launchpad.database.binarypackagerelease import (
@@ -80,16 +64,14 @@
     HasTranslationImportsMixin)
 from canonical.launchpad.helpers import shortlist
 from canonical.launchpad.interfaces import (
-    IArchiveSet, IBinaryPackageName, IBuildSet, IDistroSeries,
-    IDistroSeriesSet, IHasBuildRecords, IHasQueueItems,
-    IHasTranslationTemplates, ILibraryFileAliasSet,
+    ArchivePurpose, DistroSeriesStatus, IArchiveSet, IBinaryPackageName,
+    IBuildSet, IDistroSeries, IDistroSeriesSet, IHasBuildRecords,
+    IHasTranslationTemplates, IHasQueueItems, ILibraryFileAliasSet,
     IPublishedPackageSet, IPublishing, ISourcePackage, ISourcePackageName,
     ISourcePackageNameSet, LanguagePackType, NotFoundError,
-    SpecificationFilter, SpecificationSort, SpecificationImplementationStatus,
-    SpecificationGoalStatus)
-from canonical.lp.dbschema import (
-    ArchivePurpose, DistroSeriesStatus, PackagePublishingPocket,
-    PackagePublishingStatus, PackageUploadStatus)
+    PackagePublishingPocket, PackagePublishingStatus, PackageUploadStatus,
+    SpecificationFilter, SpecificationGoalStatus, SpecificationSort,
+    SpecificationImplementationStatus)
 
 
 class DistroSeries(SQLBase, BugTargetBase, HasSpecificationsMixin,
