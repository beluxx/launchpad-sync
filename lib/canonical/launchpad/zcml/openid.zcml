--- conflicted
+++ resolved
@@ -10,13 +10,7 @@
 
     <browser:url
         for="canonical.launchpad.interfaces.IOpenIdApplication"
-<<<<<<< HEAD
-        path_expression="string:"
-        parent_utility="canonical.launchpad.interfaces.ILaunchpadRoot"
-        rootsite="openid"
-=======
         urldata="canonical.launchpad.browser.openiddiscovery.OpenIdApplicationURL"
->>>>>>> 67f77ee8
         />
 
     <!-- Root navigation -->
