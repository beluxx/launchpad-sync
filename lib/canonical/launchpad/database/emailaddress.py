--- conflicted
+++ resolved
@@ -104,14 +104,10 @@
             raise EmailAddressAlreadyTaken(
                 "The email address '%s' is already registered." % email)
         assert status in EmailAddressStatus.items
-<<<<<<< HEAD
         return EmailAddress(
                 email=email, status=status, person=person, account=account)
 
-=======
-        return EmailAddress(email=email, status=status, person=person)
 
 
 class UndeletableEmailAddress(Exception):
-    """User attempted to delete an email address which can't be deleted."""
->>>>>>> 9cf94f80
+    """User attempted to delete an email address which can't be deleted."""