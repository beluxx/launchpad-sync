# Copyright 2009-2011 Canonical Ltd.  This software is licensed under the
# GNU Affero General Public License version 3 (see the file LICENSE).

# pylint: disable-msg=E0211,E0213

"""Archive interfaces."""

__metaclass__ = type

__all__ = [
    'ALLOW_RELEASE_BUILDS',
    'AlreadySubscribed',
    'ArchiveDependencyError',
    'ArchiveDisabled',
    'ArchiveNotPrivate',
    'CannotCopy',
    'CannotSwitchPrivacy',
    'ComponentNotFound',
    'CannotRestrictArchitectures',
    'CannotUploadToArchive',
    'CannotUploadToPPA',
    'CannotUploadToPocket',
    'ForbiddenByFeatureFlag',
    'FULL_COMPONENT_SUPPORT',
    'IArchive',
    'IArchiveAppend',
    'IArchiveCommercial',
    'IArchiveEdit',
    'IArchiveView',
    'IArchiveEditDependenciesForm',
    'IArchivePublic',
    'IArchiveSet',
    'IDistributionArchive',
    'InsufficientUploadRights',
    'InvalidComponent',
    'InvalidExternalDependencies',
    'InvalidPocketForPartnerArchive',
    'InvalidPocketForPPA',
    'IPPA',
    'MAIN_ARCHIVE_PURPOSES',
    'NoRightsForArchive',
    'NoRightsForComponent',
    'NoSuchPPA',
    'NoTokensForTeams',
    'PocketNotFound',
    'VersionRequiresName',
    'default_name_by_purpose',
    'validate_external_dependencies',
    ]

import httplib
from urlparse import urlparse

from lazr.enum import DBEnumeratedType
from lazr.restful.declarations import (
    call_with,
    error_status,
    export_as_webservice_entry,
    export_factory_operation,
    export_operation_as,
    export_read_operation,
    export_write_operation,
    exported,
    operation_for_version,
    operation_parameters,
    operation_returns_collection_of,
    operation_returns_entry,
    rename_parameters_as,
    REQUEST_USER,
    )
from lazr.restful.fields import (
    CollectionField,
    Reference,
    )
from zope.interface import (
    Attribute,
    Interface,
    )
from zope.schema import (
    Bool,
    Choice,
    Datetime,
    Int,
    List,
    Object,
    Text,
    TextLine,
    )

from lp import _
from lp.app.errors import NameLookupFailed
from lp.app.interfaces.launchpad import IPrivacy
from lp.app.validators.name import name_validator
from lp.registry.interfaces.gpg import IGPGKey
from lp.registry.interfaces.person import IPerson
from lp.registry.interfaces.role import IHasOwner
from lp.services.fields import (
    PersonChoice,
    PublicPersonChoice,
    StrippedTextLine,
    )
from lp.soyuz.enums import ArchivePurpose
from lp.soyuz.interfaces.buildrecords import IHasBuildRecords
from lp.soyuz.interfaces.component import IComponent


@error_status(httplib.BAD_REQUEST)
class ArchiveDependencyError(Exception):
    """Raised when an `IArchiveDependency` does not fit the context archive.

    A given dependency is considered inappropriate when:

     * It is the archive itself,
     * It is not a PPA,
     * It is already recorded.
    """


# Exceptions used in the webservice that need to be in this file to get
# picked up therein.
@error_status(httplib.BAD_REQUEST)
class CannotCopy(Exception):
    """Exception raised when a copy cannot be performed."""


@error_status(httplib.FORBIDDEN)
class ForbiddenByFeatureFlag(Exception):
    """Exception raised when using a method protected by a feature flag.
    """


@error_status(httplib.BAD_REQUEST)
class CannotSwitchPrivacy(Exception):
    """Raised when switching the privacy of an archive that has
    publishing records."""


class PocketNotFound(NameLookupFailed):
    """Invalid pocket."""
    _message_prefix = "No such pocket"


@error_status(httplib.BAD_REQUEST)
class AlreadySubscribed(Exception):
    """Raised when creating a subscription for a subscribed person."""


@error_status(httplib.BAD_REQUEST)
class ArchiveNotPrivate(Exception):
    """Raised when creating an archive subscription for a public archive."""


@error_status(httplib.BAD_REQUEST)
class NoTokensForTeams(Exception):
    """Raised when creating a token for a team, rather than a person."""


class ComponentNotFound(NameLookupFailed):
    """Invalid source name."""
    _message_prefix = 'No such component'


@error_status(httplib.BAD_REQUEST)
class InvalidComponent(Exception):
    """Invalid component name."""


class NoSuchPPA(NameLookupFailed):
    """Raised when we try to look up an PPA that doesn't exist."""
    _message_prefix = "No such ppa"


@error_status(httplib.BAD_REQUEST)
class VersionRequiresName(Exception):
    """Raised on some queries when version is specified but name is not."""


class CannotRestrictArchitectures(Exception):
    """The architectures for this archive can not be restricted."""


@error_status(httplib.FORBIDDEN)
class CannotUploadToArchive(Exception):
    """A reason for not being able to upload to an archive."""

    _fmt = '%(person)s has no upload rights to %(archive)s.'

    def __init__(self, **args):
        """Construct a `CannotUploadToArchive`."""
        Exception.__init__(self, self._fmt % args)


class InvalidPocketForPartnerArchive(CannotUploadToArchive):
    """Partner archives only support some pockets."""

    _fmt = "Partner uploads must be for the RELEASE or PROPOSED pocket."


@error_status(httplib.FORBIDDEN)
class CannotUploadToPocket(Exception):
    """Returned when a pocket is closed for uploads."""

    def __init__(self, distroseries, pocket):
        Exception.__init__(self,
            "Not permitted to upload to the %s pocket in a series in the "
            "'%s' state." % (pocket.name, distroseries.status.name))


class CannotUploadToPPA(CannotUploadToArchive):
    """Raised when a person cannot upload to a PPA."""

    _fmt = 'Signer has no upload rights to this PPA.'


class NoRightsForArchive(CannotUploadToArchive):
    """Raised when a person has absolutely no upload rights to an archive."""

    _fmt = (
        "The signer of this package has no upload rights to this "
        "distribution's primary archive.  Did you mean to upload to "
        "a PPA?")


class InsufficientUploadRights(CannotUploadToArchive):
    """Raised when a person has insufficient upload rights."""
    _fmt = (
        "The signer of this package is lacking the upload rights for "
        "the source package, component or package set in question.")


class NoRightsForComponent(CannotUploadToArchive):
    """Raised when a person tries to upload to a component without permission.
    """

    _fmt = (
        "Signer is not permitted to upload to the component '%(component)s'.")

    def __init__(self, component):
        CannotUploadToArchive.__init__(self, component=component.name)


class InvalidPocketForPPA(CannotUploadToArchive):
    """PPAs only support some pockets."""

    _fmt = "PPA uploads must be for the RELEASE pocket."


class ArchiveDisabled(CannotUploadToArchive):
    """Uploading to a disabled archive is not allowed."""

    _fmt = ("%(archive_name)s is disabled.")

    def __init__(self, archive_name):
        CannotUploadToArchive.__init__(self, archive_name=archive_name)


@error_status(httplib.BAD_REQUEST)
class InvalidExternalDependencies(Exception):
    """Tried to set external dependencies to an invalid value."""

    def __init__(self, errors):
        error_msg = 'Invalid external dependencies:\n%s\n' % '\n'.join(errors)
        super(Exception, self).__init__(self, error_msg)
        self.errors = errors


class IArchivePublic(IHasOwner, IPrivacy):
    """An Archive interface for publicly available operations."""
    id = Attribute("The archive ID.")

    owner = exported(
        PersonChoice(
            title=_('Owner'), required=True, vocabulary='ValidOwner',
            description=_("""The archive owner.""")))

    name = exported(
        TextLine(
            title=_("Name"), required=True,
            constraint=name_validator,
            description=_(
                "At least one lowercase letter or number, followed by "
                "letters, numbers, dots, hyphens or pluses. "
                "Keep this name short; it is used in URLs.")))

    displayname = exported(
        StrippedTextLine(
            title=_("Display name"), required=True,
            description=_("A short title for the archive.")))

    title = TextLine(title=_("Name"), required=False, readonly=True)

    enabled = Bool(
        title=_("Enabled"), required=False,
        description=_(
            "Accept and build packages uploaded to the archive."))

    publish = Bool(
        title=_("Publish"), required=False,
        description=_("Whether or not to update the APT repository.  If "
            "disabled, nothing will be published.  If the archive is "
            "private then additionally no builds will be dispatched."))

    # This is redefined from IPrivacy.private because the attribute is
    # read-only. The value is guarded by a validator.
    private = exported(
        Bool(
            title=_("Private"), required=False,
            description=_(
                "Restrict access to the archive to its owner and "
                "subscribers. This can only be changed if the archive has "
                "never had any sources published.")))

    require_virtualized = exported(
        Bool(
            title=_("Require virtualized builders"), required=False,
            readonly=False, description=_(
                "Only build the archive's packages on virtual builders.")))

    build_debug_symbols = Bool(
        title=_("Build debug symbols"), required=False,
        description=_(
            "Create debug symbol packages for builds in the archive."))

    authorized_size = Int(
        title=_("Authorized size"), required=False,
        max=2 ** 31 - 1,
        description=_("Maximum size, in MiB, allowed for the archive."))

    purpose = Int(
        title=_("Purpose of archive."), required=True, readonly=True,
        )

    status = Int(
        title=_("Status of archive."), required=True, readonly=True,
        )

    sources_cached = Int(
        title=_("Number of sources cached"), required=False,
        description=_("Number of source packages cached in this PPA."))

    binaries_cached = Int(
        title=_("Number of binaries cached"), required=False,
        description=_("Number of binary packages cached in this PPA."))

    package_description_cache = Attribute(
        "Concatenation of the source and binary packages published in this "
        "archive. Its content is used for indexed searches across archives.")

    distribution = exported(
        Reference(
            Interface,  # Redefined to IDistribution later.
            title=_("The distribution that uses or is used by this "
                    "archive.")))

    signing_key = Object(
        title=_('Repository sigining key.'), required=False, schema=IGPGKey)

    debug_archive = Attribute(
        "The archive into which debug binaries should be uploaded.")

    default_component = Reference(
        IComponent,
        title=_(
            "The default component for this archive. Publications without a "
            "valid component will be assigned this one."))

    archive_url = Attribute("External archive URL.")

    is_ppa = Attribute("True if this archive is a PPA.")

    is_partner = Attribute("True if this archive is a partner archive.")

    is_copy = Attribute("True if this archive is a copy archive.")

    is_main = Bool(
        title=_("True if archive is a main archive type"), required=False)

    is_active = Bool(
        title=_("True if the archive is in the active state"),
        required=False, readonly=True)

    series_with_sources = Attribute(
        "DistroSeries to which this archive has published sources")
    number_of_sources = Attribute(
        'The number of sources published in the context archive.')
    number_of_binaries = Attribute(
        'The number of binaries published in the context archive.')
    sources_size = Attribute(
        'The size of sources published in the context archive.')
    binaries_size = Attribute(
        'The size of binaries published in the context archive.')
    estimated_size = Attribute('Estimated archive size.')

    total_count = Int(
        title=_("Total number of builds in archive"), required=True,
        default=0,
        description=_("The total number of builds in this archive. "
                      "This counter does not include discontinued "
                      "(superseded, cancelled, obsoleted) builds"))

    pending_count = Int(
        title=_("Number of pending builds in archive"), required=True,
        default=0,
        description=_("The number of pending builds in this archive."))

    succeeded_count = Int(
        title=_("Number of successful builds in archive"), required=True,
        default=0,
        description=_("The number of successful builds in this archive."))

    building_count = Int(
        title=_("Number of active builds in archive"), required=True,
        default=0,
        description=_("The number of active builds in this archive."))

    failed_count = Int(
        title=_("Number of failed builds in archive"), required=True,
        default=0,
        description=_("The number of failed builds in this archive."))

    date_created = Datetime(
        title=_('Date created'), required=False, readonly=True,
        description=_("The time when the archive was created."))

    relative_build_score = Int(
        title=_("Relative build score"), required=True, readonly=False,
        description=_(
            "A delta to apply to all build scores for the archive. Builds "
            "with a higher score will build sooner."))

    external_dependencies = exported(
        Text(title=_("External dependencies"), required=False,
        readonly=False, description=_(
            "Newline-separated list of repositories to be used to retrieve "
            "any external build dependencies when building packages in the "
            "archive, in the format:\n"
            "deb http[s]://[user:pass@]<host>[/path] %(series)s[-pocket] "
                "[components]\n"
            "The series variable is replaced with the series name of the "
            "context build.\n"
            "NOTE: This is for migration of OEM PPAs only!")))

    enabled_restricted_families = exported(
        CollectionField(
            title=_("Enabled restricted families"),
            description=_(
                "The restricted architecture families on which the archive "
                "can build."),
            value_type=Reference(schema=Interface),
            # Really IProcessorFamily.
            readonly=True),
        as_of='devel')

    commercial = exported(
        Bool(
            title=_("Commercial"),
            required=True,
            description=_(
                "Display the archive in Software Center's commercial "
                "listings. Only private archives can be commercial.")))

    def getSourcesForDeletion(name=None, status=None, distroseries=None):
        """All `ISourcePackagePublishingHistory` available for deletion.

        :param: name: optional source name filter (SQL LIKE)
        :param: status: `PackagePublishingStatus` filter, can be a sequence.
        :param: distroseries: `IDistroSeries` filter.

        :return: SelectResults containing `ISourcePackagePublishingHistory`.
        """

    def getPublishedOnDiskBinaries(name=None, version=None, status=None,
                                   distroarchseries=None, exact_match=False):
        """Unique `IBinaryPackagePublishingHistory` target to this archive.

        In spite of getAllPublishedBinaries method, this method only returns
        distinct binary publications inside this Archive, i.e, it excludes
        architecture-independent publication for other architetures than the
        nominatedarchindep. In few words it represents the binary files
        published in the archive disk pool.

        :param: name: binary name filter (exact match or SQL LIKE controlled
                      by 'exact_match' argument).
        :param: version: binary version filter (always exact match).
        :param: status: `PackagePublishingStatus` filter, can be a list.
        :param: distroarchseries: `IDistroArchSeries` filter, can be a list.
        :param: pocket: `PackagePublishingPocket` filter.
        :param: exact_match: either or not filter source names by exact
                             matching.

        :return: SelectResults containing `IBinaryPackagePublishingHistory`.
        """

    def allowUpdatesToReleasePocket():
        """Return whether the archive allows publishing to the release pocket.

        If a distroseries is stable, normally release pocket publishings are
        not allowed.  However some archive types allow this.

        :return: True or False
        """

    def getComponentsForSeries(distroseries):
        """Calculate the components available for use in this archive.

        :return: An `IResultSet` of `IComponent` objects.
        """

    def updateArchiveCache():
        """Concentrate cached information about the archive contents.

        Group the relevant package information (source name, binary names,
        binary summaries and distroseries with binaries) strings in the
        IArchive.package_description_cache search indexes (fti).

        Updates 'sources_cached' and 'binaries_cached' counters.

        Also include owner 'name' and 'displayname' to avoid inpecting the
        Person table indexes while searching.
        """

    def findDepCandidates(distro_arch_series, pocket, component,
                          source_package_name, dep_name):
        """Return matching binaries in this archive and its dependencies.

        Return all published `IBinaryPackagePublishingHistory` records with
        the given name, in this archive and dependencies as specified by the
        given build context, using the usual archive dependency rules.

        We can't just use the first, since there may be other versions
        published in other dependency archives.

        :param distro_arch_series: the context `IDistroArchSeries`.
        :param pocket: the context `PackagePublishingPocket`.
        :param component: the context `IComponent`.
        :param source_package_name: the context source package name (as text).
        :param dep_name: the name of the binary package to look up.
        :return: a sequence of matching `IBinaryPackagePublishingHistory`
            records.
        """

    def getPermissions(person, item, perm_type):
        """Get the `IArchivePermission` record with the supplied details.

        :param person: An `IPerson`
        :param item: An `IComponent`, `ISourcePackageName`
        :param perm_type: An ArchivePermissionType enum,
        :return: A list of `IArchivePermission` records.
        """

    def checkArchivePermission(person, component_or_package=None):
        """Check to see if person is allowed to upload to component.

        :param person: An `IPerson` whom should be checked for authentication.
        :param component_or_package: The context `IComponent` or an
            `ISourcePackageName` for the check.  This parameter is
            not required if the archive is a PPA.

        :return: True if 'person' is allowed to upload to the specified
            component or package name.
        :raise TypeError: If component_or_package is not one of
            `IComponent` or `ISourcePackageName`.

        """

    def canUploadSuiteSourcePackage(person, suitesourcepackage):
        """Check if 'person' upload 'suitesourcepackage' to 'archive'.

        :param person: An `IPerson` who might be uploading.
        :param suitesourcepackage: An `ISuiteSourcePackage` to be uploaded.
        :return: True if they can, False if they cannot.
        """

    def checkUploadToPocket(distroseries, pocket):
        """Check if an upload to a particular archive and pocket is possible.

        :param distroseries: A `IDistroSeries`
        :param pocket: A `PackagePublishingPocket`
        :return: Reason why uploading is not possible or None
        """

    @operation_parameters(
        person=Reference(schema=IPerson),
        distroseries=Reference(
            # Really IDistroSeries, avoiding a circular import here.
            Interface,
            title=_("The distro series"), required=True),
        sourcepackagename=TextLine(
            title=_("Source package name"), required=True),
        component=TextLine(
            title=_("Component"), required=True),
        pocket=Choice(
            title=_("Pocket"),
            description=_("The pocket into which this entry is published"),
            # Really PackagePublishingPocket, circular import fixed below.
            vocabulary=DBEnumeratedType,
            required=True),
        strict_component=Bool(
            title=_("Strict component"), required=False),
        )
    @export_operation_as("checkUpload")
    @export_read_operation()
    def _checkUpload(person, distroseries, sourcepackagename, component,
            pocket, strict_component=True):
        """Wrapper around checkUpload for the web service API."""

    def checkUpload(person, distroseries, sourcepackagename, component,
                    pocket, strict_component=True):
        """Check if 'person' upload 'suitesourcepackage' to 'archive'.

        :param person: An `IPerson` who might be uploading.
        :param distroseries: The `IDistroSeries` being uploaded to.
        :param sourcepackagename: The `ISourcePackageName` being uploaded.
        :param component: The `Component` being uploaded to.
        :param pocket: The `PackagePublishingPocket` of 'distroseries' being
            uploaded to.
        :param strict_component: True if access to the specific component for
            the package is needed to upload to it. If False, then access to
            any component will do.
        :return: The reason for not being able to upload, None otherwise.
        """

    def verifyUpload(person, sourcepackagename, component,
                      distroseries, strict_component=True):
        """Can 'person' upload 'sourcepackagename' to this archive ?

        :param person: The `IPerson` trying to upload to the package. Referred
            to as 'the signer' in upload code.
        :param sourcepackagename: The source package being uploaded. None if
            the package is new.
        :param archive: The `IArchive` being uploaded to.
        :param component: The `IComponent` that the source package belongs to.
        :param distroseries: The upload's target distro series.
        :param strict_component: True if access to the specific component for
            the package is needed to upload to it. If False, then access to
            any component will do.
        :return: CannotUploadToArchive if 'person' cannot upload to the
            archive,
            None otherwise.
        """

    def canAdministerQueue(person, component):
        """Check to see if person is allowed to administer queue items.

        :param person: An `IPerson` whom should be checked for authenticate.
        :param component: The context `IComponent` for the check.

        :return: True if 'person' is allowed to administer the package upload
        queue for items with 'component'.
        """

    def getFileByName(filename):
        """Return the corresponding `ILibraryFileAlias` in this context.

        The following file types (and extension) can be looked up in the
        archive context:

         * Source files: '.orig.tar.gz', 'tar.gz', '.diff.gz' and '.dsc';
         * Binary files: '.deb' and '.udeb';
         * Source changesfile: '_source.changes';
         * Package diffs: '.diff.gz';

        :param filename: exactly filename to be looked up.

        :raises AssertionError if the given filename contains a unsupported
            filename and/or extension, see the list above.
        :raises NotFoundError if no file could not be found.

        :return the corresponding `ILibraryFileAlias` is the file was found.
        """

    def getBinaryPackageRelease(name, version, archtag):
        """Find the specified `IBinaryPackageRelease` in the archive.

        :param name: The `IBinaryPackageName` of the package.
        :param version: The version of the package.
        :param archtag: The architecture tag of the package's build. 'all'
            will not work here -- 'i386' (the build DAS) must be used instead.

        :return The binary package release with the given name and version,
            or None if one does not exist or there is more than one.
        """

    def getBinaryPackageReleaseByFileName(filename):
        """Return the corresponding `IBinaryPackageRelease` in this context.

        :param filename: The filename to look up.
        :return: The `IBinaryPackageRelease` with the specified filename,
            or None if it was not found.
        """

    def requestPackageCopy(target_location, requestor, suite=None,
                           copy_binaries=False, reason=None):
        """Return a new `PackageCopyRequest` for this archive.

        :param target_location: the archive location to which the packages
            are to be copied.
        :param requestor: The `IPerson` who is requesting the package copy
            operation.
        :param suite: The `IDistroSeries` name with optional pocket, for
            example, 'hoary-security'. If this is not provided it will
            default to the current series' release pocket.
        :param copy_binaries: Whether or not binary packages should be copied
            as well.
        :param reason: The reason for this package copy request.

        :raises NotFoundError: if the provided suite is not found for this
            archive's distribution.

        :return The new `IPackageCopyRequest`
        """

    @operation_parameters(
        # Really IPackageset, corrected in _schema_circular_imports to avoid
        # circular import.
        packageset=Reference(
            Interface, title=_("Package set"), required=True),
        direct_permissions=Bool(
            title=_("Ignore package set hierarchy"), required=False))
    # Really IArchivePermission, set in _schema_circular_imports to avoid
    # circular import.
    @operation_returns_collection_of(Interface)
    @export_read_operation()
    def getUploadersForPackageset(packageset, direct_permissions=True):
        """The `ArchivePermission` records for uploaders to the package set.

        :param packageset: An `IPackageset`.
        :param direct_permissions: If True, only consider permissions granted
            directly for the package set at hand. Otherwise, include any
            uploaders for package sets that include this one.

        :return: `ArchivePermission` records for all the uploaders who are
            authorized to upload to the named source package set.
        """

    @operation_parameters(
        person=Reference(schema=IPerson))
    # Really IArchivePermission, set in _schema_circular_imports to avoid
    # circular import.
    @operation_returns_collection_of(Interface)
    @export_read_operation()
    def getPackagesetsForUploader(person):
        """The `ArchivePermission` records for the person's package sets.

        :param person: An `IPerson` for whom you want to find out which
            package sets he has access to.

        :return: `ArchivePermission` records for all the package sets that
            'person' is allowed to upload to.
        """

    def getComponentsForUploader(person):
        """Return the components that 'person' can upload to this archive.

        :param person: An `IPerson` wishing to upload to an archive.
        :return: A `set` of `IComponent`s that 'person' can upload to.
        """

    @operation_parameters(
        sourcepackagename=TextLine(
            title=_("Source package name"), required=True),
        person=Reference(schema=IPerson))
    # Really IArchivePermission, set in _schema_circular_imports to avoid
    # circular import.
    @operation_returns_collection_of(Interface)
    @export_read_operation()
    def getPackagesetsForSourceUploader(sourcepackagename, person):
        """The package set based permissions for a given source and uploader.

        Return the `IArchivePermission` records that
            * apply to this archive
            * relate to
                - package sets that include the given source package name
                - the given `person`

        :param sourcepackagename: the source package name; can be
            either a string or a `ISourcePackageName`.
        :param person: An `IPerson` for whom you want to find out which
            package sets he has access to.

        :raises NoSuchSourcePackageName: if a source package with the
            given name could not be found.
        :return: `ArchivePermission` records for the package sets that
            include the given source package name and to which the given
            person may upload.
        """

    @operation_parameters(
        sourcepackagename=TextLine(
            title=_("Source package name"), required=True),
        direct_permissions=Bool(
            title=_("Ignore package set hierarchy"), required=False))
    # Really IArchivePermission, set in _schema_circular_imports to avoid
    # circular import.
    @operation_returns_collection_of(Interface)
    @export_read_operation()
    def getPackagesetsForSource(
        sourcepackagename, direct_permissions=True):
        """All package set based permissions for the given source.

        This method is meant to aid the process of "debugging" package set
        based archive permission since It allows the listing of permissions
        for the given source package in this archive (irrespective of the
        principal).

        :param sourcepackagename: the source package name; can be
            either a string or a `ISourcePackageName`.
        :param direct_permissions: If set only package sets that directly
            include the given source will be considered.

        :raises NoSuchSourcePackageName: if a source package with the
            given name could not be found.
        :return: `ArchivePermission` records for the package sets that
            include the given source package name and apply to the
            archive in question.
        """

    @operation_parameters(
        sourcepackagename=TextLine(
            title=_("Source package name"), required=True),
        person=Reference(schema=IPerson),
        distroseries=Reference(
            # Really IDistroSeries, avoiding a circular import here.
            Interface,
            title=_("The distro series"), required=False))
    @export_read_operation()
    def isSourceUploadAllowed(sourcepackagename, person, distroseries=None):
        """True if the person is allowed to upload the given source package.

        Return True if there exists a permission that combines
            * this archive
            * a package set that includes the given source package name
            * the given person or a team he is a member of

        If the source package name is included by *any* package set with
        an explicit permission then only such explicit permissions will
        be considered.

        :param sourcepackagename: the source package name; can be
            either a string or a `ISourcePackageName`.
        :param person: An `IPerson` for whom you want to find out which
            package sets he has access to.
        :param distroseries: The `IDistroSeries` for which to check
            permissions. If none is supplied then `currentseries` in
            Ubuntu is assumed.

        :raises NoSuchSourcePackageName: if a source package with the
            given name could not be found.
        :return: True if the person is allowed to upload the source package.
        """

    num_pkgs_building = Attribute(
        "Tuple of packages building and waiting to build")

    def getSourcePackageReleases(build_status=None):
        """Return the releases for this archive.

        :param build_status: If specified, only the distinct releases with
            builds in the specified build status will be returned.
        :return: A `ResultSet` of distinct `SourcePackageReleases` for this
            archive.
        """

    def updatePackageDownloadCount(bpr, day, country, count):
        """Update the daily download count for a given package.

        :param bpr: The `IBinaryPackageRelease` to update the count for.
        :param day: The date to update the count for.
        :param country: The `ICountry` to update the count for.
        :param count: The new download count.

        If there's no matching `IBinaryPackageReleaseDownloadCount` entry,
        we create one with the given count.  Otherwise we just increase the
        count of the existing one by the given amount.
        """

    def getPackageDownloadTotal(bpr):
        """Get the total download count for a given package."""

    def validatePPA(person, proposed_name):
        """Check if a proposed name for a PPA is valid.

        :param person: A Person identifying the requestor.
        :param proposed_name: A String identifying the proposed PPA name.
        """

    def getPockets():
        """Return iterable containing valid pocket names for this archive."""

    def getOverridePolicy():
        """Returns an instantiated `IOverridePolicy` for the archive."""


class IArchiveView(IHasBuildRecords):
    """Archive interface for operations restricted by view privilege."""

    buildd_secret = TextLine(
        title=_("Build farm secret"), required=False,
        description=_(
            "The password used by the build farm to access the archive."))

    dependencies = exported(
        CollectionField(
            title=_("Archive dependencies recorded for this archive."),
            value_type=Reference(schema=Interface),
            # Really IArchiveDependency
            readonly=True))

    description = exported(
        Text(
            title=_("Description"), required=False,
            description=_(
                "A short description of the archive. URLs are allowed and "
                "will be rendered as links.")))

    signing_key_fingerprint = exported(
        Text(
            title=_("Archive signing key fingerprint"), required=False,
            description=_("A OpenPGP signing key fingerprint (40 chars) "
                          "for this PPA or None if there is no signing "
                          "key available.")))

    @rename_parameters_as(name="source_name", distroseries="distro_series")
    @operation_parameters(
        name=TextLine(title=_("Source package name"), required=False),
        version=TextLine(title=_("Version"), required=False),
        status=Choice(
            title=_('Package Publishing Status'),
            description=_('The status of this publishing record'),
            # Really PackagePublishingStatus, circular import fixed below.
            vocabulary=DBEnumeratedType,
            required=False),
        distroseries=Reference(
            # Really IDistroSeries, fixed below to avoid circular import.
            Interface,
            title=_("Distroseries name"), required=False),
        pocket=Choice(
            title=_("Pocket"),
            description=_("The pocket into which this entry is published"),
            # Really PackagePublishingPocket, circular import fixed below.
            vocabulary=DBEnumeratedType,
            required=False, readonly=True),
        exact_match=Bool(
            title=_("Exact Match"),
            description=_("Whether or not to filter source names by exact"
                          " matching."),
            required=False),
        created_since_date=Datetime(
            title=_("Created Since Date"),
            description=_("Return entries whose `date_created` is greater "
                          "than or equal to this date."),
            required=False),
        component_name=TextLine(title=_("Component name"), required=False),
        )
    # Really returns ISourcePackagePublishingHistory, see below for
    # patch to avoid circular import.
    @call_with(eager_load=True)
    @operation_returns_collection_of(Interface)
    @export_read_operation()
    def getPublishedSources(name=None, version=None, status=None,
                            distroseries=None, pocket=None,
                            exact_match=False, created_since_date=None,
                            eager_load=False, component_name=None):
        """All `ISourcePackagePublishingHistory` target to this archive.

        :param name: source name filter (exact match or SQL LIKE controlled
                     by 'exact_match' argument).
                     Name can be a single string or a list of strings.
        :param version: source version filter (always exact match).
        :param status: `PackagePublishingStatus` filter, can be a sequence.
        :param distroseries: `IDistroSeries` filter.
        :param pocket: `PackagePublishingPocket` filter.  This may be an
            iterable of more than one pocket or a single pocket.
        :param exact_match: either or not filter source names by exact
                             matching.
        :param created_since_date: Only return results whose `date_created`
            is greater than or equal to this date.
        :param component_name: component filter. Only return source packages
            that are in this component.

        :return: SelectResults containing `ISourcePackagePublishingHistory`,
            ordered by name. If there are multiple results for the same
            name then they are sub-ordered newest first.
        """

    @rename_parameters_as(
        name="binary_name", distroarchseries="distro_arch_series")
    @operation_parameters(
        name=TextLine(title=_("Binary Package Name"), required=False),
        version=TextLine(title=_("Version"), required=False),
        status=Choice(
            title=_("Package Publishing Status"),
            description=_("The status of this publishing record"),
            # Really PackagePublishingStatus, circular import fixed below.
            vocabulary=DBEnumeratedType,
            required=False),
        distroarchseries=Reference(
            # Really IDistroArchSeries, circular import fixed below.
            Interface,
            title=_("Distro Arch Series"), required=False),
        pocket=Choice(
            title=_("Pocket"),
            description=_("The pocket into which this entry is published"),
            # Really PackagePublishingPocket, circular import fixed below.
            vocabulary=DBEnumeratedType,
            required=False, readonly=True),
        created_since_date=Datetime(
            title=_("Created Since Date"),
            description=_("Return entries whose `date_created` is greater "
                          "than or equal to this date."),
            required=False),
        exact_match=Bool(
            description=_("Whether or not to filter binary names by exact "
                          "matching."),
            required=False),
        created_since_date=Datetime(
            title=_("Created Since Date"),
            description=_("Return entries whose `date_created` is greater "
                          "than or equal to this date."),
            required=False),
        ordered=Bool(
            title=_("Ordered"),
            description=_("Return ordered results by default, but specifying "
                          "False will return results more quickly."),
            required=False, readonly=True),
        )
    # Really returns ISourcePackagePublishingHistory, see below for
    # patch to avoid circular import.
    @operation_returns_collection_of(Interface)
    @export_operation_as("getPublishedBinaries")
    @export_read_operation()
    def getAllPublishedBinaries(name=None, version=None, status=None,
                                distroarchseries=None, pocket=None,
<<<<<<< HEAD
                                exact_match=False, created_since_date=None):
=======
                                exact_match=False, created_since_date=None,
                                ordered=True):
>>>>>>> e2c170e4
        """All `IBinaryPackagePublishingHistory` target to this archive.

        :param name: binary name filter (exact match or SQL LIKE controlled
                      by 'exact_match' argument).
        :param version: binary version filter (always exact match).
        :param status: `PackagePublishingStatus` filter, can be a list.
        :param distroarchseries: `IDistroArchSeries` filter, can be a list.
        :param pocket: `PackagePublishingPocket` filter.
        :param exact_match: either or not filter source names by exact
                             matching.
<<<<<<< HEAD
        :param: created_since_date: a filter on teh `date_created` of the
                                    publishing record.
=======
        :param created_since_date: Only return publications created on or
            after this date.
        :param ordered: Normally publications are ordered by binary package
            name and then ID order (creation order).  If this parameter is
            False then the results will be unordered.  This will make the
            operation much quicker to return results if you don't care about
            ordering.
>>>>>>> e2c170e4

        :return: A collection containing `BinaryPackagePublishingHistory`.
        """

    @operation_parameters(
        include_needsbuild=Bool(
            title=_("Include builds with state NEEDSBUILD"), required=False))
    @export_read_operation()
    def getBuildCounters(include_needsbuild=True):
        """Return a dictionary containing the build counters for an archive.

        This is necessary currently because the IArchive.failed_builds etc.
        counters are not in use.

        The returned dictionary contains the follwoing keys and values:

         * 'total': total number of builds (includes SUPERSEDED);
         * 'pending': number of builds in BUILDING or NEEDSBUILD state;
         * 'failed': number of builds in FAILEDTOBUILD, MANUALDEPWAIT,
           CHROOTWAIT and FAILEDTOUPLOAD state;
         * 'succeeded': number of SUCCESSFULLYBUILT builds.
         * 'superseded': number of SUPERSEDED builds.

        :param include_needsbuild: Indicates whether to include builds with
            the status NEEDSBUILD in the pending and total counts. This is
            useful in situations where a build that hasn't started isn't
            considered a build by the user.
        :type include_needsbuild: ``bool``
        :return: a dictionary with the 4 keys specified above.
        :rtype: ``dict``.
        """

    @operation_parameters(
        source_ids=List(
            title=_("A list of source publishing history record ids."),
            value_type=Int()))
    @export_read_operation()
    def getBuildSummariesForSourceIds(source_ids):
        """Return a dictionary containing a summary of the build statuses.

        Only information for sources belonging to the current archive will
        be returned. See
        `IPublishingSet`.getBuildStatusSummariesForSourceIdsAndArchive() for
        details.

        :param source_ids: A list of source publishing history record ids.
        :type source_ids: ``list``
        :return: A dict consisting of the overall status summaries for the
            given ids that belong in the archive.
        """

    @operation_parameters(
        dependency=Reference(schema=Interface))  # Really IArchive. See below.
    @operation_returns_entry(schema=Interface)  # Really IArchiveDependency.
    @export_read_operation()
    def getArchiveDependency(dependency):
        """Return the `IArchiveDependency` object for the given dependency.

        :param dependency: is an `IArchive` object.

        :return: `IArchiveDependency` or None if a corresponding object
            could not be found.
        """

    @operation_parameters(person=Reference(schema=IPerson))
    # Really IArchivePermission, set below to avoid circular import.
    @operation_returns_collection_of(Interface)
    @export_read_operation()
    def getPermissionsForPerson(person):
        """Return the `IArchivePermission` records applicable to the person.

        :param person: An `IPerson`
        :return: A list of `IArchivePermission` records.
        """

    @operation_parameters(
        source_package_name=TextLine(
            title=_("Source Package Name"), required=True))
    # Really IArchivePermission, set below to avoid circular import.
    @operation_returns_collection_of(Interface)
    @export_read_operation()
    def getUploadersForPackage(source_package_name):
        """Return `IArchivePermission` records for the package's uploaders.

        :param source_package_name: An `ISourcePackageName` or textual name
            for the source package.
        :return: A list of `IArchivePermission` records.
        """

    @operation_parameters(
        component_name=TextLine(title=_("Component Name"), required=False))
    # Really IArchivePermission, set below to avoid circular import.
    @operation_returns_collection_of(Interface)
    @export_read_operation()
    def getUploadersForComponent(component_name=None):
        """Return `IArchivePermission` records for the component's uploaders.

        :param component_name: An `IComponent` or textual name for the
            component.
        :return: A list of `IArchivePermission` records.
        """

    @operation_parameters(
        component_name=TextLine(title=_("Component Name"), required=True))
    # Really IArchivePermission, set below to avoid circular import.
    @operation_returns_collection_of(Interface)
    @export_read_operation()
    def getQueueAdminsForComponent(component_name):
        """Return `IArchivePermission` records for authorised queue admins.

        :param component_name: An `IComponent` or textual name for the
            component.
        :return: A list of `IArchivePermission` records.
        """

    @operation_parameters(person=Reference(schema=IPerson))
    # Really IArchivePermission, set below to avoid circular import.
    @operation_returns_collection_of(Interface)
    @export_read_operation()
    def getComponentsForQueueAdmin(person):
        """Return `IArchivePermission` for the person's queue admin
        components.

        :param person: An `IPerson`.
        :return: A list of `IArchivePermission` records.
        """

    def hasAnyPermission(person):
        """Whether or not this person has any permission at all on this
        archive.

        :param person: The `IPerson` for whom the check is performed.
        :return: A boolean indicating if the person has any permission on this
            archive at all.
        """

    def getPackageDownloadCount(bpr, day, country):
        """Get the `IBinaryPackageDownloadCount` with the given key."""

    def getFilesAndSha1s(source_files):
        """Return a dictionary with the filenames and the SHA1s for each
        source file.

        :param source_files: A list of filenames to return SHA1s of
        :return: A dictionary of filenames and SHA1s.
        """

    def getAuthToken(person):
        """Returns an IArchiveAuthToken for the archive in question for
        IPerson provided.

        :return: A IArchiveAuthToken, or None if the user has none.
        """

    def newAuthToken(person, token=None, date_created=None):
        """Create a new authorisation token.

        :param person: An IPerson whom this token is for
        :param token: Optional unicode text to use as the token. One will be
            generated if not given
        :param date_created: Optional, defaults to now

        :return: A new IArchiveAuthToken
        """

    @call_with(person=REQUEST_USER)
    @operation_parameters(
        source_name=TextLine(title=_("Source package name")),
        version=TextLine(title=_("Version")),
        from_archive=Reference(schema=Interface),
        # Really IArchive, see below
        to_pocket=TextLine(title=_("Pocket name")),
        to_series=TextLine(title=_("Distroseries name"), required=False),
        include_binaries=Bool(
            title=_("Include Binaries"),
            description=_("Whether or not to copy binaries already built for"
                          " this source"),
            required=False),
        sponsored=Reference(
            schema=IPerson,
            title=_("Sponsored Person"),
            description=_("The person who is being sponsored for this copy."))
        )
    @export_write_operation()
    @operation_for_version('devel')
    def copyPackage(source_name, version, from_archive, to_pocket,
                    person, to_series=None, include_binaries=False,
                    sponsored=None):
        """Copy a single named source into this archive.

        Asynchronously copy a specific version of a named source to the
        destination archive if necessary.  Calls to this method will return
        immediately if the copy passes basic security checks and the copy
        will happen sometime later with full checking.

        :param source_name: a string name of the package to copy.
        :param version: the version of the package to copy.
        :param from_archive: the source archive from which to copy.
        :param to_pocket: the target pocket (as a string).
        :param to_series: the target distroseries (as a string).
        :param include_binaries: optional boolean, controls whether or not
            the published binaries for each given source should also be
            copied along with the source.
        :param person: the `IPerson` who requests the sync.
        :param sponsored: the `IPerson` who is being sponsored. Specifying
            this will ensure that the person's email address is used as the
            "From:" on the announcement email and will also be recorded as
            the creator of the new source publication.

        :raises NoSuchSourcePackageName: if the source name is invalid
        :raises PocketNotFound: if the pocket name is invalid
        :raises NoSuchDistroSeries: if the distro series name is invalid
        :raises CannotCopy: if there is a problem copying.
        """

    @call_with(person=REQUEST_USER)
    @operation_parameters(
        source_names=List(
            title=_("Source package names"),
            value_type=TextLine()),
        from_archive=Reference(schema=Interface),
        #Really IArchive, see below
        to_pocket=TextLine(title=_("Pocket name")),
        to_series=TextLine(title=_("Distroseries name"), required=False),
        include_binaries=Bool(
            title=_("Include Binaries"),
            description=_("Whether or not to copy binaries already built for"
                          " this source"),
            required=False),
        sponsored=Reference(
            schema=IPerson,
            title=_("Sponsored Person"),
            description=_("The person who is being sponsored for this copy."))
        )
    @export_write_operation()
    @operation_for_version('devel')
    def copyPackages(source_names, from_archive, to_pocket, person,
                     to_series=None, include_binaries=False,
                     sponsored=None):
        """Copy multiple named sources into this archive from another.

        Asynchronously copy the most recent PUBLISHED versions of the named
        sources to the destination archive if necessary.  Calls to this
        method will return immediately if the copy passes basic security
        checks and the copy will happen sometime later with full checking.

        Partial changes of the destination archive can happen because each
        source is copied in its own transaction.

        :param source_names: a list of string names of packages to copy.
        :param from_archive: the source archive from which to copy.
        :param to_pocket: the target pocket (as a string).
        :param to_series: the target distroseries (as a string).
        :param include_binaries: optional boolean, controls whether or not
            the published binaries for each given source should also be
            copied along with the source.
        :param person: the `IPerson` who requests the sync.
        :param sponsored: the `IPerson` who is being sponsored. Specifying
            this will ensure that the person's email address is used as the
            "From:" on the announcement email and will also be recorded as
            the creator of the new source publication.

        :raises NoSuchSourcePackageName: if the source name is invalid
        :raises PocketNotFound: if the pocket name is invalid
        :raises NoSuchDistroSeries: if the distro series name is invalid
        :raises CannotCopy: if there is a problem copying.
        """


class IArchiveAppend(Interface):
    """Archive interface for operations restricted by append privilege."""

    @call_with(person=REQUEST_USER)
    @operation_parameters(
        source_names=List(
            title=_("Source package names"),
            value_type=TextLine()),
        from_archive=Reference(schema=Interface),
        #Really IArchive, see below
        to_pocket=TextLine(title=_("Pocket name")),
        to_series=TextLine(title=_("Distroseries name"), required=False),
        include_binaries=Bool(
            title=_("Include Binaries"),
            description=_("Whether or not to copy binaries already built for"
                          " this source"),
            required=False))
    @export_write_operation()
    # Source_names is a string because exporting a SourcePackageName is
    # rather nonsensical as it only has id and name columns.
    def syncSources(source_names, from_archive, to_pocket, to_series=None,
                    include_binaries=False, person=None):
        """Synchronise (copy) named sources into this archive from another.

        It will copy the most recent PUBLISHED versions of the named
        sources to the destination archive if necessary.

        This operation will only succeeds when all requested packages
        are synchronised between the archives. If any of the requested
        copies cannot be performed, the whole operation will fail. There
        will be no partial changes of the destination archive.

        :param source_names: a list of string names of packages to copy.
        :param from_archive: the source archive from which to copy.
        :param to_pocket: the target pocket (as a string).
        :param to_series: the target distroseries (as a string).
        :param include_binaries: optional boolean, controls whether or not
            the published binaries for each given source should also be
            copied along with the source.
        :param person: the `IPerson` who requests the sync.

        :raises NoSuchSourcePackageName: if the source name is invalid
        :raises PocketNotFound: if the pocket name is invalid
        :raises NoSuchDistroSeries: if the distro series name is invalid
        :raises CannotCopy: if there is a problem copying.
        """

    @call_with(person=REQUEST_USER)
    @operation_parameters(
        source_name=TextLine(title=_("Source package name")),
        version=TextLine(title=_("Version")),
        from_archive=Reference(schema=Interface),
        # Really IArchive, see below
        to_pocket=TextLine(title=_("Pocket name")),
        to_series=TextLine(title=_("Distroseries name"), required=False),
        include_binaries=Bool(
            title=_("Include Binaries"),
            description=_("Whether or not to copy binaries already built for"
                          " this source"),
            required=False))
    @export_write_operation()
    # XXX Julian 2008-11-05
    # This method takes source_name and version as strings because
    # SourcePackageRelease is not exported on the API yet.  When it is,
    # we should consider either changing this method or adding a new one
    # that takes that object instead.
    def syncSource(source_name, version, from_archive, to_pocket,
                   to_series=None, include_binaries=False, person=None):
        """Synchronise (copy) a single named source into this archive.

        Copy a specific version of a named source to the destination
        archive if necessary.

        :param source_name: a string name of the package to copy.
        :param version: the version of the package to copy.
        :param from_archive: the source archive from which to copy.
        :param to_pocket: the target pocket (as a string).
        :param to_series: the target distroseries (as a string).
        :param include_binaries: optional boolean, controls whether or not
            the published binaries for each given source should also be
            copied along with the source.
        :param person: the `IPerson` who requests the sync.

        :raises NoSuchSourcePackageName: if the source name is invalid
        :raises PocketNotFound: if the pocket name is invalid
        :raises NoSuchDistroSeries: if the distro series name is invalid
        :raises CannotCopy: if there is a problem copying.
        """

    @call_with(registrant=REQUEST_USER)
    @operation_parameters(
        subscriber=PublicPersonChoice(
            title=_("Subscriber"),
            required=True,
            vocabulary='ValidPersonOrTeam',
            description=_("The person who is subscribed.")),
        date_expires=Datetime(title=_("Date of Expiration"), required=False,
            description=_("The timestamp when the subscription will "
                "expire.")),
        description=Text(title=_("Description"), required=False,
            description=_("Free text describing this subscription.")))
    # Really IArchiveSubscriber, set below to avoid circular import.
    @export_factory_operation(Interface, [])
    def newSubscription(subscriber, registrant, date_expires=None,
                        description=None):
        """Create a new subscribtion to this archive.

        Create an `ArchiveSubscriber` record which allows an `IPerson` to
        access a private repository.

        :param subscriber: An `IPerson` who is allowed to access the
            repository for this archive.
        :param registrant: An `IPerson` who created this subscription.
        :param date_expires: When the subscription should expire; None if
            it should not expire (default).
        :param description: An option textual description of the subscription
            being created.

        :return: The `IArchiveSubscriber` that was created.
        """


class IArchiveEdit(Interface):
    """Archive interface for operations restricted by edit privilege."""

    @operation_parameters(
        person=Reference(schema=IPerson),
        source_package_name=TextLine(
            title=_("Source Package Name"), required=True))
    # Really IArchivePermission, set below to avoid circular import.
    @export_factory_operation(Interface, [])
    def newPackageUploader(person, source_package_name):
        """Add permisson for a person to upload a package to this archive.

        :param person: An `IPerson` whom should be given permission.
        :param source_package_name: An `ISourcePackageName` or textual package
            name.
        :return: An `IArchivePermission` which is the newly-created
            permission.
        """

    @operation_parameters(
        person=Reference(schema=IPerson),
        component_name=TextLine(
            title=_("Component Name"), required=True))
    # Really IArchivePermission, set below to avoid circular import.
    @export_factory_operation(Interface, [])
    def newComponentUploader(person, component_name):
        """Add permission for a person to upload to a component.

        :param person: An `IPerson` whom should be given permission.
        :param component: An `IComponent` or textual component name.
        :return: An `IArchivePermission` which is the newly-created
            permission.
        :raises InvalidComponent: if this archive is a PPA and the component
            is not 'main'.
        """

    @operation_parameters(
        person=Reference(schema=IPerson),
        component_name=TextLine(
            title=_("Component Name"), required=True))
    # Really IArchivePermission, set below to avoid circular import.
    @export_factory_operation(Interface, [])
    def newQueueAdmin(person, component_name):
        """Add permission for a person to administer a distroseries queue.

        The supplied person will gain permission to administer the
        distroseries queue for packages in the supplied component.

        :param person: An `IPerson` whom should be given permission.
        :param component: An `IComponent` or textual component name.
        :return: An `IArchivePermission` which is the newly-created
            permission.
        """

    @operation_parameters(
        person=Reference(schema=IPerson),
        # Really IPackageset, corrected in _schema_circular_imports to avoid
        # circular import.
        packageset=Reference(
            Interface, title=_("Package set"), required=True),
        explicit=Bool(
            title=_("Explicit"), required=False))
    # Really IArchivePermission, set in _schema_circular_imports to avoid
    # circular import.
    @export_factory_operation(Interface, [])
    def newPackagesetUploader(person, packageset, explicit=False):
        """Add a package set based permission for a person.

        :param person: An `IPerson` for whom you want to add permission.
        :param packageset: An `IPackageset`.
        :param explicit: True if the package set in question requires
            specialist skills for proper handling.

        :return: The new `ArchivePermission`, or the existing one if it
            already exists.
        """

    @operation_parameters(
        person=Reference(schema=IPerson),
        source_package_name=TextLine(
            title=_("Source Package Name"), required=True))
    @export_write_operation()
    def deletePackageUploader(person, source_package_name):
        """Revoke permission for the person to upload the package.

        :param person: An `IPerson` whose permission should be revoked.
        :param source_package_name: An `ISourcePackageName` or textual package
            name.
        """

    @operation_parameters(
        person=Reference(schema=IPerson),
        component_name=TextLine(
            title=_("Component Name"), required=True))
    @export_write_operation()
    def deleteComponentUploader(person, component_name):
        """Revoke permission for the person to upload to the component.

        :param person: An `IPerson` whose permission should be revoked.
        :param component: An `IComponent` or textual component name.
        """

    @operation_parameters(
        person=Reference(schema=IPerson),
        component_name=TextLine(
            title=_("Component Name"), required=True))
    @export_write_operation()
    def deleteQueueAdmin(person, component_name):
        """Revoke permission for the person to administer distroseries queues.

        The supplied person will lose permission to administer the
        distroseries queue for packages in the supplied component.

        :param person: An `IPerson` whose permission should be revoked.
        :param component: An `IComponent` or textual component name.
        """

    @operation_parameters(
        person=Reference(schema=IPerson),
        # Really IPackageset, corrected in _schema_circular_imports to avoid
        # circular import.
        packageset=Reference(
            Interface, title=_("Package set"), required=True),
        explicit=Bool(
            title=_("Explicit"), required=False))
    @export_write_operation()
    def deletePackagesetUploader(person, packageset, explicit=False):
        """Revoke upload permissions for a person.

        :param person: An `IPerson` for whom you want to revoke permission.
        :param packageset: An `IPackageset`.
        :param explicit: The value of the 'explicit' flag for the permission
            to be revoked.
        """

    def enable():
        """Enable the archive."""

    def disable():
        """Disable the archive."""

    def delete(deleted_by):
        """Delete this archive.

        :param deleted_by: The `IPerson` requesting the deletion.

        The ArchiveStatus will be set to DELETING and any published
        packages will be marked as DELETED by deleted_by.

        The publisher is responsible for deleting the repository area
        when it sees the status change and sets it to DELETED once
        processed.
        """

    def addArchiveDependency(dependency, pocket, component=None):
        """Record an archive dependency record for the context archive.

        :param dependency: is an `IArchive` object.
        :param pocket: is an `PackagePublishingPocket` enum.
        :param component: is an optional `IComponent` object, if not given
            the archive dependency will be tied to the component used
            for a corresponding source in primary archive.

        :raise: `ArchiveDependencyError` if given 'dependency' does not fit
            the context archive.
        :return: a `IArchiveDependency` object targeted to the context
            `IArchive` requiring 'dependency' `IArchive`.
        """

    @operation_parameters(
        dependency=Reference(schema=Interface, required=True),
        #  Really IArchive
        pocket=Choice(
            title=_("Pocket"),
            description=_("The pocket into which this entry is published"),
            # Really PackagePublishingPocket.
            vocabulary=DBEnumeratedType,
            required=True),
        component=TextLine(title=_("Component"), required=False),
        )
    @export_operation_as('addArchiveDependency')
    @export_factory_operation(Interface, [])  # Really IArchiveDependency
    @operation_for_version('devel')
    def _addArchiveDependency(dependency, pocket, component=None):
        """Record an archive dependency record for the context archive.

        :param dependency: is an `IArchive` object.
        :param pocket: is an `PackagePublishingPocket` enum.
        :param component: is the name of a component.  If not given,
            the archive dependency will be tied to the component used
            for a corresponding source in primary archive.

        :raise: `ArchiveDependencyError` if given 'dependency' does not fit
            the context archive.
        :return: a `IArchiveDependency` object targeted to the context
            `IArchive` requiring 'dependency' `IArchive`.
        """
    @operation_parameters(
        dependency=Reference(schema=Interface, required=True),
        # Really IArchive
    )
    @export_write_operation()
    @operation_for_version('devel')
    def removeArchiveDependency(dependency):
        """Remove the `IArchiveDependency` record for the given dependency.

        :param dependency: is an `IArchive` object.
        """


class IArchiveCommercial(Interface):
    """Archive interface for operations restricted by commercial."""

    @operation_parameters(
        family=Reference(schema=Interface, required=True),
        # Really IProcessorFamily.
    )
    @export_write_operation()
    @operation_for_version('devel')
    def enableRestrictedFamily(family):
        """Add the processor family to the set of enabled restricted families.

        :param family: is an `IProcessorFamily` object.
        """


class IArchive(IArchivePublic, IArchiveAppend, IArchiveEdit, IArchiveView,
               IArchiveCommercial):
    """Main Archive interface."""
    export_as_webservice_entry()


class IPPA(IArchive):
    """Marker interface so traversal works differently for PPAs."""


class IDistributionArchive(IArchive):
    """Marker interface so traversal works differently for distro archives."""


class IArchiveEditDependenciesForm(Interface):
    """Schema used to edit dependencies settings within a archive."""

    dependency_candidate = Choice(
        title=_('Add PPA dependency'), required=False, vocabulary='PPA')


class IArchiveSet(Interface):
    """Interface for ArchiveSet"""

    title = Attribute('Title')

    def getNumberOfPPASourcesForDistribution(distribution):
        """Return the number of sources for PPAs in a given distribution.

        Only public and published sources are considered.
        """

    def getNumberOfPPABinariesForDistribution(distribution):
        """Return the number of binaries for PPAs in a given distribution.

        Only public and published sources are considered.
        """

    def new(purpose, owner, name=None, displayname=None, distribution=None,
            description=None, enabled=True, require_virtualized=True,
            private=False):
        """Create a new archive.

        On named-ppa creation, the signing key for the default PPA for the
        given owner will be used if it is present.

        :param purpose: `ArchivePurpose`;
        :param owner: `IPerson` owning the Archive;
        :param name: optional text to be used as the archive name, if not
            given it uses the names defined in
            `IArchiveSet._getDefaultArchiveNameForPurpose`;
        :param displayname: optional text that will be used as a reference
            to this archive in the UI. If not provided a default text
            (including the archive name and the owner displayname)  will be
            used.
        :param distribution: optional `IDistribution` to which the archive
            will be attached;
        :param description: optional text to be set as the archive
            description;
        :param enabled: whether the archive shall be enabled post creation
        :param require_virtualized: whether builds for the new archive shall
            be carried out on virtual builders
        :param private: whether or not to make the PPA private

        :return: an `IArchive` object.
        :raises AssertionError if name is already taken within distribution.
        """

    def get(archive_id):
        """Return the IArchive with the given archive_id."""

    def getPPAByDistributionAndOwnerName(distribution, person_name, ppa_name):
        """Return a single PPA.

        :param distribution: The context IDistribution.
        :param person_name: The context IPerson.
        :param ppa_name: The name of the archive (PPA)
        """

    def getByDistroPurpose(distribution, purpose, name=None):
        """Return the IArchive with the given distribution and purpose.

        It uses the default names defined in
        `IArchiveSet._getDefaultArchiveNameForPurpose`.

        :raises AssertionError if used for with ArchivePurpose.PPA.
        """

    def getByDistroAndName(distribution, name):
        """Return the `IArchive` with the given distribution and name."""

    def __iter__():
        """Iterates over existent archives, including the main_archives."""

    def getPPAOwnedByPerson(person, name=None, statuses=None,
                            has_packages=False):
        """Return the named PPA owned by person.

        :param person: An `IPerson`.  Required.
        :param name: The PPA name.  Optional.
        :param statuses: A list of statuses the PPAs must match.  Optional.
        :param has_packages: If True will only select PPAs that have published
            source packages.

        If the name is not supplied it will default to the
        first PPA that the person created.

        :raises NoSuchPPA: if the named PPA does not exist.
        """

    def getPPAsForUser(user):
        """Return all PPAs the given user can participate.

        The result is ordered by PPA displayname.
        """

    def getPPAsPendingSigningKey():
        """Return all PPAs pending signing key generation.

        The result is ordered by archive creation date.
        """

    def getLatestPPASourcePublicationsForDistribution(distribution):
        """The latest 5 PPA source publications for a given distribution.

        Private PPAs are excluded from the result.
        """

    def getMostActivePPAsForDistribution(distribution):
        """Return the 5 most active PPAs.

        The activity is currently measured by number of uploaded (published)
        sources for each PPA during the last 7 days.

        Private PPAs are excluded from the result.

        :return A list with up to 5 dictionaries containing the ppa 'title'
            and the number of 'uploads' keys and corresponding values.
        """

    def getBuildCountersForArchitecture(archive, distroarchseries):
        """Return a dictionary containing the build counters per status.

        The result is restricted to the given archive and distroarchseries.

        The returned dictionary contains the follwoing keys and values:

         * 'total': total number of builds (includes SUPERSEDED);
         * 'pending': number of builds in NEEDSBUILD or BUILDING state;
         * 'failed': number of builds in FAILEDTOBUILD, MANUALDEPWAIT,
           CHROOTWAIT and FAILEDTOUPLOAD state;
         * 'succeeded': number of SUCCESSFULLYBUILT builds.

        :param archive: target `IArchive`;
        :param distroarchseries: target `IDistroArchSeries`.

        :return a dictionary with the 4 keys specified above.
        """

    def getArchivesForDistribution(distribution, name=None, purposes=None,
        user=None, exclude_disabled=True):
        """Return a list of all the archives for a distribution.

        This will return all the archives for the given distribution, with
        the following parameters:

        :param distribution: target `IDistribution`
        :param name: An optional archive name which will further restrict
            the results to only those archives with this name.
        :param purposes: An optional archive purpose or list of purposes with
            which to filter the results.
        :param user: An optional `IPerson` who is requesting the archives,
            which is used to include private archives for which the user
            has permission. If it is not supplied, only public archives
            will be returned.
        :param exclude_disabled: Whether to exclude disabled archives.

        :return: A queryset of all the archives for the given
            distribution matching the given params.
        """

    def getPrivatePPAs():
        """Return a result set containing all private PPAs."""

    def getCommercialPPAs():
        """Return a result set containing all commercial PPAs.

        Commercial PPAs are private, but explicitly flagged up as commercial
        so that they are discoverable by people who wish to buy items
        from them.
        """

    def getPublicationsInArchives(source_package_name, archive_list,
                                  distribution):
        """Return a result set of publishing records for the source package.

        :param source_package_name: an `ISourcePackageName` identifying the
            source package for which the publishings will be returned.
        :param archive_list: a list of at least one archive with which to
            restrict the search.
        :param distribution: the distribution by which the results will
            be limited.
        :return: a resultset of the `ISourcePackagePublishingHistory` objects
            that are currently published in the given archives.
        """


default_name_by_purpose = {
    ArchivePurpose.PRIMARY: 'primary',
    ArchivePurpose.PPA: 'ppa',
    ArchivePurpose.PARTNER: 'partner',
    ArchivePurpose.DEBUG: 'debug',
    }


MAIN_ARCHIVE_PURPOSES = (
    ArchivePurpose.PRIMARY,
    ArchivePurpose.PARTNER,
    ArchivePurpose.DEBUG,
    )

ALLOW_RELEASE_BUILDS = (
    ArchivePurpose.PARTNER,
    ArchivePurpose.PPA,
    ArchivePurpose.COPY,
    )

FULL_COMPONENT_SUPPORT = (
    ArchivePurpose.PRIMARY,
    ArchivePurpose.DEBUG,
    ArchivePurpose.COPY,
    )

# Circular dependency issues fixed in _schema_circular_imports.py


def validate_external_dependencies(ext_deps):
    """Validate the external_dependencies field.

    :param ext_deps: The dependencies form field to check.
    """
    errors = []
    # The field can consist of multiple entries separated by
    # newlines, so process each in turn.
    for dep in ext_deps.splitlines():
        try:
            deb, url, suite, components = dep.split(" ", 3)
        except ValueError:
            errors.append(
                "'%s' is not a complete and valid sources.list entry"
                    % dep)
            continue

        if deb != "deb":
            errors.append("%s: Must start with 'deb'" % dep)
        url_components = urlparse(url)
        if not url_components[0] or not url_components[1]:
            errors.append("%s: Invalid URL" % dep)

    return errors<|MERGE_RESOLUTION|>--- conflicted
+++ resolved
@@ -1004,11 +1004,6 @@
             # Really PackagePublishingPocket, circular import fixed below.
             vocabulary=DBEnumeratedType,
             required=False, readonly=True),
-        created_since_date=Datetime(
-            title=_("Created Since Date"),
-            description=_("Return entries whose `date_created` is greater "
-                          "than or equal to this date."),
-            required=False),
         exact_match=Bool(
             description=_("Whether or not to filter binary names by exact "
                           "matching."),
@@ -1031,12 +1026,8 @@
     @export_read_operation()
     def getAllPublishedBinaries(name=None, version=None, status=None,
                                 distroarchseries=None, pocket=None,
-<<<<<<< HEAD
-                                exact_match=False, created_since_date=None):
-=======
                                 exact_match=False, created_since_date=None,
                                 ordered=True):
->>>>>>> e2c170e4
         """All `IBinaryPackagePublishingHistory` target to this archive.
 
         :param name: binary name filter (exact match or SQL LIKE controlled
@@ -1047,10 +1038,6 @@
         :param pocket: `PackagePublishingPocket` filter.
         :param exact_match: either or not filter source names by exact
                              matching.
-<<<<<<< HEAD
-        :param: created_since_date: a filter on teh `date_created` of the
-                                    publishing record.
-=======
         :param created_since_date: Only return publications created on or
             after this date.
         :param ordered: Normally publications are ordered by binary package
@@ -1058,7 +1045,6 @@
             False then the results will be unordered.  This will make the
             operation much quicker to return results if you don't care about
             ordering.
->>>>>>> e2c170e4
 
         :return: A collection containing `BinaryPackagePublishingHistory`.
         """
