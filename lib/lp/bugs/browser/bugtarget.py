--- conflicted
+++ resolved
@@ -617,39 +617,21 @@
 
         if extra_data.private:
             params.private = extra_data.private
-<<<<<<< HEAD
-
-        self.added_bug = bug = context.createBug(params)
 
         # Apply any extra options given by a bug supervisor.
-        bugtask = self.added_bug.default_bugtask
         if IHasBugSupervisor.providedBy(context):
             if self.user.inTeam(context.bug_supervisor):
                 if 'assignee' in data:
-                    bugtask.transitionToAssignee(data['assignee'])
+                    params.assignee = data['assignee']
                 if 'status' in data:
-                    bugtask.transitionToStatus(data['status'], self.user)
+                    params.status = data['status']
                 if 'importance' in data:
-                    bugtask.transitionToImportance(
-                        data['importance'], self.user)
+                    params.importance = data['importance']
                 if 'milestone' in data:
-                    bugtask.milestone = data['milestone']
-=======
-        if 'status' in data:
-            params.status = data['status']
-        if 'assignee' in data:
-            params.assignee = data['assignee']
-        if 'status' in data:
-            params.status = data['status']
-        if 'importance' in data:
-            params.importance = data['importance']
-        if 'milestone' in data:
-            params.milestone = data['milestone']
+                    params.milestone = data['milestone']
 
         self.added_bug = bug = context.createBug(params)
->>>>>>> d21dde23
-
-        # Apply any extra options given by a bug supervisor.
+
         for comment in extra_data.comments:
             bug.newMessage(self.user, bug.followup_subject(), comment)
             notifications.append(
