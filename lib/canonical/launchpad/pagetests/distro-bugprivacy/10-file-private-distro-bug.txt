--- conflicted
+++ resolved
@@ -3,11 +3,7 @@
 filing page, not the simple one, supports filing security bugs.)
 
     >>> browser.addHeader("Authorization", "Basic foo.bar@canonical.com:test")
-<<<<<<< HEAD
-    >>> browser.open("http://launchpad.dev/ubuntu/+filebug")
-=======
-    >>> browser.open("http://launchpad.dev/distros/ubuntu/+filebug-advanced")
->>>>>>> 027d5b27
+    >>> browser.open("http://launchpad.dev/ubuntu/+filebug-advanced")
 
 Ubuntu has no security contact, so the Ubuntu maintainer, Ubuntu Team,
 will be subscribed instead.
@@ -63,11 +59,7 @@
     >>> browser.getControl("Security Contact").value = "name12"
     >>> browser.getControl("Change").click()
 
-<<<<<<< HEAD
-    >>> browser.open("http://launchpad.dev/ubuntu/+filebug")
-=======
-    >>> browser.open("http://launchpad.dev/distros/ubuntu/+filebug-advanced")
->>>>>>> 027d5b27
+    >>> browser.open("http://launchpad.dev/ubuntu/+filebug-advanced")
 
     >>> print browser.contents
     <!DOCTYPE...
