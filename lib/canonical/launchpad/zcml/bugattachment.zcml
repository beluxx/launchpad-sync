<configure
    xmlns="http://namespaces.zope.org/zope"
    xmlns:browser="http://namespaces.zope.org/browser"
    xmlns:i18n="http://namespaces.zope.org/i18n"
    i18n_domain="launchpad">

<<<<<<< HEAD
  <adapter
      for="canonical.launchpad.interfaces.bugattachment.IBugAttachment"
      provides="canonical.launchpad.webapp.interfaces.IPrimaryContext"
      factory="canonical.launchpad.browser.bugattachment.BugAttachmentPrimaryContext"
      />

    <content class="canonical.launchpad.database.BugAttachment">
=======
    <class class="canonical.launchpad.database.BugAttachment">
>>>>>>> 4dee2c39
        <require
            permission="launchpad.View"
            interface="canonical.launchpad.interfaces.IBugAttachment"
            />
        <require
            permission="launchpad.Edit"
            set_schema="canonical.launchpad.interfaces.IBugAttachment"
            />
    </class>

    <browser:url
        for="canonical.launchpad.interfaces.IBugAttachment"
        path_expression="string:attachments/${id}"
        attribute_to_parent="bug"
        />

    <browser:defaultView
        for="canonical.launchpad.interfaces.IBugAttachment"
        name="+edit"
        />

    <browser:page
        for="canonical.launchpad.interfaces.IBugAttachment"
        class="canonical.launchpad.browser.BugAttachmentEditView"
        facet="bugs"
        name="+edit"
        permission="launchpad.AnyPerson"
        template="../templates/bug-attachment-edit.pt"
        />

    <!-- BugAttachmentSet -->
    <class class="canonical.launchpad.database.BugAttachmentSet">
        <allow interface="canonical.launchpad.interfaces.IBugAttachmentSet" />
    </class>

    <securedutility
        class="canonical.launchpad.database.BugAttachmentSet"
        provides="canonical.launchpad.interfaces.IBugAttachmentSet">
        <allow interface="canonical.launchpad.interfaces.IBugAttachmentSet" />
    </securedutility>

    <browser:navigation
        module="canonical.launchpad.browser"
        classes="BugAttachmentSetNavigation"
        />

</configure><|MERGE_RESOLUTION|>--- conflicted
+++ resolved
@@ -4,17 +4,13 @@
     xmlns:i18n="http://namespaces.zope.org/i18n"
     i18n_domain="launchpad">
 
-<<<<<<< HEAD
   <adapter
       for="canonical.launchpad.interfaces.bugattachment.IBugAttachment"
       provides="canonical.launchpad.webapp.interfaces.IPrimaryContext"
       factory="canonical.launchpad.browser.bugattachment.BugAttachmentPrimaryContext"
       />
 
-    <content class="canonical.launchpad.database.BugAttachment">
-=======
     <class class="canonical.launchpad.database.BugAttachment">
->>>>>>> 4dee2c39
         <require
             permission="launchpad.View"
             interface="canonical.launchpad.interfaces.IBugAttachment"
