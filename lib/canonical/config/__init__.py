--- conflicted
+++ resolved
@@ -195,11 +195,6 @@
 
     def _setZConfig(self):
         """Modify the config, adding automatically generated settings"""
-<<<<<<< HEAD
-        self.root = TREE_ROOT
-
-=======
->>>>>>> 61651ec7
         schemafile = pkg_resources.resource_filename(
             'zope.app.server', 'schema.xml')
         schema = ZConfig.loadSchema(schemafile)
