# Copyright 2004 Canonical Ltd.  All rights reserved.
"""Security policies for using content objects.

"""
__metaclass__ = type

from zope.interface import implements, Interface
from zope.component import getUtility

from canonical.launchpad.interfaces import (
    IHasOwner, IPerson, ITeam, ISprint, ISprintSpecification,
    IDistribution, ITeamMembership, IMilestone, IBug, ITranslator,
    IProduct, IProductSeries, IPOTemplate, IPOFile, IPOTemplateName,
    IPOTemplateNameSet, ISourcePackage, ILaunchpadCelebrities, IDistroRelease,
    IBugTracker, IBugAttachment, IPoll, IPollSubset, IPollOption,
    IProductRelease, IShippingRequest, IShippingRequestSet, IRequestedCDs,
    IStandardShipItRequestSet, IStandardShipItRequest, IShipItApplication,
    IShippingRun, ISpecification, ITicket, ITranslationImportQueueEntry,
    ITranslationImportQueue, IDistributionMirror, IHasBug,
<<<<<<< HEAD
    IBazaarApplication, IPackageUpload, IBuilderSet,
=======
    IBazaarApplication, IDistroReleaseQueue, IBuilderSet, IPackageUploadQueue,
>>>>>>> cd067f41
    IBuilder, IBuild, IBugNomination, ISpecificationSubscription, IHasDrivers,
    IBugBranch)
from canonical.launchpad.webapp.authorization import check_permission
from canonical.launchpad.webapp.interfaces import IAuthorization

from canonical.lp.dbschema import PackageUploadStatus

class AuthorizationBase:
    implements(IAuthorization)
    permission = None
    usedfor = None

    def __init__(self, obj):
        self.obj = obj

    def checkUnauthenticated(self):
        """Must return True or False.  See IAuthorization.checkUnauthenticated.
        """
        return False

    def checkAuthenticated(self, user):
        """Must return True or False.  See IAuthorization.checkAuthenticated.
        """
        return False


class AdminByAdminsTeam(AuthorizationBase):
    permission = 'launchpad.Admin'
    usedfor = Interface

    def checkAuthenticated(self, user):
        admins = getUtility(ILaunchpadCelebrities).admin
        return user.inTeam(admins)


class EditBugNominationStatus(AuthorizationBase):
    permission = 'launchpad.Driver'
    usedfor = IBugNomination

    def checkAuthenticated(self, user):
        return check_permission("launchpad.Driver", self.obj.target)


class EditByOwnersOrAdmins(AuthorizationBase):
    permission = 'launchpad.Edit'
    usedfor = IHasOwner

    def checkAuthenticated(self, user):
        admins = getUtility(ILaunchpadCelebrities).admin
        return user.inTeam(self.obj.owner) or user.inTeam(admins)


class AdminDistributionMirrorByDistroOwnerOrMirrorAdminsOrAdmins(
        AuthorizationBase):
    permission = 'launchpad.Admin'
    usedfor = IDistributionMirror

    def checkAuthenticated(self, user):
        admins = getUtility(ILaunchpadCelebrities).admin
        return (user.inTeam(self.obj.distribution.owner) or
                user.inTeam(admins) or
                user.inTeam(self.obj.distribution.mirror_admin))


class EditDistributionMirrorByOwnerOrDistroOwnerOrMirrorAdminsOrAdmins(
        AuthorizationBase):
    permission = 'launchpad.Edit'
    usedfor = IDistributionMirror

    def checkAuthenticated(self, user):
        admins = getUtility(ILaunchpadCelebrities).admin
        return (user.inTeam(self.obj.owner) or user.inTeam(admins) or
                user.inTeam(self.obj.distribution.owner) or
                user.inTeam(self.obj.distribution.mirror_admin))


class EditSpecificationByTargetOwnerOrOwnersOrAdmins(AuthorizationBase):
    """We want everybody "related" to a specification to be able to edit it.
    You are related if you have a role on the spec, or if you have a role on
    the spec target (distro/product) or goal (distrorelease/productseries).
    """

    permission = 'launchpad.Edit'
    usedfor = ISpecification

    def checkAuthenticated(self, user):
        assert self.obj.target
        admins = getUtility(ILaunchpadCelebrities).admin
        goaldrivers = []
        goalowner = None
        if self.obj.goal is not None:
            goalowner = self.obj.goal.owner
            goaldrivers = self.obj.goal.drivers
        for driver in goaldrivers:
            if user.inTeam(driver):
                return True
        return (user.inTeam(self.obj.target.owner) or
                user.inTeam(goalowner) or
                user.inTeam(self.obj.owner) or
                user.inTeam(self.obj.drafter) or
                user.inTeam(self.obj.assignee) or
                user.inTeam(self.obj.approver) or
                user.inTeam(admins))


class AdminSpecification(AuthorizationBase):
    permission = 'launchpad.Admin'
    usedfor = ISpecification

    def checkAuthenticated(self, user):
        assert self.obj.target
        targetowner = self.obj.target.owner
        targetdrivers = self.obj.target.drivers
        for driver in targetdrivers:
            if user.inTeam(driver):
                return True
        admins = getUtility(ILaunchpadCelebrities).admin
        return (user.inTeam(self.obj.target.owner) or
                user.inTeam(admins))


class DriverSpecification(AuthorizationBase):
    permission = 'launchpad.Driver'
    usedfor = ISpecification

    def checkAuthenticated(self, user):
        # If no goal is proposed for the spec then there can be no
        # drivers for it - we use launchpad.Driver on a spec to decide
        # if the person can see the page which lets you decide whether
        # to accept the goal, and if there is no goal then this is
        # extremely difficult to do :-)
        return (
            self.obj.goal and
            check_permission("launchpad.Driver", self.obj.goal))


class EditSprintSpecification(AuthorizationBase):
    """The sprint owner or driver can say what makes it onto the agenda for
    the sprint.
    """
    permission = 'launchpad.Driver'
    usedfor = ISprintSpecification

    def checkAuthenticated(self, user):
        admins = getUtility(ILaunchpadCelebrities).admin
        return (user.inTeam(self.obj.sprint.owner) or
                user.inTeam(self.obj.sprint.driver) or
                user.inTeam(admins))


class DriveSprint(AuthorizationBase):
    """The sprint owner or driver can say what makes it onto the agenda for
    the sprint.
    """
    permission = 'launchpad.Driver'
    usedfor = ISprint

    def checkAuthenticated(self, user):
        admins = getUtility(ILaunchpadCelebrities).admin
        return (user.inTeam(self.obj.owner) or
                user.inTeam(self.obj.driver) or
                user.inTeam(admins))


class EditSpecificationSubscription(AuthorizationBase):
    """The subscriber, and people related to the spec or the target of the
    spec can determine who is essential."""
    permission = 'launchpad.Edit'
    usedfor = ISpecificationSubscription

    def checkAuthenticated(self, user):
        admins = getUtility(ILaunchpadCelebrities).admin
        if self.obj.specification.goal is not None:
            for driver in self.obj.specification.goal.drivers:
                if user.inTeam(driver):
                    return True
        else:
            for driver in self.obj.specification.target.drivers:
                if user.inTeam(driver):
                    return True
        return (user.inTeam(self.obj.person) or
                user.inTeam(self.obj.specification.owner) or
                user.inTeam(self.obj.specification.assignee) or
                user.inTeam(self.obj.specification.drafter) or
                user.inTeam(self.obj.specification.approver) or
                user.inTeam(admins))

class AdminSeriesByVCSImports(AuthorizationBase):
    permission = 'launchpad.Admin'
    usedfor = IProductSeries

    def checkAuthenticated(self, user):
        vcs_imports = getUtility(ILaunchpadCelebrities).vcs_imports
        return user.inTeam(vcs_imports)


class EditRequestedCDsByRecipientOrShipItAdmins(AuthorizationBase):
    permission = 'launchpad.Edit'
    usedfor = IRequestedCDs

    def checkAuthenticated(self, user):
        shipitadmins = getUtility(ILaunchpadCelebrities).shipit_admin
        return user == self.obj.request.recipient or user.inTeam(shipitadmins)


class EditShippingRequestByRecipientOrShipItAdmins(AuthorizationBase):
    permission = 'launchpad.Edit'
    usedfor = IShippingRequest

    def checkAuthenticated(self, user):
        shipitadmins = getUtility(ILaunchpadCelebrities).shipit_admin
        return user == self.obj.recipient or user.inTeam(shipitadmins)


class AdminShippingRequestByShipItAdmins(AuthorizationBase):
    permission = 'launchpad.Admin'
    usedfor = IShippingRequest

    def checkAuthenticated(self, user):
        shipitadmins = getUtility(ILaunchpadCelebrities).shipit_admin
        return user.inTeam(shipitadmins)


class AdminShippingRunByShipItAdmins(AdminShippingRequestByShipItAdmins):
    usedfor = IShippingRun


class AdminStandardShipItOrderSetByShipItAdmins(
        AdminShippingRequestByShipItAdmins):
    usedfor = IStandardShipItRequestSet


class AdminStandardShipItOrderByShipItAdmins(
        AdminShippingRequestByShipItAdmins):
    usedfor = IStandardShipItRequest


class AdminShipItApplicationByShipItAdmins(
        AdminShippingRequestByShipItAdmins):
    usedfor = IShipItApplication


class AdminShippingRequestSetByShipItAdmins(AdminShippingRequestByShipItAdmins):
    permission = 'launchpad.Admin'
    usedfor = IShippingRequestSet


class EditSeriesSourceByVCSImports(AuthorizationBase):
    permission = 'launchpad.EditSource'
    usedfor = IProductSeries

    def checkAuthenticated(self, user):
        vcs_imports = getUtility(ILaunchpadCelebrities).vcs_imports
        if user.inTeam(vcs_imports):
            return True
        elif not self.obj.syncCertified():
            return True
        return False


class EditMilestoneByTargetOwnerOrAdmins(AuthorizationBase):
    permission = 'launchpad.Edit'
    usedfor = IMilestone

    def checkAuthenticated(self, user):
        """Authorize the product or distribution owner."""
        admins = getUtility(ILaunchpadCelebrities).admin
        if user.inTeam(admins):
            return True
        return user.inTeam(self.obj.target.owner)


class AdminMilestoneByLaunchpadAdmins(AuthorizationBase):
    permission = 'launchpad.Admin'
    usedfor = IMilestone

    def checkAuthenticated(self, user):
        """Only the Launchpad admins need this, we are only going to use it
        for connecting up series and distroreleases where we did not have
        them."""
        admins = getUtility(ILaunchpadCelebrities).admin
        return user.inTeam(admins)


class AdminTeamByTeamOwnerOrLaunchpadAdmins(AuthorizationBase):
    permission = 'launchpad.Admin'
    usedfor = ITeam

    def checkAuthenticated(self, user):
        """Only the team owner and Launchpad admins have launchpad.Admin on a
        team.
        """
        admins = getUtility(ILaunchpadCelebrities).admin
        return user.inTeam(self.obj.teamowner) or user.inTeam(admins)


class EditTeamByTeamOwnerOrTeamAdminsOrAdmins(AuthorizationBase):
    permission = 'launchpad.Edit'
    usedfor = ITeam

    def checkAuthenticated(self, user):
        """The team owner and all team admins have launchpad.Edit on that team.

        The Launchpad admins also have launchpad.Edit on all teams.
        """
        admins = getUtility(ILaunchpadCelebrities).admin
        if user.inTeam(self.obj.teamowner) or user.inTeam(admins):
            return True
        else:
            for team in self.obj.administrators:
                if user.inTeam(team):
                    return True

        return False


class EditTeamMembershipByTeamOwnerOrTeamAdminsOrAdmins(AuthorizationBase):
    permission = 'launchpad.Edit'
    usedfor = ITeamMembership

    def checkAuthenticated(self, user):
        admins = getUtility(ILaunchpadCelebrities).admin
        if user.inTeam(self.obj.team.teamowner) or user.inTeam(admins):
            return True
        else:
            for team in self.obj.team.administrators:
                if user.inTeam(team):
                    return True

        return False


class EditPersonBySelfOrAdmins(AuthorizationBase):
    permission = 'launchpad.Edit'
    usedfor = IPerson

    def checkAuthenticated(self, user):
        """A user can edit the Person who is herself.

        The admin team can also edit any Person.
        """
        admins = getUtility(ILaunchpadCelebrities).admin
        return self.obj.id == user.id or user.inTeam(admins)


class EditPersonBySelf(AuthorizationBase):
    permission = 'launchpad.Special'
    usedfor = IPerson

    def checkAuthenticated(self, user):
        """A user can edit the Person who is herself."""
        return self.obj.id == user.id


class EditPollByTeamOwnerOrTeamAdminsOrAdmins(
        EditTeamMembershipByTeamOwnerOrTeamAdminsOrAdmins):
    permission = 'launchpad.Edit'
    usedfor = IPoll


class EditPollSubsetByTeamOwnerOrTeamAdminsOrAdmins(
        EditPollByTeamOwnerOrTeamAdminsOrAdmins):
    permission = 'launchpad.Edit'
    usedfor = IPollSubset


class EditPollOptionByTeamOwnerOrTeamAdminsOrAdmins(AuthorizationBase):
    permission = 'launchpad.Edit'
    usedfor = IPollOption

    def checkAuthenticated(self, user):
        admins = getUtility(ILaunchpadCelebrities).admin
        if user.inTeam(self.obj.poll.team.teamowner) or user.inTeam(admins):
            return True
        else:
            for team in self.obj.poll.team.administrators:
                if user.inTeam(team):
                    return True

        return False


class AdminDistribution(AdminByAdminsTeam):
    """Soyuz involves huge chunks of data in the archive and librarian,
    so for the moment we are locking down admin and edit on distributions
    and distroreleases to the Launchpad admin team."""
    permission = 'launchpad.Admin'
    usedfor = IDistribution


class EditDistributionByDistroOwnersOrAdmins(AuthorizationBase):
    """The owner of a distribution should be able to edit its
    information; it is mainly administrative data, such as bug
    contacts. Note that creation of new distributions and distribution
    releases is still protected with launchpad.Admin"""
    permission = 'launchpad.Edit'
    usedfor = IDistribution

    def checkAuthenticated(self, user):
        admins = getUtility(ILaunchpadCelebrities).admin
        return (user.inTeam(self.obj.owner) or
                user.inTeam(admins))


class AdminDistroRelease(AdminByAdminsTeam):
    """Soyuz involves huge chunks of data in the archive and librarian,
    so for the moment we are locking down admin and edit on distributions
    and distroreleases to the Launchpad admin team.

    NB: Please consult with SABDFL before modifying this permission because
        changing it could cause the archive to get rearranged, with tons of
        files moved to the new namespace, and mirrors would get very very
        upset. Then James T would be on your case.
    """
    permission = 'launchpad.Admin'
    usedfor = IDistroRelease


class EditDistroReleaseByOwnersOrDistroOwnersOrAdmins(AuthorizationBase):
    """The owner of the distro release should be able to modify some of the
    fields on the IDistroRelease

    NB: there is potential for a great mess if this is not done correctly so
    please consult with SABDFL before modifying these permissions.
    """
    permission = 'launchpad.Edit'
    usedfor = IDistroRelease

    def checkAuthenticated(self, user):
        admins = getUtility(ILaunchpadCelebrities).admin
        return (user.inTeam(self.obj.owner) or
                user.inTeam(self.obj.distribution.owner) or
                user.inTeam(admins))


class ReleaseAndSeriesDrivers(AuthorizationBase):
    """Drivers can approve or decline features and target bugs.

    Drivers exist for distribution releases and product series.
    """
    permission = 'launchpad.Driver'
    usedfor = IHasDrivers

    def checkAuthenticated(self, user):
        for driver in self.obj.drivers:
            if user.inTeam(driver):
                return True
        admins = getUtility(ILaunchpadCelebrities).admin
        return user.inTeam(admins)


class EditProductSeries(EditByOwnersOrAdmins):
    usedfor = IProductSeries

    def checkAuthenticated(self, user):
        """Allow product owner, Rosetta Experts, or admins."""
        if user.inTeam(self.obj.product.owner):
            # The user is the owner of the product.
            return True
        # Rosetta experts need to be able to upload translations.
        rosetta_experts = getUtility(ILaunchpadCelebrities).rosetta_expert
        if user.inTeam(rosetta_experts):
            return True
        return EditByOwnersOrAdmins.checkAuthenticated(self, user)


class EditBugTask(AuthorizationBase):
    """Permission checker for editing objects linked to a bug.

    Allow any logged-in user to edit objects linked to public
    bugs. Allow only explicit subscribers to edit objects linked to
    private bugs.
    """
    permission = 'launchpad.Edit'
    usedfor = IHasBug

    def checkAuthenticated(self, user):
        if self.obj.conjoined_master is not None:
            # It's never allowed to edit this bugtask directly, it
            # should be edited through conjoined_master.
            return False

        admins = getUtility(ILaunchpadCelebrities).admin

        if user.inTeam(admins):
            # Admins can always edit bugtasks, whether they're reported on a
            # private bug or not.
            return True

        if not self.obj.bug.private:
            # This is a public bug, so anyone can edit it.
            return True
        else:
            # This is a private bug, and we know the user isn't an admin, so
            # we'll only allow editing if the user is explicitly subscribed to
            # this bug.
            for subscription in self.obj.bug.subscriptions:
                if user.inTeam(subscription.person):
                    return True

            return False


class PublicToAllOrPrivateToExplicitSubscribersForBugTask(AuthorizationBase):
    permission = 'launchpad.View'
    usedfor = IHasBug

    def checkAuthenticated(self, user):
        admins = getUtility(ILaunchpadCelebrities).admin

        if user.inTeam(admins):
            # Admins can always edit bugs, whether they're public or
            # private.
            return True

        if not self.obj.bug.private:
            # This is a public bug.
            return True
        else:
            # This is a private bug.
            for subscription in self.obj.bug.subscriptions:
                if user.inTeam(subscription.person):
                    return True

            return False

    def checkUnauthenticated(self):
        """Allow anonymous users to see non-private bugs only."""
        return not self.obj.bug.private


class EditPublicByLoggedInUserAndPrivateByExplicitSubscribers(
    AuthorizationBase):
    permission = 'launchpad.Edit'
    usedfor = IBug

    def checkAuthenticated(self, user):
        """Allow any logged in user to edit a public bug, and only
        explicit subscribers to edit private bugs.
        """
        admins = getUtility(ILaunchpadCelebrities).admin
        if not self.obj.private:
            # This is a public bug.
            return True
        elif user.inTeam(admins):
            # Admins can edit all bugs.
            return True
        else:
            # This is a private bug. Only explicit subscribers may edit it.
            for subscription in self.obj.subscriptions:
                if user.inTeam(subscription.person):
                    return True

        return False

    def checkUnauthenticated(self):
        """Never allow unauthenticated users to edit a bug."""
        return False


class PublicToAllOrPrivateToExplicitSubscribersForBug(AuthorizationBase):
    permission = 'launchpad.View'
    usedfor = IBug

    def checkAuthenticated(self, user):
        """Allow any user to see non-private bugs, but only explicit
        subscribers to see private bugs.
        """
        admins = getUtility(ILaunchpadCelebrities).admin
        if not self.obj.private:
            # This is a public bug.
            return True
        elif user.inTeam(admins):
            # Admins can view all bugs.
            return True
        else:
            # This is a private bug. Only explicit subscribers may view it.
            for subscription in self.obj.subscriptions:
                if user.inTeam(subscription.person):
                    return True

        return False

    def checkUnauthenticated(self):
        """Allow anonymous users to see non-private bugs only."""
        return not self.obj.private


class EditBugBranch(EditPublicByLoggedInUserAndPrivateByExplicitSubscribers):
    permission = 'launchpad.Edit'
    usedfor = IBugBranch

    def __init__(self, bug_branch):
        # The same permissions as for the BugBranch's bug should apply
        # to the BugBranch itself.
        self.obj = bug_branch.bug


class ViewBugAttachment(PublicToAllOrPrivateToExplicitSubscribersForBug):
    """Security adapter for viewing a bug attachment.

    If the user is authorized to view the bug, he's allowed to view the
    attachment.
    """
    permission = 'launchpad.View'
    usedfor = IBugAttachment

    def __init__(self, bugattachment):
        self.obj = bugattachment.bug


class EditBugAttachment(
    EditPublicByLoggedInUserAndPrivateByExplicitSubscribers):
    """Security adapter for editing a bug attachment.

    If the user is authorized to view the bug, he's allowed to edit the
    attachment.
    """
    permission = 'launchpad.Edit'
    usedfor = IBugAttachment

    def __init__(self, bugattachment):
        self.obj = bugattachment.bug


class UseApiDoc(AuthorizationBase):
    permission = 'zope.app.apidoc.UseAPIDoc'
    usedfor = Interface

    def checkAuthenticated(self, user):
        return True


class OnlyRosettaExpertsAndAdmins(AuthorizationBase):
    """Base class that allow access to Rosetta experts and Launchpad admins.
    """

    def checkAuthenticated(self, user):
        """Allow Launchpad's admins and Rosetta experts edit all fields."""
        admins = getUtility(ILaunchpadCelebrities).admin
        rosetta_experts = getUtility(ILaunchpadCelebrities).rosetta_expert
        return user.inTeam(admins) or user.inTeam(rosetta_experts)


class OnlyBazaarExpertsAndAdmins(AuthorizationBase):
    """Base class that allows only the Launchpad admins and Bazaar
    experts."""

    def checkAuthenticated(self, user):
        bzrexpert = getUtility(ILaunchpadCelebrities).bazaar_expert
        admins = getUtility(ILaunchpadCelebrities).admin
        return user.inTeam(admins) or user.inTeam(bzrexpert)


class OnlyVcsImportsAndAdmins(AuthorizationBase):
    """Base class that allows only the Launchpad admins and VCS Imports
    experts."""

    def checkAuthenticated(self, user):
        vcsexpert = getUtility(ILaunchpadCelebrities).vcs_imports
        admins = getUtility(ILaunchpadCelebrities).admin
        return user.inTeam(admins) or user.inTeam(vcsexpert)


class AdminTheBazaar(OnlyVcsImportsAndAdmins):
    permission = 'launchpad.Admin'
    usedfor = IBazaarApplication


class EditPOTemplateDetails(EditByOwnersOrAdmins):
    usedfor = IPOTemplate

    def checkAuthenticated(self, user):
        """Allow product/sourcepackage/potemplate owner, experts and admis.
        """
        if (self.obj.productseries is not None and
            user.inTeam(self.obj.productseries.product.owner)):
            # The user is the owner of the product.
            return True

        rosetta_experts = getUtility(ILaunchpadCelebrities).rosetta_expert

        return (EditByOwnersOrAdmins.checkAuthenticated(self, user) or
                user.inTeam(rosetta_experts))


class AdminPOTemplateDetails(OnlyRosettaExpertsAndAdmins):
    """Permissions to edit all aspects of an IPOTemplate."""
    permission = 'launchpad.Admin'
    usedfor = IPOTemplate


# XXX: Carlos Perello Marin 2005-05-24: This should be using
# SuperSpecialPermissions when implemented.
# See: https://launchpad.ubuntu.com/malone/bugs/753/
class AddPOTemplate(OnlyRosettaExpertsAndAdmins):
    permission = 'launchpad.Append'
    usedfor = IProductSeries


class EditPOFileDetails(EditByOwnersOrAdmins):
    usedfor = IPOFile

    def checkAuthenticated(self, user):
        """Allow anyone that can edit translations, owner, experts and admis.
        """
        rosetta_experts = getUtility(ILaunchpadCelebrities).rosetta_expert

        return (EditByOwnersOrAdmins.checkAuthenticated(self, user) or
                self.obj.canEditTranslations(user) or
                user.inTeam(rosetta_experts))


class ChangeTranslatorInGroup(OnlyRosettaExpertsAndAdmins):
    permission = 'launchpad.Edit'
    usedfor = ITranslator

    def checkAuthenticated(self, user):
        """Allow the owner of a translation group to edit the translator
        of any language in the group."""
        return (user.inTeam(self.obj.translationgroup.owner) or
                OnlyRosettaExpertsAndAdmins.checkAuthenticated(self, user))


# XXX: Carlos Perello Marin 2005-05-24: This should be using
# SuperSpecialPermissions when implemented.
# See: https://launchpad.ubuntu.com/malone/bugs/753/
class ListProductPOTemplateNames(OnlyRosettaExpertsAndAdmins):
    permission = 'launchpad.Admin'
    usedfor = IProduct

# XXX: Carlos Perello Marin 2005-05-24: This should be using
# SuperSpecialPermissions when implemented.
# See: https://launchpad.ubuntu.com/malone/bugs/753/
class ListSourcePackagePOTemplateNames(OnlyRosettaExpertsAndAdmins):
    permission = 'launchpad.Admin'
    usedfor = ISourcePackage

class EditPOTemplateName(OnlyRosettaExpertsAndAdmins):
    permission = 'launchpad.Edit'
    usedfor = IPOTemplateName


class EditPOTemplateNameSet(OnlyRosettaExpertsAndAdmins):
    permission = 'launchpad.Edit'
    usedfor = IPOTemplateNameSet


class EditBugTracker(EditByOwnersOrAdmins):
    permission = 'launchpad.Edit'
    usedfor = IBugTracker

class EditProductRelease(EditByOwnersOrAdmins):
    permission = 'launchpad.Edit'
    usedfor = IProductRelease

class EditTranslationImportQueueEntry(OnlyRosettaExpertsAndAdmins):
    permission = 'launchpad.Edit'
    usedfor = ITranslationImportQueueEntry

    def checkAuthenticated(self, user):
        """Allow who added the entry, experts and admis.
        """
        rosetta_experts = getUtility(ILaunchpadCelebrities).rosetta_expert

        return (OnlyRosettaExpertsAndAdmins.checkAuthenticated(self, user) or
                user.inTeam(self.obj.importer))

class AdminTranslationImportQueueEntry(OnlyRosettaExpertsAndAdmins):
    permission = 'launchpad.Admin'
    usedfor = ITranslationImportQueueEntry

class AdminTranslationImportQueue(OnlyRosettaExpertsAndAdmins):
    permission = 'launchpad.Admin'
    usedfor = ITranslationImportQueue

<<<<<<< HEAD

class EditPackageUpload(AdminByAdminsTeam):
    permission = 'launchpad.Edit'
    usedfor = IPackageUpload
=======
class EditPackageUploadQueue(AdminByAdminsTeam):
    permission = 'launchpad.Edit'
    usedfor = IPackageUploadQueue
>>>>>>> cd067f41

    def checkAuthenticated(self, user):
        """Check user presence in admins or distrorelease upload admin team."""
        if AdminByAdminsTeam.checkAuthenticated(self, user):
            return True

        return user.inTeam(self.obj.distrorelease.distribution.upload_admin)

<<<<<<< HEAD
class ViewPackageUpload(EditPackageUpload):
    permission = 'launchpad.View'
    usedfor = IPackageUpload
=======

class ViewPackageUploadQueue(EditPackageUploadQueue):
    permission = 'launchpad.View'
    usedfor = IPackageUploadQueue
>>>>>>> cd067f41

    def checkAuthenticated(self, user):
        """Allow only members of the admin team to view unapproved entries.

        Any logged in user can view entries in other state.
        """
<<<<<<< HEAD
        if EditPackageUpload.checkAuthenticated(self, user):
=======
        if EditPackageUploadQueue.checkAuthenticated(self, user):
>>>>>>> cd067f41
            return True
        # deny access to non-admin on unapproved records
        if self.obj.status == PackageUploadStatus.UNAPPROVED:
            return False

        return True


class EditDistroReleaseQueue(EditPackageUploadQueue):
    permission = 'launchpad.Edit'
    usedfor = IDistroReleaseQueue


class ViewDistroReleaseQueue(ViewPackageUploadQueue):
    permission = 'launchpad.View'
    usedfor = IDistroReleaseQueue


class AdminByBuilddAdmin(AuthorizationBase):
    permission = 'launchpad.Admin'

    def checkAuthenticated(self, user):
        """Allow only admins and members of buildd_admin team"""
        lp_admin = getUtility(ILaunchpadCelebrities).admin
        buildd_admin = getUtility(ILaunchpadCelebrities).buildd_admin
        return (user.inTeam(buildd_admin) or
                user.inTeam(lp_admin))


class AdminBuilderSet(AdminByBuilddAdmin):
    usedfor = IBuilderSet


class AdminBuilder(AdminByBuilddAdmin):
    usedfor = IBuilder


# XXX cprov 20060731: As soon as we have external builders, as presumed
# in the original plan, we should grant some rights to the owners and
# that's what Edit is for.
class EditBuilder(AdminByBuilddAdmin):
    permission = 'launchpad.Edit'
    usedfor = IBuilder


class AdminBuildRecord(AdminByBuilddAdmin):
    usedfor = IBuild


class AdminTicket(AdminByAdminsTeam):
    permission = 'launchpad.Admin'
    usedfor = ITicket

    def checkAuthenticated(self, user):
        """Allow only admins and owners of the ticket pillar target."""
        context = self.obj.product or self.obj.distribution
        return (AdminByAdminsTeam.checkAuthenticated(self, user) or
                user.inTeam(context.owner))


class ModerateTicket(AdminTicket):
    permission = 'launchpad.Moderate'
    usedfor = ITicket

    def checkAuthenticated(self, user):
        """Allow user who can administer the ticket and support contacts."""
        if AdminTicket.checkAuthenticated(self, user):
            return True
        for support_contact in self.obj.target.support_contacts:
            if user.inTeam(support_contact):
                return True
        return False


class TicketOwner(AuthorizationBase):
    permission = 'launchpad.Owner'
    usedfor = ITicket

    def checkAuthenticated(self, user):
        """Allow the ticket's owner."""
        return user.inTeam(self.obj.owner)<|MERGE_RESOLUTION|>--- conflicted
+++ resolved
@@ -17,11 +17,7 @@
     IStandardShipItRequestSet, IStandardShipItRequest, IShipItApplication,
     IShippingRun, ISpecification, ITicket, ITranslationImportQueueEntry,
     ITranslationImportQueue, IDistributionMirror, IHasBug,
-<<<<<<< HEAD
-    IBazaarApplication, IPackageUpload, IBuilderSet,
-=======
-    IBazaarApplication, IDistroReleaseQueue, IBuilderSet, IPackageUploadQueue,
->>>>>>> cd067f41
+    IBazaarApplication, IPackageUpload, IBuilderSet, IPackageUploadQueue,
     IBuilder, IBuild, IBugNomination, ISpecificationSubscription, IHasDrivers,
     IBugBranch)
 from canonical.launchpad.webapp.authorization import check_permission
@@ -798,16 +794,10 @@
     permission = 'launchpad.Admin'
     usedfor = ITranslationImportQueue
 
-<<<<<<< HEAD
-
-class EditPackageUpload(AdminByAdminsTeam):
-    permission = 'launchpad.Edit'
-    usedfor = IPackageUpload
-=======
+
 class EditPackageUploadQueue(AdminByAdminsTeam):
     permission = 'launchpad.Edit'
     usedfor = IPackageUploadQueue
->>>>>>> cd067f41
 
     def checkAuthenticated(self, user):
         """Check user presence in admins or distrorelease upload admin team."""
@@ -816,27 +806,17 @@
 
         return user.inTeam(self.obj.distrorelease.distribution.upload_admin)
 
-<<<<<<< HEAD
-class ViewPackageUpload(EditPackageUpload):
-    permission = 'launchpad.View'
-    usedfor = IPackageUpload
-=======
 
 class ViewPackageUploadQueue(EditPackageUploadQueue):
     permission = 'launchpad.View'
     usedfor = IPackageUploadQueue
->>>>>>> cd067f41
 
     def checkAuthenticated(self, user):
         """Allow only members of the admin team to view unapproved entries.
 
         Any logged in user can view entries in other state.
         """
-<<<<<<< HEAD
-        if EditPackageUpload.checkAuthenticated(self, user):
-=======
         if EditPackageUploadQueue.checkAuthenticated(self, user):
->>>>>>> cd067f41
             return True
         # deny access to non-admin on unapproved records
         if self.obj.status == PackageUploadStatus.UNAPPROVED:
