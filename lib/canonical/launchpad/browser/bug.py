# Copyright 2004 Canonical Ltd.  All rights reserved.

__metaclass__ = type

__all__ = [
    'BugSetNavigation',
    'BugView',
    'BugSetView',
    'BugEditView',
    'BugLinkView',
    'BugUnlinkView',
    'BugRelatedObjectEditView',
    'BugAlsoReportInView',
    'BugContextMenu',
    'BugWithoutContextView',
    'DeprecatedAssignedBugsView',
    'BugTextView']

from zope.app.form.interfaces import WidgetsError
from zope.app.pagetemplate.viewpagetemplatefile import ViewPageTemplateFile
from zope.component import getUtility
from zope.event import notify
from zope.security.interfaces import Unauthorized
from zope.app.form.interfaces import WidgetsError

from canonical.launchpad.webapp import (
    canonical_url, ContextMenu, Link, structured, Navigation, LaunchpadView)
from canonical.launchpad.interfaces import (
    IAddBugTaskForm, IBug, ILaunchBag, IBugSet, IBugTaskSet,
    IBugLinkTarget, IBugWatchSet, IDistroBugTask, IDistroReleaseBugTask,
<<<<<<< HEAD
    NotFoundError, UnexpectedFormData, valid_distrotask)
=======
    NotFoundError, UnexpectedFormData, valid_distrotask, valid_upstreamtask)
>>>>>>> 896dae12
from canonical.launchpad.browser.addview import SQLObjectAddView
from canonical.launchpad.browser.editview import SQLObjectEditView
from canonical.launchpad.event import SQLObjectCreatedEvent
from canonical.launchpad.helpers import check_permission
from canonical.launchpad.validators import LaunchpadValidationError
from canonical.launchpad.webapp import GeneralFormView, stepthrough


class BugSetNavigation(Navigation):

    usedfor = IBugSet

    # XXX
    # The browser:page declaration should be sufficient, but the traversal
    # takes priority. This is a workaround.
    # https://launchpad.net/products/launchpad/+bug/30238
    # -- Daf 2006/02/01

    @stepthrough('+text')
    def text(self, name):
        try:
            return getUtility(IBugSet).getByNameOrID(name)
        except (NotFoundError, ValueError):
            return None

    def traverse(self, name):
        try:
            return getUtility(IBugSet).getByNameOrID(name)
        except (NotFoundError, ValueError):
            # If the bug is not found, we expect a NotFoundError. If the
            # value of name is not a value that can be used to retrieve
            # a specific bug, we expect a ValueError.
            return None


class BugContextMenu(ContextMenu):
    usedfor = IBug
    links = ['editdescription', 'visibility', 'markduplicate', 'subscription',
             'addsubscriber', 'addattachment', 'linktocve', 'unlinkcve',
             'addwatch', 'filebug', 'activitylog', 'backportfix']

    def __init__(self, context):
        # Always force the context to be the current bugtask, so that we don't
        # have to duplicate menu code.
        ContextMenu.__init__(self, getUtility(ILaunchBag).bugtask)

    def editdescription(self):
        text = 'Edit Description'
        return Link('+edit', text, icon='edit')

    def visibility(self):
        text = 'Bug Visibility'
        return Link('+secrecy', text, icon='edit')

    def markduplicate(self):
        text = 'Mark as Duplicate'
        return Link('+duplicate', text, icon='edit')

    def subscription(self):
        user = getUtility(ILaunchBag).user
        
        if user is None:
            text = 'Your Subscription'
        elif user is not None and self.context.bug.isSubscribed(user):
            text = 'Unsubscribe'
        else:
            text = 'Subscribe'
        return Link('+subscribe', text, icon='add')

    def addsubscriber(self):
        text = 'Subscribe Someone Else'
        return Link('+addsubscriber', text, icon='add')

    def addattachment(self):
        text = 'Add Attachment'
        return Link('+addattachment', text, icon='add')

    def linktocve(self):
        text = structured(
            'Link to '
            '<abbr title="Common Vulnerabilities and Exposures Index">'
            'CVE'
            '</abbr>')
        return Link('+linkcve', text, icon='add')

    def unlinkcve(self):
        enabled = bool(self.context.bug.cves)
        text = 'Remove CVE Link'
        return Link('+unlinkcve', text, icon='edit', enabled=enabled)

    def addwatch(self):
        text = 'Link to Other Bug Tracker'
        return Link('+addwatch', text, icon='add')

    def filebug(self):
        bugtarget = self.context.target
        linktarget = '%s/%s' % (canonical_url(bugtarget), '+filebug')
        text = 'Report a Bug in %s' % bugtarget.displayname
        return Link(linktarget, text, icon='add')

    def activitylog(self):
        text = 'Activity Log'
        return Link('+activity', text, icon='list')

    def backportfix(self):
        enabled = (
            IDistroBugTask.providedBy(self.context) or
            IDistroReleaseBugTask.providedBy(self.context))
        text = 'Backport Fix to Releases'
        return Link('+backport', text, icon='bug', enabled=enabled)


class BugView:
    """View class for presenting information about an IBug."""

    def __init__(self, context, request):
        self.context = IBug(context)
        self.request = request

    def currentBugTask(self):
        """Return the current IBugTask.

        'current' is determined by simply looking in the ILaunchBag utility.
        """
        return getUtility(ILaunchBag).bugtask

    def taskLink(self, bugtask):
        """Return the proper link to the bugtask whether it's editable"""
        user = getUtility(ILaunchBag).user
        if check_permission('launchpad.Edit', user):
            return canonical_url(bugtask) + "/+editstatus"
        else:
            return canonical_url(bugtask) + "/+viewstatus"

    def getFixRequestRowCSSClassForBugTask(self, bugtask):
        """Return the fix request row CSS class for the bugtask.

        The class is used to style the bugtask's row in the "fix requested for"
        table on the bug page.
        """
        if bugtask == self.currentBugTask():
            # The "current" bugtask is highlighted.
            return 'highlight'
        else:
            # Anything other than the "current" bugtask gets no
            # special row styling.
            return ''

    @property
    def subscription(self):
        """Return whether the current user is subscribed."""
        user = getUtility(ILaunchBag).user
        if user is None:
            return False
        return self.context.isSubscribed(user)

    def duplicates(self):
        """Return a list of dicts with the id and title of this bug dupes.

        If the bug isn't accessible to the user, the title stored in the dict
        will be 'Private Bug'
        """
        dupes = []
        for bug in self.context.duplicates:
            dupe = {}
            try:
                dupe['title'] = bug.title
            except Unauthorized:
                dupe['title'] = 'Private Bug'
            dupe['id'] = bug.id
            dupes.append(dupe)
        return dupes


class BugWithoutContextView:
    """View that redirects to the new bug page.

    The user is redirected, to the oldest IBugTask ('oldest' being
    defined as the IBugTask with the smallest ID.)
    """
    def redirectToNewBugPage(self):
        """Redirect the user to the 'first' report of this bug."""
        # An example of practicality beating purity.
        bugtasks = sorted(self.context.bugtasks, key=lambda task: task.id)

        self.request.response.redirect(canonical_url(bugtasks[0]))


class BugAlsoReportInView(GeneralFormView):
    """View class for reporting a bug in other contexts."""

    schema = IAddBugTaskForm
    fieldNames = None
    index = ViewPageTemplateFile('../templates/bugtask-requestfix.pt')
    process_status = None
    saved_process_form = GeneralFormView.process_form

    def __init__(self, context, request):
        """Override GeneralFormView.__init__() not to set up widgets."""
        self.context = context
        self.request = request
        self.errors = {}

    def process_form(self):
        """Simply return the current status.

        We override it, since we need to do some setup before processing
        the form.
        """
        return self.process_status

    @property
    def _keyword_arguments(self):
        """All the fields should be given as keyword arguments."""
        return self.fieldNames

    def render_upstreamtask(self):
        self.label = "Request fix in a product"
        self.fieldNames = ['product', 'bugtracker', 'remotebug']
        self._setUpWidgets()
        self.saved_process_form()
        return self.index()

    def render_distrotask(self):
        self.label = "Request fix in a distribution"
        self.fieldNames = [
            'distribution', 'sourcepackagename', 'bugtracker', 'remotebug']
        self._setUpWidgets()
        self.saved_process_form()
        return self.index()

    def widgets(self):
        """Return the widgets that should be rendered by the main macro.

        We will place the bug watch widgets ourself, so we don't want
        them rendered automatically.
        """
        bug_watch_widgets = [
            self.schema['bugtracker'], self.schema['remotebug']]
        return [
            widget for widget in GeneralFormView.widgets(self)
            if widget.context not in bug_watch_widgets
            ]

    def validate(self, data):
        """Validate the form.

        Check that:
<<<<<<< HEAD
=======
            * We have a unique upstream task
>>>>>>> 896dae12
            * We have a unique distribution task
            * If bugtracker is not None, remotebug has to be not None
        """
        errors = []
        widgets_data = {}
        bugtracker = data.get('bugtracker')
        remotebug = data.get('remotebug')
<<<<<<< HEAD
        distribution = data.get('distribution')
        sourcepackagename = data.get('sourcepackagename')
=======
        product = data.get('product')
        distribution = data.get('distribution')
        sourcepackagename = data.get('sourcepackagename')
        if product:
            valid_upstreamtask(self.context.bug, product)
>>>>>>> 896dae12
        if distribution:
            valid_distrotask(self.context.bug, distribution, sourcepackagename)
        if bugtracker is not None and remotebug is None:
            errors.append(LaunchpadValidationError(
                "Please specify the remote bug number in the remote "
                "bug tracker."))
            widgets_data['bugtracker'] = bugtracker
            widgets_data['remotebug'] = remotebug

        if errors:
            raise WidgetsError(errors, widgetsData=widgets_data)

    def process(self, product=None, distribution=None, sourcepackagename=None,
                bugtracker=None, remotebug=None):
        """Create new bug task.

        Only one of product and distribution may be not None, and
        if distribution is None, sourcepackagename has to be None.
        """
        taskadded = getUtility(IBugTaskSet).createTask(
            self.context.bug,
            getUtility(ILaunchBag).user,
            product=product,
            distribution=distribution, sourcepackagename=sourcepackagename)

        if bugtracker is not None:
            user = getUtility(ILaunchBag).user
            bug_watch = getUtility(IBugWatchSet).createBugWatch(
                bug=taskadded.bug, owner=user, bugtracker=bugtracker,
                remotebug=remotebug)
            notify(SQLObjectCreatedEvent(bug_watch))
            if product is not None:
                target = product
            elif distribution is not None:
                target = distribution
            else:
                raise UnexpectedFormData(
                    'Neither product nor distribution was provided')
            if not target.official_malone:
                taskadded.bugwatch = bug_watch

        notify(SQLObjectCreatedEvent(taskadded))
        self._nextURL = canonical_url(taskadded)
        return ''


class BugSetView:
    """The default view for /malone/bugs.

    Essentially, this exists only to allow forms to post IDs here and be
    redirected to the right place.
    """

    def redirectToBug(self):
        bug_id = self.request.form.get("id")
        if bug_id:
            return self.request.response.redirect(bug_id)
        return self.request.response.redirect("/malone")


class BugEditView(BugView, SQLObjectEditView):
    """The view for the edit bug page."""
    def __init__(self, context, request):
        self.current_bugtask = context
        context = IBug(context)
        BugView.__init__(self, context, request)
        SQLObjectEditView.__init__(self, context, request)

    def changed(self):
        self.request.response.redirect(canonical_url(self.current_bugtask))


class BugRelatedObjectEditView(SQLObjectEditView):
    """View class for edit views of bug-related object.

    Examples would include the edit cve page, edit subscription page,
    etc.
    """
    def __init__(self, context, request):
        SQLObjectEditView.__init__(self, context, request)
        # Store the current bug in an attribute of the view, so that
        # ZPT rendering code can access it.
        self.bug = getUtility(ILaunchBag).bug

    def changed(self):
        """Redirect to the bug page."""
        bugtask = getUtility(ILaunchBag).bugtask
        self.request.response.redirect(canonical_url(bugtask))


class BugLinkView(GeneralFormView):
    """This view will be used for objects that support IBugLinkTarget, and
    so can be linked and unlinked from bugs.
    """

    def process(self, bug):
        # we are not creating, but we need to find the bug from the bug num
        try:
            malone_bug = getUtility(IBugSet).get(bug)
        except NotFoundError:
            return 'No malone bug #%s' % str(bug)
        user = getUtility(ILaunchBag).user
        assert IBugLinkTarget.providedBy(self.context)
        self._nextURL = canonical_url(self.context)
        return self.context.linkBug(malone_bug, user)


class BugUnlinkView(GeneralFormView):
    """This view will be used for objects that support IBugLinkTarget, and
    thus can be unlinked from bugs.
    """

    def process(self, bug):
        try:
            malone_bug = getUtility(IBugSet).get(bug)
        except NotFoundError:
            return 'No malone bug #%s' % str(bug)
        user = getUtility(ILaunchBag).user
        self._nextURL = canonical_url(self.context)
        return self.context.unlinkBug(malone_bug, user)


class DeprecatedAssignedBugsView:
    """Deprecate the /malone/assigned namespace.

    It's important to ensure that this namespace continues to work, to
    prevent linkrot, but since FOAF seems to be a more natural place
    to put the assigned bugs report, we'll redirect to the appropriate
    FOAF URL.
    """
    def __init__(self, context, request):
        """Redirect the user to their assigned bugs report."""
        self.context = context
        self.request = request

    def redirect_to_assignedbugs(self):
        self.request.response.redirect(
            canonical_url(getUtility(ILaunchBag).user) +
            "/+assignedbugs")


class BugTextView(LaunchpadView):
    """View for simple text page displaying information for a bug."""

    def person_text(self, person):
        return '%s (%s)' % (person.displayname, person.name)

    def bug_text(self, bug):
        text = []
        text.append('bug: %d' % bug.id)
        text.append('title: %s' % bug.title)
        text.append('reporter: %s' % self.person_text(bug.owner))

        if bug.duplicateof:
            text.append('duplicate-of: %d' % bug.duplicateof.id)
        else:
            text.append('duplicate-of: ')

        text.append('subscribers: ')

        for subscription in bug.subscriptions:
            text.append(' %s' % self.person_text(subscription.person))

        return ''.join(line + '\n' for line in text)

    def bugtask_text(self, task):
        text = []
        text.append('task: %s' % task.targetname)
        text.append('status: %s' % task.status.title)
        text.append('reporter: %s' % self.person_text(task.owner))

        if task.priority:
            text.append('priority: %s' % task.priority.title)
        else:
            text.append('priority: ')

        text.append('severity: %s' % task.severity.title)

        if task.assignee:
            text.append('assignee: %s' % self.person_text(task.assignee))
        else:
            text.append('assignee: ')

        if task.milestone:
            text.append('milestone: %s' % task.milestone.name)
        else:
            text.append('milestone: ')

        return ''.join(line + '\n' for line in text)

    def render(self):
        self.request.response.setHeader('Content-type', 'text/plain')
        texts = (
            [self.bug_text(self.context)] +
            [self.bugtask_text(task) for task in self.context.bugtasks])
        return u'\n'.join(texts)
<|MERGE_RESOLUTION|>--- conflicted
+++ resolved
@@ -21,18 +21,13 @@
 from zope.component import getUtility
 from zope.event import notify
 from zope.security.interfaces import Unauthorized
-from zope.app.form.interfaces import WidgetsError
 
 from canonical.launchpad.webapp import (
     canonical_url, ContextMenu, Link, structured, Navigation, LaunchpadView)
 from canonical.launchpad.interfaces import (
     IAddBugTaskForm, IBug, ILaunchBag, IBugSet, IBugTaskSet,
     IBugLinkTarget, IBugWatchSet, IDistroBugTask, IDistroReleaseBugTask,
-<<<<<<< HEAD
-    NotFoundError, UnexpectedFormData, valid_distrotask)
-=======
     NotFoundError, UnexpectedFormData, valid_distrotask, valid_upstreamtask)
->>>>>>> 896dae12
 from canonical.launchpad.browser.addview import SQLObjectAddView
 from canonical.launchpad.browser.editview import SQLObjectEditView
 from canonical.launchpad.event import SQLObjectCreatedEvent
@@ -281,10 +276,7 @@
         """Validate the form.
 
         Check that:
-<<<<<<< HEAD
-=======
             * We have a unique upstream task
->>>>>>> 896dae12
             * We have a unique distribution task
             * If bugtracker is not None, remotebug has to be not None
         """
@@ -292,16 +284,11 @@
         widgets_data = {}
         bugtracker = data.get('bugtracker')
         remotebug = data.get('remotebug')
-<<<<<<< HEAD
-        distribution = data.get('distribution')
-        sourcepackagename = data.get('sourcepackagename')
-=======
         product = data.get('product')
         distribution = data.get('distribution')
         sourcepackagename = data.get('sourcepackagename')
         if product:
             valid_upstreamtask(self.context.bug, product)
->>>>>>> 896dae12
         if distribution:
             valid_distrotask(self.context.bug, distribution, sourcepackagename)
         if bugtracker is not None and remotebug is None:
