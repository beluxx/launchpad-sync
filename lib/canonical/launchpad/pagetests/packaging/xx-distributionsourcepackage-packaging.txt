--- conflicted
+++ resolved
@@ -49,17 +49,10 @@
     ...     print extract_text(tag)
     Removed upstream association between alsa-utils trunk and Warty.
     >>> print extract_text(find_tag_by_id(content, 'packaging'))
-<<<<<<< HEAD
     Ubuntu version                  Upstream version
     hoary   development   release   1.0.9a-4ubuntu1   None defined
     warty   current       release   1.0.9a-4          None defined
                                     1.0.8-1ubuntu1
-=======
-    Ubuntu version                                 Upstream version
-    hoary development main release 1.0.9a-4ubuntu1 None defined
-    warty current     main release 1.0.9a-4        None defined
-                      main         1.0.8-1ubuntu1
->>>>>>> 79e56720
 
 
 == Multiple package links ==
@@ -81,23 +74,14 @@
     >>> user_browser.getControl(name='ubuntupkg').value = 'evolution'
     >>> user_browser.getControl('Update').click()
 
-<<<<<<< HEAD
-=======
-
->>>>>>> 79e56720
 When the user visits the source package page, only the latest link is
 displayed:
 
     >>> user_browser.open(
     ...     'http://launchpad.dev/ubuntu/+source/evolution')
     >>> print extract_text(find_tag_by_id(user_browser.contents, 'packaging'))
-<<<<<<< HEAD
     Ubuntu version                  Upstream version
     hoary   development   release   1.0 Evolution Series: no-crashes
-=======
-    Ubuntu version                     Upstream version
-    hoary development main release 1.0 Evolution Series: no-crashes
->>>>>>> 79e56720
 
 Once he deletes the link, the older link shows:
 
@@ -108,10 +92,5 @@
     Removed upstream association between Evolution no-crashes and Hoary.
 
     >>> print extract_text(find_tag_by_id(user_browser.contents, 'packaging'))
-<<<<<<< HEAD
     Ubuntu version                  Upstream version
     hoary   development   release   1.0 Evolution Series: trunk
-=======
-    Ubuntu version                     Upstream version
-    hoary development main release 1.0 Evolution Series: trunk
->>>>>>> 79e56720
