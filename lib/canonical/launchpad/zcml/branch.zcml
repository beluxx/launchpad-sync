--- conflicted
+++ resolved
@@ -147,15 +147,6 @@
     <allow interface="canonical.launchpad.interfaces.IBranchVisibilityPolicyItem" />
   </content>
 
-<<<<<<< HEAD
-  <content class="canonical.launchpad.database.BranchVisibilityPolicyList">
-    <allow interface="canonical.launchpad.interfaces.IBranchVisibilityPolicy" />
-    <require
-        permission="zope.Public"
-        set_schema="canonical.launchpad.interfaces.IBranchVisibilityPolicy"
-        />
-  </content>
-
   <browser:page
     name="+branchvisibility"
     for="canonical.launchpad.interfaces.IHasBranchVisibilityPolicy"
@@ -183,8 +174,6 @@
     template="../templates/simple-launchpad-form.pt"
     />
 
-=======
->>>>>>> 391fa03f
   <!-- BranchDelta -->
   <content class="canonical.launchpad.components.branch.BranchDelta">
     <allow interface="canonical.launchpad.interfaces.IBranchDelta" />
