--- conflicted
+++ resolved
@@ -144,14 +144,9 @@
     >>> print find_request_status(owner_browser.contents)
     Solved
     >>> soup = BeautifulSoup(owner_browser.contents)
-<<<<<<< HEAD
-    >>> print extract_text(soup.first('b', text='Solved by:').findNext('a'))
-    No Privileges Person
-=======
     >>> np = 'No Privileges Person'
     >>> np in extract_text(soup.first('b', text='Solved by:').findNext('a'))
     True
->>>>>>> 18446ad9
 
 Since no message can be provided when that button is clicked. A default
 confirmation message was appended to the question discussion:
@@ -231,13 +226,8 @@
 
     >>> portlet = find_portlet(
     ...     owner_browser.contents, 'This question was reopened')
-<<<<<<< HEAD
-    >>> print extract_text(portlet.fetch('a')[-1])
-    Sample Person
-=======
     >>> 'Sample Person' in extract_text(portlet.fetch('a')[-1])
     True
->>>>>>> 18446ad9
 
 == Self-Answer ==
 
@@ -256,14 +246,9 @@
     >>> print find_request_status(owner_browser.contents)
     Solved
     >>> soup = BeautifulSoup(owner_browser.contents)
-<<<<<<< HEAD
-    >>> print extract_text(soup.first('b', text='Solved by:').findNext('a'))
-    Sample Person
-=======
     >>> 'Sample Person' in extract_text(soup.first('b', text='Solved by:').findNext('a'))
     True
 
->>>>>>> 18446ad9
 
 It also records the owner as the answerer and marks his answer with the
 "Best answer" flag.
