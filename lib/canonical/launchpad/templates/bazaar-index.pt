<tal:layout define="columns1 default">
<html xmlns="http://www.w3.org/1999/xhtml" xml:lang="en"
    lang="en"
    metal:use-macro="context/@@main_template/master"
    i18n:domain="bazaar"
>
  <body>
    <div metal:fill-slot="main">
<<<<<<< HEAD
      <div
        id="applications"
        tal:content="structure context/@@+applicationbuttons/code"
      />
      <div id="mainarea" class="tab-code">
        <h1>Code</h1>
=======
      <table id="applications">
        <tbody>
          <tr>
            <th><h1>Code in branches</h1></th>
            <td tal:content="structure context/@@+applicationbuttons/code" />
          </tr>
        </tbody>
      </table>
      <div id="mainarea" class="tab-code">
>>>>>>> 26056d66
        <div class="t">
          <div class="u">
            <div class="v">
              <div class="w">
                <div class="x">
                  <div class="y">
                    <div class="z">
                      <div id="container">
<<<<<<< HEAD
                        <p id="application-summary">
                          Launchpad lets you track branches of any product that
                          uses the <a href="http://bazaar-vcs.org/">Bazaar</a>
                          version control system &mdash; and imports many
                          <abbr>CVS</abbr>, <abbr>SVN</abbr>, and git projects,
                          so you can use Bazaar with those too.
                        </p>
                        <ul class="buttons">
                          <li>
                            <a href="/+tour">
                              <img
                                  alt="Take a tour"
                                  src="/+icing/but_lrg_takeatour.gif"
                                  />
                            </a>
                          </li>
                          <li>
                            <a href="/+addbranch">
                              <img
                                  alt="Register a branch"
                                  src="/+icing/but_lrg_registerabranch.gif"
                                  />
=======
                        <ul class="rollover buttons">
                          <li>
                            <a href="/+tour">
                              <img
                                alt="Take a tour"
                                src="/+icing/but-lrg-takeatour.gif"
                              />
                            </a>
                          </li>
                          <li>
                            <a href="/people/+me/+addbranch">
                              <img
                                alt="Register a branch"
                                src="/+icing/but-lrg-registerabranch.gif"
                              />
>>>>>>> 26056d66
                            </a>
                          </li>
                          <li>
                            <a href="/+import">
                              <img
<<<<<<< HEAD
                                  alt="Import your project"
                                  src="/+icing/but_lrg_importyourproject.gif"
                                  />
                            </a>
                          </li>
                        </ul>
=======
                                alt="Import your project"
                                src="/+icing/but-lrg-importyourproject.gif"
                              />
                            </a>
                          </li>
                        </ul>
                        <p id="application-summary">
                          Launchpad lets you track branches of any
                          <a href="/+code/+products-with-code">product</a> that
                          uses the <a href="http://bazaar-vcs.org/">Bazaar</a>
                          version control system &mdash; and can convert many
                          <abbr>CVS</abbr> and <abbr>SVN</abbr> projects,
                          so you can use Bazaar with those too.
                          <a href="/+tour">Learn more&#8230;</a>
                        </p>
                        <form class="central" action="/products" method="get">
                          <input
                            id="text"
                            type="text"
                            name="text"
                            size="50"
                          />
                          <input
                            type="submit"
                            value="Find a Project"
                          />
                        </form>
>>>>>>> 26056d66
                        <div class="columns">
                          <div class="three column left">
                            <h2>Recent imports</h2>
                            <ul>
                              <li tal:repeat="branch view/recently_imported_branches">
                                <a tal:attributes="href branch/fmt:url"
                                   tal:content="branch/displayname/fmt:shorten/40">
                                Title Goes Here!</a>
                              </li>
                            </ul>
                          </div>
                          <div class="three column middle">
                            <h2>Recently registered</h2>
                            <ul>
                              <li tal:repeat="branch view/recently_registered_branches">
                                <a tal:attributes="href branch/fmt:url"
                                   tal:content="branch/displayname/fmt:shorten/40">
                                Title Goes Here!</a>
                              </li>
                            </ul>
                          </div>
                          <div class="three column right">
                            <h2>Recently changed</h2>
                            <ul>
                              <li tal:repeat="branch view/recently_changed_branches">
                                <a tal:attributes="href branch/fmt:url"
                                   tal:content="branch/displayname/fmt:shorten/40">
                                Title Goes Here!</a>
                              </li>
                            </ul>
                          </div>
                        </div>
<<<<<<< HEAD
                        <form class="central" action="/products" method="get">
                          <p
                            xtal:condition="view/error_message"
                            xtal:content="view/error_message"
                            class="error message"
                          ><!-- Error message. --></p>
                          <input
                            id="text"
                            type="text"
                            name="text"
                            size="50"
                          />
                          <input
                            type="submit"
                            value="Find a Project"
                          />
                        </form>
=======
>>>>>>> 26056d66
                        <div class="clear"></div>
                        <div id="application-footer">
                          <div>
                            <strong tal:content="view/branch_count">123</strong>
                            branches registered in
<<<<<<< HEAD
                            <strong tal:content="view/product_count">1234</strong>
                            products
=======
                            <a href="/+code/+products-with-code">
                            <strong tal:content="view/product_count">1234</strong>
                            products
                            </a>
>>>>>>> 26056d66
                          </div>
                          <div>
                            <strong tal:content="view/import_count">123</strong>
                            imported branches
                          </div>
                          <div>
                            <strong tal:content="view/branches_with_bugs_count">12</strong>
                            branches associated with bug reports
                          </div>
                        </div>
                      </div>
                    </div>
                  </div>
                </div>
              </div>
            </div>
          </div>
        </div>
      </div><!--mainarea-->
    </div><!--main-->
    <div metal:fill-slot="help">
      <p>
        Launchpad is integrated with the
        <a href="http://bazaar-vcs.org/">Bazaar</a> version control system.
        (<a href="http://bazaar-vcs.org/WhyUseBzr">Why use Bazaar?</a>)
      </p>
      <p>
        To register a branch so other people can find it,
        go to the page of the product the branch belongs to,
        and click &ldquo;Register Bazaar Branch&rdquo;.
        Launchpad will automatically maintain a mirror of the branch.
      </p>
      <p>
        You can register a branch on behalf someone else from that
        person&rsquo;s page,
        or by setting the author field when registering a branch on a product.
        (The URL of the branch mirror is based on the nickname of
        the registrant, not the author.)
      </p>
      <p>
        If the project you are working on uses CVS or Subversion, Launchpad can
        produce a Bazaar branch that is synchronised daily with the HEAD or
        trunk of the project, so you can use Bazaar to manage your own changes
        even if the project leaders do not.
        To set up a VCS import, edit the source details of the trunk release
        series of the product.
      </p>
      <p>
        Launchpad also provides hosting for Bazaar branches.
        First, you need to register a SSH key from your person's page. Click on
        your name at the top of any Launchpad page when logged in to go to your
        person's page.
        To create a hosted branch, use the <code>bzr push</code> command. The
        destination URL must be of the form:
      </p>
      <blockquote>
        <code>sftp://<var>user</var>@bazaar.<wbr></wbr>launchpad.net/<wbr></wbr>~<var>registrant</var>/<wbr></wbr><var>product</var>/<wbr></wbr><var>branch</var></code>
      </blockquote>
      <p>
        where <var>user</var> is your short name in Launchpad
        (omitted if it is the same as your system login or is specified in
        <code>ssh</code> configuration),
        <var>registrant</var> is your short name in Launchpad
        (which can be a team name for a shared branch),
        <var>product</var> is the Launchpad product the branch belongs to,
        and <var>name</var> is the short name of the branch
        (if you are uploading your main development branch,
        <code>devel</code> is a good generic name).
      </p>
      <p>
        For example, if your Launchpad user name were <code>john</code>, and
        you wanted to upload a personal branch of the <code>froboize</code>
        product, you could use the following command:
      </p>
      <blockquote>
        bzr push sftp://john<wbr></wbr>@bazaar.launchpad.net/<wbr></wbr>~john/<wbr></wbr>froboize/<wbr></wbr>devel
      </blockquote>
      <p>
        To create a shared branch to which multiple people can commit and push,
        as with CVS or Subversion, use the name of a team you belong to as the
        <i>registrant</i>. All the members of that team will be able to edit the
        branch details and to push to that branch.
      </p>
    </div>
  </body>
</html>
</tal:layout>
<<<<<<< HEAD
<!-- 1-0 inprogress Needs lists of recent imports (bug 79036), registered branches (bug 79038), and changed branches (bug 79041). -->
=======
<!-- 1-0 done -->
>>>>>>> 26056d66
<|MERGE_RESOLUTION|>--- conflicted
+++ resolved
@@ -6,14 +6,6 @@
 >
   <body>
     <div metal:fill-slot="main">
-<<<<<<< HEAD
-      <div
-        id="applications"
-        tal:content="structure context/@@+applicationbuttons/code"
-      />
-      <div id="mainarea" class="tab-code">
-        <h1>Code</h1>
-=======
       <table id="applications">
         <tbody>
           <tr>
@@ -23,7 +15,6 @@
         </tbody>
       </table>
       <div id="mainarea" class="tab-code">
->>>>>>> 26056d66
         <div class="t">
           <div class="u">
             <div class="v">
@@ -32,30 +23,6 @@
                   <div class="y">
                     <div class="z">
                       <div id="container">
-<<<<<<< HEAD
-                        <p id="application-summary">
-                          Launchpad lets you track branches of any product that
-                          uses the <a href="http://bazaar-vcs.org/">Bazaar</a>
-                          version control system &mdash; and imports many
-                          <abbr>CVS</abbr>, <abbr>SVN</abbr>, and git projects,
-                          so you can use Bazaar with those too.
-                        </p>
-                        <ul class="buttons">
-                          <li>
-                            <a href="/+tour">
-                              <img
-                                  alt="Take a tour"
-                                  src="/+icing/but_lrg_takeatour.gif"
-                                  />
-                            </a>
-                          </li>
-                          <li>
-                            <a href="/+addbranch">
-                              <img
-                                  alt="Register a branch"
-                                  src="/+icing/but_lrg_registerabranch.gif"
-                                  />
-=======
                         <ul class="rollover buttons">
                           <li>
                             <a href="/+tour">
@@ -71,20 +38,11 @@
                                 alt="Register a branch"
                                 src="/+icing/but-lrg-registerabranch.gif"
                               />
->>>>>>> 26056d66
                             </a>
                           </li>
                           <li>
                             <a href="/+import">
                               <img
-<<<<<<< HEAD
-                                  alt="Import your project"
-                                  src="/+icing/but_lrg_importyourproject.gif"
-                                  />
-                            </a>
-                          </li>
-                        </ul>
-=======
                                 alt="Import your project"
                                 src="/+icing/but-lrg-importyourproject.gif"
                               />
@@ -112,7 +70,6 @@
                             value="Find a Project"
                           />
                         </form>
->>>>>>> 26056d66
                         <div class="columns">
                           <div class="three column left">
                             <h2>Recent imports</h2>
@@ -145,40 +102,15 @@
                             </ul>
                           </div>
                         </div>
-<<<<<<< HEAD
-                        <form class="central" action="/products" method="get">
-                          <p
-                            xtal:condition="view/error_message"
-                            xtal:content="view/error_message"
-                            class="error message"
-                          ><!-- Error message. --></p>
-                          <input
-                            id="text"
-                            type="text"
-                            name="text"
-                            size="50"
-                          />
-                          <input
-                            type="submit"
-                            value="Find a Project"
-                          />
-                        </form>
-=======
->>>>>>> 26056d66
                         <div class="clear"></div>
                         <div id="application-footer">
                           <div>
                             <strong tal:content="view/branch_count">123</strong>
                             branches registered in
-<<<<<<< HEAD
-                            <strong tal:content="view/product_count">1234</strong>
-                            products
-=======
                             <a href="/+code/+products-with-code">
                             <strong tal:content="view/product_count">1234</strong>
                             products
                             </a>
->>>>>>> 26056d66
                           </div>
                           <div>
                             <strong tal:content="view/import_count">123</strong>
@@ -266,8 +198,4 @@
   </body>
 </html>
 </tal:layout>
-<<<<<<< HEAD
-<!-- 1-0 inprogress Needs lists of recent imports (bug 79036), registered branches (bug 79038), and changed branches (bug 79041). -->
-=======
-<!-- 1-0 done -->
->>>>>>> 26056d66
+<!-- 1-0 done -->