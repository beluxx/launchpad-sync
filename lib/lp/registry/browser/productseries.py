--- conflicted
+++ resolved
@@ -252,16 +252,11 @@
 
     def __init__(self, context, request):
         super(ProductSeriesInvolvementView, self).__init__(context, request)
-<<<<<<< HEAD
-        self.official_codehosting = self.context.branch is not None
         self.answers_usage = ServiceUsage.NOT_APPLICABLE
-=======
         if self.context.branch is not None:
             self.codehosting_usage = ServiceUsage.LAUNCHPAD
         else:
             self.codehosting_usage = ServiceUsage.UNKNOWN
-        self.official_answers = False
->>>>>>> db36efc4
 
     @property
     def configuration_links(self):
