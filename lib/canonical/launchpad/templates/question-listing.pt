--- conflicted
+++ resolved
@@ -1,13 +1,3 @@
-<<<<<<< HEAD
-<html xmlns="http://www.w3.org/1999/xhtml"
-      xmlns:tal="http://xml.zope.org/namespaces/tal"
-      xmlns:metal="http://xml.zope.org/namespaces/metal"
-      xmlns:i18n="http://xml.zope.org/namespaces/i18n"
-      xml:lang="en"
-      lang="en"
-      metal:use-macro="context/@@main_template/master"
-      i18n:domain="launchpad">
-=======
 <html
   xmlns="http://www.w3.org/1999/xhtml"
   xmlns:tal="http://xml.zope.org/namespaces/tal"
@@ -19,7 +9,6 @@
   metal:use-macro="context/@@main_template/master"
   i18n:domain="launchpad"
 >
->>>>>>> 0529ab35
 
 <body>
 
