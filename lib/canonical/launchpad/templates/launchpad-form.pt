<html xmlns="http://www.w3.org/1999/xhtml" xml:lang="en"
      lang="en"
      metal:use-macro="context/@@main_template/master"
      i18n:domain="launchpad">

<body>

<div metal:fill-slot="main">

  <div tal:condition="nothing">
    This is a general form. You should not edit this file, or copy it and
    use it, but rather copy the example page template in
    template-generalform.pt to your own form page, and edit that.
  </div>

  <div metal:define-macro="form">

    <form action="." 
          tal:attributes="action request/URL" 
          method="post"
          enctype="multipart/form-data"
          accept-charset="UTF-8">

      <div metal:define-macro="formbody">

        <h1 tal:condition="view/label"
            tal:content="view/label"
            metal:define-slot="heading"
            >Add Something</h1>

        <p metal:define-slot="extra_info" tal:replace="nothing">
          This is the description of the form.
          This text will be in bold, beneath the title of the add form,
          and should give any introductory information required.
          Don't use it to state the bleeding obvious!
        </p>

        <p metal:define-slot="error_count" class="error message"
           tal:condition="view/errors"
           tal:content="view/error_count" />

<<<<<<< HEAD
        <p metal:define-slot="error_messages" class="error message"
          tal:repeat="top_of_page_error view/top_of_page_errors"
          tal:content="structure top_of_page_error">
=======
        <p class="error message"
          tal:repeat="form_wide_error view/form_wide_errors"
          tal:content="structure form_wide_error">
>>>>>>> 23cb9d0e
          Schema validation errors.
        </p>

        <div class="row" 
             metal:define-slot="extra_top" 
             tal:replace="nothing">
            <div>Extra top</div>
            <div><input type="text" style="width:100%" /></div>
        </div>

        <metal:widgets metal:define-slot="widgets">
        <div metal:use-macro="context/@@launchpad_widget_macros/launchpad_widget_rows" />
        </metal:widgets>

        <script type="text/javascript"
                tal:content="structure view/focusedElementScript" />

        <div class="row"
             metal:define-slot="extra_bottom" 
             tal:replace="nothing">
          <div>Extra bottom</div>
          <div class="field"><input type="text" style="width:100%" /></div>
        </div>

      </div>
      <div class="actions" metal:define-slot="buttons">
        <input tal:repeat="action view/actions"
               tal:replace="structure action/render"
          />
      </div>

      <div class="row" 
           metal:define-slot="extra_buttons" 
           tal:replace="nothing">
      </div>

    </form>
  </div>

  </div>
  </body>

</html>
<|MERGE_RESOLUTION|>--- conflicted
+++ resolved
@@ -39,15 +39,9 @@
            tal:condition="view/errors"
            tal:content="view/error_count" />
 
-<<<<<<< HEAD
         <p metal:define-slot="error_messages" class="error message"
-          tal:repeat="top_of_page_error view/top_of_page_errors"
-          tal:content="structure top_of_page_error">
-=======
-        <p class="error message"
           tal:repeat="form_wide_error view/form_wide_errors"
           tal:content="structure form_wide_error">
->>>>>>> 23cb9d0e
           Schema validation errors.
         </p>
 
