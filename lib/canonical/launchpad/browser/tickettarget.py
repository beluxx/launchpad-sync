--- conflicted
+++ resolved
@@ -227,19 +227,15 @@
     def searchResults(self):
         """Return the tickets corresponding to the search."""
         if self.search_params is None:
-<<<<<<< HEAD
             # Search button wasn't clicked.
-            self.search_params = dict(self.getDefaultFilter())
-
-        if self.request.form.get('all_languages'):
-            self.search_params['language'] = None
-        else:
-            self.search_params['language'] = self.user_support_languages
-=======
             # Search button wasn't clicked, use the default filter.
             # Copy it so that it doesn't get mutated accidently.
             self.search_params = dict(self.getDefaultFilter())
->>>>>>> d5871445
+
+        if self.request.form.get('all_languages'):
+            self.search_params['language'] = None
+        else:
+            self.search_params['language'] = self.user_support_languages
 
         # The search parameters used is defined by the union of the fields
         # present in ISearchTicketsForm (search_text, status, sort) and the
