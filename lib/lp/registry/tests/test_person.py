--- conflicted
+++ resolved
@@ -19,23 +19,10 @@
 from zope.security.proxy import removeSecurityProxy
 
 from canonical.config import config
-<<<<<<< HEAD
-from canonical.database.sqlbase import cursor, sqlvalues
-from lp.services.identity.model.account import Account
-from lp.services.identity.model.emailaddress import EmailAddress
-from lp.services.identity.interfaces.account import (
-    AccountCreationRationale,
-    AccountStatus,
+from canonical.database.sqlbase import (
+    cursor,
+    sqlvalues,
     )
-from lp.services.identity.interfaces.emailaddress import (
-    EmailAddressAlreadyTaken,
-    EmailAddressStatus,
-    IEmailAddressSet,
-    InvalidEmailAddress,
-    )
-=======
-from canonical.database.sqlbase import cursor
->>>>>>> f724890d
 from canonical.launchpad.interfaces.lpstorm import (
     IMasterStore,
     IStore,
