<configure
    xmlns="http://namespaces.zope.org/zope"
    xmlns:browser="http://namespaces.zope.org/browser"
    xmlns:i18n="http://namespaces.zope.org/i18n"
    i18n_domain="launchpad">

<facet facet="overview">

  <!-- Person -->

  <browser:navigation
      module="canonical.launchpad.browser"
      classes="TeamNavigation PersonNavigation"
      />

  <browser:page
      for="canonical.launchpad.interfaces.IPerson"
      permission="zope.Public"
      class="canonical.launchpad.browser.PersonDynMenu"
      attribute="__call__"
      name="+menudata"
      />

  <adapter
      provides="canonical.launchpad.interfaces.IStructuralObjectPresentation"
      for="canonical.launchpad.interfaces.IPerson"
      factory="canonical.launchpad.browser.PersonSOP"
      permission="zope.Public"
      />

  <content class="canonical.launchpad.database.Person">
      <allow interface="canonical.launchpad.interfaces.IPerson" />
      <allow interface="canonical.launchpad.interfaces.ICalendarOwner" />
      <require
          permission="launchpad.Edit"
          set_schema="canonical.launchpad.interfaces.IPerson" />
  </content>

  <browser:defaultView
      for="canonical.launchpad.interfaces.IPerson"
      name="+index" />
  <browser:defaultView
      for="canonical.launchpad.interfaces.IPerson"
      name="+specs"
      layer="canonical.launchpad.layers.BlueprintLayer"
      />
  <browser:defaultView
      for="canonical.launchpad.interfaces.IPerson"
      layer="canonical.launchpad.layers.AnswersLayer"
      name="+questions"
      />
  <browser:defaultView
      for="canonical.launchpad.interfaces.IPerson"
      layer="canonical.launchpad.layers.CodeLayer"
      name="+branches"
      />
  <browser:defaultView
      for="canonical.launchpad.interfaces.IPerson"
      layer="canonical.launchpad.layers.BugsLayer"
      name="+bugs"
      />
  <browser:defaultView
      for="canonical.launchpad.interfaces.IPerson"
      name="+translations"
      layer="canonical.launchpad.layers.TranslationsLayer"
      />

  <browser:menus
      module="canonical.launchpad.browser.person"
      classes="PersonFacets PersonOverviewMenu TeamOverviewMenu PersonBugsMenu
          PersonSpecsMenu TeamBugsMenu PersonBranchesMenu
          PersonSetFacets PersonSetContextMenu"
      />

  <browser:url
      for="canonical.launchpad.interfaces.IPerson"
      path_expression="string:~${name}"
      parent_utility="canonical.launchpad.interfaces.ILaunchpadRoot"
      />

  <browser:editform
      name="+review"
      for="canonical.launchpad.interfaces.IPerson"
      schema="canonical.launchpad.interfaces.IPerson"
      label="Review person"
      fields="name displayname password"
      permission="launchpad.Admin"
      template="../templates/person-review.pt"
      >
      <browser:widget
          field="password"
          class="canonical.widgets.PasswordChangeWidget"
          />
  </browser:editform>

  <browser:page
      name="+claim"
      for="canonical.launchpad.interfaces.IPerson"
      class="canonical.launchpad.browser.PersonClaimView"
      permission="zope.Public"
      template="../templates/person-claim.pt">
  </browser:page>

  <browser:page
      name="+changepassword"
      for="canonical.launchpad.interfaces.IPerson"
      class="canonical.launchpad.browser.PersonChangePasswordView"
      permission="launchpad.Edit"
      template="../templates/person-changepassword.pt">
  </browser:page>

  <browser:page
      name="+editlanguages"
      for="canonical.launchpad.interfaces.IPerson"
      class="canonical.launchpad.browser.PersonLanguagesView"
      permission="launchpad.Edit"
      template="../templates/person-editlanguages.pt">
  </browser:page>

  <browser:page
      name="+edit"
      for="canonical.launchpad.interfaces.IPerson"
      class="canonical.launchpad.browser.PersonEditView"
      permission="launchpad.Edit"
      template="../templates/person-edit.pt" />

  <browser:page
      name="+branding"
      for="canonical.launchpad.interfaces.IPerson"
      class="canonical.launchpad.browser.PersonBrandingView"
      permission="launchpad.Edit"
      template="../templates/object-branding.pt" />

  <browser:page
      name="+edithomepage"
      for="canonical.launchpad.interfaces.IPerson"
      class="canonical.launchpad.browser.PersonEditHomePageView"
      permission="launchpad.Edit"
      template="../templates/person-edithomepage.pt" />

  <browser:pages
      for="canonical.launchpad.interfaces.IPerson"
      permission="zope.Public"
      class="canonical.launchpad.browser.PersonView">
      <browser:page
          name="+index"
          template="../templates/person-index.pt"
          />
      <browser:page
          name="+ask-a-question-button"
          template="../templates/null.pt"
          />
      <browser:page
          name="+packages"
          template="../templates/person-packages.pt"
          />
      <browser:page
          name="+karma"
          template="../templates/person-karma.pt"
          />
      <browser:page
          name="+sshkeys"
          attribute="showSSHKeys"
          />
      <browser:page
          name="+bounties"
          facet="bounties"
          template="../templates/person-bounties.pt"
          />
      <browser:page
          name="+portlet-emails"
          template="../templates/person-portlet-emails.pt"
          />
      <browser:page
          name="+portlet-team-assignedbugs"
          template="../templates/person-portlet-team-assignedbugs.pt"
          />
      <browser:page
          name="+portlet-details"
          template="../templates/person-portlet-details.pt"
          />
      <!-- this should be on IPerson because we don't always know if it is a
      team or a person -->
      <browser:page
        name="+teamlist"
        template="../templates/team-listing.pt" />
  </browser:pages>

  <browser:page
    for="canonical.launchpad.interfaces.IPerson"
    name="+table-specworkload"
    permission="zope.Public"
    class="canonical.launchpad.browser.PersonSpecWorkLoadView"
    template="../templates/person-table-specworkload.pt"
    />

  <browser:page
    for="canonical.launchpad.interfaces.IPerson"
    name="+translations"
    facet="translations"
    class="canonical.launchpad.browser.PersonTranslationView"
    permission="zope.Public"
    template="../templates/person-translations.pt" />

  <browser:page
    for="canonical.launchpad.interfaces.IPerson"
    name="+specfeedback"
    facet="specifications"
    class="canonical.launchpad.browser.PersonSpecFeedbackView"
    permission="zope.Public"
    template="../templates/person-specfeedback.pt"
    />

  <browser:page
    for="canonical.launchpad.interfaces.IPerson"
    name="+specworkload"
    facet="specifications"
    permission="zope.Public"
    template="../templates/person-specworkload.pt"
    />

  <!-- This portlet is a generalform because its view uses widgets to
  calculate the current distribution source package. This information
  is stored in the query, to avoid a complex URL scheme.
  -->
  <browser:generalform
     for="canonical.launchpad.interfaces.IPerson"
     schema="canonical.launchpad.interfaces.IPersonBugTaskSearch"
     name="+portlet-otherpackages"
     permission="zope.Public"
     class="canonical.launchpad.browser.BugContactPackageBugsSearchListingView"
     fields="distribution sourcepackagename"
     template="../templates/person-portlet-otherpackages.pt"
     />

  <browser:page
      for="canonical.launchpad.interfaces.IPerson"
      name="+rdf"
      permission="zope.Public"
      class="canonical.launchpad.browser.PersonRdfView"
      attribute="__call__"
      />

  <browser:generalform
      name="+bugs"
      for="canonical.launchpad.interfaces.IPerson"
      schema="canonical.launchpad.interfaces.IPersonBugTaskSearch"
      facet="bugs"
      class="canonical.launchpad.browser.PersonRelatedBugsView"
      fields="status importance assignee milestone
              omit_dupes has_patch component has_no_package"
      permission="zope.Public"
      template="../templates/buglisting-embedded-advanced-search.pt"
      />

  <browser:generalform
      name="+assignedbugs"
      for="canonical.launchpad.interfaces.IPerson"
      schema="canonical.launchpad.interfaces.IPersonBugTaskSearch"
      facet="bugs"
      class="canonical.launchpad.browser.PersonAssignedBugTaskSearchListingView"
      fields="status importance assignee milestone
              omit_dupes has_patch component has_no_package"
      permission="zope.Public"
      template="../templates/buglisting-embedded-advanced-search.pt"
      />

  <browser:generalform
      name="+packagebugs-search"
      for="canonical.launchpad.interfaces.IPerson"
      schema="canonical.launchpad.interfaces.IBugTaskSearch"
      facet="bugs"
      class="canonical.launchpad.browser.BugContactPackageBugsSearchListingView"
      fields="status importance assignee milestone
              omit_dupes has_patch component has_no_package"
      permission="zope.Public"
      template="../templates/person-packagebugs-search.pt" />

  <!-- This page is a generalform because it uses widget values to
  figure out what the "current package" is. This information is stored
  in the URL rather than the context, to avoid a complex URL scheme.
  -->
  <browser:generalform
      name="+packagebugs"
      for="canonical.launchpad.interfaces.IPerson"
      schema="canonical.launchpad.interfaces.IPersonBugTaskSearch"
      fields="distribution sourcepackagename"
      facet="bugs"
      class="canonical.launchpad.browser.BugContactPackageBugsSearchListingView"
      permission="zope.Public"
      template="../templates/person-packagebugs-overview.pt" />

  <browser:generalform
      name="+reportedbugs"
      for="canonical.launchpad.interfaces.IPerson"
      schema="canonical.launchpad.interfaces.IPersonBugTaskSearch"
      facet="bugs"
      class="canonical.launchpad.browser.ReportedBugTaskSearchListingView"
      fields="status importance assignee milestone bug_reporter
              omit_dupes has_patch component has_no_package"
      permission="zope.Public"
      template="../templates/buglisting-embedded-advanced-search.pt"
      />

  <browser:generalform
      name="+subscribedbugs"
      for="canonical.launchpad.interfaces.IPerson"
      schema="canonical.launchpad.interfaces.IPersonBugTaskSearch"
      facet="bugs"
      class="canonical.launchpad.browser.SubscribedBugTaskSearchListingView"
      fields="status importance assignee milestone bug_reporter
              omit_dupes has_patch component has_no_package"
      permission="zope.Public"
      template="../templates/buglisting-embedded-advanced-search.pt"
      />



  <!-- Adding SSH keys is the only possibly harmful thing that can be done
  without the user's password, so we use a special permission here to make
  sure only the user (and not launchpad admins) will be able to edit her own
  ssh keys. Another option would be to require the user's password on this
  page. GuilhermeSalgado 25/08/2005 -->
  <browser:page
      name="+editsshkeys"
      for="canonical.launchpad.interfaces.IPerson"
      permission="launchpad.Special"
      class="canonical.launchpad.browser.PersonEditSSHKeysView"
      template="../templates/person-editsshkeys.pt" />

  <browser:page
      name="+codesofconduct"
      for="canonical.launchpad.interfaces.IPerson"
      permission="launchpad.Edit"
      class="canonical.launchpad.browser.PersonCodeOfConductEditView"
      template="../templates/person-codesofconduct.pt" />

  <browser:page
      name="+editwikinames"
      for="canonical.launchpad.interfaces.IPerson"
      permission="launchpad.Edit"
      class="canonical.launchpad.browser.PersonEditWikiNamesView"
      template="../templates/person-editwikinames.pt" />

  <browser:page
      name="+editircnicknames"
      for="canonical.launchpad.interfaces.IPerson"
      permission="launchpad.Edit"
      class="canonical.launchpad.browser.PersonEditIRCNicknamesView"
      template="../templates/person-editircnicknames.pt" />

  <browser:page
      name="+editjabberids"
      for="canonical.launchpad.interfaces.IPerson"
      permission="launchpad.Edit"
      class="canonical.launchpad.browser.PersonEditJabberIDsView"
      template="../templates/person-editjabberids.pt" />

  <browser:page
      for="canonical.launchpad.interfaces.IPerson"
      permission="launchpad.Edit"
      class="canonical.launchpad.browser.PersonGPGView"
      name="+editpgpkeys"
      template="../templates/person-editpgpkeys.pt"
      />

  <browser:pages
      for="canonical.launchpad.interfaces.IPerson"
      permission="launchpad.Edit"
      class="canonical.launchpad.browser.PersonEditEmailsView">
      <browser:page
          name="+editemails"
          template="../templates/person-editemails.pt"
          />
  </browser:pages>

  <browser:page
    for="canonical.launchpad.interfaces.IPerson"
    class="canonical.launchpad.browser.PersonBranchesView"
    permission="zope.Public"
    facet="branches"
    name="+branches"
    template="../templates/person-branches.pt" />

  <browser:page
    for="canonical.launchpad.interfaces.IPerson"
    class="canonical.launchpad.browser.PersonAuthoredBranchesView"
    permission="zope.Public"
    facet="branches"
    name="+authoredbranches"
    template="../templates/person-branches.pt" />

  <browser:page
    for="canonical.launchpad.interfaces.IPerson"
    class="canonical.launchpad.browser.PersonSubscribedBranchesView"
    permission="zope.Public"
    facet="branches"
    name="+subscribedbranches"
    template="../templates/person-branches.pt" />

  <browser:page
    for="canonical.launchpad.interfaces.IPerson"
    class="canonical.launchpad.browser.PersonRegisteredBranchesView"
    permission="zope.Public"
    facet="branches"
    name="+registeredbranches"
    template="../templates/person-branches.pt" />
 
  <browser:page
      for="canonical.launchpad.interfaces.IPerson"
      permission="zope.Public"
      class="canonical.launchpad.browser.PersonView"
      name="+teamhierarchy"
      template="../templates/person-teamhierarchy.pt"
      />

  <!-- Team Views -->

  <browser:page
      for="canonical.launchpad.interfaces.ITeam"
      permission="zope.Public"
      class="canonical.launchpad.browser.PersonView"
      name="+teamhierarchy"
      template="../templates/person-teamhierarchy.pt"
      />

  <browser:page
      for="canonical.launchpad.interfaces.ITeam"
      permission="launchpad.Edit"
      class="canonical.launchpad.browser.TeamEmailView"
      name="+editemail"
      template="../templates/team-editemail.pt"
      />

  <browser:page
      name="+edit"
      for="canonical.launchpad.interfaces.ITeam"
      class="canonical.launchpad.browser.TeamEditView"
      permission="launchpad.Edit"
      template="../templates/team-edit.pt" />

  <browser:page
      name="+branding"
      for="canonical.launchpad.interfaces.ITeam"
      class="canonical.launchpad.browser.TeamBrandingView"
      permission="launchpad.Edit"
      template="../templates/team-edit.pt" />

  <browser:page
      for="canonical.launchpad.interfaces.ITeam"
      permission="launchpad.Admin"
      class="canonical.launchpad.browser.TeamReassignmentView"
      name="+reassign"
      template="../templates/object-reassignment.pt"
      />

  <browser:page
      for="canonical.launchpad.interfaces.ITeam"
      permission="launchpad.AnyPerson"
      class="canonical.launchpad.browser.TeamJoinView"
      name="+join"
      template="../templates/team-join.pt"
      />

  <browser:page
      for="canonical.launchpad.interfaces.ITeam"
      permission="launchpad.AnyPerson"
      class="canonical.launchpad.browser.TeamLeaveView"
      name="+leave"
      template="../templates/team-leave.pt"
      />

  <browser:page
      for="canonical.launchpad.interfaces.ITeam"
      permission="zope.Public"
      class="canonical.launchpad.browser.PersonView"
      name="+polls"
      template="../templates/team-polls.pt"
      />

  <browser:generalform
      name="+newpoll"
      for="canonical.launchpad.interfaces.ITeam"
      class="canonical.launchpad.browser.PollAddView"
      schema="canonical.launchpad.interfaces.IPoll"
      fields="name title proposition secrecy allowspoilt
              dateopens datecloses"
      keyword_arguments="name title proposition secrecy allowspoilt
              dateopens datecloses"
      label="Create a new poll"
      permission="launchpad.Edit"
      template="../templates/team-newpoll.pt"
      />

  <browser:page
      name="+members"
      for="canonical.launchpad.interfaces.ITeam"
      permission="zope.Public"
      class="canonical.launchpad.browser.TeamMembersView"
      template="../templates/team-members.pt"
      />

  <browser:addform
      name="+addmember"
      for="canonical.launchpad.interfaces.ITeam"
      schema="canonical.launchpad.interfaces.ITeamMember"
      fields="newmember"
      class="canonical.launchpad.browser.TeamMemberAddView"
      permission="launchpad.Edit"
      template="../templates/team-addmember.pt"
      />

  <browser:page
      name="+editproposedmembers"
      for="canonical.launchpad.interfaces.ITeam"
      permission="launchpad.Edit"
      class="canonical.launchpad.browser.ProposedTeamMembersEditView"
      template="../templates/team-editproposed.pt"
      />

  <browser:page
      name="+addbranch"
      for="canonical.launchpad.interfaces.IPerson"
      class="canonical.launchpad.browser.PersonBranchAddView"
      facet="branches"
      permission="launchpad.AnyPerson"
      template="../templates/person-branch-add.pt" />

  <browser:page
    for="canonical.launchpad.interfaces.IPerson"
    class="canonical.launchpad.browser.PersonTeamBranchesView"
    name="+portlet-teambranches"
    template="../templates/person-portlet-teambranches.pt"
    permission="zope.Public"
    />

  <!-- PersonSet -->
  <content class="canonical.launchpad.database.PersonSet">
      <allow interface="canonical.launchpad.interfaces.IPersonSet" />
  </content>

  <securedutility
      class="canonical.launchpad.database.PersonSet"
      provides="canonical.launchpad.interfaces.IPersonSet">
      <allow interface="canonical.launchpad.interfaces.IPersonSet" />
  </securedutility>

  <adapter
      provides="canonical.launchpad.interfaces.IStructuralObjectPresentation"
      for="canonical.launchpad.interfaces.IPersonSet"
      factory="canonical.launchpad.browser.PersonSetSOP"
      permission="zope.Public"
      />

  <browser:defaultView
      for="canonical.launchpad.interfaces.IPersonSet"
      name="+index" />

  <browser:navigation
      module="canonical.launchpad.browser"
      classes="PersonSetNavigation"
      />

  <browser:page
      name="+newperson"
      for="canonical.launchpad.interfaces.IPersonSet"
      class="canonical.launchpad.browser.PersonAddView"
      permission="launchpad.Admin"
      template="../templates/people-newperson.pt" />

  <browser:addform
      name="+newteam"
      for="canonical.launchpad.interfaces.IPersonSet"
      schema="canonical.launchpad.interfaces.ITeamCreation"
      fields="name displayname contactemail teamdescription
              defaultmembershipperiod defaultrenewalperiod subscriptionpolicy"
      class="canonical.launchpad.browser.TeamAddView"
      permission="launchpad.AnyPerson"
      template="../templates/people-newteam.pt"
      >
      <browser:widget
          field="teamdescription"
          class="zope.app.form.browser.TextAreaWidget"
          displayWidth="30"
          height="10" />
  </browser:addform>

  <browser:pages
      for="canonical.launchpad.interfaces.IPersonSet"
      permission="zope.Public"
      class="canonical.launchpad.browser.PeopleListView">
      <browser:page
          name="+peoplelist"
          template="../templates/people-list.pt"
          />
  </browser:pages>

  <browser:pages
      for="canonical.launchpad.interfaces.IPersonSet"
      permission="zope.Public"
      class="canonical.launchpad.browser.TeamListView">
      <browser:page
          name="+teamlist"
          template="../templates/people-list.pt"
          />
  </browser:pages>

  <browser:pages
      for="canonical.launchpad.interfaces.IPersonSet"
      permission="zope.Public"
      class="canonical.launchpad.browser.UbunteroListView">
      <browser:page
          name="+ubunterolist"
          template="../templates/people-list.pt"
          />
  </browser:pages>

  <browser:pages
      for="canonical.launchpad.interfaces.IPersonSet"
      permission="zope.Public"
      class="canonical.launchpad.browser.FOAFSearchView">
      <browser:page
          name="+index"
          template="../templates/people-index.pt"
          />
      <browser:page
        name="+portlet-stats"
        template="../templates/people-portlet-stats.pt" />
  </browser:pages>

  <browser:addform
      name="+requestmerge"
      for="canonical.launchpad.interfaces.IPersonSet"
      schema="canonical.launchpad.interfaces.person.IRequestPeopleMerge"
      fields="dupeaccount"
      class="canonical.launchpad.browser.RequestPeopleMergeView"
      permission="launchpad.AnyPerson"
      template="../templates/people-requestmerge.pt"
      />

  <browser:pages
      for="canonical.launchpad.interfaces.IPersonSet"
      permission="launchpad.Admin"
      class="canonical.launchpad.browser.AdminRequestPeopleMergeView">
      <browser:page
          name="+adminrequestmerge"
          template="../templates/people-adminrequestmerge.pt"
          />
  </browser:pages>

  <browser:pages
      for="canonical.launchpad.interfaces.IPersonSet"
      permission="launchpad.AnyPerson"
      class="canonical.launchpad.browser.RequestPeopleMergeMultipleEmailsView">
      <browser:page
          name="+requestmerge-multiple"
          template="../templates/people-requestmerge-multiple.pt"
          />
  </browser:pages>

  <browser:pages
      for="canonical.launchpad.interfaces.IPersonSet"
      permission="launchpad.AnyPerson"
      class="canonical.launchpad.browser.FinishedPeopleMergeRequestView">
      <browser:page
          name="+mergerequest-sent"
          template="../templates/people-mergerequest-sent.pt"
          />
  </browser:pages>

  <browser:pages
    for="canonical.launchpad.interfaces.IPersonSet"
    permission="zope.Public">
      <browser:page
        name="+portlet-about"
        template="../templates/people-portlet-about.pt" />
  </browser:pages>
</facet>

<facet facet="answers">
  <browser:page
      for="canonical.launchpad.interfaces.IPerson"
      class="canonical.launchpad.browser.PersonLatestQuestionsView"
      name="+portlet-latestquestions"
      permission="zope.Public"
      template="../templates/questiontarget-portlet-latestquestions.pt"
      />
  <browser:page
    for="canonical.launchpad.interfaces.IPerson"
    class="canonical.launchpad.browser.PersonSearchQuestionsView"
    name="+questions"
    permission="zope.Public"
    />
  <browser:renamed-page
    for="canonical.launchpad.interfaces.IPerson"
    name="+tickets"
    new_name="+questions"
    rootsite="answers"
    />
  <browser:page
    for="canonical.launchpad.interfaces.IPerson"
    class="canonical.launchpad.browser.SearchAnsweredQuestionsView"
    name="+answeredquestions"
    permission="zope.Public"
    />
  <browser:renamed-page
    for="canonical.launchpad.interfaces.IPerson"
    name="+answeredtickets"
    new_name="+answeredquestions"
    rootsite="answers"
    />
  <browser:page
    for="canonical.launchpad.interfaces.IPerson"
    class="canonical.launchpad.browser.SearchAssignedQuestionsView"
    name="+assignedquestions"
    permission="zope.Public"
    />
  <browser:renamed-page
    for="canonical.launchpad.interfaces.IPerson"
    name="+assignedtickets"
    new_name="+assignedquestions"
    rootsite="answers"
    />
  <browser:page
    for="canonical.launchpad.interfaces.IPerson"
    class="canonical.launchpad.browser.SearchCommentedQuestionsView"
    name="+commentedquestions"
    permission="zope.Public"
    />
  <browser:renamed-page
    for="canonical.launchpad.interfaces.IPerson"
    name="+commentedtickets"
    new_name="+commentedquestions"
    rootsite="answers"
    />
  <browser:page
    for="canonical.launchpad.interfaces.IPerson"
    class="canonical.launchpad.browser.SearchCreatedQuestionsView"
    name="+createdquestions"
    permission="zope.Public"
    />
  <browser:renamed-page
    for="canonical.launchpad.interfaces.IPerson"
    name="+createdtickets"
    new_name="+createdquestions"
    rootsite="answers"
    />
  <browser:page
    for="canonical.launchpad.interfaces.IPerson"
    class="canonical.launchpad.browser.SearchNeedAttentionQuestionsView"
    name="+needattentionquestions"
    permission="zope.Public"
    />
  <browser:renamed-page
    for="canonical.launchpad.interfaces.IPerson"
    name="+needattentiontickets"
    new_name="+needattentionquestions"
    rootsite="answers"
    />
  <browser:page
    for="canonical.launchpad.interfaces.IPerson"
    class="canonical.launchpad.browser.SearchSubscribedQuestionsView"
    name="+subscribedquestions"
    permission="zope.Public"
    />
<<<<<<< HEAD
  <browser:renamed-page
    for="canonical.launchpad.interfaces.IPerson"
    name="+subscribedtickets"
    new_name="+subscribedquestions"
    rootsite="answers"
    />
=======
  <browser:page
    for="canonical.launchpad.interfaces.IPerson"
    class="canonical.launchpad.browser.PersonAnswerContactForView"
    name="+answer-contact-for"
    permission="zope.Public"
    template="../templates/person-answer-contact-for.pt"
    />
      
>>>>>>> d3160652
  <browser:menus
    module="canonical.launchpad.browser"
    classes="PersonAnswersMenu"
    />
</facet>

<adapter for="canonical.launchpad.webapp.interfaces.ILaunchpadPrincipal"
    provides="canonical.launchpad.interfaces.IPerson"
    factory="canonical.launchpad.components.person.personFromPrincipal" />

</configure><|MERGE_RESOLUTION|>--- conflicted
+++ resolved
@@ -405,7 +405,7 @@
     facet="branches"
     name="+registeredbranches"
     template="../templates/person-branches.pt" />
- 
+
   <browser:page
       for="canonical.launchpad.interfaces.IPerson"
       permission="zope.Public"
@@ -763,14 +763,12 @@
     name="+subscribedquestions"
     permission="zope.Public"
     />
-<<<<<<< HEAD
   <browser:renamed-page
     for="canonical.launchpad.interfaces.IPerson"
     name="+subscribedtickets"
     new_name="+subscribedquestions"
     rootsite="answers"
     />
-=======
   <browser:page
     for="canonical.launchpad.interfaces.IPerson"
     class="canonical.launchpad.browser.PersonAnswerContactForView"
@@ -778,8 +776,6 @@
     permission="zope.Public"
     template="../templates/person-answer-contact-for.pt"
     />
-      
->>>>>>> d3160652
   <browser:menus
     module="canonical.launchpad.browser"
     classes="PersonAnswersMenu"
