--- conflicted
+++ resolved
@@ -164,14 +164,9 @@
            'author_name': u'Joe User',
            'archive_purpose': 'PPA',
            'ogrecomponent': 'universe',
-<<<<<<< HEAD
-           'recipe_text': '# bzr-builder format 0.3 deb-version 0+{revno}\n'
-                          'lp://dev/~joe/someapp/pkg\n',
-=======
            'recipe_text':
-               '# bzr-builder format 0.2 deb-version {debupstream}-0~{revno}\n'
+               '# bzr-builder format 0.3 deb-version {debupstream}-0~{revno}\n'
                'lp://dev/~joe/someapp/pkg\n',
->>>>>>> 81773a70
            'archives': expected_archives,
            'distroseries_name': job.build.distroseries.name,
             }, job._extraBuildArgs(distroarchseries))
@@ -240,14 +235,9 @@
            'author_name': u'Joe User',
            'archive_purpose': 'PPA',
            'ogrecomponent': 'universe',
-<<<<<<< HEAD
-           'recipe_text': '# bzr-builder format 0.3 deb-version 0+{revno}\n'
-                          'lp://dev/~joe/someapp/pkg\n',
-=======
            'recipe_text':
-               '# bzr-builder format 0.2 deb-version {debupstream}-0~{revno}\n'
+               '# bzr-builder format 0.3 deb-version {debupstream}-0~{revno}\n'
                'lp://dev/~joe/someapp/pkg\n',
->>>>>>> 81773a70
            'archives': expected_archives,
            'distroseries_name': job.build.distroseries.name,
             }, job._extraBuildArgs(distroarchseries, logger))
