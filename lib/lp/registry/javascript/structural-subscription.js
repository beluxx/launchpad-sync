--- conflicted
+++ resolved
@@ -297,13 +297,9 @@
     var has_errors = check_for_errors_in_overlay(
         namespace._add_subscription_overlay);
     var filter_id = '#filter-description-'+context.filter_id.toString();
-<<<<<<< HEAD
     var filter_node = Y.one(
         '#subscription-filter-'+context.filter_id.toString());
-    var submit_button = add_subscription_overlay.bodyNode.one(
-=======
     var submit_button = namespace._add_subscription_overlay.bodyNode.one(
->>>>>>> 1b75af9b
         '[name="field.actions.create"]');
     if (has_errors) {
         return;
@@ -313,13 +309,8 @@
         var description_node = Y.one(filter_id);
         var filter = new_data.getAttrs();
         fill_filter_description(
-<<<<<<< HEAD
             filter_node, context.filter_info, filter);
-        add_subscription_overlay.hide();
-=======
-            description_node, context.filter_info, filter);
         clean_up();
->>>>>>> 1b75af9b
     }};
     submit_button.replaceClass('lazr-pos', 'spinner');
     patch_bug_filter(context.filter_info.filter, form_data, on);
