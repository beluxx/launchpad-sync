# Copyright 2009-2010 Canonical Ltd.  This software is licensed under the
# GNU Affero General Public License version 3 (see the file LICENSE).

"""Tests for the renovated slave scanner aka BuilddManager."""

import os
import signal
import time
import transaction
import unittest

from twisted.internet import defer, reactor, task
from twisted.internet.error import ConnectionClosed
from twisted.internet.task import Clock, deferLater
from twisted.python.failure import Failure
from twisted.trial.unittest import TestCase as TrialTestCase

from zope.component import getUtility
from zope.security.proxy import removeSecurityProxy

from canonical.buildd.tests import BuilddSlaveTestSetup
from canonical.config import config
from canonical.launchpad.ftests import ANONYMOUS, login
from canonical.launchpad.scripts.logger import BufferLogger
from canonical.testing.layers import (
    LaunchpadScriptLayer, LaunchpadZopelessLayer, TwistedLayer)
from lp.buildmaster.interfaces.buildbase import BuildStatus
from lp.buildmaster.interfaces.builder import IBuilderSet
from lp.buildmaster.interfaces.buildqueue import IBuildQueueSet
from lp.buildmaster.manager import (
    BaseDispatchResult, BuilddManager, SlaveScanner, FailDispatchResult,
    NewBuildersScanner, RecordingSlave, ResetDispatchResult,
    buildd_success_result_map)
from lp.buildmaster.tests.harness import BuilddManagerTestSetup
from lp.registry.interfaces.distribution import IDistributionSet
from lp.soyuz.interfaces.binarypackagebuild import IBinaryPackageBuildSet
from lp.soyuz.tests.soyuzbuilddhelpers import BuildingSlave
from lp.soyuz.tests.test_publishing import SoyuzTestPublisher
<<<<<<< HEAD
from lp.testing.factory import LaunchpadObjectFactory
from lp.testing.fakemethod import FakeMethod
=======
from lp.testing import TestCase as LaunchpadTestCase
>>>>>>> 2ba0dd03


class TestRecordingSlaves(TrialTestCase):
    """Tests for the recording slave class."""
    layer = TwistedLayer

    def setUp(self):
        """Setup a fresh `RecordingSlave` for tests."""
        TrialTestCase.setUp(self)
        self.slave = RecordingSlave(
            'foo', 'http://foo:8221/rpc', 'foo.host')

    def test_representation(self):
        """`RecordingSlave` has a custom representation.

        It encloses builder name and xmlrpc url for debug purposes.
        """
        self.assertEqual('<foo:http://foo:8221/rpc>', repr(self.slave))

    def assert_ensurepresent(self, func):
        """Helper function to test results from calling ensurepresent."""
        self.assertEqual(
            [True, 'Download'],
            func('boing', 'bar', 'baz'))
        self.assertEqual(
            [('ensurepresent', ('boing', 'bar', 'baz'))],
            self.slave.calls)

    def test_ensurepresent(self):
        """`RecordingSlave.ensurepresent` always succeeds.

        It returns the expected succeed code and records the interaction
        information for later use.
        """
        self.assert_ensurepresent(self.slave.ensurepresent)

    def test_sendFileToSlave(self):
        """RecordingSlave.sendFileToSlave always succeeeds.

        It calls ensurepresent() and hence returns the same results.
        """
        self.assert_ensurepresent(self.slave.sendFileToSlave)

    def test_build(self):
        """`RecordingSlave.build` always succeeds.

        It returns the expected succeed code and records the interaction
        information for later use.
        """
        self.assertEqual(
            ['BuilderStatus.BUILDING', 'boing'],
            self.slave.build('boing', 'bar', 'baz'))
        self.assertEqual(
            [('build', ('boing', 'bar', 'baz'))],
            self.slave.calls)

    def test_resume(self):
        """`RecordingSlave.resume` always returns successs."""
        # Resume isn't requested in a just-instantiated RecordingSlave.
        self.assertFalse(self.slave.resume_requested)

        # When resume is called, it returns the success list and mark
        # the slave for resuming.
        self.assertEqual(['', '', os.EX_OK], self.slave.resume())
        self.assertTrue(self.slave.resume_requested)

    def test_resumeHost_success(self):
        # On a successful resume resumeHost() fires the returned deferred
        # callback with 'None'.

        # The configuration testing command-line.
        self.assertEqual(
            'echo %(vm_host)s', config.builddmaster.vm_resume_command)

        # On success the response is None.
        def check_resume_success(response):
            out, err, code = response
            self.assertEqual(os.EX_OK, code)
            self.assertEqual("%s\n" % self.slave.vm_host, out)
        d = self.slave.resumeSlave()
        d.addBoth(check_resume_success)
        return d

    def test_resumeHost_failure(self):
        # On a failed resume, 'resumeHost' fires the returned deferred
        # errorback with the `ProcessTerminated` failure.

        # Override the configuration command-line with one that will fail.
        failed_config = """
        [builddmaster]
        vm_resume_command: test "%(vm_host)s = 'no-sir'"
        """
        config.push('failed_resume_command', failed_config)
        self.addCleanup(config.pop, 'failed_resume_command')

        # On failures, the response is a twisted `Failure` object containing
        # a tuple.
        def check_resume_failure(failure):
            out, err, code = failure.value
            # The process will exit with a return code of "1".
            self.assertEqual(code, 1)
        d = self.slave.resumeSlave()
        d.addBoth(check_resume_failure)
        return d

    def test_resumeHost_timeout(self):
        # On a resume timeouts, 'resumeHost' fires the returned deferred
        # errorback with the `TimeoutError` failure.

        # Override the configuration command-line with one that will timeout.
        timeout_config = """
        [builddmaster]
        vm_resume_command: sleep 5
        socket_timeout: 1
        """
        config.push('timeout_resume_command', timeout_config)
        self.addCleanup(config.pop, 'timeout_resume_command')

        # On timeouts, the response is a twisted `Failure` object containing
        # a `TimeoutError` error.
        def check_resume_timeout(failure):
            self.assertIsInstance(failure, Failure)
            out, err, code = failure.value
            self.assertEqual(code, signal.SIGKILL)
        clock = Clock()
        d = self.slave.resumeSlave(clock=clock)
        # Move the clock beyond the socket_timeout but earlier than the
        # sleep 5.  This stops the test having to wait for the timeout.
        # Fast tests FTW!
        clock.advance(2)
        d.addBoth(check_resume_timeout)
        return d


class TestingXMLRPCProxy:
    """This class mimics a twisted XMLRPC Proxy class."""

    def __init__(self, failure_info=None):
        self.calls = []
        self.failure_info = failure_info
        self.works = failure_info is None

    def callRemote(self, *args):
        self.calls.append(args)
        if self.works:
            result = buildd_success_result_map.get(args[0])
        else:
            result = 'boing'
        return defer.succeed([result, self.failure_info])


class TestingResetDispatchResult(ResetDispatchResult):
    """Override the evaluation method to simply annotate the call."""

    def __init__(self, slave, info=None):
        ResetDispatchResult.__init__(self, slave, info)
        self.processed = False

    def __call__(self):
        self.processed = True


class TestingFailDispatchResult(FailDispatchResult):
    """Override the evaluation method to simply annotate the call."""

    def __init__(self, slave, info=None):
        FailDispatchResult.__init__(self, slave, info)
        self.processed = False

    def __call__(self):
        self.processed = True


class TestingSlaveScanner(SlaveScanner):
    """Override the dispatch result factories """

    reset_result = TestingResetDispatchResult
    fail_result = TestingFailDispatchResult


class TestSlaveScanner(TrialTestCase):
    """Tests for the actual build slave manager."""
    layer = TwistedLayer

    def setUp(self):
        TrialTestCase.setUp(self)
        self.manager = TestingSlaveScanner("bob", BufferLogger())

        # We will use an instrumented SlaveScanner instance for tests in
        # this context.

        # Stop cyclic execution and record the end of the cycle.
        self.stopped = False

        def testNextCycle():
            self.stopped = True

        self.manager.scheduleNextScanCycle = testNextCycle

        # Return the testing Proxy version.
        self.test_proxy = TestingXMLRPCProxy()

        def testGetProxyForSlave(slave):
            return self.test_proxy
        self.manager._getProxyForSlave = testGetProxyForSlave

        # Deactivate the 'scan' method.
        def testScan():
            pass
        self.manager.scan = testScan

        # Stop automatic collection of dispatching results.
        def testslaveConversationEnded():
            pass
        self._realslaveConversationEnded = self.manager.slaveConversationEnded
        self.manager.slaveConversationEnded = testslaveConversationEnded

    def assertIsDispatchReset(self, result):
        self.assertTrue(
            isinstance(result, TestingResetDispatchResult),
            'Dispatch failure did not result in a ResetBuildResult object')

    def assertIsDispatchFail(self, result):
        self.assertTrue(
            isinstance(result, TestingFailDispatchResult),
            'Dispatch failure did not result in a FailBuildResult object')

    def test_checkResume(self):
        """`SlaveScanner.checkResume` is chained after resume requests.

        If the resume request succeed it returns None, otherwise it returns
        a `ResetBuildResult` (the one in the test context) that will be
        collect and evaluated later.

        See `RecordingSlave.resumeHost` for more information about the resume
        result contents.
        """
        slave = RecordingSlave('foo', 'http://foo.buildd:8221/', 'foo.host')

        successful_response = ['', '', os.EX_OK]
        result = self.manager.checkResume(successful_response, slave)
        self.assertEqual(
            None, result, 'Successful resume checks should return None')

        failed_response = ['stdout', 'stderr', 1]
        result = self.manager.checkResume(failed_response, slave)
        self.assertIsDispatchReset(result)
        self.assertEqual(
            '<foo:http://foo.buildd:8221/> reset failure', repr(result))
        self.assertEqual(
            result.info, "stdout\nstderr")

    def test_fail_to_resume_slave_resets_slave(self):
        # If an attempt to resume and dispatch a slave fails, we reset the
        # slave by calling self.reset_result(slave)().

        reset_result_calls = []

        class LoggingResetResult(BaseDispatchResult):
            """A DispatchResult that logs calls to itself.

            This *must* subclass BaseDispatchResult, otherwise finishCycle()
            won't treat it like a dispatch result.
            """

            def __init__(self, slave, info=None):
                self.slave = slave

            def __call__(self):
                reset_result_calls.append(self.slave)

        # Make a failing slave that is requesting a resume.
        slave = RecordingSlave('foo', 'http://foo.buildd:8221/', 'foo.host')
        slave.resume_requested = True
        slave.resumeSlave = lambda: deferLater(
            reactor, 0, defer.fail, Failure(('out', 'err', 1)))

        # Make the manager log the reset result calls.
        self.manager.reset_result = LoggingResetResult

        # We only care about this one slave. Reset the list of manager
        # deferreds in case setUp did something unexpected.
        self.manager._deferred_list = []

        # Here, we're patching the slaveConversationEnded method so we can
        # get an extra callback at the end of it, so we can
        # verify that the reset_result was really called.
        def _slaveConversationEnded():
            d = self._realslaveConversationEnded()
            return d.addCallback(
                lambda ignored: self.assertEqual([slave], reset_result_calls))
        self.manager.slaveConversationEnded = _slaveConversationEnded

        self.manager.resumeAndDispatch(slave)

    def test_failed_to_resume_slave_ready_for_reset(self):
        # When a slave fails to resume, the manager has a Deferred in its
        # Deferred list that is ready to fire with a ResetDispatchResult.

        # Make a failing slave that is requesting a resume.
        slave = RecordingSlave('foo', 'http://foo.buildd:8221/', 'foo.host')
        slave.resume_requested = True
        slave.resumeSlave = lambda: defer.fail(Failure(('out', 'err', 1)))

        # We only care about this one slave. Reset the list of manager
        # deferreds in case setUp did something unexpected.
        self.manager._deferred_list = []
        # Restore the slaveConversationEnded method. It's very relevant to
        # this test.
        self.manager.slaveConversationEnded = self._realslaveConversationEnded
        self.manager.resumeAndDispatch(slave)
        [d] = self.manager._deferred_list

        # The Deferred for our failing slave should be ready to fire
        # successfully with a ResetDispatchResult.
        def check_result(result):
            self.assertIsInstance(result, ResetDispatchResult)
            self.assertEqual(slave, result.slave)
            self.assertFalse(result.processed)
        return d.addCallback(check_result)

    def testCheckDispatch(self):
        """`SlaveScanner.checkDispatch` is chained after dispatch requests.

        If the dispatch request fails or a unknown method is given, it
        returns a `FailDispatchResult` (in the test context) that will
        be evaluated later.

        Builders will be marked as failed if the following responses
        categories are received.

         * Legitimate slave failures: when the response is a list with 2
           elements but the first element ('status') does not correspond to
           the expected 'success' result. See `buildd_success_result_map`.

         * Unexpected (code) failures: when the given 'method' is unknown
           or the response isn't a 2-element list or Failure instance.

        Communication failures (a twisted `Failure` instance) will simply
        cause the builder to be reset, a `ResetDispatchResult` object is
        returned. In other words, network failures are ignored in this
        stage, broken builders will be identified and marked as so
        during 'scan()' stage.

        On success dispatching it returns None.
        """
        slave = RecordingSlave('foo', 'http://foo.buildd:8221/', 'foo.host')

        # Successful legitimate response, None is returned.
        successful_response = [
            buildd_success_result_map.get('ensurepresent'), 'cool builder']
        result = self.manager.checkDispatch(
            successful_response, 'ensurepresent', slave)
        self.assertEqual(
            None, result, 'Successful dispatch checks should return None')

        # Failed legitimate response, results in a `FailDispatchResult`.
        failed_response = [False, 'uncool builder']
        result = self.manager.checkDispatch(
            failed_response, 'ensurepresent', slave)
        self.assertIsDispatchFail(result)
        self.assertEqual(
            '<foo:http://foo.buildd:8221/> failure (uncool builder)',
            repr(result))

        # Twisted Failure response, results in a `ResetDispatchResult`.
        twisted_failure = Failure(ConnectionClosed('Boom!'))
        result = self.manager.checkDispatch(
            twisted_failure, 'ensurepresent', slave)
        self.assertIsDispatchReset(result)
        self.assertEqual(
            '<foo:http://foo.buildd:8221/> reset failure', repr(result))

        # Unexpected response, results in a `FailDispatchResult`.
        unexpected_response = [1, 2, 3]
        result = self.manager.checkDispatch(
            unexpected_response, 'build', slave)
        self.assertIsDispatchFail(result)
        self.assertEqual(
            '<foo:http://foo.buildd:8221/> failure '
            '(Unexpected response: [1, 2, 3])', repr(result))

        # Unknown method was given, results in a `FailDispatchResult`
        result = self.manager.checkDispatch(
            successful_response, 'unknown-method', slave)
        self.assertIsDispatchFail(result)
        self.assertEqual(
            '<foo:http://foo.buildd:8221/> failure '
            '(Unknown slave method: unknown-method)', repr(result))

    def test_initiateDispatch(self):
        """Check `dispatchBuild` in various scenarios.

        When there are no recording slaves (i.e. no build got dispatched
        in scan()) it simply finishes the cycle.

        When there is a recording slave with pending slave calls, they are
        performed and if they all succeed the cycle is finished with no
        errors.

        On slave call failure the chain is stopped immediately and an
        FailDispatchResult is collected while finishing the cycle.
        """
        def check_no_events(results):
            errors = [
                r for s, r in results if isinstance(r, BaseDispatchResult)]
            self.assertEqual(0, len(errors))

        def check_events(results):
            [error] = [r for s, r in results if r is not None]
            self.assertEqual(
                '<foo:http://foo.buildd:8221/> failure (very broken slave)',
                repr(error))
            self.assertTrue(error.processed)

        def _wait_on_deferreds_then_check_no_events():
            dl = self._realslaveConversationEnded()
            dl.addCallback(check_no_events)

        def _wait_on_deferreds_then_check_events():
            dl = self._realslaveConversationEnded()
            dl.addCallback(check_events)

        # A functional slave charged with some interactions.
        slave = RecordingSlave('foo', 'http://foo.buildd:8221/', 'foo.host')
        slave.ensurepresent('arg1', 'arg2', 'arg3')
        slave.build('arg1', 'arg2', 'arg3')

        # If the previous step (resuming) has failed nothing gets dispatched.
        reset_result = ResetDispatchResult(slave)
        result = self.manager.initiateDispatch(reset_result, slave)
        self.assertTrue(result is reset_result)
        self.assertFalse(slave.resume_requested)
        self.assertEqual(0, len(self.manager._deferred_list))

        # Operation with the default (funcional slave), no resets or
        # failures results are triggered.
        slave.resume()
        result = self.manager.initiateDispatch(None, slave)
        self.assertEqual(None, result)
        self.assertTrue(slave.resume_requested)
        self.assertEqual(
            [('ensurepresent', 'arg1', 'arg2', 'arg3'),
             ('build', 'arg1', 'arg2', 'arg3')],
            self.test_proxy.calls)
        self.assertEqual(2, len(self.manager._deferred_list))

        # Monkey patch the slaveConversationEnded method so we can chain a
        # callback to check the end of the result chain.
        self.manager.slaveConversationEnded = \
            _wait_on_deferreds_then_check_no_events
        events = self.manager.slaveConversationEnded()

        # Create a broken slave and insert interaction that will
        # cause the builder to be marked as fail.
        self.test_proxy = TestingXMLRPCProxy('very broken slave')
        slave = RecordingSlave('foo', 'http://foo.buildd:8221/', 'foo.host')
        slave.ensurepresent('arg1', 'arg2', 'arg3')
        slave.build('arg1', 'arg2', 'arg3')

        result = self.manager.initiateDispatch(None, slave)
        self.assertEqual(None, result)
        self.assertEqual(3, len(self.manager._deferred_list))
        self.assertEqual(
            [('ensurepresent', 'arg1', 'arg2', 'arg3')],
            self.test_proxy.calls)

        # Monkey patch the slaveConversationEnded method so we can chain a
        # callback to check the end of the result chain.
        self.manager.slaveConversationEnded = \
            _wait_on_deferreds_then_check_events
        events = self.manager.slaveConversationEnded()

        return events


class TestSlaveScannerScan(TrialTestCase):
    """Tests `SlaveScanner.scan` method.

    This method uses the old framework for scanning and dispatching builds.
    """
    layer = LaunchpadZopelessLayer

    def setUp(self):
        """Setup TwistedLayer, TrialTestCase and BuilddSlaveTest.

        Also adjust the sampledata in a way a build can be dispatched to
        'bob' builder.
        """
        TwistedLayer.testSetUp()
        TrialTestCase.setUp(self)
        BuilddSlaveTestSetup().setUp()

        # Creating the required chroots needed for dispatching.
        login('foo.bar@canonical.com')
        test_publisher = SoyuzTestPublisher()
        ubuntu = getUtility(IDistributionSet).getByName('ubuntu')
        hoary = ubuntu.getSeries('hoary')
        test_publisher.setUpDefaultDistroSeries(hoary)
        test_publisher.addFakeChroots()
        login(ANONYMOUS)

    def tearDown(self):
        BuilddSlaveTestSetup().tearDown()
        TrialTestCase.tearDown(self)
        TwistedLayer.testTearDown()

    def _resetBuilder(self, builder):
        """Reset the given builder and it's job."""
        login('foo.bar@canonical.com')

        builder.builderok = True
        job = builder.currentjob
        if job is not None:
            job.reset()

        transaction.commit()
        login(ANONYMOUS)

    def assertBuildingJob(self, job, builder, logtail=None):
        """Assert the given job is building on the given builder."""
        from lp.services.job.interfaces.job import JobStatus
        if logtail is None:
            logtail = 'Dummy sampledata entry, not processing'

        self.assertTrue(job is not None)
        self.assertEqual(job.builder, builder)
        self.assertTrue(job.date_started is not None)
        self.assertEqual(job.job.status, JobStatus.RUNNING)
        build = getUtility(IBinaryPackageBuildSet).getByQueueEntry(job)
        self.assertEqual(build.status, BuildStatus.BUILDING)
        self.assertEqual(job.logtail, logtail)

    def _getManager(self):
        """Instantiate a SlaveScanner object.

        Replace its default logging handler by a testing version.
        """
        manager = SlaveScanner("bob", BufferLogger())
        manager.logger.name = 'slave-scanner'

        return manager

    def _checkDispatch(self, slave, builder):
        """`SlaveScanner.scan` returns a `RecordingSlave`.

        The single slave returned should match the given builder and
        contain interactions that should be performed asynchronously for
        properly dispatching the sampledata job.
        """
        self.assertFalse(
            slave is None, "Unexpected recording_slaves.")

        self.assertEqual(slave.name, builder.name)
        self.assertEqual(slave.url, builder.url)
        self.assertEqual(slave.vm_host, builder.vm_host)

        self.assertEqual(
            [('ensurepresent',
              ('0feca720e2c29dafb2c900713ba560e03b758711',
               'http://localhost:58000/93/fake_chroot.tar.gz',
               '', '')),
             ('ensurepresent',
              ('4e3961baf4f56fdbc95d0dd47f3c5bc275da8a33',
               'http://localhost:58000/43/alsa-utils_1.0.9a-4ubuntu1.dsc',
               '', '')),
             ('build',
              ('6358a89e2215e19b02bf91e2e4d009640fae5cf8',
               'binarypackage', '0feca720e2c29dafb2c900713ba560e03b758711',
               {'alsa-utils_1.0.9a-4ubuntu1.dsc':
                '4e3961baf4f56fdbc95d0dd47f3c5bc275da8a33'},
               {'arch_indep': True,
                'archive_private': False,
                'archive_purpose': 'PRIMARY',
                'archives':
                ['deb http://ftpmaster.internal/ubuntu hoary main'],
                'ogrecomponent': 'main',
                'suite': u'hoary'}))],
            slave.calls, "Job was not properly dispatched.")

    def testScanDispatchForResetBuilder(self):
        # A job gets dispatched to the sampledata builder after it's reset.

        # Reset sampledata builder.
        builder = getUtility(IBuilderSet)['bob']
        self._resetBuilder(builder)

        # Run 'scan' and check its result.
        LaunchpadZopelessLayer.switchDbUser(config.builddmaster.dbuser)
        manager = self._getManager()
        d = defer.maybeDeferred(manager.scan)
        d.addCallback(self._checkDispatch, builder)
        return d

    def _checkNoDispatch(self, recording_slave, builder):
        """Assert that no dispatch has occurred.

        'recording_slave' is None, so no interations would be passed
        to the asynchonous dispatcher and the builder remained active
        and IDLE.
        """
        self.assertTrue(
            recording_slave is None, "Unexpected recording_slave.")

        builder = getUtility(IBuilderSet).get(builder.id)
        self.assertTrue(builder.builderok)
        self.assertTrue(builder.currentjob is None)

    def testNoDispatchForMissingChroots(self):
        # When a required chroot is not present the `scan` method
        # should not return any `RecordingSlaves` to be processed
        # and the builder used should remain active and IDLE.

        # Reset sampledata builder.
        builder = getUtility(IBuilderSet)['bob']
        self._resetBuilder(builder)

        # Remove hoary/i386 chroot.
        login('foo.bar@canonical.com')
        ubuntu = getUtility(IDistributionSet).getByName('ubuntu')
        hoary = ubuntu.getSeries('hoary')
        pocket_chroot = hoary.getDistroArchSeries('i386').getPocketChroot()
        removeSecurityProxy(pocket_chroot).chroot = None
        transaction.commit()
        login(ANONYMOUS)

        # Run 'scan' and check its result.
        LaunchpadZopelessLayer.switchDbUser(config.builddmaster.dbuser)
        manager = self._getManager()
        d = defer.maybeDeferred(manager.scan)
        d.addCallback(self._checkNoDispatch, builder)
        return d

    def _checkJobRescued(self, slave, builder, job):
        """`SlaveScanner.scan` rescued the job.

        Nothing gets dispatched,  the 'broken' builder remained disabled
        and the 'rescued' job is ready to be dispatched.
        """
        self.assertTrue(
            slave is None, "Unexpected slave.")

        builder = getUtility(IBuilderSet).get(builder.id)
        self.assertFalse(builder.builderok)

        job = getUtility(IBuildQueueSet).get(job.id)
        self.assertTrue(job.builder is None)
        self.assertTrue(job.date_started is None)
        build = getUtility(IBinaryPackageBuildSet).getByQueueEntry(job)
        self.assertEqual(build.status, BuildStatus.NEEDSBUILD)

    def testScanRescuesJobFromBrokenBuilder(self):
        # The job assigned to a broken builder is rescued.

        # Sampledata builder is enabled and is assigned to an active job.
        builder = getUtility(IBuilderSet)['bob']
        self.assertTrue(builder.builderok)
        job = builder.currentjob
        self.assertBuildingJob(job, builder)

        # Disable the sampledata builder
        login('foo.bar@canonical.com')
        builder.builderok = False
        transaction.commit()
        login(ANONYMOUS)

        # Run 'scan' and check its result.
        LaunchpadZopelessLayer.switchDbUser(config.builddmaster.dbuser)
        manager = self._getManager()
        d = defer.maybeDeferred(manager.scan)
        d.addCallback(self._checkJobRescued, builder, job)
        return d

    def _checkJobUpdated(self, slave, builder, job):
        """`SlaveScanner.scan` updates legitimate jobs.

        Job is kept assigned to the active builder and its 'logtail' is
        updated.
        """
        self.assertTrue(slave is None, "Unexpected slave.")

        builder = getUtility(IBuilderSet).get(builder.id)
        self.assertTrue(builder.builderok)

        job = getUtility(IBuildQueueSet).get(job.id)
        self.assertBuildingJob(job, builder, logtail='This is a build log')

    def testScanUpdatesBuildingJobs(self):
        # The job assigned to a broken builder is rescued.

        # Enable sampledata builder attached to an appropriate testing
        # slave. It will respond as if it was building the sampledata job.
        builder = getUtility(IBuilderSet)['bob']

        login('foo.bar@canonical.com')
        builder.builderok = True
        builder.setSlaveForTesting(BuildingSlave(build_id='8-1'))
        transaction.commit()
        login(ANONYMOUS)

        job = builder.currentjob
        self.assertBuildingJob(job, builder)

        # Run 'scan' and check its result.
        LaunchpadZopelessLayer.switchDbUser(config.builddmaster.dbuser)
        manager = self._getManager()
        d = defer.maybeDeferred(manager.scan)
        d.addCallback(self._checkJobUpdated, builder, job)
        return d


class TestDispatchResult(unittest.TestCase):
    """Tests `BaseDispatchResult` variations.

    Variations of `BaseDispatchResult` when evaluated update the database
    information according to their purpose.
    """

    layer = LaunchpadZopelessLayer

    def _getBuilder(self, name):
        """Return a fixed `IBuilder` instance from the sampledata.

        Ensure it's active (builderok=True) and it has a in-progress job.
        """
        login('foo.bar@canonical.com')

        builder = getUtility(IBuilderSet)[name]
        builder.builderok = True

        job = builder.currentjob
        build = getUtility(IBinaryPackageBuildSet).getByQueueEntry(job)
        self.assertEqual(
            'i386 build of mozilla-firefox 0.9 in ubuntu hoary RELEASE',
            build.title)

        self.assertEqual('BUILDING', build.status.name)
        self.assertNotEqual(None, job.builder)
        self.assertNotEqual(None, job.date_started)
        self.assertNotEqual(None, job.logtail)

        transaction.commit()

        return builder, job.id

    def assertJobIsClean(self, job_id):
        """Re-fetch the `IBuildQueue` record and check if it's clean."""
        job = getUtility(IBuildQueueSet).get(job_id)
        build = getUtility(IBinaryPackageBuildSet).getByQueueEntry(job)
        self.assertEqual('NEEDSBUILD', build.status.name)
        self.assertEqual(None, job.builder)
        self.assertEqual(None, job.date_started)
        self.assertEqual(None, job.logtail)

    def testResetDispatchResult(self):
        """`ResetDispatchResult` clean any existing jobs.

        Although it keeps the builder active in pool.
        """
        builder, job_id = self._getBuilder('bob')
        builder.builderok = True

        # Setup a interaction to satisfy 'write_transaction' decorator.
        login(ANONYMOUS)
        slave = RecordingSlave(builder.name, builder.url, builder.vm_host)
        result = ResetDispatchResult(slave)
        result()

        self.assertJobIsClean(job_id)

        # XXX Julian
        # Disabled test until bug 586362 is fixed.
        #self.assertFalse(builder.builderok)
        self.assertEqual(None, builder.currentjob)

    def testFailDispatchResult(self):
        """`FailDispatchResult` excludes the builder from pool.

        It marks the build as failed (builderok=False) and clean any
        existing jobs.
        """
        builder, job_id = self._getBuilder('bob')

        # Setup a interaction to satisfy 'write_transaction' decorator.
        login(ANONYMOUS)
        slave = RecordingSlave(builder.name, builder.url, builder.vm_host)
        result = FailDispatchResult(slave, 'does not work!')
        result()

        self.assertJobIsClean(job_id)

        self.assertFalse(builder.builderok)
        self.assertEqual(None, builder.currentjob)
        self.assertEqual('does not work!', builder.failnotes)


<<<<<<< HEAD
class TestBuilddManager(TrialTestCase):

    layer = LaunchpadZopelessLayer

    def _stub_out_scheduleNextScanCycle(self):
        # stub out the code that adds a callLater, so that later tests
        # don't get surprises.
        self.patch(SlaveScanner, 'scheduleNextScanCycle', FakeMethod())

    def test_addScanForBuilders(self):
        # Test that addScanForBuilders generates NewBuildersScanner objects.
        self._stub_out_scheduleNextScanCycle()

        manager = BuilddManager()
        builder_names = set(
            builder.name for builder in getUtility(IBuilderSet))
        scanners = manager.addScanForBuilders(builder_names)
        scanner_names = set(scanner.builder_name for scanner in scanners)
        self.assertEqual(builder_names, scanner_names)

    def test_startService_adds_NewBuildersScanner(self):
        # When startService is called, the manager will start up a
        # NewBuildersScanner object.
        self._stub_out_scheduleNextScanCycle()
        clock = task.Clock()
        manager = BuilddManager(clock=clock)

        # Replace scan() with FakeMethod so we can see if it was called.
        manager.new_builders_scanner.scan = FakeMethod()

        manager.startService()
        advance = NewBuildersScanner.SCAN_INTERVAL + 1
        clock.advance(advance)
        self.assertNotEqual(0, manager.new_builders_scanner.scan.call_count)


class TestNewBuilders(TrialTestCase):
    """Test detecting of new builders."""

    layer = LaunchpadZopelessLayer

    def _getScanner(self, manager=None, clock=None):
        return NewBuildersScanner(manager=manager, clock=clock)

    def test_init_stores_existing_builders(self):
        # Make sure that NewBuildersScanner initialises itself properly
        # by storing a list of existing builders.
        all_builders = [builder.name for builder in getUtility(IBuilderSet)]
        builder_scanner = self._getScanner()
        self.assertEqual(all_builders, builder_scanner.current_builders)

    def test_scheduleScan(self):
        # Test that scheduleScan calls the "scan" method.
        clock = task.Clock()
        builder_scanner = self._getScanner(clock=clock)
        builder_scanner.scan = FakeMethod()
        builder_scanner.scheduleScan()

        advance = NewBuildersScanner.SCAN_INTERVAL + 1
        clock.advance(advance)
        self.assertNotEqual(
            0, builder_scanner.scan.call_count,
            "scheduleScan did not schedule anything")

    def test_checkForNewBuilders(self):
        # Test that checkForNewBuilders() detects a new builder

        # The basic case, where no builders are added.
        builder_scanner = self._getScanner()
        self.assertEqual([], builder_scanner.checkForNewBuilders())

        # Add two builders and ensure they're returned.
        new_builders = ["scooby", "lassie"]
        factory = LaunchpadObjectFactory()
        for builder_name in new_builders:
            factory.makeBuilder(name=builder_name)
        self.assertEqual(
            new_builders, builder_scanner.checkForNewBuilders())

    def test_scan(self):
        # See if scan detects new builders and schedules the next scan.

        # stub out the addScanForBuilders and scheduleScan methods since
        # they use callLater; we only want to assert that they get
        # called.
        def fake_checkForNewBuilders():
            return "new_builders"

        def fake_addScanForBuilders(new_builders):
            self.assertEqual("new_builders", new_builders)

        clock = task.Clock()
        builder_scanner = self._getScanner(BuilddManager(), clock=clock)
        builder_scanner.checkForNewBuilders = fake_checkForNewBuilders
        builder_scanner.manager.addScanForBuilders = fake_addScanForBuilders
        builder_scanner.scheduleScan = FakeMethod()

        builder_scanner.scan()
        advance = NewBuildersScanner.SCAN_INTERVAL + 1
        clock.advance(advance)
        self.assertNotEqual(
            0, builder_scanner.scheduleScan.call_count,
            "scheduleScan did not get called")


class TestBuilddManagerScript(unittest.TestCase):
=======
def is_file_growing(filepath, poll_interval=1, poll_repeat=10):
    """Poll the file size to see if it grows.

    Checks the size of the file in given intervals and returns True as soon as
    it sees the size increase between two polls. If the size does not
    increase after a given number of polls, the function returns False.
    If the file does not exist, the function silently ignores that and waits
    for it to appear on the next pall. If it has not appeared by the last
    poll, the exception is propagated.
    Program execution is blocked during polling.

    :param filepath: The path to the file to be palled.
    :param poll_interval: The number of seconds in between two polls.
    :param poll_repeat: The number times to repeat the polling, so the size is
        polled a total of poll_repeat+1 times. The default values create a
        total poll time of 11 seconds. The BuilddManager logs
        "scanning cycles" every 5 seconds so these settings should see an
        increase if the process is logging to this file. 
    """
    last_size = None
    for poll in range(poll_repeat+1):
        try:
            statinfo = os.stat(filepath)
            if last_size is None:
                last_size = statinfo.st_size
            elif statinfo.st_size > last_size:
                return True
            else:
                # The file should not be shrinking.
                assert statinfo.st_size == last_size
        except OSError:
            if poll == poll_repeat:
                # Propagate only on the last loop, i.e. give up.
                raise
        time.sleep(poll_interval)
    return False


class TestBuilddManagerScript(LaunchpadTestCase):
>>>>>>> 2ba0dd03

    layer = LaunchpadScriptLayer

    def testBuilddManagerRuns(self):
        # The `buildd-manager.tac` starts and stops correctly.
        BuilddManagerTestSetup().setUp()
        BuilddManagerTestSetup().tearDown()

    def testBuilddManagerLogging(self):
        # The twistd process logs as execpected.
        test_setup = BuilddManagerTestSetup()
        logfilepath = test_setup.logfile
        test_setup.setUp()
        self.addCleanup(test_setup.tearDown)
        # The process logs to its logfile.
        self.assertTrue(is_file_growing(logfilepath))
        # After rotating the log, the process keeps using the old file, no
        # new file is created.
        rotated_logfilepath = logfilepath+'.1'
        os.rename(logfilepath, rotated_logfilepath)
        self.assertTrue(is_file_growing(rotated_logfilepath))
        self.assertFalse(os.access(logfilepath, os.F_OK))
        # Upon receiving the USR1 signal, the process will re-open its log
        # file at the old location.
        test_setup.sendSignal(signal.SIGUSR1)
        self.assertTrue(is_file_growing(logfilepath))
        self.assertTrue(os.access(rotated_logfilepath, os.F_OK))

    def testBuilddManagerLoggingNoRotation(self):
        # The twistd process does not perform its own rotation.
        # By default twistd will rotate log files that grow beyond
        # 1000000 bytes but this is deactivated for the buildd manager.
        test_setup = BuilddManagerTestSetup()
        logfilepath = test_setup.logfile
        rotated_logfilepath = logfilepath+'.1'
        # Prefill the log file to just under 1000000 bytes.
        test_setup.precreateLogfile(
            "2010-07-27 12:36:54+0200 [-] Starting scanning cycle.\n", 18518)
        test_setup.setUp()
        self.addCleanup(test_setup.tearDown)
        # The process logs to the logfile.
        self.assertTrue(is_file_growing(logfilepath))
        # No rotation occured.
        self.assertFalse(
            os.access(rotated_logfilepath, os.F_OK),
            "Twistd's log file was rotated by twistd.")<|MERGE_RESOLUTION|>--- conflicted
+++ resolved
@@ -36,12 +36,9 @@
 from lp.soyuz.interfaces.binarypackagebuild import IBinaryPackageBuildSet
 from lp.soyuz.tests.soyuzbuilddhelpers import BuildingSlave
 from lp.soyuz.tests.test_publishing import SoyuzTestPublisher
-<<<<<<< HEAD
 from lp.testing.factory import LaunchpadObjectFactory
 from lp.testing.fakemethod import FakeMethod
-=======
 from lp.testing import TestCase as LaunchpadTestCase
->>>>>>> 2ba0dd03
 
 
 class TestRecordingSlaves(TrialTestCase):
@@ -838,7 +835,6 @@
         self.assertEqual('does not work!', builder.failnotes)
 
 
-<<<<<<< HEAD
 class TestBuilddManager(TrialTestCase):
 
     layer = LaunchpadZopelessLayer
@@ -944,8 +940,6 @@
             "scheduleScan did not get called")
 
 
-class TestBuilddManagerScript(unittest.TestCase):
-=======
 def is_file_growing(filepath, poll_interval=1, poll_repeat=10):
     """Poll the file size to see if it grows.
 
@@ -985,7 +979,6 @@
 
 
 class TestBuilddManagerScript(LaunchpadTestCase):
->>>>>>> 2ba0dd03
 
     layer = LaunchpadScriptLayer
 
