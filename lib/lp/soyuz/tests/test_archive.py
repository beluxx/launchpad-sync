# Copyright 2009-2011 Canonical Ltd.  This software is licensed under the
# GNU Affero General Public License version 3 (see the file LICENSE).

"""Test Archive features."""

from datetime import (
    date,
    datetime,
    timedelta,
    )
import doctest

from testtools.matchers import (
    DocTestMatches,
    MatchesRegex,
    MatchesStructure,
    )
from testtools.testcase import ExpectedException
import transaction
from zope.component import getUtility
from zope.security.interfaces import Unauthorized
from zope.security.proxy import removeSecurityProxy

from lp.app.errors import NotFoundError
from lp.app.interfaces.launchpad import ILaunchpadCelebrities
from lp.buildmaster.enums import BuildStatus
from lp.registry.interfaces.person import (
    IPersonSet,
    TeamSubscriptionPolicy,
    )
from lp.registry.interfaces.pocket import PackagePublishingPocket
from lp.registry.interfaces.series import SeriesStatus
from lp.services.database.sqlbase import sqlvalues
from lp.services.features.testing import FeatureFixture
from lp.services.job.interfaces.job import JobStatus
from lp.services.propertycache import clear_property_cache
from lp.services.webapp.interfaces import (
    DEFAULT_FLAVOR,
    IStoreSelector,
    MAIN_STORE,
    )
from lp.services.worlddata.interfaces.country import ICountrySet
from lp.soyuz.adapters.archivedependencies import (
    get_sources_list_for_building,
    )
from lp.soyuz.enums import (
    ArchivePermissionType,
    ArchivePurpose,
    ArchiveStatus,
    PackageCopyPolicy,
    PackagePublishingStatus,
    )
from lp.soyuz.interfaces.archive import (
    ArchiveDependencyError,
    ArchiveDisabled,
    CannotCopy,
    CannotRestrictArchitectures,
    CannotUploadToPocket,
    CannotUploadToPPA,
    ForbiddenByFeatureFlag,
    IArchiveSet,
    InsufficientUploadRights,
    InvalidPocketForPartnerArchive,
    InvalidPocketForPPA,
    NoRightsForArchive,
    NoRightsForComponent,
    VersionRequiresName,
    )
from lp.soyuz.interfaces.archivearch import IArchiveArchSet
from lp.soyuz.interfaces.archivepermission import IArchivePermissionSet
from lp.soyuz.interfaces.binarypackagename import IBinaryPackageNameSet
from lp.soyuz.interfaces.component import IComponentSet
from lp.soyuz.interfaces.packagecopyjob import IPlainPackageCopyJobSource
from lp.soyuz.interfaces.processor import IProcessorFamilySet
from lp.soyuz.model.archive import Archive
from lp.soyuz.model.archivepermission import (
    ArchivePermission,
    ArchivePermissionSet,
    )
from lp.soyuz.model.binarypackagerelease import (
    BinaryPackageReleaseDownloadCount,
    )
from lp.soyuz.model.component import ComponentSelection
from lp.soyuz.tests.test_publishing import SoyuzTestPublisher
from lp.testing import (
    ANONYMOUS,
    celebrity_logged_in,
    login,
    login_person,
    person_logged_in,
    TestCaseWithFactory,
    )
from lp.testing.layers import (
    DatabaseFunctionalLayer,
    LaunchpadZopelessLayer,
    )
from lp.testing.sampledata import COMMERCIAL_ADMIN_EMAIL


class TestGetPublicationsInArchive(TestCaseWithFactory):

    layer = DatabaseFunctionalLayer

    def makeArchivesForOneDistribution(self, count=3):
        distribution = self.factory.makeDistribution()
        archives = []
        for i in range(count):
            archives.append(
                self.factory.makeArchive(distribution=distribution))
        return archives

    def makeArchivesWithPublications(self, count=3):
        archives = self.makeArchivesForOneDistribution(count=count)
        sourcepackagename = self.factory.makeSourcePackageName()
        for archive in archives:
            self.factory.makeSourcePackagePublishingHistory(
                sourcepackagename=sourcepackagename, archive=archive,
                status=PackagePublishingStatus.PUBLISHED,
                )
        return archives, sourcepackagename

    def getPublications(self, sourcepackagename, archives, distribution):
        return getUtility(IArchiveSet).getPublicationsInArchives(
            sourcepackagename, archives, distribution=distribution)

    def test_getPublications_returns_all_published_publications(self):
        # Returns all currently published publications for archives
        archives, sourcepackagename = self.makeArchivesWithPublications()
        results = self.getPublications(
            sourcepackagename, archives, archives[0].distribution)
        num_results = results.count()
        self.assertEquals(3, num_results)

    def test_getPublications_empty_list_of_archives(self):
        # Passing an empty list of archives will result in an empty
        # resultset.
        archives, sourcepackagename = self.makeArchivesWithPublications()
        results = self.getPublications(
            sourcepackagename, [], archives[0].distribution)
        self.assertEquals([], list(results))

    def assertPublicationsFromArchives(self, publications, archives):
        self.assertEquals(len(archives), publications.count())
        for publication, archive in zip(publications, archives):
            self.assertEquals(archive, publication.archive)

    def test_getPublications_returns_only_for_given_archives(self):
        # Returns only publications for the specified archives
        archives, sourcepackagename = self.makeArchivesWithPublications()
        results = self.getPublications(
            sourcepackagename, [archives[0]], archives[0].distribution)
        self.assertPublicationsFromArchives(results, [archives[0]])

    def test_getPublications_returns_only_published_publications(self):
        # Publications that are not published will not be returned.
        archive = self.factory.makeArchive()
        sourcepackagename = self.factory.makeSourcePackageName()
        self.factory.makeSourcePackagePublishingHistory(
            archive=archive, sourcepackagename=sourcepackagename,
            status=PackagePublishingStatus.PENDING)
        results = self.getPublications(
            sourcepackagename, [archive], archive.distribution)
        self.assertEquals([], list(results))

    def publishSourceInNewArchive(self, sourcepackagename):
        distribution = self.factory.makeDistribution()
        distroseries = self.factory.makeDistroSeries(
            distribution=distribution)
        archive = self.factory.makeArchive(distribution=distribution)
        self.factory.makeSourcePackagePublishingHistory(
            archive=archive, sourcepackagename=sourcepackagename,
            distroseries=distroseries,
            status=PackagePublishingStatus.PUBLISHED)
        return archive

    def test_getPublications_for_specific_distro(self):
        # Results can be filtered for specific distributions.
        sourcepackagename = self.factory.makeSourcePackageName()
        archive = self.publishSourceInNewArchive(sourcepackagename)
        other_archive = self.publishSourceInNewArchive(sourcepackagename)
        # We don't get the results for other_distribution
        results = self.getPublications(
            sourcepackagename, [archive, other_archive],
            distribution=archive.distribution)
        self.assertPublicationsFromArchives(results, [archive])


class TestArchiveRepositorySize(TestCaseWithFactory):

    layer = LaunchpadZopelessLayer

    def test_empty_ppa_has_zero_binaries_size(self):
        # An empty PPA has no binaries so has zero binaries_size.
        ppa = self.factory.makeArchive(purpose=ArchivePurpose.PPA)
        self.assertEquals(0, ppa.binaries_size)

    def test_sources_size_on_empty_archive(self):
        # Zero is returned for an archive without sources.
        archive = self.factory.makeArchive()
        self.assertEquals(0, archive.sources_size)

    def publishSourceFile(self, archive, library_file):
        """Publish a source package with the given content to the archive.

        :param archive: the IArchive to publish to.
        :param library_file: a LibraryFileAlias for the content of the
            source file.
        """
        sourcepackagerelease = self.factory.makeSourcePackageRelease()
        self.factory.makeSourcePackagePublishingHistory(
            archive=archive, sourcepackagerelease=sourcepackagerelease,
            status=PackagePublishingStatus.PUBLISHED)
        self.factory.makeSourcePackageReleaseFile(
            sourcepackagerelease=sourcepackagerelease,
            library_file=library_file)

    def test_sources_size_does_not_count_duplicated_files(self):
        # If there are multiple copies of the same file name/size
        # only one will be counted.
        archive = self.factory.makeArchive()
        library_file = self.factory.makeLibraryFileAlias()
        self.publishSourceFile(archive, library_file)
        self.assertEquals(
            library_file.content.filesize, archive.sources_size)

        self.publishSourceFile(archive, library_file)
        self.assertEquals(
            library_file.content.filesize, archive.sources_size)


class TestSeriesWithSources(TestCaseWithFactory):
    """Create some sources in different series."""

    layer = DatabaseFunctionalLayer

    def test_series_with_sources_returns_all_series(self):
        # Calling series_with_sources returns all series with publishings.
        distribution = self.factory.makeDistribution()
        archive = self.factory.makeArchive(distribution=distribution)
        self.factory.makeDistroSeries(
            distribution=distribution, version="0.5")
        series_with_sources1 = self.factory.makeDistroSeries(
            distribution=distribution, version="1")
        self.factory.makeSourcePackagePublishingHistory(
            distroseries=series_with_sources1, archive=archive,
            status=PackagePublishingStatus.PUBLISHED)
        series_with_sources2 = self.factory.makeDistroSeries(
            distribution=distribution, version="2")
        self.factory.makeSourcePackagePublishingHistory(
            distroseries=series_with_sources2, archive=archive,
            status=PackagePublishingStatus.PENDING)
        self.assertEqual(
            [series_with_sources2, series_with_sources1],
            archive.series_with_sources)

    def test_series_with_sources_ignore_non_published_records(self):
        # If all publishings in a series are deleted or superseded
        # the series will not be returned.
        series = self.factory.makeDistroSeries()
        archive = self.factory.makeArchive(distribution=series.distribution)
        self.factory.makeSourcePackagePublishingHistory(
            distroseries=series, archive=archive,
            status=PackagePublishingStatus.DELETED)
        self.assertEqual([], archive.series_with_sources)

    def test_series_with_sources_ordered_by_version(self):
        # The returned series are ordered by the distroseries version.
        distribution = self.factory.makeDistribution()
        archive = self.factory.makeArchive(distribution=distribution)
        series1 = self.factory.makeDistroSeries(
            version="1", distribution=distribution)
        series2 = self.factory.makeDistroSeries(
            version="2", distribution=distribution)
        self.factory.makeSourcePackagePublishingHistory(
            distroseries=series1, archive=archive,
            status=PackagePublishingStatus.PUBLISHED)
        self.factory.makeSourcePackagePublishingHistory(
            distroseries=series2, archive=archive,
            status=PackagePublishingStatus.PUBLISHED)
        self.assertEqual([series2, series1], archive.series_with_sources)
        # Change the version such that they should order differently
        removeSecurityProxy(series2).version = "0.5"
        # ... and check that they do
        self.assertEqual([series1, series2], archive.series_with_sources)


class TestGetSourcePackageReleases(TestCaseWithFactory):

    layer = DatabaseFunctionalLayer

    def createArchiveWithBuilds(self, statuses):
        archive = self.factory.makeArchive()
        sprs = []
        for status in statuses:
            sourcepackagerelease = self.factory.makeSourcePackageRelease()
            self.factory.makeBinaryPackageBuild(
                source_package_release=sourcepackagerelease,
                archive=archive, status=status)
            sprs.append(sourcepackagerelease)
        self.factory.makeSourcePackageRelease()
        return archive, sprs

    def test_getSourcePackageReleases_with_no_params(self):
        # With no params all source package releases are returned.
        archive, sprs = self.createArchiveWithBuilds(
            [BuildStatus.NEEDSBUILD, BuildStatus.FULLYBUILT])
        self.assertContentEqual(
            sprs, archive.getSourcePackageReleases())

    def test_getSourcePackageReleases_with_buildstatus(self):
        # Results are filtered by the specified buildstatus.
        archive, sprs = self.createArchiveWithBuilds(
            [BuildStatus.NEEDSBUILD, BuildStatus.FULLYBUILT])
        self.assertContentEqual(
            [sprs[0]], archive.getSourcePackageReleases(
                build_status=BuildStatus.NEEDSBUILD))


class TestCorrespondingDebugArchive(TestCaseWithFactory):

    layer = DatabaseFunctionalLayer

    def testPrimaryDebugArchiveIsDebug(self):
        distribution = self.factory.makeDistribution()
        primary = self.factory.makeArchive(
            distribution=distribution, purpose=ArchivePurpose.PRIMARY)
        debug = self.factory.makeArchive(
            distribution=distribution, purpose=ArchivePurpose.DEBUG)
        self.assertEquals(primary.debug_archive, debug)

    def testPartnerDebugArchiveIsSelf(self):
        partner = self.factory.makeArchive(purpose=ArchivePurpose.PARTNER)
        self.assertEquals(partner.debug_archive, partner)

    def testCopyDebugArchiveIsSelf(self):
        copy = self.factory.makeArchive(purpose=ArchivePurpose.COPY)
        self.assertEquals(copy.debug_archive, copy)

    def testDebugDebugArchiveIsSelf(self):
        debug = self.factory.makeArchive(purpose=ArchivePurpose.DEBUG)
        self.assertEquals(debug.debug_archive, debug)

    def testPPADebugArchiveIsSelf(self):
        ppa = self.factory.makeArchive(purpose=ArchivePurpose.PPA)
        self.assertEquals(ppa.debug_archive, ppa)

    def testMissingPrimaryDebugArchiveIsNone(self):
        primary = self.factory.makeArchive(purpose=ArchivePurpose.PRIMARY)
        self.assertIs(primary.debug_archive, None)


class TestArchiveEnableDisable(TestCaseWithFactory):
    """Test the enable and disable methods of Archive."""

    layer = DatabaseFunctionalLayer

    def _getBuildJobsByStatus(self, archive, status):
        # Return the count for archive build jobs with the given status.
        query = """
            SELECT COUNT(Job.id)
            FROM BinaryPackageBuild, BuildPackageJob, BuildQueue, Job,
                 PackageBuild, BuildFarmJob
            WHERE
                BuildPackageJob.build = BinaryPackageBuild.id
                AND BuildPackageJob.job = BuildQueue.job
                AND Job.id = BuildQueue.job
                AND BinaryPackageBuild.package_build = PackageBuild.id
                AND PackageBuild.archive = %s
                AND PackageBuild.build_farm_job = BuildFarmJob.id
                AND BuildFarmJob.status = %s
                AND Job.status = %s;
        """ % sqlvalues(archive, BuildStatus.NEEDSBUILD, status)

        store = getUtility(IStoreSelector).get(MAIN_STORE, DEFAULT_FLAVOR)
        return store.execute(query).get_one()[0]

    def assertNoBuildJobsHaveStatus(self, archive, status):
        # Check that that the jobs attached to this archive do not have this
        # status.
        self.assertEqual(self._getBuildJobsByStatus(archive, status), 0)

    def assertHasBuildJobsWithStatus(self, archive, status, count):
        # Check that that there are jobs attached to this archive that have
        # the specified status.
        self.assertEqual(self._getBuildJobsByStatus(archive, status), count)

    def test_enableArchive(self):
        # Enabling an archive should set all the Archive's suspended builds to
        # WAITING.
        archive = self.factory.makeArchive(enabled=True)
        build = self.factory.makeBinaryPackageBuild(
            archive=archive, status=BuildStatus.NEEDSBUILD)
        build.queueBuild()
        # disable the archive, as it is currently enabled
        removeSecurityProxy(archive).disable()
        self.assertHasBuildJobsWithStatus(archive, JobStatus.SUSPENDED, 1)
        removeSecurityProxy(archive).enable()
        self.assertNoBuildJobsHaveStatus(archive, JobStatus.SUSPENDED)
        self.assertTrue(archive.enabled)

    def test_enableArchiveAlreadyEnabled(self):
        # Enabling an already enabled Archive should raise an AssertionError.
        archive = self.factory.makeArchive(enabled=True)
        self.assertRaises(AssertionError, removeSecurityProxy(archive).enable)

    def test_disableArchive(self):
        # Disabling an archive should set all the Archive's pending bulds to
        # SUSPENDED.
        archive = self.factory.makeArchive(enabled=True)
        build = self.factory.makeBinaryPackageBuild(
            archive=archive, status=BuildStatus.NEEDSBUILD)
        build.queueBuild()
        self.assertHasBuildJobsWithStatus(archive, JobStatus.WAITING, 1)
        removeSecurityProxy(archive).disable()
        self.assertNoBuildJobsHaveStatus(archive, JobStatus.WAITING)
        self.assertFalse(archive.enabled)

    def test_disableArchiveAlreadyDisabled(self):
        # Disabling an already disabled Archive should raise an
        # AssertionError.
        archive = self.factory.makeArchive(enabled=False)
        self.assertRaises(
            AssertionError, removeSecurityProxy(archive).disable)


class TestCollectLatestPublishedSources(TestCaseWithFactory):
    """Ensure that the private helper method works as expected."""

    layer = DatabaseFunctionalLayer

    def makePublishedSources(self, archive, statuses, versions, names):
        for status, version, name in zip(statuses, versions, names):
            self.factory.makeSourcePackagePublishingHistory(
                sourcepackagename=name, archive=archive,
                version=version, status=status)

    def test_collectLatestPublishedSources_returns_latest(self):
        sourcepackagename = self.factory.makeSourcePackageName(name="foo")
        other_spn = self.factory.makeSourcePackageName(name="bar")
        archive = self.factory.makeArchive()
        self.makePublishedSources(archive,
            [PackagePublishingStatus.PUBLISHED] * 3,
            ["1.0", "1.1", "2.0"],
            [sourcepackagename, sourcepackagename, other_spn])
        pubs = removeSecurityProxy(archive)._collectLatestPublishedSources(
            archive, ["foo"])
        self.assertEqual(1, len(pubs))
        self.assertEqual('1.1', pubs[0].source_package_version)

    def test_collectLatestPublishedSources_returns_published_only(self):
        # Set the status of the latest pub to DELETED and ensure that it
        # is not returned.
        sourcepackagename = self.factory.makeSourcePackageName(name="foo")
        other_spn = self.factory.makeSourcePackageName(name="bar")
        archive = self.factory.makeArchive()
        self.makePublishedSources(archive,
            [PackagePublishingStatus.PUBLISHED,
                PackagePublishingStatus.DELETED,
                PackagePublishingStatus.PUBLISHED],
            ["1.0", "1.1", "2.0"],
            [sourcepackagename, sourcepackagename, other_spn])
        pubs = removeSecurityProxy(archive)._collectLatestPublishedSources(
            archive, ["foo"])
        self.assertEqual(1, len(pubs))
        self.assertEqual('1.0', pubs[0].source_package_version)


class TestArchiveCanUpload(TestCaseWithFactory):
    """Test the various methods that verify whether uploads are allowed to
    happen."""

    layer = DatabaseFunctionalLayer

    def test_checkArchivePermission_by_PPA_owner(self):
        # Uploading to a PPA should be allowed for a user that is the owner
        owner = self.factory.makePerson(name="somebody")
        archive = self.factory.makeArchive(owner=owner)
        self.assertEquals(True, archive.checkArchivePermission(owner))
        someone_unrelated = self.factory.makePerson(name="somebody-unrelated")
        self.assertEquals(False,
            archive.checkArchivePermission(someone_unrelated))

    def test_checkArchivePermission_distro_archive(self):
        # Regular users can not upload to ubuntu
        archive = self.factory.makeArchive(purpose=ArchivePurpose.PRIMARY)
        # The factory sets the archive owner the same as the distro owner,
        # change that here to ensure the security adapter checks are right.
        removeSecurityProxy(archive).owner = self.factory.makePerson()
        main = getUtility(IComponentSet)["main"]
        # A regular user doesn't have access
        somebody = self.factory.makePerson()
        self.assertEquals(False,
            archive.checkArchivePermission(somebody, main))
        # An ubuntu core developer does have access
        coredev = self.factory.makePerson()
        with person_logged_in(archive.distribution.owner):
            archive.newComponentUploader(coredev, main.name)
        self.assertEquals(True, archive.checkArchivePermission(coredev, main))

    def test_checkArchivePermission_ppa(self):
        owner = self.factory.makePerson()
        archive = self.factory.makeArchive(purpose=ArchivePurpose.PPA,
                                           owner=owner)
        somebody = self.factory.makePerson()
        # The owner has access
        self.assertEquals(True, archive.checkArchivePermission(owner))
        # Somebody unrelated does not
        self.assertEquals(False, archive.checkArchivePermission(somebody))

    def makeArchiveAndActiveDistroSeries(self, purpose=None):
        if purpose is None:
            purpose = ArchivePurpose.PRIMARY
        archive = self.factory.makeArchive(purpose=purpose)
        distroseries = self.factory.makeDistroSeries(
            distribution=archive.distribution,
            status=SeriesStatus.DEVELOPMENT)
        return archive, distroseries

    def makePersonWithComponentPermission(self, archive):
        person = self.factory.makePerson()
        component = self.factory.makeComponent()
        removeSecurityProxy(archive).newComponentUploader(
            person, component)
        return person, component

    def checkUpload(self, archive, person, sourcepackagename,
                    distroseries=None, component=None,
                    pocket=None, strict_component=False):
        if distroseries is None:
            distroseries = self.factory.makeDistroSeries()
        if component is None:
            component = self.factory.makeComponent()
        if pocket is None:
            pocket = PackagePublishingPocket.RELEASE
        return archive.checkUpload(
            person, distroseries, sourcepackagename, component, pocket,
            strict_component=strict_component)

    def assertCanUpload(self, archive, person, sourcepackagename,
                        distroseries=None, component=None,
                        pocket=None, strict_component=False):
        """Assert an upload to 'archive' will be accepted."""
        self.assertIs(
            None,
            self.checkUpload(
                archive, person, sourcepackagename,
                distroseries=distroseries, component=component,
                pocket=pocket, strict_component=strict_component))

    def assertCannotUpload(self, reason, archive, person, sourcepackagename,
                           distroseries=None, component=None, pocket=None,
                           strict_component=False):
        """Assert that upload to 'archive' will be rejected.

        :param reason: The expected reason for not being able to upload. A
            class.
        """
        self.assertIsInstance(
            self.checkUpload(
                archive, person, sourcepackagename,
                distroseries=distroseries, component=component,
                pocket=pocket, strict_component=strict_component),
            reason)

    def test_checkUpload_partner_invalid_pocket(self):
        # Partner archives only have release and proposed pockets
        archive, distroseries = self.makeArchiveAndActiveDistroSeries(
            purpose=ArchivePurpose.PARTNER)
        self.assertCannotUpload(
            InvalidPocketForPartnerArchive, archive,
            self.factory.makePerson(), self.factory.makeSourcePackageName(),
            pocket=PackagePublishingPocket.UPDATES,
            distroseries=distroseries)

    def test_checkUpload_ppa_invalid_pocket(self):
        # PPA archives only have release pockets
        archive, distroseries = self.makeArchiveAndActiveDistroSeries(
            purpose=ArchivePurpose.PPA)
        self.assertCannotUpload(
            InvalidPocketForPPA, archive,
            self.factory.makePerson(), self.factory.makeSourcePackageName(),
            pocket=PackagePublishingPocket.PROPOSED,
            distroseries=distroseries)

    def test_checkUpload_invalid_pocket_for_series_state(self):
        archive, distroseries = self.makeArchiveAndActiveDistroSeries(
            purpose=ArchivePurpose.PRIMARY)
        self.assertCannotUpload(
            CannotUploadToPocket, archive,
            self.factory.makePerson(), self.factory.makeSourcePackageName(),
            pocket=PackagePublishingPocket.PROPOSED,
            distroseries=distroseries)

    def test_checkUpload_disabled_archive(self):
        archive, distroseries = self.makeArchiveAndActiveDistroSeries(
            purpose=ArchivePurpose.PRIMARY)
        removeSecurityProxy(archive).disable()
        self.assertCannotUpload(
            ArchiveDisabled, archive, self.factory.makePerson(),
            self.factory.makeSourcePackageName(),
            distroseries=distroseries)

    def test_checkUpload_ppa_owner(self):
        person = self.factory.makePerson()
        archive = self.factory.makeArchive(
            purpose=ArchivePurpose.PPA, owner=person)
        self.assertCanUpload(
            archive, person, self.factory.makeSourcePackageName())

    def test_checkUpload_ppa_with_permission(self):
        archive = self.factory.makeArchive(purpose=ArchivePurpose.PPA)
        person = self.factory.makePerson()
        removeSecurityProxy(archive).newComponentUploader(person, "main")
        # component is ignored
        self.assertCanUpload(
            archive, person, self.factory.makeSourcePackageName(),
            component=self.factory.makeComponent(name="universe"))

    def test_checkUpload_ppa_with_no_permission(self):
        archive = self.factory.makeArchive(purpose=ArchivePurpose.PPA)
        person = self.factory.makePerson()
        self.assertCannotUpload(
            CannotUploadToPPA, archive, person,
            self.factory.makeSourcePackageName())

    def test_owner_can_upload_to_ppa_no_sourcepackage(self):
        # The owner can upload to PPAs even if the source package doesn't
        # exist yet.
        team = self.factory.makeTeam()
        archive = self.factory.makeArchive(
            purpose=ArchivePurpose.PPA, owner=team)
        person = self.factory.makePerson()
        removeSecurityProxy(team).addMember(person, team.teamowner)
        self.assertCanUpload(archive, person, None)

    def test_can_upload_to_ppa_for_old_series(self):
        # You can upload whatever you want to a PPA, regardless of the upload
        # policy.
        person = self.factory.makePerson()
        archive = self.factory.makeArchive(
            purpose=ArchivePurpose.PPA, owner=person)
        spn = self.factory.makeSourcePackageName()
        distroseries = self.factory.makeDistroSeries(
            status=SeriesStatus.CURRENT)
        self.assertCanUpload(
            archive, person, spn, distroseries=distroseries)

    def test_checkUpload_copy_archive_no_permission(self):
        archive, distroseries = self.makeArchiveAndActiveDistroSeries(
            purpose=ArchivePurpose.COPY)
        sourcepackagename = self.factory.makeSourcePackageName()
        person = self.factory.makePerson()
        removeSecurityProxy(archive).newPackageUploader(
            person, sourcepackagename)
        self.assertCannotUpload(
            NoRightsForArchive, archive, person, sourcepackagename,
            distroseries=distroseries)

    def test_checkUploadToPocket_for_released_distroseries_copy_archive(self):
        # Uploading to the release pocket in a released COPY archive
        # should be allowed.  This is mainly so that rebuilds that are
        # running during the release process don't suddenly cause
        # exceptions in the buildd-manager.
        archive = self.factory.makeArchive(purpose=ArchivePurpose.COPY)
        distroseries = self.factory.makeDistroSeries(
            distribution=archive.distribution,
            status=SeriesStatus.CURRENT)
        self.assertIs(
            None,
            archive.checkUploadToPocket(
                distroseries, PackagePublishingPocket.RELEASE))

    def test_checkUpload_package_permission(self):
        archive, distroseries = self.makeArchiveAndActiveDistroSeries(
            purpose=ArchivePurpose.PRIMARY)
        sourcepackagename = self.factory.makeSourcePackageName()
        person = self.factory.makePerson()
        removeSecurityProxy(archive).newPackageUploader(
            person, sourcepackagename)
        self.assertCanUpload(
            archive, person, sourcepackagename, distroseries=distroseries)

    def make_person_with_packageset_permission(self, archive, distroseries,
                                               packages=()):
        packageset = self.factory.makePackageset(
            distroseries=distroseries, packages=packages)
        person = self.factory.makePerson()
        with person_logged_in(archive.distribution.owner):
            archive.newPackagesetUploader(person, packageset)
        return person, packageset

    def test_checkUpload_packageset_permission(self):
        archive, distroseries = self.makeArchiveAndActiveDistroSeries(
            purpose=ArchivePurpose.PRIMARY)
        sourcepackagename = self.factory.makeSourcePackageName()
        person, packageset = self.make_person_with_packageset_permission(
            archive, distroseries, packages=[sourcepackagename])
        self.assertCanUpload(
            archive, person, sourcepackagename, distroseries=distroseries)

    def test_checkUpload_packageset_wrong_distroseries(self):
        # A person with rights to upload to the package set in distro
        # series K may not upload with these same rights to a different
        # distro series L.
        archive, distroseries = self.makeArchiveAndActiveDistroSeries(
            purpose=ArchivePurpose.PRIMARY)
        sourcepackagename = self.factory.makeSourcePackageName()
        person, packageset = self.make_person_with_packageset_permission(
            archive, distroseries, packages=[sourcepackagename])
        other_distroseries = self.factory.makeDistroSeries()
        self.assertCannotUpload(
            InsufficientUploadRights, archive, person, sourcepackagename,
            distroseries=other_distroseries)

    def test_checkUpload_component_permission(self):
        archive, distroseries = self.makeArchiveAndActiveDistroSeries(
            purpose=ArchivePurpose.PRIMARY)
        sourcepackagename = self.factory.makeSourcePackageName()
        person, component = self.makePersonWithComponentPermission(
            archive)
        self.assertCanUpload(
            archive, person, sourcepackagename, distroseries=distroseries,
            component=component)

    def test_checkUpload_no_permissions(self):
        archive, distroseries = self.makeArchiveAndActiveDistroSeries(
            purpose=ArchivePurpose.PRIMARY)
        sourcepackagename = self.factory.makeSourcePackageName()
        person = self.factory.makePerson()
        self.assertCannotUpload(
            NoRightsForArchive, archive, person, sourcepackagename,
            distroseries=distroseries)

    def test_checkUpload_insufficient_permissions(self):
        archive, distroseries = self.makeArchiveAndActiveDistroSeries(
            purpose=ArchivePurpose.PRIMARY)
        sourcepackagename = self.factory.makeSourcePackageName()
        person, packageset = self.make_person_with_packageset_permission(
            archive, distroseries)
        self.assertCannotUpload(
            InsufficientUploadRights, archive, person, sourcepackagename,
            distroseries=distroseries)

    def test_checkUpload_without_strict_component(self):
        archive, distroseries = self.makeArchiveAndActiveDistroSeries(
            purpose=ArchivePurpose.PRIMARY)
        sourcepackagename = self.factory.makeSourcePackageName()
        person, component = self.makePersonWithComponentPermission(
            archive)
        other_component = self.factory.makeComponent()
        self.assertCanUpload(
            archive, person, sourcepackagename, distroseries=distroseries,
            component=other_component, strict_component=False)

    def test_checkUpload_with_strict_component(self):
        archive, distroseries = self.makeArchiveAndActiveDistroSeries(
            purpose=ArchivePurpose.PRIMARY)
        sourcepackagename = self.factory.makeSourcePackageName()
        person, component = self.makePersonWithComponentPermission(
            archive)
        other_component = self.factory.makeComponent()
        self.assertCannotUpload(
            NoRightsForComponent, archive, person, sourcepackagename,
            distroseries=distroseries, component=other_component,
            strict_component=True)

    def test_checkUpload_component_rights_no_package(self):
        # A person allowed to upload to a particular component of an archive
        # can upload basically whatever they want to that component, even if
        # the package doesn't exist yet.
        archive = self.factory.makeArchive(purpose=ArchivePurpose.PRIMARY)
        person, component = self.makePersonWithComponentPermission(
            archive)
        self.assertCanUpload(archive, person, None, component=component)

    def makePackageToUpload(self, distroseries):
        sourcepackagename = self.factory.makeSourcePackageName()
        suitesourcepackage = self.factory.makeSuiteSourcePackage(
            pocket=PackagePublishingPocket.RELEASE,
            sourcepackagename=sourcepackagename,
            distroseries=distroseries)
        return suitesourcepackage

    def test_canUploadSuiteSourcePackage_invalid_pocket(self):
        # Test that canUploadSuiteSourcePackage calls checkUpload for
        # the pocket checks.
        person = self.factory.makePerson()
        archive = self.factory.makeArchive(
            purpose=ArchivePurpose.PPA, owner=person)
        suitesourcepackage = self.factory.makeSuiteSourcePackage(
            pocket=PackagePublishingPocket.PROPOSED)
        self.assertEqual(
            False,
            archive.canUploadSuiteSourcePackage(person, suitesourcepackage))

    def test_canUploadSuiteSourcePackage_no_permission(self):
        # Test that canUploadSuiteSourcePackage calls verifyUpload for
        # the permission checks.
        archive = self.factory.makeArchive(purpose=ArchivePurpose.PPA)
        suitesourcepackage = self.factory.makeSuiteSourcePackage(
            pocket=PackagePublishingPocket.RELEASE)
        person = self.factory.makePerson()
        self.assertEqual(
            False,
            archive.canUploadSuiteSourcePackage(person, suitesourcepackage))

    def test_canUploadSuiteSourcePackage_package_permission(self):
        # Test that a package permission is enough to upload a new
        # package.
        archive, distroseries = self.makeArchiveAndActiveDistroSeries()
        suitesourcepackage = self.makePackageToUpload(distroseries)
        person = self.factory.makePerson()
        removeSecurityProxy(archive).newPackageUploader(
            person, suitesourcepackage.sourcepackagename)
        self.assertEqual(
            True,
            archive.canUploadSuiteSourcePackage(person, suitesourcepackage))

    def test_canUploadSuiteSourcePackage_component_permission(self):
        # Test that component upload permission is enough to be
        # allowed to upload a new package.
        archive, distroseries = self.makeArchiveAndActiveDistroSeries()
        suitesourcepackage = self.makePackageToUpload(distroseries)
        person = self.factory.makePerson()
        removeSecurityProxy(archive).newComponentUploader(person, "universe")
        self.assertEqual(
            True,
            archive.canUploadSuiteSourcePackage(person, suitesourcepackage))

    def test_canUploadSuiteSourcePackage_strict_component(self):
        # Test that canUploadSuiteSourcePackage uses strict component
        # checking.
        archive, distroseries = self.makeArchiveAndActiveDistroSeries()
        suitesourcepackage = self.makePackageToUpload(distroseries)
        main_component = self.factory.makeComponent(name="main")
        self.factory.makeSourcePackagePublishingHistory(
            archive=archive, distroseries=distroseries,
            sourcepackagename=suitesourcepackage.sourcepackagename,
            status=PackagePublishingStatus.PUBLISHED,
            pocket=PackagePublishingPocket.RELEASE,
            component=main_component)
        person = self.factory.makePerson()
        removeSecurityProxy(archive).newComponentUploader(person, "universe")
        # This time the user can't upload as there has been a
        # publication and they don't have permission for the component
        # the package is published in.
        self.assertEqual(
            False,
            archive.canUploadSuiteSourcePackage(person, suitesourcepackage))

    def test_hasAnyPermission(self):
        # hasAnyPermission returns true if the person is the member of a
        # team with any kind of permission on the archive.
        archive = self.factory.makeArchive()
        person = self.factory.makePerson()
        team = self.factory.makeTeam()
        main = getUtility(IComponentSet)["main"]
        ArchivePermission(
            archive=archive, person=team, component=main,
            permission=ArchivePermissionType.UPLOAD)

        self.assertFalse(archive.hasAnyPermission(person))
        with celebrity_logged_in('admin'):
            team.addMember(person, team.teamowner)
        self.assertTrue(archive.hasAnyPermission(person))


class TestUpdatePackageDownloadCount(TestCaseWithFactory):
    """Ensure that updatePackageDownloadCount works as expected."""

    layer = LaunchpadZopelessLayer

    def setUp(self):
        super(TestUpdatePackageDownloadCount, self).setUp()
        self.publisher = SoyuzTestPublisher()
        self.publisher.prepareBreezyAutotest()

        self.store = getUtility(IStoreSelector).get(
            MAIN_STORE, DEFAULT_FLAVOR)

        self.archive = self.factory.makeArchive()
        self.bpr_1 = self.publisher.getPubBinaries(
                archive=self.archive)[0].binarypackagerelease
        self.bpr_2 = self.publisher.getPubBinaries(
                archive=self.archive)[0].binarypackagerelease

        country_set = getUtility(ICountrySet)
        self.australia = country_set['AU']
        self.new_zealand = country_set['NZ']

    def assertCount(self, count, archive, bpr, day, country):
        self.assertEqual(count, self.store.find(
            BinaryPackageReleaseDownloadCount,
            archive=archive, binary_package_release=bpr,
            day=day, country=country).one().count)

    def test_creates_new_entry(self):
        # The first update for a particular archive, package, day and
        # country will create a new BinaryPackageReleaseDownloadCount
        # entry.
        day = date(2010, 2, 20)
        self.assertIs(None, self.store.find(
            BinaryPackageReleaseDownloadCount,
            archive=self.archive, binary_package_release=self.bpr_1,
            day=day, country=self.australia).one())
        self.archive.updatePackageDownloadCount(
            self.bpr_1, day, self.australia, 10)
        self.assertCount(10, self.archive, self.bpr_1, day, self.australia)

    def test_reuses_existing_entry(self):
        # A second update will simply add to the count on the existing
        # BPRDC.
        day = date(2010, 2, 20)
        self.archive.updatePackageDownloadCount(
            self.bpr_1, day, self.australia, 10)
        self.archive.updatePackageDownloadCount(
            self.bpr_1, day, self.australia, 3)
        self.assertCount(13, self.archive, self.bpr_1, day, self.australia)

    def test_differentiates_between_countries(self):
        # A different country will cause a new entry to be created.
        day = date(2010, 2, 20)
        self.archive.updatePackageDownloadCount(
            self.bpr_1, day, self.australia, 10)
        self.archive.updatePackageDownloadCount(
            self.bpr_1, day, self.new_zealand, 3)

        self.assertCount(10, self.archive, self.bpr_1, day, self.australia)
        self.assertCount(3, self.archive, self.bpr_1, day, self.new_zealand)

    def test_country_can_be_none(self):
        # The country can be None, indicating that it is unknown.
        day = date(2010, 2, 20)
        self.archive.updatePackageDownloadCount(
            self.bpr_1, day, self.australia, 10)
        self.archive.updatePackageDownloadCount(
            self.bpr_1, day, None, 3)

        self.assertCount(10, self.archive, self.bpr_1, day, self.australia)
        self.assertCount(3, self.archive, self.bpr_1, day, None)

    def test_differentiates_between_days(self):
        # A different date will also cause a new entry to be created.
        day = date(2010, 2, 20)
        another_day = date(2010, 2, 21)
        self.archive.updatePackageDownloadCount(
            self.bpr_1, day, self.australia, 10)
        self.archive.updatePackageDownloadCount(
            self.bpr_1, another_day, self.australia, 3)

        self.assertCount(10, self.archive, self.bpr_1, day, self.australia)
        self.assertCount(
            3, self.archive, self.bpr_1, another_day, self.australia)

    def test_differentiates_between_bprs(self):
        # And even a different package will create a new entry.
        day = date(2010, 2, 20)
        self.archive.updatePackageDownloadCount(
            self.bpr_1, day, self.australia, 10)
        self.archive.updatePackageDownloadCount(
            self.bpr_2, day, self.australia, 3)

        self.assertCount(10, self.archive, self.bpr_1, day, self.australia)
        self.assertCount(3, self.archive, self.bpr_2, day, self.australia)


class TestEnabledRestrictedBuilds(TestCaseWithFactory):
    """Ensure that restricted architecture family builds can be allowed and
    disallowed correctly."""

    layer = LaunchpadZopelessLayer

    def setUp(self):
        """Setup an archive with relevant publications."""
        super(TestEnabledRestrictedBuilds, self).setUp()
        self.publisher = SoyuzTestPublisher()
        self.publisher.prepareBreezyAutotest()
        self.archive = self.factory.makeArchive()
        self.archive_arch_set = getUtility(IArchiveArchSet)
        self.arm = getUtility(IProcessorFamilySet).getByName('arm')

    def test_main_archive_can_use_restricted(self):
        # Main archives for distributions can always use restricted
        # architectures if they are not using virtual builders.
        distro = self.factory.makeDistribution()
        distro.main_archive.require_virtualized = False
        self.assertContentEqual([self.arm],
            distro.main_archive.enabled_restricted_families)

    def test_main_archive_can_not_be_restricted_not_virtualized(self):
        # A main archive can not be restricted to certain architectures
        # (unless it's set to build on virtualized builders).
        distro = self.factory.makeDistribution()
        distro.main_archive.require_virtualized = False
        # Restricting to all restricted architectures is fine
        distro.main_archive.enabled_restricted_families = [self.arm]

        def restrict():
            distro.main_archive.enabled_restricted_families = []

        self.assertRaises(CannotRestrictArchitectures, restrict)

    def test_main_virtualized_archive_can_be_restricted(self):
        # A main archive can be restricted to certain architectures
        # if it's set to build on virtualized builders.
        distro = self.factory.makeDistribution()
        distro.main_archive.require_virtualized = True

        # Restricting to architectures is fine.
        distro.main_archive.enabled_restricted_families = [self.arm]
        distro.main_archive.enabled_restricted_families = []

    def test_default(self):
        """By default, ARM builds are not allowed as ARM is restricted."""
        self.assertEquals(0,
            self.archive_arch_set.getByArchive(
                self.archive, self.arm).count())
        self.assertContentEqual([], self.archive.enabled_restricted_families)

    def test_get_uses_archivearch(self):
        """Adding an entry to ArchiveArch for ARM and an archive will
        enable enabled_restricted_families for arm for that archive."""
        self.assertContentEqual([], self.archive.enabled_restricted_families)
        self.archive_arch_set.new(self.archive, self.arm)
        self.assertEquals([self.arm],
                list(self.archive.enabled_restricted_families))

    def test_get_returns_restricted_only(self):
        """Adding an entry to ArchiveArch for something that is not
        restricted does not make it show up in enabled_restricted_families.
        """
        self.assertContentEqual([], self.archive.enabled_restricted_families)
        self.archive_arch_set.new(self.archive,
            getUtility(IProcessorFamilySet).getByName('amd64'))
        self.assertContentEqual([], self.archive.enabled_restricted_families)

    def test_set(self):
        """The property remembers its value correctly and sets ArchiveArch."""
        self.archive.enabled_restricted_families = [self.arm]
        allowed_restricted_families = self.archive_arch_set.getByArchive(
            self.archive, self.arm)
        self.assertEquals(1, allowed_restricted_families.count())
        self.assertEquals(self.arm,
            allowed_restricted_families[0].processorfamily)
        self.assertEquals(
            [self.arm], self.archive.enabled_restricted_families)
        self.archive.enabled_restricted_families = []
        self.assertEquals(0,
            self.archive_arch_set.getByArchive(
                self.archive, self.arm).count())
        self.assertContentEqual([], self.archive.enabled_restricted_families)


class TestArchiveTokens(TestCaseWithFactory):
    layer = LaunchpadZopelessLayer

    def setUp(self):
        super(TestArchiveTokens, self).setUp()
        owner = self.factory.makePerson()
        self.private_ppa = self.factory.makeArchive(owner=owner)
        self.private_ppa.buildd_secret = 'blah'
        self.private_ppa.private = True
        self.joe = self.factory.makePerson(name='joe')
        self.private_ppa.newSubscription(self.joe, owner)

    def test_getAuthToken_with_no_token(self):
        token = self.private_ppa.getAuthToken(self.joe)
        self.assertEqual(token, None)

    def test_getAuthToken_with_token(self):
        token = self.private_ppa.newAuthToken(self.joe)
        self.assertEqual(self.private_ppa.getAuthToken(self.joe), token)

    def test_getArchiveSubscriptionURL(self):
        url = self.joe.getArchiveSubscriptionURL(self.joe, self.private_ppa)
        token = self.private_ppa.getAuthToken(self.joe)
        self.assertEqual(token.archive_url, url)


class TestGetBinaryPackageRelease(TestCaseWithFactory):
    """Ensure that getBinaryPackageRelease works as expected."""

    layer = LaunchpadZopelessLayer

    def setUp(self):
        """Setup an archive with relevant publications."""
        super(TestGetBinaryPackageRelease, self).setUp()
        self.publisher = SoyuzTestPublisher()
        self.publisher.prepareBreezyAutotest()

        self.archive = self.factory.makeArchive()
        self.archive.require_virtualized = False

        self.i386_pub, self.hppa_pub = self.publisher.getPubBinaries(
            version="1.2.3-4", archive=self.archive, binaryname="foo-bin",
            status=PackagePublishingStatus.PUBLISHED,
            architecturespecific=True)

        self.i386_indep_pub, self.hppa_indep_pub = (
            self.publisher.getPubBinaries(
                version="1.2.3-4", archive=self.archive, binaryname="bar-bin",
                status=PackagePublishingStatus.PUBLISHED))

        self.bpns = getUtility(IBinaryPackageNameSet)

    def test_returns_matching_binarypackagerelease(self):
        # The BPR with a file by the given name should be returned.
        self.assertEqual(
            self.i386_pub.binarypackagerelease,
            self.archive.getBinaryPackageRelease(
                self.bpns['foo-bin'], '1.2.3-4', 'i386'))

    def test_returns_correct_architecture(self):
        # The architecture is taken into account correctly.
        self.assertEqual(
            self.hppa_pub.binarypackagerelease,
            self.archive.getBinaryPackageRelease(
                self.bpns['foo-bin'], '1.2.3-4', 'hppa'))

    def test_works_with_architecture_independent_binaries(self):
        # Architecture independent binaries with multiple publishings
        # are found properly.
        # We use 'i386' as the arch tag here, since what we have in the DB
        # is the *build* arch tag, not the one in the filename ('all').
        self.assertEqual(
            self.i386_indep_pub.binarypackagerelease,
            self.archive.getBinaryPackageRelease(
                self.bpns['bar-bin'], '1.2.3-4', 'i386'))

    def test_returns_none_for_nonexistent_binary(self):
        # Non-existent files return None.
        self.assertIs(
            None,
            self.archive.getBinaryPackageRelease(
                self.bpns['cdrkit'], '1.2.3-4', 'i386'))

    def test_returns_none_for_duplicate_file(self):
        # In the unlikely case of multiple BPRs in this archive with the same
        # name (hopefully impossible, but it still happens occasionally due
        # to bugs), None is returned.

        # Publish the same binaries again. Evil.
        self.publisher.getPubBinaries(
            version="1.2.3-4", archive=self.archive, binaryname="foo-bin",
            status=PackagePublishingStatus.PUBLISHED,
            architecturespecific=True)

        self.assertIs(
            None,
            self.archive.getBinaryPackageRelease(
                self.bpns['foo-bin'], '1.2.3-4', 'i386'))

    def test_returns_none_from_another_archive(self):
        # Cross-archive searches are not performed.
        self.assertIs(
            None,
            self.factory.makeArchive().getBinaryPackageRelease(
                self.bpns['foo-bin'], '1.2.3-4', 'i386'))


class TestGetBinaryPackageReleaseByFileName(TestCaseWithFactory):
    """Ensure that getBinaryPackageReleaseByFileName works as expected."""

    layer = LaunchpadZopelessLayer

    def setUp(self):
        """Setup an archive with relevant publications."""
        super(TestGetBinaryPackageReleaseByFileName, self).setUp()
        self.publisher = SoyuzTestPublisher()
        self.publisher.prepareBreezyAutotest()

        self.archive = self.factory.makeArchive()
        self.archive.require_virtualized = False

        self.i386_pub, self.hppa_pub = self.publisher.getPubBinaries(
            version="1.2.3-4", archive=self.archive, binaryname="foo-bin",
            status=PackagePublishingStatus.PUBLISHED,
            architecturespecific=True)

        self.i386_indep_pub, self.hppa_indep_pub = (
            self.publisher.getPubBinaries(
                version="1.2.3-4", archive=self.archive, binaryname="bar-bin",
                status=PackagePublishingStatus.PUBLISHED))

    def test_returns_matching_binarypackagerelease(self):
        # The BPR with a file by the given name should be returned.
        self.assertEqual(
            self.i386_pub.binarypackagerelease,
            self.archive.getBinaryPackageReleaseByFileName(
                "foo-bin_1.2.3-4_i386.deb"))

    def test_returns_correct_architecture(self):
        # The architecture is taken into account correctly.
        self.assertEqual(
            self.hppa_pub.binarypackagerelease,
            self.archive.getBinaryPackageReleaseByFileName(
                "foo-bin_1.2.3-4_hppa.deb"))

    def test_works_with_architecture_independent_binaries(self):
        # Architecture independent binaries with multiple publishings
        # are found properly.
        self.assertEqual(
            self.i386_indep_pub.binarypackagerelease,
            self.archive.getBinaryPackageReleaseByFileName(
                "bar-bin_1.2.3-4_all.deb"))

    def test_returns_none_for_source_file(self):
        # None is returned if the file is a source component instead.
        self.assertIs(
            None,
            self.archive.getBinaryPackageReleaseByFileName(
                "foo_1.2.3-4.dsc"))

    def test_returns_none_for_nonexistent_file(self):
        # Non-existent files return None.
        self.assertIs(
            None,
            self.archive.getBinaryPackageReleaseByFileName(
                "this-is-not-real_1.2.3-4_all.deb"))

    def test_returns_latest_for_duplicate_file(self):
        # In the unlikely case of multiple BPRs in this archive with the same
        # name (hopefully impossible, but it still happens occasionally due
        # to bugs), the latest is returned.

        # Publish the same binaries again. Evil.
        new_pubs = self.publisher.getPubBinaries(
            version="1.2.3-4", archive=self.archive, binaryname="foo-bin",
            status=PackagePublishingStatus.PUBLISHED,
            architecturespecific=True)

        self.assertEquals(
            new_pubs[0].binarypackagerelease,
            self.archive.getBinaryPackageReleaseByFileName(
                "foo-bin_1.2.3-4_i386.deb"))

    def test_returns_none_from_another_archive(self):
        # Cross-archive searches are not performed.
        self.assertIs(
            None,
            self.factory.makeArchive().getBinaryPackageReleaseByFileName(
                "foo-bin_1.2.3-4_i386.deb"))


class TestArchiveDelete(TestCaseWithFactory):
    """Edge-case tests for PPA deletion.

    PPA deletion is also documented in lp/soyuz/doc/archive-deletion.txt.
    """

    layer = DatabaseFunctionalLayer

    def setUp(self):
        """Create a test archive and login as the owner."""
        super(TestArchiveDelete, self).setUp()
        self.archive = self.factory.makeArchive()
        login_person(self.archive.owner)

    def test_delete(self):
        # Sanity check for the unit-test.
        self.archive.delete(deleted_by=self.archive.owner)
        self.failUnlessEqual(ArchiveStatus.DELETING, self.archive.status)

    def test_delete_when_disabled(self):
        # A disabled archive can also be deleted (bug 574246).
        self.archive.disable()
        self.archive.delete(deleted_by=self.archive.owner)
        self.failUnlessEqual(ArchiveStatus.DELETING, self.archive.status)


class TestCommercialArchive(TestCaseWithFactory):
    """Tests relating to commercial archives."""

    layer = DatabaseFunctionalLayer

    def setUp(self):
        super(TestCommercialArchive, self).setUp()
        self.archive = self.factory.makeArchive()

    def setCommercial(self, archive, commercial):
        """Helper function."""
        archive.commercial = commercial

    def test_set_and_get_commercial(self):
        # Basic set and get of the commercial property.  Anyone can read
        # it and it defaults to False.
        login_person(self.archive.owner)
        self.assertFalse(self.archive.commercial)

        # The archive owner can't change the value.
        self.assertRaises(
            Unauthorized, self.setCommercial, self.archive, True)

        # Commercial admins can change it.
        login(COMMERCIAL_ADMIN_EMAIL)
        self.setCommercial(self.archive, True)
        self.assertTrue(self.archive.commercial)


class TestBuildDebugSymbols(TestCaseWithFactory):
    """Tests relating to the build_debug_symbols flag."""

    layer = DatabaseFunctionalLayer

    def setUp(self):
        super(TestBuildDebugSymbols, self).setUp()
        self.archive = self.factory.makeArchive()

    def setBuildDebugSymbols(self, archive, build_debug_symbols):
        """Helper function."""
        archive.build_debug_symbols = build_debug_symbols

    def test_build_debug_symbols_is_public(self):
        # Anyone can see the attribute.
        login(ANONYMOUS)
        self.assertFalse(self.archive.build_debug_symbols)

    def test_owner_cannot_set_build_debug_symbols(self):
        # The archive owner cannot set it.
        login_person(self.archive.owner)
        self.assertRaises(
            Unauthorized, self.setBuildDebugSymbols, self.archive, True)

    def test_commercial_admin_can_set_build_debug_symbols(self):
        # A commercial admin can set it.
        login(COMMERCIAL_ADMIN_EMAIL)
        self.setBuildDebugSymbols(self.archive, True)
        self.assertTrue(self.archive.build_debug_symbols)


class TestAddArchiveDependencies(TestCaseWithFactory):

    layer = DatabaseFunctionalLayer

    def test_add_hidden_dependency(self):
        # The user cannot add a dependency on an archive they cannot see.
        archive = self.factory.makeArchive(private=True)
        dependency = self.factory.makeArchive(private=True)
        with person_logged_in(archive.owner):
            with ExpectedException(
                ArchiveDependencyError,
                "You don't have permission to use this dependency."):
                archive.addArchiveDependency(dependency, 'foo')

    def test_private_dependency_public_archive(self):
        # A public archive may not depend on a private archive.
        archive = self.factory.makeArchive()
        dependency = self.factory.makeArchive(
            private=True, owner=archive.owner)
        with person_logged_in(archive.owner):
            with ExpectedException(
                ArchiveDependencyError,
                "Public PPAs cannot depend on private ones."):
                archive.addArchiveDependency(dependency, 'foo')

    def test_add_private_dependency(self):
        # The user can add a dependency on private archive they can see.
        archive = self.factory.makeArchive(private=True)
        dependency = self.factory.makeArchive(
            private=True, owner=archive.owner)
        with person_logged_in(archive.owner):
            archive_dependency = archive.addArchiveDependency(dependency,
                PackagePublishingPocket.RELEASE)
            self.assertContentEqual(
                archive.dependencies, [archive_dependency])


class TestArchiveDependencies(TestCaseWithFactory):

    layer = LaunchpadZopelessLayer

    def test_private_sources_list(self):
        """Entries for private dependencies include credentials."""
        p3a = self.factory.makeArchive(name='p3a', private=True)
        dependency = self.factory.makeArchive(
            name='dependency', private=True, owner=p3a.owner)
        with person_logged_in(p3a.owner):
            bpph = self.factory.makeBinaryPackagePublishingHistory(
                archive=dependency, status=PackagePublishingStatus.PUBLISHED)
            p3a.addArchiveDependency(dependency,
                PackagePublishingPocket.RELEASE)
            build = self.factory.makeBinaryPackageBuild(archive=p3a,
                distroarchseries=bpph.distroarchseries)
            sources_list = get_sources_list_for_building(
                build, build.distro_arch_series,
                build.source_package_release.name)
            matches = MatchesRegex(
                "deb http://buildd:sekrit@private-ppa.launchpad.dev/"
                "person-name-.*/dependency/ubuntu distroseries-.* main")
            self.assertThat(sources_list[0], matches)


class TestFindDepCandidates(TestCaseWithFactory):
    """Tests for Archive.findDepCandidates."""

    layer = LaunchpadZopelessLayer

    def setUp(self):
        super(TestFindDepCandidates, self).setUp()
        self.archive = self.factory.makeArchive()
        self.publisher = SoyuzTestPublisher()
        login('admin@canonical.com')
        self.publisher.prepareBreezyAutotest()

    def assertDep(self, arch_tag, name, expected, archive=None,
                  pocket=PackagePublishingPocket.RELEASE, component=None,
                  source_package_name='something-new'):
        """Helper to check that findDepCandidates works.

        Searches for the given dependency name in the given architecture and
        archive, and compares it to the given expected value.
        The archive defaults to self.archive.

        Also commits, since findDepCandidates uses the slave store.
        """
        transaction.commit()

        if component is None:
            component = getUtility(IComponentSet)['main']
        if archive is None:
            archive = self.archive

        self.assertEquals(
            list(
                archive.findDepCandidates(
                    self.publisher.distroseries[arch_tag], pocket, component,
                    source_package_name, name)),
            expected)

    def test_finds_candidate_in_same_archive(self):
        # A published candidate in the same archive should be found.
        bins = self.publisher.getPubBinaries(
            binaryname='foo', archive=self.archive,
            status=PackagePublishingStatus.PUBLISHED)
        self.assertDep('i386', 'foo', [bins[0]])
        self.assertDep('hppa', 'foo', [bins[1]])

    def test_does_not_find_pending_publication(self):
        # A pending candidate in the same archive should not be found.
        self.publisher.getPubBinaries(
            binaryname='foo', archive=self.archive)
        self.assertDep('i386', 'foo', [])

    def test_ppa_searches_primary_archive(self):
        # PPA searches implicitly look in the primary archive too.
        self.assertEquals(self.archive.purpose, ArchivePurpose.PPA)
        self.assertDep('i386', 'foo', [])

        bins = self.publisher.getPubBinaries(
            binaryname='foo', archive=self.archive.distribution.main_archive,
            status=PackagePublishingStatus.PUBLISHED)

        self.assertDep('i386', 'foo', [bins[0]])

    def test_searches_dependencies(self):
        # Candidates from archives on which the target explicitly depends
        # should be found.
        bins = self.publisher.getPubBinaries(
            binaryname='foo', archive=self.archive,
            status=PackagePublishingStatus.PUBLISHED)
        other_archive = self.factory.makeArchive()
        self.assertDep('i386', 'foo', [], archive=other_archive)

        other_archive.addArchiveDependency(
            self.archive, PackagePublishingPocket.RELEASE)
        self.assertDep('i386', 'foo', [bins[0]], archive=other_archive)

    def test_obeys_dependency_pockets(self):
        # Only packages published in a pocket matching the dependency should
        # be found.
        release_bins = self.publisher.getPubBinaries(
            binaryname='foo-release', archive=self.archive,
            status=PackagePublishingStatus.PUBLISHED)
        updates_bins = self.publisher.getPubBinaries(
            binaryname='foo-updates', archive=self.archive,
            status=PackagePublishingStatus.PUBLISHED,
            pocket=PackagePublishingPocket.UPDATES)
        proposed_bins = self.publisher.getPubBinaries(
            binaryname='foo-proposed', archive=self.archive,
            status=PackagePublishingStatus.PUBLISHED,
            pocket=PackagePublishingPocket.PROPOSED)

        # Temporarily turn our test PPA into a copy archive, so we can
        # add non-RELEASE dependencies on it.
        removeSecurityProxy(self.archive).purpose = ArchivePurpose.COPY

        other_archive = self.factory.makeArchive()
        other_archive.addArchiveDependency(
            self.archive, PackagePublishingPocket.UPDATES)
        self.assertDep(
            'i386', 'foo-release', [release_bins[0]], archive=other_archive)
        self.assertDep(
            'i386', 'foo-updates', [updates_bins[0]], archive=other_archive)
        self.assertDep('i386', 'foo-proposed', [], archive=other_archive)

        other_archive.removeArchiveDependency(self.archive)
        other_archive.addArchiveDependency(
            self.archive, PackagePublishingPocket.PROPOSED)
        self.assertDep(
            'i386', 'foo-proposed', [proposed_bins[0]], archive=other_archive)

    def test_obeys_dependency_components(self):
        # Only packages published in a component matching the dependency
        # should be found.
        primary = self.archive.distribution.main_archive
        main_bins = self.publisher.getPubBinaries(
            binaryname='foo-main', archive=primary, component='main',
            status=PackagePublishingStatus.PUBLISHED)
        universe_bins = self.publisher.getPubBinaries(
            binaryname='foo-universe', archive=primary,
            component='universe',
            status=PackagePublishingStatus.PUBLISHED)

        self.archive.addArchiveDependency(
            primary, PackagePublishingPocket.RELEASE,
            component=getUtility(IComponentSet)['main'])
        self.assertDep('i386', 'foo-main', [main_bins[0]])
        self.assertDep('i386', 'foo-universe', [])

        self.archive.removeArchiveDependency(primary)
        self.archive.addArchiveDependency(
            primary, PackagePublishingPocket.RELEASE,
            component=getUtility(IComponentSet)['universe'])
        self.assertDep('i386', 'foo-main', [main_bins[0]])
        self.assertDep('i386', 'foo-universe', [universe_bins[0]])


class TestOverlays(TestCaseWithFactory):

    layer = LaunchpadZopelessLayer

    def _createDep(self, derived_series, parent_series,
                   parent_distro, component_name=None, pocket=None,
                   overlay=True, arch_tag='i386',
                   publish_base_url=u'http://archive.launchpad.dev/'):
        # Helper to create a parent/child relationshipi.
        if type(parent_distro) == str:
            depdistro = self.factory.makeDistribution(parent_distro,
                publish_base_url=publish_base_url)
        else:
            depdistro = parent_distro
        if type(parent_series) == str:
            depseries = self.factory.makeDistroSeries(
                name=parent_series, distribution=depdistro)
            self.factory.makeDistroArchSeries(
                distroseries=depseries, architecturetag=arch_tag)
        else:
            depseries = parent_series
        if component_name is not None:
            component = getUtility(IComponentSet)[component_name]
        else:
            component = None

        self.factory.makeDistroSeriesParent(
            derived_series=derived_series, parent_series=depseries,
            initialized=True, is_overlay=overlay, pocket=pocket,
            component=component)
        return depseries, depdistro

    def test_overlay_dependencies(self):
        # sources.list is properly generated for a complex overlay structure.
        # Pocket dependencies and component dependencies are taken into
        # account when generating sources.list.
        #
        #            breezy               type of relation:
        #               |                    |           |
        #    -----------------------         |           o
        #    |          |          |         |           |
        #    o          o          |      no overlay  overlay
        #    |          |          |
        # series11  series21   series31
        #    |
        #    o
        #    |
        # series12
        #
        test_publisher = SoyuzTestPublisher()
        test_publisher.prepareBreezyAutotest()
        breezy = test_publisher.breezy_autotest
        pub_source = test_publisher.getPubSource(
            version='1.1', archive=breezy.main_archive)
        [build] = pub_source.createMissingBuilds()
        series11, depdistro = self._createDep(
            breezy, 'series11', 'depdistro', 'universe',
            PackagePublishingPocket.SECURITY)
        self._createDep(
            breezy, 'series21', 'depdistro2', 'multiverse',
            PackagePublishingPocket.UPDATES)
        self._createDep(breezy, 'series31', 'depdistro3', overlay=False)
        self._createDep(
            series11, 'series12', 'depdistro4', 'multiverse',
            PackagePublishingPocket.UPDATES)
        sources_list = get_sources_list_for_building(build,
            build.distro_arch_series, build.source_package_release.name)

        self.assertThat(
            "\n".join(sources_list),
            DocTestMatches(
                ".../ubuntutest breezy-autotest main\n"
                ".../depdistro series11 main universe\n"
                ".../depdistro series11-security main universe\n"
                ".../depdistro2 series21 "
                    "main restricted universe multiverse\n"
                ".../depdistro2 series21-security "
                    "main restricted universe multiverse\n"
                ".../depdistro2 series21-updates "
                   "main restricted universe multiverse\n"
                ".../depdistro4 series12 main restricted "
                    "universe multiverse\n"
                ".../depdistro4 series12-security main "
                    "restricted universe multiverse\n"
                ".../depdistro4 series12-updates "
                    "main restricted universe multiverse\n",
                doctest.ELLIPSIS))


class TestComponents(TestCaseWithFactory):

    layer = DatabaseFunctionalLayer

    def test_no_components_for_arbitrary_person(self):
        # By default, a person cannot upload to any component of an archive.
        archive = self.factory.makeArchive()
        person = self.factory.makePerson()
        self.assertEqual(set(),
            set(archive.getComponentsForUploader(person)))

    def test_components_for_person_with_permissions(self):
        # If a person has been explicitly granted upload permissions to a
        # particular component, then those components are included in
        # IArchive.getComponentsForUploader.
        archive = self.factory.makeArchive()
        component = self.factory.makeComponent()
        person = self.factory.makePerson()
        # Only admins or techboard members can add permissions normally. That
        # restriction isn't relevant to this test.
        ap_set = removeSecurityProxy(getUtility(IArchivePermissionSet))
        ap = ap_set.newComponentUploader(archive, person, component)
        self.assertEqual(set([ap]),
            set(archive.getComponentsForUploader(person)))


class TestValidatePPA(TestCaseWithFactory):

    layer = DatabaseFunctionalLayer

    def test_open_teams(self):
        team = self.factory.makeTeam()
        self.assertEqual('Open teams cannot have PPAs.',
            Archive.validatePPA(team, None))

    def test_distribution_name(self):
        ppa_owner = self.factory.makePerson()
        self.assertEqual(
            'A PPA cannot have the same name as its distribution.',
            Archive.validatePPA(ppa_owner, 'ubuntu'))

    def test_private_ppa_non_commercial_admin(self):
        ppa_owner = self.factory.makePerson()
        self.assertEqual(
            '%s is not allowed to make private PPAs' % (ppa_owner.name,),
            Archive.validatePPA(ppa_owner, self.factory.getUniqueString(),
                                private=True))

    def test_private_ppa_commercial_admin(self):
        ppa_owner = self.factory.makePerson()
        with celebrity_logged_in('admin'):
            comm = getUtility(ILaunchpadCelebrities).commercial_admin
            comm.addMember(ppa_owner, comm.teamowner)
        self.assertIs(
            None,
            Archive.validatePPA(ppa_owner, self.factory.getUniqueString(),
                                private=True))

    def test_private_ppa_admin(self):
        ppa_owner = self.factory.makeAdministrator()
        self.assertIs(
            None,
            Archive.validatePPA(ppa_owner, self.factory.getUniqueString(),
                                private=True))

    def test_two_ppas(self):
        ppa = self.factory.makeArchive(name='ppa')
        self.assertEqual("You already have a PPA named 'ppa'.",
            Archive.validatePPA(ppa.owner, 'ppa'))

    def test_two_ppas_with_team(self):
        team = self.factory.makeTeam(
            subscription_policy=TeamSubscriptionPolicy.MODERATED)
        self.factory.makeArchive(owner=team, name='ppa')
        self.assertEqual("%s already has a PPA named 'ppa'." % (
            team.displayname), Archive.validatePPA(team, 'ppa'))

    def test_valid_ppa(self):
        ppa_owner = self.factory.makePerson()
        self.assertEqual(None, Archive.validatePPA(ppa_owner, None))


class TestGetComponentsForSeries(TestCaseWithFactory):
    """Tests for Archive.getComponentsForSeries."""

    layer = DatabaseFunctionalLayer

    def setUp(self):
        super(TestGetComponentsForSeries, self).setUp()
        self.series = self.factory.makeDistroSeries()
        self.comp1 = self.factory.makeComponent()
        self.comp2 = self.factory.makeComponent()

    def test_series_components_for_primary_archive(self):
        # The primary archive uses the series' defined components.
        archive = self.factory.makeArchive(purpose=ArchivePurpose.PRIMARY)
        self.assertEquals(
            0, len(archive.getComponentsForSeries(self.series)))

        ComponentSelection(distroseries=self.series, component=self.comp1)
        ComponentSelection(distroseries=self.series, component=self.comp2)
        clear_property_cache(self.series)

        self.assertEquals(
            set((self.comp1, self.comp2)),
            set(archive.getComponentsForSeries(self.series)))

    def test_partner_component_for_partner_archive(self):
        # The partner archive always uses only the 'partner' component.
        archive = self.factory.makeArchive(purpose=ArchivePurpose.PARTNER)
        ComponentSelection(distroseries=self.series, component=self.comp1)
        partner_comp = getUtility(IComponentSet)['partner']
        self.assertEquals(
            [partner_comp],
            list(archive.getComponentsForSeries(self.series)))

    def test_component_for_ppas(self):
        # PPAs only use 'main'.
        archive = self.factory.makeArchive(purpose=ArchivePurpose.PPA)
        ComponentSelection(distroseries=self.series, component=self.comp1)
        main_comp = getUtility(IComponentSet)['main']
        self.assertEquals(
            [main_comp], list(archive.getComponentsForSeries(self.series)))


class TestDefaultComponent(TestCaseWithFactory):
    """Tests for Archive.default_component."""

    layer = DatabaseFunctionalLayer

    def test_default_component_for_other_archives(self):
        archive = self.factory.makeArchive(purpose=ArchivePurpose.PRIMARY)
        self.assertIs(None, archive.default_component)

    def test_default_component_for_partner(self):
        archive = self.factory.makeArchive(purpose=ArchivePurpose.PARTNER)
        self.assertEquals(
            getUtility(IComponentSet)['partner'], archive.default_component)

    def test_default_component_for_ppas(self):
        archive = self.factory.makeArchive(purpose=ArchivePurpose.PPA)
        self.assertEquals(
            getUtility(IComponentSet)['main'], archive.default_component)


class TestGetPockets(TestCaseWithFactory):

    layer = DatabaseFunctionalLayer

    def test_getPockets_for_other_archives(self):
        archive = self.factory.makeArchive(purpose=ArchivePurpose.PRIMARY)
        self.assertEqual(
            list(PackagePublishingPocket.items), archive.getPockets())

    def test_getPockets_for_PPAs(self):
        archive = self.factory.makeArchive(purpose=ArchivePurpose.PPA)
        self.assertEqual(
            [PackagePublishingPocket.RELEASE], archive.getPockets())


class TestGetFileByName(TestCaseWithFactory):
    """Tests for Archive.getFileByName."""

    layer = LaunchpadZopelessLayer

    def setUp(self):
        super(TestGetFileByName, self).setUp()
        self.archive = self.factory.makeArchive()

    def test_unknown_file_is_not_found(self):
        # A file with an unsupported extension is not found.
        self.assertRaises(NotFoundError, self.archive.getFileByName, 'a.bar')

    def test_source_file_is_found(self):
        # A file from a published source package can be retrieved.
        pub = self.factory.makeSourcePackagePublishingHistory(
            archive=self.archive)
        dsc = self.factory.makeLibraryFileAlias(filename='foo_1.0.dsc')
        self.assertRaises(
            NotFoundError, self.archive.getFileByName, dsc.filename)
        pub.sourcepackagerelease.addFile(dsc)
        self.assertEquals(dsc, self.archive.getFileByName(dsc.filename))

    def test_nonexistent_source_file_is_not_found(self):
        # Something that looks like a source file but isn't is not
        # found.
        self.assertRaises(
            NotFoundError, self.archive.getFileByName, 'foo_1.0.dsc')

    def test_binary_file_is_found(self):
        # A file from a published binary package can be retrieved.
        pub = self.factory.makeBinaryPackagePublishingHistory(
            archive=self.archive)
        deb = self.factory.makeLibraryFileAlias(filename='foo_1.0_all.deb')
        self.assertRaises(
            NotFoundError, self.archive.getFileByName, deb.filename)
        pub.binarypackagerelease.addFile(deb)
        self.assertEquals(deb, self.archive.getFileByName(deb.filename))

    def test_nonexistent_binary_file_is_not_found(self):
        # Something that looks like a binary file but isn't is not
        # found.
        self.assertRaises(
            NotFoundError, self.archive.getFileByName, 'foo_1.0_all.deb')

    def test_source_changes_file_is_found(self):
        # A .changes file from a published source can be retrieved.
        pub = self.factory.makeSourcePackagePublishingHistory(
            archive=self.archive)
        pu = self.factory.makePackageUpload(
            changes_filename='foo_1.0_source.changes')
        pu.setDone()
        self.assertRaises(
            NotFoundError, self.archive.getFileByName,
            pu.changesfile.filename)
        pu.addSource(pub.sourcepackagerelease)
        self.assertEquals(
            pu.changesfile,
            self.archive.getFileByName(pu.changesfile.filename))

    def test_nonexistent_source_changes_file_is_not_found(self):
        # Something that looks like a source .changes file but isn't is not
        # found.
        self.assertRaises(
            NotFoundError, self.archive.getFileByName,
            'foo_1.0_source.changes')

    def test_package_diff_is_found(self):
        # A .diff.gz from a package diff can be retrieved.
        pub = self.factory.makeSourcePackagePublishingHistory(
            archive=self.archive)
        diff = self.factory.makePackageDiff(
            to_source=pub.sourcepackagerelease,
            diff_filename='foo_1.0.diff.gz')
        self.assertEquals(
            diff.diff_content,
            self.archive.getFileByName(diff.diff_content.filename))

    def test_expired_files_are_skipped(self):
        # Expired files are ignored.
        pub = self.factory.makeSourcePackagePublishingHistory(
            archive=self.archive)
        dsc = self.factory.makeLibraryFileAlias(filename='foo_1.0.dsc')
        pub.sourcepackagerelease.addFile(dsc)

        # The file is initially found without trouble.
        self.assertEquals(dsc, self.archive.getFileByName(dsc.filename))

        # But after expiry it is not.
        removeSecurityProxy(dsc).content = None
        self.assertRaises(
            NotFoundError, self.archive.getFileByName, dsc.filename)

        # It reappears if we create a new one.
        new_dsc = self.factory.makeLibraryFileAlias(filename=dsc.filename)
        pub.sourcepackagerelease.addFile(new_dsc)
        self.assertEquals(new_dsc, self.archive.getFileByName(dsc.filename))


class TestGetPublishedSources(TestCaseWithFactory):

    layer = DatabaseFunctionalLayer

    def test_getPublishedSources_comprehensive(self):
        # The doctests for getPublishedSources migrated from a doctest for
        # better testing.
        cprov = getUtility(IPersonSet).getByName('cprov')
        cprov_archive = cprov.archive
        # There are three published sources by default - no args returns all
        # publications.
        self.assertEqual(3, cprov_archive.getPublishedSources().count())
        # Various filters.
        active_status = [PackagePublishingStatus.PENDING,
                         PackagePublishingStatus.PUBLISHED]
        inactive_status = [PackagePublishingStatus.SUPERSEDED,
                           PackagePublishingStatus.DELETED]
        warty = cprov_archive.distribution['warty']
        hoary = cprov_archive.distribution['hoary']
        breezy_autotest = cprov_archive.distribution['breezy-autotest']
        all_sources = cprov_archive.getPublishedSources()
        expected = [('cdrkit - 1.0', 'breezy-autotest'),
            ('iceweasel - 1.0', 'warty'),
            ('pmount - 0.1-1', 'warty'),
            ]
        found = []
        for pub in all_sources:
            title = pub.sourcepackagerelease.title
            pub_ds = pub.distroseries.name
            found.append((title, pub_ds))
        self.assertEqual(expected, found)
        self.assertEqual(1,
            cprov_archive.getPublishedSources(name='cd').count())
        self.assertEqual(1,
            cprov_archive.getPublishedSources(name='ice').count())
        self.assertEqual(1, cprov_archive.getPublishedSources(
            name='iceweasel', exact_match=True).count())
        self.assertEqual(0, cprov_archive.getPublishedSources(
            name='ice', exact_match=True).count())
        self.assertRaises(VersionRequiresName,
            cprov_archive.getPublishedSources,
            version='1.0')
        self.assertEqual(1, cprov_archive.getPublishedSources(
            name='ice', version='1.0').count())
        self.assertEqual(0, cprov_archive.getPublishedSources(
            name='ice', version='666').count())
        self.assertEqual(3, cprov_archive.getPublishedSources(
            status=PackagePublishingStatus.PUBLISHED).count())
        self.assertEqual(3, cprov_archive.getPublishedSources(
            status=active_status).count())
        self.assertEqual(0, cprov_archive.getPublishedSources(
            status=inactive_status).count())
        self.assertEqual(2, cprov_archive.getPublishedSources(
            distroseries=warty).count())
        self.assertEqual(0, cprov_archive.getPublishedSources(
            distroseries=hoary).count())
        self.assertEqual(1, cprov_archive.getPublishedSources(
            distroseries=breezy_autotest).count())
        self.assertEqual(2, cprov_archive.getPublishedSources(
            distroseries=warty,
            pocket=PackagePublishingPocket.RELEASE).count())
        self.assertEqual(0, cprov_archive.getPublishedSources(
            distroseries=warty,
            pocket=PackagePublishingPocket.UPDATES).count())
        self.assertEqual(1, cprov_archive.getPublishedSources(
            name='ice', distroseries=warty).count())
        self.assertEqual(0, cprov_archive.getPublishedSources(
            name='ice', distroseries=breezy_autotest).count())
        self.assertEqual(0, cprov_archive.getPublishedSources(
            created_since_date='2007-07-09 14:00:00').count())
        mid_2007 = datetime(year=2007, month=7, day=9, hour=14)
        self.assertEqual(0, cprov_archive.getPublishedSources(
            created_since_date=mid_2007).count())
        one_hour_step = timedelta(hours=1)
        one_hour_earlier = mid_2007 - one_hour_step
        self.assertEqual(1, cprov_archive.getPublishedSources(
             created_since_date=one_hour_earlier).count())
        two_hours_earlier = one_hour_earlier - one_hour_step
        self.assertEqual(3, cprov_archive.getPublishedSources(
            created_since_date=two_hours_earlier).count())

    def test_getPublishedSources_name(self):
        # The name parameter allows filtering with a list of
        # names.
        distroseries = self.factory.makeDistroSeries()
        # Create some SourcePackagePublishingHistory.
        for package_name in ['package1', 'package2', 'package3']:
            self.factory.makeSourcePackagePublishingHistory(
                distroseries=distroseries,
                archive=distroseries.main_archive,
                sourcepackagename=self.factory.makeSourcePackageName(
                    package_name))
        filtered_sources = distroseries.main_archive.getPublishedSources(
            name=['package1', 'package2'])

        self.assertEqual(
            3,
            distroseries.main_archive.getPublishedSources().count())
        self.assertEqual(
            2,
            filtered_sources.count())
        self.assertContentEqual(
            ['package1', 'package2'],
            [filtered_source.sourcepackagerelease.name for filtered_source in
            filtered_sources])

    def test_getPublishedSources_multi_pockets(self):
        # Passing an iterable of pockets should return publications
        # with any of them in.
        distroseries = self.factory.makeDistroSeries()
        pockets = [
            PackagePublishingPocket.RELEASE,
            PackagePublishingPocket.UPDATES,
            PackagePublishingPocket.BACKPORTS,
            ]
        for pocket in pockets:
            self.factory.makeSourcePackagePublishingHistory(
                sourcepackagename=pocket.name.lower(),
                distroseries=distroseries,
                archive=distroseries.main_archive,
                pocket=pocket)
        required_pockets = [
            PackagePublishingPocket.RELEASE,
            PackagePublishingPocket.UPDATES,
            ]
        filtered = distroseries.main_archive.getPublishedSources(
            pocket=required_pockets)

        self.assertContentEqual(
            [PackagePublishingPocket.RELEASE,
             PackagePublishingPocket.UPDATES],
            [source.pocket for source in filtered])

    def test_filter_by_component_name(self):
        # getPublishedSources() can be filtered by component name.
        distroseries = self.factory.makeDistroSeries()
        for component in getUtility(IComponentSet):
            self.factory.makeSourcePackagePublishingHistory(
                distroseries=distroseries,
                component=component,
                )
        [filtered] = distroseries.main_archive.getPublishedSources(
            component_name='universe')
        self.assertEqual('universe', filtered.component.name)


class TestSyncSourceFeatureFlag(TestCaseWithFactory):

    layer = DatabaseFunctionalLayer

    def test_copyPackage_requires_feature_flag(self):
        # Ensure feature is off.
        self.useFixture(FeatureFixture({u"soyuz.copypackage.enabled": ''}))
        archive = self.factory.makeArchive(purpose=ArchivePurpose.PRIMARY)
        self.assertRaises(
            ForbiddenByFeatureFlag,
            archive.copyPackage,
            None, None, None, None, None)

    def test_copyPackages_requires_feature_flag(self):
        # Ensure feature is off.
        self.useFixture(FeatureFixture({u"soyuz.copypackage.enabled": ''}))
        archive = self.factory.makeArchive(purpose=ArchivePurpose.PRIMARY)
        self.assertRaises(
            ForbiddenByFeatureFlag,
            archive.copyPackages,
            None, None, None, None, None)

    def test_copyPackage_to_ppa_requires_feature_flag(self):
        # Ensure feature is off.
        self.useFixture(FeatureFixture({u"soyuz.copypackage.enabled": 'on'}))
        self.useFixture(FeatureFixture({u"soyuz.copypackageppa.enabled": ''}))
        archive = self.factory.makeArchive(purpose=ArchivePurpose.PPA)
        self.assertRaises(
            ForbiddenByFeatureFlag,
            archive.copyPackage,
            None, None, None, None, None)

    def test_copyPackages_to_ppa_requires_feature_flag(self):
        # Ensure feature is off.
        self.useFixture(FeatureFixture({u"soyuz.copypackage.enabled": 'on'}))
        self.useFixture(FeatureFixture({u"soyuz.copypackageppa.enabled": ''}))
        archive = self.factory.makeArchive(purpose=ArchivePurpose.PPA)
        self.assertRaises(
            ForbiddenByFeatureFlag,
            archive.copyPackages,
            None, None, None, None, None)


class TestSyncSource(TestCaseWithFactory):

    layer = DatabaseFunctionalLayer

    def setUp(self):
        super(TestSyncSource, self).setUp()
        self.useFixture(FeatureFixture({
            u"soyuz.copypackage.enabled": 'on',
            u"soyuz.copypackageppa.enabled": 'on',
            }))

    def test_security_team_can_copy_to_primary(self):
        # A member of ubuntu-security can use syncSource on any package
        # in the Ubuntu primary archive, regardless of their normal
        # upload permissions.
        # This is until we can open syncSource up more widely and sort
        # out the permissions that everyone needs.
        with celebrity_logged_in('admin'):
            security_person = self.factory.makePerson()
            getUtility(ILaunchpadCelebrities).ubuntu_security.addMember(
                security_person, security_person)
        ubuntu = getUtility(ILaunchpadCelebrities).ubuntu
        source = self.factory.makeSourcePackagePublishingHistory(
            archive=self.factory.makeArchive(purpose=ArchivePurpose.PPA),
            distroseries=ubuntu.currentseries)
        self.assertEqual(
            0,
            ubuntu.main_archive.getPublishedSources(
                name=source.source_package_name).count())
        with person_logged_in(security_person):
            ubuntu.main_archive.syncSource(
                source_name=source.source_package_name,
                version=source.source_package_version,
                from_archive=source.archive,
                to_pocket='Security')
        self.assertEqual(
            1,
            ubuntu.main_archive.getPublishedSources(
                name=source.source_package_name).count())

    def _setup_copy_data(self, target_purpose=None):
        if target_purpose is None:
            target_purpose = ArchivePurpose.PPA
        source_archive = self.factory.makeArchive()
        target_archive = self.factory.makeArchive(purpose=target_purpose)
        source = self.factory.makeSourcePackagePublishingHistory(
            archive=source_archive, status=PackagePublishingStatus.PUBLISHED)
        source_name = source.source_package_name
        version = source.source_package_version
        to_pocket = PackagePublishingPocket.RELEASE
        to_series = self.factory.makeDistroSeries(
            distribution=target_archive.distribution)
        return (source, source_archive, source_name, target_archive,
                to_pocket, to_series, version)

    def test_copyPackage_creates_packagecopyjob(self):
        # The copyPackage method should create a PCJ with the appropriate
        # parameters.
        (source, source_archive, source_name, target_archive, to_pocket,
         to_series, version) = self._setup_copy_data()
        sponsored = self.factory.makePerson()
        with person_logged_in(target_archive.owner):
            target_archive.copyPackage(
                source_name, version, source_archive, to_pocket.name,
                to_series=to_series.name, include_binaries=False,
                person=target_archive.owner, sponsored=sponsored)

        # The source should not be published yet in the target_archive.
        published = target_archive.getPublishedSources(
            name=source.source_package_name).any()
        self.assertIs(None, published)

        # There should be one copy job.
        job_source = getUtility(IPlainPackageCopyJobSource)
        copy_job = job_source.getActiveJobs(target_archive).one()

        # Its data should reflect the requested copy.
        self.assertThat(copy_job, MatchesStructure.byEquality(
            package_name=source_name,
            package_version=version,
            target_archive=target_archive,
            source_archive=source_archive,
            target_distroseries=to_series,
            target_pocket=to_pocket,
            include_binaries=False,
            sponsored=sponsored,
            copy_policy=PackageCopyPolicy.INSECURE))

    def test_copyPackage_disallows_non_primary_archive_uploaders(self):
        # If copying to a primary archive and you're not an uploader for
        # the package then you can't copy.
        (source, source_archive, source_name, target_archive, to_pocket,
         to_series, version) = self._setup_copy_data(
            target_purpose=ArchivePurpose.PRIMARY)
        person = self.factory.makePerson()
        self.assertRaises(
            CannotCopy,
            target_archive.copyPackage, source_name, version, source_archive,
            to_pocket.name, to_series=to_series.name, include_binaries=False,
            person=person)

    def test_copyPackage_allows_primary_archive_uploaders(self):
        # Copying to a primary archive if you're already an uploader is OK.
        (source, source_archive, source_name, target_archive, to_pocket,
         to_series, version) = self._setup_copy_data(
            target_purpose=ArchivePurpose.PRIMARY)
        person = self.factory.makePerson()
        with person_logged_in(target_archive.distribution.owner):
            target_archive.newComponentUploader(person, "universe")
        target_archive.copyPackage(
            source_name, version, source_archive, to_pocket.name,
            to_series=to_series.name, include_binaries=False,
            person=person)

        # There should be one copy job.
        job_source = getUtility(IPlainPackageCopyJobSource)
        copy_job = job_source.getActiveJobs(target_archive).one()
        self.assertEqual(target_archive, copy_job.target_archive)

    def test_copyPackage_disallows_non_PPA_owners(self):
        # Only people with launchpad.Append are allowed to call copyPackage.
        (source, source_archive, source_name, target_archive, to_pocket,
         to_series, version) = self._setup_copy_data()
        person = self.factory.makePerson()
        self.assertTrue(target_archive.is_ppa)
        self.assertRaises(
            CannotCopy,
            target_archive.copyPackage, source_name, version, source_archive,
            to_pocket.name, to_series=to_series.name, include_binaries=False,
            person=person)

    def test_copyPackage_disallows_non_release_target_pocket_for_PPA(self):
        (source, source_archive, source_name, target_archive, to_pocket,
         to_series, version) = self._setup_copy_data()
        to_pocket = PackagePublishingPocket.UPDATES
        self.assertTrue(target_archive.is_ppa)
        self.assertRaises(
            CannotCopy,
            target_archive.copyPackage, source_name, version, source_archive,
            to_pocket.name, to_series=to_series.name, include_binaries=False,
            person=target_archive.owner)

    def test_copyPackages_with_single_package(self):
        (source, source_archive, source_name, target_archive, to_pocket,
         to_series, version) = self._setup_copy_data()

        sponsored = self.factory.makePerson()
        with person_logged_in(target_archive.owner):
            target_archive.copyPackages(
                [source_name], source_archive, to_pocket.name,
                to_series=to_series.name, include_binaries=False,
                person=target_archive.owner, sponsored=sponsored)

        # The source should not be published yet in the target_archive.
        published = target_archive.getPublishedSources(
            name=source.source_package_name).any()
        self.assertIs(None, published)

        # There should be one copy job.
        job_source = getUtility(IPlainPackageCopyJobSource)
        copy_job = job_source.getActiveJobs(target_archive).one()
        self.assertThat(copy_job, MatchesStructure.byEquality(
            package_name=source_name,
            package_version=version,
            target_archive=target_archive,
            source_archive=source_archive,
            target_distroseries=to_series,
            target_pocket=to_pocket,
            include_binaries=False,
            sponsored=sponsored,
            copy_policy=PackageCopyPolicy.MASS_SYNC))

    def test_copyPackages_with_multiple_packages(self):
        # PENDING and PUBLISHED packages should both be copied.
        (source, source_archive, source_name, target_archive, to_pocket,
         to_series, version) = self._setup_copy_data()
        sources = [source]
        sources.append(self.factory.makeSourcePackagePublishingHistory(
            archive=source_archive,
            status=PackagePublishingStatus.PENDING))
        sources.append(self.factory.makeSourcePackagePublishingHistory(
            archive=source_archive,
            status=PackagePublishingStatus.PUBLISHED))
        names = [source.sourcepackagerelease.sourcepackagename.name
                 for source in sources]

        with person_logged_in(target_archive.owner):
            target_archive.copyPackages(
                names, source_archive, to_pocket.name,
                to_series=to_series.name, include_binaries=False,
                person=target_archive.owner)

        # Make sure three copy jobs exist.
        job_source = getUtility(IPlainPackageCopyJobSource)
        copy_jobs = job_source.getActiveJobs(target_archive)
        self.assertEqual(3, copy_jobs.count())

    def test_copyPackages_disallows_non_primary_archive_uploaders(self):
        # If copying to a primary archive and you're not an uploader for
        # the package then you can't copy.
        (source, source_archive, source_name, target_archive, to_pocket,
         to_series, version) = self._setup_copy_data(
            target_purpose=ArchivePurpose.PRIMARY)
        person = self.factory.makePerson()
        self.assertRaises(
            CannotCopy,
            target_archive.copyPackages, [source_name], source_archive,
            to_pocket.name, to_series=to_series.name, include_binaries=False,
            person=person)

    def test_copyPackages_allows_primary_archive_uploaders(self):
        # Copying to a primary archive if you're already an uploader is OK.
        (source, source_archive, source_name, target_archive, to_pocket,
         to_series, version) = self._setup_copy_data(
            target_purpose=ArchivePurpose.PRIMARY)
        person = self.factory.makePerson()
        with person_logged_in(target_archive.distribution.owner):
            target_archive.newComponentUploader(person, "universe")
        target_archive.copyPackages(
            [source_name], source_archive, to_pocket.name,
            to_series=to_series.name, include_binaries=False,
            person=person)

        # There should be one copy job.
        job_source = getUtility(IPlainPackageCopyJobSource)
        copy_job = job_source.getActiveJobs(target_archive).one()
        self.assertEqual(target_archive, copy_job.target_archive)

    def test_copyPackages_disallows_non_PPA_owners(self):
        # Only people with launchpad.Append are allowed to call copyPackage.
        (source, source_archive, source_name, target_archive, to_pocket,
         to_series, version) = self._setup_copy_data()
        person = self.factory.makePerson()
        self.assertTrue(target_archive.is_ppa)
        self.assertRaises(
            CannotCopy,
            target_archive.copyPackages, [source_name], source_archive,
            to_pocket.name, to_series=to_series.name, include_binaries=False,
            person=person)


class TestgetAllPublishedBinaries(TestCaseWithFactory):

    layer = DatabaseFunctionalLayer

    def test_returns_publication(self):
        archive = self.factory.makeArchive()
        publication = self.factory.makeBinaryPackagePublishingHistory(
            archive=archive)
        publications = archive.getAllPublishedBinaries()
        self.assertEqual(1, publications.count())
        self.assertEqual(publication, publications[0])

    def test_created_since_date_newer(self):
        archive = self.factory.makeArchive()
        datecreated = self.factory.getUniqueDate()
        self.factory.makeBinaryPackagePublishingHistory(
            archive=archive, datecreated=datecreated)
        later_date = datecreated + timedelta(minutes=1)
        publications = archive.getAllPublishedBinaries(
            created_since_date=later_date)
        self.assertEqual(0, publications.count())

    def test_created_since_date_older(self):
        archive = self.factory.makeArchive()
        datecreated = self.factory.getUniqueDate()
        publication = self.factory.makeBinaryPackagePublishingHistory(
            archive=archive, datecreated=datecreated)
        earlier_date = datecreated - timedelta(minutes=1)
        publications = archive.getAllPublishedBinaries(
            created_since_date=earlier_date)
        self.assertEqual(1, publications.count())
        self.assertEqual(publication, publications[0])

    def test_created_since_date_middle(self):
        archive = self.factory.makeArchive()
        datecreated = self.factory.getUniqueDate()
        self.factory.makeBinaryPackagePublishingHistory(
            archive=archive, datecreated=datecreated)
        middle_date = datecreated + timedelta(minutes=1)
        later_date = middle_date + timedelta(minutes=1)
        later_publication = self.factory.makeBinaryPackagePublishingHistory(
            archive=archive, datecreated=later_date)
        publications = archive.getAllPublishedBinaries(
            created_since_date=middle_date)
        self.assertEqual(1, publications.count())
        self.assertEqual(later_publication, publications[0])

<<<<<<< HEAD
=======
    def test_unordered_results(self):
        archive = self.factory.makeArchive()
        datecreated = self.factory.getUniqueDate()
        middle_date = datecreated + timedelta(minutes=1)
        later_date = middle_date + timedelta(minutes=1)

        # Create three publications whose ID ordering doesn't match the
        # date ordering.
        first_publication = self.factory.makeBinaryPackagePublishingHistory(
            archive=archive, datecreated=datecreated)
        middle_publication = self.factory.makeBinaryPackagePublishingHistory(
            archive=archive, datecreated=later_date)
        later_publication = self.factory.makeBinaryPackagePublishingHistory(
            archive=archive, datecreated=middle_date)

        # We can't test for no ordering as it's not deterministic; but
        # we can make sure that all the publications are returned.
        publications = archive.getAllPublishedBinaries(ordered=False)
        self.assertContentEqual(
            publications,
            [first_publication, middle_publication, later_publication])

>>>>>>> e2c170e4

class TestRemovingPermissions(TestCaseWithFactory):

    layer = DatabaseFunctionalLayer

    def test_remove_permission_is_none(self):
        # Several API functions remove permissions if they are not already
        # removed.  This verifies that the underlying utility function does
        # not generate an error if the permission is None.
        ap_set = ArchivePermissionSet()
        ap_set._remove_permission(None)<|MERGE_RESOLUTION|>--- conflicted
+++ resolved
@@ -2350,8 +2350,6 @@
         self.assertEqual(1, publications.count())
         self.assertEqual(later_publication, publications[0])
 
-<<<<<<< HEAD
-=======
     def test_unordered_results(self):
         archive = self.factory.makeArchive()
         datecreated = self.factory.getUniqueDate()
@@ -2374,7 +2372,6 @@
             publications,
             [first_publication, middle_publication, later_publication])
 
->>>>>>> e2c170e4
 
 class TestRemovingPermissions(TestCaseWithFactory):
 
