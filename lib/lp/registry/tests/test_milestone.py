--- conflicted
+++ resolved
@@ -18,11 +18,7 @@
     )
 from lp.registry.interfaces.product import IProductSet
 from lp.testing import (
-<<<<<<< HEAD
     person_logged_in,
-    TestCaseWithFactory,
-    )
-=======
     ANONYMOUS,
     login,
     logout,
@@ -32,7 +28,6 @@
     DatabaseFunctionalLayer,
     LaunchpadFunctionalLayer,
     )
->>>>>>> db807049
 from lp.testing.matchers import DoesNotSnapshot
 
 
