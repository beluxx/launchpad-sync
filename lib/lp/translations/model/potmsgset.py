--- conflicted
+++ resolved
@@ -439,14 +439,9 @@
                 WHERE
                     POTMsgSet.id <> %s AND
                     msgid_singular = %s AND
-<<<<<<< HEAD
                     POTemplate.iscurrent AND
                     COALESCE(
                         Product.official_rosetta,
-=======
-                    POTemplate.iscurrent AND (
-                        Product.official_rosetta OR
->>>>>>> 85b8e423
                         Distribution.official_rosetta)
             )''' % sqlvalues(self, self.msgid_singular))
 
