# Copyright 2004-2007 Canonical Ltd.  All rights reserved.

from zope.interface import Interface, Attribute
from zope.schema import Field, Int
from canonical.launchpad import _

__metaclass__ = type

__all__ = [
    'IPOTMsgSet',
    'BrokenTextError',
    ]

class BrokenTextError(ValueError):
    """Exception raised when we detect values on a text that aren't valid."""

class IPOTMsgSet(Interface):
    """A collection of message IDs."""

    id = Attribute("""An identifier for this POTMsgSet""")

    # The primary message ID is the same as the message ID with plural
    # form 0 -- i.e. it's redundant. However, it acts as a cached value.

    primemsgid_ID = Int(title=u'Key of primary msgid for this set.',
        required=True, readonly=True)

    sequence = Attribute("The ordering of this set within its file.")

    potemplate = Attribute("The template this set is associated with.")

    commenttext = Attribute("The manual comments this set has.")

    filereferences = Attribute("The files where this set appears.")

    sourcecomment = Attribute("The source code comments this set has.")

    flagscomment = Attribute("The flags this set has.")

    msgid = Field(
        title=_("The singular id for this message."), readonly=True)

    msgid_plural = Field(
        title=_("The plural id for this message or None."), readonly=True)

    singular_text = Field(
        title=_("The singular text for this message."), readonly=True)

    plural_text = Field(
        title=_("The plural text for this message or None."), readonly=True)

    def getCurrentSubmissions(language, pluralform):
        """Return a selectresults for the submissions that are currently
        published or active in any PO file for the same language and
        prime msgid.
        """

    def flags():
        """Return a list of flags on this set."""

    def translationsForLanguage(language):
        """Return an iterator over the active translation strings for this
        set in the given language.
        XXX very UI-specific, perhaps this should be elsewhere?
        """

    def getPOMsgSet(language, variant=None):
        """Return the IPOMsgSet corresponding to this IPOTMsgSet or None.

        :param language: The language associated with the IPOMsgSet that we
            want.
        :param variant: The language variant.
        """

    def getDummyPOMsgSet(language, variant=None):
        """Return a Dummy IPOMsgSet corresponding to this IPOTMsgSet.

        :param language: The language associated with the IPOMsgSet that we
            want.
        :param variant: The language variant.

        We should not have already a POMsgSet for the given arguments.
        """

    def makeMessageIDSighting(text, pluralForm, update=False):
        """Return a new message ID sighting that points back to us.

        If one already exists, behaviour depends on 'update'; if update
        is allowed, the existing one is 'touched' and returned.  If it
        is not, then a KeyError is raised.
        """

    def applySanityFixes(unicode_text):
        """Return 'unicode_text' after doing some sanity checks and fixes.

        The text is checked against the msgid using the following filters:

          self.convertDotToSpace
          self.normalizeWhitespaces
          self.normalizeNewLines

        :param unicode_text: A unicode text that needs to be checked.
        """

    def convertDotToSpace(unicode_text):
        """Return 'unicode_text' with the u'\u2022' char exchanged with a
        normal space.

        If the self.singular_text contains that character, 'unicode_text' is
        returned without changes as it's a valid char instead of our way to
        represent a normal space to the user.
        """

    def normalizeWhitespaces(unicode_text):
        """Return 'unicode_text' with the same trailing and leading whitespaces
        that self.singular_text has.

        If 'unicode_text' has only whitespaces but self.singular_text has other
        characters, the empty string (u'') is returned to note it as an
        untranslated string.
        """

    def normalizeNewLines(unicode_text):
        """Return 'unicode_text' with new lines chars in sync with the msgid."""


    hide_translations_from_anonymous = Attribute(
        """Whether the translations for this message should be hidden.

        Messages that are likely to contain email addresses
        are shown only to logged-in users, and not to anonymous users.
        """)

<<<<<<< HEAD
    locked_to_published = Attribute(
        """Whether the translation updates are restricted to published ones.

        Example of messages locked to published translations and future
        published updates are translation credit strings.
        """)
=======
    def makeHTMLId(suffix=None):
        """Unique name for this `POTMsgSet` for use in HTML element ids.

        The name is an underscore-separated sequence of:
         * the string 'msgset'
         * unpadded, numerical `id`
         * optional caller-supplied suffix.

        :param suffix: an optional suffix to be appended.  Must be suitable
            for use in HTML element ids.
        """
>>>>>>> 6253833e
<|MERGE_RESOLUTION|>--- conflicted
+++ resolved
@@ -131,14 +131,13 @@
         are shown only to logged-in users, and not to anonymous users.
         """)
 
-<<<<<<< HEAD
     locked_to_published = Attribute(
         """Whether the translation updates are restricted to published ones.
 
         Example of messages locked to published translations and future
         published updates are translation credit strings.
         """)
-=======
+
     def makeHTMLId(suffix=None):
         """Unique name for this `POTMsgSet` for use in HTML element ids.
 
@@ -149,5 +148,4 @@
 
         :param suffix: an optional suffix to be appended.  Must be suitable
             for use in HTML element ids.
-        """
->>>>>>> 6253833e
+        """