--- conflicted
+++ resolved
@@ -1,19 +1,20 @@
 # Copyright 2009 Canonical Ltd.  This software is licensed under the
 # GNU Affero General Public License version 3 (see the file LICENSE).
 
-<<<<<<< HEAD
+"""Utility classes for parsing Debian tag files."""
+
+__all__ = [
+    'TagFile',
+    'TagStanza',
+    'TagFileParseError',
+    'parse_tagfile',
+    'parse_tagfile_lines'
+    ]
+
+
 import apt_pkg
 import re
-=======
-import re
-
-import apt_pkg
-
->>>>>>> 1f269a45
-
-__all__ = [
-    'TagFile', 'TagStanza', 'TagFileParseError',
-    'parse_tagfile', 'parse_tagfile_lines']
+
 
 class TagFile(object):
     """Provide an iterable interface to the apt_pkg.TagFile object"""
