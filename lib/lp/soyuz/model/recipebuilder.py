# Copyright 2010 Canonical Ltd.  This software is licensed under the
# GNU Affero General Public License version 3 (see the file LICENSE).

"""Code to build recipes on the buildfarm."""

__metaclass__ = type
__all__ = [
    'RecipeBuildBehavior',
    ]

from zope.component import adapts
from zope.interface import implements

from lp.archiveuploader.permission import check_upload_to_pocket
from lp.buildmaster.interfaces.buildfarmjobbehavior import (
    IBuildFarmJobBehavior)
from lp.buildmaster.interfaces.builder import CannotBuild
from lp.buildmaster.model.buildfarmjobbehavior import (
    BuildFarmJobBehaviorBase)
from lp.registry.interfaces.pocket import PackagePublishingPocket
from lp.soyuz.adapters.archivedependencies import (
    get_primary_current_component, get_sources_list_for_building)
from lp.soyuz.interfaces.sourcepackagerecipebuild import (
    ISourcePackageRecipeBuildJob)


class RecipeBuildBehavior(BuildFarmJobBehaviorBase):
    """How to build a recipe on the build farm."""

    adapts(ISourcePackageRecipeBuildJob)
    implements(IBuildFarmJobBehavior)

    status = None

    @property
    def build(self):
        return self.buildfarmjob.build

    @property
    def display_name(self):
        sp = self.build.distroseries.getSourcePackage(
            self.build.sourcepackagename)
        ret = "%s, %s" % (
            sp.path, self.build.recipe.name)
        if self._builder is not None:
            ret += " (on %s)" % self._builder.url
        return ret

    def logStartBuild(self, logger):
        """See `IBuildFarmJobBehavior`."""
        logger.info("startBuild(%s)", self.display_name)

    def _extraBuildArgs(self, distroarchseries):
        """
        Return the extra arguments required by the slave for the given build.
        """
        # Build extra arguments.
        args = {}
        suite = self.build.distroseries.name
        if self.build.pocket != PackagePublishingPocket.RELEASE:
            suite += "-%s" % (self.build.pocket.name.lower())
        args['suite'] = suite
        args["package_name"] = self.build.sourcepackagename.name
        args["author_name"] = self.build.requester.displayname
        args["author_email"] = self.build.requester.preferredemail.email
        args["recipe_text"] = str(self.build.recipe.builder_recipe)
        args['archive_purpose'] = self.build.archive.purpose.name
        args["ogrecomponent"] = get_primary_current_component(
            self.build.archive, self.build.distroseries,
            self.build.sourcepackagename.name)
        args['archives'] = get_sources_list_for_building(self.build, 
            distroarchseries, self.build.sourcepackagename.name)
        return args

    def dispatchBuildToSlave(self, build_queue_id, logger):
        """See `IBuildFarmJobBehavior`."""

        distroseries = self.build.distroseries
        # Start the binary package build on the slave builder. First
        # we send the chroot.
        distroarchseries = distroseries.getDistroArchSeriesByProcessor(
            self._builder.processor)
        if distroarchseries is None:
            raise CannotBuild("Unable to find distroarchseries for %s in %s" %
                (self._builder.processor.name,
                self.build.distroseries.displayname))

        chroot = distroarchseries.getChroot()
        if chroot is None:
            raise CannotBuild("Unable to find a chroot for %s" % 
                              distroarchseries.displayname)
        self._builder.slave.cacheFile(logger, chroot)

        # Generate a string which can be used to cross-check when obtaining
        # results so we know we are referring to the right database object in
        # subsequent runs.
        buildid = "%s-%s" % (self.build.id, build_queue_id)
        chroot_sha1 = chroot.content.sha1
        logger.debug(
            "Initiating build %s on %s" % (buildid, self._builder.url))

        args = self._extraBuildArgs(distroarchseries)
        status, info = self._builder.slave.build(
            buildid, "sourcepackagerecipe", chroot_sha1, {}, args)
        message = """%s (%s):
        ***** RESULT *****
        %s
        %s: %s
        ******************
        """ % (
            self._builder.name,
            self._builder.url,
            args,
            status,
            info,
            )
        logger.info(message)

    def verifyBuildRequest(self, logger):
        """Assert some pre-build checks.

        The build request is checked:
         * Virtualized builds can't build on a non-virtual builder
         * Ensure that we have a chroot
         * Ensure that the build pocket allows builds for the current
           distroseries state.
        """
        build = self.build
        assert not (not self._builder.virtualized and build.is_virtualized), (
            "Attempt to build non-virtual item on a virtual builder.")

<<<<<<< HEAD
        # XXX: Check whether this is allowed using 
        # lp.archiveuploader.permission.can_upload_to_archive

        # The main distribution has policies to prevent uploads to some
        # pockets (e.g. security) during different parts of the distribution
        # series lifecycle. These do not apply to PPA builds nor any archive
        # that allows release pocket updates.
        if (build.archive.purpose != ArchivePurpose.PPA and
            not build.archive.allowUpdatesToReleasePocket()):
            # XXX Robert Collins 2007-05-26: not an explicit CannotBuild
            # exception yet because the callers have not been audited
            assert build.distroseries.canUploadToPocket(build.pocket), (
                "%s (%s) can not be built for pocket %s: invalid pocket due "
                "to the series status of %s."
                % (build.title, build.id, build.pocket.name,
                   build.distroseries.name))

    def slaveStatus(self, raw_slave_status):
        """Parse and return the binary build specific status info.

        This includes:
        * build_id => string
        * build_status => string or None
        * logtail => string or None
        * filemap => dictionary or None
        * dependencies => string or None
        """
        builder_status = raw_slave_status[0]
        extra_info = {}
        if builder_status == 'BuilderStatus.WAITING':
            extra_info['build_status'] = raw_slave_status[1]
            extra_info['build_id'] = raw_slave_status[2]
            build_status_with_files = [
                'BuildStatus.OK',
                'BuildStatus.PACKAGEFAIL',
                'BuildStatus.DEPFAIL',
                ]
            if extra_info['build_status'] in build_status_with_files:
                extra_info['filemap'] = raw_slave_status[3]
                extra_info['dependencies'] = raw_slave_status[4]
        else:
            extra_info['build_id'] = raw_slave_status[1]
            if builder_status == 'BuilderStatus.BUILDING':
                extra_info['logtail'] = raw_slave_status[2]

        return extra_info
=======
        # This should already have been checked earlier, but just check again 
        # here in case of programmer errors.
        check_upload_to_pocket(build.archive, build.distroseries, build.pocket)
>>>>>>> f389b5d9
<|MERGE_RESOLUTION|>--- conflicted
+++ resolved
@@ -129,23 +129,9 @@
         assert not (not self._builder.virtualized and build.is_virtualized), (
             "Attempt to build non-virtual item on a virtual builder.")
 
-<<<<<<< HEAD
-        # XXX: Check whether this is allowed using 
-        # lp.archiveuploader.permission.can_upload_to_archive
-
-        # The main distribution has policies to prevent uploads to some
-        # pockets (e.g. security) during different parts of the distribution
-        # series lifecycle. These do not apply to PPA builds nor any archive
-        # that allows release pocket updates.
-        if (build.archive.purpose != ArchivePurpose.PPA and
-            not build.archive.allowUpdatesToReleasePocket()):
-            # XXX Robert Collins 2007-05-26: not an explicit CannotBuild
-            # exception yet because the callers have not been audited
-            assert build.distroseries.canUploadToPocket(build.pocket), (
-                "%s (%s) can not be built for pocket %s: invalid pocket due "
-                "to the series status of %s."
-                % (build.title, build.id, build.pocket.name,
-                   build.distroseries.name))
+        # This should already have been checked earlier, but just check again
+        # here in case of programmer errors.
+        check_upload_to_pocket(build.archive, build.distroseries, build.pocket)
 
     def slaveStatus(self, raw_slave_status):
         """Parse and return the binary build specific status info.
@@ -175,9 +161,4 @@
             if builder_status == 'BuilderStatus.BUILDING':
                 extra_info['logtail'] = raw_slave_status[2]
 
-        return extra_info
-=======
-        # This should already have been checked earlier, but just check again 
-        # here in case of programmer errors.
-        check_upload_to_pocket(build.archive, build.distroseries, build.pocket)
->>>>>>> f389b5d9
+        return extra_info