--- conflicted
+++ resolved
@@ -36,12 +36,7 @@
 from canonical.launchpad.database.language import Language
 from canonical.launchpad.event.karma import KarmaAssignedEvent
 from canonical.launchpad.event.team import JoinTeamEvent, TeamInvitationEvent
-<<<<<<< HEAD
-from canonical.launchpad.helpers import (
-    contactEmailAddresses, shortlist)
-=======
 from canonical.launchpad.helpers import contactEmailAddresses, shortlist
->>>>>>> 46522c4f
 
 from canonical.lp.dbschema import (
     BugTaskImportance, BugTaskStatus, ShippingRequestStatus,
@@ -438,9 +433,9 @@
         # Filter for validity. If we want valid specs only then we should
         # exclude all OBSOLETE or SUPERSEDED specs
         if SpecificationFilter.VALID in filter:
-            query += ' AND Specification.definition_status NOT IN ( %s, %s ) ' % \
-                sqlvalues(SpecificationDefinitionStatus.OBSOLETE,
-                          SpecificationDefinitionStatus.SUPERSEDED)
+            query += ' AND Specification.definition_status NOT IN ( %s, '
+                '%s ) ' % sqlvalues(SpecificationDefinitionStatus.OBSOLETE,
+                    SpecificationDefinitionStatus.SUPERSEDED)
 
         # ALL is the trump card
         if SpecificationFilter.ALL in filter:
