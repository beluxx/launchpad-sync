# Copyright 2004-2005 Canonical Ltd.  All rights reserved.
# pylint: disable-msg=E0611,W0212,W0141

__metaclass__ = type
__all__ = [
    'Branch',
    'BranchSet',
    'BranchWithSortKeys',
    'DEFAULT_BRANCH_LISTING_SORT',
    ]

from datetime import datetime, timedelta
import re
import os

import pytz

from zope.interface import implements
from zope.component import getUtility

from sqlobject import (
    ForeignKey, IntCol, StringCol, BoolCol, SQLMultipleJoin, SQLRelatedJoin,
    SQLObjectNotFound)
from sqlobject.sqlbuilder import AND

from canonical.codehosting import branch_id_to_path
from canonical.config import config
from canonical.database.constants import DEFAULT, UTC_NOW
from canonical.database.sqlbase import (
    cursor, quote, SQLBase, sqlvalues)
from canonical.database.datetimecol import UtcDateTimeCol
from canonical.database.enumcol import EnumCol

from canonical.launchpad.interfaces import (
    BranchCreationForbidden, BranchCreationNoTeamOwnedJunkBranches,
    BranchCreatorNotMemberOfOwnerTeam, BranchCreatorNotOwner,
    BranchLifecycleStatus, BranchListingSort, BranchSubscriptionDiffSize,
    BranchSubscriptionNotificationLevel, BranchType, BranchTypeError,
    BranchVisibilityRule, CannotDeleteBranch,
    DEFAULT_BRANCH_STATUS_IN_LISTING, IBranch, IBranchSet,
    ILaunchpadCelebrities, InvalidBranchMergeProposal,
    MAXIMUM_MIRROR_FAILURES, MIRROR_TIME_INCREMENT, NotFoundError)
from canonical.launchpad.database.branchmergeproposal import (
    BranchMergeProposal)
from canonical.launchpad.database.branchrevision import BranchRevision
from canonical.launchpad.database.branchsubscription import BranchSubscription
from canonical.launchpad.validators.person import PublicPersonValidator
from canonical.launchpad.database.revision import Revision
from canonical.launchpad.mailnotification import NotificationRecipientSet
from canonical.launchpad.webapp import urlappend


class Branch(SQLBase):
    """A sequence of ordered revisions in Bazaar."""

    implements(IBranch)
    _table = 'Branch'
    _defaultOrder = ['product', '-lifecycle_status', 'author', 'name']

    branch_type = EnumCol(enum=BranchType, notNull=True)

    name = StringCol(notNull=False)
    title = StringCol(notNull=False)
    summary = StringCol(notNull=True)
    url = StringCol(dbName='url')
    whiteboard = StringCol(default=None)
    mirror_status_message = StringCol(default=None)

    private = BoolCol(default=False, notNull=True)

<<<<<<< HEAD
    owner = ForeignKey(dbName='owner', foreignKey='Person',
        validator=PublicPersonValidator, notNull=True)
    author = ForeignKey(dbName='author', foreignKey='Person',
        validator=PublicPersonValidator, default=None)
=======
    registrant = ForeignKey(
        dbName='registrant', foreignKey='Person', notNull=True)
    owner = ForeignKey(dbName='owner', foreignKey='Person', notNull=True)
    author = ForeignKey(dbName='author', foreignKey='Person', default=None)
>>>>>>> 4866565a
    reviewer = ForeignKey(
        dbName='reviewer', foreignKey='Person',
        validator=PublicPersonValidator, default=None)

    product = ForeignKey(dbName='product', foreignKey='Product', default=None)

    home_page = StringCol()

    lifecycle_status = EnumCol(
        enum=BranchLifecycleStatus, notNull=True,
        default=BranchLifecycleStatus.NEW)

    last_mirrored = UtcDateTimeCol(default=None)
    last_mirrored_id = StringCol(default=None)
    last_mirror_attempt = UtcDateTimeCol(default=None)
    mirror_failures = IntCol(default=0, notNull=True)
    pull_disabled = BoolCol(default=False, notNull=True)
    next_mirror_time = UtcDateTimeCol(default=None)

    last_scanned = UtcDateTimeCol(default=None)
    last_scanned_id = StringCol(default=None)
    revision_count = IntCol(default=DEFAULT, notNull=True)

    def __repr__(self):
        return '<Branch %r (%d)>' % (self.unique_name, self.id)

    @property
    def revision_history(self):
        return BranchRevision.select('''
            BranchRevision.branch = %s AND
            BranchRevision.sequence IS NOT NULL
            ''' % sqlvalues(self),
            prejoins=['revision'], orderBy='-sequence')

    subscriptions = SQLMultipleJoin(
        'BranchSubscription', joinColumn='branch', orderBy='id')
    subscribers = SQLRelatedJoin(
        'Person', joinColumn='branch', otherColumn='person',
        intermediateTable='BranchSubscription', orderBy='name')

    bug_branches = SQLMultipleJoin(
        'BugBranch', joinColumn='branch', orderBy='id')

    spec_links = SQLMultipleJoin('SpecificationBranch',
        joinColumn='branch',
        orderBy='id')

    date_created = UtcDateTimeCol(notNull=True, default=DEFAULT)
    date_last_modified = UtcDateTimeCol(notNull=True, default=DEFAULT)

    landing_targets = SQLMultipleJoin(
        'BranchMergeProposal', joinColumn='source_branch')

    @property
    def landing_candidates(self):
        """See `IBranch`."""
        return BranchMergeProposal.selectBy(
            target_branch=self, date_merged=None)

    @property
    def dependent_branches(self):
        """See `IBranch`."""
        return BranchMergeProposal.selectBy(
            dependent_branch=self, date_merged=None)

    def addLandingTarget(self, registrant, target_branch,
                         dependent_branch=None, whiteboard=None,
                         date_created=None):
        """See `IBranch`."""
        if self.product is None:
            raise InvalidBranchMergeProposal(
                'Junk branches cannot be used as source branches.')
        if not IBranch.providedBy(target_branch):
            raise InvalidBranchMergeProposal(
                'Target branch must implement IBranch.')
        if self == target_branch:
            raise InvalidBranchMergeProposal(
                'Source and target branches must be different.')
        if self.product != target_branch.product:
            raise InvalidBranchMergeProposal(
                'The source branch and target branch must be branches of the '
                'same project.')
        if dependent_branch is not None:
            if not IBranch.providedBy(dependent_branch):
                raise InvalidBranchMergeProposal(
                    'Dependent branch must implement IBranch.')
            if self.product != dependent_branch.product:
                raise InvalidBranchMergeProposal(
                    'The source branch and dependent branch must be branches '
                    'of the same project.')
            if self == dependent_branch:
                raise InvalidBranchMergeProposal(
                    'Source and dependent branches must be different.')
            if target_branch == dependent_branch:
                raise InvalidBranchMergeProposal(
                    'Target and dependent branches must be different.')

        target = BranchMergeProposal.selectOneBy(
            source_branch=self, target_branch=target_branch, date_merged=None)
        if target is not None:
            raise InvalidBranchMergeProposal(
                'There is already a branch merge proposal registered for '
                'branch %s to land on %s'
                % (self.unique_name, target_branch.unique_name))

        if date_created is None:
            date_created = UTC_NOW
        # Update the last_modified_date of the source and target branches to
        # be the date_created for the merge proposal.
        self.date_last_modified = date_created
        target_branch.date_last_modified = date_created

        return BranchMergeProposal(
            registrant=registrant, source_branch=self,
            target_branch=target_branch, dependent_branch=dependent_branch,
            whiteboard=whiteboard, date_created=date_created)

    next_mirror_time = UtcDateTimeCol(default=None)

    @property
    def code_is_browseable(self):
        """See `IBranch`."""
        return self.revision_count > 0 and not self.private

    def _getNameDict(self, person):
        """Return a simple dict with the person name or placeholder."""
        if person is not None:
            name = person.name
        else:
            name = "<name>"
        return {'user': name}

    def getBzrUploadURL(self, person=None):
        """See `IBranch`."""
        root = config.codehosting.smartserver_root % self._getNameDict(person)
        return root + self.unique_name

    def getBzrDownloadURL(self, person=None):
        """See `IBranch`."""
        if self.private:
            root = config.codehosting.smartserver_root
        else:
            root = config.codehosting.supermirror_root
        root = root % self._getNameDict(person)
        return root + self.unique_name

    @property
    def related_bugs(self):
        """See `IBranch`."""
        return [bug_branch.bug for bug_branch in self.bug_branches]

    @property
    def related_bug_tasks(self):
        """See `IBranch`."""
        tasks = []
        for bug in self.related_bugs:
            task = bug.getBugTask(self.product)
            if task is None:
                # Just choose the first task for the bug.
                task = bug.bugtasks[0]
            tasks.append(task)
        return tasks

    @property
    def warehouse_url(self):
        """See `IBranch`."""
        root = config.supermirror.warehouse_root_url
        return "%s%08x" % (root, self.id)

    @property
    def product_name(self):
        """See `IBranch`."""
        if self.product is None:
            return '+junk'
        return self.product.name

    @property
    def unique_name(self):
        """See `IBranch`."""
        return u'~%s/%s/%s' % (self.owner.name, self.product_name, self.name)

    @property
    def displayname(self):
        """See `IBranch`."""
        if self.title:
            return self.title
        else:
            return self.unique_name

    @property
    def code_reviewer(self):
        """See `IBranch`."""
        if self.reviewer:
            return self.reviewer
        else:
            return self.owner

    @property
    def sort_key(self):
        """See `IBranch`."""
        if self.product is None:
            product = None
        else:
            product = self.product.name
        if self.author is None:
            author = None
        else:
            author = self.author.browsername
        status = self.lifecycle_status.sortkey
        name = self.name
        owner = self.owner.name
        return (product, status, author, name, owner)

    def latest_revisions(self, quantity=10):
        """See `IBranch`."""
        return self.revision_history.limit(quantity)

    def revisions_since(self, timestamp):
        """See `IBranch`."""
        return BranchRevision.select(
            'Revision.id=BranchRevision.revision AND '
            'BranchRevision.branch = %d AND '
            'BranchRevision.sequence IS NOT NULL AND '
            'Revision.revision_date > %s' %
            (self.id, quote(timestamp)),
            orderBy='-sequence',
            clauseTables=['Revision'])

    def canBeDeleted(self):
        """See `IBranch`."""
        # CodeImportSet imported here to avoid circular imports.
        from canonical.launchpad.database.codeimport import CodeImportSet
        code_import = CodeImportSet().getByBranch(self)
        if (code_import is not None or
            self.subscriptions.count() > 0 or
            self.bug_branches.count() > 0 or
            self.spec_links.count() > 0 or
            self.landing_targets.count() > 0 or
            self.landing_candidates.count() > 0 or
            self.dependent_branches.count() > 0 or
            self.associatedProductSeries().count() > 0):
            # Can't delete if the branch is associated with anything.
            return False
        else:
            return True

    def associatedProductSeries(self):
        """See `IBranch`."""
        # Imported here to avoid circular import.
        from canonical.launchpad.database.productseries import ProductSeries
        return ProductSeries.select("""
            ProductSeries.user_branch = %s OR
            ProductSeries.import_branch = %s
            """ % sqlvalues(self, self))

    # subscriptions
    def subscribe(self, person, notification_level, max_diff_lines):
        """See `IBranch`."""
        # If the person is already subscribed, update the subscription with
        # the specified notification details.
        subscription = self.getSubscription(person)
        if subscription is None:
            subscription = BranchSubscription(
                branch=self, person=person,
                notification_level=notification_level,
                max_diff_lines=max_diff_lines)
        else:
            subscription.notification_level = notification_level
            subscription.max_diff_lines = max_diff_lines
        return subscription

    def getSubscription(self, person):
        """See `IBranch`."""
        if person is None:
            return None
        subscription = BranchSubscription.selectOneBy(
            person=person, branch=self)
        return subscription

    def hasSubscription(self, person):
        """See `IBranch`."""
        return self.getSubscription(person) is not None

    def unsubscribe(self, person):
        """See `IBranch`."""
        subscription = self.getSubscription(person)
        assert subscription is not None, "User is not subscribed."
        BranchSubscription.delete(subscription.id)

    def getBranchRevision(self, sequence):
        """See `IBranch`."""
        assert sequence is not None, \
               "Only use this to fetch revisions from mainline history."
        return BranchRevision.selectOneBy(branch=self, sequence=sequence)

    def getBranchRevisionByRevisionId(self, revision_id):
        """See `IBranch`."""
        revision = Revision.selectOneBy(revision_id=revision_id)
        return BranchRevision.selectOneBy(branch=self, revision=revision)

    def createBranchRevision(self, sequence, revision):
        """See `IBranch`."""
        return BranchRevision(
            branch=self, sequence=sequence, revision=revision)

    def getTipRevision(self):
        """See `IBranch`."""
        tip_revision_id = self.last_scanned_id
        if tip_revision_id is None:
            return None
        return Revision.selectOneBy(revision_id=tip_revision_id)

    def updateScannedDetails(self, revision_id, revision_count):
        """See `IBranch`."""
        self.date_last_modified = UTC_NOW
        self.last_scanned = UTC_NOW
        self.last_scanned_id = revision_id
        self.revision_count = revision_count

    def getNotificationRecipients(self):
        """See `IBranch`."""
        recipients = NotificationRecipientSet()
        for subscription in self.subscriptions:
            if subscription.person.isTeam():
                rationale = 'Subscriber @%s' % subscription.person.name
            else:
                rationale = 'Subscriber'
            recipients.add(subscription.person, subscription, rationale)
        return recipients

    def getScannerData(self):
        """See `IBranch`."""
        cur = cursor()
        cur.execute("""
            SELECT BranchRevision.id, BranchRevision.sequence,
                Revision.revision_id
            FROM Revision, BranchRevision
            WHERE Revision.id = BranchRevision.revision
                AND BranchRevision.branch = %s
            ORDER BY BranchRevision.sequence
            """ % sqlvalues(self))
        ancestry = set()
        history = []
        branch_revision_map = {}
        for branch_revision_id, sequence, revision_id in cur.fetchall():
            ancestry.add(revision_id)
            branch_revision_map[revision_id] = branch_revision_id
            if sequence is not None:
                history.append(revision_id)
        return ancestry, history, branch_revision_map

    def getPullURL(self):
        """See `IBranch`."""
        if self.branch_type == BranchType.MIRRORED:
            # This is a pull branch, hosted externally.
            return self.url
        elif self.branch_type == BranchType.IMPORTED:
            # This is an import branch, imported into bzr from
            # another RCS system such as CVS.
            prefix = config.launchpad.bzr_imports_root_url
            return urlappend(prefix, '%08x' % self.id)
        elif self.branch_type == BranchType.HOSTED:
            # This is a push branch, hosted on the supermirror
            # (pushed there by users via SFTP).
            prefix = config.codehosting.branches_root
            return os.path.join(prefix, branch_id_to_path(self.id))
        else:
            raise AssertionError("No pull URL for %r" % (self,))

    def requestMirror(self):
        """See `IBranch`."""
        if self.branch_type == BranchType.REMOTE:
            raise BranchTypeError(self.unique_name)
        self.next_mirror_time = UTC_NOW
        self.syncUpdate()
        return self.next_mirror_time

    def startMirroring(self):
        """See `IBranch`."""
        if self.branch_type == BranchType.REMOTE:
            raise BranchTypeError(self.unique_name)
        self.last_mirror_attempt = UTC_NOW
        self.syncUpdate()

    def mirrorComplete(self, last_revision_id):
        """See `IBranch`."""
        if self.branch_type == BranchType.REMOTE:
            raise BranchTypeError(self.unique_name)
        assert self.last_mirror_attempt != None, (
            "startMirroring must be called before mirrorComplete.")
        self.last_mirrored = self.last_mirror_attempt
        self.mirror_failures = 0
        self.mirror_status_message = None
        if (self.next_mirror_time != None
            and self.last_mirror_attempt > self.next_mirror_time):
            # No mirror was requested since we started mirroring.
            if self.branch_type == BranchType.MIRRORED:
                self.next_mirror_time = (
                    datetime.now(pytz.timezone('UTC')) +
                    MIRROR_TIME_INCREMENT)
            else:
                self.next_mirror_time = None
        self.last_mirrored_id = last_revision_id
        self.syncUpdate()

    def mirrorFailed(self, reason):
        """See `IBranch`."""
        if self.branch_type == BranchType.REMOTE:
            raise BranchTypeError(self.unique_name)
        self.mirror_failures += 1
        self.mirror_status_message = reason
        if (self.branch_type == BranchType.MIRRORED
            and self.mirror_failures < MAXIMUM_MIRROR_FAILURES):
            self.next_mirror_time = (
                datetime.now(pytz.timezone('UTC'))
                + MIRROR_TIME_INCREMENT * 2 ** (self.mirror_failures - 1))
        else:
            self.next_mirror_time = None
        self.syncUpdate()


class BranchWithSortKeys(Branch):
    """A hack to allow the sorting of Branch queries by human-meaningful keys.

    The view BranchWithSortKeys has all of the columns of Branch, with:

     - product.name joined as product_name
     - author.displayname joined as author_name
     - owner.displayname joined as owner_name

    These columns are never accessed at the Python level so we don't define
    them in this class.

    If we could get SQLObject to generate LEFT OUTER JOINs nicely, all this
    wouldn't be necessary.

    XXX: MichaelHudson 2007-10-12 bug=154016: Get rid of this hack
    when we've converted over to using Storm.
    """

    @classmethod
    def select(cls, query, clauseTables=None, orderBy=None):
        """Wrap a query that refers to Branch to refer to BranchWithSortKeys.

        All the queries carefully and generically created in this file refer
        to the Branch table.  To be able to query the BranchWithSortKeys view
        instead, we ask the view for the rows with the same ids as the
        branches returned by the generated query.
        """
        tables = ['Branch']
        if clauseTables is not None:
            tables.extend(clauseTables)
        query = """BranchWithSortKeys.id IN
                   (SELECT Branch.id FROM %s WHERE %s)""" % (
                ', '.join(tables), query)
        return super(BranchWithSortKeys, cls).select(query, orderBy=orderBy)


LISTING_SORT_TO_COLUMN = {
    BranchListingSort.PRODUCT: 'product_name',
    BranchListingSort.LIFECYCLE: '-lifecycle_status',
    BranchListingSort.AUTHOR: 'author_name',
    BranchListingSort.NAME: 'name',
    BranchListingSort.REGISTRANT: 'owner_name',
    BranchListingSort.MOST_RECENTLY_CHANGED_FIRST: '-last_scanned',
    BranchListingSort.LEAST_RECENTLY_CHANGED_FIRST: 'last_scanned',
    BranchListingSort.NEWEST_FIRST: '-date_created',
    BranchListingSort.OLDEST_FIRST: 'date_created',
    }


DEFAULT_BRANCH_LISTING_SORT = [
    'product_name', '-lifecycle_status', 'author_name', 'name']


class BranchSet:
    """The set of all branches."""

    implements(IBranchSet)

    def __getitem__(self, branch_id):
        """See `IBranchSet`."""
        branch = self.get(branch_id)
        if branch is None:
            raise NotFoundError(branch_id)
        return branch

    def __iter__(self):
        """See `IBranchSet`."""
        return iter(Branch.select(prejoins=['owner', 'product']))

    def count(self):
        """See `IBranchSet`."""
        return Branch.select('NOT Branch.private').count()

    def countBranchesWithAssociatedBugs(self):
        """See `IBranchSet`."""
        return Branch.select(
            'NOT Branch.private AND Branch.id = BugBranch.branch',
            clauseTables=['BugBranch'],
            distinct=True).count()

    def get(self, branch_id, default=None):
        """See `IBranchSet`."""
        try:
            return Branch.get(branch_id)
        except SQLObjectNotFound:
            return default

    def _checkVisibilityPolicy(self, creator, owner, product):
        """Return a tuple of private flag and person or team to subscribe.

        This method checks the branch visibility policy of the product.  The
        product can define any number of policies that apply to particular
        teams.  Each team can have only one policy, and that policy is defined
        by the enumerated type BranchVisibilityRule.  The possibilities are
        PUBLIC, PRIVATE, PRIVATE_ONLY, and FORBIDDEN.

        PUBLIC: branches default to public for the team.
        PRIVATE: branches default to private for the team.
        PRIVATE_ONLY: branches are created private, and cannot be changed to
            public.
        FORBIDDEN: users cannot create branches for that product. The forbidden
            policy can only apply to all people, not specific teams.

        As well as specifying a policy for particular teams, there can be a
        policy that applies to everyone.  Since there is no team for everyone,
        a team policy where the team is None applies to everyone.  If there is
        no explicit policy set for everyone, then the default applies, which is
        for branches to be created PUBLIC.

        The user must be in the team of the owner in order to create a branch
        in the owner's namespace.

        If there is a policy that applies specificly to the owner of the
        branch, then that policy is applied for the branch.  This is to handle
        the situation where TeamA is a member of TeamB, TeamA has a PUBLIC
        policy, and TeamB has a PRIVATE policy.  By pushing to TeamA's branch
        area, the PUBLIC policy is used.

        If a owner is a member of more than one team that has a specified
        policy the PRIVATE and PRIVATE_ONLY override PUBLIC policies.

        If the owner is a member of more than one team that has PRIVATE or
        PRIVATE_ONLY set as the policy, then the branch is created private, and
        no team is subscribed to it as we can't guess which team the user means
        to have the visibility.
        """
        PUBLIC_BRANCH = (False, None)
        PRIVATE_BRANCH = (True, None)
        # You are not allowed to specify an owner that you are not a member
        # of.
        if not creator.inTeam(owner):
            if owner.isTeam():
                raise BranchCreatorNotMemberOfOwnerTeam(
                    "%s is not a member of %s"
                    % (creator.displayname, owner.displayname))
            else:
                raise BranchCreatorNotOwner(
                    "%s cannot create branches owned by %s"
                    % (creator.displayname, owner.displayname))
        # If the product is None, then the branch is a +junk branch.
        if product is None:
            # The only team that is allowed to own +junk branches is
            # ~vcs-imports.
            if (owner.isTeam() and
                owner != getUtility(ILaunchpadCelebrities).vcs_imports):
                raise BranchCreationNoTeamOwnedJunkBranches(
                    "Cannot create team-owned junk branches.")
            # All junk branches are public.
            return PUBLIC_BRANCH
        # First check if the owner has a defined visibility rule.
        policy = product.getBranchVisibilityRuleForTeam(owner)
        if policy is not None:
            if policy in (BranchVisibilityRule.PRIVATE,
                          BranchVisibilityRule.PRIVATE_ONLY):
                return PRIVATE_BRANCH
            else:
                return PUBLIC_BRANCH

        rule_memberships = dict(
            [(item, []) for item in BranchVisibilityRule.items])

        # Here we ignore the team policy that applies to everyone as
        # that is the base visibility rule and it is checked only if there
        # are no team policies that apply to the owner.
        for item in product.getBranchVisibilityTeamPolicies():
            if item.team is not None and owner.inTeam(item.team):
                rule_memberships[item.rule].append(item.team)

        private_teams = (
            rule_memberships[BranchVisibilityRule.PRIVATE] +
            rule_memberships[BranchVisibilityRule.PRIVATE_ONLY])

        # Private trumps public.
        if len(private_teams) == 1:
            # The owner is a member of only one team that has private branches
            # enabled.  The case where the private_team is the same as the
            # owner of the branch is caught above where a check is done for a
            # defined policy for the owner.  So if we get to here, the owner
            # of the branch is a member of another team that has private
            # branches enabled, so subscribe the private_team to the branch.
            return (True, private_teams[0])
        elif len(private_teams) > 1:
            # If the owner is a member of multiple teams that specify private
            # branches, then we cannot guess which team should get subscribed
            # automatically, so subscribe no-one.
            return PRIVATE_BRANCH
        elif len(rule_memberships[BranchVisibilityRule.PUBLIC]) > 0:
            # If the owner is not a member of any teams that specify private
            # branches, but is a member of a team that is allowed public
            # branches, then the branch is created as a public branch.
            return PUBLIC_BRANCH
        else:
            membership_teams = rule_memberships.itervalues()
            owner_membership = reduce(lambda x, y: x + y, membership_teams)
            assert len(owner_membership) == 0, (
                'The owner should not be a member of any team that has '
                'a specified team policy.')

        # Need to check the base branch visibility policy since there were no
        # team policies that matches the owner.
        base_visibility_rule = product.getBaseBranchVisibilityRule()
        if base_visibility_rule == BranchVisibilityRule.FORBIDDEN:
            raise BranchCreationForbidden(
                "You cannot create branches for the product %r"
                % product.name)
        elif base_visibility_rule == BranchVisibilityRule.PUBLIC:
            return PUBLIC_BRANCH
        else:
            return PRIVATE_BRANCH

    def new(self, branch_type, name, creator, owner, product,
            url, title=None,
            lifecycle_status=BranchLifecycleStatus.NEW, author=None,
            summary=None, home_page=None, whiteboard=None, date_created=None):
        """See `IBranchSet`."""
        if not home_page:
            home_page = None
        if date_created is None:
            date_created = UTC_NOW

        # Check the policy for the person creating the branch.
        private, implicit_subscription = self._checkVisibilityPolicy(
            creator, owner, product)

        # Not all code paths that lead to branch creation go via a
        # schema-validated form (e.g. the register_branch XML-RPC call or
        # pushing a new branch to the supermirror), so we validate the branch
        # name here to give a nicer error message than 'ERROR: new row for
        # relation "branch" violates check constraint "valid_name"...'.
        IBranch['name'].validate(unicode(name))

        branch = Branch(
            registrant=creator,
            name=name, owner=owner, author=author, product=product, url=url,
            title=title, lifecycle_status=lifecycle_status, summary=summary,
            home_page=home_page, whiteboard=whiteboard, private=private,
            date_created=date_created, branch_type=branch_type,
            date_last_modified=date_created)

        # Implicit subscriptions are to enable teams to see private branches
        # as soon as they are created.  The subscriptions can be edited at
        # a later date if desired.
        if implicit_subscription is not None:
            branch.subscribe(
                implicit_subscription,
                BranchSubscriptionNotificationLevel.NOEMAIL,
                BranchSubscriptionDiffSize.NODIFF)

        return branch

    def delete(self, branch):
        """See `IBranchSet`."""
        if branch.canBeDeleted():
            # Delete any branch revisions.
            branch_ancestry = BranchRevision.selectBy(branch=branch)
            for branch_revision in branch_ancestry:
                BranchRevision.delete(branch_revision.id)
            # Now delete the branch itself.
            Branch.delete(branch.id)
        else:
            raise CannotDeleteBranch(
                "Cannot delete branch: %s" % branch.unique_name)

    def getByUrl(self, url, default=None):
        """See `IBranchSet`."""
        assert not url.endswith('/')
        prefix = config.codehosting.supermirror_root
        if url.startswith(prefix):
            branch = self.getByUniqueName(url[len(prefix):])
        else:
            branch = Branch.selectOneBy(url=url)
        if branch is None:
            return default
        else:
            return branch

    def getByUniqueName(self, unique_name, default=None):
        """Find a branch by its ~owner/product/name unique name."""
        # import locally to avoid circular imports
        match = re.match('^~([^/]+)/([^/]+)/([^/]+)$', unique_name)
        if match is None:
            return default
        owner_name, product_name, branch_name = match.groups()
        if product_name == '+junk':
            query = ("Branch.owner = Person.id"
                     + " AND Branch.product IS NULL"
                     + " AND Person.name = " + quote(owner_name)
                     + " AND Branch.name = " + quote(branch_name))
            tables = ['Person']
        else:
            query = ("Branch.owner = Person.id"
                     + " AND Branch.product = Product.id"
                     + " AND Person.name = " + quote(owner_name)
                     + " AND Product.name = " + quote(product_name)
                     + " AND Branch.name = " + quote(branch_name))
            tables = ['Person', 'Product']
        branch = Branch.selectOne(query, clauseTables=tables)
        if branch is None:
            return default
        else:
            return branch

    def getBranchesToScan(self):
        """See `IBranchSet`"""
        # Return branches where the scanned and mirrored IDs don't match.
        # Branches with a NULL last_mirrored_id have never been
        # successfully mirrored so there is no point scanning them.
        # Branches with a NULL last_scanned_id have not been scanned yet,
        # so are included.

        return Branch.select('''
            Branch.branch_type <> %s AND
            Branch.last_mirrored_id IS NOT NULL AND
            (Branch.last_scanned_id IS NULL OR
             Branch.last_scanned_id <> Branch.last_mirrored_id)
            ''' % quote(BranchType.REMOTE))

    def getProductDevelopmentBranches(self, products):
        """See `IBranchSet`."""
        product_ids = [product.id for product in products]
        query = Branch.select('''
            (Branch.id = ProductSeries.import_branch OR
            Branch.id = ProductSeries.user_branch) AND
            ProductSeries.id = Product.development_focus AND
            Branch.product IN %s''' % sqlvalues(product_ids),
            clauseTables = ['Product', 'ProductSeries'])
        return query.prejoin(['author'])

    def getActiveUserBranchSummaryForProducts(self, products):
        """See `IBranchSet`."""
        product_ids = [product.id for product in products]
        if not product_ids:
            return []
        vcs_imports = getUtility(ILaunchpadCelebrities).vcs_imports
        lifecycle_clause = self._lifecycleClause(
            DEFAULT_BRANCH_STATUS_IN_LISTING)
        cur = cursor()
        cur.execute("""
            SELECT
                Branch.product, COUNT(Branch.id), MAX(Revision.revision_date)
            FROM Branch
            LEFT OUTER JOIN Revision
            ON Branch.last_scanned_id = Revision.revision_id
            WHERE Branch.product in %s
            AND Branch.owner <> %d %s
            GROUP BY Product
            """ % (quote(product_ids), vcs_imports.id, lifecycle_clause))
        result = {}
        product_map = dict([(product.id, product) for product in products])
        for product_id, branch_count, last_commit in cur.fetchall():
            product = product_map[product_id]
            result[product] = {'branch_count' : branch_count,
                               'last_commit' : last_commit}
        return result

    def getRecentlyChangedBranches(
        self, branch_count=None,
        lifecycle_statuses=DEFAULT_BRANCH_STATUS_IN_LISTING,
        visible_by_user=None):
        """See `IBranchSet`."""
        lifecycle_clause = self._lifecycleClause(lifecycle_statuses)
        query = ('''
            Branch.branch_type <> %s AND
            Branch.last_scanned IS NOT NULL %s
            '''
            % (quote(BranchType.IMPORTED), lifecycle_clause))
        results = Branch.select(
            self._generateBranchClause(query, visible_by_user),
            orderBy=['-last_scanned', '-id'],
            prejoins=['author', 'product'])
        if branch_count is not None:
            results = results.limit(branch_count)
        return results

    def getRecentlyImportedBranches(
        self, branch_count=None,
        lifecycle_statuses=DEFAULT_BRANCH_STATUS_IN_LISTING,
        visible_by_user=None):
        """See `IBranchSet`."""
        lifecycle_clause = self._lifecycleClause(lifecycle_statuses)
        query = ('''
            Branch.branch_type = %s AND
            Branch.last_scanned IS NOT NULL %s
            '''
            % (quote(BranchType.IMPORTED), lifecycle_clause))
        results = Branch.select(
            self._generateBranchClause(query, visible_by_user),
            orderBy=['-last_scanned', '-id'],
            prejoins=['author', 'product'])
        if branch_count is not None:
            results = results.limit(branch_count)
        return results

    def getRecentlyRegisteredBranches(
        self, branch_count=None,
        lifecycle_statuses=DEFAULT_BRANCH_STATUS_IN_LISTING,
        visible_by_user=None):
        """See `IBranchSet`."""
        lifecycle_clause = self._lifecycleClause(lifecycle_statuses)
        # Since the lifecycle_clause may or may not contain anything,
        # we need something that is valid if the lifecycle clause starts
        # with 'AND', so we choose true.
        query = 'true %s' % lifecycle_clause
        results = Branch.select(
            self._generateBranchClause(query, visible_by_user),
            orderBy=['-date_created', '-id'],
            prejoins=['author', 'product'])
        if branch_count is not None:
            results = results.limit(branch_count)
        return results

    def getLastCommitForBranches(self, branches):
        """Return a map of branch id to last commit time."""
        branch_ids = [branch.id for branch in branches]
        if not branch_ids:
            # Return a sensible default if given no branches
            return {}
        cur = cursor()
        cur.execute("""
            SELECT Branch.id, Revision.revision_date
            FROM Branch
            LEFT OUTER JOIN Revision
            ON Branch.last_scanned_id = Revision.revision_id
            WHERE Branch.id IN %s
            """
            % quote(branch_ids))
        commits = dict(cur.fetchall())
        return dict([(branch, commits.get(branch.id, None))
                     for branch in branches])

    def getBranchesForOwners(self, people):
        """Return the branches that are owned by the people specified."""
        owner_ids = [person.id for person in people]
        if not owner_ids:
            return []
        branches = Branch.select('Branch.owner in %s' % quote(owner_ids))
        return branches.prejoin(['product'])

    def _generateBranchClause(self, query, visible_by_user):
        # If the visible_by_user is a member of the Launchpad admins team,
        # then don't filter the results at all.
        lp_admins = getUtility(ILaunchpadCelebrities).admin
        if visible_by_user is not None and visible_by_user.inTeam(lp_admins):
            return query

        if len(query) > 0:
            query = '%s AND ' % query

        # Non logged in people can only see public branches.
        if visible_by_user is None:
            return '%sNOT Branch.private' % query

        # Logged in people can see public branches (first part of the union),
        # branches owned by teams they are in (second part),
        # and all branches they are subscribed to (third part).
        clause = ('''
            %sBranch.id IN (
                SELECT Branch.id
                FROM Branch
                WHERE
                    NOT Branch.private

                UNION

                SELECT Branch.id
                FROM Branch, TeamParticipation
                WHERE
                    Branch.owner = TeamParticipation.team
                AND TeamParticipation.person = %d

                UNION

                SELECT Branch.id
                FROM Branch, BranchSubscription, TeamParticipation
                WHERE
                    Branch.private
                AND Branch.id = BranchSubscription.branch
                AND BranchSubscription.person = TeamParticipation.team
                AND TeamParticipation.person = %d)
            '''
            % (query, visible_by_user.id, visible_by_user.id))

        return clause

    def _lifecycleClause(self, lifecycle_statuses):
        lifecycle_clause = ''
        if lifecycle_statuses:
            lifecycle_clause = (
                ' AND Branch.lifecycle_status in %s' %
                quote(lifecycle_statuses))
        return lifecycle_clause

    def _dormantClause(self, hide_dormant):
        dormant_clause = ''
        if hide_dormant:
            dormant_days = timedelta(
                days=config.launchpad.branch_dormant_days)
            last_date = datetime.utcnow() - dormant_days
            dormant_clause = (
                ' AND Branch.date_last_modified > %s' %
                quote(last_date))
        return dormant_clause

    @staticmethod
    def _listingSortToOrderBy(sort_by):
        """Compute a value to pass as orderBy to BranchWithSortKeys.select().

        :param sort_by: an item from the BranchListingSort enumeration.
        """
        order_by = DEFAULT_BRANCH_LISTING_SORT[:]
        if sort_by is None:
            return order_by
        else:
            column = LISTING_SORT_TO_COLUMN[sort_by]
            if column.startswith('-'):
                variant_column = column[1:]
            else:
                variant_column = '-' + column
            if column in order_by:
                order_by.remove(column)
            if variant_column in order_by:
                order_by.remove(variant_column)
            order_by.insert(0, column)
            return order_by

    def getBranchesForPerson(self, person, lifecycle_statuses=None,
                             visible_by_user=None, sort_by=None,
                             hide_dormant=False):
        """See `IBranchSet`."""
        query_params = {
            'person': person.id,
            'lifecycle_clause': self._lifecycleClause(lifecycle_statuses),
            'dormant_clause': self._dormantClause(hide_dormant)
            }
        query = ('''
            Branch.id in (
                SELECT Branch.id
                FROM Branch, BranchSubscription
                WHERE
                    Branch.id = BranchSubscription.branch
                AND BranchSubscription.person = %(person)s

                UNION

                SELECT Branch.id
                FROM Branch
                WHERE
                    Branch.owner = %(person)s
                OR Branch.author = %(person)s
                )
            %(lifecycle_clause)s
            %(dormant_clause)s
            '''
            % query_params)

        return BranchWithSortKeys.select(
            self._generateBranchClause(query, visible_by_user),
            orderBy=self._listingSortToOrderBy(sort_by))

    def getBranchesAuthoredByPerson(self, person, lifecycle_statuses=None,
                                    visible_by_user=None, sort_by=None,
                                    hide_dormant=False):
        """See `IBranchSet`."""
        lifecycle_clause = self._lifecycleClause(lifecycle_statuses)
        dormant_clause = self._dormantClause(hide_dormant)
        query = 'Branch.author = %s %s %s' % (
            person.id, lifecycle_clause, dormant_clause)
        return BranchWithSortKeys.select(
            self._generateBranchClause(query, visible_by_user),
            orderBy=self._listingSortToOrderBy(sort_by))

    def getBranchesRegisteredByPerson(self, person, lifecycle_statuses=None,
                                      visible_by_user=None, sort_by=None,
                                      hide_dormant=False):
        """See `IBranchSet`."""
        lifecycle_clause = self._lifecycleClause(lifecycle_statuses)
        dormant_clause = self._dormantClause(hide_dormant)
        query = ('''
            Branch.owner = %s AND
            (Branch.author is NULL OR
            Branch.author != %s) %s %s
            '''
            % (person.id, person.id, lifecycle_clause, dormant_clause))
        return BranchWithSortKeys.select(
            self._generateBranchClause(query, visible_by_user),
            orderBy=self._listingSortToOrderBy(sort_by))

    def getBranchesSubscribedByPerson(self, person, lifecycle_statuses=None,
                                      visible_by_user=None, sort_by=None,
                                      hide_dormant=False):
        """See `IBranchSet`."""
        lifecycle_clause = self._lifecycleClause(lifecycle_statuses)
        dormant_clause = self._dormantClause(hide_dormant)
        query = ('''
            Branch.id = BranchSubscription.branch
            AND BranchSubscription.person = %s %s %s
            '''
            % (person.id, lifecycle_clause, dormant_clause))
        return BranchWithSortKeys.select(
            self._generateBranchClause(query, visible_by_user),
            clauseTables=['BranchSubscription'],
            orderBy=self._listingSortToOrderBy(sort_by))

    def getBranchesForProduct(self, product, lifecycle_statuses=None,
                              visible_by_user=None, sort_by=None,
                              hide_dormant=False):
        """See `IBranchSet`."""
        assert product is not None, "Must have a valid product."
        lifecycle_clause = self._lifecycleClause(lifecycle_statuses)
        dormant_clause = self._dormantClause(hide_dormant)

        query = 'Branch.product = %s %s %s' % (
            product.id, lifecycle_clause, dormant_clause)

        return BranchWithSortKeys.select(
            self._generateBranchClause(query, visible_by_user),
            orderBy=self._listingSortToOrderBy(sort_by))

    def getBranchesForProject(self, project, lifecycle_statuses=None,
                              visible_by_user=None, sort_by=None,
                              hide_dormant=False):
        """See `IBranchSet`."""
        assert project is not None, "Must have a valid project."
        lifecycle_clause = self._lifecycleClause(lifecycle_statuses)
        dormant_clause = self._dormantClause(hide_dormant)

        query = ('''
            Branch.product = Product.id AND
            Product.project = %s %s %s
            '''
            % (project.id, lifecycle_clause, dormant_clause))

        return BranchWithSortKeys.select(
            self._generateBranchClause(query, visible_by_user),
            clauseTables=['Product'],
            orderBy=self._listingSortToOrderBy(sort_by))

    def getHostedBranchesForPerson(self, person):
        """See `IBranchSet`."""
        branches = Branch.select("""
            Branch.branch_type = %s
            AND Branch.owner IN (
            SELECT TeamParticipation.team
            FROM TeamParticipation
            WHERE TeamParticipation.person = %s)
            """ % sqlvalues(BranchType.HOSTED, person))
        return branches

    def getLatestBranchesForProduct(self, product, quantity,
                                    visible_by_user=None):
        """See `IBranchSet`."""
        assert product is not None, "Must have a valid product."
        lifecycle_clause = self._lifecycleClause(
            DEFAULT_BRANCH_STATUS_IN_LISTING)
        query = "Branch.product = %d%s" % (product.id, lifecycle_clause)
        return Branch.select(
            self._generateBranchClause(query, visible_by_user),
            limit=quantity,
            orderBy=['-date_created', '-id'])

    def getBranchesWithRecentRevisionsForProduct(self, product, quantity,
                                                 visible_by_user=None):
        """See `IBranchSet`."""
        assert product is not None, "Must have a valid product."
        # XXX thumper 2008-01-07
        # This is a slight bastardisation due to a SQLObject limitation.
        # Here we have the same problem as the generalised sorting problem
        # where we want to order the results based on a field that is not
        # visible.  When we get stormified we can fix this, but I don't
        # think it is worthwile blocking this feature on storm.

        select_query = """
            select branch.id
            from branch, revision, branchrevision
            where branch.id = branchrevision.branch
            and branchrevision.revision = revision.id
            and branchrevision.sequence = branch.revision_count
            and branch.product = %s
            """ % product.id
        query = """
            %s order by revision.revision_date desc
            limit %s
            """ % (self._generateBranchClause(select_query, visible_by_user),
                   quantity)
        cur = cursor()
        cur.execute(query)

        branch_ids = [id for (id,) in cur.fetchall()]
        cur.close()
        # Now get the branches for these id's and sort them so they
        # are in the same order.

        # If there are no branch_ids, then return an empty list.
        if len(branch_ids) == 0:
            return []

        # Use a dictionary as a hash search for our insertion sort.
        branches = {}
        for branch in Branch.select('id in %s' % quote(branch_ids)):
            branches[branch.id] = branch

        return [branches[id] for id in branch_ids]

    def getPullQueue(self, branch_type):
        """See `IBranchSet`."""
        return Branch.select(
            AND(Branch.q.branch_type == branch_type,
                Branch.q.next_mirror_time < UTC_NOW),
            prejoins=['owner', 'product'], orderBy='next_mirror_time')

    def getTargetBranchesForUsersMergeProposals(self, user, product):
        """See `IBranchSet`."""
        return Branch.select("""
            BranchMergeProposal.target_branch = Branch.id
            AND BranchMergeProposal.registrant = %s
            AND Branch.product = %s
            """ % sqlvalues(user, product),
            clauseTables=['BranchMergeProposal'],
            orderBy=['owner', 'name'], distinct=True)<|MERGE_RESOLUTION|>--- conflicted
+++ resolved
@@ -68,17 +68,13 @@
 
     private = BoolCol(default=False, notNull=True)
 
-<<<<<<< HEAD
-    owner = ForeignKey(dbName='owner', foreignKey='Person',
+    registrant = ForeignKey(
+        dbName='registrant', foreignKey='Person', notNull=True)
+    owner = ForeignKey(
+        dbName='owner', foreignKey='Person',
         validator=PublicPersonValidator, notNull=True)
     author = ForeignKey(dbName='author', foreignKey='Person',
         validator=PublicPersonValidator, default=None)
-=======
-    registrant = ForeignKey(
-        dbName='registrant', foreignKey='Person', notNull=True)
-    owner = ForeignKey(dbName='owner', foreignKey='Person', notNull=True)
-    author = ForeignKey(dbName='author', foreignKey='Person', default=None)
->>>>>>> 4866565a
     reviewer = ForeignKey(
         dbName='reviewer', foreignKey='Person',
         validator=PublicPersonValidator, default=None)
