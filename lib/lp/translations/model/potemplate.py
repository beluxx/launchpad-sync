# Copyright 2004-2009 Canonical Ltd.  All rights reserved.
# pylint: disable-msg=E0611,W0212

"""`SQLObject` implementation of `IPOTemplate` interface."""

__metaclass__ = type
__all__ = [
    'HasTranslationTemplatesMixin',
    'POTemplate',
    'POTemplateSet',
    'POTemplateSubset',
    'POTemplateToTranslationFileDataAdapter',
    ]

import datetime
import logging
import os
import re

from psycopg2.extensions import TransactionRollbackError
from sqlobject import (
    BoolCol, ForeignKey, IntCol, SQLMultipleJoin, SQLObjectNotFound,
    StringCol)
from storm.expr import Alias, And, SQL
from storm.store import Store
from zope.component import getAdapter, getUtility
from zope.interface import implements
from zope.security.proxy import removeSecurityProxy

from canonical.cachedproperty import cachedproperty
from canonical.database.constants import DEFAULT
from canonical.database.datetimecol import UtcDateTimeCol
from canonical.database.enumcol import EnumCol
from canonical.database.sqlbase import (
    SQLBase, quote, flush_database_updates, sqlvalues)
from canonical.launchpad import helpers
from lp.translations.utilities.rosettastats import RosettaStats
from lp.services.worlddata.model.language import Language
from lp.registry.interfaces.person import validate_public_person
from lp.translations.model.pofile import POFile, DummyPOFile
from lp.translations.model.pomsgid import POMsgID
from lp.translations.model.potmsgset import POTMsgSet
from canonical.launchpad.interfaces.launchpad import ILaunchpadCelebrities
from canonical.launchpad.webapp.interfaces import NotFoundError
from lp.translations.interfaces.pofile import IPOFileSet
from lp.translations.interfaces.potemplate import (
    IHasTranslationTemplates,
    IPOTemplate,
    IPOTemplateSet,
    IPOTemplateSharingSubset,
    IPOTemplateSubset,
    LanguageNotFound)
from lp.translations.interfaces.translationcommonformat import (
    ITranslationFileData)
from lp.translations.interfaces.translationexporter import (
    ITranslationExporter)
from lp.translations.interfaces.translationfileformat import (
    TranslationFileFormat)
from lp.translations.interfaces.translationimporter import (
    ITranslationImporter,
    TranslationFormatInvalidInputError,
    TranslationFormatSyntaxError)
from lp.translations.interfaces.translationimportqueue import (
    RosettaImportStatus)
from lp.translations.interfaces.vpotexport import IVPOTExportSet
from lp.translations.interfaces.potmsgset import BrokenTextError
from lp.translations.utilities.translation_common_format import (
    TranslationMessageData)


log = logging.getLogger(__name__)


standardPOFileTopComment = ''' %(languagename)s translation for %(origin)s
 Copyright %(copyright)s %(year)s
 This file is distributed under the same license as the %(origin)s package.
 FIRST AUTHOR <EMAIL@ADDRESS>, %(year)s.

'''

standardTemplateHeader = (
"Project-Id-Version: %(origin)s\n"
"Report-Msgid-Bugs-To: FULL NAME <EMAIL@ADDRESS>\n"
"POT-Creation-Date: %(templatedate)s\n"
"PO-Revision-Date: YEAR-MO-DA HO:MI+ZONE\n"
"Last-Translator: FULL NAME <EMAIL@ADDRESS>\n"
"Language-Team: %(languagename)s <%(languagecode)s@li.org>\n"
"MIME-Version: 1.0\n"
"Content-Type: text/plain; charset=UTF-8\n"
"Content-Transfer-Encoding: 8bit\n"
)


standardPOFileHeader = (standardTemplateHeader +
    "Plural-Forms: nplurals=%(nplurals)d; plural=%(pluralexpr)s\n")


class POTemplate(SQLBase, RosettaStats):
    implements(IPOTemplate)

    _table = 'POTemplate'

    productseries = ForeignKey(foreignKey='ProductSeries',
        dbName='productseries', notNull=False, default=None)
    priority = IntCol(dbName='priority', notNull=True, default=DEFAULT)
    name = StringCol(dbName='name', notNull=True)
    translation_domain = StringCol(dbName='translation_domain', notNull=True)
    description = StringCol(dbName='description', notNull=False, default=None)
    copyright = StringCol(dbName='copyright', notNull=False, default=None)
    datecreated = UtcDateTimeCol(dbName='datecreated', default=DEFAULT)
    path = StringCol(dbName='path', notNull=False, default=None)
    source_file = ForeignKey(foreignKey='LibraryFileAlias',
        dbName='source_file', notNull=False, default=None)
    source_file_format = EnumCol(dbName='source_file_format',
        schema=TranslationFileFormat, default=TranslationFileFormat.PO,
        notNull=True)
    iscurrent = BoolCol(dbName='iscurrent', notNull=True, default=True)
    messagecount = IntCol(dbName='messagecount', notNull=True, default=0)
    owner = ForeignKey(
        dbName='owner', foreignKey='Person',
        storm_validator=validate_public_person, notNull=True)
    sourcepackagename = ForeignKey(foreignKey='SourcePackageName',
        dbName='sourcepackagename', notNull=False, default=None)
    from_sourcepackagename = ForeignKey(foreignKey='SourcePackageName',
        dbName='from_sourcepackagename', notNull=False, default=None)
    sourcepackageversion = StringCol(dbName='sourcepackageversion',
        notNull=False, default=None)
    distroseries = ForeignKey(foreignKey='DistroSeries',
        dbName='distroseries', notNull=False, default=None)
    header = StringCol(dbName='header', notNull=True)
    binarypackagename = ForeignKey(foreignKey='BinaryPackageName',
        dbName='binarypackagename', notNull=False, default=None)
    languagepack = BoolCol(dbName='languagepack', notNull=True, default=False)
    date_last_updated = UtcDateTimeCol(dbName='date_last_updated',
        default=DEFAULT)

    # joins
    pofiles = SQLMultipleJoin('POFile', joinColumn='potemplate')

    # In-memory cache: maps (language code, variant) to list of POFiles
    # translating this template to that language (variant).
    _cached_pofiles_by_language = None

    _uses_english_msgids = None

    def __storm_invalidated__(self):
        self._cached_pofiles_by_language = None
        self._uses_english_msgids = None

    @property
    def uses_english_msgids(self):
        """See `IPOTemplate`."""
        if self._uses_english_msgids is not None:
            return self._uses_english_msgids

        translation_importer = getUtility(ITranslationImporter)
        format = translation_importer.getTranslationFormatImporter(
            self.source_file_format)
        self._uses_english_msgids = not format.uses_source_string_msgids
        return self._uses_english_msgids

    def __iter__(self):
        """See `IPOTemplate`."""
        for potmsgset in self.getPOTMsgSets():
            yield potmsgset

    def __getitem__(self, key):
        """See `IPOTemplate`."""
        potmsgset = self.getPOTMsgSetByMsgIDText(key, only_current=True)
        if potmsgset is None:
            raise NotFoundError(key)
        else:
            return potmsgset

    @property
    def displayname(self):
        """See `IPOTemplate`."""
        if self.productseries:
            dn = '%s in %s %s' % (
                self.name,
                self.productseries.product.displayname,
                self.productseries.displayname)
        if self.distroseries:
            dn = '%s in %s %s package "%s"' % (
                self.name,
                self.distroseries.distribution.displayname,
                self.distroseries.displayname,
                self.sourcepackagename.name)
        return dn

    @property
    def title(self):
        """See `IPOTemplate`."""
        if self.productseries:
            title = 'Template "%s" in %s %s' % (
                self.name,
                self.productseries.product.displayname,
                self.productseries.displayname)
        if self.distroseries:
            title = 'Template "%s" in %s %s package "%s"' % (
                self.name,
                self.distroseries.distribution.displayname,
                self.distroseries.displayname,
                self.sourcepackagename.name)
        return title

    @property
    def distribution(self):
        """See `IPOTemplate`."""
        if self.distroseries is not None:
            return self.distroseries.distribution
        else:
            return None

    @property
    def product(self):
        """See `IPOTemplate`."""
        if self.productseries is not None:
            return self.productseries.product
        else:
            return None

    @property
    def translationgroups(self):
        """See `IPOTemplate`."""
        ret = []
        if self.distroseries:
            tg = self.distroseries.distribution.translationgroup
            if tg is not None:
                ret.append(tg)
        elif self.productseries:
            product_tg = self.productseries.product.translationgroup
            if product_tg is not None:
                ret.append(product_tg)
            project = self.productseries.product.project
            if project is not None:
                if project.translationgroup is not None:
                    ret.append(project.translationgroup)
        else:
            raise NotImplementedError('Cannot find translation groups.')
        return ret

    @property
    def translationpermission(self):
        """See `IPOTemplate`."""
        if self.distroseries:
            # in the case of a distro template, use the distro translation
            # permission settings
            return self.distroseries.distribution.translationpermission
        elif self.productseries:
            # for products, use the "most restrictive permission" between
            # project and product.
            return self.productseries.product.aggregatetranslationpermission

    @property
    def relatives_by_name(self):
        """See `IPOTemplate`."""
        return POTemplate.select(
            'id <> %s AND name = %s AND iscurrent' % sqlvalues(
                self, self.name), orderBy=['datecreated'])

    @property
    def relatives_by_source(self):
        """See `IPOTemplate`."""
        if self.productseries is not None:
            return POTemplate.select(
                'id <> %s AND productseries = %s AND iscurrent' % sqlvalues(
                    self, self.productseries), orderBy=['name'])
        elif (self.distroseries is not None and
              self.sourcepackagename is not None):
            return POTemplate.select('''
                id <> %s AND
                distroseries = %s AND
                sourcepackagename = %s AND
                iscurrent
                ''' % sqlvalues(
                    self, self.distroseries, self.sourcepackagename),
                orderBy=['name'])
        else:
            raise AssertionError('Unknown POTemplate source.')

    @property
    def language_count(self):
        return Language.select('''
            POFile.language = Language.id AND
            POFile.currentcount + POFile.rosettacount > 0 AND
            POFile.potemplate = %s
            ''' % sqlvalues(self.id),
            clauseTables=['POFile'],
            distinct=True).count()

    @property
    def translationtarget(self):
        if self.productseries is not None:
            return self.productseries
        elif self.distroseries is not None:
            from lp.registry.model.sourcepackage import \
                SourcePackage
            return SourcePackage(distroseries=self.distroseries,
                sourcepackagename=self.sourcepackagename)
        raise AssertionError('Unknown POTemplate translation target')

    def getHeader(self):
        """See `IPOTemplate`."""
        translation_importer = getUtility(ITranslationImporter)
        format_importer = translation_importer.getTranslationFormatImporter(
            self.source_file_format)
        header = format_importer.getHeaderFromString(self.header)
        header.has_plural_forms = self.hasPluralMessage()
        return header

    def _getPOTMsgSetSelectionClauses(self):
        """Return SQL clauses for finding POTMsgSets which belong
        to this POTemplate."""
        clauses = [
            'TranslationTemplateItem.potemplate = %s' % sqlvalues(self),
            'TranslationTemplateItem.potmsgset = POTMsgSet.id',
            ]
        return clauses

    def getPOTMsgSetByMsgIDText(self, singular_text, plural_text=None,
                                only_current=False, context=None):
        """See `IPOTemplate`."""
        clauses = self._getPOTMsgSetSelectionClauses()
        if only_current:
            clauses.append('TranslationTemplateItem.sequence > 0')
        if context is not None:
            clauses.append('context = %s' % sqlvalues(context))
        else:
            clauses.append('context IS NULL')

        # Find a message ID with the given text.
        try:
            singular_msgid = POMsgID.byMsgid(singular_text)
        except SQLObjectNotFound:
            return None
        clauses.append('msgid_singular = %s' % sqlvalues(singular_msgid))

        # Find a message ID for the plural string.
        if plural_text is not None:
            try:
                plural_msgid = POMsgID.byMsgid(plural_text)
                clauses.append('msgid_plural = %s' % sqlvalues(plural_msgid))
            except SQLObjectNotFound:
                return None
        else:
            # You have to be explicit now.
            clauses.append('msgid_plural IS NULL')

        # Find a message set with the given message ID.
        return POTMsgSet.selectOne(' AND '.join(clauses),
                                   clauseTables=['TranslationTemplateItem'])

    def getPOTMsgSetBySequence(self, sequence):
        """See `IPOTemplate`."""
        assert sequence > 0, ('%r is out of range')

        clauses = self._getPOTMsgSetSelectionClauses()
        clauses.append(
            'TranslationTemplateItem.sequence = %s' % sqlvalues(sequence))

        return POTMsgSet.selectOne(' AND '.join(clauses),
                                   clauseTables=['TranslationTemplateItem'])

    def getPOTMsgSets(self, current=True):
        """See `IPOTemplate`."""
        clauses = self._getPOTMsgSetSelectionClauses()

        if current:
            # Only count the number of POTMsgSet that are current.
            clauses.append('TranslationTemplateItem.sequence > 0')

        query = POTMsgSet.select(" AND ".join(clauses),
                                 clauseTables=['TranslationTemplateItem'],
                                 orderBy=['TranslationTemplateItem.sequence'])
        return query.prejoin(['msgid_singular', 'msgid_plural'])

    def getPOTMsgSetsCount(self, current=True):
        """See `IPOTemplate`."""
        results = self.getPOTMsgSets(current)
        return results.count()

    def getPOTMsgSetByID(self, id):
        """See `IPOTemplate`."""
        clauses = self._getPOTMsgSetSelectionClauses()
        clauses.append('POTMsgSet.id = %s' % sqlvalues(id))

        return POTMsgSet.selectOne(' AND '.join(clauses),
                                   clauseTables=['TranslationTemplateItem'])

    def languages(self):
        """See `IPOTemplate`."""
        return Language.select("POFile.language = Language.id AND "
                               "Language.code <> 'en' AND "
                               "POFile.potemplate = %d AND "
                               "POFile.variant IS NULL" % self.id,
                               clauseTables=['POFile', 'Language'],
                               distinct=True
                               )

    def getPOFileByPath(self, path):
        """See `IPOTemplate`."""
        return POFile.selectOneBy(potemplate=self, path=path)

    def getPOFileByLang(self, language_code, variant=None):
        """See `IPOTemplate`."""
        # Consult cache first.
        language_spec = (language_code, variant)
        if self._cached_pofiles_by_language is None:
            self._cached_pofiles_by_language = {}
        elif language_spec in self._cached_pofiles_by_language:
            # Cache contains a remembered POFile for this language.  Don't do
            # the usual get() followed by "is None"; the dict may contain None
            # values to indicate we looked for a POFile and found none.
            return self._cached_pofiles_by_language[language_spec]

        if variant is None:
            variantspec = 'IS NULL'
        elif isinstance(variant, unicode):
            variantspec = (u'= %s' % quote(variant))
        else:
            raise TypeError('Variant must be None or unicode.')

        self._cached_pofiles_by_language[language_spec] = POFile.selectOne("""
            POFile.potemplate = %d AND
            POFile.language = Language.id AND
            POFile.variant %s AND
            Language.code = %s
            """ % (self.id,
                   variantspec,
                   quote(language_code)),
            clauseTables=['Language'])

        return self._cached_pofiles_by_language[language_spec]

    def messageCount(self):
        """See `IRosettaStats`."""
        return self.messagecount

    def currentCount(self, language=None):
        """See `IRosettaStats`."""
        if language is None:
            return 0
        pofile = self.getPOFileByLang(language)
        if pofile is None:
            return 0
        else:
            return pofile.currentCount()

    def updatesCount(self, language=None):
        """See `IRosettaStats`."""
        if language is None:
            return 0
        pofile = self.getPOFileByLang(language)
        if pofile is None:
            return 0
        else:
            pofile.updatesCount()

    def rosettaCount(self, language=None):
        """See `IRosettaStats`."""
        if language is None:
            return 0
        pofile = self.getPOFileByLang(language)
        if pofile is None:
            return 0
        else:
            pofile.rosettaCount()

    def unreviewedCount(self, language=None):
        """See `IRosettaStats`."""
        if language is None:
            return 0
        pofile = self.getPOFileByLang(language)
        if pofile is None:
            return 0
        else:
            pofile.unreviewedCount()

    def _null_quote(self, value):
        if value is None:
            return " IS NULL "
        else:
            return " = %s" % sqlvalues(value)

    def _getPOTMsgSetBy(self, msgid_singular, msgid_plural=None, context=None,
                        sharing_templates=False):
        """Look for a POTMsgSet by msgid_singular, msgid_plural, context.

        If `sharing_templates` is True, and the current template has no such
        POTMsgSet, look through sharing templates as well.
        """
        clauses = [
            'TranslationTemplateItem.potmsgset = POTMsgSet.id',
            ]
        clause_tables = ['TranslationTemplateItem']
        if sharing_templates:
            clauses.extend([
                'TranslationTemplateItem.potemplate = POTemplate.id',
                'TranslationTemplateItem.potmsgset = POTMsgSet.id',
                'POTemplate.name = %s' % sqlvalues(self.name),
                ])
            product = None
            distribution = None
            clause_tables.append('POTemplate')
            if self.productseries is not None:
                product = self.productseries.product
                clauses.extend([
                    'POTemplate.productseries=ProductSeries.id',
                    'ProductSeries.product %s' % self._null_quote(product)
                    ])
                clause_tables.append('ProductSeries')
            elif self.distroseries is not None:
                distribution = self.distroseries.distribution
                clauses.extend([
                    'POTemplate.distroseries=DistroSeries.id',
                    'DistroSeries.distribution %s' % (
                        self._null_quote(distribution)),
                    'POTemplate.sourcepackagename %s' % self._null_quote(
                        self.sourcepackagename),
                    ])
                clause_tables.append('DistroSeries')
        else:
            clauses.append(
                'TranslationTemplateItem.potemplate = %s' % sqlvalues(self))

        clauses.append(
            'POTMsgSet.msgid_singular %s' % self._null_quote(msgid_singular))
        clauses.append(
            'POTMsgSet.msgid_plural %s' % self._null_quote(msgid_plural))
        clauses.append(
            'POTMsgSet.context %s' % self._null_quote(context))

        result = POTMsgSet.select(
            ' AND '.join(clauses),
            clauseTables=clause_tables,
            # If there are multiple messages, make the one from the
            # current POTemplate be returned first.
            orderBy=['(TranslationTemplateItem.POTemplate<>%s)' % (
                sqlvalues(self))])[:2]
        if result and len(list(result)) > 0:
            return result[0]
        else:
            return None

    def hasMessageID(self, msgid_singular, msgid_plural, context=None):
        """See `IPOTemplate`."""
        return bool(
            self._getPOTMsgSetBy(msgid_singular, msgid_plural, context))

    def hasPluralMessage(self):
        """See `IPOTemplate`."""
        clauses = self._getPOTMsgSetSelectionClauses()
        clauses.append(
            'POTMsgSet.msgid_plural IS NOT NULL')
        return bool(POTMsgSet.select(
                ' AND '.join(clauses),
                clauseTables=['TranslationTemplateItem']))

    def export(self):
        """See `IPOTemplate`."""
        translation_exporter = getUtility(ITranslationExporter)
        translation_format_exporter = (
            translation_exporter.getExporterProducingTargetFileFormat(
                self.source_file_format))

        template_file = getAdapter(
            self, ITranslationFileData, 'all_messages')
        exported_file = translation_format_exporter.exportTranslationFiles(
            [template_file])

        try:
            file_content = exported_file.read()
        finally:
            exported_file.close()

        return file_content

    def _generateTranslationFileDatas(self):
        """Yield `ITranslationFileData` objects for translations and self.

        This lets us construct the in-memory representations of the template
        and its translations one by one before exporting them, rather than
        building them all beforehand and keeping them in memory at the same
        time.
        """
        for pofile in self.pofiles:
            yield getAdapter(pofile, ITranslationFileData, 'all_messages')

        yield getAdapter(self, ITranslationFileData, 'all_messages')

    def exportWithTranslations(self):
        """See `IPOTemplate`."""
        translation_exporter = getUtility(ITranslationExporter)
        translation_format_exporter = (
            translation_exporter.getExporterProducingTargetFileFormat(
                self.source_file_format))

        return translation_format_exporter.exportTranslationFiles(
            self._generateTranslationFileDatas())

    def expireAllMessages(self):
        """See `IPOTemplate`."""
        for potmsgset in self.getPOTMsgSets():
            potmsgset.setSequence(self, 0)

    def _lookupLanguage(self, language_code):
        """Look up named `Language` object, or raise `LanguageNotFound`."""
        try:
            return Language.byCode(language_code)
        except SQLObjectNotFound:
            raise LanguageNotFound(language_code)

    def isPOFilePathAvailable(self, path):
        """Can we assign given path to a new `POFile` without clashes?

        Tests for uniqueness within the context of all templates for either
        self's product release series, or the combination of self's distro
        release series and source package (whichever applies).
        """
        pofileset = getUtility(IPOFileSet)
        existing_pofiles = pofileset.getPOFileByPathAndOrigin(
            path, self.productseries, self.distroseries,
            self.sourcepackagename)
        # Convert query to Boolean to turn it into an existence check.
        return not bool(existing_pofiles)

    def _composePOFilePath(self, language, variant=None):
        """Make up a good name for a new `POFile` for given language.

        The name should be unique in this `ProductSeries` or this combination
        of `DistroSeries` and source package.  It is not guaranteed that the
        returned name will be unique, however, to avoid hiding obvious
        naming mistakes.
        """
        potemplate_dir = os.path.dirname(self.path)
        path = '%s-%s.po' % (
            self.translation_domain, language.getFullCode(variant))

        return os.path.join(potemplate_dir, path)

    def _createPOFilesInSharingPOTemplates(self, pofile):
        """Create copies of the given pofile in all sharing potemplates."""
        subset = getUtility(IPOTemplateSet).getSharingSubset(
            distribution=self.distribution,
            sourcepackagename=self.sourcepackagename,
            product=self.product)
        for template in subset.getSharingPOTemplates(self.name):
            template = removeSecurityProxy(template)
            if template is self:
                continue
            language_code = pofile.language.code
            variant = pofile.variant
            existingpo = template.getPOFileByLang(language_code, variant)
            if existingpo is not None:
                continue
            newpopath = template._composePOFilePath(pofile.language, variant)
            pofile = POFile(
                potemplate=template,
                language=pofile.language,
                topcomment=pofile.topcomment,
                header=pofile.header,
                fuzzyheader=pofile.fuzzyheader,
                owner=pofile.owner,
                variant=pofile.variant,
                path=newpopath)

            # Update cache to reflect the change.
            template._cached_pofiles_by_language[language_code,
                                                 variant] = pofile

    def newPOFile(self, language_code, variant=None, requester=None,
                  create_sharing=True):
        """See `IPOTemplate`."""
        # Make sure we don't already have a PO file for this language.
        existingpo = self.getPOFileByLang(language_code, variant)
        assert existingpo is None, (
            'There is already a valid IPOFile (%s)' % existingpo.title)

        # Since we have no PO file for this language yet, create one.
        language = self._lookupLanguage(language_code)

        now = datetime.datetime.now()
        data = {
            'year': now.year,
            'languagename': language.englishname,
            'languagecode': language_code,
            'date': now.isoformat(' '),
            'templatedate': self.datecreated,
            'copyright': '(c) %d Rosetta Contributors and Canonical Ltd'
                         % now.year,
            'nplurals': language.pluralforms or 1,
            'pluralexpr': language.pluralexpression or '0',
            }

        if self.productseries is not None:
            data['origin'] = self.productseries.product.name
        else:
            data['origin'] = self.sourcepackagename.name

        # The default POFile owner is the Rosetta Experts team unless the
        # requester has rights to write into that file.
        dummy_pofile = self.getDummyPOFile(language.code, variant)
        if dummy_pofile.canEditTranslations(requester):
            owner = requester
        else:
            owner = getUtility(ILaunchpadCelebrities).rosetta_experts

        path = self._composePOFilePath(language, variant)

        pofile = POFile(
            potemplate=self,
            language=language,
            topcomment=standardPOFileTopComment % data,
            header=standardPOFileHeader % data,
            fuzzyheader=True,
            owner=owner,
            variant=variant,
            path=path)

        # Update cache to reflect the change.
        self._cached_pofiles_by_language[language_code, variant] = pofile

        if create_sharing:
            self._createPOFilesInSharingPOTemplates(pofile)
        # Store the changes.
        flush_database_updates()

        return pofile

    def getDummyPOFile(self, language_code, variant=None, requester=None):
        """See `IPOTemplate`."""
        # see if a valid one exists.
        existingpo = self.getPOFileByLang(language_code, variant)
        assert existingpo is None, (
            'There is already a valid IPOFile (%s)' % existingpo.title)

        language = self._lookupLanguage(language_code)
        return DummyPOFile(self, language, variant=variant, owner=requester)

    def createPOTMsgSetFromMsgIDs(self, msgid_singular, msgid_plural=None,
                                  context=None):
        """See `IPOTemplate`."""
        return POTMsgSet(
            context=context,
            msgid_singular=msgid_singular,
            msgid_plural=msgid_plural,
            sequence=0,
            potemplate=None,
            commenttext=None,
            filereferences=None,
            sourcecomment=None,
            flagscomment=None)

    def getOrCreatePOMsgID(self, text):
        """Creates or returns existing POMsgID for given `text`."""
        try:
            msgid = POMsgID.byMsgid(text)
        except SQLObjectNotFound:
            # If there are no existing message ids, create a new one.
            # We do not need to check whether there is already a message set
            # with the given text in this template.
            msgid = POMsgID(msgid=text)
        return msgid

    def createMessageSetFromText(self, singular_text, plural_text,
                                 context=None):
        """See `IPOTemplate`."""

        msgid_singular = self.getOrCreatePOMsgID(singular_text)
        if plural_text is None:
            msgid_plural = None
        else:
            msgid_plural = self.getOrCreatePOMsgID(plural_text)
        assert not self.hasMessageID(msgid_singular, msgid_plural, context), (
            "There is already a message set for this template, file and"
            " primary msgid and context '%r'" % context)

        return self.createPOTMsgSetFromMsgIDs(msgid_singular, msgid_plural,
                                              context)

    def getOrCreateSharedPOTMsgSet(self, singular_text, plural_text,
                                   context=None):
        """See `IPOTemplate`."""
        msgid_singular = self.getOrCreatePOMsgID(singular_text)
        if plural_text is None:
            msgid_plural = None
        else:
            msgid_plural = self.getOrCreatePOMsgID(plural_text)
        potmsgset = self._getPOTMsgSetBy(msgid_singular, msgid_plural,
                                         context, sharing_templates=True)
        if potmsgset is None:
            potmsgset = self.createMessageSetFromText(
                singular_text, plural_text, context)
            potmsgset.setSequence(self, 0)
        return potmsgset

    def importFromQueue(self, entry_to_import, logger=None, txn=None):
        """See `IPOTemplate`."""
        assert entry_to_import is not None, "Attempt to import None entry."
        assert entry_to_import.import_into.id == self.id, (
            "Attempt to import entry to POTemplate it doesn't belong to.")
        assert entry_to_import.status == RosettaImportStatus.APPROVED, (
            "Attempt to import non-approved entry.")

        # XXX: JeroenVermeulen 2007-11-29: This method is called from the
        # import script, which can provide the right object but can only
        # obtain it in security-proxied form.  We need full, unguarded access
        # to complete the import.
        entry_to_import = removeSecurityProxy(entry_to_import)

        translation_importer = getUtility(ITranslationImporter)

        subject = 'Translation template import - %s' % self.displayname
        template_mail = 'poimport-template-confirmation.txt'
        try:
            translation_importer.importFile(entry_to_import, logger)
        except (BrokenTextError, TranslationFormatSyntaxError,
                TranslationFormatInvalidInputError), exception:
            if logger:
                logger.info(
                    'We got an error importing %s', self.title, exc_info=1)
            subject = 'Import problem - %s' % self.displayname
            template_mail = 'poimport-syntax-error.txt'
            entry_to_import.setStatus(RosettaImportStatus.FAILED)
            error_text = str(exception)
            entry_to_import.setErrorOutput(error_text)
        else:
            error_text = None
            entry_to_import.setErrorOutput(None)

        replacements = {
            'dateimport': entry_to_import.dateimported.strftime('%F %R%z'),
            'elapsedtime': entry_to_import.getElapsedTimeText(),
            'file_link': entry_to_import.content.http_url,
            'import_title': 'translation templates for %s' % self.displayname,
            'importer': entry_to_import.importer.displayname,
            'template': self.displayname,
            }

        if error_text is not None:
            replacements['error'] = error_text

        if entry_to_import.status != RosettaImportStatus.FAILED:
            entry_to_import.setStatus(RosettaImportStatus.IMPORTED)

            # Assign karma to the importer if this is not an automatic import
            # (all automatic imports come from the rosetta expert team).
            celebs = getUtility(ILaunchpadCelebrities)
            rosetta_experts = celebs.rosetta_experts
            if entry_to_import.importer.id != rosetta_experts.id:
                entry_to_import.importer.assignKarma(
                    'translationtemplateimport',
                    product=self.product,
                    distribution=self.distribution,
                    sourcepackagename=self.sourcepackagename)

            # Synchronize changes to database so we can calculate fresh
            # statistics on the server side.
            flush_database_updates()

            # Update cached number of msgsets.
            self.messagecount = self.getPOTMsgSetsCount()

            # The upload affects the statistics for all translations of this
            # template.  Recalculate those as well.  This takes time and
            # covers a lot of data, so if appropriate, break this up
            # into smaller transactions.
            if txn is not None:
                txn.commit()
                txn.begin()

            for pofile in self.pofiles:
                try:
                    pofile.updateStatistics()
                    if txn is not None:
                        txn.commit()
                        txn.begin()
                except TransactionRollbackError, error:
                    if txn is not None:
                        txn.abort()
                        txn.begin()
                    if logger:
                        logger.warn(
                            "Statistics update failed: %s" % unicode(error))

        template = helpers.get_email_template(template_mail, 'translations')
        message = template % replacements
        return (subject, message)


class POTemplateSubset:
    implements(IPOTemplateSubset)

    def __init__(self, sourcepackagename=None, from_sourcepackagename=None,
                 distroseries=None, productseries=None, iscurrent=None):
        """Create a new `POTemplateSubset` object.

        The set of POTemplate depends on the arguments you pass to this
        constructor. The sourcepackagename, from_sourcepackagename,
        distroseries and productseries are just filters for that set.
        In addition, iscurrent sets the filter for the iscurrent flag.
        """
        self.sourcepackagename = sourcepackagename
        self.distroseries = distroseries
        self.productseries = productseries
        self.iscurrent = iscurrent
        self.clausetables = []
        self.orderby = ['id']

        assert productseries is None or distroseries is None, (
            'A product series must not be used with a distro series.')

        assert productseries is not None or distroseries is not None, (
            'Either productseries or distroseries must be not None.')

        if productseries is not None:
            self.query = ('POTemplate.productseries = %s' %
                sqlvalues(productseries.id))
        elif distroseries is not None and from_sourcepackagename is not None:
            self.query = ('POTemplate.from_sourcepackagename = %s AND'
                          ' POTemplate.distroseries = %s ' %
                            sqlvalues(from_sourcepackagename.id,
                                      distroseries.id))
            self.sourcepackagename = from_sourcepackagename
        elif distroseries is not None and sourcepackagename is not None:
            self.query = ('POTemplate.sourcepackagename = %s AND'
                          ' POTemplate.distroseries = %s ' %
                            sqlvalues(sourcepackagename.id, distroseries.id))
        else:
            self.query = (
                'POTemplate.distroseries = DistroSeries.id AND'
                ' DistroSeries.id = %s' % sqlvalues(distroseries.id))
            self.orderby.append('DistroSeries.name')
            self.clausetables.append('DistroSeries')

        # Add the filter for the iscurrent flag if requested.
        if iscurrent is not None:
            self.query += " AND POTemplate.iscurrent=%s" % (
                            sqlvalues(iscurrent))

        # Finally, we sort the query by its path in all cases.
        self.orderby.append('POTemplate.path')

    def __iter__(self):
        """See `IPOTemplateSubset`."""
        res = POTemplate.select(self.query, clauseTables=self.clausetables,
                                orderBy=self.orderby)

        for potemplate in res:
            yield potemplate

    def __len__(self):
        """See `IPOTemplateSubset`."""
        res = POTemplate.select(self.query, clauseTables=self.clausetables)
        return res.count()

    def __getitem__(self, name):
        """See `IPOTemplateSubset`."""
        potemplate = self.getPOTemplateByName(name)
        if potemplate is None:
            raise NotFoundError(name)
        else:
            return potemplate

    @property
    def title(self):
        """See `IPOTemplateSubset`."""
        titlestr = ''
        if self.distroseries:
            titlestr += ' ' + self.distroseries.displayname
        if self.sourcepackagename:
            titlestr += ' ' + self.sourcepackagename.name
        if self.productseries:
            titlestr += ' '
            titlestr += self.productseries.displayname
        return titlestr

    def _copyPOFilesFromSharingTemplates(self, template):
        subset = getUtility(IPOTemplateSet).getSharingSubset(
            distribution=template.distribution,
            sourcepackagename=template.sourcepackagename,
            product=template.product)
        for shared_template in subset.getSharingPOTemplates(template.name):
            shared_template = removeSecurityProxy(shared_template)
            if shared_template is template:
                continue
            for pofile in shared_template.pofiles:
                template.newPOFile(pofile.language.code,
                                   pofile.variant, pofile.owner, False)
            # Do not continue, else it would trigger an existingpo assertion.
            return

    def new(self, name, translation_domain, path, owner):
        """See `IPOTemplateSubset`."""
        header_params = {
            'origin': 'PACKAGE VERSION',
            'templatedate': datetime.datetime.now(),
            'languagename': 'LANGUAGE',
            'languagecode': 'LL',
            }
        template = POTemplate(name=name,
                          translation_domain=translation_domain,
                          sourcepackagename=self.sourcepackagename,
                          distroseries=self.distroseries,
                          productseries=self.productseries,
                          path=path,
                          owner=owner,
                          header=standardTemplateHeader % header_params)
        self._copyPOFilesFromSharingTemplates(template)
        return template

    def getPOTemplateByName(self, name):
        """See `IPOTemplateSubset`."""
        queries = [self.query]
        clausetables = list(self.clausetables)
        queries.append('POTemplate.name = %s' % sqlvalues(name))

        return POTemplate.selectOne(' AND '.join(queries),
            clauseTables=clausetables)

    def getPOTemplateByTranslationDomain(self, translation_domain):
        """See `IPOTemplateSubset`."""
        queries = [self.query]
        clausetables = list(self.clausetables)

        queries.append('POTemplate.translation_domain = %s' % sqlvalues(
            translation_domain))

        # Fetch up to 2 templates, to check for duplicates.
        matches = POTemplate.select(
            ' AND '.join(queries), clauseTables=clausetables, limit=2)

        result = [match for match in matches]
        if len(result) == 0:
            return None
        elif len(result) == 1:
            return result[0]
        else:
            log.warn(
                "Found multiple templates with translation domain '%s'.  "
                "There should be only one."
                % translation_domain)
            return None

    def getPOTemplateByPath(self, path):
        """See `IPOTemplateSubset`."""
        query = '%s AND POTemplate.path = %s' % (self.query, quote(path))

        return POTemplate.selectOne(query, clauseTables=self.clausetables)

    def getAllOrderByDateLastUpdated(self):
        """See `IPOTemplateSet`."""
        query = []
        if self.productseries is not None:
            query.append('productseries = %s' % sqlvalues(self.productseries))
        if self.distroseries is not None:
            query.append('distroseries = %s' % sqlvalues(self.distroseries))
        if self.sourcepackagename is not None:
            query.append('sourcepackagename = %s' % sqlvalues(
                self.sourcepackagename))

        return POTemplate.select(
            ' AND '.join(query), orderBy=['-date_last_updated'])

    def getClosestPOTemplate(self, path):
        """See `IPOTemplateSubset`."""
        if path is None:
            return None

        closest_template = None
        closest_template_path_length = 0
        repeated = False
        for template in self:
            template_path_length = len(
                os.path.commonprefix([template.path, path]))
            if template_path_length > closest_template_path_length:
                # This template is more near than the one we got previously
                closest_template = template
                closest_template_path_length = template_path_length
                repeated = False
            elif template_path_length == closest_template_path_length:
                # We found two templates with the same length, we note that
                # fact, if we don't get a better template, we ignore them and
                # leave it to the admins.
                repeated = True
        if repeated:
            return None
        else:
            return closest_template


class POTemplateSet:
    implements(IPOTemplateSet)

    def __iter__(self):
        """See `IPOTemplateSet`."""
        res = POTemplate.select()
        for potemplate in res:
            yield potemplate

    def getByIDs(self, ids):
        """See `IPOTemplateSet`."""
        values = ",".join(sqlvalues(*ids))
        return POTemplate.select("POTemplate.id in (%s)" % values,
            prejoins=["productseries", "distroseries", "sourcepackagename"],
            orderBy=["POTemplate.id"])

    def getAllByName(self, name):
        """See `IPOTemplateSet`."""
        return POTemplate.selectBy(name=name, orderBy=['name', 'id'])

    def getAllOrderByDateLastUpdated(self):
        """See `IPOTemplateSet`."""
        return POTemplate.select(orderBy=['-date_last_updated'])

    def getSubset(self, distroseries=None, sourcepackagename=None,
                  productseries=None, iscurrent=None):
        """See `IPOTemplateSet`."""
        return POTemplateSubset(
            distroseries=distroseries,
            sourcepackagename=sourcepackagename,
            productseries=productseries,
            iscurrent=iscurrent)

    def getSubsetFromImporterSourcePackageName(self, distroseries,
        sourcepackagename, iscurrent=None):
        """See `IPOTemplateSet`."""
        if distroseries is None or sourcepackagename is None:
            raise AssertionError(
                'distroseries and sourcepackage must be not None.')

        return POTemplateSubset(
            distroseries=distroseries,
            sourcepackagename=sourcepackagename,
            iscurrent=iscurrent)

    def getSharingSubset(self, distribution=None, sourcepackagename=None,
                         product=None):
        """See `IPOTemplateSet`."""
        return POTemplateSharingSubset(self, distribution=distribution,
                                       sourcepackagename=sourcepackagename,
                                       product=product)

    def getPOTemplateByPathAndOrigin(self, path, productseries=None,
        distroseries=None, sourcepackagename=None):
        """See `IPOTemplateSet`."""
        if productseries is not None:
            return POTemplate.selectOne('''
                    POTemplate.iscurrent IS TRUE AND
                    POTemplate.productseries = %s AND
                    POTemplate.path = %s''' % sqlvalues(
                        productseries.id,
                        path)
                    )
        elif sourcepackagename is not None:
            # The POTemplate belongs to a distribution and it could come from
            # another package that the one it's linked at the moment so we
            # first check to find it at IPOTemplate.from_sourcepackagename
            potemplate = POTemplate.selectOne('''
                    POTemplate.iscurrent IS TRUE AND
                    POTemplate.distroseries = %s AND
                    POTemplate.from_sourcepackagename = %s AND
                    POTemplate.path = %s''' % sqlvalues(
                        distroseries.id,
                        sourcepackagename.id,
                        path)
                    )
            if potemplate is not None:
                # There is no potemplate in that 'path' and
                # 'from_sourcepackagename' so we do a search using the usual
                # sourcepackagename.
                return potemplate

            return POTemplate.selectOne('''
                    POTemplate.iscurrent IS TRUE AND
                    POTemplate.distroseries = %s AND
                    POTemplate.sourcepackagename = %s AND
                    POTemplate.path = %s''' % sqlvalues(
                        distroseries.id,
                        sourcepackagename.id,
                        path)
                    )
        else:
            raise AssertionError(
                'Either productseries or sourcepackagename arguments must be'
                ' not None.')

    @staticmethod
    def compareSharingPrecedence(left, right):
        """See IPOTemplateSet."""
        if left == right:
            return 0

        # Current templates always have precedence over non-current ones.
        if left.iscurrent != right.iscurrent:
            if left.iscurrent:
                return -1
            else:
                return 1

        if left.productseries:
            left_series = left.productseries
            right_series = right.productseries
            assert left_series.product == right_series.product
            focus = left_series.product.primary_translatable
        else:
            left_series = left.distroseries
            right_series = right.distroseries
            assert left_series.distribution == right_series.distribution
            focus = left_series.distribution.translation_focus

        # Translation focus has precedence.  In case of a tie, newest
        # template wins.
        if left_series == focus:
            return -1
        elif right_series == focus:
            return 1
        elif left.id > right.id:
            return -1
        else:
            assert left.id < right.id, "Got unordered ids."
            return 1


class POTemplateSharingSubset(object):
    implements(IPOTemplateSharingSubset)

    distribution = None
    sourcepackagename = None
    product = None

    def __init__(self, potemplateset,
                 distribution=None, sourcepackagename=None,
                 product=None):
        assert product or distribution, "Pick a product or distribution!"
        assert not (product and distribution), (
            "Pick a product or distribution, not both!")
        assert distribution or not sourcepackagename, (
            "Picking a source package only makes sense with a distribution.")
        self.potemplateset = potemplateset
        self.distribution = distribution
        self.sourcepackagename = sourcepackagename
        self.product = product


    def _get_potemplate_equivalence_class(self, template):
        """Return whatever we group `POTemplate`s by for sharing purposes."""
        if template.sourcepackagename is None:
            package = None
        else:
            package = template.sourcepackagename.name
        return (template.name, package)

    def _iterate_potemplates(self, name_pattern=None):
        """Yield all templates matching the provided argument.

        This is much like a `IPOTemplateSubset`, except it operates on
        `Product`s and `Distribution`s rather than `ProductSeries` and
        `DistroSeries`.
        """
        if self.product:
            subsets = [
                self.potemplateset.getSubset(productseries=series)
                for series in self.product.serieses
                ]
        else:
            subsets = [
                self.potemplateset.getSubset(
                    distroseries=series,
                    sourcepackagename=self.sourcepackagename)
                for series in self.distribution.serieses
                ]
        for subset in subsets:
            for template in subset:
                if name_pattern is None or re.match(name_pattern,
                                                    template.name):
                    yield template

    def getSharingPOTemplates(self, potemplate_name):
        """See IPOTemplateSharingSubset."""
        if self.distribution is not None:
            assert self.sourcepackagename is not None, (
                   "Need sourcepackagename to select from distribution.")

        escaped_potemplate_name = re.escape(potemplate_name)
        return self._iterate_potemplates("^%s$" % escaped_potemplate_name)

    def groupEquivalentPOTemplates(self, name_pattern=None):
        """See IPOTemplateSharingSubset."""
        equivalents = {}

        for template in self._iterate_potemplates(name_pattern):
            key = self._get_potemplate_equivalence_class(template)
            if key not in equivalents:
                equivalents[key] = []
            equivalents[key].append(template)

        for equivalence_list in equivalents.itervalues():
            # Sort potemplates from "most representative" to "least
            # representative."
            equivalence_list.sort(cmp=POTemplateSet.compareSharingPrecedence)

        return equivalents


class POTemplateToTranslationFileDataAdapter:
    """Adapter from `IPOTemplate` to `ITranslationFileData`."""
    implements(ITranslationFileData)

    def __init__(self, potemplate):
        self._potemplate = potemplate
        self.messages = self._getMessages()

    @cachedproperty
    def path(self):
        """See `ITranslationFileData`."""
        return self._potemplate.path

    @cachedproperty
    def translation_domain(self):
        """See `ITranslationFileData`."""
        return self._potemplate.translation_domain

    @property
    def is_template(self):
        """See `ITranslationFileData`."""
        return True

    @property
    def language_code(self):
        """See `ITraslationFile`."""
        return None

    @cachedproperty
    def header(self):
        """See `ITranslationFileData`."""
        return self._potemplate.getHeader()

    def _getMessages(self):
        """Return a list of `ITranslationMessageData`."""
        potemplate = self._potemplate
        # Get all rows related to this file. We do this to speed the export
        # process so we have a single DB query to fetch all needed
        # information.
        rows = getUtility(IVPOTExportSet).get_potemplate_rows(potemplate)

        messages = []

        for row in rows:
            assert row.potemplate.id == potemplate.id, (
                'Got a row for a different IPOTemplate.')

            # Skip messages which aren't anymore in the PO template.
            if row.sequence == 0:
                continue

            # Create new message set
            msgset = TranslationMessageData()
            msgset.sequence = row.sequence
            msgset.obsolete = False
            msgset.msgid_singular = row.msgid_singular
            msgset.singular_text = row.potmsgset.singular_text
            msgset.msgid_plural = row.msgid_plural
            msgset.plural_text = row.potmsgset.plural_text
            msgset.context = row.context
            msgset.comment = row.comment
            msgset.source_comment = row.source_comment
            msgset.file_references = row.file_references

            if row.flags_comment:
                msgset.flags = set([
                    flag.strip()
                    for flag in row.flags_comment.split(',')
                    if flag
                    ])

            # Store sequences so we can detect later whether we changed the
            # message.
            sequence = row.sequence

            # Store the message.
            messages.append(msgset)

        return messages


class HasTranslationTemplatesMixin:
    """Helper class for implementing `IHasTranslationTemplates`."""
    implements(IHasTranslationTemplates)

    def getCurrentTranslationTemplates(self, just_ids=False):
        """See `IHasTranslationTemplates`."""
        raise NotImplementedError('This must be provided when subclassing.')

    @property
    def has_current_translation_templates(self):
        """Does self have current translation templates?"""
        templates = self.getCurrentTranslationTemplates()
        return bool(templates.any())

    def getCurrentTranslationFiles(self, just_ids=False):
        """See `IHasTranslationTemplates`."""
        # XXX 2009-06-30 Danilo: until Storm can do find() on
        # ResultSets (bug #338255), we need to manually get a select
        # and extend it with another condition.
        current_templates = (
            self.getCurrentTranslationTemplates()._get_select())
        for column in current_templates.columns:
            if column.name == 'id':
                columns = [column]
                break
        assert len(columns) == 1, (
            'There is no ID column in getCurrentTranslationTemplates '
            'select query.')
        current_templates.columns = columns
        templates = Alias(current_templates, 'potemplates')

        if just_ids:
            looking_for = POFile.id
        else:
            looking_for = POFile
        store = Store.of(self)
        if store is None:
            # If self is a non-DB object like SourcePackage,
            # it keeps current store in self._store.
            store = self._store
        return store.using(POFile, templates).find(
            looking_for, POFile.potemplate==SQL('potemplates.id'))

    def getObsoleteTranslationTemplates(self):
        """See `IHasTranslationTemplates`."""
        raise NotImplementedError('This must be provided when subclassing.')

    def getTranslationTemplates(self):
        """See `IHasTranslationTemplates`."""
        raise NotImplementedError('This must be provided when subclassing.')

<<<<<<< HEAD
    def getPOFilesFor(self, potemplates, language, variant=None):
        """Return list of `IPOFile`s for given templates in given language.

        :param potemplates: a list or sequence of `POTemplate`s.
        :param language: the language that the `IPOFile`s should be for.
        :return: a list of exactly one `IPOFile` for each `POTemplate`
            in `potemplates`.  They will be `POFile`s where available,
            and `DummyPOFile`s where not.
        """
        template_ids = [template.id for template in potemplates]
        pofiles = Store.of(self).find(POFile, And(
            POFile.potemplateID.is_in(template_ids),
            POFile.language == language,
            POFile.variant == variant))

        mapping = dict((pofile.potemplate.id, pofile) for pofile in pofiles)
        result = [mapping.get(id) for id in template_ids]
        for entry, pofile in enumerate(result):
            assert pofile == result[entry], "This enumerate confuses me."
            if pofile is None:
                result[entry] = DummyPOFile(
                    potemplates[entry], language, variant)

        return result
=======
    def getTranslationTemplateFormats(self):
        """See `IHasTranslationTemplates`."""
        formats_query = self.getCurrentTranslationTemplates().order_by(
            'source_file_format').config(distinct=True)
        formats = helpers.shortlist(
            formats_query.values(POTemplate.source_file_format),
            10)
        return formats
>>>>>>> 1968032d
<|MERGE_RESOLUTION|>--- conflicted
+++ resolved
@@ -1436,7 +1436,6 @@
         """See `IHasTranslationTemplates`."""
         raise NotImplementedError('This must be provided when subclassing.')
 
-<<<<<<< HEAD
     def getPOFilesFor(self, potemplates, language, variant=None):
         """Return list of `IPOFile`s for given templates in given language.
 
@@ -1461,7 +1460,7 @@
                     potemplates[entry], language, variant)
 
         return result
-=======
+
     def getTranslationTemplateFormats(self):
         """See `IHasTranslationTemplates`."""
         formats_query = self.getCurrentTranslationTemplates().order_by(
@@ -1469,5 +1468,4 @@
         formats = helpers.shortlist(
             formats_query.values(POTemplate.source_file_format),
             10)
-        return formats
->>>>>>> 1968032d
+        return formats