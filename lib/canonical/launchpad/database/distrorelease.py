# Copyright 2004-2005 Canonical Ltd.  All rights reserved.

"""Database classes for a distribution release."""

__metaclass__ = type

__all__ = [
    'DistroRelease',
    'DistroReleaseSet',
    ]

import logging
import time
from cStringIO import StringIO

from zope.interface import implements
from zope.component import getUtility

from sqlobject import (
<<<<<<< HEAD
    BoolCol, StringCol, ForeignKey, SQLMultipleJoin, IntCol,
    SQLObjectNotFound, SQLRelatedJoin)
=======
    StringCol, ForeignKey, SQLMultipleJoin, IntCol, SQLObjectNotFound,
    SQLRelatedJoin, BoolCol)
>>>>>>> 04a6a973

from canonical.cachedproperty import cachedproperty

from canonical.database import postgresql
from canonical.database.sqlbase import (cursor, flush_database_caches,
    flush_database_updates, quote_like, quote, quoteIdentifier, SQLBase,
    sqlvalues)
from canonical.database.datetimecol import UtcDateTimeCol
from canonical.database.enumcol import EnumCol

from canonical.lp.dbschema import (
    PackagePublishingStatus, DistributionReleaseStatus,
    DistroReleaseQueueStatus, PackagePublishingPocket, SpecificationSort,
    SpecificationGoalStatus, SpecificationFilter)

from canonical.launchpad.interfaces import (
    IDistroRelease, IDistroReleaseSet, ISourcePackageName,
    IPublishedPackageSet, IHasBuildRecords, NotFoundError,
    IBinaryPackageName, ILibraryFileAliasSet, IBuildSet,
    ISourcePackage, ISourcePackageNameSet,
    IHasQueueItems, IPublishing)

from canonical.launchpad.database.bugtarget import BugTargetBase
from canonical.database.constants import DEFAULT, UTC_NOW
from canonical.launchpad.database.binarypackagename import (
    BinaryPackageName)
from canonical.launchpad.database.bug import (
    get_bug_tags, get_bug_tags_open_count)
from canonical.launchpad.database.distroreleasebinarypackage import (
    DistroReleaseBinaryPackage)
from canonical.launchpad.database.distroreleasesourcepackagerelease import (
    DistroReleaseSourcePackageRelease)
from canonical.launchpad.database.distroreleasepackagecache import (
    DistroReleasePackageCache)
from canonical.launchpad.database.milestone import Milestone
from canonical.launchpad.database.publishing import (
    BinaryPackagePublishingHistory, SourcePackagePublishingHistory)
from canonical.launchpad.database.distroarchrelease import DistroArchRelease
from canonical.launchpad.database.potemplate import POTemplate
from canonical.launchpad.database.language import Language
from canonical.launchpad.database.distroreleaselanguage import (
    DistroReleaseLanguage, DummyDistroReleaseLanguage)
from canonical.launchpad.database.sourcepackage import SourcePackage
from canonical.launchpad.database.sourcepackagename import SourcePackageName
from canonical.launchpad.database.packaging import Packaging
from canonical.launchpad.database.bugtask import BugTaskSet
from canonical.launchpad.database.binarypackagerelease import (
        BinaryPackageRelease)
from canonical.launchpad.database.component import Component
from canonical.launchpad.database.section import Section
from canonical.launchpad.database.sourcepackagerelease import (
    SourcePackageRelease)
from canonical.launchpad.database.specification import (
    HasSpecificationsMixin, Specification)
from canonical.launchpad.database.queue import (
    DistroReleaseQueue, PackageUploadQueue)
from canonical.launchpad.database.pofile import POFile
from canonical.launchpad.helpers import shortlist


class DistroRelease(SQLBase, BugTargetBase, HasSpecificationsMixin):
    """A particular release of a distribution."""
    implements(IDistroRelease, IHasBuildRecords, IHasQueueItems, IPublishing)

    _table = 'DistroRelease'
    _defaultOrder = ['distribution', 'version']

    distribution = ForeignKey(dbName='distribution',
                              foreignKey='Distribution', notNull=True)
    name = StringCol(notNull=True)
    displayname = StringCol(notNull=True)
    title = StringCol(notNull=True)
    summary = StringCol(notNull=True)
    description = StringCol(notNull=True)
    version = StringCol(notNull=True)
    releasestatus = EnumCol(notNull=True, schema=DistributionReleaseStatus)
    date_created = UtcDateTimeCol(notNull=False, default=UTC_NOW)
    datereleased = UtcDateTimeCol(notNull=False, default=None)
    parentrelease =  ForeignKey(
        dbName='parentrelease', foreignKey='DistroRelease', notNull=False)
    owner = ForeignKey(
        dbName='owner', foreignKey='Person', notNull=True)
    driver = ForeignKey(
        foreignKey="Person", dbName="driver", notNull=False, default=None)
    lucilleconfig = StringCol(notNull=False, default=None)
    changeslist = StringCol(notNull=False, default=None)
    nominatedarchindep = ForeignKey(
        dbName='nominatedarchindep',foreignKey='DistroArchRelease',
        notNull=False, default=None)
    datelastlangpack = UtcDateTimeCol(dbName='datelastlangpack', notNull=False,
        default=None)
    messagecount = IntCol(notNull=True, default=0)
    binarycount = IntCol(notNull=True, default=DEFAULT)
    sourcecount = IntCol(notNull=True, default=DEFAULT)
<<<<<<< HEAD
    defer_translation_imports = BoolCol(notNull=True, default=True)
=======
    hide_all_translations = BoolCol(notNull=True, default=True)
>>>>>>> 04a6a973

    architectures = SQLMultipleJoin(
        'DistroArchRelease', joinColumn='distrorelease',
        orderBy='architecturetag')
    binary_package_caches = SQLMultipleJoin('DistroReleasePackageCache',
        joinColumn='distrorelease', orderBy='name')
    components = SQLRelatedJoin(
        'Component', joinColumn='distrorelease', otherColumn='component',
        intermediateTable='ComponentSelection')
    sections = SQLRelatedJoin(
        'Section', joinColumn='distrorelease', otherColumn='section',
        intermediateTable='SectionSelection')

    @property
    def all_milestones(self):
        """See IDistroRelease."""
        return Milestone.selectBy(
            distrorelease=self, orderBy=['dateexpected', 'name'])

    @property
    def milestones(self):
        """See IDistroRelease."""
        return Milestone.selectBy(
            distrorelease=self, visible=True, orderBy=['dateexpected', 'name'])

    @property
    def drivers(self):
        """See IDistroRelease."""
        drivers = set()
        drivers.add(self.driver)
        drivers = drivers.union(self.distribution.drivers)
        drivers.discard(None)
        return sorted(drivers, key=lambda driver: driver.browsername)

    @property
    def sortkey(self):
        """A string to be used for sorting distro releases.

        This is designed to sort alphabetically by distro and release name,
        except that Ubuntu will be at the top of the listing.
        """
        result = ''
        if self.distribution.name == 'ubuntu':
            result += '-'
        result += self.distribution.name + self.name
        return result

    @property
    def packagings(self):
        # We join through sourcepackagename to be able to ORDER BY it,
        # and this code also uses prejoins to avoid fetching data later
        # on.
        packagings = Packaging.select(
            "Packaging.sourcepackagename = SourcePackageName.id "
            "AND DistroRelease.id = Packaging.distrorelease "
            "AND DistroRelease.id = %d" % self.id,
            prejoinClauseTables=["SourcePackageName", "DistroRelease"],
            clauseTables=["SourcePackageName", "DistroRelease"],
            prejoins=["productseries", "productseries.product"],
            orderBy=["SourcePackageName.name"]
            )
        return packagings

    @property
    def distroreleaselanguages(self):
        result = DistroReleaseLanguage.select(
            "DistroReleaseLanguage.language = Language.id AND"
            " DistroReleaseLanguage.distrorelease = %d AND"
            " Language.visible = TRUE" % self.id,
            prejoinClauseTables=["Language"],
            clauseTables=["Language"],
            prejoins=["distrorelease"],
            orderBy=["Language.englishname"])
        return result

    @cachedproperty('_previous_releases_cached')
    def previous_releases(self):
        """See IDistroRelease."""
        # This property is cached because it is used intensely inside
        # sourcepackage.py; avoiding regeneration reduces a lot of
        # count(*) queries.
        datereleased = self.datereleased
        # if this one is unreleased, use the last released one
        if not datereleased:
            datereleased = 'NOW'
        results = DistroRelease.select('''
                distribution = %s AND
                datereleased < %s
                ''' % sqlvalues(self.distribution.id, datereleased),
                orderBy=['-datereleased'])
        return list(results)

    @property
    def parent(self):
        """See IDistroRelease."""
        if self.parentrelease:
            return self.parentrelease.title
        return ''

    def canUploadToPocket(self, pocket):
        """See IDistroRelease."""
        # frozen/released states
        released_states = [
            DistributionReleaseStatus.SUPPORTED,
            DistributionReleaseStatus.CURRENT
            ]

        # deny uploads for released RELEASE pockets
        if (pocket == PackagePublishingPocket.RELEASE and
            self.releasestatus in released_states):
            return False

        # deny uploads for non-RELEASE unreleased pockets
        if (pocket != PackagePublishingPocket.RELEASE and
            self.releasestatus not in released_states):
            return False

        # allow anything else
        return True

    def updatePackageCount(self):
        """See IDistroRelease."""

        # first update the source package count
        query = """
            SourcePackagePublishingHistory.distrorelease = %s AND
            SourcePackagePublishingHistory.status = %s AND
            SourcePackagePublishingHistory.pocket = %s AND
            SourcePackagePublishingHistory.sourcepackagerelease =
                SourcePackageRelease.id AND
            SourcePackageRelease.sourcepackagename =
                SourcePackageName.id
            """ % sqlvalues(self.id,
                            PackagePublishingStatus.PUBLISHED,
                            PackagePublishingPocket.RELEASE)
        self.sourcecount = SourcePackageName.select(
            query, distinct=True,
            clauseTables=['SourcePackageRelease',
                          'SourcePackagePublishingHistory']).count()


        # next update the binary count
        clauseTables = ['DistroArchRelease', 'BinaryPackagePublishingHistory',
                        'BinaryPackageRelease']
        query = """
            BinaryPackagePublishingHistory.binarypackagerelease =
                BinaryPackageRelease.id AND
            BinaryPackageRelease.binarypackagename =
                BinaryPackageName.id AND
            BinaryPackagePublishingHistory.status = %s AND
            BinaryPackagePublishingHistory.pocket = %s AND
            BinaryPackagePublishingHistory.distroarchrelease =
                DistroArchRelease.id AND
            DistroArchRelease.distrorelease = %s
            """ % sqlvalues(
                PackagePublishingStatus.PUBLISHED,
                PackagePublishingPocket.RELEASE,
                self.id)
        ret = BinaryPackageName.select(
            query, distinct=True, clauseTables=clauseTables).count()
        self.binarycount = ret

    @property
    def architecturecount(self):
        """See IDistroRelease."""
        return self.architectures.count()

    # XXX: this is expensive and shouldn't be a property
    #   -- kiko, 2006-06-14
    @property
    def potemplates(self):
        result = POTemplate.selectBy(distrorelease=self)
        result = result.prejoin(['potemplatename'])
        return sorted(result,
            key=lambda x: (-x.priority, x.potemplatename.name))

    # XXX: this is expensive and shouldn't be a property
    #   -- kiko, 2006-06-14
    @property
    def currentpotemplates(self):
        result = POTemplate.selectBy(distrorelease=self, iscurrent=True)
        result = result.prejoin(['potemplatename'])
        return sorted(result,
            key=lambda x: (-x.priority, x.potemplatename.name))

    @property
    def fullreleasename(self):
        return "%s %s" % (
            self.distribution.name.capitalize(), self.name.capitalize())

    @property
    def bugtargetname(self):
        """See IBugTarget."""
        return self.fullreleasename

    def searchTasks(self, search_params):
        """See canonical.launchpad.interfaces.IBugTarget."""
        search_params.setDistributionRelease(self)
        return BugTaskSet().search(search_params)

    def getUsedBugTags(self):
        """See IBugTarget."""
        return get_bug_tags("BugTask.distrorelease = %s" % sqlvalues(self))

    def getUsedBugTagsWithOpenCounts(self, user):
        """See IBugTarget."""
        return get_bug_tags_open_count(
            "BugTask.distrorelease = %s" % sqlvalues(self), user)

    @property
    def has_any_specifications(self):
        """See IHasSpecifications."""
        return self.all_specifications.count()

    @property
    def all_specifications(self):
        return self.specifications(filter=[SpecificationFilter.ALL])

    def specifications(self, sort=None, quantity=None, filter=None):
        """See IHasSpecifications.

        In this case the rules for the default behaviour cover three things:

          - acceptance: if nothing is said, ACCEPTED only
          - completeness: if nothing is said, ANY
          - informationalness: if nothing is said, ANY

        """

        # Make a new list of the filter, so that we do not mutate what we
        # were passed as a filter
        if not filter:
            # filter could be None or [] then we decide the default
            # which for a distrorelease is to show everything approved
            filter = [SpecificationFilter.ACCEPTED]

        # defaults for completeness: in this case we don't actually need to
        # do anything, because the default is ANY

        # defaults for acceptance: in this case, if nothing is said about
        # acceptance, we want to show only accepted specs
        acceptance = False
        for option in [
            SpecificationFilter.ACCEPTED,
            SpecificationFilter.DECLINED,
            SpecificationFilter.PROPOSED]:
            if option in filter:
                acceptance = True
        if acceptance is False:
            filter.append(SpecificationFilter.ACCEPTED)

        # defaults for informationalness: we don't have to do anything
        # because the default if nothing is said is ANY

        # sort by priority descending, by default
        if sort is None or sort == SpecificationSort.PRIORITY:
            order = ['-priority', 'Specification.status', 'Specification.name']
        elif sort == SpecificationSort.DATE:
            # we are showing specs for a GOAL, so under some circumstances
            # we care about the order in which the specs were nominated for
            # the goal, and in others we care about the order in which the
            # decision was made.

            # we need to establish if the listing will show specs that have
            # been decided only, or will include proposed specs.
            show_proposed = set([
                SpecificationFilter.ALL,
                SpecificationFilter.PROPOSED,
                ])
            if len(show_proposed.intersection(set(filter))) > 0:
                # we are showing proposed specs so use the date proposed
                # because not all specs will have a date decided.
                order = ['-Specification.datecreated', 'Specification.id']
            else:
                # this will show only decided specs so use the date the spec
                # was accepted or declined for the sprint
                order = ['-Specification.date_goal_decided',
                         '-Specification.datecreated',
                         'Specification.id']

        # figure out what set of specifications we are interested in. for
        # distroreleases, we need to be able to filter on the basis of:
        #
        #  - completeness.
        #  - goal status.
        #  - informational.
        #
        base = 'Specification.distrorelease = %s' % self.id
        query = base
        # look for informational specs
        if SpecificationFilter.INFORMATIONAL in filter:
            query += ' AND Specification.informational IS TRUE'

        # filter based on completion. see the implementation of
        # Specification.is_complete() for more details
        completeness =  Specification.completeness_clause

        if SpecificationFilter.COMPLETE in filter:
            query += ' AND ( %s ) ' % completeness
        elif SpecificationFilter.INCOMPLETE in filter:
            query += ' AND NOT ( %s ) ' % completeness

        # look for specs that have a particular goalstatus (proposed,
        # accepted or declined)
        if SpecificationFilter.ACCEPTED in filter:
            query += ' AND Specification.goalstatus = %d' % (
                SpecificationGoalStatus.ACCEPTED.value)
        elif SpecificationFilter.PROPOSED in filter:
            query += ' AND Specification.goalstatus = %d' % (
                SpecificationGoalStatus.PROPOSED.value)
        elif SpecificationFilter.DECLINED in filter:
            query += ' AND Specification.goalstatus = %d' % (
                SpecificationGoalStatus.DECLINED.value)

        # ALL is the trump card
        if SpecificationFilter.ALL in filter:
            query = base

        # Filter for specification text
        for constraint in filter:
            if isinstance(constraint, basestring):
                # a string in the filter is a text search filter
                query += ' AND Specification.fti @@ ftq(%s) ' % quote(
                    constraint)

        # now do the query, and remember to prejoin to people
        results = Specification.select(query, orderBy=order, limit=quantity)
        return results.prejoin(['assignee', 'approver', 'drafter'])

    def getSpecification(self, name):
        """See ISpecificationTarget."""
        return self.distribution.getSpecification(name)

    def getDistroReleaseLanguage(self, language):
        """See IDistroRelease."""
        return DistroReleaseLanguage.selectOneBy(
            distrorelease=self, language=language)

    def getDistroReleaseLanguageOrDummy(self, language):
        """See IDistroRelease."""
        drl = self.getDistroReleaseLanguage(language)
        if drl is not None:
            return drl
        return DummyDistroReleaseLanguage(self, language)

    def updateStatistics(self, ztm):
        """See IDistroRelease."""
        # first find the set of all languages for which we have pofiles in
        # the distribution
        langidset = set(
            language.id for language in Language.select('''
                Language.visible = TRUE AND
                Language.id = POFile.language AND
                POFile.potemplate = POTemplate.id AND
                POTemplate.distrorelease = %s AND
                POTemplate.iscurrent = TRUE
                ''' % sqlvalues(self.id),
                orderBy=['code'],
                distinct=True,
                clauseTables=['POFile', 'POTemplate'])
            )
        # now run through the existing DistroReleaseLanguages for the
        # distrorelease, and update their stats, and remove them from the
        # list of languages we need to have stats for
        for distroreleaselanguage in self.distroreleaselanguages:
            distroreleaselanguage.updateStatistics(ztm)
            langidset.discard(distroreleaselanguage.language.id)
        # now we should have a set of languages for which we NEED
        # to have a DistroReleaseLanguage
        for langid in langidset:
            drl = DistroReleaseLanguage(distrorelease=self, languageID=langid)
            drl.updateStatistics(ztm)
        # lastly, we need to update the message count for this distro
        # release itself
        messagecount = 0
        for potemplate in self.currentpotemplates:
            messagecount += potemplate.messageCount()
        self.messagecount = messagecount
        ztm.commit()

    def getSourcePackage(self, name):
        """See IDistroRelease."""
        if not ISourcePackageName.providedBy(name):
            try:
                name = SourcePackageName.byName(name)
            except SQLObjectNotFound:
                return None
        return SourcePackage(sourcepackagename=name, distrorelease=self)

    def getBinaryPackage(self, name):
        """See IDistroRelease."""
        if not IBinaryPackageName.providedBy(name):
            try:
                name = BinaryPackageName.byName(name)
            except SQLObjectNotFound:
                return None
        return DistroReleaseBinaryPackage(self, name)

    def getSourcePackageRelease(self, sourcepackagerelease):
        """See IDistroRelease."""
        return DistroReleaseSourcePackageRelease(self, sourcepackagerelease)

    def __getitem__(self, archtag):
        """See IDistroRelease."""
        item = DistroArchRelease.selectOneBy(
            distrorelease=self, architecturetag=archtag)
        if item is None:
            raise NotFoundError('Unknown architecture %s for %s %s' % (
                archtag, self.distribution.name, self.name))
        return item

    def getTranslatableSourcePackages(self):
        """See IDistroRelease."""
        query = """
            POTemplate.sourcepackagename = SourcePackageName.id AND
            POTemplate.iscurrent = TRUE AND
            POTemplate.distrorelease = %s""" % sqlvalues(self.id)
        result = SourcePackageName.select(query, clauseTables=['POTemplate'],
            orderBy=['name'], distinct=True)
        return [SourcePackage(sourcepackagename=spn, distrorelease=self) for
            spn in result]

    def getUnlinkedTranslatableSourcePackages(self):
        """See IDistroRelease."""
        # Note that both unlinked packages and
        # linked-with-no-productseries packages are considered to be
        # "unlinked translatables".
        query = """
            SourcePackageName.id NOT IN (SELECT DISTINCT
             sourcepackagename FROM Packaging WHERE distrorelease = %s) AND
            POTemplate.sourcepackagename = SourcePackageName.id AND
            POTemplate.distrorelease = %s""" % sqlvalues(self.id, self.id)
        unlinked = SourcePackageName.select(query, clauseTables=['POTemplate'],
              orderBy=['name'])
        query = """
            Packaging.sourcepackagename = SourcePackageName.id AND
            Packaging.productseries = NULL AND
            POTemplate.sourcepackagename = SourcePackageName.id AND
            POTemplate.distrorelease = %s""" % sqlvalues(self.id)
        linked_but_no_productseries = SourcePackageName.select(query,
            clauseTables=['POTemplate', 'Packaging'], orderBy=['name'])
        result = unlinked.union(linked_but_no_productseries)
        return [SourcePackage(sourcepackagename=spn, distrorelease=self) for
            spn in result]

    def getPublishedReleases(self, sourcepackage_or_name, version=None,
            pocket=None, include_pending=False, exclude_pocket=None):
        """See IDistroRelease."""
        # XXX cprov 20060213: we need a standard and easy API, no need
        # to support multiple type arguments, only string name should be
        # the best choice in here, the call site will be clearer.
        # bug # 31317
        if ISourcePackage.providedBy(sourcepackage_or_name):
            spn = sourcepackage_or_name.name
        elif ISourcePackageName.providedBy(sourcepackage_or_name):
            spn = sourcepackage_or_name
        else:
            spns = getUtility(ISourcePackageNameSet)
            spn = spns.queryByName(sourcepackage_or_name)
            if spn is None:
                return []

        queries = ["""
        sourcepackagerelease=sourcepackagerelease.id AND
        sourcepackagerelease.sourcepackagename=%s AND
        distrorelease=%s
        """ % sqlvalues(spn.id, self.id)]

        if pocket is not None:
            queries.append("pocket=%s" % sqlvalues(pocket.value))

        if version is not None:
            queries.append("version=%s" % sqlvalues(version))

        if exclude_pocket is not None:
            queries.append("pocket!=%s" % sqlvalues(exclude_pocket.value))

        if include_pending:
            queries.append("status in (%s, %s)" % sqlvalues(
                PackagePublishingStatus.PUBLISHED,
                PackagePublishingStatus.PENDING))
        else:
            queries.append("status=%s" % sqlvalues(
                PackagePublishingStatus.PUBLISHED))

        published = SourcePackagePublishingHistory.select(
            " AND ".join(queries),
            clauseTables = ['SourcePackageRelease'])

        return shortlist(published)

    def isUnstable(self):
        """See IDistroRelease."""
        return self.releasestatus in [
            DistributionReleaseStatus.FROZEN,
            DistributionReleaseStatus.DEVELOPMENT,
            DistributionReleaseStatus.EXPERIMENTAL,
        ]

    def getAllReleasesByStatus(self, status):
        """See IDistroRelease."""
        queries = ['distrorelease=%s AND status=%s'
                   % sqlvalues(self.id, status)]

        if not self.isUnstable():
            queries.append(
                'pocket != %s' % sqlvalues(PackagePublishingPocket.RELEASE))

        return SourcePackagePublishingHistory.select(
            " AND ".join(queries), orderBy="id")

    def getSourcePackagePublishing(self, status, pocket, component=None):
        """See IDistroRelease."""
        orderBy = ['SourcePackageName.name']

        clauseTables = ['SourcePackageRelease', 'SourcePackageName']

        clause = """
            SourcePackagePublishingHistory.sourcepackagerelease=
                SourcePackageRelease.id AND
            SourcePackageRelease.sourcepackagename=
                SourcePackageName.id AND
            SourcePackagePublishingHistory.distrorelease=%s AND
            SourcePackagePublishingHistory.status=%s AND
            SourcePackagePublishingHistory.pocket=%s
            """ %  sqlvalues(self.id, status, pocket)

        if component:
            clause += (
                " AND SourcePackagePublishingHistory.component=%s" %
                sqlvalues(component)
                )

        return SourcePackagePublishingHistory.select(
            clause, orderBy=orderBy, clauseTables=clauseTables)

    def getBinaryPackagePublishing(self, name=None, version=None,
                                   archtag=None, sourcename=None,
                                   orderBy=None, pocket=None,
                                   component=None):
        """See IDistroRelease."""

        clauseTables = ['BinaryPackagePublishingHistory', 'DistroArchRelease',
                        'BinaryPackageRelease', 'BinaryPackageName', 'Build',
                        'SourcePackageRelease', 'SourcePackageName' ]

        query = ["""
        BinaryPackagePublishingHistory.binarypackagerelease =
            BinaryPackageRelease.id AND
        BinaryPackagePublishingHistory.distroarchrelease =
            DistroArchRelease.id AND
        BinaryPackageRelease.binarypackagename =
            BinaryPackageName.id AND
        BinaryPackageRelease.build =
            Build.id AND
        Build.sourcepackagerelease =
            SourcePackageRelease.id AND
        SourcePackageRelease.sourcepackagename =
            SourcePackageName.id AND
        DistroArchRelease.distrorelease = %s AND
        BinaryPackagePublishingHistory.status = %s
        """ % sqlvalues(self.id, PackagePublishingStatus.PUBLISHED)]

        if name:
            query.append('BinaryPackageName.name = %s' % sqlvalues(name))

        if version:
            query.append('BinaryPackageRelease.version = %s'
                      % sqlvalues(version))

        if archtag:
            query.append('DistroArchRelease.architecturetag = %s'
                      % sqlvalues(archtag))

        if sourcename:
            query.append('SourcePackageName.name = %s' % sqlvalues(sourcename))

        if pocket:
            query.append(
                'BinaryPackagePublishingHistory.pocket = %s'
                % sqlvalues(pocket))

        if component:
            query.append(
                'BinaryPackagePublishingHistory.component = %s'
                % sqlvalues(component))

        query = " AND ".join(query)

        result = BinaryPackagePublishingHistory.select(
            query, distinct=False, clauseTables=clauseTables, orderBy=orderBy)

        return result

    def publishedBinaryPackages(self, component=None):
        """See IDistroRelease."""
        # XXX sabdfl 04/07/05 this can become a utility when that works
        # this is used by the debbugs import process, mkdebwatches
        pubpkgset = getUtility(IPublishedPackageSet)
        result = pubpkgset.query(distrorelease=self, component=component)
        return [BinaryPackageRelease.get(pubrecord.binarypackagerelease)
                for pubrecord in result]

    def getBuildRecords(self, status=None, name=None, pocket=None):
        """See IHasBuildRecords"""
        # find out the distroarchrelease in question
        arch_ids = [arch.id for arch in self.architectures]
        # use facility provided by IBuildSet to retrieve the records
        return getUtility(IBuildSet).getBuildsByArchIds(
            arch_ids, status, name, pocket)

    def createUploadedSourcePackageRelease(
        self, sourcepackagename, version, maintainer, builddepends,
        builddependsindep, architecturehintlist, component, creator,
        urgency, changelog, dsc, dscsigningkey, section, manifest,
        dsc_maintainer_rfc822, dsc_standards_version, dsc_format,
        dsc_binaries, dateuploaded=DEFAULT):
        """See IDistroRelease."""
        return SourcePackageRelease(
            uploaddistrorelease=self, sourcepackagename=sourcepackagename,
            version=version, maintainer=maintainer, dateuploaded=dateuploaded,
            builddepends=builddepends, builddependsindep=builddependsindep,
            architecturehintlist=architecturehintlist, component=component,
            creator=creator, urgency=urgency, changelog=changelog, dsc=dsc,
            dscsigningkey=dscsigningkey, section=section, manifest=manifest,
            dsc_maintainer_rfc822=dsc_maintainer_rfc822, dsc_format=dsc_format,
            dsc_standards_version=dsc_standards_version,
            dsc_binaries=dsc_binaries)

    def getComponentByName(self, name):
        """See IDistroRelease."""
        comp = Component.byName(name)
        if comp is None:
            raise NotFoundError(name)
        permitted = set(self.components)
        if comp in permitted:
            return comp
        raise NotFoundError(name)

    def getSectionByName(self, name):
        """See IDistroRelease."""
        section = Section.byName(name)
        if section is None:
            raise NotFoundError(name)
        permitted = set(self.sections)
        if section in permitted:
            return section
        raise NotFoundError(name)

    def removeOldCacheItems(self, log):
        """See IDistroRelease."""

        # get the set of package names that should be there
        bpns = set(BinaryPackageName.select("""
            BinaryPackagePublishingHistory.distroarchrelease =
                DistroArchRelease.id AND
            DistroArchRelease.distrorelease = %s AND
            BinaryPackagePublishingHistory.binarypackagerelease =
                BinaryPackageRelease.id AND
            BinaryPackageRelease.binarypackagename =
                BinaryPackageName.id AND
            BinaryPackagePublishingHistory.status != %s
            """ % sqlvalues(self, PackagePublishingStatus.REMOVED),
            distinct=True,
            clauseTables=['BinaryPackagePublishingHistory',
                          'DistroArchRelease',
                          'BinaryPackageRelease']))

        # remove the cache entries for binary packages we no longer want
        for cache in self.binary_package_caches:
            if cache.binarypackagename not in bpns:
                log.debug(
                    "Removing binary cache for '%s' (%s)"
                    % (cache.name, cache.id))
                cache.destroySelf()

    def updateCompletePackageCache(self, log, ztm):
        """See IDistroRelease."""

        # get the set of package names to deal with
        bpns = list(BinaryPackageName.select("""
            BinaryPackagePublishingHistory.distroarchrelease =
                DistroArchRelease.id AND
            DistroArchRelease.distrorelease = %s AND
            BinaryPackagePublishingHistory.binarypackagerelease =
                BinaryPackageRelease.id AND
            BinaryPackageRelease.binarypackagename =
                BinaryPackageName.id AND
            BinaryPackagePublishingHistory.status != %s
            """ % sqlvalues(self, PackagePublishingStatus.REMOVED),
            distinct=True,
            clauseTables=['BinaryPackagePublishingHistory',
                          'DistroArchRelease',
                          'BinaryPackageRelease']))

        # now ask each of them to update themselves. commit every 100
        # packages
        counter = 0
        for bpn in bpns:
            log.debug("Considering binary '%s'" % bpn.name)
            self.updatePackageCache(bpn, log)
            counter += 1
            if counter > 99:
                counter = 0
                if ztm is not None:
                    log.debug("Committing")
                    ztm.commit()


    def updatePackageCache(self, binarypackagename, log):
        """See IDistroRelease."""

        # get the set of published binarypackagereleases
        bprs = BinaryPackageRelease.select("""
            BinaryPackageRelease.binarypackagename = %s AND
            BinaryPackageRelease.id =
                BinaryPackagePublishingHistory.binarypackagerelease AND
            BinaryPackagePublishingHistory.distroarchrelease =
                DistroArchRelease.id AND
            DistroArchRelease.distrorelease = %s AND
            BinaryPackagePublishingHistory.status != %s
            """ % sqlvalues(binarypackagename, self,
                            PackagePublishingStatus.REMOVED),
            orderBy='-datecreated',
            clauseTables=['BinaryPackagePublishingHistory',
                          'DistroArchRelease'],
            distinct=True)
        if bprs.count() == 0:
            log.debug("No binary releases found.")
            return

        # find or create the cache entry
        cache = DistroReleasePackageCache.selectOne("""
            distrorelease = %s AND
            binarypackagename = %s
            """ % sqlvalues(self.id, binarypackagename.id))
        if cache is None:
            log.debug("Creating new binary cache entry.")
            cache = DistroReleasePackageCache(
                distrorelease=self,
                binarypackagename=binarypackagename)

        # make sure the cached name, summary and description are correct
        cache.name = binarypackagename.name
        cache.summary = bprs[0].summary
        cache.description = bprs[0].description

        # get the sets of binary package summaries, descriptions. there is
        # likely only one, but just in case...

        summaries = set()
        descriptions = set()
        for bpr in bprs:
            log.debug("Considering binary version %s" % bpr.version)
            summaries.add(bpr.summary)
            descriptions.add(bpr.description)

        # and update the caches
        cache.summaries = ' '.join(sorted(summaries))
        cache.descriptions = ' '.join(sorted(descriptions))

    def searchPackages(self, text):
        """See IDistroRelease."""
        drpcaches = DistroReleasePackageCache.select("""
            distrorelease = %s AND (
            fti @@ ftq(%s) OR
            DistroReleasePackageCache.name ILIKE '%%' || %s || '%%')
            """ % (quote(self.id), quote(text), quote_like(text)),
            selectAlso='rank(fti, ftq(%s)) AS rank' % sqlvalues(text),
            orderBy=['-rank'],
            prejoins=['binarypackagename'],
            distinct=True)
        return [DistroReleaseBinaryPackage(
            distrorelease=self,
            binarypackagename=drpc.binarypackagename) for drpc in drpcaches]

    def newArch(self, architecturetag, processorfamily, official, owner):
        """See IDistroRelease."""
        dar = DistroArchRelease(architecturetag=architecturetag,
            processorfamily=processorfamily, official=official,
            distrorelease=self, owner=owner)
        return dar

    def newMilestone(self, name, dateexpected=None):
        """See IDistroRelease."""
        return Milestone(name=name, dateexpected=dateexpected,
            distribution=self.distribution, distrorelease=self)

    def getLastUploads(self):
        """See IDistroRelease."""
        query = """
        sourcepackagerelease.id=distroreleasequeuesource.sourcepackagerelease
        AND sourcepackagerelease.sourcepackagename=sourcepackagename.id
        AND distroreleasequeuesource.distroreleasequeue=distroreleasequeue.id
        AND distroreleasequeue.status=%s
        AND distroreleasequeue.distrorelease=%s
        """ % sqlvalues(DistroReleaseQueueStatus.DONE, self)

        last_uploads = SourcePackageRelease.select(
            query, limit=5, prejoins=['sourcepackagename'],
            clauseTables=['SourcePackageName', 'DistroReleaseQueue',
                          'DistroReleaseQueueSource'],
            orderBy=['-distroreleasequeue.id'])

        distro_sprs = [
            self.getSourcePackageRelease(spr) for spr in last_uploads]

        return distro_sprs

    def createQueueEntry(self, pocket, changesfilename, changesfilecontent,
                         signing_key=None):
        """See IDistroRelease."""
        # We store the changes file in the librarian to avoid having to
        # deal with broken encodings in these files; this will allow us
        # to regenerate these files as necessary.
        #
        # The use of StringIO here should be safe: we do not encoding of
        # the content in the changes file (as doing so would be guessing
        # at best, causing unpredictable corruption), and simply pass it
        # off to the librarian.
        file_alias_set = getUtility(ILibraryFileAliasSet)
        changes_file = file_alias_set.create(changesfilename,
            len(changesfilecontent), StringIO(changesfilecontent),
            'text/plain')

        return DistroReleaseQueue(
            distrorelease=self, status=DistroReleaseQueueStatus.NEW,
            pocket=pocket, changesfile=changes_file,
            signing_key=signing_key)

    def getPackageUploadQueue(self, state):
        """See IDistroRelease."""
        return PackageUploadQueue(self, state)

    def getQueueItems(self, status=None, name=None, version=None,
                      exact_match=False, pocket=None):
        """See IDistroRelease."""

        default_clauses = ["""
            distroreleasequeue.distrorelease = %s""" % sqlvalues(self.id)]

        # restrict result to a given pocket
        if pocket is not None:
            if not isinstance(pocket, list):
                pocket = [pocket]
            default_clauses.append("""
            distroreleasequeue.pocket IN %s""" % sqlvalues(pocket))

        # XXX cprov 20060606: We may reorganise this code, creating
        # some new methods provided by IDistroReleaseQueueSet, as:
        # getByStatus and getByName.
        if not status:
            assert not version and not exact_match
            return DistroReleaseQueue.select(
                " AND ".join(default_clauses),
                orderBy=['-id'])

        if not isinstance(status, list):
            status = [status]

        default_clauses.append("""
        distroreleasequeue.status IN %s""" % sqlvalues(status))

        if not name:
            assert not version and not exact_match
            return DistroReleaseQueue.select(
                " AND ".join(default_clauses),
                orderBy=['-id'])

        source_where_clauses = default_clauses + ["""
            distroreleasequeue.id = distroreleasequeuesource.distroreleasequeue
            """]

        build_where_clauses = default_clauses + ["""
            distroreleasequeue.id = distroreleasequeuebuild.distroreleasequeue
            """]

        custom_where_clauses = default_clauses + ["""
            distroreleasequeue.id = distroreleasequeuecustom.distroreleasequeue
            """]

        # modify source clause to lookup on sourcepackagerelease
        source_where_clauses.append("""
            distroreleasequeuesource.sourcepackagerelease =
            sourcepackagerelease.id""")
        source_where_clauses.append(
            "sourcepackagerelease.sourcepackagename = sourcepackagename.id")

        # modify build clause to lookup on binarypackagerelease
        build_where_clauses.append(
            "distroreleasequeuebuild.build = binarypackagerelease.build")
        build_where_clauses.append(
            "binarypackagerelease.binarypackagename = binarypackagename.id")

        # modify custom clause to lookup on libraryfilealias
        custom_where_clauses.append(
            "distroreleasequeuecustom.libraryfilealias = "
            "libraryfilealias.id")

        # attempt to exact or similar names in builds, sources and custom
        if exact_match:
            source_where_clauses.append("sourcepackagename.name = '%s'" % name)
            build_where_clauses.append("binarypackagename.name = '%s'" % name)
            custom_where_clauses.append(
                "libraryfilealias.filename='%s'" % name)
        else:
            source_where_clauses.append(
                "sourcepackagename.name LIKE '%%' || %s || '%%'"
                % quote_like(name))

            build_where_clauses.append(
                "binarypackagename.name LIKE '%%' || %s || '%%'"
                % quote_like(name))

            custom_where_clauses.append(
                "libraryfilealias.filename LIKE '%%' || %s || '%%'"
                % quote_like(name))

        # attempt for given version argument, except by custom
        if version:
            # exact or similar matches
            if exact_match:
                source_where_clauses.append(
                    "sourcepackagerelease.version = '%s'" % version)
                build_where_clauses.append(
                    "binarypackagerelease.version = '%s'" % version)
            else:
                source_where_clauses.append(
                    "sourcepackagerelease.version LIKE '%%' || %s || '%%'"
                    % quote_like(version))
                build_where_clauses.append(
                    "binarypackagerelease.version LIKE '%%' || %s || '%%'"
                    % quote_like(version))

        source_clauseTables = [
            'DistroReleaseQueueSource',
            'SourcePackageRelease',
            'SourcePackageName',
            ]
        source_orderBy = ['-sourcepackagerelease.dateuploaded']

        build_clauseTables = [
            'DistroReleaseQueueBuild',
            'BinaryPackageRelease',
            'BinaryPackageName',
            ]
        build_orderBy = ['-binarypackagerelease.datecreated']

        custom_clauseTables = [
            'DistroReleaseQueueCustom',
            'LibraryFileAlias',
            ]
        custom_orderBy = ['-LibraryFileAlias.id']

        source_where_clause = " AND ".join(source_where_clauses)
        source_results = DistroReleaseQueue.select(
            source_where_clause, clauseTables=source_clauseTables,
            orderBy=source_orderBy)

        build_where_clause = " AND ".join(build_where_clauses)
        build_results = DistroReleaseQueue.select(
            build_where_clause, clauseTables=build_clauseTables,
            orderBy=build_orderBy)

        custom_where_clause = " AND ".join(custom_where_clauses)
        custom_results = DistroReleaseQueue.select(
            custom_where_clause, clauseTables=custom_clauseTables,
            orderBy=custom_orderBy)

        return source_results.union(build_results.union(custom_results))

    def createBug(self, bug_params):
        """See canonical.launchpad.interfaces.IBugTarget."""
        # We don't currently support opening a new bug on an IDistroRelease,
        # because internally bugs are reported against IDistroRelease only when
        # targetted to be fixed in that release, which is rarely the case for a
        # brand new bug report.
        raise NotImplementedError(
            "A new bug cannot be filed directly on a distribution release, "
            "because releases are meant for \"targeting\" a fix to a specific "
            "release. It's possible that we may change this behaviour to "
            "allow filing a bug on a distribution release in the "
            "not-too-distant future. For now, you probably meant to file "
            "the bug on the distribution instead.")

    def _getBugTaskContextClause(self):
        """See BugTargetBase."""
        return 'BugTask.distrorelease = %s' % sqlvalues(self)

    def initialiseFromParent(self):
        """See IDistroRelease."""
        assert self.parentrelease is not None, "Parent release must be present"
        assert SourcePackagePublishingHistory.selectBy(
            distrorelease=self).count() == 0, \
            "Source Publishing must be empty"
        for arch in self.architectures:
            assert BinaryPackagePublishingHistory.selectBy(
                distroarchrelease=arch).count() == 0, \
                "Binary Publishing must be empty"
            try:
                parent_arch = self.parentrelease[arch.architecturetag]
                assert parent_arch.processorfamily == arch.processorfamily, \
                       "The arch tags must match the processor families."
            except KeyError:
                raise AssertionError("Parent release lacks %s" % (
                    arch.architecturetag))
        assert self.nominatedarchindep is not None, \
               "Must have a nominated archindep architecture."
        assert self.components.count() == 0, \
               "Component selections must be empty."
        assert self.sections.count() == 0, \
               "Section selections must be empty."

        # MAINTAINER: dsilvers: 20051031
        # Here we go underneath the SQLObject caching layers in order to
        # generate what will potentially be tens of thousands of rows
        # in various tables. Thus we flush pending updates from the SQLObject
        # layer, perform our work directly in the transaction and then throw
        # the rest of the SQLObject cache away to make sure it hasn't cached
        # anything that is no longer true.

        # Prepare for everything by flushing updates to the database.
        flush_database_updates()
        cur = cursor()

        # Perform the copies
        self._copy_component_and_section_selections(cur)
        self._copy_source_publishing_records(cur)
        for arch in self.architectures:
            parent_arch = self.parentrelease[arch.architecturetag]
            self._copy_binary_publishing_records(cur, arch, parent_arch)
        self._copy_lucille_config(cur)

        # Finally, flush the caches because we've altered stuff behind the
        # back of sqlobject.
        flush_database_caches()

    def _copy_lucille_config(self, cur):
        """Copy all lucille related configuration from our parent release."""
        cur.execute('''
            UPDATE DistroRelease SET lucilleconfig=(
                SELECT pdr.lucilleconfig FROM DistroRelease AS pdr
                WHERE pdr.id = %s)
            WHERE id = %s
            ''' % sqlvalues(self.parentrelease.id, self.id))

    def _copy_binary_publishing_records(self, cur, arch, parent_arch):
        """Copy the binary publishing records from the parent arch release
        to the given arch release in ourselves.

        We copy all PENDING and PUBLISHED records as PENDING into our own
        publishing records.

        We copy only the RELEASE pocket.
        """
        cur.execute('''
            INSERT INTO SecureBinaryPackagePublishingHistory (
                binarypackagerelease, distroarchrelease, status,
                component, section, priority, datecreated, datepublished,
                pocket, embargo)
            SELECT bpph.binarypackagerelease, %s as distroarchrelease,
                   bpph.status, bpph.component, bpph.section, bpph.priority,
                   %s as datecreated, %s as datepublished, %s as pocket,
                   false as embargo
            FROM BinaryPackagePublishingHistory AS bpph
            WHERE bpph.distroarchrelease = %s AND bpph.status in (%s, %s) AND
                  bpph.pocket = %s
            ''' % sqlvalues(arch.id, UTC_NOW, UTC_NOW,
                            PackagePublishingPocket.RELEASE,
                            parent_arch.id,
                            PackagePublishingStatus.PENDING,
                            PackagePublishingStatus.PUBLISHED,
                            PackagePublishingPocket.RELEASE))

    def _copy_source_publishing_records(self, cur):
        """Copy the source publishing records from our parent distro release.

        We copy all PENDING and PUBLISHED records as PENDING into our own
        publishing records.

        We copy only the RELEASE pocket.
        """
        cur.execute('''
            INSERT INTO SecureSourcePackagePublishingHistory (
                sourcepackagerelease, distrorelease, status, component,
                section, datecreated, datepublished, pocket, embargo)
            SELECT spph.sourcepackagerelease, %s as distrorelease,
                   spph.status, spph.component, spph.section,
                   %s as datecreated, %s as datepublished,
                   %s as pocket, false as embargo
            FROM SourcePackagePublishingHistory AS spph
            WHERE spph.distrorelease = %s AND spph.status in (%s, %s) AND
                  spph.pocket = %s
            ''' % sqlvalues(self.id, UTC_NOW, UTC_NOW,
                            PackagePublishingPocket.RELEASE,
                            self.parentrelease.id,
                            PackagePublishingStatus.PENDING,
                            PackagePublishingStatus.PUBLISHED,
                            PackagePublishingPocket.RELEASE))

    def _copy_component_and_section_selections(self, cur):
        """Copy the section and component selections from the parent distro
        release into this one.
        """
        # Copy the component selections
        cur.execute('''
            INSERT INTO ComponentSelection (distrorelease, component)
            SELECT %s AS distrorelease, cs.component AS component
            FROM ComponentSelection AS cs WHERE cs.distrorelease = %s
            ''' % sqlvalues(self.id, self.parentrelease.id))
        # Copy the section selections
        cur.execute('''
            INSERT INTO SectionSelection (distrorelease, section)
            SELECT %s as distrorelease, ss.section AS section
            FROM SectionSelection AS ss WHERE ss.distrorelease = %s
            ''' % sqlvalues(self.id, self.parentrelease.id))


    def _getRawHoldingTableName(self, tablename, suffix=''):
        """Name for a holding table, but without quotes.  Use with care."""
        if suffix:
            suffix = '_%s' % suffix
        return "temp_%s_holding_%s%s" % (
            str(tablename), str(self.name), suffix)

    def _getHoldingTableName(self, tablename, suffix=''):
        """Name for a holding table to hold data being copied in tablename.

        This name is used in copying translation data from the parent
        distrorelease to self.  To reduce locking on the database, applicable
        data is first copied to these holding tables, then modified there, and
        finally moved back into the original table "tablename."

        Return value is properly quoted for use as an SQL identifier.
        """
        return str(
            quoteIdentifier(self._getRawHoldingTableName(tablename, suffix)))


    def _extractToHoldingTable(self,
            ztm,
            logger,
            source_table,
            joins=None,
            where_clause=None,
            id_sequence=None):
        """Extract (selected) rows from source_table into a holding table.

        This method is used to copy a distrorelease's current translation
        elements to a new distrorelease.  The idea is that all translation
        data can be copied into holding tables first (without starving other
        users of database service through excessive locking), and provided
        with new row ids so they can be directly re-inserted into the original
        tables.

        A new table is created and filled with any records from source_table
        that match filtering criteria passed in where_clause.  The new table's
        name is constructed as self._getHoldingTableName(source_table).  If a
        table of that name already existed, it is dropped first.

        The new table gets an additional new_id column with identifiers in the
        seqid sequence; the name seqid defaults to the original table name in
        lower case, with "_seq_id" appended.  Apart from this extra column,
        indexes, and constraints, the holding table is schematically identical
        to source_table.  A unique index is created for the original id
        column.

        There is a special facility for redirecting foreign keys to other
        tables copied in the same way.  If the joins argument is a nonempty
        list, the selection used in creating the new table  will be joined
        with each of the tables named in joins, on foreign keys in the current
        table.  The foreign keys in the holding table will point to the
        new_ids of the copied rows, rather than the original ids.  Rows in
        source_table will only be copied to their holding table if all rows
        they are joined with in those other tables were also copied to holding
        tables of their own.

        The foreign keys are assumed to have the same names as the tables
        they refer to, but written in lower-case letters.

        When joining, the added tables' columns are not included in the
        holding table, but where_clause may select on them.
        """
        if id_sequence is None:
            id_sequence = "%s_id_seq" % source_table.lower()

        if joins is None:
            joins = []

        holding_table = self._getHoldingTableName(source_table)

        logger.info('Extracting from %s into %s...' % (
            source_table,holding_table))

        starttime = time.time()

        # Selection clauses for our foreign keys
        new_fks = [
            "%s.new_id AS new_%s" % (self._getHoldingTableName(j), j.lower())
            for j in joins
        ]

        # Combined "where" clauses
        where = [
            "%s = %s.id" % (j.lower(), self._getHoldingTableName(j))
            for j in joins
        ]
        if where_clause is not None:
            where.append('(%s)' % where_clause)

        cur = cursor()

        # We use a regular, persistent table rather than a temp table for
        # this so that we get a chance to resume interrupted copies, and
        # analyse failures.  If we used temp tables, they'd be gone by the
        # time we knew something went wrong.
        # For each row we append at the end any new foreign key values, and
        # finally a "new_id" holding its future id field.  This new_id value
        # is allocated from the original table's id sequence, so it will be
        # unique in the original table.
        fk_list = ', '.join(['%s.*' % source_table] + new_fks)
        from_list = ', '.join([source_table] +
                              ['%s' % self._getHoldingTableName(j)
                               for j in joins])
        cur.execute('''
            CREATE TABLE %s AS
            SELECT %s, nextval('%s'::regclass) AS new_id
            FROM %s
            WHERE %s ''' % (holding_table,
                            fk_list,
                            id_sequence,
                            from_list,
                            ' AND '.join(where)))

        if len(joins) > 0:
            # Replace foreign keys with their "new_" variants, then drop those
            # "new_" columns we added.
            fkupdates = [
                "%s = new_%s" % (j.lower(),j.lower()) for j in joins
            ]
            updatestr = ', '.join(fkupdates)
            logger.info("Redirecting foreign keys: %s" % updatestr)
            cur.execute('''
                UPDATE %s
                SET %s
            ''' % (holding_table, updatestr))
            for j in joins:
                column = j.lower()
                logger.info("Dropping foreign-key column %s" % column)
                cur.execute('''
                    ALTER TABLE %s DROP COLUMN new_%s''' % (holding_table,
                                                            column))

        # Now that our new holding table is in a stable state, index its id
        logger.info("Indexing %s" % holding_table)
        cur.execute('''
            CREATE UNIQUE INDEX %s
            ON %s (id)
        ''' % (self._getHoldingTableName(source_table, 'id'), holding_table))
        logger.info('...Extracted in %.3f seconds' % (time.time()-starttime))


    # These are the tables that need data to be copied when a new
    # distrorelease is opened for translation.  The order matters to several
    # methods.
    # Ordering of this list is significant for two reasons:
    # 1. To maintain referential integrity while pouring--we can't insert
    #    a row into a source table if it has a foreign key matched up with
    #    another row in another table that hasn't been poured yet.
    # 2. The _hasRecoverableHoldingTables() method must know what the first
    #    and last tables in this list are, so it can correctly detect the
    #    state of any previous pouring run that may have been interrupted.
    _translation_tables = [
        'POTemplate', 'POTMsgSet', 'POMsgIDSighting', 'POFile',
        'POMsgSet', 'POSubmission'
        ]

    def _hasRecoverableHoldingTables(self, logger):
        """Do we have holding tables with recoverable data from previous run?
        """
        # The tables named here are the first and last tables in the list that
        # _pourHoldingTables() goes through.  Keep it that way, or this will
        # return incorrect information!

        cur = cursor()

        # If there are any holding tables to be poured into their source
        # tables, there must at least be one for the last table that
        # _pourHoldingTables() processes.
        if not postgresql.have_table(cur,
                self._getRawHoldingTableName(self._translation_tables[-1])):
            return False

        # If the first table in our list also still exists, and it still has
        # its new_id column, then the pouring process had not begun yet.
        # Assume the data was not ready for pouring.
        if postgresql.table_has_column(cur,
                self._getRawHoldingTableName(self._translation_tables[0]),
                'new_id'):
            logger.info(
                "Previous run aborted too early for recovery; redo all")
            return False

        logger.info("Recoverable data found")
        return True


    def _pourHoldingTables(self, logger, ztm):
        """Attempt to pour translation holding tables back into source tables.

        ztm is committed and re-opened at the beginning of each run.  This is
        done so the caller still has a chance to play atomically with the
        holding table's data.
        """
        if ztm is not None:
            commitstart = time.time()
            ztm.commit()
            logger.info("Committed in %.3f seconds" % (
                time.time()-commitstart))
            ztm.begin()

        cur = cursor()

        # Main loop: for each of the source tables involved in copying
        # translations from our parent distrorelease, see if there's a
        # matching holding table; prepare it, pour it back into the source
        # table, and drop.
        for table in self._translation_tables:
            holding_table = self._getHoldingTableName(table)
            holding_table_unquoted = self._getRawHoldingTableName(table)

            if not postgresql.have_table(cur, holding_table_unquoted):
                # We know we're in a suitable state for pouring.  If this
                # table does not exist, it must be because it's been poured
                # out completely and dropped in an earlier instance of this
                # loop, before the failure we're apparently recovering from.
                continue

            # XXX: JeroenVermeulen 2007-05-02, Lock holding table maybe, to
            # protect against accidental concurrent runs?  Insouciant as it
            # may seem not to do that, all but one run would fail anyway
            # because of the unique index on id.  But a lock would give us a
            # more helpful error message.
            logger.info("Pouring %s back into %s..." % (holding_table,table))

            tablestarttime = time.time()

            if postgresql.table_has_column(cur, holding_table_unquoted,
                                           'new_id'):
                # Update ids in holding table from originals to copies.
                # (If this is where we got interrupted by a failure in a
                # previous run, no harm in doing it again)
                cur.execute("UPDATE %s SET id=new_id" % holding_table)
                # Restore table to original schema
                cur.execute("ALTER TABLE %s DROP COLUMN new_id" %
                    holding_table)
                logger.info("...rearranged ids in %.3f seconds..." %
                    (time.time()-tablestarttime))

            # Now pour holding table's data into its source table.  This is
            # where we start writing to tables that other clients will be
            # reading, so row locks are a concern.  Break the writes up in
            # batches of a few thousand rows.  The goal is to have these
            # transactions running no longer than five seconds or so each.

            # We batch simply by breaking the range of ids in our table down
            # into fixed-size intervals.  Some of those fixed-size intervals
            # may not have any rows in them, or very few.  That's not likely
            # to be a problem though since we allocated all these ids in one
            # single SQL statement.  No time for gaps to form.
            cur.execute("SELECT min(id), max(id) FROM %s" % holding_table)
            lowest_id, highest_id = cur.fetchall()[0]
            total_rows = highest_id + 1 - lowest_id
            logger.info("Up to %d rows in holding table" % total_rows)

            if ztm is not None:
                precommitstart = time.time()
                ztm.commit()
                logger.info("...pre-commit in %.3f seconds..." % (
                    time.time() - precommitstart))
                ztm.begin()
                cur = cursor()

            # Minimum batch size.  We never process fewer rows than this in
            # one batch because at that level, we expect to be running into
            # more or less constant transaction costs.  Reducing batch size
            # any further is not likely to help much, but will make the
            # overall procedure take much longer.
            min_batch_size = 1000

            # The number of seconds we want each transaction to take.  The
            # batching algorithm tries to approximate this batch time by
            # varying actual batch_size.
            time_goal = 4

            # When's the last time we re-generated statistics on our id
            # column?  When that information stales, performance degrades very
            # suddenly and very dramatically.
            deletions_since_analyze = 0
            batches_since_analyze = 0

            batch_size = min_batch_size
            while lowest_id <= highest_id:
                # Step through ids backwards.  This appears to be faster,
                # possibly because we're removing records from the end of the
                # table instead of from the beginning, or perhaps it makes
                # rebalancing the index a bit easier.
                next = highest_id - batch_size
                logger.info("Moving %d ids: %d-%d..." % (
                    highest_id - next, next, highest_id))
                batchstarttime = time.time()

                cur.execute('''
                    INSERT INTO %s (
                        SELECT *
                        FROM %s
                        WHERE id >= %d
                    )''' % (table, holding_table, next))
                cur.execute('''
                    DELETE FROM %s
                    WHERE id >= %d
                ''' % (holding_table, next))

                deletions_since_analyze = deletions_since_analyze + batch_size

                if ztm is not None:
                    ztm.commit()
                    ztm.begin()
                    cur = cursor()

                highest_id = next

                time_taken = time.time() - batchstarttime
                logger.info("...batch done in %.3f seconds (%d%%)." % (
                    time_taken,
                    100*(total_rows + lowest_id - highest_id)/total_rows))


                # Adjust batch_size to approximate time_goal.  The new
                # batch_size is the average of two values: the previous value
                # for batch_size, and an estimate of how many rows would take
                # us to exactly time_goal seconds.  The estimate is very
                # simple: rows per second on the last commit.
                # The weight in this estimate of any given historic datum
                # decays exponentially with an exponent of 1/2.  This softens
                # the blows from spikes and dips in processing time.
                # Set a reasonable minimum for time_taken, just in case we get
                # weird values for whatever reason and destabilize the
                # algorithm.
                time_taken = max(time_goal/10, time_taken)
                batch_size = batch_size*(1 + time_goal/time_taken)/2

                # When the server's statistics on our id column stale,
                # performance drops suddenly and dramatically as postgres
                # stops using our primary key index and starts doing
                # sequential scans.  A quick "ANALYZE" run should fix that.
                # Doesn't take long, either, so we try to do it before the
                # problem occurs.
                #
                # * batches_since_analyze > 3 is a "common sense" limit.  It
                # kicks in when the various reasons to analyze coincide too
                # closely to be separately useful, or when performance is bad
                # but analyzing just isn't helping, or at the very end when
                # the batch_size gets close to 20% of table size (see below).
                # It turns out that re-analyzing still has an effect there,
                # but at that point alternating analyze runs and processing of
                # of batches no longer beats the performance of doing a few
                # last batches without the benefit of an up-to-date index.
                #
                # * batch_size < min_batch_size is the "bottom line" detection
                # of the symptom that made me add the analyze logic in the
                # first place: performance is so bad for so long that
                # batch_size sinks unacceptably low.  But we don't want to
                # rely on just this condition since by that time we've already
                # lost a considerable amount of time.
                #
                # * deletions_since_analyze > 1000000 is a simple periodic
                # run, very intuitive though it did not really match
                # performance observations.  It provides a safeguard against
                # unexpected index degradation at negligible amortized cost,
                # whereas waiting for a gradual slowdown to trigger the 
                # previous rule is much more costly.  The cost of slowdown is
                # also less easily amortized, since it affects responsiveness.
                # Another reason to have this periodic run is that the
                # ultimate trigger for an analyze run is based on observation
                # of the PostgreSQL query planner's behaviour.  That may
                # change in future database versions.
                #
                # * (highest-lowest)/5 < deletions_since_analyze) is based
                # purely on experimental observation.  When perhaps a third or
                # a quarter of rows have been deleted from the holding table
                # without an analyze run, the database planner no longer sees
                # the index as useful and reverts to a much more costly table
                # scan.  Batch cost acquires a large constant-like component,
                # often larger than our time goal all by itself.  Because
                # pre-emptive analyze runs are so much cheaper than reactive
                # ones, I picked a very conservative estimate.  The effect
                # keeps happening even when there are only a few more batches
                # left to do.

                if batches_since_analyze > 3 and (
                        batch_size < min_batch_size or
                        deletions_since_analyze > 1000000 or
                        (highest_id - lowest_id)/5 < deletions_since_analyze):
                    analyzestarttime = time.time()
                    cur.execute("ANALYZE %s (id)" % holding_table)
                    logger.info("Analyzed in %.3f seconds" % (
                        time.time() - analyzestarttime))
                    deletions_since_analyze = 0
                    batches_since_analyze = 0

                batch_size = max(batch_size, min_batch_size)
                batches_since_analyze = batches_since_analyze + 1

            logger.info(
                "Pouring %s took %.3f seconds." %
                    (holding_table, time.time()-tablestarttime))

            dropstart = time.time()
            cur.execute("DROP TABLE %s" % holding_table)
            logger.info("Dropped %s in %.3f seconds" % (
                holding_table, time.time() - dropstart))


    def _copyActiveTranslationsToNewRelease(self, logger, ztm):
        """We're a new release; inherit translations from parent.

        Translation data for the new release (self) is first copied into
        "holding tables" with names like "POTemplate_tmp_feisty_271" and
        processed there.  Then, at the end of the procedure, these tables are
        all copied back to their originals.

        If this procedure fails, it may leave holding tables behind.  This was
        done deliberately to leave some forensics information for failures,
        and also to allow admins to see what data has and has not been copied.

        The holding tables have names like "POTemplate_holding_feisty" (for
        source table POTemplate and release feisty, in this case).

        If a holding table left behind by an abortive run has a column called
        new_id at the end, it contains unfinished data and may as well be
        dropped.  If it does not have that column, the holding table was
        already in the process of being copied back to its origin table.  In
        that case the sensible thing to do is probably to continue copying it.
        """

        # This method was extracted as one of two cases from a huge
        # _copy_active_translations() method.  Because it only deals with the
        # case where "self" is a new release without any existing translations
        # attached, it can afford to be much more cavalier with ACID
        # considerations than the other case can.  Still, it may be possible
        # in the future to optimize _copyActiveTranslationsAsUpdate() (the
        # other of the two cases) using a similar trick.

        # Copying happens in two phases:
        #
        # 1. Extraction phase--for every table involved (which we'll call a
        # "source table" here), we create a "holding table."  We fill that with
        # all rows from the source table that we want to copy from the parent
        # release.  We make some changes to the copied rows, such as making
        # them belong to ourselves instead of our parent release.
        #
        # The first phase does not modify any tables that other clients may
        # want to use, avoiding locking problems.
        #
        # 2. Pouring phase.  From each holding table we pour all rows back
        # into the source table, deleting them from the holding table as we
        # go.  The holding table is dropped once empty.
        #
        # The second phase is "batched," moving only a small number of rows at
        # a time, then performing an intermediate commit.  This avoids holding
        # too many locks for too long and disrupting regular database service.

        # A unique suffix we will use for names of holding tables.  We don't
        # use proper SQL holding tables because those will have disappeared
        # whenever admins want to analyze a failure, figure out how far this
        # function got in copying data, or resume after failure.

        # Clean up any remains from a previous run.  If we got here, that
        # means those remains are not salvagable.

        postgresql.drop_tables(cursor(),
            [self._getHoldingTableName(t) for t in self._translation_tables])

        # Copy relevant POTemplates from existing release into a holding
        # table, complete with their original id fields.
        self._extractToHoldingTable(ztm,
            logger,
            'POTemplate',
            [],
            'distrorelease=%s AND iscurrent' % quote(self.parentrelease))

        # Now that we have the data "in private," where nobody else can see
        # it, we're free to play with it.  No risk of locking other processes
        # out of the database.
        # Update release names in the holding table (right now they all bear
        # our parent's name) to our own name, and set creation dates to now.
        cursor().execute('''
            UPDATE %s
            SET
                distrorelease = %s,
                datecreated =
                    timezone('UTC'::text,
                        ('now'::text)::timestamp(6) with time zone)
        ''' % (self._getHoldingTableName('POTemplate'), quote(self)))


        # Copy each POTMsgSet whose template we copied, and replace each
        # potemplate reference with a reference to our copy of the original
        # POTMsgSet's potemplate.
        self._extractToHoldingTable(ztm,
            logger,
            'POTMsgSet',
            ['POTemplate'],
            'POTMsgSet.sequence > 0')

        # Copy POMsgIDSightings, substituting their potmsgset foreign
        # keys with references to our own, copied POTMsgSets
        self._extractToHoldingTable(ztm,
            logger,
            'POMsgIDSighting',
            ['POTMsgSet'])

        # Copy POFiles, making them refer to our copied POTemplates
        self._extractToHoldingTable(ztm,
            logger,
            'POFile',
            ['POTemplate'])

        # Same for POMsgSet, but a bit more complicated since it refers to
        # both POFile and POTMsgSet.
        self._extractToHoldingTable(ztm,
            logger,
            'POMsgSet',
            ['POFile', 'POTMsgSet'])

        # And for POSubmission
        self._extractToHoldingTable(ztm,
            logger,
            'POSubmission',
            ['POMsgSet'],
            'active OR published')

        # Now pour the holding tables back into the originals
        self._pourHoldingTables(logger, ztm)


    def _copyActiveTranslationsAsUpdate(self, logger):
        """Receive active, updated translations from parent release.
        """

        # This method was extracted as one of two cases from a huge
        # _copy_active_translations() method.  It's likely to cause problems
        # to other users while running, locking them out of the database
        # during its potentially huge updates.  We should see if we can batch
        # it into smaller chunks in order to reduce lock pressure.

        # XXX: JeroenVermeulen 2007-05-03, This method should become
        # unnecessary once the "translation multicast" spec is implemented:
        # https://launchpad.canonical.com/MulticastTranslations

        # The left outer join that obtains pf2 ensures that we only do the
        # copying for POFiles whose POTemplates don't have any POFiles yet.

        # XXX: JeroenVermeulen 2007-04-27, We must be careful when batching
        # this statement.  After one POFile is copied, pt2 will have a POFile
        # attached and its other POFiles will no longer qualify for copying.

        logger.info('Filling POFile table...')
        cur = cursor()
        cur.execute('''
            INSERT INTO POFile (
                potemplate, language, description, topcomment, header,
                fuzzyheader, lasttranslator, currentcount, updatescount,
                rosettacount, lastparsed, owner, variant, path, exportfile,
                exporttime, datecreated, last_touched_pomsgset,
                from_sourcepackagename)
            SELECT
                pt2.id AS potemplate,
                pf1.language AS language,
                pf1.description AS description,
                pf1.topcomment AS topcomment,
                pf1.header AS header,
                pf1.fuzzyheader AS fuzzyheader,
                pf1.lasttranslator AS lasttranslator,
                pf1.currentcount AS currentcount,
                pf1.updatescount AS updatescount,
                pf1.rosettacount AS rosettacount,
                pf1.lastparsed AS lastparsed,
                pf1.owner AS owner,
                pf1.variant AS variant,
                pf1.path AS path,
                pf1.exportfile AS exportfile,
                pf1.exporttime AS exporttime,
                pf1.datecreated AS datecreated,
                pf1.last_touched_pomsgset AS last_touched_pomsgset,
                pf1.from_sourcepackagename AS from_sourcepackagename
            FROM
                POTemplate AS pt1
                JOIN POFile AS pf1 ON pf1.potemplate = pt1.id
                JOIN POTemplate AS pt2 ON
                    pt2.potemplatename = pt1.potemplatename AND
                    pt2.sourcepackagename = pt1.sourcepackagename AND
                    pt2.distrorelease = %s
                LEFT OUTER JOIN POFile AS pf2 ON
                    pf2.potemplate = pt2.id AND
                    pf2.language = pf1.language AND
                    (pf2.variant = pf1.variant OR
                     (pf2.variant IS NULL AND pf1.variant IS NULL))
            WHERE
                pt1.distrorelease = %s AND
                pf2.id IS NULL''' % sqlvalues(self, self.parentrelease))

        logger.info('Updating POMsgSet table...')
        cur.execute('''
            UPDATE POMsgSet SET
                iscomplete = pms1.iscomplete, isfuzzy = pms1.isfuzzy,
                isupdated = pms1.isupdated,
                reviewer = pms1.reviewer,
                date_reviewed = pms1.date_reviewed
            FROM
                POTemplate AS pt1
                JOIN POFile AS pf1 ON pf1.potemplate = pt1.id
                JOIN POTemplate AS pt2 ON
                    pt2.potemplatename = pt1.potemplatename AND
                    pt2.sourcepackagename = pt1.sourcepackagename AND
                    pt2.distrorelease = %s
                JOIN POFile AS pf2 ON
                    pf2.potemplate = pt2.id AND
                    pf2.language = pf1.language AND
                    (pf2.variant = pf1.variant OR
                     (pf2.variant IS NULL AND pf1.variant IS NULL))
                JOIN POTMsgSet AS ptms1 ON ptms1.potemplate = pt1.id
                JOIN POMsgSet AS pms1 ON
                    pms1.potmsgset = ptms1.id AND
                    pms1.pofile = pf1.id
                JOIN POTMsgSet AS ptms2 ON
                    ptms2.potemplate = pt2.id AND
                    ptms2.primemsgid = ptms1.primemsgid
            WHERE
                pt1.distrorelease = %s AND
                POMsgSet.potmsgset = ptms2.id AND
                POMsgSet.pofile = pf2.id AND
                POMsgSet.iscomplete = FALSE AND
                pms1.iscomplete = TRUE
                ''' % sqlvalues(self, self.parentrelease))

        logger.info('Filling POMsgSet table...')
        cur.execute('''
            INSERT INTO POMsgSet (
                sequence, pofile, iscomplete, obsolete, isfuzzy, commenttext,
                potmsgset, publishedfuzzy, publishedcomplete, isupdated)
            SELECT
                pms1.sequence AS sequence,
                pf2.id AS pofile,
                pms1.iscomplete AS iscomplete,
                pms1.obsolete AS obsolete,
                pms1.isfuzzy AS isfuzzy,
                pms1.commenttext AS commenttext,
                ptms2.id AS potmsgset,
                pms1.publishedfuzzy AS publishedfuzzy,
                pms1.publishedcomplete AS publishedcomplete,
                pms1.isupdated AS isupdated
            FROM
                POTemplate AS pt1
                JOIN POFile AS pf1 ON pf1.potemplate = pt1.id
                JOIN POTemplate AS pt2 ON
                    pt2.potemplatename = pt1.potemplatename AND
                    pt2.sourcepackagename = pt1.sourcepackagename AND
                    pt2.distrorelease = %s
                JOIN POFile AS pf2 ON
                    pf2.potemplate = pt2.id AND
                    pf2.language = pf1.language AND
                    (pf2.variant = pf1.variant OR
                     (pf2.variant IS NULL AND pf1.variant IS NULL))
                JOIN POTMsgSet AS ptms1 ON ptms1.potemplate = pt1.id
                JOIN POMsgSet AS pms1 ON
                    pms1.potmsgset = ptms1.id AND
                    pms1.pofile = pf1.id
                JOIN POTMsgSet AS ptms2 ON
                    ptms2.potemplate = pt2.id AND
                    ptms2.primemsgid = ptms1.primemsgid
                LEFT OUTER JOIN POMsgSet AS pms2 ON
                    pms2.potmsgset = ptms2.id AND
                    pms2.pofile = pf2.id
            WHERE
                pt1.distrorelease = %s AND
                pms2.id IS NULL''' % sqlvalues(self, self.parentrelease))

        # At this point, we need to know the list of POFiles that we are
        # going to modify so we can recalculate later its statistics. We
        # do this before copying POSubmission table entries because
        # otherwise we will not know exactly which one are being updated.
        logger.info('Getting the list of POFiles with changes...')
        cur.execute('''
            SELECT
                DISTINCT pf2.id
            FROM
                POTemplate AS pt1
                JOIN POFile AS pf1 ON pf1.potemplate = pt1.id
                JOIN POTemplate AS pt2 ON
                    pt2.potemplatename = pt1.potemplatename AND
                    pt2.sourcepackagename = pt1.sourcepackagename AND
                    pt2.distrorelease = %s
                JOIN POFile AS pf2 ON
                    pf2.potemplate = pt2.id AND
                    pf2.language = pf1.language AND
                    (pf2.variant = pf1.variant OR
                     (pf2.variant IS NULL AND pf1.variant IS NULL))
                JOIN POTMsgSet AS ptms1 ON ptms1.potemplate = pt1.id
                JOIN POMsgSet AS pms1 ON
                    pms1.potmsgset = ptms1.id AND
                    pms1.pofile = pf1.id
                JOIN POTMsgSet AS ptms2 ON
                    ptms2.potemplate = pt2.id AND
                    ptms2.primemsgid = ptms1.primemsgid
                JOIN POMsgSet AS pms2 ON
                    pms2.potmsgset = ptms2.id AND
                    pms2.pofile = pf2.id
                JOIN POSubmission AS ps1 ON
                    ps1.pomsgset = pms1.id AND
                    ps1.active
                LEFT OUTER JOIN POSubmission AS ps2 ON
                    ps2.pomsgset = pms2.id AND
                    ps2.pluralform = ps1.pluralform AND
                    ps2.potranslation = ps1.potranslation AND
                    ((ps2.published AND ps2.active) OR ps2.active = FALSE)
            WHERE
                pt1.distrorelease = %s AND ps2.id IS NULL
                ''' % sqlvalues(self, self.parentrelease))

        pofile_rows = cur.fetchall()
        pofile_ids = [row[0] for row in pofile_rows]

        replacements = sqlvalues(
            release=self, parentrelease=self.parentrelease)

        logger.info( 'Filling POSubmission table with active rows...')
        replacements['published'] = u'FALSE'
        replacements['active'] = u'FALSE'

        cur.execute('''
            INSERT INTO POSubmission (
                pomsgset, pluralform, potranslation, origin, datecreated,
                person, validationstatus, active, published)
            SELECT
                pms2.id AS pomsgset,
                ps1.pluralform AS pluralform,
                ps1.potranslation AS potranslation,
                ps1.origin AS origin,
                ps1.datecreated AS datecreated,
                ps1.person AS person,
                ps1.validationstatus AS validationstatus,
                %(active)s,
                %(published)s
            FROM
                POTemplate AS pt1
                JOIN POFile AS pf1 ON pf1.potemplate = pt1.id
                JOIN POTemplate AS pt2 ON
                    pt2.potemplatename = pt1.potemplatename AND
                    pt2.sourcepackagename = pt1.sourcepackagename AND
                    pt2.distrorelease = %(release)s
                JOIN POFile AS pf2 ON
                    pf2.potemplate = pt2.id AND
                    pf2.language = pf1.language AND
                    (pf2.variant = pf1.variant OR
                     (pf2.variant IS NULL AND pf1.variant IS NULL))
                JOIN POTMsgSet AS ptms1 ON ptms1.potemplate = pt1.id
                JOIN POMsgSet AS pms1 ON
                    pms1.potmsgset = ptms1.id AND
                    pms1.pofile = pf1.id
                JOIN POTMsgSet AS ptms2 ON
                    ptms2.potemplate = pt2.id AND
                    ptms2.primemsgid = ptms1.primemsgid
                JOIN POMsgSet AS pms2 ON
                    pms2.potmsgset = ptms2.id AND
                    pms2.pofile = pf2.id
                JOIN POSubmission AS ps1 ON
                    ps1.pomsgset = pms1.id AND
                    (ps1.active OR %(published)s)
                LEFT OUTER JOIN POSubmission AS ps2 ON
                    ps2.pomsgset = pms2.id AND
                    ps2.pluralform = ps1.pluralform AND
                    ps2.potranslation = ps1.potranslation
            WHERE
                pt1.distrorelease = %(parentrelease)s AND ps2.id IS NULL
            ''' % replacements)

        # This query will be only useful if when we already have some
        # initial translations before this method call, because is the
        # only situation when we could have POSubmission rows to update.
        logger.info(
            'Updating previous existing POSubmission rows...')
        cur.execute('''
            UPDATE POSubmission
                SET active = FALSE
                FROM
                    POTemplate AS pt1
                    JOIN POFile AS pf1 ON pf1.potemplate = pt1.id
                    JOIN POTemplate AS pt2 ON
                        pt2.potemplatename = pt1.potemplatename AND
                        pt2.sourcepackagename = pt1.sourcepackagename AND
                        pt2.distrorelease = %s
                    JOIN POFile AS pf2 ON
                        pf2.potemplate = pt2.id AND
                        pf2.language = pf1.language AND
                        (pf2.variant = pf1.variant OR
                         (pf2.variant IS NULL AND pf1.variant IS NULL))
                    JOIN POTMsgSet AS ptms1 ON ptms1.potemplate = pt1.id
                    JOIN POMsgSet AS pms1 ON
                        pms1.potmsgset = ptms1.id AND
                        pms1.pofile = pf1.id AND
                        pms1.iscomplete = TRUE
                    JOIN POTMsgSet AS ptms2 ON
                        ptms2.potemplate = pt2.id AND
                        ptms2.primemsgid = ptms1.primemsgid
                    JOIN POMsgSet AS pms2 ON
                        pms2.potmsgset = ptms2.id AND
                        pms2.pofile = pf2.id
                    JOIN POSubmission AS ps1 ON
                        ps1.pomsgset = pms1.id AND
                        ps1.active
                    LEFT JOIN POSubmission AS newactive_ps2 ON
                        newactive_ps2.pomsgset = pms2.id AND
                        newactive_ps2.pluralform = ps1.pluralform AND
                        newactive_ps2.potranslation = ps1.potranslation
                WHERE
                    pt1.distrorelease = %s AND
                    POSubmission.pomsgset = pms2.id AND
                    POSubmission.pluralform = ps1.pluralform AND
                    POSubmission.potranslation <> ps1.potranslation AND
                    POSubmission.active AND POSubmission.published AND
                    newactive_ps2 IS NOT NULL
                ''' % sqlvalues(self, self.parentrelease))

        cur.execute('''
            UPDATE POSubmission
                SET active = TRUE
                FROM
                    POTemplate AS pt1
                    JOIN POFile AS pf1 ON pf1.potemplate = pt1.id
                    JOIN POTemplate AS pt2 ON
                        pt2.potemplatename = pt1.potemplatename AND
                        pt2.sourcepackagename = pt1.sourcepackagename AND
                        pt2.distrorelease = %s
                    JOIN POFile AS pf2 ON
                        pf2.potemplate = pt2.id AND
                        pf2.language = pf1.language AND
                        (pf2.variant = pf1.variant OR
                         (pf2.variant IS NULL AND pf1.variant IS NULL))
                    JOIN POTMsgSet AS ptms1 ON ptms1.potemplate = pt1.id
                    JOIN POMsgSet AS pms1 ON
                        pms1.potmsgset = ptms1.id AND
                        pms1.pofile = pf1.id AND
                        pms1.iscomplete = TRUE
                    JOIN POTMsgSet AS ptms2 ON
                        ptms2.potemplate = pt2.id AND
                        ptms2.primemsgid = ptms1.primemsgid
                    JOIN POMsgSet AS pms2 ON
                        pms2.potmsgset = ptms2.id AND
                        pms2.pofile = pf2.id
                    JOIN POSubmission AS ps1 ON
                        ps1.pomsgset = pms1.id AND
                        ps1.active
                    LEFT JOIN POSubmission AS active_ps2 ON
                        active_ps2.pomsgset = pms2.id AND
                        active_ps2.pluralform = ps1.pluralform AND
                        active_ps2.active
                WHERE
                    pt1.distrorelease = %s AND
                    POSubmission.pomsgset = pms2.id AND
                    POSubmission.pluralform = ps1.pluralform AND
                    POSubmission.potranslation = ps1.potranslation AND
                    NOT POSubmission.active AND
                    active_ps2 IS NULL
                ''' % sqlvalues(self, self.parentrelease))

        # Update the statistics cache for every POFile we touched.
        logger.info("Updating POFile's statistics")
        for pofile_id in pofile_ids:
            pofile = POFile.get(pofile_id)
            pofile.updateStatistics()


    def _copy_active_translations(self, ztm):
        """Copy active translations from the parent into this one.

        This method is used in two scenarios: when a new distribution release
        is opened for translation, and during periodic updates as new
        translations from the parent release are ported to newer releases that
        haven't provided translations of their own for the same strings yet.
        In the former scenario a full copy is drawn from the parent release.

        If this distrorelease doesn't have any translatable resource, this
        method will clone all of the parent's current translatable resources;
        otherwise, only the translations that are in the parent but lacking in
        this one will be copied.

        If there is a status change but no translation is changed for a given
        message, we don't have a way to figure whether the change was done in
        the parent or this distrorelease, so we don't migrate that.
        """
        if self.parent is None:
            # We don't have a parent from where we could copy translations.
            return

        logger = logging.getLogger('initialise')

        if len(self.potemplates) == 0:
            # We're a new distrorelease; copy from scratch
            self._copyActiveTranslationsToNewRelease(logger, ztm)
        elif self._hasRecoverableHoldingTables(logger):
            # Recover data from previous, abortive run
            self._pourHoldingTables(logger, ztm)
        else:
            # Incremental copy of updates from parent distrorelease
            self._copyActiveTranslationsAsUpdate(logger)


    def copyMissingTranslationsFromParent(self, ztm=None):
        """See IDistroRelease."""
        flush_database_updates()
        flush_database_caches()
        # Request the translation copy.
        self._copy_active_translations(ztm)

    def getPendingPublications(self, pocket, is_careful):
        """See IPublishing."""
        queries = ['distrorelease = %s' % sqlvalues(self)]
        # careful publishing should include all PUBLISHED rows, normal run
        # only includes PENDING ones.
        statuses = [PackagePublishingStatus.PENDING]
        if is_careful:
            statuses.append(PackagePublishingStatus.PUBLISHED)
        queries.append('status IN %s' % sqlvalues(statuses))

        # restrict to a specific pocket.
        queries.append('pocket = %s' % sqlvalues(pocket))

        # exclude RELEASE pocket if the distrorelease was already released,
        # since it should not change.
        if not self.isUnstable():
            queries.append(
            'pocket != %s' % sqlvalues(PackagePublishingPocket.RELEASE))

        publications = SourcePackagePublishingHistory.select(
            " AND ".join(queries), orderBy="-id")

        return publications

    def publish(self, diskpool, log, pocket, is_careful=False):
        """See IPublishing."""
        log.debug("Publishing %s-%s" % (self.title, pocket.name))
        log.debug("Attempting to publish pending sources.")

        dirty_pockets = set()
        for spph in self.getPendingPublications(pocket, is_careful):
            if not is_careful and self.checkLegalPocket(spph, log):
                continue
            spph.publish(diskpool, log)
            dirty_pockets.add((self.name, spph.pocket))

        # propagate publication request to each distroarchrelease.
        for dar in self.architectures:
            more_dirt = dar.publish(diskpool, log, pocket, is_careful)
            dirty_pockets.update(more_dirt)

        return dirty_pockets

    def checkLegalPocket(self, publication, log):
        # If we're not republishing, we want to make sure that
        # we're not publishing packages into the wrong pocket.
        # Unfortunately for careful mode that can't hold true
        # because we indeed need to republish everything.
        if (self.isUnstable() and
            publication.pocket != PackagePublishingPocket.RELEASE):
            log.error("Tried to publish %s (%s) into a non-release "
                      "pocket on unstable release %s, skipping" %
                      (publication.displayname, publication.id, 
                       self.displayname))
            return True
        if (not self.isUnstable() and
            publication.pocket == PackagePublishingPocket.RELEASE):
            log.error("Tried to publish %s (%s) into release pocket "
                      "on stable release %s, skipping" %
                      (publication.displayname, publication.id,
                       self.displayname))
            return True
        return False


class DistroReleaseSet:
    implements(IDistroReleaseSet)

    def get(self, distroreleaseid):
        """See IDistroReleaseSet."""
        return DistroRelease.get(distroreleaseid)

    def translatables(self):
        """See IDistroReleaseSet."""
        return DistroRelease.select(
            "POTemplate.distrorelease=DistroRelease.id",
            clauseTables=['POTemplate'], distinct=True)

    def findByName(self, name):
        """See IDistroReleaseSet."""
        return DistroRelease.selectBy(name=name)

    def queryByName(self, distribution, name):
        """See IDistroReleaseSet."""
        return DistroRelease.selectOneBy(distribution=distribution, name=name)

    def findByVersion(self, version):
        """See IDistroReleaseSet."""
        return DistroRelease.selectBy(version=version)

    def search(self, distribution=None, isreleased=None, orderBy=None):
        """See IDistroReleaseSet."""
        where_clause = ""
        if distribution is not None:
            where_clause += "distribution = %s" % sqlvalues(distribution.id)
        if isreleased is not None:
            if where_clause:
                where_clause += " AND "
            if isreleased:
                # The query is filtered on released releases.
                where_clause += "releasestatus in (%s, %s)" % sqlvalues(
                    DistributionReleaseStatus.CURRENT,
                    DistributionReleaseStatus.SUPPORTED)
            else:
                # The query is filtered on unreleased releases.
                where_clause += "releasestatus in (%s, %s, %s)" % sqlvalues(
                    DistributionReleaseStatus.EXPERIMENTAL,
                    DistributionReleaseStatus.DEVELOPMENT,
                    DistributionReleaseStatus.FROZEN)
        if orderBy is not None:
            return DistroRelease.select(where_clause, orderBy=orderBy)
        else:
            return DistroRelease.select(where_clause)

    def new(self, distribution, name, displayname, title, summary, description,
            version, parentrelease, owner):
        """See IDistroReleaseSet."""
        return DistroRelease(
            distribution=distribution,
            name=name,
            displayname=displayname,
            title=title,
            summary=summary,
            description=description,
            version=version,
            releasestatus=DistributionReleaseStatus.EXPERIMENTAL,
            parentrelease=parentrelease,
            owner=owner)<|MERGE_RESOLUTION|>--- conflicted
+++ resolved
@@ -17,13 +17,8 @@
 from zope.component import getUtility
 
 from sqlobject import (
-<<<<<<< HEAD
     BoolCol, StringCol, ForeignKey, SQLMultipleJoin, IntCol,
     SQLObjectNotFound, SQLRelatedJoin)
-=======
-    StringCol, ForeignKey, SQLMultipleJoin, IntCol, SQLObjectNotFound,
-    SQLRelatedJoin, BoolCol)
->>>>>>> 04a6a973
 
 from canonical.cachedproperty import cachedproperty
 
@@ -118,11 +113,8 @@
     messagecount = IntCol(notNull=True, default=0)
     binarycount = IntCol(notNull=True, default=DEFAULT)
     sourcecount = IntCol(notNull=True, default=DEFAULT)
-<<<<<<< HEAD
     defer_translation_imports = BoolCol(notNull=True, default=True)
-=======
     hide_all_translations = BoolCol(notNull=True, default=True)
->>>>>>> 04a6a973
 
     architectures = SQLMultipleJoin(
         'DistroArchRelease', joinColumn='distrorelease',
