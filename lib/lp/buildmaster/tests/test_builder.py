# Copyright 2009-2013 Canonical Ltd.  This software is licensed under the
# GNU Affero General Public License version 3 (see the file LICENSE).

"""Test Builder features."""

from zope.component import getUtility
from zope.security.proxy import removeSecurityProxy

from lp.buildmaster.enums import BuildStatus
from lp.buildmaster.interfaces.builder import (
    IBuilder,
    IBuilderSet,
    )
from lp.buildmaster.interfaces.buildqueue import IBuildQueueSet
from lp.buildmaster.model.buildqueue import BuildQueue
from lp.buildmaster.tests.mock_slaves import make_publisher
from lp.services.database.interfaces import IStore
from lp.services.database.sqlbase import flush_database_updates
from lp.services.job.interfaces.job import JobStatus
from lp.services.log.logger import BufferLogger
from lp.soyuz.enums import (
    ArchivePurpose,
    PackagePublishingStatus,
    )
from lp.soyuz.interfaces.binarypackagebuild import IBinaryPackageBuildSet
from lp.testing import TestCaseWithFactory
from lp.testing.layers import (
    DatabaseFunctionalLayer,
    LaunchpadZopelessLayer,
    )


class TestBuilder(TestCaseWithFactory):
    """Basic unit tests for `Builder`."""

    layer = DatabaseFunctionalLayer

    def test_providesInterface(self):
        # Builder provides IBuilder
        builder = self.factory.makeBuilder()
        self.assertProvides(builder, IBuilder)

    def test_default_values(self):
        builder = self.factory.makeBuilder()
        # Make sure the Storm cache gets the values that the database
        # initializes.
        flush_database_updates()
        self.assertEqual(0, builder.failure_count)

    def test_getCurrentBuildFarmJob(self):
        bq = self.factory.makeSourcePackageRecipeBuildJob(3333)
        builder = self.factory.makeBuilder()
        bq.markAsBuilding(builder)
        self.assertEqual(
            bq, builder.getCurrentBuildFarmJob().buildqueue_record)

    def test_getBuildQueue(self):
        buildqueueset = getUtility(IBuildQueueSet)
        active_jobs = buildqueueset.getActiveBuildJobs()
        [active_job] = active_jobs
        builder = active_job.builder

        bq = builder.getBuildQueue()
        self.assertEqual(active_job, bq)

        active_job.builder = None
        bq = builder.getBuildQueue()
        self.assertIs(None, bq)

    def test_setting_builderok_resets_failure_count(self):
        builder = removeSecurityProxy(self.factory.makeBuilder())
        builder.failure_count = 1
        builder.builderok = False
        self.assertEqual(1, builder.failure_count)
        builder.builderok = True
        self.assertEqual(0, builder.failure_count)

    def test_handleFailure_increments_failure_count(self):
        builder = self.factory.makeBuilder()
        self.assertEqual(0, builder.failure_count)
        builder.handleFailure(BufferLogger())
        self.assertEqual(1, builder.failure_count)

<<<<<<< HEAD
=======
    def _setupBuilder(self):
        processor = self.factory.makeProcessor(name="i386")
        builder = self.factory.makeBuilder(
            processor=processor, virtualized=True, vm_host="bladh")
        self.patch(BuilderSlave, 'makeBuilderSlave', FakeMethod(OkSlave()))
        distroseries = self.factory.makeDistroSeries()
        das = self.factory.makeDistroArchSeries(
            distroseries=distroseries, architecturetag="i386",
            processorfamily=processor.family)
        chroot = self.factory.makeLibraryFileAlias()
        das.addOrUpdateChroot(chroot)
        distroseries.nominatedarchindep = das
        return builder, distroseries, das

    def _setupRecipeBuildAndBuilder(self):
        # Helper function to make a builder capable of building a
        # recipe, returning both.
        builder, distroseries, distroarchseries = self._setupBuilder()
        build = self.factory.makeSourcePackageRecipeBuild(
            distroseries=distroseries)
        return builder, build

    def _setupBinaryBuildAndBuilder(self):
        # Helper function to make a builder capable of building a
        # binary package, returning both.
        builder, distroseries, distroarchseries = self._setupBuilder()
        build = self.factory.makeBinaryPackageBuild(
            distroarchseries=distroarchseries, builder=builder)
        return builder, build

    def test_findAndStartJob_returns_candidate(self):
        # findAndStartJob finds the next queued job using _findBuildCandidate.
        # We don't care about the type of build at all.
        builder, build = self._setupRecipeBuildAndBuilder()
        candidate = build.queueBuild()
        # _findBuildCandidate is tested elsewhere, we just make sure that
        # findAndStartJob delegates to it.
        removeSecurityProxy(builder)._findBuildCandidate = FakeMethod(
            result=candidate)
        d = BuilderInteractor(builder).findAndStartJob()
        return d.addCallback(self.assertEqual, candidate)

    def test_findAndStartJob_starts_job(self):
        # findAndStartJob finds the next queued job using _findBuildCandidate
        # and then starts it.
        # We don't care about the type of build at all.
        builder, build = self._setupRecipeBuildAndBuilder()
        candidate = build.queueBuild()
        removeSecurityProxy(builder)._findBuildCandidate = FakeMethod(
            result=candidate)
        d = BuilderInteractor(builder).findAndStartJob()

        def check_build_started(candidate):
            self.assertEqual(candidate.builder, builder)
            self.assertEqual(BuildStatus.BUILDING, build.status)

        return d.addCallback(check_build_started)

    def test_virtual_job_dispatch_pings_before_building(self):
        # We need to send a ping to the builder to work around a bug
        # where sometimes the first network packet sent is dropped.
        builder, build = self._setupBinaryBuildAndBuilder()
        candidate = build.queueBuild()
        removeSecurityProxy(builder)._findBuildCandidate = FakeMethod(
            result=candidate)
        interactor = BuilderInteractor(builder)
        d = interactor.findAndStartJob()

        def check_build_started(candidate):
            self.assertIn(
                ('echo', 'ping'), interactor.slave.call_log)

        return d.addCallback(check_build_started)

    @inlineCallbacks
    def test_recover_building_slave_with_job_that_finished_elsewhere(self):
        # See bug 671242
        # When a job is destroyed, the builder's behaviour should be reset
        # too so that we don't traceback when the wrong behaviour tries
        # to access a non-existent job.
        builder, build = self._setupBinaryBuildAndBuilder()
        candidate = build.queueBuild()
        building_slave = BuildingSlave()
        interactor = BuilderInteractor(builder, building_slave)
        candidate.markAsBuilding(builder)

        # At this point we should see a valid behaviour on the builder:
        self.assertIsNot(None, interactor._current_build_behavior)
        yield interactor.rescueIfLost()
        self.assertIsNot(None, interactor._current_build_behavior)
        candidate.destroySelf()
        yield interactor.rescueIfLost()
        self.assertIs(None, interactor._current_build_behavior)


class TestBuilderInteractor(TestCase):

    run_tests_with = AsynchronousDeferredRunTest.make_factory(timeout=10)

    def test_extractBuildStatus_baseline(self):
        # extractBuildStatus picks the name of the build status out of a
        # dict describing the slave's status.
        slave_status = {'build_status': 'BuildStatus.BUILDING'}
        interactor = BuilderInteractor(MockBuilder())
        self.assertEqual(
            BuildStatus.BUILDING.name,
            interactor.extractBuildStatus(slave_status))

    def test_extractBuildStatus_malformed(self):
        # extractBuildStatus errors out when the status string is not
        # of the form it expects.
        slave_status = {'build_status': 'BUILDING'}
        interactor = BuilderInteractor(MockBuilder())
        self.assertRaises(
            AssertionError, interactor.extractBuildStatus, slave_status)

    def test_verifySlaveBuildCookie_good(self):
        interactor = BuilderInteractor(MockBuilder(), None, TrivialBehavior())
        interactor.verifySlaveBuildCookie('trivial')

    def test_verifySlaveBuildCookie_bad(self):
        interactor = BuilderInteractor(MockBuilder(), None, TrivialBehavior())
        self.assertRaises(
            CorruptBuildCookie,
            interactor.verifySlaveBuildCookie, 'difficult')

    def test_verifySlaveBuildCookie_idle(self):
        interactor = BuilderInteractor(MockBuilder())
        self.assertIs(None, interactor._current_build_behavior)
        self.assertRaises(
            CorruptBuildCookie, interactor.verifySlaveBuildCookie, 'foo')

    def test_updateStatus_aborts_lost_and_broken_slave(self):
        # A slave that's 'lost' should be aborted; when the slave is
        # broken then abort() should also throw a fault.
        slave = LostBuildingBrokenSlave()
        interactor = BuilderInteractor(MockBuilder(), slave, TrivialBehavior())
        d = interactor.updateStatus(BufferLogger())

        def check_slave_status(failure):
            self.assertIn('abort', slave.call_log)
            # 'Fault' comes from the LostBuildingBrokenSlave, this is
            # just testing that the value is passed through.
            self.assertIsInstance(failure.value, xmlrpclib.Fault)

        return d.addBoth(check_slave_status)

    def test_resumeSlaveHost_nonvirtual(self):
        builder = MockBuilder(virtualized=False)
        d = BuilderInteractor(builder).resumeSlaveHost()
        return assert_fails_with(d, CannotResumeHost)

    def test_resumeSlaveHost_no_vmhost(self):
        builder = MockBuilder(virtualized=True, vm_host=None)
        d = BuilderInteractor(builder).resumeSlaveHost()
        return assert_fails_with(d, CannotResumeHost)

    def test_resumeSlaveHost_success(self):
        reset_config = """
            [builddmaster]
            vm_resume_command: /bin/echo -n parp"""
        config.push('reset', reset_config)
        self.addCleanup(config.pop, 'reset')

        builder = MockBuilder(virtualized=True, vm_host="pop")
        d = BuilderInteractor(builder).resumeSlaveHost()

        def got_resume(output):
            self.assertEqual(('parp', ''), output)

        return d.addCallback(got_resume)

    def test_resumeSlaveHost_command_failed(self):
        reset_fail_config = """
            [builddmaster]
            vm_resume_command: /bin/false"""
        config.push('reset fail', reset_fail_config)
        self.addCleanup(config.pop, 'reset fail')
        builder = MockBuilder(virtualized=True, vm_host="pop")
        d = BuilderInteractor(builder).resumeSlaveHost()
        return assert_fails_with(d, CannotResumeHost)

    def test_resetOrFail_resume_failure(self):
        reset_fail_config = """
            [builddmaster]
            vm_resume_command: /bin/false"""
        config.push('reset fail', reset_fail_config)
        self.addCleanup(config.pop, 'reset fail')
        builder = MockBuilder(virtualized=True, vm_host="pop", builderok=True)
        d = BuilderInteractor(builder).resetOrFail(BufferLogger(), Exception())
        return assert_fails_with(d, CannotResumeHost)

    def test_slave(self):
        # Builder.slave is a BuilderSlave that points at the actual Builder.
        # The Builder is only ever used in scripts that run outside of the
        # security context.
        builder = MockBuilder(virtualized=False)
        interactor = BuilderInteractor(builder)
        self.assertEqual(builder.url, interactor.slave.url)
        self.assertEqual(10, interactor.slave.timeout)

        builder = MockBuilder(virtualized=True)
        interactor = BuilderInteractor(builder)
        self.assertEqual(5, interactor.slave.timeout)

    def test_recovery_of_aborted_virtual_slave(self):
        # If a virtual_slave is in the ABORTED state,
        # rescueBuilderIfLost should clean it if we don't think it's
        # currently building anything.
        # See bug 463046.
        aborted_slave = AbortedSlave()
        d = BuilderInteractor(MockBuilder(), aborted_slave).rescueIfLost()

        def check_slave_calls(ignored):
            self.assertIn('clean', aborted_slave.call_log)

        return d.addCallback(check_slave_calls)

    def test_recovery_of_aborted_nonvirtual_slave(self):
        # If a nonvirtual slave is in the ABORTED state,
        # rescueBuilderIfLost should clean it if we don't think it's
        # currently building anything.
        aborted_slave = AbortedSlave()
        builder = MockBuilder(virtualized=False, builderok=False)
        d = BuilderInteractor(builder, aborted_slave).rescueIfLost()

        def check_slave_calls(ignored):
            self.assertIn('clean', aborted_slave.call_log)

        return d.addCallback(check_slave_calls)

    def test_recover_ok_slave(self):
        # An idle slave is not rescued.
        slave = OkSlave()
        d = BuilderInteractor(
            MockBuilder(), slave, TrivialBehavior()).rescueIfLost()

        def check_slave_calls(ignored):
            self.assertNotIn('abort', slave.call_log)
            self.assertNotIn('clean', slave.call_log)

        return d.addCallback(check_slave_calls)

    def test_recover_waiting_slave_with_good_id(self):
        # rescueIfLost does not attempt to abort or clean a builder that is
        # WAITING.
        waiting_slave = WaitingSlave(build_id='trivial')
        d = BuilderInteractor(
            MockBuilder(), waiting_slave, TrivialBehavior()).rescueIfLost()

        def check_slave_calls(ignored):
            self.assertNotIn('abort', waiting_slave.call_log)
            self.assertNotIn('clean', waiting_slave.call_log)

        return d.addCallback(check_slave_calls)

    def test_recover_waiting_slave_with_bad_id(self):
        # If a slave is WAITING with a build for us to get, and the build
        # cookie cannot be verified, which means we don't recognize the build,
        # then rescueBuilderIfLost should attempt to abort it, so that the
        # builder is reset for a new build, and the corrupt build is
        # discarded.
        waiting_slave = WaitingSlave(build_id='non-trivial')
        d = BuilderInteractor(
            MockBuilder(), waiting_slave, TrivialBehavior()).rescueIfLost()

        def check_slave_calls(ignored):
            self.assertNotIn('abort', waiting_slave.call_log)
            self.assertIn('clean', waiting_slave.call_log)

        return d.addCallback(check_slave_calls)

    def test_recover_building_slave_with_good_id(self):
        # rescueIfLost does not attempt to abort or clean a builder that is
        # BUILDING.
        building_slave = BuildingSlave(build_id='trivial')
        d = BuilderInteractor(
            MockBuilder(), building_slave, TrivialBehavior()).rescueIfLost()

        def check_slave_calls(ignored):
            self.assertNotIn('abort', building_slave.call_log)
            self.assertNotIn('clean', building_slave.call_log)

        return d.addCallback(check_slave_calls)

    def test_recover_building_slave_with_bad_id(self):
        # If a slave is BUILDING with a build id we don't recognize, then we
        # abort the build, thus stopping it in its tracks.
        building_slave = BuildingSlave(build_id='non-trivial')
        d = BuilderInteractor(
            MockBuilder(), building_slave, TrivialBehavior()).rescueIfLost()

        def check_slave_calls(ignored):
            self.assertIn('abort', building_slave.call_log)
            self.assertNotIn('clean', building_slave.call_log)

        return d.addCallback(check_slave_calls)


class TestBuilderInteractorSlaveStatus(TestCase):
    # Verify what BuilderInteractor.slaveStatus returns with slaves in
    # different states.

    run_tests_with = AsynchronousDeferredRunTest

    @inlineCallbacks
    def assertStatus(self, slave, builder_status=None,
                     build_status=None, logtail=False, filemap=None,
                     dependencies=None):
        statuses = yield BuilderInteractor(MockBuilder(), slave).slaveStatus()
        status_dict = statuses[1]

        expected = {}
        if builder_status is not None:
            expected["builder_status"] = builder_status
        if build_status is not None:
            expected["build_status"] = build_status
        if dependencies is not None:
            expected["dependencies"] = dependencies

        # We don't care so much about the content of the logtail,
        # just that it's there.
        if logtail:
            tail = status_dict.pop("logtail")
            self.assertIsInstance(tail, xmlrpclib.Binary)

        self.assertEqual(expected, status_dict)

    def test_slaveStatus_idle_slave(self):
        self.assertStatus(
            OkSlave(), builder_status='BuilderStatus.IDLE')

    def test_slaveStatus_building_slave(self):
        self.assertStatus(
            BuildingSlave(), builder_status='BuilderStatus.BUILDING',
            logtail=True)

    def test_slaveStatus_waiting_slave(self):
        self.assertStatus(
            WaitingSlave(), builder_status='BuilderStatus.WAITING',
            build_status='BuildStatus.OK', filemap={})

    def test_slaveStatus_aborting_slave(self):
        self.assertStatus(
            AbortingSlave(), builder_status='BuilderStatus.ABORTING')

    def test_slaveStatus_aborted_slave(self):
        self.assertStatus(
            AbortedSlave(), builder_status='BuilderStatus.ABORTED')

    def test_isAvailable_with_not_builderok(self):
        # isAvailable() is a wrapper around BuilderSlave.status()
        builder = MockBuilder()
        builder.builderok = False
        d = BuilderInteractor(builder).isAvailable()
        return d.addCallback(self.assertFalse)

    def test_isAvailable_with_slave_fault(self):
        d = BuilderInteractor(MockBuilder(), BrokenSlave()).isAvailable()
        return d.addCallback(self.assertFalse)

    def test_isAvailable_with_slave_idle(self):
        d = BuilderInteractor(MockBuilder(), OkSlave()).isAvailable()
        return d.addCallback(self.assertTrue)

>>>>>>> 02b6be81

class TestFindBuildCandidateBase(TestCaseWithFactory):
    """Setup the test publisher and some builders."""

    layer = LaunchpadZopelessLayer

    def setUp(self):
        super(TestFindBuildCandidateBase, self).setUp()
        self.publisher = make_publisher()
        self.publisher.prepareBreezyAutotest()

        # Create some i386 builders ready to build PPA builds.  Two
        # already exist in sampledata so we'll use those first.
        self.builder1 = getUtility(IBuilderSet)['bob']
        self.frog_builder = getUtility(IBuilderSet)['frog']
        self.builder3 = self.factory.makeBuilder(name='builder3')
        self.builder4 = self.factory.makeBuilder(name='builder4')
        self.builder5 = self.factory.makeBuilder(name='builder5')
        self.builders = [
            self.builder1,
            self.frog_builder,
            self.builder3,
            self.builder4,
            self.builder5,
            ]

        # Ensure all builders are operational.
        for builder in self.builders:
            builder.builderok = True
            builder.manual = False


class TestFindBuildCandidateGeneralCases(TestFindBuildCandidateBase):
    # Test usage of findBuildCandidate not specific to any archive type.

    def test_findBuildCandidate_supersedes_builds(self):
        # IBuilder._findBuildCandidate identifies if there are builds
        # for superseded source package releases in the queue and marks
        # the corresponding build record as SUPERSEDED.
        archive = self.factory.makeArchive()
        self.publisher.getPubSource(
            sourcename="gedit", status=PackagePublishingStatus.PUBLISHED,
            archive=archive).createMissingBuilds()
        old_candidate = removeSecurityProxy(
            self.frog_builder)._findBuildCandidate()

        # The candidate starts off as NEEDSBUILD:
        build = getUtility(IBinaryPackageBuildSet).getByQueueEntry(
            old_candidate)
        self.assertEqual(BuildStatus.NEEDSBUILD, build.status)

        # Now supersede the source package:
        publication = build.current_source_publication
        publication.status = PackagePublishingStatus.SUPERSEDED

        # The candidate returned is now a different one:
        new_candidate = removeSecurityProxy(
            self.frog_builder)._findBuildCandidate()
        self.assertNotEqual(new_candidate, old_candidate)

        # And the old_candidate is superseded:
        self.assertEqual(BuildStatus.SUPERSEDED, build.status)

    def test_acquireBuildCandidate_marks_building(self):
        # acquireBuildCandidate() should call _findBuildCandidate and
        # mark the build as building.
        archive = self.factory.makeArchive()
        self.publisher.getPubSource(
            sourcename="gedit", status=PackagePublishingStatus.PUBLISHED,
            archive=archive).createMissingBuilds()
        candidate = removeSecurityProxy(
            self.frog_builder).acquireBuildCandidate()
        self.assertEqual(JobStatus.RUNNING, candidate.job.status)


class TestFindBuildCandidatePPAWithSingleBuilder(TestCaseWithFactory):

    layer = LaunchpadZopelessLayer

    def setUp(self):
        super(TestFindBuildCandidatePPAWithSingleBuilder, self).setUp()
        self.publisher = make_publisher()
        self.publisher.prepareBreezyAutotest()

        self.bob_builder = getUtility(IBuilderSet)['bob']
        self.frog_builder = getUtility(IBuilderSet)['frog']

        # Disable bob so only frog is available.
        self.bob_builder.manual = True
        self.bob_builder.builderok = True
        self.frog_builder.manual = False
        self.frog_builder.builderok = True

        # Make a new PPA and give it some builds.
        self.ppa_joe = self.factory.makeArchive(name="joesppa")
        self.publisher.getPubSource(
            sourcename="gedit", status=PackagePublishingStatus.PUBLISHED,
            archive=self.ppa_joe).createMissingBuilds()

    def test_findBuildCandidate_first_build_started(self):
        # The allocation rule for PPA dispatching doesn't apply when
        # there's only one builder available.

        # Asking frog to find a candidate should give us the joesppa build.
        next_job = removeSecurityProxy(
            self.frog_builder)._findBuildCandidate()
        build = getUtility(IBinaryPackageBuildSet).getByQueueEntry(next_job)
        self.assertEqual('joesppa', build.archive.name)

        # If bob is in a failed state the joesppa build is still
        # returned.
        self.bob_builder.builderok = False
        self.bob_builder.manual = False
        next_job = removeSecurityProxy(
            self.frog_builder)._findBuildCandidate()
        build = getUtility(IBinaryPackageBuildSet).getByQueueEntry(next_job)
        self.assertEqual('joesppa', build.archive.name)


class TestFindBuildCandidatePPABase(TestFindBuildCandidateBase):

    ppa_joe_private = False
    ppa_jim_private = False

    def _setBuildsBuildingForArch(self, builds_list, num_builds,
                                  archtag="i386"):
        """Helper function.

        Set the first `num_builds` in `builds_list` with `archtag` as
        BUILDING.
        """
        count = 0
        for build in builds_list[:num_builds]:
            if build.distro_arch_series.architecturetag == archtag:
                build.updateStatus(
                    BuildStatus.BUILDING, builder=self.builders[count])
            count += 1

    def setUp(self):
        """Publish some builds for the test archive."""
        super(TestFindBuildCandidatePPABase, self).setUp()

        # Create two PPAs and add some builds to each.
        self.ppa_joe = self.factory.makeArchive(
            name="joesppa", private=self.ppa_joe_private)
        self.ppa_jim = self.factory.makeArchive(
            name="jimsppa", private=self.ppa_jim_private)

        self.joe_builds = []
        self.joe_builds.extend(
            self.publisher.getPubSource(
                sourcename="gedit", status=PackagePublishingStatus.PUBLISHED,
                archive=self.ppa_joe).createMissingBuilds())
        self.joe_builds.extend(
            self.publisher.getPubSource(
                sourcename="firefox",
                status=PackagePublishingStatus.PUBLISHED,
                archive=self.ppa_joe).createMissingBuilds())
        self.joe_builds.extend(
            self.publisher.getPubSource(
                sourcename="cobblers",
                status=PackagePublishingStatus.PUBLISHED,
                archive=self.ppa_joe).createMissingBuilds())
        self.joe_builds.extend(
            self.publisher.getPubSource(
                sourcename="thunderpants",
                status=PackagePublishingStatus.PUBLISHED,
                archive=self.ppa_joe).createMissingBuilds())

        self.jim_builds = []
        self.jim_builds.extend(
            self.publisher.getPubSource(
                sourcename="gedit",
                status=PackagePublishingStatus.PUBLISHED,
                archive=self.ppa_jim).createMissingBuilds())
        self.jim_builds.extend(
            self.publisher.getPubSource(
                sourcename="firefox",
                status=PackagePublishingStatus.PUBLISHED,
                archive=self.ppa_jim).createMissingBuilds())

        # Set the first three builds in joe's PPA as building, which
        # leaves two builders free.
        self._setBuildsBuildingForArch(self.joe_builds, 3)
        num_active_builders = len(
            [build for build in self.joe_builds if build.builder is not None])
        num_free_builders = len(self.builders) - num_active_builders
        self.assertEqual(num_free_builders, 2)


class TestFindBuildCandidatePPA(TestFindBuildCandidatePPABase):

    def test_findBuildCandidate_first_build_started(self):
        # A PPA cannot start a build if it would use 80% or more of the
        # builders.
        next_job = removeSecurityProxy(self.builder4)._findBuildCandidate()
        build = getUtility(IBinaryPackageBuildSet).getByQueueEntry(next_job)
        self.failIfEqual('joesppa', build.archive.name)

    def test_findBuildCandidate_first_build_finished(self):
        # When joe's first ppa build finishes, his fourth i386 build
        # will be the next build candidate.
        self.joe_builds[0].updateStatus(BuildStatus.FAILEDTOBUILD)
        next_job = removeSecurityProxy(self.builder4)._findBuildCandidate()
        build = getUtility(IBinaryPackageBuildSet).getByQueueEntry(next_job)
        self.failUnlessEqual('joesppa', build.archive.name)

    def test_findBuildCandidate_with_disabled_archive(self):
        # Disabled archives should not be considered for dispatching
        # builds.
        disabled_job = removeSecurityProxy(self.builder4)._findBuildCandidate()
        build = getUtility(IBinaryPackageBuildSet).getByQueueEntry(
            disabled_job)
        build.archive.disable()
        next_job = removeSecurityProxy(self.builder4)._findBuildCandidate()
        self.assertNotEqual(disabled_job, next_job)


class TestFindBuildCandidatePrivatePPA(TestFindBuildCandidatePPABase):

    ppa_joe_private = True

    def test_findBuildCandidate_for_private_ppa(self):
        # If a ppa is private it will be able to have parallel builds
        # for the one architecture.
        next_job = removeSecurityProxy(self.builder4)._findBuildCandidate()
        build = getUtility(IBinaryPackageBuildSet).getByQueueEntry(next_job)
        self.failUnlessEqual('joesppa', build.archive.name)

        # If the source for the build is still pending, it won't be
        # dispatched because the builder has to fetch the source files
        # from the (password protected) repo area, not the librarian.
        pub = build.current_source_publication
        pub.status = PackagePublishingStatus.PENDING
        candidate = removeSecurityProxy(self.builder4)._findBuildCandidate()
        self.assertNotEqual(next_job.id, candidate.id)


class TestFindBuildCandidateDistroArchive(TestFindBuildCandidateBase):

    def setUp(self):
        """Publish some builds for the test archive."""
        super(TestFindBuildCandidateDistroArchive, self).setUp()
        # Create a primary archive and publish some builds for the
        # queue.
        self.non_ppa = self.factory.makeArchive(
            name="primary", purpose=ArchivePurpose.PRIMARY)

        self.gedit_build = self.publisher.getPubSource(
            sourcename="gedit", status=PackagePublishingStatus.PUBLISHED,
            archive=self.non_ppa).createMissingBuilds()[0]
        self.firefox_build = self.publisher.getPubSource(
            sourcename="firefox", status=PackagePublishingStatus.PUBLISHED,
            archive=self.non_ppa).createMissingBuilds()[0]

    def test_findBuildCandidate_for_non_ppa(self):
        # Normal archives are not restricted to serial builds per
        # arch.

        next_job = removeSecurityProxy(
            self.frog_builder)._findBuildCandidate()
        build = getUtility(IBinaryPackageBuildSet).getByQueueEntry(next_job)
        self.failUnlessEqual('primary', build.archive.name)
        self.failUnlessEqual('gedit', build.source_package_release.name)

        # Now even if we set the build building, we'll still get the
        # second non-ppa build for the same archive as the next candidate.
        build.updateStatus(BuildStatus.BUILDING, builder=self.frog_builder)
        next_job = removeSecurityProxy(
            self.frog_builder)._findBuildCandidate()
        build = getUtility(IBinaryPackageBuildSet).getByQueueEntry(next_job)
        self.failUnlessEqual('primary', build.archive.name)
        self.failUnlessEqual('firefox', build.source_package_release.name)

    def test_findBuildCandidate_for_recipe_build(self):
        # Recipe builds with a higher score are selected first.
        # This test is run in a context with mixed recipe and binary builds.

        self.assertIsNot(self.frog_builder.processor, None)
        self.assertEqual(self.frog_builder.virtualized, True)

        self.assertEqual(self.gedit_build.buildqueue_record.lastscore, 2505)
        self.assertEqual(self.firefox_build.buildqueue_record.lastscore, 2505)

        recipe_build_job = self.factory.makeSourcePackageRecipeBuildJob(9999)

        self.assertEqual(recipe_build_job.lastscore, 9999)

        next_job = removeSecurityProxy(
            self.frog_builder)._findBuildCandidate()

        self.failUnlessEqual(recipe_build_job, next_job)


class TestFindRecipeBuildCandidates(TestFindBuildCandidateBase):
    # These tests operate in a "recipe builds only" setting.
    # Please see also bug #507782.

    def clearBuildQueue(self):
        """Delete all `BuildQueue`, XXXJOb and `Job` instances."""
        for bq in IStore(BuildQueue).find(BuildQueue):
            bq.destroySelf()

    def setUp(self):
        """Publish some builds for the test archive."""
        super(TestFindRecipeBuildCandidates, self).setUp()
        # Create a primary archive and publish some builds for the
        # queue.
        self.non_ppa = self.factory.makeArchive(
            name="primary", purpose=ArchivePurpose.PRIMARY)

        self.clearBuildQueue()
        self.bq1 = self.factory.makeSourcePackageRecipeBuildJob(3333)
        self.bq2 = self.factory.makeSourcePackageRecipeBuildJob(4333)

    def test_findBuildCandidate_with_highest_score(self):
        # The recipe build with the highest score is selected first.
        # This test is run in a "recipe builds only" context.

        self.assertIsNot(self.frog_builder.processor, None)
        self.assertEqual(self.frog_builder.virtualized, True)

        next_job = removeSecurityProxy(
            self.frog_builder)._findBuildCandidate()

<<<<<<< HEAD
        self.failUnlessEqual(self.bq2, next_job)
=======
        self.failUnlessEqual(self.bq2, next_job)


class TestCurrentBuildBehavior(TestCaseWithFactory):
    """This test ensures the get/set behavior of BuilderInteractor's
    _current_build_behavior property.
    """

    layer = LaunchpadZopelessLayer

    def setUp(self):
        """Create a new builder ready for testing."""
        super(TestCurrentBuildBehavior, self).setUp()
        self.builder = self.factory.makeBuilder(name='builder')
        self.interactor = BuilderInteractor(self.builder)

        # Have a publisher and a ppa handy for some of the tests below.
        self.publisher = make_publisher()
        self.publisher.prepareBreezyAutotest()
        self.ppa_joe = self.factory.makeArchive(name="joesppa")

        self.build = self.publisher.getPubSource(
            sourcename="gedit", status=PackagePublishingStatus.PUBLISHED,
            archive=self.ppa_joe).createMissingBuilds()[0]

        self.buildfarmjob = self.build.buildqueue_record.specific_job

    def test_idle_behavior_when_no_current_build(self):
        """An idle builder has no build behavior."""
        self.assertIs(None, self.interactor._current_build_behavior)

    def test_current_job_behavior(self):
        """The current behavior is set automatically from the current job."""
        # Set the builder attribute on the buildqueue record so that our
        # builder will think it has a current build.
        self.build.buildqueue_record.builder = self.builder
        behavior = removeSecurityProxy(self.interactor._current_build_behavior)
        self.assertIsInstance(behavior, BinaryPackageBuildBehavior)
        self.assertEqual(behavior._builder, self.builder)
        self.assertEqual(behavior._interactor, self.interactor)


class TestSlave(TestCase):
    """
    Integration tests for BuilderSlave that verify how it works against a
    real slave server.
    """

    run_tests_with = AsynchronousDeferredRunTest.make_factory(timeout=10)

    def setUp(self):
        super(TestSlave, self).setUp()
        self.slave_helper = self.useFixture(SlaveTestHelpers())

    def test_abort(self):
        slave = self.slave_helper.getClientSlave()
        # We need to be in a BUILDING state before we can abort.
        d = self.slave_helper.triggerGoodBuild(slave)
        d.addCallback(lambda ignored: slave.abort())
        d.addCallback(self.assertEqual, BuilderStatus.ABORTING)
        return d

    def test_build(self):
        # Calling 'build' with an expected builder type, a good build id,
        # valid chroot & filemaps works and returns a BuilderStatus of
        # BUILDING.
        build_id = 'some-id'
        slave = self.slave_helper.getClientSlave()
        d = self.slave_helper.triggerGoodBuild(slave, build_id)
        return d.addCallback(
            self.assertEqual, [BuilderStatus.BUILDING, build_id])

    def test_clean(self):
        slave = self.slave_helper.getClientSlave()
        # XXX: JonathanLange 2010-09-21: Calling clean() on the slave requires
        # it to be in either the WAITING or ABORTED states, and both of these
        # states are very difficult to achieve in a test environment. For the
        # time being, we'll just assert that a clean attribute exists.
        self.assertNotEqual(getattr(slave, 'clean', None), None)

    def test_echo(self):
        # Calling 'echo' contacts the server which returns the arguments we
        # gave it.
        self.slave_helper.getServerSlave()
        slave = self.slave_helper.getClientSlave()
        d = slave.echo('foo', 'bar', 42)
        return d.addCallback(self.assertEqual, ['foo', 'bar', 42])

    def test_info(self):
        # Calling 'info' gets some information about the slave.
        self.slave_helper.getServerSlave()
        slave = self.slave_helper.getClientSlave()
        d = slave.info()
        # We're testing the hard-coded values, since the version is hard-coded
        # into the remote slave, the supported build managers are hard-coded
        # into the tac file for the remote slave and config is returned from
        # the configuration file.
        return d.addCallback(
            self.assertEqual,
            ['1.0',
             'i386',
             ['sourcepackagerecipe',
              'translation-templates', 'binarypackage', 'debian']])

    def test_initial_status(self):
        # Calling 'status' returns the current status of the slave. The
        # initial status is IDLE.
        self.slave_helper.getServerSlave()
        slave = self.slave_helper.getClientSlave()
        d = slave.status()
        return d.addCallback(self.assertEqual, [BuilderStatus.IDLE, ''])

    def test_status_after_build(self):
        # Calling 'status' returns the current status of the slave. After a
        # build has been triggered, the status is BUILDING.
        slave = self.slave_helper.getClientSlave()
        build_id = 'status-build-id'
        d = self.slave_helper.triggerGoodBuild(slave, build_id)
        d.addCallback(lambda ignored: slave.status())

        def check_status(status):
            self.assertEqual([BuilderStatus.BUILDING, build_id], status[:2])
            [log_file] = status[2:]
            self.assertIsInstance(log_file, xmlrpclib.Binary)

        return d.addCallback(check_status)

    def test_ensurepresent_not_there(self):
        # ensurepresent checks to see if a file is there.
        self.slave_helper.getServerSlave()
        slave = self.slave_helper.getClientSlave()
        d = slave.ensurepresent('blahblah', None, None, None)
        d.addCallback(self.assertEqual, [False, 'No URL'])
        return d

    def test_ensurepresent_actually_there(self):
        # ensurepresent checks to see if a file is there.
        tachandler = self.slave_helper.getServerSlave()
        slave = self.slave_helper.getClientSlave()
        self.slave_helper.makeCacheFile(tachandler, 'blahblah')
        d = slave.ensurepresent('blahblah', None, None, None)
        d.addCallback(self.assertEqual, [True, 'No URL'])
        return d

    def test_sendFileToSlave_not_there(self):
        self.slave_helper.getServerSlave()
        slave = self.slave_helper.getClientSlave()
        d = slave.sendFileToSlave('blahblah', None, None, None)
        return assert_fails_with(d, CannotFetchFile)

    def test_sendFileToSlave_actually_there(self):
        tachandler = self.slave_helper.getServerSlave()
        slave = self.slave_helper.getClientSlave()
        self.slave_helper.makeCacheFile(tachandler, 'blahblah')
        d = slave.sendFileToSlave('blahblah', None, None, None)

        def check_present(ignored):
            d = slave.ensurepresent('blahblah', None, None, None)
            return d.addCallback(self.assertEqual, [True, 'No URL'])

        d.addCallback(check_present)
        return d

    def test_resumeHost_success(self):
        # On a successful resume resume() fires the returned deferred
        # callback with 'None'.
        self.slave_helper.getServerSlave()
        slave = self.slave_helper.getClientSlave()

        # The configuration testing command-line.
        self.assertEqual(
            'echo %(vm_host)s', config.builddmaster.vm_resume_command)

        # On success the response is None.
        def check_resume_success(response):
            out, err, code = response
            self.assertEqual(os.EX_OK, code)
            # XXX: JonathanLange 2010-09-23: We should instead pass the
            # expected vm_host into the client slave. Not doing this now,
            # since the SlaveHelper is being moved around.
            self.assertEqual("%s\n" % slave._vm_host, out)
        d = slave.resume()
        d.addBoth(check_resume_success)
        return d

    def test_resumeHost_failure(self):
        # On a failed resume, 'resumeHost' fires the returned deferred
        # errorback with the `ProcessTerminated` failure.
        self.slave_helper.getServerSlave()
        slave = self.slave_helper.getClientSlave()

        # Override the configuration command-line with one that will fail.
        failed_config = """
        [builddmaster]
        vm_resume_command: test "%(vm_host)s = 'no-sir'"
        """
        config.push('failed_resume_command', failed_config)
        self.addCleanup(config.pop, 'failed_resume_command')

        # On failures, the response is a twisted `Failure` object containing
        # a tuple.
        def check_resume_failure(failure):
            out, err, code = failure.value
            # The process will exit with a return code of "1".
            self.assertEqual(code, 1)
        d = slave.resume()
        d.addBoth(check_resume_failure)
        return d

    def test_resumeHost_timeout(self):
        # On a resume timeouts, 'resumeHost' fires the returned deferred
        # errorback with the `TimeoutError` failure.

        # Override the configuration command-line with one that will timeout.
        timeout_config = """
        [builddmaster]
        vm_resume_command: sleep 5
        socket_timeout: 1
        """
        config.push('timeout_resume_command', timeout_config)
        self.addCleanup(config.pop, 'timeout_resume_command')

        self.slave_helper.getServerSlave()
        slave = self.slave_helper.getClientSlave()

        # On timeouts, the response is a twisted `Failure` object containing
        # a `TimeoutError` error.
        def check_resume_timeout(failure):
            self.assertIsInstance(failure, Failure)
            out, err, code = failure.value
            self.assertEqual(code, signal.SIGKILL)
        clock = Clock()
        d = slave.resume(clock=clock)
        # Move the clock beyond the socket_timeout but earlier than the
        # sleep 5.  This stops the test having to wait for the timeout.
        # Fast tests FTW!
        clock.advance(2)
        d.addBoth(check_resume_timeout)
        return d


class TestSlaveTimeouts(TestCase):
    # Testing that the methods that call callRemote() all time out
    # as required.

    run_tests_with = AsynchronousDeferredRunTestForBrokenTwisted

    def setUp(self):
        super(TestSlaveTimeouts, self).setUp()
        self.slave_helper = self.useFixture(SlaveTestHelpers())
        self.clock = Clock()
        self.proxy = DeadProxy("url")
        self.slave = self.slave_helper.getClientSlave(
            reactor=self.clock, proxy=self.proxy)

    def assertCancelled(self, d):
        self.clock.advance(config.builddmaster.socket_timeout + 1)
        return assert_fails_with(d, CancelledError)

    def test_timeout_abort(self):
        return self.assertCancelled(self.slave.abort())

    def test_timeout_clean(self):
        return self.assertCancelled(self.slave.clean())

    def test_timeout_echo(self):
        return self.assertCancelled(self.slave.echo())

    def test_timeout_info(self):
        return self.assertCancelled(self.slave.info())

    def test_timeout_status(self):
        return self.assertCancelled(self.slave.status())

    def test_timeout_ensurepresent(self):
        return self.assertCancelled(
            self.slave.ensurepresent(None, None, None, None))

    def test_timeout_build(self):
        return self.assertCancelled(
            self.slave.build(None, None, None, None, None))


class TestSlaveConnectionTimeouts(TestCase):
    # Testing that we can override the default 30 second connection
    # timeout.

    run_test = SynchronousDeferredRunTest

    def setUp(self):
        super(TestSlaveConnectionTimeouts, self).setUp()
        self.slave_helper = self.useFixture(SlaveTestHelpers())
        self.clock = Clock()

    def tearDown(self):
        # We need to remove any DelayedCalls that didn't actually get called.
        clean_up_reactor()
        super(TestSlaveConnectionTimeouts, self).tearDown()

    def test_connection_timeout(self):
        # The default timeout of 30 seconds should not cause a timeout,
        # only the config value should.
        self.pushConfig('builddmaster', socket_timeout=180)

        slave = self.slave_helper.getClientSlave(reactor=self.clock)
        d = slave.echo()
        # Advance past the 30 second timeout.  The real reactor will
        # never call connectTCP() since we're not spinning it up.  This
        # avoids "connection refused" errors and simulates an
        # environment where the endpoint doesn't respond.
        self.clock.advance(31)
        self.assertFalse(d.called)

        self.clock.advance(config.builddmaster.socket_timeout + 1)
        self.assertTrue(d.called)
        return assert_fails_with(d, CancelledError)


class TestSlaveWithLibrarian(TestCaseWithFactory):
    """Tests that need more of Launchpad to run."""

    layer = LaunchpadZopelessLayer
    run_tests_with = AsynchronousDeferredRunTestForBrokenTwisted.make_factory(
        timeout=20)

    def setUp(self):
        super(TestSlaveWithLibrarian, self).setUp()
        self.slave_helper = self.useFixture(SlaveTestHelpers())

    def test_ensurepresent_librarian(self):
        # ensurepresent, when given an http URL for a file will download the
        # file from that URL and report that the file is present, and it was
        # downloaded.

        # Use the Librarian because it's a "convenient" web server.
        lf = self.factory.makeLibraryFileAlias(
            'HelloWorld.txt', content="Hello World")
        self.layer.txn.commit()
        self.slave_helper.getServerSlave()
        slave = self.slave_helper.getClientSlave()
        d = slave.ensurepresent(
            lf.content.sha1, lf.http_url, "", "")
        d.addCallback(self.assertEqual, [True, 'Download'])
        return d

    def test_retrieve_files_from_filecache(self):
        # Files that are present on the slave can be downloaded with a
        # filename made from the sha1 of the content underneath the
        # 'filecache' directory.
        content = "Hello World"
        lf = self.factory.makeLibraryFileAlias(
            'HelloWorld.txt', content=content)
        self.layer.txn.commit()
        expected_url = '%s/filecache/%s' % (
            self.slave_helper.BASE_URL, lf.content.sha1)
        self.slave_helper.getServerSlave()
        slave = self.slave_helper.getClientSlave()
        d = slave.ensurepresent(
            lf.content.sha1, lf.http_url, "", "")

        def check_file(ignored):
            d = getPage(expected_url.encode('utf8'))
            return d.addCallback(self.assertEqual, content)

        return d.addCallback(check_file)

    def test_getFiles(self):
        # Test BuilderSlave.getFiles().
        # It also implicitly tests getFile() - I don't want to test that
        # separately because it increases test run time and it's going
        # away at some point anyway, in favour of getFiles().
        contents = ["content1", "content2", "content3"]
        self.slave_helper.getServerSlave()
        slave = self.slave_helper.getClientSlave()
        filemap = {}
        content_map = {}

        def got_files(ignored):
            # Called back when getFiles finishes.  Make sure all the
            # content is as expected.
            for sha1 in filemap:
                local_file = filemap[sha1]
                file = open(local_file)
                self.assertEqual(content_map[sha1], file.read())
                file.close()

        def finished_uploading(ignored):
            d = slave.getFiles(filemap)
            return d.addCallback(got_files)

        # Set up some files on the builder and store details in
        # content_map so we can compare downloads later.
        dl = []
        for content in contents:
            filename = content + '.txt'
            lf = self.factory.makeLibraryFileAlias(filename, content=content)
            content_map[lf.content.sha1] = content
            fd, filemap[lf.content.sha1] = tempfile.mkstemp()
            self.addCleanup(os.remove, filemap[lf.content.sha1])
            self.layer.txn.commit()
            d = slave.ensurepresent(lf.content.sha1, lf.http_url, "", "")
            dl.append(d)

        return DeferredList(dl).addCallback(finished_uploading)
>>>>>>> 02b6be81
<|MERGE_RESOLUTION|>--- conflicted
+++ resolved
@@ -81,374 +81,6 @@
         builder.handleFailure(BufferLogger())
         self.assertEqual(1, builder.failure_count)
 
-<<<<<<< HEAD
-=======
-    def _setupBuilder(self):
-        processor = self.factory.makeProcessor(name="i386")
-        builder = self.factory.makeBuilder(
-            processor=processor, virtualized=True, vm_host="bladh")
-        self.patch(BuilderSlave, 'makeBuilderSlave', FakeMethod(OkSlave()))
-        distroseries = self.factory.makeDistroSeries()
-        das = self.factory.makeDistroArchSeries(
-            distroseries=distroseries, architecturetag="i386",
-            processorfamily=processor.family)
-        chroot = self.factory.makeLibraryFileAlias()
-        das.addOrUpdateChroot(chroot)
-        distroseries.nominatedarchindep = das
-        return builder, distroseries, das
-
-    def _setupRecipeBuildAndBuilder(self):
-        # Helper function to make a builder capable of building a
-        # recipe, returning both.
-        builder, distroseries, distroarchseries = self._setupBuilder()
-        build = self.factory.makeSourcePackageRecipeBuild(
-            distroseries=distroseries)
-        return builder, build
-
-    def _setupBinaryBuildAndBuilder(self):
-        # Helper function to make a builder capable of building a
-        # binary package, returning both.
-        builder, distroseries, distroarchseries = self._setupBuilder()
-        build = self.factory.makeBinaryPackageBuild(
-            distroarchseries=distroarchseries, builder=builder)
-        return builder, build
-
-    def test_findAndStartJob_returns_candidate(self):
-        # findAndStartJob finds the next queued job using _findBuildCandidate.
-        # We don't care about the type of build at all.
-        builder, build = self._setupRecipeBuildAndBuilder()
-        candidate = build.queueBuild()
-        # _findBuildCandidate is tested elsewhere, we just make sure that
-        # findAndStartJob delegates to it.
-        removeSecurityProxy(builder)._findBuildCandidate = FakeMethod(
-            result=candidate)
-        d = BuilderInteractor(builder).findAndStartJob()
-        return d.addCallback(self.assertEqual, candidate)
-
-    def test_findAndStartJob_starts_job(self):
-        # findAndStartJob finds the next queued job using _findBuildCandidate
-        # and then starts it.
-        # We don't care about the type of build at all.
-        builder, build = self._setupRecipeBuildAndBuilder()
-        candidate = build.queueBuild()
-        removeSecurityProxy(builder)._findBuildCandidate = FakeMethod(
-            result=candidate)
-        d = BuilderInteractor(builder).findAndStartJob()
-
-        def check_build_started(candidate):
-            self.assertEqual(candidate.builder, builder)
-            self.assertEqual(BuildStatus.BUILDING, build.status)
-
-        return d.addCallback(check_build_started)
-
-    def test_virtual_job_dispatch_pings_before_building(self):
-        # We need to send a ping to the builder to work around a bug
-        # where sometimes the first network packet sent is dropped.
-        builder, build = self._setupBinaryBuildAndBuilder()
-        candidate = build.queueBuild()
-        removeSecurityProxy(builder)._findBuildCandidate = FakeMethod(
-            result=candidate)
-        interactor = BuilderInteractor(builder)
-        d = interactor.findAndStartJob()
-
-        def check_build_started(candidate):
-            self.assertIn(
-                ('echo', 'ping'), interactor.slave.call_log)
-
-        return d.addCallback(check_build_started)
-
-    @inlineCallbacks
-    def test_recover_building_slave_with_job_that_finished_elsewhere(self):
-        # See bug 671242
-        # When a job is destroyed, the builder's behaviour should be reset
-        # too so that we don't traceback when the wrong behaviour tries
-        # to access a non-existent job.
-        builder, build = self._setupBinaryBuildAndBuilder()
-        candidate = build.queueBuild()
-        building_slave = BuildingSlave()
-        interactor = BuilderInteractor(builder, building_slave)
-        candidate.markAsBuilding(builder)
-
-        # At this point we should see a valid behaviour on the builder:
-        self.assertIsNot(None, interactor._current_build_behavior)
-        yield interactor.rescueIfLost()
-        self.assertIsNot(None, interactor._current_build_behavior)
-        candidate.destroySelf()
-        yield interactor.rescueIfLost()
-        self.assertIs(None, interactor._current_build_behavior)
-
-
-class TestBuilderInteractor(TestCase):
-
-    run_tests_with = AsynchronousDeferredRunTest.make_factory(timeout=10)
-
-    def test_extractBuildStatus_baseline(self):
-        # extractBuildStatus picks the name of the build status out of a
-        # dict describing the slave's status.
-        slave_status = {'build_status': 'BuildStatus.BUILDING'}
-        interactor = BuilderInteractor(MockBuilder())
-        self.assertEqual(
-            BuildStatus.BUILDING.name,
-            interactor.extractBuildStatus(slave_status))
-
-    def test_extractBuildStatus_malformed(self):
-        # extractBuildStatus errors out when the status string is not
-        # of the form it expects.
-        slave_status = {'build_status': 'BUILDING'}
-        interactor = BuilderInteractor(MockBuilder())
-        self.assertRaises(
-            AssertionError, interactor.extractBuildStatus, slave_status)
-
-    def test_verifySlaveBuildCookie_good(self):
-        interactor = BuilderInteractor(MockBuilder(), None, TrivialBehavior())
-        interactor.verifySlaveBuildCookie('trivial')
-
-    def test_verifySlaveBuildCookie_bad(self):
-        interactor = BuilderInteractor(MockBuilder(), None, TrivialBehavior())
-        self.assertRaises(
-            CorruptBuildCookie,
-            interactor.verifySlaveBuildCookie, 'difficult')
-
-    def test_verifySlaveBuildCookie_idle(self):
-        interactor = BuilderInteractor(MockBuilder())
-        self.assertIs(None, interactor._current_build_behavior)
-        self.assertRaises(
-            CorruptBuildCookie, interactor.verifySlaveBuildCookie, 'foo')
-
-    def test_updateStatus_aborts_lost_and_broken_slave(self):
-        # A slave that's 'lost' should be aborted; when the slave is
-        # broken then abort() should also throw a fault.
-        slave = LostBuildingBrokenSlave()
-        interactor = BuilderInteractor(MockBuilder(), slave, TrivialBehavior())
-        d = interactor.updateStatus(BufferLogger())
-
-        def check_slave_status(failure):
-            self.assertIn('abort', slave.call_log)
-            # 'Fault' comes from the LostBuildingBrokenSlave, this is
-            # just testing that the value is passed through.
-            self.assertIsInstance(failure.value, xmlrpclib.Fault)
-
-        return d.addBoth(check_slave_status)
-
-    def test_resumeSlaveHost_nonvirtual(self):
-        builder = MockBuilder(virtualized=False)
-        d = BuilderInteractor(builder).resumeSlaveHost()
-        return assert_fails_with(d, CannotResumeHost)
-
-    def test_resumeSlaveHost_no_vmhost(self):
-        builder = MockBuilder(virtualized=True, vm_host=None)
-        d = BuilderInteractor(builder).resumeSlaveHost()
-        return assert_fails_with(d, CannotResumeHost)
-
-    def test_resumeSlaveHost_success(self):
-        reset_config = """
-            [builddmaster]
-            vm_resume_command: /bin/echo -n parp"""
-        config.push('reset', reset_config)
-        self.addCleanup(config.pop, 'reset')
-
-        builder = MockBuilder(virtualized=True, vm_host="pop")
-        d = BuilderInteractor(builder).resumeSlaveHost()
-
-        def got_resume(output):
-            self.assertEqual(('parp', ''), output)
-
-        return d.addCallback(got_resume)
-
-    def test_resumeSlaveHost_command_failed(self):
-        reset_fail_config = """
-            [builddmaster]
-            vm_resume_command: /bin/false"""
-        config.push('reset fail', reset_fail_config)
-        self.addCleanup(config.pop, 'reset fail')
-        builder = MockBuilder(virtualized=True, vm_host="pop")
-        d = BuilderInteractor(builder).resumeSlaveHost()
-        return assert_fails_with(d, CannotResumeHost)
-
-    def test_resetOrFail_resume_failure(self):
-        reset_fail_config = """
-            [builddmaster]
-            vm_resume_command: /bin/false"""
-        config.push('reset fail', reset_fail_config)
-        self.addCleanup(config.pop, 'reset fail')
-        builder = MockBuilder(virtualized=True, vm_host="pop", builderok=True)
-        d = BuilderInteractor(builder).resetOrFail(BufferLogger(), Exception())
-        return assert_fails_with(d, CannotResumeHost)
-
-    def test_slave(self):
-        # Builder.slave is a BuilderSlave that points at the actual Builder.
-        # The Builder is only ever used in scripts that run outside of the
-        # security context.
-        builder = MockBuilder(virtualized=False)
-        interactor = BuilderInteractor(builder)
-        self.assertEqual(builder.url, interactor.slave.url)
-        self.assertEqual(10, interactor.slave.timeout)
-
-        builder = MockBuilder(virtualized=True)
-        interactor = BuilderInteractor(builder)
-        self.assertEqual(5, interactor.slave.timeout)
-
-    def test_recovery_of_aborted_virtual_slave(self):
-        # If a virtual_slave is in the ABORTED state,
-        # rescueBuilderIfLost should clean it if we don't think it's
-        # currently building anything.
-        # See bug 463046.
-        aborted_slave = AbortedSlave()
-        d = BuilderInteractor(MockBuilder(), aborted_slave).rescueIfLost()
-
-        def check_slave_calls(ignored):
-            self.assertIn('clean', aborted_slave.call_log)
-
-        return d.addCallback(check_slave_calls)
-
-    def test_recovery_of_aborted_nonvirtual_slave(self):
-        # If a nonvirtual slave is in the ABORTED state,
-        # rescueBuilderIfLost should clean it if we don't think it's
-        # currently building anything.
-        aborted_slave = AbortedSlave()
-        builder = MockBuilder(virtualized=False, builderok=False)
-        d = BuilderInteractor(builder, aborted_slave).rescueIfLost()
-
-        def check_slave_calls(ignored):
-            self.assertIn('clean', aborted_slave.call_log)
-
-        return d.addCallback(check_slave_calls)
-
-    def test_recover_ok_slave(self):
-        # An idle slave is not rescued.
-        slave = OkSlave()
-        d = BuilderInteractor(
-            MockBuilder(), slave, TrivialBehavior()).rescueIfLost()
-
-        def check_slave_calls(ignored):
-            self.assertNotIn('abort', slave.call_log)
-            self.assertNotIn('clean', slave.call_log)
-
-        return d.addCallback(check_slave_calls)
-
-    def test_recover_waiting_slave_with_good_id(self):
-        # rescueIfLost does not attempt to abort or clean a builder that is
-        # WAITING.
-        waiting_slave = WaitingSlave(build_id='trivial')
-        d = BuilderInteractor(
-            MockBuilder(), waiting_slave, TrivialBehavior()).rescueIfLost()
-
-        def check_slave_calls(ignored):
-            self.assertNotIn('abort', waiting_slave.call_log)
-            self.assertNotIn('clean', waiting_slave.call_log)
-
-        return d.addCallback(check_slave_calls)
-
-    def test_recover_waiting_slave_with_bad_id(self):
-        # If a slave is WAITING with a build for us to get, and the build
-        # cookie cannot be verified, which means we don't recognize the build,
-        # then rescueBuilderIfLost should attempt to abort it, so that the
-        # builder is reset for a new build, and the corrupt build is
-        # discarded.
-        waiting_slave = WaitingSlave(build_id='non-trivial')
-        d = BuilderInteractor(
-            MockBuilder(), waiting_slave, TrivialBehavior()).rescueIfLost()
-
-        def check_slave_calls(ignored):
-            self.assertNotIn('abort', waiting_slave.call_log)
-            self.assertIn('clean', waiting_slave.call_log)
-
-        return d.addCallback(check_slave_calls)
-
-    def test_recover_building_slave_with_good_id(self):
-        # rescueIfLost does not attempt to abort or clean a builder that is
-        # BUILDING.
-        building_slave = BuildingSlave(build_id='trivial')
-        d = BuilderInteractor(
-            MockBuilder(), building_slave, TrivialBehavior()).rescueIfLost()
-
-        def check_slave_calls(ignored):
-            self.assertNotIn('abort', building_slave.call_log)
-            self.assertNotIn('clean', building_slave.call_log)
-
-        return d.addCallback(check_slave_calls)
-
-    def test_recover_building_slave_with_bad_id(self):
-        # If a slave is BUILDING with a build id we don't recognize, then we
-        # abort the build, thus stopping it in its tracks.
-        building_slave = BuildingSlave(build_id='non-trivial')
-        d = BuilderInteractor(
-            MockBuilder(), building_slave, TrivialBehavior()).rescueIfLost()
-
-        def check_slave_calls(ignored):
-            self.assertIn('abort', building_slave.call_log)
-            self.assertNotIn('clean', building_slave.call_log)
-
-        return d.addCallback(check_slave_calls)
-
-
-class TestBuilderInteractorSlaveStatus(TestCase):
-    # Verify what BuilderInteractor.slaveStatus returns with slaves in
-    # different states.
-
-    run_tests_with = AsynchronousDeferredRunTest
-
-    @inlineCallbacks
-    def assertStatus(self, slave, builder_status=None,
-                     build_status=None, logtail=False, filemap=None,
-                     dependencies=None):
-        statuses = yield BuilderInteractor(MockBuilder(), slave).slaveStatus()
-        status_dict = statuses[1]
-
-        expected = {}
-        if builder_status is not None:
-            expected["builder_status"] = builder_status
-        if build_status is not None:
-            expected["build_status"] = build_status
-        if dependencies is not None:
-            expected["dependencies"] = dependencies
-
-        # We don't care so much about the content of the logtail,
-        # just that it's there.
-        if logtail:
-            tail = status_dict.pop("logtail")
-            self.assertIsInstance(tail, xmlrpclib.Binary)
-
-        self.assertEqual(expected, status_dict)
-
-    def test_slaveStatus_idle_slave(self):
-        self.assertStatus(
-            OkSlave(), builder_status='BuilderStatus.IDLE')
-
-    def test_slaveStatus_building_slave(self):
-        self.assertStatus(
-            BuildingSlave(), builder_status='BuilderStatus.BUILDING',
-            logtail=True)
-
-    def test_slaveStatus_waiting_slave(self):
-        self.assertStatus(
-            WaitingSlave(), builder_status='BuilderStatus.WAITING',
-            build_status='BuildStatus.OK', filemap={})
-
-    def test_slaveStatus_aborting_slave(self):
-        self.assertStatus(
-            AbortingSlave(), builder_status='BuilderStatus.ABORTING')
-
-    def test_slaveStatus_aborted_slave(self):
-        self.assertStatus(
-            AbortedSlave(), builder_status='BuilderStatus.ABORTED')
-
-    def test_isAvailable_with_not_builderok(self):
-        # isAvailable() is a wrapper around BuilderSlave.status()
-        builder = MockBuilder()
-        builder.builderok = False
-        d = BuilderInteractor(builder).isAvailable()
-        return d.addCallback(self.assertFalse)
-
-    def test_isAvailable_with_slave_fault(self):
-        d = BuilderInteractor(MockBuilder(), BrokenSlave()).isAvailable()
-        return d.addCallback(self.assertFalse)
-
-    def test_isAvailable_with_slave_idle(self):
-        d = BuilderInteractor(MockBuilder(), OkSlave()).isAvailable()
-        return d.addCallback(self.assertTrue)
-
->>>>>>> 02b6be81
 
 class TestFindBuildCandidateBase(TestCaseWithFactory):
     """Setup the test publisher and some builders."""
@@ -774,411 +406,4 @@
         next_job = removeSecurityProxy(
             self.frog_builder)._findBuildCandidate()
 
-<<<<<<< HEAD
-        self.failUnlessEqual(self.bq2, next_job)
-=======
-        self.failUnlessEqual(self.bq2, next_job)
-
-
-class TestCurrentBuildBehavior(TestCaseWithFactory):
-    """This test ensures the get/set behavior of BuilderInteractor's
-    _current_build_behavior property.
-    """
-
-    layer = LaunchpadZopelessLayer
-
-    def setUp(self):
-        """Create a new builder ready for testing."""
-        super(TestCurrentBuildBehavior, self).setUp()
-        self.builder = self.factory.makeBuilder(name='builder')
-        self.interactor = BuilderInteractor(self.builder)
-
-        # Have a publisher and a ppa handy for some of the tests below.
-        self.publisher = make_publisher()
-        self.publisher.prepareBreezyAutotest()
-        self.ppa_joe = self.factory.makeArchive(name="joesppa")
-
-        self.build = self.publisher.getPubSource(
-            sourcename="gedit", status=PackagePublishingStatus.PUBLISHED,
-            archive=self.ppa_joe).createMissingBuilds()[0]
-
-        self.buildfarmjob = self.build.buildqueue_record.specific_job
-
-    def test_idle_behavior_when_no_current_build(self):
-        """An idle builder has no build behavior."""
-        self.assertIs(None, self.interactor._current_build_behavior)
-
-    def test_current_job_behavior(self):
-        """The current behavior is set automatically from the current job."""
-        # Set the builder attribute on the buildqueue record so that our
-        # builder will think it has a current build.
-        self.build.buildqueue_record.builder = self.builder
-        behavior = removeSecurityProxy(self.interactor._current_build_behavior)
-        self.assertIsInstance(behavior, BinaryPackageBuildBehavior)
-        self.assertEqual(behavior._builder, self.builder)
-        self.assertEqual(behavior._interactor, self.interactor)
-
-
-class TestSlave(TestCase):
-    """
-    Integration tests for BuilderSlave that verify how it works against a
-    real slave server.
-    """
-
-    run_tests_with = AsynchronousDeferredRunTest.make_factory(timeout=10)
-
-    def setUp(self):
-        super(TestSlave, self).setUp()
-        self.slave_helper = self.useFixture(SlaveTestHelpers())
-
-    def test_abort(self):
-        slave = self.slave_helper.getClientSlave()
-        # We need to be in a BUILDING state before we can abort.
-        d = self.slave_helper.triggerGoodBuild(slave)
-        d.addCallback(lambda ignored: slave.abort())
-        d.addCallback(self.assertEqual, BuilderStatus.ABORTING)
-        return d
-
-    def test_build(self):
-        # Calling 'build' with an expected builder type, a good build id,
-        # valid chroot & filemaps works and returns a BuilderStatus of
-        # BUILDING.
-        build_id = 'some-id'
-        slave = self.slave_helper.getClientSlave()
-        d = self.slave_helper.triggerGoodBuild(slave, build_id)
-        return d.addCallback(
-            self.assertEqual, [BuilderStatus.BUILDING, build_id])
-
-    def test_clean(self):
-        slave = self.slave_helper.getClientSlave()
-        # XXX: JonathanLange 2010-09-21: Calling clean() on the slave requires
-        # it to be in either the WAITING or ABORTED states, and both of these
-        # states are very difficult to achieve in a test environment. For the
-        # time being, we'll just assert that a clean attribute exists.
-        self.assertNotEqual(getattr(slave, 'clean', None), None)
-
-    def test_echo(self):
-        # Calling 'echo' contacts the server which returns the arguments we
-        # gave it.
-        self.slave_helper.getServerSlave()
-        slave = self.slave_helper.getClientSlave()
-        d = slave.echo('foo', 'bar', 42)
-        return d.addCallback(self.assertEqual, ['foo', 'bar', 42])
-
-    def test_info(self):
-        # Calling 'info' gets some information about the slave.
-        self.slave_helper.getServerSlave()
-        slave = self.slave_helper.getClientSlave()
-        d = slave.info()
-        # We're testing the hard-coded values, since the version is hard-coded
-        # into the remote slave, the supported build managers are hard-coded
-        # into the tac file for the remote slave and config is returned from
-        # the configuration file.
-        return d.addCallback(
-            self.assertEqual,
-            ['1.0',
-             'i386',
-             ['sourcepackagerecipe',
-              'translation-templates', 'binarypackage', 'debian']])
-
-    def test_initial_status(self):
-        # Calling 'status' returns the current status of the slave. The
-        # initial status is IDLE.
-        self.slave_helper.getServerSlave()
-        slave = self.slave_helper.getClientSlave()
-        d = slave.status()
-        return d.addCallback(self.assertEqual, [BuilderStatus.IDLE, ''])
-
-    def test_status_after_build(self):
-        # Calling 'status' returns the current status of the slave. After a
-        # build has been triggered, the status is BUILDING.
-        slave = self.slave_helper.getClientSlave()
-        build_id = 'status-build-id'
-        d = self.slave_helper.triggerGoodBuild(slave, build_id)
-        d.addCallback(lambda ignored: slave.status())
-
-        def check_status(status):
-            self.assertEqual([BuilderStatus.BUILDING, build_id], status[:2])
-            [log_file] = status[2:]
-            self.assertIsInstance(log_file, xmlrpclib.Binary)
-
-        return d.addCallback(check_status)
-
-    def test_ensurepresent_not_there(self):
-        # ensurepresent checks to see if a file is there.
-        self.slave_helper.getServerSlave()
-        slave = self.slave_helper.getClientSlave()
-        d = slave.ensurepresent('blahblah', None, None, None)
-        d.addCallback(self.assertEqual, [False, 'No URL'])
-        return d
-
-    def test_ensurepresent_actually_there(self):
-        # ensurepresent checks to see if a file is there.
-        tachandler = self.slave_helper.getServerSlave()
-        slave = self.slave_helper.getClientSlave()
-        self.slave_helper.makeCacheFile(tachandler, 'blahblah')
-        d = slave.ensurepresent('blahblah', None, None, None)
-        d.addCallback(self.assertEqual, [True, 'No URL'])
-        return d
-
-    def test_sendFileToSlave_not_there(self):
-        self.slave_helper.getServerSlave()
-        slave = self.slave_helper.getClientSlave()
-        d = slave.sendFileToSlave('blahblah', None, None, None)
-        return assert_fails_with(d, CannotFetchFile)
-
-    def test_sendFileToSlave_actually_there(self):
-        tachandler = self.slave_helper.getServerSlave()
-        slave = self.slave_helper.getClientSlave()
-        self.slave_helper.makeCacheFile(tachandler, 'blahblah')
-        d = slave.sendFileToSlave('blahblah', None, None, None)
-
-        def check_present(ignored):
-            d = slave.ensurepresent('blahblah', None, None, None)
-            return d.addCallback(self.assertEqual, [True, 'No URL'])
-
-        d.addCallback(check_present)
-        return d
-
-    def test_resumeHost_success(self):
-        # On a successful resume resume() fires the returned deferred
-        # callback with 'None'.
-        self.slave_helper.getServerSlave()
-        slave = self.slave_helper.getClientSlave()
-
-        # The configuration testing command-line.
-        self.assertEqual(
-            'echo %(vm_host)s', config.builddmaster.vm_resume_command)
-
-        # On success the response is None.
-        def check_resume_success(response):
-            out, err, code = response
-            self.assertEqual(os.EX_OK, code)
-            # XXX: JonathanLange 2010-09-23: We should instead pass the
-            # expected vm_host into the client slave. Not doing this now,
-            # since the SlaveHelper is being moved around.
-            self.assertEqual("%s\n" % slave._vm_host, out)
-        d = slave.resume()
-        d.addBoth(check_resume_success)
-        return d
-
-    def test_resumeHost_failure(self):
-        # On a failed resume, 'resumeHost' fires the returned deferred
-        # errorback with the `ProcessTerminated` failure.
-        self.slave_helper.getServerSlave()
-        slave = self.slave_helper.getClientSlave()
-
-        # Override the configuration command-line with one that will fail.
-        failed_config = """
-        [builddmaster]
-        vm_resume_command: test "%(vm_host)s = 'no-sir'"
-        """
-        config.push('failed_resume_command', failed_config)
-        self.addCleanup(config.pop, 'failed_resume_command')
-
-        # On failures, the response is a twisted `Failure` object containing
-        # a tuple.
-        def check_resume_failure(failure):
-            out, err, code = failure.value
-            # The process will exit with a return code of "1".
-            self.assertEqual(code, 1)
-        d = slave.resume()
-        d.addBoth(check_resume_failure)
-        return d
-
-    def test_resumeHost_timeout(self):
-        # On a resume timeouts, 'resumeHost' fires the returned deferred
-        # errorback with the `TimeoutError` failure.
-
-        # Override the configuration command-line with one that will timeout.
-        timeout_config = """
-        [builddmaster]
-        vm_resume_command: sleep 5
-        socket_timeout: 1
-        """
-        config.push('timeout_resume_command', timeout_config)
-        self.addCleanup(config.pop, 'timeout_resume_command')
-
-        self.slave_helper.getServerSlave()
-        slave = self.slave_helper.getClientSlave()
-
-        # On timeouts, the response is a twisted `Failure` object containing
-        # a `TimeoutError` error.
-        def check_resume_timeout(failure):
-            self.assertIsInstance(failure, Failure)
-            out, err, code = failure.value
-            self.assertEqual(code, signal.SIGKILL)
-        clock = Clock()
-        d = slave.resume(clock=clock)
-        # Move the clock beyond the socket_timeout but earlier than the
-        # sleep 5.  This stops the test having to wait for the timeout.
-        # Fast tests FTW!
-        clock.advance(2)
-        d.addBoth(check_resume_timeout)
-        return d
-
-
-class TestSlaveTimeouts(TestCase):
-    # Testing that the methods that call callRemote() all time out
-    # as required.
-
-    run_tests_with = AsynchronousDeferredRunTestForBrokenTwisted
-
-    def setUp(self):
-        super(TestSlaveTimeouts, self).setUp()
-        self.slave_helper = self.useFixture(SlaveTestHelpers())
-        self.clock = Clock()
-        self.proxy = DeadProxy("url")
-        self.slave = self.slave_helper.getClientSlave(
-            reactor=self.clock, proxy=self.proxy)
-
-    def assertCancelled(self, d):
-        self.clock.advance(config.builddmaster.socket_timeout + 1)
-        return assert_fails_with(d, CancelledError)
-
-    def test_timeout_abort(self):
-        return self.assertCancelled(self.slave.abort())
-
-    def test_timeout_clean(self):
-        return self.assertCancelled(self.slave.clean())
-
-    def test_timeout_echo(self):
-        return self.assertCancelled(self.slave.echo())
-
-    def test_timeout_info(self):
-        return self.assertCancelled(self.slave.info())
-
-    def test_timeout_status(self):
-        return self.assertCancelled(self.slave.status())
-
-    def test_timeout_ensurepresent(self):
-        return self.assertCancelled(
-            self.slave.ensurepresent(None, None, None, None))
-
-    def test_timeout_build(self):
-        return self.assertCancelled(
-            self.slave.build(None, None, None, None, None))
-
-
-class TestSlaveConnectionTimeouts(TestCase):
-    # Testing that we can override the default 30 second connection
-    # timeout.
-
-    run_test = SynchronousDeferredRunTest
-
-    def setUp(self):
-        super(TestSlaveConnectionTimeouts, self).setUp()
-        self.slave_helper = self.useFixture(SlaveTestHelpers())
-        self.clock = Clock()
-
-    def tearDown(self):
-        # We need to remove any DelayedCalls that didn't actually get called.
-        clean_up_reactor()
-        super(TestSlaveConnectionTimeouts, self).tearDown()
-
-    def test_connection_timeout(self):
-        # The default timeout of 30 seconds should not cause a timeout,
-        # only the config value should.
-        self.pushConfig('builddmaster', socket_timeout=180)
-
-        slave = self.slave_helper.getClientSlave(reactor=self.clock)
-        d = slave.echo()
-        # Advance past the 30 second timeout.  The real reactor will
-        # never call connectTCP() since we're not spinning it up.  This
-        # avoids "connection refused" errors and simulates an
-        # environment where the endpoint doesn't respond.
-        self.clock.advance(31)
-        self.assertFalse(d.called)
-
-        self.clock.advance(config.builddmaster.socket_timeout + 1)
-        self.assertTrue(d.called)
-        return assert_fails_with(d, CancelledError)
-
-
-class TestSlaveWithLibrarian(TestCaseWithFactory):
-    """Tests that need more of Launchpad to run."""
-
-    layer = LaunchpadZopelessLayer
-    run_tests_with = AsynchronousDeferredRunTestForBrokenTwisted.make_factory(
-        timeout=20)
-
-    def setUp(self):
-        super(TestSlaveWithLibrarian, self).setUp()
-        self.slave_helper = self.useFixture(SlaveTestHelpers())
-
-    def test_ensurepresent_librarian(self):
-        # ensurepresent, when given an http URL for a file will download the
-        # file from that URL and report that the file is present, and it was
-        # downloaded.
-
-        # Use the Librarian because it's a "convenient" web server.
-        lf = self.factory.makeLibraryFileAlias(
-            'HelloWorld.txt', content="Hello World")
-        self.layer.txn.commit()
-        self.slave_helper.getServerSlave()
-        slave = self.slave_helper.getClientSlave()
-        d = slave.ensurepresent(
-            lf.content.sha1, lf.http_url, "", "")
-        d.addCallback(self.assertEqual, [True, 'Download'])
-        return d
-
-    def test_retrieve_files_from_filecache(self):
-        # Files that are present on the slave can be downloaded with a
-        # filename made from the sha1 of the content underneath the
-        # 'filecache' directory.
-        content = "Hello World"
-        lf = self.factory.makeLibraryFileAlias(
-            'HelloWorld.txt', content=content)
-        self.layer.txn.commit()
-        expected_url = '%s/filecache/%s' % (
-            self.slave_helper.BASE_URL, lf.content.sha1)
-        self.slave_helper.getServerSlave()
-        slave = self.slave_helper.getClientSlave()
-        d = slave.ensurepresent(
-            lf.content.sha1, lf.http_url, "", "")
-
-        def check_file(ignored):
-            d = getPage(expected_url.encode('utf8'))
-            return d.addCallback(self.assertEqual, content)
-
-        return d.addCallback(check_file)
-
-    def test_getFiles(self):
-        # Test BuilderSlave.getFiles().
-        # It also implicitly tests getFile() - I don't want to test that
-        # separately because it increases test run time and it's going
-        # away at some point anyway, in favour of getFiles().
-        contents = ["content1", "content2", "content3"]
-        self.slave_helper.getServerSlave()
-        slave = self.slave_helper.getClientSlave()
-        filemap = {}
-        content_map = {}
-
-        def got_files(ignored):
-            # Called back when getFiles finishes.  Make sure all the
-            # content is as expected.
-            for sha1 in filemap:
-                local_file = filemap[sha1]
-                file = open(local_file)
-                self.assertEqual(content_map[sha1], file.read())
-                file.close()
-
-        def finished_uploading(ignored):
-            d = slave.getFiles(filemap)
-            return d.addCallback(got_files)
-
-        # Set up some files on the builder and store details in
-        # content_map so we can compare downloads later.
-        dl = []
-        for content in contents:
-            filename = content + '.txt'
-            lf = self.factory.makeLibraryFileAlias(filename, content=content)
-            content_map[lf.content.sha1] = content
-            fd, filemap[lf.content.sha1] = tempfile.mkstemp()
-            self.addCleanup(os.remove, filemap[lf.content.sha1])
-            self.layer.txn.commit()
-            d = slave.ensurepresent(lf.content.sha1, lf.http_url, "", "")
-            dl.append(d)
-
-        return DeferredList(dl).addCallback(finished_uploading)
->>>>>>> 02b6be81
+        self.failUnlessEqual(self.bq2, next_job)