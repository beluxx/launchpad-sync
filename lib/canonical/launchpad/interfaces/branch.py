# Copyright 2005, 2008 Canonical Ltd.  All rights reserved.
# pylint: disable-msg=E0211,E0213,F0401,W0611

"""Branch interfaces."""

__metaclass__ = type

__all__ = [
    'BadBranchSearchContext',
    'bazaar_identity',
    'BRANCH_NAME_VALIDATION_ERROR_MESSAGE',
    'branch_name_validator',
    'BranchCreationException',
    'BranchCreationForbidden',
    'BranchCreationNoTeamOwnedJunkBranches',
    'BranchCreatorNotMemberOfOwnerTeam',
    'BranchCreatorNotOwner',
    'BranchExists',
    'BranchFormat',
    'BranchLifecycleStatus',
    'BranchLifecycleStatusFilter',
    'BranchListingSort',
    'BranchMergeControlStatus',
    'BranchPersonSearchContext',
    'BranchPersonSearchRestriction',
    'BranchType',
    'BranchTypeError',
    'CannotDeleteBranch',
    'ControlFormat',
    'DEFAULT_BRANCH_STATUS_IN_LISTING',
    'get_blacklisted_hostnames',
    'IBranch',
    'IBranchBatchNavigator',
    'IBranchCloud',
    'IBranchDelta',
    'IBranchDiffJob',
    'IBranchDiffJobSource',
    'IBranchJob',
    'IBranchListingFilter',
    'IBranchNavigationMenu',
    'IBranchPersonSearchContext',
    'IBranchSet',
    'IRevisionMailJob',
    'IRevisionMailJobSource',
    'MAXIMUM_MIRROR_FAILURES',
    'MIRROR_TIME_INCREMENT',
    'NoSuchBranch',
    'RepositoryFormat',
    'UICreatableBranchType',
    'UnknownBranchTypeError',
    'user_has_special_branch_access',
    ]

from cgi import escape
from datetime import timedelta
import re

# ensure correct plugins are loaded
import canonical.codehosting
from bzrlib.branch import (
    BranchReferenceFormat, BzrBranchFormat4, BzrBranchFormat5,
    BzrBranchFormat6, BzrBranchFormat7)
from bzrlib.bzrdir import (
    BzrDirFormat4, BzrDirFormat5, BzrDirFormat6, BzrDirMetaFormat1)
from bzrlib.plugins.loom.branch import (
    BzrBranchLoomFormat1, BzrBranchLoomFormat6)
from bzrlib.repofmt.knitrepo import (RepositoryFormatKnit1,
    RepositoryFormatKnit3, RepositoryFormatKnit4)
from bzrlib.repofmt.pack_repo import (
    RepositoryFormatKnitPack1, RepositoryFormatKnitPack3,
    RepositoryFormatKnitPack4, RepositoryFormatKnitPack5,
    )
from bzrlib.repofmt.weaverepo import (
    RepositoryFormat4, RepositoryFormat5, RepositoryFormat6,
    RepositoryFormat7)
from zope.component import getUtility
from zope.interface import implements, Interface, Attribute
from zope.schema import (
    Bool, Bytes, Int, Choice, Object, Text, TextLine, Datetime)

from canonical.lazr.enum import (
    DBEnumeratedType, DBItem, EnumeratedType, Item, use_template)
from canonical.lazr.fields import CollectionField, Reference, ReferenceChoice
from canonical.lazr.rest.declarations import (
    export_as_webservice_entry, export_write_operation, exported)

from canonical.config import config

from canonical.launchpad import _
from canonical.launchpad.fields import (
    PublicPersonChoice, Summary, Title, URIField, Whiteboard)
from canonical.launchpad.validators import LaunchpadValidationError
from canonical.launchpad.interfaces.job import IJob
from canonical.launchpad.interfaces.launchpad import (
    IHasOwner, ILaunchpadCelebrities)
from canonical.launchpad.webapp.interfaces import (
    ITableBatchNavigator, NameLookupFailed)
from canonical.launchpad.webapp.menu import structured


class BranchLifecycleStatus(DBEnumeratedType):
    """Branch Lifecycle Status

    This indicates the status of the branch, as part of an overall
    "lifecycle". The idea is to indicate to other people how mature this
    branch is, or whether or not the code in the branch has been deprecated.
    Essentially, this tells us what the author of the branch thinks of the
    code in the branch.
    """

    NEW = DBItem(1, """
        New

        Has just been created.
        """)

    EXPERIMENTAL = DBItem(10, """
        Experimental

        Still under active development, and not suitable for merging into
        release branches.
        """)

    DEVELOPMENT = DBItem(30, """
        Development

        Shaping up nicely, but incomplete or untested, and not yet ready for
        merging or production use.
        """)

    MATURE = DBItem(50, """
        Mature

        Completely addresses the issues it is supposed to, tested, and stable
        enough for merging into other branches.
        """)

    MERGED = DBItem(70, """
        Merged

        Successfully merged into its target branch(es). No further development
        is anticipated.
        """)

    ABANDONED = DBItem(80, "Abandoned")


class BranchMergeControlStatus(DBEnumeratedType):
    """Branch Merge Control Status

    Does the branch want Launchpad to manage a merge queue, and if it does,
    how does the branch owner handle removing items from the queue.
    """

    NO_QUEUE = DBItem(1, """
        Does not use a merge queue

        The branch does not use the merge queue managed by Launchpad.  Merges
        are tracked and managed elsewhere.  Users will not be able to queue up
        approved branch merge proposals.
        """)

    MANUAL = DBItem(2, """
        Manual processing of the merge queue

        One or more people are responsible for manually processing the queued
        branch merge proposals.
        """)

    ROBOT = DBItem(3, """
        A branch merge robot is used to process the merge queue

        An external application, like PQM, is used to merge in the queued
        approved proposed merges.
        """)

    ROBOT_RESTRICTED = DBItem(4, """
        The branch merge robot used to process the queue is in restricted mode

        When the robot is in restricted mode, normal queued branches are not
        returned for merging, only those with "Queued for Restricted
        merging" will be.
        """)


class BranchType(DBEnumeratedType):
    """Branch Type

    The type of a branch determins the branch interaction with a number
    of other subsystems.
    """

    HOSTED = DBItem(1, """
        Hosted

        Launchpad is the primary location of this branch.
        """)

    MIRRORED = DBItem(2, """
        Mirrored

        Primarily hosted elsewhere and is periodically mirrored
        from the external location into Launchpad.
        """)

    IMPORTED = DBItem(3, """
        Imported

        Branches that have been converted from some other revision
        control system into bzr and are made available through Launchpad.
        """)

    REMOTE = DBItem(4, """
        Remote

        Registered in Launchpad with an external location,
        but is not to be mirrored, nor available through Launchpad.
        """)


def _format_enum(num, format, format_string=None, description=None):
    instance = format()
    if format_string is None:
        format_string = instance.get_format_string()
    if description is None:
        description = instance.get_format_description()
    return DBItem(num, format_string, description)


class BranchFormat(DBEnumeratedType):
    """Branch on-disk format.

    This indicates which (Bazaar) format is used on-disk.  The list must be
    updated as the list of formats supported by Bazaar is updated.
    """

    UNRECOGNIZED = DBItem(1000, '!Unrecognized!', 'Unrecognized format')

    # Branch 4 was only used with all-in-one formats, so it didn't have its
    # own marker.  It was implied by the control directory marker.
    BZR_BRANCH_4 = _format_enum(
        4, BzrBranchFormat4, 'Fake Bazaar Branch 4 marker')

    BRANCH_REFERENCE = _format_enum(1, BranchReferenceFormat)

    BZR_BRANCH_5 = _format_enum(5, BzrBranchFormat5)

    BZR_BRANCH_6 = _format_enum(6, BzrBranchFormat6)

    BZR_BRANCH_7 = _format_enum(7, BzrBranchFormat7)

    BZR_LOOM_1 = _format_enum(101, BzrBranchLoomFormat1)

    BZR_LOOM_2 = _format_enum(106, BzrBranchLoomFormat6)

    BZR_LOOM_3 = DBItem(
        107, "Bazaar-NG Loom branch format 7\n", "Loom branch format 7")


class RepositoryFormat(DBEnumeratedType):
    """Repository on-disk format.

    This indicates which (Bazaar) format is used on-disk.  The list must be
    updated as the list of formats supported by Bazaar is updated.
    """

    UNRECOGNIZED = DBItem(1000, '!Unrecognized!', 'Unrecognized format')

    # Repository formats prior to format 7 had no marker because they
    # were implied by the control directory format.
    BZR_REPOSITORY_4 = _format_enum(
        4, RepositoryFormat4, 'Fake Bazaar repository 4 marker')

    BZR_REPOSITORY_5 = _format_enum(
        5, RepositoryFormat5, 'Fake Bazaar repository 5 marker')

    BZR_REPOSITORY_6 = _format_enum(
        6, RepositoryFormat6, 'Fake Bazaar repository 6 marker')

    BZR_REPOSITORY_7 = _format_enum(7, RepositoryFormat7)

    BZR_KNIT_1 = _format_enum(101, RepositoryFormatKnit1)

    BZR_KNIT_3 = _format_enum(103, RepositoryFormatKnit3)

    BZR_KNIT_4 = _format_enum(104, RepositoryFormatKnit4)

    BZR_KNITPACK_1 = _format_enum(201, RepositoryFormatKnitPack1)

    BZR_KNITPACK_3 = _format_enum(203, RepositoryFormatKnitPack3)

    BZR_KNITPACK_4 = _format_enum(204, RepositoryFormatKnitPack4)

    BZR_KNITPACK_5 = _format_enum(
        205, RepositoryFormatKnitPack5,
        description='Packs 5 (needs bzr 1.6, supports stacking)\n')

    BZR_KNITPACK_5_RRB = DBItem(206,
        'Bazaar RepositoryFormatKnitPack5RichRoot (bzr 1.6)\n',
        'Packs 5-Rich Root (needs bzr 1.6, supports stacking)'
        )

    BZR_KNITPACK_5_RR = DBItem(207,
        'Bazaar RepositoryFormatKnitPack5RichRoot (bzr 1.6.1)\n',
        'Packs 5 rich-root (adds stacking support, requires bzr 1.6.1)',
        )

    BZR_KNITPACK_6 = DBItem(208,
        'Bazaar RepositoryFormatKnitPack6 (bzr 1.9)\n',
        'Packs 6 (uses btree indexes, requires bzr 1.9)'
        )

    BZR_KNITPACK_6_RR = DBItem(209,
        'Bazaar RepositoryFormatKnitPack6RichRoot (bzr 1.9)\n',
        'Packs 6 rich-root (uses btree indexes, requires bzr 1.9)'
        )

    BZR_PACK_DEV_0 = DBItem(300,
        'Bazaar development format 0 (needs bzr.dev from before 1.3)\n',
        'Development repository format, currently the same as pack-0.92',
        )

    BZR_PACK_DEV_0_SUBTREE = DBItem(301,
        'Bazaar development format 0 with subtree support (needs bzr.dev from'
        ' before 1.3)\n',
        'Development repository format, currently the same as'
        ' pack-0.92-subtree\n',
        )

    BZR_DEV_1 = DBItem(302,
        "Bazaar development format 1 (needs bzr.dev from before 1.6)\n",
        "Development repository format, currently the same as "
        "pack-0.92 with external reference support.\n"
        )

    BZR_DEV_1_SUBTREE = DBItem(303,
        "Bazaar development format 1 with subtree support "
        "(needs bzr.dev from before 1.6)\n",
        "Development repository format, currently the same as "
        "pack-0.92-subtree with external reference support.\n"
        )

    BZR_DEV_2 = DBItem(304,
        "Bazaar development format 2 (needs bzr.dev from before 1.8)\n",
        "Development repository format, currently the same as "
            "1.6.1 with B+Trees.\n"
        )

    BZR_DEV_2_SUBTREE = DBItem(305,
       "Bazaar development format 2 with subtree support "
        "(needs bzr.dev from before 1.8)\n",
        "Development repository format, currently the same as "
        "1.6.1-subtree with B+Tree indices.\n"
        )


class ControlFormat(DBEnumeratedType):
    """Control directory (BzrDir) format.

    This indicates what control directory format is on disk.  Must be updated
    as new formats become available.
    """

    UNRECOGNIZED = DBItem(1000, '!Unrecognized!', 'Unrecognized format')

    BZR_DIR_4 = _format_enum(4, BzrDirFormat4)

    BZR_DIR_5 = _format_enum(5, BzrDirFormat5)

    BZR_DIR_6 = _format_enum(6, BzrDirFormat6)

    BZR_METADIR_1 = _format_enum(1, BzrDirMetaFormat1)


class UICreatableBranchType(EnumeratedType):
    """The types of branches that can be created through the web UI."""
    use_template(BranchType, exclude='IMPORTED')


DEFAULT_BRANCH_STATUS_IN_LISTING = (
    BranchLifecycleStatus.NEW,
    BranchLifecycleStatus.EXPERIMENTAL,
    BranchLifecycleStatus.DEVELOPMENT,
    BranchLifecycleStatus.MATURE)


# The maximum number of failures before we disable mirroring.
MAXIMUM_MIRROR_FAILURES = 5

# How frequently we mirror branches.
MIRROR_TIME_INCREMENT = timedelta(hours=6)


class BranchCreationException(Exception):
    """Base class for branch creation exceptions."""


class BranchExists(BranchCreationException):
    """Raised when creating a branch that already exists."""

    def __init__(self, existing_branch):
        # XXX: JonathanLange 2008-12-04 spec=package-branches: This error
        # message logic is incorrect, but the exact text is being tested
        # in branch-xmlrpc.txt.
        params = {'name': existing_branch.name}
        if existing_branch.product is None:
            params['maybe_junk'] = 'junk '
            params['context'] = existing_branch.owner.name
        else:
            params['maybe_junk'] = ''
            params['context'] = '%s in %s' % (
                existing_branch.owner.name, existing_branch.product.name)
        message = (
            'A %(maybe_junk)sbranch with the name "%(name)s" already exists '
            'for %(context)s.' % params)
        self.existing_branch = existing_branch
        BranchCreationException.__init__(self, message)


class CannotDeleteBranch(Exception):
    """The branch cannot be deleted at this time."""


class UnknownBranchTypeError(Exception):
    """Raised when the user specifies an unrecognized branch type."""


class BranchCreationForbidden(BranchCreationException):
    """A Branch visibility policy forbids branch creation.

    The exception is raised if the policy for the product does not allow
    the creator of the branch to create a branch for that product.
    """


class BranchCreatorNotMemberOfOwnerTeam(BranchCreationException):
    """Branch creator is not a member of the owner team.

    Raised when a user is attempting to create a branch and set the owner of
    the branch to a team that they are not a member of.
    """


class BranchCreationNoTeamOwnedJunkBranches(BranchCreationException):
    """We forbid the creation of team-owned +junk branches.

    Raised when a user is attempting to create a team-owned +junk branch.
    """

    error_message = (
        "+junk branches are only available for individuals. Please consider "
        "registering a project for collaborating on branches: "
        "https://help.launchpad.net/Projects/Registering")

    def __init__(self):
        BranchCreationException.__init__(self, self.error_message)


class BranchCreatorNotOwner(BranchCreationException):
    """A user cannot create a branch belonging to another user.

    Raised when a user is attempting to create a branch and set the owner of
    the branch to another user.
    """


class BranchTypeError(Exception):
    """An operation cannot be performed for a particular branch type.

    Some branch operations are only valid for certain types of branches.  The
    BranchTypeError exception is raised if one of these operations is called
    with a branch of the wrong type.
    """


class NoSuchBranch(NameLookupFailed):
    """Raised when we try to load a branch that does not exist."""

    _message_prefix = "No such branch"


class BadBranchSearchContext(Exception):
    """The context is not valid for a branch search."""


def get_blacklisted_hostnames():
    """Return a list of hostnames blacklisted for Branch URLs."""
    hostnames = config.codehosting.blacklisted_hostnames
    # If nothing specified, return an empty list. Special-casing since
    # ''.split(',') == [''].
    if hostnames == '':
        return []
    return hostnames.split(',')


class BranchURIField(URIField):

    def _validate(self, value):
        # import here to avoid circular import
        from canonical.launchpad.webapp import canonical_url
        from canonical.launchpad.webapp.uri import URI

        super(BranchURIField, self)._validate(value)

        # XXX thumper 2007-06-12:
        # Move this validation code into IBranchSet so it can be
        # reused in the XMLRPC code, and the Authserver.
        # This also means we could get rid of the imports above.

        # URIField has already established that we have a valid URI
        uri = URI(value)
        launchpad_domain = config.vhost.mainsite.hostname
        if uri.underDomain(launchpad_domain):
            message = _(
                "For Launchpad to mirror a branch, the original branch "
                "cannot be on <code>${domain}</code>.",
                mapping={'domain': escape(launchpad_domain)})
            raise LaunchpadValidationError(structured(message))

        for hostname in get_blacklisted_hostnames():
            if uri.underDomain(hostname):
                message = _(
                    'Launchpad cannot mirror branches from %s.' % hostname)
                raise LaunchpadValidationError(structured(message))

        # As well as the check against the config, we also need to check
        # against the actual text used in the database constraint.
        constraint_text = 'http://bazaar.launchpad.net'
        if value.startswith(constraint_text):
            message = _(
                "For Launchpad to mirror a branch, the original branch "
                "cannot be on <code>${domain}</code>.",
                mapping={'domain': escape(constraint_text)})
            raise LaunchpadValidationError(structured(message))

        if IBranch.providedBy(self.context) and self.context.url == str(uri):
            return # url was not changed

        if uri.path == '/':
            message = _(
                "URLs for branches cannot point to the root of a site.")
            raise LaunchpadValidationError(message)

        branch = getUtility(IBranchSet).getByUrl(str(uri))
        if branch is not None:
            message = _(
                'The bzr branch <a href="${url}">${branch}</a> is '
                'already registered with this URL.',
                mapping={'url': canonical_url(branch),
                         'branch': escape(branch.displayname)})
            raise LaunchpadValidationError(structured(message))


BRANCH_NAME_VALIDATION_ERROR_MESSAGE = _(
    "Branch names must start with a number or letter.  The characters +, -, "
    "_, . and @ are also allowed after the first character.")


# This is a copy of the pattern in database/schema/trusted.sql.  Don't
# change this without changing that.
valid_branch_name_pattern = re.compile(r"^(?i)[a-z0-9][a-z0-9+\.\-@_]*\Z")


def valid_branch_name(name):
    """Return True if the name is valid as a branch name, otherwise False.

    The rules for what is a valid branch name are described in
    BRANCH_NAME_VALIDATION_ERROR_MESSAGE.
    """
    if valid_branch_name_pattern.match(name):
        return True
    return False


def branch_name_validator(name):
    """Return True if the name is valid, or raise a LaunchpadValidationError.
    """
    if not valid_branch_name(name):
        raise LaunchpadValidationError(
            _("Invalid branch name '${name}'. ${message}",
              mapping={'name': name,
                       'message': BRANCH_NAME_VALIDATION_ERROR_MESSAGE}))
    return True


class IBranchBatchNavigator(ITableBatchNavigator):
    """A marker interface for registering the appropriate branch listings."""


class IBranchNavigationMenu(Interface):
    """A marker interface to indicate the need to show the branch menu."""


class IBranch(IHasOwner):
    """A Bazaar branch."""
    # Mark branches as exported entries for the Launchpad API.
    export_as_webservice_entry()

    id = Int(title=_('ID'), readonly=True, required=True)

    # XXX: TimPenhey 2007-08-31
    # The vocabulary set for branch_type is only used for the creation
    # of branches through the automatically generated forms, and doesn't
    # actually represent the complete range of real values that branch_type
    # may actually hold.  Import branches are not created in the same
    # way as Hosted, Mirrored or Remote branches.
    # There are two option:
    #   1) define a separate schema to use in the UI (sledgehammer solution)
    #   2) work out some way to specify a restricted vocabulary in the view
    # Personally I'd like a LAZR way to do number 2.
    branch_type = exported(
        Choice(
            title=_("Branch Type"), required=True, readonly=True,
            vocabulary=UICreatableBranchType))

    name = exported(
        TextLine(
            title=_('Name'), required=True, constraint=branch_name_validator,
            description=_(
                "Keep very short, unique, and descriptive, because it will "
                "be used in URLs.  "
                "Examples: main, devel, release-1.0, gnome-vfs.")))

    title = exported(
        Title(
            title=_('Title'), required=False,
            description=_(
                "Describe the branch as clearly as possible in up to 70 "
                "characters. This title is displayed in every branch list "
                "or report.")))

    summary = exported(
        Summary(
            title=_('Summary'), required=False,
            description=_(
                "A single-paragraph description of the branch. This will be "
                "displayed on the branch page.")))

    url = exported(
        BranchURIField(
            title=_('Branch URL'), required=False,
            allowed_schemes=['http', 'https', 'ftp', 'sftp', 'bzr+ssh'],
            allow_userinfo=False,
            allow_query=False,
            allow_fragment=False,
            trailing_slash=False,
            description=_(
                "This is the external location where the Bazaar "
                "branch is hosted.")))

    branch_format = exported(
        Choice(
            title=_("Branch Format"),
            required=False, readonly=True,
            vocabulary=BranchFormat))

    repository_format = exported(
        Choice(
            title=_("Repository Format"),
            required=False, readonly=True,
            vocabulary=RepositoryFormat))

    control_format = exported(
        Choice(
            title=_("Control Directory"),
            required=False, readonly=True,
            vocabulary=ControlFormat))

    whiteboard = exported(
        Whiteboard(
            title=_('Whiteboard'), required=False,
            description=_('Notes on the current status of the branch.')))

    mirror_status_message = exported(
        Text(
            title=_('The last message we got when mirroring this branch.'),
            required=False, readonly=True))

    private = Bool(
        title=_("Keep branch confidential"), required=False,
        description=_("Make this branch visible only to its subscribers."),
        default=False)

    # People attributes
    registrant = exported(
        PublicPersonChoice(
            title=_("The user that registered the branch."),
            required=True, readonly=True,
            vocabulary='ValidPersonOrTeam'))
    owner = exported(
        PublicPersonChoice(
            title=_('Owner'),
            required=True,
            vocabulary='UserTeamsParticipationPlusSelf',
            description=_("Either yourself or a team you are a member of. "
                          "This controls who can modify the branch.")))

    reviewer = exported(
        PublicPersonChoice(
            title=_('Default Review Team'),
            required=False,
            vocabulary='ValidPersonOrTeam',
            description=_("The reviewer of a branch is the person or team "
                          "that is responsible for reviewing proposals and "
                          "merging into this branch.")))

    # XXX: JonathanLange 2008-11-24: Export these.
    distroseries = Choice(
        title=_("Distribution Series"), required=False,
        vocabulary='DistroSeries',
        description=_(
            "The distribution series that this branch belongs to. Branches "
            "do not have to belong to a distribution series, they can also "
            "belong to a project or be junk branches."))

    sourcepackagename = Choice(
        title=_("Source Package Name"), required=True,
        vocabulary='SourcePackageName',
        description=_(
            "The source package that this is a branch of. Source package "
            "branches always belong to a distribution series."))

    distribution = Attribute(
        "The IDistribution that this branch belongs to. None if not a "
        "package branch.")

    sourcepackage = Attribute(
        "The ISourcePackage that this branch belongs to. None if not a "
        "package branch.")

    code_reviewer = Attribute(
        "The reviewer if set, otherwise the owner of the branch.")

    # XXX: JonathanLange 2008-12-08 spec=package-branches: decorates blows up
    # if we call this 'context'!
    container = Attribute("The context that this branch belongs to.")

    # Product attributes
    # ReferenceChoice is Interface rather than IProduct as IProduct imports
    # IBranch and we'd get import errors.  IPerson does a similar trick.
    # The schema is set properly to `IProduct` in _schema_circular_imports.
    product = exported(
        ReferenceChoice(
            title=_('Project'),
            required=False,
            vocabulary='Product',
            schema=Interface,
            description=_("The project this branch belongs to.")),
        exported_as='project')

    # Display attributes
    unique_name = exported(
        Text(title=_('Unique name'), readonly=True,
             description=_("Unique name of the branch, including the "
                           "owner and project names.")))

    displayname = exported(
        Text(title=_('Display name'), readonly=True,
             description=_(
                "The branch title if provided, or the unique_name.")),
        exported_as='display_name')

    # Stats and status attributes
    lifecycle_status = exported(
        Choice(
            title=_('Status'), vocabulary=BranchLifecycleStatus,
            default=BranchLifecycleStatus.NEW))

    # Mirroring attributes. For more information about how these all relate to
    # each other, look at
    # 'lib/canonical/launchpad/doc/puller-state-table.ods'.
    last_mirrored = Datetime(
        title=_("Last time this branch was successfully mirrored."),
        required=False)
    last_mirrored_id = Text(
        title=_("Last mirrored revision ID"), required=False,
        description=_("The head revision ID of the branch when last "
                      "successfully mirrored."))
    last_mirror_attempt = Datetime(
        title=_("Last time a mirror of this branch was attempted."),
        required=False)
    mirror_failures = Attribute(
        "Number of failed mirror attempts since the last successful mirror.")
    next_mirror_time = Datetime(
        title=_("If this value is more recent than the last mirror attempt, "
                "then the branch will be mirrored on the next mirror run."),
        required=False)

    # Scanning attributes
    last_scanned = Datetime(
        title=_("Last time this branch was successfully scanned."),
        required=False)
    last_scanned_id = Text(
        title=_("Last scanned revision ID"), required=False,
        description=_("The head revision ID of the branch when last "
                      "successfully scanned."))
    revision_count = Int(
        title=_("Revision count"),
        description=_("The revision number of the tip of the branch.")
        )

    stacked_on = Attribute('Stacked-on branch')

    warehouse_url = Attribute(
        "URL for accessing the branch by ID. "
        "This is for in-datacentre services only and allows such services to "
        "be unaffected during branch renames. "
        "See doc/bazaar for more information about the branch warehouse.")

    # Bug attributes
    bug_branches = Attribute(
        "The bug-branch link objects that link this branch to bugs. ")

    related_bugs = Attribute(
        "The bugs related to this branch, likely branches on which "
        "some work has been done to fix this bug.")

    # Specification attributes
    spec_links = Attribute("Specifications linked to this branch")

    # Joins
    revision_history = Attribute(
        """The sequence of BranchRevision for the mainline of that branch.

        They are ordered with the most recent revision first, and the list
        only contains those in the "leftmost tree", or in other words
        the revisions that match the revision history from bzrlib for this
        branch.
        """)
    subscriptions = Attribute(
        "BranchSubscriptions associated to this branch.")
    subscribers = Attribute("Persons subscribed to this branch.")

    date_created = exported(
        Datetime(
            title=_('Date Created'),
            required=True,
            readonly=True))

    date_last_modified = exported(
        Datetime(
            title=_('Date Last Modified'),
            required=True,
            readonly=False))

    def destroySelf(break_references=False):
        """Delete the specified branch.

        BranchRevisions associated with this branch will also be deleted.
        :param break_references: If supplied, break any references to this
            branch by deleting items with mandatory references and
            NULLing other references.
        :raise: CannotDeleteBranch if the branch cannot be deleted.
        """

    def latest_revisions(quantity=10):
        """A specific number of the latest revisions in that branch."""

    # These attributes actually have a value_type of IBranchMergeProposal,
    # but uses Interface to prevent circular imports, and the value_type is
    # set near IBranchMergeProposal.
    landing_targets = exported(
        CollectionField(
            title=_('Landing Targets'),
            description=_(
                'A collection of the merge proposals where this branch is '
                'the source branch.'),
            readonly=True,
            value_type=Reference(Interface)))
    landing_candidates = exported(
        CollectionField(
            title=_('Landing Candidates'),
            description=_(
                'A collection of the merge proposals where this branch is '
                'the target branch.'),
            readonly=True,
            value_type=Reference(Interface)))
    dependent_branches = exported(
        CollectionField(
            title=_('Dependent Branches'),
            description=_(
                'A collection of the merge proposals that are dependent '
                'on this branch.'),
            readonly=True,
            value_type=Reference(Interface)))

    def addLandingTarget(registrant, target_branch, dependent_branch=None,
                         whiteboard=None, date_created=None,
                         needs_review=False, initial_comment=None,
                         review_requests=None):
        """Create a new BranchMergeProposal with this branch as the source.

        Both the target_branch and the dependent_branch, if it is there,
        must be branches of the same project as the source branch.

        Branches without associated projects, junk branches, cannot
        specify landing targets.

        :param registrant: The person who is adding the landing target.
        :param target_branch: Must be another branch, and different to self.
        :param dependent_branch: Optional but if it is not None, it must be
            another branch.
        :param whiteboard: Optional.  Just text, notes or instructions
            pertinant to the landing such as testing notes.
        :param date_created: Used to specify the date_created value of the
            merge request.
        :param needs_review: Used to specify the the proposal is ready for
            review right now.
        :param initial_comment: An optional initial comment can be added
            when adding the new target.
        :param review_requests: An optional list of (`Person`, review_type).
        """

    def getStackedBranches():
        """The branches that are stacked on this one."""

    def getStackedBranchesWithIncompleteMirrors():
        """Branches that are stacked on this one but aren't done mirroring.

        In particular, these are branches that have started mirroring but have
        not yet succeeded. Failed branches are included.
        """

    merge_queue = Attribute(
        "The queue that contains the QUEUED proposals for this branch.")

    merge_control_status = Choice(
        title=_('Merge Control Status'), required=True,
        vocabulary=BranchMergeControlStatus,
        default=BranchMergeControlStatus.NO_QUEUE)

    def getMergeQueue():
        """The proposals that are QUEUED to land on this branch."""

    def revisions_since(timestamp):
        """Revisions in the history that are more recent than timestamp."""

    code_is_browseable = Attribute(
        "Is the code in this branch accessable through codebrowse?")

    def codebrowse_url(*extras):
        """Construct a URL for this branch in codebrowse.

        :param extras: Zero or more path segments that will be joined onto the
            end of the URL (with `bzrlib.urlutils.join`).
        """

    # Don't use Object -- that would cause an import loop with ICodeImport.
    code_import = Attribute("The associated CodeImport, if any.")

    bzr_identity = exported(
        Text(
            title=_('Bazaar Identity'),
            readonly=True,
            description=_(
                'The bzr branch path as accessed by Launchpad. If the '
                'branch is associated with a product as the primary '
                'development focus, then the result should be lp:product.  '
                'If the branch is related to a series, then '
                'lp:product/series.  Otherwise the result is '
                'lp:~user/product/branch-name.'
                )))

    def addToLaunchBag(launchbag):
        """Add information about this branch to `launchbag'.

        Use this when traversing to this branch in the web UI.

        In particular, add information about the branch's container to the
        launchbag. If the branch has a product, add that; if it has a source
        package, add lots of information about that.

        :param launchbag: `ILaunchBag`.
        """

    def canBeDeleted():
        """Can this branch be deleted in its current state.

        A branch is considered deletable if it has no revisions, is not
        linked to any bugs, specs, productseries, or code imports, and
        has no subscribers.
        """

    def deletionRequirements():
        """Determine what is required to delete this branch.

        :return: a dict of {object: (operation, reason)}, where object is the
            object that must be deleted or altered, operation is either
            "delete" or "alter", and reason is a string explaining why the
            object needs to be touched.
        """

    def associatedProductSeries():
        """Return the product series that this branch is associated with.

        A branch may be associated with a product series as either a
        user_branch or import_branch.  Also a branch can be associated
        with more than one product series as a user_branch.
        """

    # subscription-related methods
    def subscribe(person, notification_level, max_diff_lines,
                  code_review_level):
        """Subscribe this person to the branch.

        :param person: The `Person` to subscribe.
        :param notification_level: The kinds of branch changes that cause
            notification.
        :param max_diff_lines: The maximum number of lines of diff that may
            appear in a notification.
        :param code_review_level: The kinds of code review activity that cause
            notification.
        :return: new or existing BranchSubscription."""

    def getSubscription(person):
        """Return the BranchSubscription for this person."""

    def hasSubscription(person):
        """Is this person subscribed to the branch?"""

    def unsubscribe(person):
        """Remove the person's subscription to this branch."""

    def getSubscriptionsByLevel(notification_levels):
        """Return the subscriptions that are at the given notification levels.

        :param notification_levels: An iterable of
            `BranchSubscriptionNotificationLevel`s
        :return: An SQLObject query result.
        """

    def getBranchRevision(sequence=None, revision=None, revision_id=None):
        """Get the associated `BranchRevision`.

        One and only one parameter is to be not None.

        :param sequence: The revno of the revision in the mainline history.
        :param revision: A `Revision` object.
        :param revision_id: A revision id string.
        :return: A `BranchRevision` or None.
        """

    def createBranchRevision(sequence, revision):
        """Create a new `BranchRevision` for this branch."""

    def createBranchRevisionFromIDs(revision_id_sequence_pairs):
        """Create a batch of BranchRevision objects.

        :param revision_id_sequence_pairs: A sequence of (revision_id,
            sequence) pairs.  The revision_ids are assumed to have been
            inserted already; no checking of this is done.
        """

    def getTipRevision():
        """Return the `Revision` associated with the `last_scanned_id`.

        Will return None if last_scanned_id is None, or if the id
        is not found (as in a ghost revision).
        """

    def updateScannedDetails(db_revision, revision_count):
        """Updates attributes associated with the scanning of the branch.

        A single entry point that is called solely from the branch scanner
        script.

        :param revision: The `Revision` that is the tip, or None if empty.
        :param revision_count: The number of revisions in the history
                               (main line revisions).
        """

    def getNotificationRecipients():
        """Return a complete INotificationRecipientSet instance.

        The INotificationRecipientSet instance contains the subscribers
        and their subscriptions.
        """

    def getScannerData():
        """Retrieve the full ancestry of a branch for the branch scanner.

        The branch scanner script is the only place where we need to retrieve
        all the BranchRevision rows for a branch. Since the ancestry of some
        branches is into the tens of thousands we don't want to materialise
        BranchRevision instances for each of these.

        :return: tuple of three items.
            1. Ancestry set of bzr revision-ids.
            2. History list of bzr revision-ids. Similar to the result of
               bzrlib.Branch.revision_history().
            3. Dictionnary mapping bzr bzr revision-ids to the database ids of
               the corresponding BranchRevision rows for this branch.
        """

    def getPullURL():
        """Return the URL used to pull the branch into the mirror area."""

    @export_write_operation()
    def requestMirror():
        """Request that this branch be mirrored on the next run of the branch
        puller.
        """

    def startMirroring():
        """Signal that this branch is being mirrored."""

    def mirrorComplete(last_revision_id):
        """Signal that a mirror attempt has completed successfully.

        :param last_revision_id: The revision ID of the tip of the mirrored
            branch.
        """

    def mirrorFailed(reason):
        """Signal that a mirror attempt failed.

        :param reason: An error message that will be displayed on the branch
            detail page.
        """


class IBranchSet(Interface):
    """Interface representing the set of branches."""

    def __getitem__(branch_id):
        """Return the branch with the given id.

        Raise NotFoundError if there is no such branch.
        """

    def __iter__():
        """Return an iterator that will go through all branches."""

    def count():
        """Return the number of branches in the database.

        Only counts public branches.
        """

    def countBranchesWithAssociatedBugs():
        """Return the number of branches that have bugs associated.

        Only counts public branches.
        """

    def get(branch_id, default=None):
        """Return the branch with the given id.

        Return the default value if there is no such branch.
        """

    def new(branch_type, name, registrant, owner, product=None, url=None,
            title=None, lifecycle_status=BranchLifecycleStatus.NEW,
            summary=None, whiteboard=None, date_created=None,
            distroseries=None, sourcepackagename=None):
        """Create a new branch.

        Raises BranchCreationForbidden if the creator is not allowed
        to create a branch for the specified product.

        If product, distroseries and sourcepackagename are None (indicating a
        +junk branch) then the owner must not be a team, except for the
        special case of the ~vcs-imports celebrity.
        """

    def getByUniqueName(unique_name):
        """Find a branch by its ~owner/product/name unique name.

        Return None if no match was found.
        """

<<<<<<< HEAD
    def getRewriteMap():
        """Return the branches that can appear in the rewrite map.

        This returns only public, non-remote branches. The results *will*
        include branches that aren't explicitly private but are stacked-on
        private branches. The rewrite map generator filters these out itself.
        """

    def URIToUniqueName(uri):
        """Return the unique name for the URL, if the URL is on codehosting.

        This does not ensure that the unique name is valid.  It recognizes the
        codehosting URLs of remote branches and mirrors, but not their
        remote URLs.

        :param uri: An instance of webapp.uri.URI
        :return: The unique name if possible, None if the URI is not a valid
            codehosting URI.
        """

=======
>>>>>>> 5e1bb249
    def getByUrl(url, default=None):
        """Find a branch by URL.

        Either from the external specified in Branch.url, or from the URL on
        http://bazaar.launchpad.net/.

        Return the default value if no match was found.
        """

    def getByLPPath(path):
        """Find the branch associated with an lp: path.

        Recognized formats:
        "~owner/product/name" (same as unique name)
        "product/series" (branch associated with a product series)
        "product" (development focus of product)

        :return: a tuple of `IBranch`, extra_path, series.  Series is the
            series, if any, used to perform the lookup.
        :raises: `BranchNotFound`, `NoBranchForSeries`, and other subclasses
            of `LaunchpadFault`.
        """

    def getBranchesToScan():
        """Return an iterator for the branches that need to be scanned."""

    def getRecentlyChangedBranches(
        branch_count=None,
        lifecycle_statuses=DEFAULT_BRANCH_STATUS_IN_LISTING,
        visible_by_user=None):
        """Return a result set of branches that have been recently updated.

        Only HOSTED and MIRRORED branches are returned in the result set.

        If branch_count is specified, the result set will contain at most
        branch_count items.

        If lifecycle_statuses evaluates to False then branches
        of any lifecycle_status are returned, otherwise only branches
        with a lifecycle_status of one of the lifecycle_statuses
        are returned.

        :param visible_by_user: If a person is not supplied, only public
            branches are returned.  If a person is supplied both public
            branches, and the private branches that the person is entitled to
            see are returned.  Private branches are only visible to the owner
            and subscribers of the branch, and to LP admins.
        :type visible_by_user: `IPerson` or None
        """

    def getRecentlyImportedBranches(
        branch_count=None,
        lifecycle_statuses=DEFAULT_BRANCH_STATUS_IN_LISTING,
        visible_by_user=None):
        """Return a result set of branches that have been recently imported.

        The result set only contains IMPORTED branches.

        If branch_count is specified, the result set will contain at most
        branch_count items.

        If lifecycle_statuses evaluates to False then branches
        of any lifecycle_status are returned, otherwise only branches
        with a lifecycle_status of one of the lifecycle_statuses
        are returned.

        :param visible_by_user: If a person is not supplied, only public
            branches are returned.  If a person is supplied both public
            branches, and the private branches that the person is entitled to
            see are returned.  Private branches are only visible to the owner
            and subscribers of the branch, and to LP admins.
        :type visible_by_user: `IPerson` or None
        """

    def getRecentlyRegisteredBranches(
        branch_count=None,
        lifecycle_statuses=DEFAULT_BRANCH_STATUS_IN_LISTING,
        visible_by_user=None):
        """Return a result set of branches that have been recently registered.

        If branch_count is specified, the result set will contain at most
        branch_count items.

        If lifecycle_statuses evaluates to False then branches
        of any lifecycle_status are returned, otherwise only branches
        with a lifecycle_status of one of the lifecycle_statuses
        are returned.

        :param visible_by_user: If a person is not supplied, only public
            branches are returned.  If a person is supplied both public
            branches, and the private branches that the person is entitled to
            see are returned.  Private branches are only visible to the owner
            and subscribers of the branch, and to LP admins.
        :type visible_by_user: `IPerson` or None
        """

    def getBranchesForContext(
        context=None,
        lifecycle_statuses=None,
        visible_by_user=None,
        sort_by=None):
        """Branches associated with the context.

        :param context: If None, all possible branches are returned, otherwise
            the results will be appropriately filtered by the type of the
            context.
        :type context: Something that implements IProject, IProduct, or
            IPerson.
        :param lifecycle_statuses: If lifecycle_statuses evaluates to False
            then branches of any lifecycle_status are returned, otherwise
            only branches with a lifecycle_status of one of the
            lifecycle_statuses are returned.
        :type lifecycle_statuses: One or more values from the
            BranchLifecycleStatus enumeration.
        :param visible_by_user: If a person is not supplied, only public
            branches are returned.  If a person is supplied both public
            branches, and the private branches that the person is entitled to
            see are returned.  Private branches are only visible to the owner
            and subscribers of the branch, and to LP admins.
        :type visible_by_user: `IPerson` or None
        :param sort_by: What to sort the returned branches by.
        :type sort_by: A value from the `BranchListingSort` enumeration or
            None.
        """

    def getLatestBranchesForProduct(product, quantity, visible_by_user=None):
        """Return the most recently created branches for the product.

        At most `quantity` branches are returned. Branches that have been
        merged or abandoned don't appear in the results -- only branches that
        match `DEFAULT_BRANCH_STATUS_IN_LISTING`.

        :param visible_by_user: If a person is not supplied, only public
            branches are returned.  If a person is supplied both public
            branches, and the private branches that the person is entitled to
            see are returned.  Private branches are only visible to the owner
            and subscribers of the branch, and to LP admins.
        :type visible_by_user: `IPerson` or None
        """
        # XXX: JonathanLange 2008-11-27 spec=package-branches: This API needs
        # to change for source package branches.

    def getPullQueue(branch_type):
        """Return a queue of branches to mirror using the puller.

        :param branch_type: A value from the `BranchType` enum.
        """

    def getTargetBranchesForUsersMergeProposals(user, product):
        """Return a sequence of branches the user has targeted before."""
        # XXX: JonathanLange 2008-11-27 spec=package-branches: This API needs
        # to change for source package branches.


class IBranchDelta(Interface):
    """The quantitative changes made to a branch that was edited or altered.
    """

    branch = Attribute("The IBranch, after it's been edited.")
    user = Attribute("The IPerson that did the editing.")

    # fields on the branch itself, we provide just the new changed value
    name = Attribute("Old and new names or None.")
    title = Attribute("Old and new branch titles or None.")
    summary = Attribute("The branch summary or None.")
    url = Attribute("Old and new branch URLs or None.")
    whiteboard = Attribute("The branch whiteboard or None.")
    lifecycle_status = Attribute("Old and new lifecycle status, or None.")
    revision_count = Attribute("Old and new revision counts, or None.")
    last_scanned_id = Attribute("The revision id of the tip revision.")


# XXX: TimPenhey 2007-07-23 bug=66950: The enumerations and interface
# to do with branch listing/filtering/ordering are used only in
# browser/branchlisting.py.

class BranchLifecycleStatusFilter(EnumeratedType):
    """Branch Lifecycle Status Filter

    Used to populate the branch lifecycle status filter widget.
    UI only.
    """
    use_template(BranchLifecycleStatus)

    sort_order = (
        'CURRENT', 'ALL', 'NEW', 'EXPERIMENTAL', 'DEVELOPMENT', 'MATURE',
        'MERGED', 'ABANDONED')

    CURRENT = Item("""
        Any active status

        Show the currently active branches.
        """)

    ALL = Item("""
        Any status

        Show all the branches.
        """)


class BranchListingSort(EnumeratedType):
    """Choices for how to sort branch listings."""

    # XXX: MichaelHudson 2007-10-17 bug=153891: We allow sorting on quantities
    # that are not visible in the listing!

    DEFAULT = Item("""
        by most interesting

        Sort branches by the default ordering for the view.
        """)

    PRODUCT = Item("""
        by project name

        Sort branches by name of the project the branch is for.
        """)

    LIFECYCLE = Item("""
        by lifecycle status

        Sort branches by the lifecycle status.
        """)

    NAME = Item("""
        by branch name

        Sort branches by the display name of the registrant.
        """)

    REGISTRANT = Item("""
        by registrant name

        Sort branches by the display name of the registrant.
        """)

    MOST_RECENTLY_CHANGED_FIRST = Item("""
        most recently changed first

        Sort branches from the most recently to the least recently
        changed.
        """)

    LEAST_RECENTLY_CHANGED_FIRST = Item("""
        least recently changed first

        Sort branches from the least recently to the most recently
        changed.
        """)

    NEWEST_FIRST = Item("""
        newest first

        Sort branches from newest to oldest.
        """)

    OLDEST_FIRST = Item("""
        oldest first

        Sort branches from oldest to newest.
        """)


class IBranchListingFilter(Interface):
    """The schema for the branch listing filtering/ordering form."""

    # Stats and status attributes
    lifecycle = Choice(
        title=_('Lifecycle Filter'), vocabulary=BranchLifecycleStatusFilter,
        default=BranchLifecycleStatusFilter.CURRENT,
        description=_(
        "The author's assessment of the branch's maturity. "
        " Mature: recommend for production use."
        " Development: useful work that is expected to be merged eventually."
        " Experimental: not recommended for merging yet, and maybe ever."
        " Merged: integrated into mainline, of historical interest only."
        " Abandoned: no longer considered relevant by the author."
        " New: unspecified maturity."))

    sort_by = Choice(
        title=_('ordered by'), vocabulary=BranchListingSort,
        default=BranchListingSort.LIFECYCLE)


class BranchPersonSearchRestriction(EnumeratedType):
    """How to further restrict the query for a branch search for people."""

    ALL = Item("""
        All related branches

        All branches owned, registered or subscribed to by the person.
        """)

    REGISTERED = Item("""
        Registered branches

        Only return the branches registered by the person.
        """)

    OWNED = Item("""
        Owned branches

        Only return the branches owned by the person.
        """)

    SUBSCRIBED = Item("""
        Subscribed branches

        Only return the branches subscribed to by the person.
        """)


class IBranchPersonSearchContext(Interface):
    """A `Person` with a search restriction."""

    person = PublicPersonChoice(
        title=_('Person'), required=True,
        vocabulary='ValidPersonOrTeam',
        description=_("The person to restrict the branch search to."))

    restriction = Choice(
        title=_("Search restriction"), required=True,
        vocabulary=BranchPersonSearchRestriction)


class BranchPersonSearchContext:
    """The simple implementation for the person search context."""
    implements(IBranchPersonSearchContext)

    def __init__(self, person, restriction=None):
        self.person = person
        if restriction is None:
            restriction = BranchPersonSearchRestriction.ALL
        self.restriction = restriction


class IBranchJob(Interface):
    """A job related to a branch."""

    branch = Object(
        title=_('Branch to use for this diff'), required=True,
        schema=IBranch)

    job = Object(schema=IJob, required=True)

    metadata = Attribute('A dict of data about the job.')

    def destroySelf():
        """Destroy this object."""


class IBranchDiffJob(Interface):
    """A job to create a static diff from a branch."""

    from_revision_spec = TextLine(title=_('The revision spec to diff from.'))

    to_revision_spec = TextLine(title=_('The revision spec to diff to.'))

    def run():
        """Acquire the static diff this job requires.

        :return: the generated StaticDiff.
        """


class IBranchDiffJobSource(Interface):

    def create(branch, from_revision_spec, to_revision_spec):
        """Construct a new object that implements IBranchDiffJob.

        :param branch: The database branch to diff.
        :param from_revision_spec: The revision spec to diff from.
        :param to_revision_spec: The revision spec to diff to.
        """


class IRevisionMailJob(Interface):
    """A Job to send email a revision change in a branch."""

    revno = Int(title=u'The revno to send mail about.')

    from_address = Bytes(title=u'The address to send mail from.')

    perform_diff = Text(title=u'Determine whether diff should be performed.')

    body = Text(title=u'The main text of the email to send.')

    subject = Text(title=u'The subject of the email to send.')

    def run():
        """Send the mail as specified by this job."""


class IRevisionMailJobSource(Interface):
    """A utility to create and retrieve RevisionMailJobs."""

    def create(db_branch, revno, email_from, message, perform_diff, subject):
        """Create and return a new object that implements IRevisionMailJob."""

    def iterReady():
        """Iterate through ready IRevisionMailJobs."""


class IBranchCloud(Interface):
    """A utility to generate data for branch clouds.

    A branch cloud is a tag cloud of products, sized and styled based on the
    branches in those products.
    """

    def getProductsWithInfo(num_products=None):
        """Get products with their branch activity information.

        :return: a `ResultSet` of (product, num_branches, last_revision_date).
        """


def bazaar_identity(branch, associated_series, is_dev_focus):
    """Return the shortest lp: style branch identity."""
    use_series = None
    lp_prefix = config.codehosting.bzr_lp_prefix
    # XXX: TimPenhey 2008-05-06 bug=227602
    # Since at this stage the launchpad name resolution is not
    # authenticated, we can't resolve series branches that end
    # up pointing to private branches, so don't show short names
    # for the branch if it is private.

    # It is possible for +junk branches to be related to a product
    # series.  However we do not show the shorter name for these
    # branches as it would be giving extra authority to them.  When
    # the owner of these branches realises that they want other people
    # to be able to commit to them, the branches will need to have a
    # team owner.  When this happens, they will no longer be able to
    # stay as junk branches, and will need to be associated with a
    # product.  In this way +junk branches associated with product
    # series should be self limiting.  We are not looking to enforce
    # extra strictness in this case, but instead let it manage itself.
    if not branch.private and branch.product is not None:
        if is_dev_focus:
            return lp_prefix + branch.product.name

        for series in associated_series:
            if (use_series is None or
                series.datecreated > use_series.datecreated):
                use_series = series
    # If there is no series, use the prefix with the unique name.
    if use_series is None:
        return lp_prefix + branch.unique_name
    else:
        return "%(prefix)s%(product)s/%(series)s" % {
            'prefix': lp_prefix,
            'product': use_series.product.name,
            'series': use_series.name}


def user_has_special_branch_access(user):
    """Admins and bazaar experts have special access.

    :param user: A 'Person' or None.
    """
    if user is None:
        return False
    celebs = getUtility(ILaunchpadCelebrities)
    return user.inTeam(celebs.admin) or user.inTeam(celebs.bazaar_experts)<|MERGE_RESOLUTION|>--- conflicted
+++ resolved
@@ -1169,15 +1169,6 @@
         Return None if no match was found.
         """
 
-<<<<<<< HEAD
-    def getRewriteMap():
-        """Return the branches that can appear in the rewrite map.
-
-        This returns only public, non-remote branches. The results *will*
-        include branches that aren't explicitly private but are stacked-on
-        private branches. The rewrite map generator filters these out itself.
-        """
-
     def URIToUniqueName(uri):
         """Return the unique name for the URL, if the URL is on codehosting.
 
@@ -1190,8 +1181,6 @@
             codehosting URI.
         """
 
-=======
->>>>>>> 5e1bb249
     def getByUrl(url, default=None):
         """Find a branch by URL.
 
