# Copyright 2009-2010 Canonical Ltd.  This software is licensed under the
# GNU Affero General Public License version 3 (see the file LICENSE).

"""Test native archive index generation for Soyuz."""

import os
import tempfile
import unittest

<<<<<<< HEAD
from lp.soyuz.model.publishing import IndexStanzaFields
=======
import apt_pkg
>>>>>>> 602309f4

from lp.soyuz.tests.test_publishing import TestNativePublishingBase


class TestNativeArchiveIndexes(TestNativePublishingBase):

    def setUp(self):
        """Setup global attributes."""
        TestNativePublishingBase.setUp(self)
        apt_pkg.InitSystem()

    def testSourceStanza(self):
        """Check just-created source publication Index stanza.

        The so-called 'stanza' method return a chunk of text which
        corresponds to the APT index reference.

        It contains specific package attributes, like: name of the source,
        maintainer identification, DSC format and standards version, etc

        Also contains the paths and checksums for the files included in
        the package in question.
        """
        pub_source = self.getPubSource(
            builddepends='fooish', builddependsindep='pyfoo',
            build_conflicts='bar', build_conflicts_indep='pybar')

        self.assertEqual(
            [u'Package: foo',
             u'Binary: foo-bin',
             u'Version: 666',
             u'Section: base',
             u'Maintainer: Foo Bar <foo@bar.com>',
             u'Build-Depends: fooish',
             u'Build-Depends-Indep: pyfoo',
             u'Build-Conflicts: bar',
             u'Build-Conflicts-Indep: pybar',
             u'Architecture: all',
             u'Standards-Version: 3.6.2',
             u'Format: 1.0',
             u'Directory: pool/main/f/foo',
             u'Files:',
             u' 5913c3ad52c14a62e6ae7eef51f9ef42 28 foo_666.dsc'],
            pub_source.getIndexStanza().splitlines())

    def testSourceStanzaCustomFields(self):
        """Check just-created source publication Index stanza 
        with custom fields (Python-Version).
        """
        pub_source = self.getPubSource(
            builddepends='fooish', builddependsindep='pyfoo',
            build_conflicts='bar', build_conflicts_indep='pybar',
            user_defined_fields=[("Python-Version", "< 1.5")])

        self.assertEqual(
            [u'Package: foo',
             u'Binary: foo-bin',
             u'Version: 666',
             u'Section: base',
             u'Maintainer: Foo Bar <foo@bar.com>',
             u'Build-Depends: fooish',
             u'Build-Depends-Indep: pyfoo',
             u'Build-Conflicts: bar',
             u'Build-Conflicts-Indep: pybar',
             u'Architecture: all',
             u'Standards-Version: 3.6.2',
             u'Format: 1.0',
             u'Directory: pool/main/f/foo',
             u'Files:',
             u' 5913c3ad52c14a62e6ae7eef51f9ef42 28 foo_666.dsc',
             u'Python-Version: < 1.5'],
            pub_source.getIndexStanza().splitlines())

    def testBinaryStanza(self):
        """Check just-created binary publication Index stanza.

        See also testSourceStanza, it must present something similar for
        binary packages.
        """
        pub_binaries = self.getPubBinaries(
            depends='biscuit', recommends='foo-dev', suggests='pyfoo',
            conflicts='old-foo', replaces='old-foo', provides='foo-master',
            pre_depends='master-foo', enhances='foo-super', breaks='old-foo')
        pub_binary = pub_binaries[0]
        self.assertEqual(
            [u'Package: foo-bin',
             u'Source: foo',
             u'Priority: standard',
             u'Section: base',
             u'Installed-Size: 100',
             u'Maintainer: Foo Bar <foo@bar.com>',
             u'Architecture: all',
             u'Version: 666',
             u'Recommends: foo-dev',
             u'Replaces: old-foo',
             u'Suggests: pyfoo',
             u'Provides: foo-master',
             u'Depends: biscuit',
             u'Conflicts: old-foo',
             u'Pre-Depends: master-foo',
             u'Enhances: foo-super',
             u'Breaks: old-foo',
             u'Filename: pool/main/f/foo/foo-bin_666_all.deb',
             u'Size: 18',
             u'MD5sum: 008409e7feb1c24a6ccab9f6a62d24c5',
             u'SHA1: 30b7b4e583fa380772c5a40e428434628faef8cf',
             u'Description: Foo app is great',
             u' Well ...',
             u' it does nothing, though'],
            pub_binary.getIndexStanza().splitlines())

    def testBinaryStanzaWithCustomFields(self):
        """Check just-created binary publication Index stanza with
        custom fields (Python-Version).

        """
        pub_binaries = self.getPubBinaries(
            depends='biscuit', recommends='foo-dev', suggests='pyfoo',
            conflicts='old-foo', replaces='old-foo', provides='foo-master',
            pre_depends='master-foo', enhances='foo-super', breaks='old-foo',
            user_defined_fields=[("Python-Version", ">= 2.4")])
        pub_binary = pub_binaries[0]
        self.assertEqual(
            [u'Package: foo-bin',
             u'Source: foo',
             u'Priority: standard',
             u'Section: base',
             u'Installed-Size: 100',
             u'Maintainer: Foo Bar <foo@bar.com>',
             u'Architecture: all',
             u'Version: 666',
             u'Recommends: foo-dev',
             u'Replaces: old-foo',
             u'Suggests: pyfoo',
             u'Provides: foo-master',
             u'Depends: biscuit',
             u'Conflicts: old-foo',
             u'Pre-Depends: master-foo',
             u'Enhances: foo-super',
             u'Breaks: old-foo',
             u'Filename: pool/main/f/foo/foo-bin_666_all.deb',
             u'Size: 18',
             u'MD5sum: 008409e7feb1c24a6ccab9f6a62d24c5',
             u'SHA1: 30b7b4e583fa380772c5a40e428434628faef8cf',
             u'Description: Foo app is great',
             u' Well ...',
             u' it does nothing, though',
             u'Python-Version: >= 2.4'],
            pub_binary.getIndexStanza().splitlines())

    def testBinaryStanzaDescription(self):
        """ Check the description field.

        The description field should formated as:

        Description: <single line synopsis>
         <extended description over several lines>

        The extended description should allow the following formatting
        actions supported by the dpkg-friend tools:

         * lines to be wraped should start with a space.
         * lines to be preserved empty should start with single space followed
           by a single full stop (DOT).
         * lines to be presented in Verbatim should start with two or
           more spaces.

        We just want to check if the original description uploaded and stored
        in the system is preserved when we build the archive index.
        """
        description = (
            "Normal\nNormal"
            "\n.\n.\n."
            "\n %s" % ('x' * 100))
        pub_binary = self.getPubBinaries(
            description=description)[0]

        self.assertEqual(
            [u'Package: foo-bin',
             u'Source: foo',
             u'Priority: standard',
             u'Section: base',
             u'Installed-Size: 100',
             u'Maintainer: Foo Bar <foo@bar.com>',
             u'Architecture: all',
             u'Version: 666',
             u'Filename: pool/main/f/foo/foo-bin_666_all.deb',
             u'Size: 18',
             u'MD5sum: 008409e7feb1c24a6ccab9f6a62d24c5',
             u'SHA1: 30b7b4e583fa380772c5a40e428434628faef8cf',
             u'Description: Foo app is great',
             u' Normal',
             u' Normal',
             u' .',
             u' .',
             u' .',
             u' %s' % ('x' * 100),
             ],
            pub_binary.getIndexStanza().splitlines())

    def testBinaryStanzaWithNonAscii(self):
        """Check how will be a stanza with non-ascii content

        Only 'Maintainer' (IPerson.displayname) and 'Description'
        (IBinaryPackageRelease.{summary, description}) can possibly
        contain non-ascii stuff.
        The encoding should be preserved and able to be encoded in
        'utf-8' for disk writing.
        """
        description = u'Using non-ascii as: \xe7\xe3\xe9\xf3'
        pub_binary = self.getPubBinaries(
            description=description)[0]

        self.assertEqual(
            [u'Package: foo-bin',
             u'Source: foo',
             u'Priority: standard',
             u'Section: base',
             u'Installed-Size: 100',
             u'Maintainer: Foo Bar <foo@bar.com>',
             u'Architecture: all',
             u'Version: 666',
             u'Filename: pool/main/f/foo/foo-bin_666_all.deb',
             u'Size: 18',
             u'MD5sum: 008409e7feb1c24a6ccab9f6a62d24c5',
             u'SHA1: 30b7b4e583fa380772c5a40e428434628faef8cf',
             u'Description: Foo app is great',
             u' Using non-ascii as: \xe7\xe3\xe9\xf3',
             ],
            pub_binary.getIndexStanza().splitlines())


class TestNativeArchiveIndexesReparsing(TestNativePublishingBase):
    """Tests for ensuring the native archive indexes that we publish
    can be parsed correctly by apt_get.ParseTagFiles.
    """

    def setUp(self):
        """Setup global attributes."""
        TestNativePublishingBase.setUp(self)
        apt_pkg.InitSystem()

    def write_stanza_and_reparse(self, stanza):
        """Helper method to return the apt_pkg parser for the stanza."""
        index_filename = tempfile.mktemp()
        index_file = open(index_filename, 'w')
        index_file.write(stanza.encode('utf-8'))
        index_file.close()

        parser = apt_pkg.ParseTagFile(open(index_filename))

        # We're only interested in one stanza, so we'll parse it and remove
        # the tmp file again.
        parser.Step()
        os.remove(index_filename)

        return parser

    def test_getIndexStanza_binary_stanza(self):
        """Check a binary stanza with APT parser."""
        pub_binary = self.getPubBinaries()[0]

        parser = self.write_stanza_and_reparse(pub_binary.getIndexStanza())

        self.assertEqual(parser.Section.get('Package'), 'foo-bin')
        self.assertEqual(
            parser.Section.get('Description').splitlines(),
            ['Foo app is great', ' Well ...', ' it does nothing, though'])

    def test_getIndexStanza_source_stanza(self):
        """Check a source stanza with APT parser."""
        pub_source = self.getPubSource()

        parser = self.write_stanza_and_reparse(pub_source.getIndexStanza())

        self.assertEqual(parser.Section.get('Package'), 'foo')
        self.assertEqual(
            parser.Section.get('Maintainer'), 'Foo Bar <foo@bar.com>')

    def test_getIndexStanza_with_corrupt_dsc_binaries(self):
        """Ensure corrupt binary fields are written correctly to indexes.

        This is a regression test for bug 436182.

        During upload, our custom parser at:
          lp.archiveuploader.tagfiles.parse_tagfile_lines
        strips leading spaces from subsequent lines of fields with values
        spanning multiple lines, such as the binary field, and in addition
        leaves a trailing '\n' (which results in a blank line after the
        Binary field).

        The second issue causes apt_pkg.ParseTagFile() to error during
        germination when it attempts to parse the generated Sources index.
        But the first issue will also cause apt_pkg.ParseTagFile to
        skip each newline of a multiline field that is not preceded with
        a space.

        This test ensures that binary fields saved as such will continue
        to be written correctly to index files.

        This test can be removed if the parser is fixed and the corrupt
        data has been cleaned.
        """
        pub_source = self.getPubSource()

        # An example of a corrupt dsc_binaries field. We need to ensure
        # that the corruption is not carried over into the index stanza.
        pub_source.sourcepackagerelease.dsc_binaries = (
            'foo_bin,\nbar_bin,\nzed_bin')

        parser = self.write_stanza_and_reparse(pub_source.getIndexStanza())

        self.assertEqual('foo', parser.Section['Package'])

        # Without the fix, this raises a key-error due to apt-pkg not
        # being able to parse the file.
        self.assertEqual(
            '666', parser.Section['Version'],
            'The Version field should be parsed correctly.')

        # Without the fix, the second binary would not be parsed at all.
        self.assertEqual(
            'foo_bin,\n bar_bin,\n zed_bin', parser.Section['Binary'])

    def test_getIndexStanza_with_correct_dsc_binaries(self):
        """Ensure correct binary fields are written correctly to indexes.

        During upload, our custom parser at:
          lp.archiveuploader.tagfiles.parse_tagfile_lines
        strips leading spaces from subsequent lines of fields with values
        spanning multiple lines, such as the binary field, and in addition
        leaves a trailing '\n' (which results in a blank line after the
        Binary field).

        This test ensures that when our parser is updated to store
        the binary field in the same way that apt_pkg.ParseTagFiles would,
        that it will continue to be written correctly to index files.
        """
        pub_source = self.getPubSource()

        # An example of a corrupt dsc_binaries field. We need to ensure
        # that the corruption is not carried over into the index stanza.
        pub_source.sourcepackagerelease.dsc_binaries = (
            'foo_bin,\n bar_bin,\n zed_bin')

        parser = self.write_stanza_and_reparse(pub_source.getIndexStanza())

        self.assertEqual('foo', parser.Section['Package'])

        # Without the fix, this raises a key-error due to apt-pkg not
        # being able to parse the file.
        self.assertEqual(
            '666', parser.Section['Version'],
            'The Version field should be parsed correctly.')

        # Without the fix, the second binary would not be parsed at all.
        self.assertEqual(
            'foo_bin,\n bar_bin,\n zed_bin', parser.Section['Binary'])


class TestIndexStanzaFieldsHelper(unittest.TestCase):
    """Check how this auxiliary class works...

    This class provides simple FIFO API for aggregating fields
    (name & values) in a ordered way.

    Provides an method to format the option in a ready-to-use string.
    """


    def test_simple(self):
        fields = IndexStanzaFields()
        fields.append('breakfast', 'coffee')
        fields.append('lunch', 'beef')
        fields.append('dinner', 'fish')

        self.assertEqual(3, len(fields.fields))
        self.assertTrue(('dinner', 'fish') in fields.fields)
        self.assertEqual(
            ['breakfast: coffee', 'lunch: beef', 'dinner: fish',
             ], fields.makeOutput().splitlines())

    def test_preserves_order(self):
        fields = IndexStanzaFields()
        fields.append('one', 'um')
        fields.append('three', 'tres')
        fields.append('two', 'dois')
        fields.append(None, None)

        self.assertEqual(
            ['one: um', 'three: tres', 'two: dois',
             ], fields.makeOutput().splitlines())

    def test_files(self):
        # Special treatment for field named 'Files'
        # do not add a space between <name>:<value>
        # <value> will always start with a new line.
        fields = IndexStanzaFields()
        fields.append('one', 'um')
        fields.append('Files', '<no_sep>')

        self.assertEqual(
            ['one: um', 'Files:<no_sep>'], fields.makeOutput().splitlines())

    def test_extend(self):
        fields = IndexStanzaFields()
        fields.append('one', 'um')
        fields.extend([('three', 'tres'), ['four', 'five']])

        self.assertEqual(
            ['one: um', 'three: tres', 'four: five',
             ], fields.makeOutput().splitlines())<|MERGE_RESOLUTION|>--- conflicted
+++ resolved
@@ -7,12 +7,9 @@
 import tempfile
 import unittest
 
-<<<<<<< HEAD
+import apt_pkg
+
 from lp.soyuz.model.publishing import IndexStanzaFields
-=======
-import apt_pkg
->>>>>>> 602309f4
-
 from lp.soyuz.tests.test_publishing import TestNativePublishingBase
 
 
