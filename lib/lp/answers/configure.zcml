--- conflicted
+++ resolved
@@ -262,15 +262,6 @@
   </class>
 
   <lp:help-folder folder="help" name="+help-answers"/>
-<<<<<<< HEAD
-  <adapter
-      name="answers"
-      provides="lp.services.webapp.interfaces.IBreadcrumb"
-      for="*"
-      factory="lp.answers.browser.questiontarget.AnswersFacetBreadcrumb"
-      permission="zope.Public"/>
-=======
->>>>>>> 188ccd5b
 
   <webservice:register module="lp.answers.interfaces.webservice" />
 </configure>