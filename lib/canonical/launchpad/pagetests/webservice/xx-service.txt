= Introduction =

Some standard behavior is defined by the web service itself, not by
the individual resources.


== Nonexistent resources ==

An attempt to access a nonexistent resource yields a 404 error.

  >>> print webservice.get("/no-such-resource")
  HTTP/1.1 404 Not Found
  ...


== Nonexistent methods ==

An attempt to use an unsupported or nonexistent HTTP method on a
resource yields a 405 error.

  >>> print webservice("/", method="COPY")
  HTTP/1.1 405 Method Not Allowed
  Allow: GET HEAD POST PATCH PUT DELETE OPTIONS
  ...

  >>> print webservice.delete("/people")
  HTTP/1.1 405 Method Not Allowed
  Allow: GET
  ...

<<<<<<< HEAD
  >>> print webservice.delete("/people/salgado")
=======
  >>> print http(r"""
  ... DELETE /~salgado HTTP/1.1
  ... Host: api.launchpad.dev
  ... """)
>>>>>>> 40ca6392
  HTTP/1.1 405 Method Not Allowed
  Allow: GET PUT PATCH
  ...


== Inappropriate media types ==

An attempt to PATCH a document with unsupported media type to a
resource yields a 415 error.

<<<<<<< HEAD
  >>> print webservice.patch("/people/salgado", 'text/plain', "Foo")
=======
  >>> print http(r"""
  ... PATCH /~salgado HTTP/1.1
  ... Host: api.launchpad.dev
  ... Content-type: text/plain
  ...
  ... Foo
  ... """)
>>>>>>> 40ca6392
  HTTP/1.1 415 Unsupported Media Type
  ...


== Resources not exposed on the web service ==

Soyuz build set (exposed on the web at +builds) are not available on the
web service:

    >>> from textwrap import dedent
    >>> print http(dedent("""\
    ...     GET /+builds HTTP/1.1
    ...     Host: api.launchpad.dev
    ...     """))
    HTTP/1.1 404 Not Found
    ...
<|MERGE_RESOLUTION|>--- conflicted
+++ resolved
@@ -28,14 +28,7 @@
   Allow: GET
   ...
 
-<<<<<<< HEAD
-  >>> print webservice.delete("/people/salgado")
-=======
-  >>> print http(r"""
-  ... DELETE /~salgado HTTP/1.1
-  ... Host: api.launchpad.dev
-  ... """)
->>>>>>> 40ca6392
+  >>> print webservice.delete("/~salgado")
   HTTP/1.1 405 Method Not Allowed
   Allow: GET PUT PATCH
   ...
@@ -46,17 +39,7 @@
 An attempt to PATCH a document with unsupported media type to a
 resource yields a 415 error.
 
-<<<<<<< HEAD
-  >>> print webservice.patch("/people/salgado", 'text/plain', "Foo")
-=======
-  >>> print http(r"""
-  ... PATCH /~salgado HTTP/1.1
-  ... Host: api.launchpad.dev
-  ... Content-type: text/plain
-  ...
-  ... Foo
-  ... """)
->>>>>>> 40ca6392
+  >>> print webservice.patch("/~salgado", 'text/plain', "Foo")
   HTTP/1.1 415 Unsupported Media Type
   ...
 
@@ -66,10 +49,6 @@
 Soyuz build set (exposed on the web at +builds) are not available on the
 web service:
 
-    >>> from textwrap import dedent
-    >>> print http(dedent("""\
-    ...     GET /+builds HTTP/1.1
-    ...     Host: api.launchpad.dev
-    ...     """))
+    >>> print webservice.get("/+builds")
     HTTP/1.1 404 Not Found
     ...
