
<div tal:omit-tag
     tal:define="bug_url string:/malone/bugs/${context/id}">

<table class="listing"
       style="width: 100%; margin-bottom: 1px; margin-top: 2px; font-size: 90%;">

  <caption>Needs fixing in...</caption>

  <thead>

    <tr>
      <th>Upstream / Distro</th>
      <th>Status</th>
      <th>Severity</th>
      <th>Priority</th>
      <th>Assigned to</th>
    </tr>

  </thead>

  <tbody>
    <!-- Upstream Tasks -->
    <tr tal:repeat="bugtask context/bugtasks">
      <td>
        <tal:editabletask condition="bugtask/required:launchpad.Edit">
          <a href="#"
             tal:content="bugtask/contextname"
             tal:attributes="href string:${bugtask/@@absolute_url}/+edit">
          </a>
        </tal:editabletask>

        <tal:readonlytask condition="not: bugtask/required:launchpad.Edit">
          <a href="#"
             tal:content="bugtask/contextname"
             tal:attributes="href bugtask/@@absolute_url">
          </a>
        </tal:readonlytask>

        <!--indicate if there is a linked watch -->
        <img tal:condition="bugtask/bugwatch"
             src="/++resource++lock_icon.gif"
             alt="Watch"
             title="This Task is linked to a Bug Watch" />
      </td>

      <td tal:content="bugtask/status/title">
        $BugTask.status
      </td>

      <td tal:content="bugtask/severity/title"
          tal:attributes="class string:severity${bugtask/severity/title}">
        Critical
      </td>

      <td tal:content="bugtask/priority/title"
          tal:attributes="class string:priority${bugtask/priority/title}">
        Medium
      </td>

      <td>
        <span tal:condition="bugtask/assignee" tal:omit-tag="">
          <img src="/++resource++user.gif" alt="" />
          <span tal:replace="bugtask/assignee/browsername">
            assignee.browsername
          </span>
        </span>
      </td>

    </tr>

  </tbody>

</table>

</div>

<<<<<<< HEAD
<div style="font-size: 90%; text-align: right; clear: both; margin-bottom:1em; text-decoration: none;">
  Indicate bug also exists: 
  <span style="white-space: nowrap">
      <img src="/++resource++add.gif" alt="+" />
      <a href="+upstreamtask"
         title="Mark this bug as occurring upstream">
        Upstream...
      </a>
  </span>

  <span style="white-space: nowrap">
      <img src="/++resource++add.gif" alt="+" />
      <a href="+distrotask"
         title="Mark this bug as occurring in a distro package">
        In Distro...
      </a>
  </span>
  <span style="white-space: nowrap">
      <img src="/++resource++add.gif" alt="+" />
      <a href="+distroreleasetask"
         title="Target the fixing of this bug to a specific distro release">
        In Distro Release...
      </a>
  </span>
=======
<div style="font-size: 75%; text-align: right; clear: both; text-decoration: none;">
  Indicate bug also exists:
  <img src="/++resource++add.gif" alt="+" />
  <a href="+upstreamtask"
     title="Mark this bug as occurring upstream">
    Upstream...
  </a>

  <img src="/++resource++add.gif" alt="+" />
  <a href="+distrotask"
     title="Mark this bug as occurring in a distro package">
    In Distro...
  </a>

  <img src="/++resource++add.gif" alt="+" />
  <a href="+distroreleasetask"
     title="Target the fixing of this bug to a specific distro release">
    In Distro Release...
  </a>
>>>>>>> bdb812ce

</div><|MERGE_RESOLUTION|>--- conflicted
+++ resolved
@@ -75,8 +75,8 @@
 
 </div>
 
-<<<<<<< HEAD
 <div style="font-size: 90%; text-align: right; clear: both; margin-bottom:1em; text-decoration: none;">
+
   Indicate bug also exists: 
   <span style="white-space: nowrap">
       <img src="/++resource++add.gif" alt="+" />
@@ -100,26 +100,5 @@
         In Distro Release...
       </a>
   </span>
-=======
-<div style="font-size: 75%; text-align: right; clear: both; text-decoration: none;">
-  Indicate bug also exists:
-  <img src="/++resource++add.gif" alt="+" />
-  <a href="+upstreamtask"
-     title="Mark this bug as occurring upstream">
-    Upstream...
-  </a>
-
-  <img src="/++resource++add.gif" alt="+" />
-  <a href="+distrotask"
-     title="Mark this bug as occurring in a distro package">
-    In Distro...
-  </a>
-
-  <img src="/++resource++add.gif" alt="+" />
-  <a href="+distroreleasetask"
-     title="Target the fixing of this bug to a specific distro release">
-    In Distro Release...
-  </a>
->>>>>>> bdb812ce
 
 </div>