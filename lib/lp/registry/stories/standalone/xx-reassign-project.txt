  Change the owner of the mozilla project.


  Logged in as no-priv@canonical.com we can't do that, because he's not the
  owner of the project nor a member of admins.

  >>> print http(r"""
  ... GET /mozilla/+reassign HTTP/1.1
  ... Authorization: Basic no-priv@canonical.com:test
  ... """)
  HTTP/1.1 403 Forbidden
  ...


  Now we're logged in as mark@example.com and he's the owner of the admins team,
  so he can do everything.

  >>> print http(r"""
  ... GET /mozilla/+reassign HTTP/1.1
  ... Authorization: Basic mark@example.com:test
  ... """)
  HTTP/1.1 200 Ok
  ...
  ...Current:...
  ...
  ...New:...
  ...


  Here he changes the owner to himself.

  >>> print http(r"""
  ... POST /mozilla/+reassign HTTP/1.1
<<<<<<< HEAD
  ... Authorization: Basic mark@example.com:test
  ... 
  ... field.owner=mark&existing=existing&CHANGE_OWNER=Change+Owner""")
=======
  ... Authorization: Basic bWFya0BoYmQuY29tOnRlc3Q=
  ...
  ... field.owner=sabdfl&field.existing=existing"""
  ... r"""&field.actions.change=Change""")
>>>>>>> 2de3a257
  HTTP/1.1 303 See Other
  ...
  Location: http://localhost/mozilla
  ...



  Here we see the new owner: Mark Shuttleworth

  >>> print http(r"""
  ... GET /mozilla/ HTTP/1.1
  ... Authorization: Basic mark@example.com:test
  ... """)
  HTTP/1.1 200 Ok
  Content-Length: ...
  Content-Type: text/html;charset=utf-8
  ...
  ...Maintainer:...
  ...
  ...Mark Shuttleworth...
  ...<|MERGE_RESOLUTION|>--- conflicted
+++ resolved
@@ -31,16 +31,10 @@
 
   >>> print http(r"""
   ... POST /mozilla/+reassign HTTP/1.1
-<<<<<<< HEAD
   ... Authorization: Basic mark@example.com:test
-  ... 
-  ... field.owner=mark&existing=existing&CHANGE_OWNER=Change+Owner""")
-=======
-  ... Authorization: Basic bWFya0BoYmQuY29tOnRlc3Q=
   ...
-  ... field.owner=sabdfl&field.existing=existing"""
+  ... field.owner=mark&field.existing=existing"""
   ... r"""&field.actions.change=Change""")
->>>>>>> 2de3a257
   HTTP/1.1 303 See Other
   ...
   Location: http://localhost/mozilla
