# Copyright 2004-2005 Canonical Ltd.  All rights reserved.

"""Bug tracker views."""

__metaclass__ = type

__all__ = [
    'BugTrackerAddView',
    'BugTrackerBreadcrumbBuilder',
    'BugTrackerContextMenu',
    'BugTrackerEditView',
    'BugTrackerNavigation',
    'BugTrackerSetBreadcrumbBuilder',
    'BugTrackerSetContextMenu',
    'BugTrackerSetNavigation',
    'BugTrackerSetView',
    'BugTrackerView',
    'RemoteBug',
    ]

from itertools import chain

from zope.interface import implements
from zope.component import getUtility
from zope.app.form.browser import TextAreaWidget
from zope.formlib import form
from zope.schema import Choice

from canonical.cachedproperty import cachedproperty
from canonical.database.sqlbase import flush_database_updates
from canonical.launchpad import _
from canonical.launchpad.helpers import english_list, shortlist
from canonical.launchpad.interfaces import (
    BugTrackerType, IBugTracker, IBugTrackerSet, ILaunchBag,
    ILaunchpadCelebrities, IRemoteBug)
from canonical.launchpad.webapp import (
    ContextMenu, GetitemNavigation, LaunchpadEditFormView, LaunchpadFormView,
    LaunchpadView, Link, Navigation, action, canonical_url, custom_widget,
    redirection, structured)
from canonical.launchpad.webapp.batching import BatchNavigator
from canonical.launchpad.webapp.breadcrumb import BreadcrumbBuilder
from canonical.widgets import DelimitedListWidget


# A set of bug tracker types for which there can only ever be one bug
# tracker.
SINGLE_INSTANCE_TRACKERS = (
    BugTrackerType.DEBBUGS,
    )

# A set of bug tracker types that we should not allow direct creation
# of.
NO_DIRECT_CREATION_TRACKERS = (
    SINGLE_INSTANCE_TRACKERS + (
        BugTrackerType.EMAILADDRESS,))


class BugTrackerSetNavigation(GetitemNavigation):

    usedfor = IBugTrackerSet

<<<<<<< HEAD
=======

class BugTrackerSetBreadcrumbBuilder(BreadcrumbBuilder):
    """Builds a breadcrumb for an `IBugTrackerSet`."""
    text = 'Remote Bug Trackers'

>>>>>>> 77c6e3fc

class BugTrackerContextMenu(ContextMenu):

    usedfor = IBugTracker

    links = ['edit']

    def edit(self):
        text = 'Change details'
        return Link('+edit', text, icon='edit')


class BugTrackerSetContextMenu(ContextMenu):

    usedfor = IBugTrackerSet

    links = ['newbugtracker']

    def newbugtracker(self):
        text = 'Register another bug tracker'
        return Link('+newbugtracker', text, icon='add')


class BugTrackerAddView(LaunchpadFormView):

    schema = IBugTracker
    label = "Register an external bug tracker"
    field_names = ['name', 'bugtrackertype', 'title', 'summary',
                   'baseurl', 'contactdetails']

    def setUpWidgets(self, context=None):
        # We only show those bug tracker types for which there can be
        # multiple instances in the bugtrackertype Choice widget.
        vocab_items = [
            item for item in BugTrackerType.items.items
                if item not in NO_DIRECT_CREATION_TRACKERS]
        fields = []
        for field_name in self.field_names:
            if field_name == 'bugtrackertype':
                fields.append(form.FormField(
                    Choice(__name__='bugtrackertype',
                           title=_('Bug Tracker Type'),
                           values=vocab_items,
                           default=BugTrackerType.BUGZILLA)))
            else:
                fields.append(self.form_fields[field_name])
        self.form_fields = form.Fields(*fields)
        super(BugTrackerAddView, self).setUpWidgets(context=context)

    @action(_('Add'), name='add')
    def add(self, action, data):
        """Create the IBugTracker."""
        btset = getUtility(IBugTrackerSet)
        bugtracker = btset.ensureBugTracker(
            name=data['name'],
            bugtrackertype=data['bugtrackertype'],
            title=data['title'],
            summary=data['summary'],
            baseurl=data['baseurl'],
            contactdetails=data['contactdetails'],
            owner=getUtility(ILaunchBag).user)
        self.next_url = canonical_url(bugtracker)


class BugTrackerSetView(LaunchpadView):
    """View for actions on the bugtracker index pages."""
    PILLAR_LIMIT = 3

    def initialize(self):
        self.bugtrackers = list(self.context)
        bugtrackerset = getUtility(IBugTrackerSet)
        # The caching of bugtracker pillars here avoids us hitting the
        # database multiple times for each bugtracker.
        self._pillar_cache = bugtrackerset.getPillarsForBugtrackers(
            self.bugtrackers)

    def getPillarData(self, bugtracker):
        """Return dict of pillars and booleans indicating ellipsis.

        In more detail, the dictionary holds a list of products/projects
        and a boolean determining whether or not there we omitted
        pillars by truncating to PILLAR_LIMIT.

        If no pillars are mapped to this bugtracker, returns {}.
        """
        if bugtracker not in self._pillar_cache:
            return {}
        pillars = self._pillar_cache[bugtracker]
        if len(pillars) > self.PILLAR_LIMIT:
            has_more_pillars = True
        else:
            has_more_pillars = False
        return {
            'pillars': pillars[:self.PILLAR_LIMIT],
            'has_more_pillars': has_more_pillars
        }


class BugTrackerView(LaunchpadView):

    usedfor = IBugTracker

    def initialize(self):
        self.batchnav = BatchNavigator(self.context.watches, self.request)

    @property
    def related_projects(self):
        """Return all project groups and projects.

        This property was created for the Related projects portlet in
        the bug tracker's page.
        """
        return shortlist(chain(self.context.projects,
                               self.context.products), 100)


class BugTrackerEditView(LaunchpadEditFormView):

    schema = IBugTracker
    field_names = ['name', 'title', 'bugtrackertype',
                   'summary', 'baseurl', 'aliases', 'contactdetails']

    custom_widget('summary', TextAreaWidget, width=30, height=5)
    custom_widget('aliases', DelimitedListWidget, height=3)

    def validate(self, data):
        # Normalise aliases to an empty list if it's None.
        if data.get('aliases') is None:
            data['aliases'] = []

        # If aliases has an error, unwrap the Dantean exception from
        # Zope so that we can tell the user something useful.
        if self.getFieldError('aliases'):
            # XXX: GavinPanella 2008-04-02 bug=210901: The error
            # messages may already be escaped (with `cgi.escape`), but
            # the water is muddy, so we won't attempt to unescape them
            # or otherwise munge them, in case we introduce a
            # different problem. For now, escaping twice is okay as we
            # won't see any artifacts of that during normal use.
            aliases_errors = self.widgets['aliases']._error.errors.args[0]
            self.setFieldError('aliases', structured(
                    '<br />'.join(['%s'] * len(aliases_errors)),
                    *aliases_errors))

    @action('Change', name='change')
    def change_action(self, action, data):
        # If the baseurl is going to change, save the current baseurl
        # as an alias. Users attempting to use this URL, which is
        # presumably incorrect or out-of-date, will be captured.
        current_baseurl = self.context.baseurl
        requested_baseurl = data['baseurl']
        if requested_baseurl != current_baseurl:
            data['aliases'].append(current_baseurl)

        self.updateContextFromData(data)
        self.next_url = canonical_url(self.context)

    @cachedproperty
    def delete_not_possible_reasons(self):
        """A list of reasons why the context cannot be deleted.

        An empty list means that there are no reasons, so the delete
        can go ahead.
        """
        reasons = []
        celebrities = getUtility(ILaunchpadCelebrities)

        # We go through all of the conditions why the bug tracker
        # can't be deleted, and record reasons for all of them. We do
        # this so that users can discover the logic behind the
        # decision, and try something else, seek help, or give up as
        # appropriate. Just showing the first problem would stop users
        # from being able to help themselves.

        # Check that no products or projects use this bugtracker.
        pillars = (
            getUtility(IBugTrackerSet).getPillarsForBugtrackers(
                [self.context]).get(self.context, []))
        if len(pillars) > 0:
            reasons.append(
                'This is the bug tracker for %s.' % english_list(
                    sorted(pillar.title for pillar in pillars)))

        # Only admins and registry experts can delete bug watches en
        # masse.
        if self.context.watches.count() > 0:
            admin_teams = [celebrities.admin, celebrities.registry_experts]
            for team in admin_teams:
                if self.user.inTeam(team):
                    break
            else:
                reasons.append(
                    'There are linked bug watches and only members of %s '
                    'can delete them en masse.' % english_list(
                        sorted(team.title for team in admin_teams)))

        # Bugtrackers with imported messages cannot be deleted.
        if self.context.imported_bug_messages.count() > 0:
            reasons.append(
                'Bug comments have been imported via this bug tracker.')

        # If the bugtracker is a celebrity then we protect it from
        # deletion.
        celebrities_set = set(
            getattr(celebrities, name)
            for name in ILaunchpadCelebrities.names())
        if self.context in celebrities_set:
            reasons.append(
                'This bug tracker is protected from deletion.')

        return reasons

    def delete_condition(self, action):
        return len(self.delete_not_possible_reasons) == 0

    @action('Delete', name='delete', condition=delete_condition)
    def delete_action(self, action, data):
        # First unlink bug watches from all bugtasks, flush updates,
        # then delete the watches themselves.
        for watch in self.context.watches:
            for bugtask in watch.bugtasks:
                if len(bugtask.bug.bugtasks) < 2:
                    raise AssertionError(
                        'There should be more than one bugtask for a bug '
                        'when one of them is linked to the original bug via '
                        'a bug watch.')
                bugtask.bugwatch = None
        flush_database_updates()
        for watch in self.context.watches:
            watch.destroySelf()

        # Now delete the aliases and the bug tracker itself.
        self.context.aliases = []
        self.context.destroySelf()

        # Hey, it worked! Tell the user.
        self.request.response.addInfoNotification(
            '%s has been deleted.' % (self.context.title,))

        # Go back to the bug tracker listing.
        self.next_url = canonical_url(getUtility(IBugTrackerSet))


class BugTrackerNavigation(Navigation):

    usedfor = IBugTracker

    def traverse(self, remotebug):
        bugs = self.context.getBugsWatching(remotebug)
        if len(bugs) == 0:
            # no bugs watching => not found
            return None
        elif len(bugs) == 1:
            # one bug watching => redirect to that bug
            return redirection(canonical_url(bugs[0]))
        else:
            # else list the watching bugs
            return RemoteBug(self.context, remotebug, bugs)


class BugTrackerBreadcrumbBuilder(BreadcrumbBuilder):
    """Builds a breadcrumb for an `IBugTracker`."""
    @property
    def text(self):
        return self.context.title


class RemoteBug:
    """Represents a bug in a remote bug tracker."""

    implements(IRemoteBug)

    def __init__(self, bugtracker, remotebug, bugs):
        self.bugtracker = bugtracker
        self.remotebug = remotebug
        self.bugs = bugs

    @property
    def title(self):
        return 'Remote Bug #%s in %s' % (self.remotebug,
                                         self.bugtracker.title)
<|MERGE_RESOLUTION|>--- conflicted
+++ resolved
@@ -1,4 +1,4 @@
-# Copyright 2004-2005 Canonical Ltd.  All rights reserved.
+bzr# Copyright 2004-2005 Canonical Ltd.  All rights reserved.
 
 """Bug tracker views."""
 
@@ -10,7 +10,6 @@
     'BugTrackerContextMenu',
     'BugTrackerEditView',
     'BugTrackerNavigation',
-    'BugTrackerSetBreadcrumbBuilder',
     'BugTrackerSetContextMenu',
     'BugTrackerSetNavigation',
     'BugTrackerSetView',
@@ -59,14 +58,6 @@
 
     usedfor = IBugTrackerSet
 
-<<<<<<< HEAD
-=======
-
-class BugTrackerSetBreadcrumbBuilder(BreadcrumbBuilder):
-    """Builds a breadcrumb for an `IBugTrackerSet`."""
-    text = 'Remote Bug Trackers'
-
->>>>>>> 77c6e3fc
 
 class BugTrackerContextMenu(ContextMenu):
 
