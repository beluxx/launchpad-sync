--- conflicted
+++ resolved
@@ -872,19 +872,8 @@
     easier. ``prefix`` should be unique and contain no spaces, and
     preferably a single character to save space.
     """
-<<<<<<< HEAD
-    msg = '%s %s' % (prefix, six.ensure_str(msg, 'US-ASCII'))
-    if not config.use_gunicorn:
-        tracelog = ITraceLog(request, None)
-        if tracelog is not None:
-            tracelog.log(msg)
-    else:
-        logger = logging.getLogger()
-        logger.info(msg)
-=======
     if not config.use_gunicorn:
         msg = '%s %s' % (prefix, six.ensure_str(msg, 'US-ASCII'))
         tracelog = ITraceLog(request, None)
         if tracelog is not None:
-            tracelog.log(msg)
->>>>>>> e2e4f5e5
+            tracelog.log(msg)