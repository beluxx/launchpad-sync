--- conflicted
+++ resolved
@@ -115,12 +115,8 @@
 <p metal:fill-slot="help">
    Search for the desired packages, then select one of more of them for
    deletion. A message is displayed below the list of packages if
-<<<<<<< HEAD
-   there were more than 10 packages found; you may want to refine your
-=======
    there were more than <tal:max_sources replace="view/max_sources_presented"
    /> packages found; you may want to refine your
->>>>>>> f3ff74ec
    search if the packages you are interested in are not listed. A short
    text comment should be provided when deleting packages, it will be
    recorded and displayed when presenting the package information.A
