--- conflicted
+++ resolved
@@ -15,14 +15,10 @@
     </style>
 
     <script type="text/javascript">
-<<<<<<< HEAD
       registerLaunchpadFunction(insertAllExpansionButtons);
 
-      YUI.use('lp.translations.pofile', function(Y) {
-=======
-      LPS.use('lp.translations.pofile', function(Y) {
->>>>>>> 9b2b2d17
-        Y.on('domready', Y.lp.translations.pofile.initializePOFile);
+      YUI().use('lp.translations.pofile', function(Y) {
+          Y.on('domready', Y.lp.translations.pofile.initializePOFile);
       });
 
     </script>
