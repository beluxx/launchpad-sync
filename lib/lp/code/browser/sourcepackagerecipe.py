# Copyright 2010 Canonical Ltd.  This software is licensed under the
# GNU Affero General Public License version 3 (see the file LICENSE).

"""SourcePackageRecipe views."""

__metaclass__ = type

__all__ = [
    'SourcePackageRecipeAddView',
    'SourcePackageRecipeContextMenu',
    'SourcePackageRecipeEditView',
    'SourcePackageRecipeNavigationMenu',
    'SourcePackageRecipeRequestBuildsView',
    'SourcePackageRecipeView',
    ]

from operator import attrgetter

from bzrlib.plugins.builder.recipe import (
    ForbiddenInstructionError,
    RecipeParseError,
    RecipeParser,
    )
from lazr.lifecycle.event import ObjectModifiedEvent
from lazr.lifecycle.snapshot import Snapshot
from lazr.restful.interface import use_template
from storm.locals import Store
from z3c.ptcompat import ViewPageTemplateFile
from zope.app.form.browser.widget import Widget
from zope.app.form.interfaces import IView
from zope.component import getUtility
from zope.event import notify
from zope.formlib import form
from zope.interface import (
    implements,
    Interface,
    providedBy,
    )
from zope.schema import (
    Field,
    Choice,
    List,
    Text,
    TextLine,
    )
from zope.schema.vocabulary import (
    SimpleTerm,
    SimpleVocabulary,
    )

from canonical.database.constants import UTC_NOW
from canonical.launchpad import _
from canonical.launchpad.browser.launchpad import Hierarchy
from canonical.launchpad.validators.name import name_validator
from canonical.launchpad.webapp import (
    canonical_url,
    ContextMenu,
    enabled_with_permission,
    LaunchpadView,
    Link,
    Navigation,
    NavigationMenu,
    stepthrough,
    structured,
    )
from canonical.launchpad.webapp.authorization import check_permission
from canonical.launchpad.webapp.breadcrumb import Breadcrumb
from canonical.widgets.suggestion import RecipeOwnerWidget
from canonical.widgets.itemswidgets import (
    LabeledMultiCheckBoxWidget,
    LaunchpadRadioWidget,
    )
from lp.app.browser.launchpadform import (
    action,
    custom_widget,
    has_structured_doc,
    LaunchpadEditFormView,
    LaunchpadFormView,
    render_radio_widget_part,
    )
from lp.code.errors import (
    BuildAlreadyPending,
    NoLinkedBranch,
    NoSuchBranch,
    PrivateBranchRecipe,
    TooNewRecipeFormat,
    )
from lp.code.interfaces.linkedbranch import ICanHasLinkedBranch
from lp.code.interfaces.sourcepackagerecipe import (
    ISourcePackageRecipe,
    ISourcePackageRecipeSource,
    MINIMAL_RECIPE_TEXT,
    )
from lp.code.interfaces.sourcepackagerecipebuild import (
    ISourcePackageRecipeBuildSource,
    )
from lp.registry.interfaces.pocket import PackagePublishingPocket
<<<<<<< HEAD
from lp.services.propertycache import cachedproperty
=======
from lp.soyuz.model.archive import Archive
>>>>>>> c7dcd1f9


RECIPE_BETA_MESSAGE = structured(
    'We\'re still working on source package recipes. '
    'We would love for you to try them out, and if you have '
    'any issues, please '
    '<a href="http://bugs.launchpad.net/launchpad-code">'
    'file a bug</a>.  We\'ll be happy to fix any problems you encounter.')


class IRecipesForPerson(Interface):
    """A marker interface for source package recipe sets."""


class RecipesForPersonBreadcrumb(Breadcrumb):
    """A Breadcrumb to handle the "Recipes" link for recipe breadcrumbs."""

    rootsite = 'code'
    text = 'Recipes'

    implements(IRecipesForPerson)

    @property
    def url(self):
        return canonical_url(
            self.context, view_name="+recipes", rootsite='code')


class SourcePackageRecipeHierarchy(Hierarchy):
    """"Hierarchy for Source Package Recipe."""

    vhost_breadcrumb = False

    @property
    def objects(self):
        """See `Hierarchy`."""
        traversed = list(self.request.traversed_objects)

        # Pop the root object
        yield traversed.pop(0)

        recipe = traversed.pop(0)
        while not ISourcePackageRecipe.providedBy(recipe):
            yield recipe
            recipe = traversed.pop(0)

        # Pop in the "Recipes" link to recipe listings.
        yield RecipesForPersonBreadcrumb(recipe.owner)
        yield recipe

        for item in traversed:
            yield item


class SourcePackageRecipeNavigation(Navigation):
    """Navigation from the SourcePackageRecipe."""

    usedfor = ISourcePackageRecipe

    @stepthrough('+build')
    def traverse_build(self, id):
        """Traverse to this recipe's builds."""
        return getUtility(ISourcePackageRecipeBuildSource).getById(int(id))


class SourcePackageRecipeNavigationMenu(NavigationMenu):
    """Navigation menu for sourcepackage recipes."""

    usedfor = ISourcePackageRecipe

    facet = 'branches'

    links = ('edit', 'delete')

    @enabled_with_permission('launchpad.Edit')
    def edit(self):
        return Link('+edit', 'Edit recipe', icon='edit')

    @enabled_with_permission('launchpad.Edit')
    def delete(self):
        return Link('+delete', 'Delete recipe', icon='trash-icon')


class SourcePackageRecipeContextMenu(ContextMenu):
    """Context menu for sourcepackage recipes."""

    usedfor = ISourcePackageRecipe

    facet = 'branches'

    links = ('request_builds',)

    def request_builds(self):
        """Provide a link for requesting builds of a recipe."""
        return Link('+request-builds', 'Request build(s)', icon='add')


class SourcePackageRecipeView(LaunchpadView):
    """Default view of a SourcePackageRecipe."""

    def initialize(self):
        # XXX: rockstar: This should be removed when source package recipes
        # are put into production. spec=sourcepackagerecipes
        super(SourcePackageRecipeView, self).initialize()
        self.request.response.addWarningNotification(RECIPE_BETA_MESSAGE)

    @property
    def page_title(self):
        return "%(name)s\'s %(recipe_name)s recipe" % {
            'name': self.context.owner.displayname,
            'recipe_name': self.context.name}

    label = page_title

    @property
    def builds(self):
        """A list of interesting builds.

        All pending builds are shown, as well as 1-5 recent builds.
        Recent builds are ordered by date completed.
        """
        builds = list(self.context.getBuilds(pending=True))
        for build in self.context.getBuilds():
            builds.append(build)
            if len(builds) >= 5:
                break
        return builds


class SourcePackageRecipeRequestBuildsView(LaunchpadFormView):
    """A view for requesting builds of a SourcePackageRecipe."""

    @property
    def initial_values(self):
        """Set initial values for the widgets.

        The distroseries function as defaults for requesting a build.
        """
        initial_values = {'distros': self.context.distroseries}
        build = self.context.getLastBuild()
        if build is not None:
            initial_values['archive'] = build.archive
        return initial_values

    class schema(Interface):
        """Schema for requesting a build."""
        distros = List(
            Choice(vocabulary='BuildableDistroSeries'),
            title=u'Distribution series')
        archive = Choice(vocabulary='TargetPPAs', title=u'Archive')

    custom_widget('distros', LabeledMultiCheckBoxWidget)

    @property
    def title(self):
        return 'Request builds for %s' % self.context.name

    label = title

    @property
    def cancel_url(self):
        return canonical_url(self.context)

    def validate(self, data):
        over_quota_distroseries = []
        for distroseries in data['distros']:
            if self.context.isOverQuota(self.user, distroseries):
                over_quota_distroseries.append(str(distroseries))
        if len(over_quota_distroseries) > 0:
            self.setFieldError(
                'distros',
                "You have exceeded today's quota for %s." %
                ', '.join(over_quota_distroseries))

    @action('Request builds', name='request')
    def request_action(self, action, data):
        """User action for requesting a number of builds."""
        for distroseries in data['distros']:
            try:
                self.context.requestBuild(
                    data['archive'], self.user, distroseries,
                    PackagePublishingPocket.RELEASE, manual=True)
            except BuildAlreadyPending, e:
                self.setFieldError(
                    'distros',
                    'An identical build is already pending for %s.' %
                    e.distroseries)
                return
        self.next_url = self.cancel_url


class ISourcePackageEditSchema(Interface):
    """Schema for adding or editing a recipe."""

    use_template(ISourcePackageRecipe, include=[
        'name',
        'description',
        'owner',
        'build_daily',
        ])
    daily_build_archive = Choice(vocabulary='TargetPPAs',
        title=u'Daily build archive',
        description=(
            u'If built daily, this is the archive where the package '
            u'will be uploaded.'))
    distros = List(
        Choice(vocabulary='BuildableDistroSeries'),
        title=u'Default distribution series',
        description=(
            u'If built daily, these are the distribution versions that '
            u'the recipe will be built for.'))
    recipe_text = has_structured_doc(
        Text(
            title=u'Recipe text', required=True,
            description=u"""The text of the recipe.
                <a href="/+help/recipe-syntax.html" target="help"
                  >Syntax help&nbsp;
                  <span class="sprite maybe">
                    <span class="invisible-link">Help</span>
                  </span></a>
               """))


EXISTING_PPA = 'existing-ppa'
CREATE_NEW = 'create-new'


USE_ARCHIVE_VOCABULARY = SimpleVocabulary((
    SimpleTerm(EXISTING_PPA, EXISTING_PPA, _("Use an existing PPA")),
    SimpleTerm(
        CREATE_NEW, CREATE_NEW, _("Create a new PPA for this recipe")),
    ))


class ISourcePackageAddSchema(ISourcePackageEditSchema):

    daily_build_archive = Choice(vocabulary='TargetPPAs',
        title=u'Daily build archive', required=False,
        description=(
            u'If built daily, this is the archive where the package '
            u'will be uploaded.'))

    use_ppa = Choice(
        title=_('Which PPA'),
        vocabulary=USE_ARCHIVE_VOCABULARY,
        description=_("Which PPA to use..."),
        required=True)

    ppa_name = TextLine(
            title=_("New PPA name"), required=False,
            constraint=name_validator,
            description=_("A new PPA with this name will be created for "
                          "the owner of the recipe ."))


class RecipeTextValidatorMixin:
    """Class to validate that the Source Package Recipe text is valid."""

    def validate(self, data):
        if data['build_daily']:
            if len(data['distros']) == 0:
                self.setFieldError(
                    'distros',
                    'You must specify at least one series for daily builds.')
        try:
            parser = RecipeParser(data['recipe_text'])
            parser.parse()
        except RecipeParseError, error:
            self.setFieldError('recipe_text', str(error))


class RelatedBranchesWidget(Widget):
    """A widget to render the related branches for a recipe."""
    implements(IView)

    __call__ = ViewPageTemplateFile(
        '../templates/sourcepackagerecipe-related-branches.pt')

    related_package_branches = []
    related_series_branches = []

    def hasInput(self):
        return True

    def setRenderedValue(self, value):
        self.related_package_branches = value['related_package_branches']
        self.related_series_branches = value['related_series_branches']


class RecipeRelatedBranchesMixin(LaunchpadFormView):
    """A class to find related branches for a recipe's base branch."""

    custom_widget('related-branches', RelatedBranchesWidget)

    def setUpFields(self):
        """See `LaunchpadFormView`.

        Adds a related branches field to the form.
        """
        super(RecipeRelatedBranchesMixin, self).setUpFields()
        self.form_fields += form.Fields(Field(__name__='related-branches'))
        self.form_fields['related-branches'].custom_widget = (
            self.custom_widgets['related-branches'])
        self.widget_errors['related-branches'] = ''

    def setUpWidgets(self, context=None):
        # Adds a new related branches widget.
        super(RecipeRelatedBranchesMixin, self).setUpWidgets(context)
        self.widgets['related-branches'].display_label = False

    def render(self):
        # Sets the related branches widget's value.
        self.widgets['related-branches'].setRenderedValue(dict(
                related_package_branches=self.related_package_branches,
                related_series_branches=self.related_series_branches))
        return super(RecipeRelatedBranchesMixin, self).render()

    @cachedproperty
    def related_series_branches(self):
        """Find development branches related to the base branch's product."""
        result = set()
        branch_to_check = self.getBranch()
        product = branch_to_check.product

        # We include the development focus branch.
        dev_focus_branch = ICanHasLinkedBranch(product).branch
        if dev_focus_branch is not None:
            result.add(dev_focus_branch)

        # Now any branches for the product's series.
        for series in product.series:
            try:
                branch = ICanHasLinkedBranch(series).branch
                if branch is not None:
                    result.add(branch)
            except NoLinkedBranch:
                # If there's no branch for a particular series, we don't care.
                pass
        # We don't want to include the source branch.
        result.discard(branch_to_check)
        return sorted(result, key=attrgetter('unique_name'))

    @cachedproperty
    def related_package_branches(self):
        """Find branches for the base branch's product's distro src pkgs."""
        result = set()
        branch_to_check = self.getBranch()
        product = branch_to_check.product

        for sourcepackage in product.distrosourcepackages:
            try:
                branch = ICanHasLinkedBranch(sourcepackage).branch
                if branch is not None:
                    result.add(branch)
            except NoLinkedBranch:
                # If there's no branch for a particular source package,
                # we don't care.
                pass
        # We don't want to include the source branch.
        result.discard(branch_to_check)
        return sorted(result, key=attrgetter('unique_name'))


class SourcePackageRecipeAddView(RecipeRelatedBranchesMixin,
                                 RecipeTextValidatorMixin, LaunchpadFormView):
    """View for creating Source Package Recipes."""

    title = label = 'Create a new source package recipe'

    schema = ISourcePackageAddSchema
    custom_widget('distros', LabeledMultiCheckBoxWidget)
    custom_widget('owner', RecipeOwnerWidget)
    custom_widget('use_ppa', LaunchpadRadioWidget)

    def initialize(self):
        super(SourcePackageRecipeAddView, self).initialize()
        # XXX: rockstar: This should be removed when source package recipes
        # are put into production. spec=sourcepackagerecipes
        self.request.response.addWarningNotification(RECIPE_BETA_MESSAGE)
        widget = self.widgets['use_ppa']
        current_value = widget._getFormValue()
        self.use_ppa_existing = render_radio_widget_part(
            widget, EXISTING_PPA, current_value)
        self.use_ppa_new = render_radio_widget_part(
            widget, CREATE_NEW, current_value)
        archive_widget = self.widgets['daily_build_archive']
        self.show_ppa_chooser = len(archive_widget.vocabulary) > 0
        if not self.show_ppa_chooser:
            self.widgets['ppa_name'].setRenderedValue('ppa')
        # Force there to be no '(no value)' item in the select.  We do this as
        # the input isn't listed as 'required' otherwise the validator gets
        # all confused when we want to create a new PPA.
        archive_widget._displayItemForMissingValue = False

    def getBranch(self):
        """The branch on which the recipe is built."""
        return self.context

    @property
    def initial_values(self):
        return {
            'recipe_text': MINIMAL_RECIPE_TEXT % self.context.bzr_identity,
            'owner': self.user,
            'build_daily': False,
            'use_ppa': EXISTING_PPA,
            }

    @property
    def cancel_url(self):
        return canonical_url(self.context)

    @action('Create Recipe', name='create')
    def request_action(self, action, data):
        try:
            owner = data['owner']
            if data['use_ppa'] == CREATE_NEW:
                ppa_name = data.get('ppa_name', None)
                ppa = owner.createPPA(ppa_name)
            else:
                ppa = data['daily_build_archive']
            source_package_recipe = getUtility(
                ISourcePackageRecipeSource).new(
                    self.user, owner, data['name'],
                    data['recipe_text'], data['description'], data['distros'],
                    ppa, data['build_daily'])
            Store.of(source_package_recipe).flush()
        except TooNewRecipeFormat:
            self.setFieldError(
                'recipe_text',
                'The recipe format version specified is not available.')
            return
        except ForbiddenInstructionError:
            # XXX: bug=592513 We shouldn't be hardcoding "run" here.
            self.setFieldError(
                'recipe_text',
                'The bzr-builder instruction "run" is not permitted here.')
            return
        except NoSuchBranch, e:
            self.setFieldError(
                'recipe_text', '%s is not a branch on Launchpad.' % e.name)
            return
        except PrivateBranchRecipe, e:
            self.setFieldError('recipe_text', str(e))
            return

        self.next_url = canonical_url(source_package_recipe)

    def validate(self, data):
        super(SourcePackageRecipeAddView, self).validate(data)
        name = data.get('name', None)
        owner = data.get('owner', None)
        if name and owner:
            SourcePackageRecipeSource = getUtility(ISourcePackageRecipeSource)
            if SourcePackageRecipeSource.exists(owner, name):
                self.setFieldError(
                    'name',
                    'There is already a recipe owned by %s with this name.' %
                        owner.displayname)
        if data['use_ppa'] == CREATE_NEW:
            ppa_name = data.get('ppa_name', None)
            if ppa_name is None:
                self.setFieldError(
                    'ppa_name', 'You need to specify a name for the PPA.')
            else:
                error = Archive.validatePPA(owner, ppa_name)
                if error is not None:
                    self.setFieldError('ppa_name', error)


class SourcePackageRecipeEditView(RecipeRelatedBranchesMixin,
                                  RecipeTextValidatorMixin,
                                  LaunchpadEditFormView):
    """View for editing Source Package Recipes."""

    def getBranch(self):
        """The branch on which the recipe is built."""
        return self.context.base_branch

    @property
    def title(self):
        return 'Edit %s source package recipe' % self.context.name
    label = title

    schema = ISourcePackageEditSchema
    custom_widget('distros', LabeledMultiCheckBoxWidget)

    def setUpFields(self):
        super(SourcePackageRecipeEditView, self).setUpFields()

        if check_permission('launchpad.Admin', self.context):
            # Exclude the PPA archive dropdown.
            self.form_fields = self.form_fields.omit('daily_build_archive')

            owner_field = self.schema['owner']
            any_owner_choice = Choice(
                __name__='owner', title=owner_field.title,
                description=(u"As an administrator you are able to reassign"
                             u" this branch to any person or team."),
                required=True, vocabulary='ValidPersonOrTeam')
            any_owner_field = form.Fields(
                any_owner_choice, render_context=self.render_context)
            # Replace the normal owner field with a more permissive vocab.
            self.form_fields = self.form_fields.omit('owner')
            self.form_fields = any_owner_field + self.form_fields

    @property
    def initial_values(self):
        return {
            'distros': self.context.distroseries,
            'recipe_text': str(self.context.builder_recipe),
            }

    @property
    def cancel_url(self):
        return canonical_url(self.context)

    @action('Update Recipe', name='update')
    def request_action(self, action, data):
        changed = False
        recipe_before_modification = Snapshot(
            self.context, providing=providedBy(self.context))

        recipe_text = data.pop('recipe_text')
        parser = RecipeParser(recipe_text)
        recipe = parser.parse()
        if self.context.builder_recipe != recipe:
            try:
                self.context.setRecipeText(recipe_text)
                changed = True
            except TooNewRecipeFormat:
                self.setFieldError(
                    'recipe_text',
                    'The recipe format version specified is not available.')
                return
            except ForbiddenInstructionError:
                # XXX: bug=592513 We shouldn't be hardcoding "run" here.
                self.setFieldError(
                    'recipe_text',
                    'The bzr-builder instruction "run" is not permitted'
                    ' here.')
                return
            except PrivateBranchRecipe, e:
                self.setFieldError('recipe_text', str(e))
                return


        distros = data.pop('distros')
        if distros != self.context.distroseries:
            self.context.distroseries.clear()
            for distroseries_item in distros:
                self.context.distroseries.add(distroseries_item)
            changed = True

        if self.updateContextFromData(data, notify_modified=False):
            changed = True

        if changed:
            field_names = [
                form_field.__name__ for form_field in self.form_fields]
            notify(ObjectModifiedEvent(
                self.context, recipe_before_modification, field_names))
            # Only specify that the context was modified if there
            # was in fact a change.
            self.context.date_last_modified = UTC_NOW

        self.next_url = canonical_url(self.context)

    @property
    def adapters(self):
        """See `LaunchpadEditFormView`"""
        return {ISourcePackageEditSchema: self.context}

    def validate(self, data):
        super(SourcePackageRecipeEditView, self).validate(data)
        name = data.get('name', None)
        owner = data.get('owner', None)
        if name and owner:
            SourcePackageRecipeSource = getUtility(ISourcePackageRecipeSource)
            if SourcePackageRecipeSource.exists(owner, name):
                recipe = owner.getRecipe(name)
                if recipe != self.context:
                    self.setFieldError(
                        'name',
                        'There is already a recipe owned by %s with this '
                        'name.' % owner.displayname)


class SourcePackageRecipeDeleteView(LaunchpadFormView):

    @property
    def title(self):
        return 'Delete %s source package recipe' % self.context.name
    label = title

    class schema(Interface):
        """Schema for deleting a branch."""

    @property
    def cancel_url(self):
        return canonical_url(self.context)

    @property
    def next_url(self):
        return canonical_url(self.context.owner)

    @action('Delete recipe', name='delete')
    def request_action(self, action, data):
        self.context.destroySelf()<|MERGE_RESOLUTION|>--- conflicted
+++ resolved
@@ -95,11 +95,8 @@
     ISourcePackageRecipeBuildSource,
     )
 from lp.registry.interfaces.pocket import PackagePublishingPocket
-<<<<<<< HEAD
 from lp.services.propertycache import cachedproperty
-=======
 from lp.soyuz.model.archive import Archive
->>>>>>> c7dcd1f9
 
 
 RECIPE_BETA_MESSAGE = structured(
