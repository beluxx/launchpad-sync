= ExternalBugTracker comment imports =

Some ExternalBugTrackers support the importing of comments from the
remote bug tracker into Launchpad.

In order to demonstrate this we need to create example Bug, BugTracker
and BugWatch instances with which to work.

    >>> from zope.interface import implements
    >>> from canonical.config import config
    >>> from lp.bugs.tests.externalbugtracker import (
    ...     new_bugtracker)
    >>> from canonical.launchpad.interfaces import (
    ...     BugTrackerType, CreateBugParams, IBugMessageSet,
    ...     IBugWatchSet, IMessageSet, IPersonSet, IProductSet)
    >>> from canonical.testing import LaunchpadZopelessLayer

    >>> bug_tracker = new_bugtracker(BugTrackerType.BUGZILLA)

    >>> LaunchpadZopelessLayer.switchDbUser('launchpad')
    >>> sample_person = getUtility(IPersonSet).getByEmail(
    ...     'test@canonical.com')
    >>> firefox = getUtility(IProductSet).getByName('firefox')
    >>> bug = firefox.createBug(
    ...     CreateBugParams(sample_person, "Yet another test bug",
    ...         "Yet another test description.",
    ...         subscribe_owner=False))

    >>> bug_watch = bug.addWatch(bug_tracker, '123456', sample_person)

    >>> transaction.commit()
    >>> LaunchpadZopelessLayer.switchDbUser(config.checkwatches.dbuser)

The ISupportsCommentImport interface defines the methods that external
bug trackers which support comment imports must provide. This interface
defines four methods: getCommentIds(), fetchComments(),
getPosterForComment() and getMessageForComment().

In order to test the importing of comments we will create a new
ExternalBugTracker class which implements these three methods.

    >>> from lp.bugs.externalbugtracker import (
    ...     ExternalBugTracker)
    >>> from canonical.launchpad.interfaces import (
    ...     ISupportsCommentImport)
    >>> class CommentImportingExternalBugTracker(ExternalBugTracker):
    ...     implements(ISupportsCommentImport)
    ...
    ...     comment_dict = {}
    ...     remote_comments = {
    ...         '1': "Example comment the first",
    ...         '2': "Example comment the second",
    ...         '3': "Example comment the third"}
    ...     comment_datecreated = None
    ...
    ...     poster_tuple = ("Joe Bloggs", "joe.bloggs@example.com")
    ...
    ...     def fetchComments(self, bug_watch, comment_ids):
    ...         for id, comment in self.remote_comments.items():
    ...             if id in comment_ids:
    ...                 self.comment_dict[id] = comment
    ...
    ...     def getCommentIds(self, bug_watch):
    ...         return sorted(self.remote_comments.keys())
    ...
    ...     def getPosterForComment(self, bug_watch, comment_id):
    ...         """Return a tuple of (displayname, email)."""
    ...         return self.poster_tuple
    ...
    ...     def getMessageForComment(self, bug_watch, comment_id, poster):
    ...         """Return a Message object for a comment."""
    ...         message = getUtility(IMessageSet).fromText(
    ...             "Some subject or other",
    ...             self.comment_dict[comment_id], owner=poster,
    ...             datecreated=self.comment_datecreated,
    ...             rfc822msgid=comment_id)
    ...         return message

    >>> external_bugtracker = CommentImportingExternalBugTracker(
    ...     'http://example.com/')

The CheckwatchesMaster method importBugComments() is responsible for
calling the three methods of ISupportsCommentImport in turn to import
comments. Calling importBugComments() and passing it our new
comment-importing ExternalBugTracker instance will result in the three
comments in the comment_dict being imported into Launchpad.

    >>> from canonical.launchpad.scripts.logger import log
    >>> from lp.bugs.scripts.checkwatches.base import (
    ...     WorkingBase)
    >>> from lp.bugs.scripts.checkwatches.bugwatchupdater import (
    ...     BugWatchUpdater)

    >>> working_base = WorkingBase()
    >>> working_base.init(
    ...     'bugwatch@bugs.launchpad.net', transaction, log)
    >>> bugwatch_updater = BugWatchUpdater(
    ...     working_base, bug_watch, external_bugtracker)
    >>> bugwatch_updater.importBugComments()
    INFO:...:Imported 3 comments for remote bug 123456 on ...

These three comments will be linked to the bug watch from which they
were imported. They also have the remote_comment_id attribute set.

    >>> bug_watch = getUtility(IBugWatchSet).get(bug_watch.id)
    >>> def print_bug_messages(bug, bug_watch):
    ...     for message in bug.messages[1:]:
    ...         bug_message = getUtility(IBugMessageSet).getByBugAndMessage(
    ...             bug, message)
    ...         print bug_message.bugwatch == bug_watch
    ...         print "%s: %s" % (
    ...             bug_message.remote_comment_id,
    ...             bug_message.message.text_contents)
    >>> print_bug_messages(bug, bug_watch)
    True
    1: Example comment the first
    True
    2: Example comment the second
    True
    3: Example comment the third

If another comment is added on the remote tracker and the comment import
process is run again only the new comment will be imported.

    >>> external_bugtracker.remote_comments['four'] = "Yet another comment."

    >>> transaction.commit()

    >>> bugwatch_updater.importBugComments()
    INFO:...:Imported 1 comments for remote bug 123456 on ...

Once again, the newly-imported comment will be linked to the bug watch
form which it was imported.

    >>> print_bug_messages(bug, bug_watch)
    True
    1: Example comment the first
    True
    2: Example comment the second
    True
    3: Example comment the third
    True
    four: Yet another comment.


== Creating Person records ==

In the examples above, joe.bloggs@example.com was used as the poster of
all the comments. Since Joe didn't have a Launchpad account, it was
created automatically for him, with the e-mail address marked as
invalid.

    >>> joe = getUtility(IPersonSet).getByEmail('joe.bloggs@example.com')
    >>> bug.messages[-1].owner == joe
    True

    >>> joe.displayname
    u'Joe Bloggs'
    >>> print joe.preferredemail
    None
    >>> print joe.creation_rationale.name
    BUGIMPORT
    >>> print joe.creation_comment
    when importing comments for Bugzilla *TESTING* #123456.

If the poster's e-mail is already registered in Launchpad, the comment
is associated with the existing account.

    >>> no_priv = getUtility(IPersonSet).getByName('no-priv')
    >>> no_priv.preferredemail is not None
    True

    >>> external_bugtracker.poster_tuple = (
    ...     'No Priv', 'no-priv@canonical.com')
    >>> external_bugtracker.remote_comments['no-priv-comment'] = (
    ...     "The fifth comment.")

    >>> transaction.commit()

    >>> bugwatch_updater.importBugComments()
    INFO:...:Imported 1 comments for remote bug 123456 on ...

    >>> bug.messages[-1].owner.name
    u'no-priv'

It's also possible for Launchpad to create Persons from remote
bugtracker users when the remote bugtracker doesn't specify an email
address. In those cases, the ExternalBugTracker's getPosterForComment()
method will return a tuple of (displayname, None), which can then be
used to create a Person based on the displayname alone.

    >>> external_bugtracker.poster_tuple = ('noemail', None)
    >>> external_bugtracker.remote_comments['no-email-comment'] = (
    ...     "Yet another comment.")

    >>> transaction.commit()

    >>> bugwatch_updater.importBugComments()
    INFO:...:Imported 1 comments for remote bug 123456 on ...

    >>> bug.messages[-1].owner.name
    u'noemail-bugzilla-checkwatches-1'

    >>> print bug.messages[-1].owner.preferredemail
    None

A BugTrackerPerson record will have been created to map the new Person
to the name 'noemail' on our example bugtracker.

    >>> bug_watch.bugtracker.getLinkedPersonByName('noemail')
    <BugTrackerPerson at ...>

If the remote person is invalid (i.e. a Launchpad Person can't be
created for them) an error will be logged and the comment will not be
imported.

    >>> external_bugtracker.poster_tuple = (None, None)
    >>> external_bugtracker.remote_comments['invalid-person-comment'] = (
    ...     "This will not be imported.")

    >>> transaction.commit()

    >>> bugwatch_updater.importBugComments()
    WARNING:...:Unable to import remote comment author. No email address
    or display name found. (OOPS-...)
    INFO:...:Imported 0 comments for remote bug 123456 on ...

    >>> print bug.messages[-1].text_contents
    Yet another comment.

Let's delete that comment now so that it doesn't break later tests.

    >>> del external_bugtracker.remote_comments['invalid-person-comment']
    >>> external_bugtracker.poster_tuple = (
    ...     'No Priv', 'no-priv@canonical.com')


== BugWatch comment importing functionality ==

The IBugWatch interface provides methods for linking imported comments
to bug watches and for checking whether an imported comment is already
linked to a bug watch.

The method IBugWatch.hasComment() can be used to check whether a comment
has been linked to a bug watch. If we create an example comment without
linking it to the bug watch this method will, of course, return False.

    >>> message = getUtility(IMessageSet).fromText(
    ...     "Example Message", "With example content for you to read.")

    >>> comment_id = 'a-comment'

    >>> bug_watch = getUtility(IBugWatchSet).get(bug_watch.id)

    >>> bug_watch.hasComment(comment_id)
    False

IBugWatch provides an addComment() method by which comments can be
linked to a bug watch. This method accepts a Launchpad Message object
representing the comment itself and a comment_id paramter, which can be
used to pass the ID of the comment on the remote bug tracker from which
the comment was imported. It returns the created IBugMessage.

    >>> bug_messsage = bug_watch.addComment(comment_id, message)
    >>> bug_messsage.bug == bug_watch.bug
    True
    >>> bug_messsage.message == message
    True

After using addComment() to add a comment, hasComment() will return True
for that comment.

    >>> bug_watch.hasComment(comment_id)
    True

We can also see that the message we passed to addComment() has been
linked to the bug watch by examining the BugMessage which links the
message and the bug to which the watch belongs.

    >>> bug_message = getUtility(IBugMessageSet).getByBugAndMessage(
    ...     bug, message)

    >>> bug_message.bugwatch == bug_watch
    True

The list of imported messages can be retrieved using
getImportedBugMessages(). Messages that are linked to the bug watch but
don't have a remote_comment_id are comments waiting to be pushed to the
remote tracker and will not be returned by getImportedBugMessages()

    >>> LaunchpadZopelessLayer.switchDbUser('launchpad')
    >>> bug_watch2 = factory.makeBugWatch('42')
    >>> bug_watch2.bug.newMessage(
    ...     owner=bug_watch2.bug.owner, subject='None',
    ...     content='Imported comment', bugwatch=bug_watch2,
    ...     remote_comment_id='test')
    <Message at ...>
    >>> bug_watch2.bug.newMessage(
    ...     owner=bug_watch2.bug.owner, subject='None',
    ...     content='Native comment')
    <Message at ...>
    >>> bug_watch2.bug.newMessage(
    ...     owner=bug_watch2.bug.owner, subject='None',
    ...     content='Pushable comment', bugwatch=bug_watch2)
    <Message at ...>
    >>> transaction.commit()
    >>> LaunchpadZopelessLayer.switchDbUser(config.checkwatches.dbuser)

    >>> for bug_message in bug_watch2.getImportedBugMessages():
    ...     print bug_message.message.text_contents
    Imported comment

    >>> transaction.commit()


== Importing two messages with the same ID ==

It is possible for two Messages with the same ID to coexist within
Launchpad, for example if a comment on a bug was sent to both Launchpad
and to DebBugs and the subsequently imported into Launchpad from the
DebBugs database.

We can demonstrate this by creating two messages with the same message
ID.

    >>> LaunchpadZopelessLayer.switchDbUser('launchpad')
    >>> message_one = getUtility(IMessageSet).fromText(
    ...     "Example Message", "With example content for you to read.")
    >>> message_two = getUtility(IMessageSet).fromText(
    ...     "Example Message", "With example content for you to read.",
    ...     rfc822msgid=message_one.rfc822msgid)

    >>> message_one.rfc822msgid == message_two.rfc822msgid
    True

    >>> transaction.commit()
    >>> LaunchpadZopelessLayer.switchDbUser(config.checkwatches.dbuser)

We will use message_one to represent a message which was sent directly
to Launchpad. Since it was a comment on a bug, we link it to that bug.

    >>> bug.linkMessage(message_one)
    <BugMessage...>

The bug watch which we created earlier will not be linked to the message
since it was not imported for that bug watch.

    >>> bug_watch = getUtility(IBugWatchSet).get(bug_watch.id)
    >>> bug_watch.hasComment(message_one.rfc822msgid)
    False

Now the comment import process runs and the message is imported from the
DebBugs database. The message is linked to the bug watch for which it
was imported.

    >>> bug_watch.addComment(message_two.rfc822msgid, message_two)
    <BugMessage at ...>
    >>> bug_watch.hasComment(message_two.rfc822msgid)
    True

We can see that only the second message is linked to the bug watch by
examining the BugMessages which link the messages to the bug.

    >>> bug_message_one = getUtility(IBugMessageSet).getByBugAndMessage(
    ...     bug, message_one)
    >>> bug_message_two = getUtility(IBugMessageSet).getByBugAndMessage(
    ...     bug, message_two)

    >>> print bug_message_one.bugwatch
    None

    >>> bug_message_two.bugwatch == bug_watch
    True


== Importing comments with CVE references ==

If a comment contains a CVE reference, that CVE reference will be
imported and linked to the bug.  However, the user who authored the
comment containing the CVE reference doesn't get any karma from this
since they aren't a valid Launchpad user, having been created during the
import process.

We'll create a bug watch and add a listener to check for Karma events.

<<<<<<< HEAD
    >>> from lp.testing.karma import KarmaAssignedEventListener
=======
    >>> LaunchpadZopelessLayer.switchDbUser('launchpad')
    >>> bug_watch = factory.makeBugWatch('123456')
    >>> from lp.registry.tests.karma import KarmaAssignedEventListener
>>>>>>> a7023316
    >>> karma_helper = KarmaAssignedEventListener()
    >>> karma_helper.register_listener()

Importing a comment with a CVE reference will produce a CVE link in
Launchpad but will result in no Karma records being created.

    >>> transaction.commit()
    >>> LaunchpadZopelessLayer.switchDbUser(config.checkwatches.dbuser)
    >>> external_bugtracker.remote_comments = {
    ...     '5':"A comment containing a CVE entry: CVE-1991-9911."}
    >>> bugwatch_updater = BugWatchUpdater(
    ...     working_base, bug_watch, external_bugtracker)
    >>> bugwatch_updater.importBugComments()
    INFO:...:Imported 1 comments for remote bug 123456...

    >>> for cve in bug_watch.bug.cves:
    ...     print cve.displayname
    CVE-1991-9911

Karma is only awarded for actions that occur within Launchpad. If an
imported comment was authored by a valid Launchpad user, that user will
receive no karma. We'll demonstrate this by making an comment which
includes a CVE reference appear to come from a valid Launchpad user.

    >>> foo_bar = getUtility(IPersonSet).getByName('name16')
    >>> external_bugtracker.poster_tuple = (
    ...     foo_bar.displayname, foo_bar.preferredemail.email)
    >>> external_bugtracker.remote_comments['6'] = (
    ...     "Another comment, another CVE: CVE-1999-0593.")

Once again, CVE links are created but no karma is assigned.

    >>> transaction.commit()

    >>> bugwatch_updater.importBugComments()
    INFO:...:Imported 1 comments for remote bug 123456...

    >>> for cve in sorted([cve.displayname for cve in bug_watch.bug.cves]):
    ...     print cve
    CVE-1991-9911
    CVE-1999-0593

    >>> karma_helper.unregister_listener()


== E-mail notifications ==

When bug comments are imported, notifications are sent to inform the bug
subscribers about it. The first time we import comments from a bug
watch, there can be a lot of comments. To avoid causing a lot of e-mail
notifications to be sent, only one notification is sent for all the
comments.

    >>> from lp.bugs.model.bugnotification import (
    ...     BugNotification)
    >>> old_notifications = set()
    >>> def get_new_notifications(bug):
    ...     new_notifications = [
    ...         notification for notification in (
    ...             BugNotification.selectBy(bug=bug, orderBy='id'))
    ...         if notification not in old_notifications]
    ...     old_notifications.update(new_notifications)
    ...     return new_notifications

    >>> LaunchpadZopelessLayer.switchDbUser('launchpad')
    >>> import pytz
    >>> from datetime import datetime, timedelta
    >>> now = datetime(2008, 9, 12, 15, 30, 45, tzinfo=pytz.timezone('UTC'))
    >>> test_bug = factory.makeBug(date_created=now)
    >>> bug_watch = factory.makeBugWatch('42', bug=test_bug)
    >>> transaction.commit()
    >>> LaunchpadZopelessLayer.switchDbUser(config.checkwatches.dbuser)

    >>> get_new_notifications(bug_watch.bug)
    [...]

    >>> external_bugtracker.remote_comments = {
    ...     '1': 'First imported comment (initial import)',
    ...     '2': 'Second imported comment (initial import)',
    ...     }
    >>> external_bugtracker.comment_datecreated = now + timedelta(hours=1)

    >>> transaction.commit()

    >>> bugwatch_updater = BugWatchUpdater(
    ...     working_base, bug_watch, external_bugtracker)
    >>> bugwatch_updater.importBugComments()
    INFO:...:Imported 2 comments for remote bug 42 ...

    >>> notifications = get_new_notifications(bug=bug_watch.bug)
    >>> len(notifications)
    1

The notification is marked as being a comment, and the Bug Watch Updater
is used as the From address.

    >>> notifications[0].is_comment
    True
    >>> notifications[0].message.owner.name
    u'bug-watch-updater'

    >>> print notifications[0].message.text_contents
    Launchpad has imported 2 comments from the remote bug at
    http://.../show_bug.cgi?id=42.
    <BLANKLINE>
    If you reply to an imported comment from within Launchpad, your comment
    will be sent to the remote bug automatically. Read more about
    Launchpad's inter-bugtracker facilities at
    https://help.launchpad.net/InterBugTracking.
    <BLANKLINE>
    ------------------------------------------------------------------------
    On 2008-09-12T16:30:45+00:00 Foo Bar wrote:
    <BLANKLINE>
    First imported comment (initial import)
    <BLANKLINE>
    Reply at: http://.../.../+bug/.../comments/1
    <BLANKLINE>
    ------------------------------------------------------------------------
    On ... Foo Bar wrote:
    <BLANKLINE>
    Second imported comment (initial import)
    <BLANKLINE>
    Reply at: http://.../.../+bug/.../comments/2

If we already have comments imported for a bug watch, one notification
will be sent for each subsequent imported comment, even if there is
more than one.

    >>> get_new_notifications(bug_watch.bug)
    [...]

    >>> external_bugtracker.poster_tuple = (
    ...     "Joe Bloggs", "joe.bloggs@example.com")
    >>> external_bugtracker.remote_comments = {
    ...     '3': 'Third imported comment (initial import)',
    ...     '4': 'Fourth imported comment (initial import)',
    ...     }
    >>> bug_watch.getImportedBugMessages().count() > 0
    True

    >>> transaction.commit()

    >>> bugwatch_updater.importBugComments()
    INFO:...:Imported 2 comments for remote bug 42 ...

    >>> notifications = get_new_notifications(bug_watch.bug)
    >>> len(notifications)
    2
    >>> for notification in notifications:
    ...     print "%s wrote: %s" % (
    ...         notification.message.owner.name,
    ...         notification.message.text_contents)
    joe-bloggs wrote: Third imported comment (initial import)
    joe-bloggs wrote: Fourth imported comment (initial import)<|MERGE_RESOLUTION|>--- conflicted
+++ resolved
@@ -383,13 +383,9 @@
 
 We'll create a bug watch and add a listener to check for Karma events.
 
-<<<<<<< HEAD
     >>> from lp.testing.karma import KarmaAssignedEventListener
-=======
     >>> LaunchpadZopelessLayer.switchDbUser('launchpad')
     >>> bug_watch = factory.makeBugWatch('123456')
-    >>> from lp.registry.tests.karma import KarmaAssignedEventListener
->>>>>>> a7023316
     >>> karma_helper = KarmaAssignedEventListener()
     >>> karma_helper.register_listener()
 
