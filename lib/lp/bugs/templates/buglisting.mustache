<div class="listing">
{{#items}}
  <div class="buglisting-row">

    <div class="buglisting-col1">
        {{#show_importance}}
        <div class="importance {{importance_class}}">
            {{importance}}
        </div>
        {{/show_importance}}
        {{#show_status}}
        <div class="status {{status_class}}">
            {{status}}
        </div>
        {{/show_status}}
    </div>

    <div class="buglisting-col2">
        <div class="buginfo">
            {{#show_id}}
                <span class="bugnumber">#{{id}}</span>
            {{/show_id}}
            <a href="{{bug_url}}" class="bugtitle">{{title}}</a>
        </div>
<<<<<<< HEAD
=======
        <div class="buginfo-extras">
            {{#show_targetname}}
                <span class="{{bugtarget_css}} field">
                    {{bugtarget}}
                </span>
            {{/show_targetname}}
            {{#show_milestone_name}}
                <span class="sprite milestone field">
                    {{#milestone_name}}
                    {{milestone_name}}
                    {{/milestone_name}}
                    {{^milestone_name}}
                    No milestone set
                    {{/milestone_name}}
                </span>
            {{/show_milestone_name}}
            {{#show_date_last_updated}}
                <span class="sprite milestone field">
                    Last updated {{last_updated}}
                </span>
            {{/show_date_last_updated}}
            {{#show_assignee}}
                <span class="sprite person field">
                    {{#assignee}}Assignee: {{assignee}}{{/assignee}}
                    {{^assignee}}Assignee: None{{/assignee}}
                </span>
            {{/show_assignee}}
            {{#show_reporter}}
                <span class="sprite person field">
                    Reporter: {{reporter}}
                </span>
            {{/show_reporter}}
            {{#show_datecreated}}
                <span class="sprite milestone field">
                    {{age}}
                </span>
            {{/show_datecreated}}
            {{#show_tag}}
                <span class="field">Tags:
                  {{#tags}}
                    <a href="{{url}}" class="tag">{{tag}}</a>
                  {{/tags}}
                  {{^tags}}None{{/tags}}
                </span>
            {{/show_tag}}
        </div>
>>>>>>> b7ff0991
    </div>
    <div class="buglisting-col3">
        {{#show_targetname}}
            <span class="{{bugtarget_css}} field">
                {{bugtarget}}
            </span>
        {{/show_targetname}}
        {{#show_milestone_name}}
            <span class="sprite milestone field">
                {{#milestone_name}}
                {{milestone_name}}
                {{/milestone_name}}
                {{^milestone_name}}
                No milestone set
                {{/milestone_name}}
            </span>
        {{/show_milestone_name}}
        {{#show_date_last_updated}}
            <span class="sprite milestone field">
                Last updated {{last_updated}}
            </span>
        {{/show_date_last_updated}}
        {{#show_assignee}}
            <span class="sprite person field">
                {{#assignee}}Assignee: {{assignee}}{{/assignee}}
                {{^assignee}}Assignee: None{{/assignee}}
            </span>
        {{/show_assignee}}
        {{#show_reporter}}
            <span class="sprite person field">
                Reporter: {{reporter}}
            </span>
        {{/show_reporter}}
        {{#show_datecreated}}
            <span class="sprite milestone field">
                {{age}}
            </span>
        {{/show_datecreated}}
        {{#show_tag}}
            <span class="field">Tags:
              {{#tags}}{{tags}}{{/tags}}
              {{^tags}}None{{/tags}}
            </span>
        {{/show_tag}}
        {{#show_heat}}
            <span class="bug-heat-icons">
                 {{{bug_heat_html}}}
            </span>
        {{/show_heat}}
        <span class="bug-related-icons">
            {{{badges}}}
        </span>
    </div>

  </div>
{{/items}}
</div><|MERGE_RESOLUTION|>--- conflicted
+++ resolved
@@ -22,55 +22,6 @@
             {{/show_id}}
             <a href="{{bug_url}}" class="bugtitle">{{title}}</a>
         </div>
-<<<<<<< HEAD
-=======
-        <div class="buginfo-extras">
-            {{#show_targetname}}
-                <span class="{{bugtarget_css}} field">
-                    {{bugtarget}}
-                </span>
-            {{/show_targetname}}
-            {{#show_milestone_name}}
-                <span class="sprite milestone field">
-                    {{#milestone_name}}
-                    {{milestone_name}}
-                    {{/milestone_name}}
-                    {{^milestone_name}}
-                    No milestone set
-                    {{/milestone_name}}
-                </span>
-            {{/show_milestone_name}}
-            {{#show_date_last_updated}}
-                <span class="sprite milestone field">
-                    Last updated {{last_updated}}
-                </span>
-            {{/show_date_last_updated}}
-            {{#show_assignee}}
-                <span class="sprite person field">
-                    {{#assignee}}Assignee: {{assignee}}{{/assignee}}
-                    {{^assignee}}Assignee: None{{/assignee}}
-                </span>
-            {{/show_assignee}}
-            {{#show_reporter}}
-                <span class="sprite person field">
-                    Reporter: {{reporter}}
-                </span>
-            {{/show_reporter}}
-            {{#show_datecreated}}
-                <span class="sprite milestone field">
-                    {{age}}
-                </span>
-            {{/show_datecreated}}
-            {{#show_tag}}
-                <span class="field">Tags:
-                  {{#tags}}
-                    <a href="{{url}}" class="tag">{{tag}}</a>
-                  {{/tags}}
-                  {{^tags}}None{{/tags}}
-                </span>
-            {{/show_tag}}
-        </div>
->>>>>>> b7ff0991
     </div>
     <div class="buglisting-col3">
         {{#show_targetname}}
@@ -111,7 +62,9 @@
         {{/show_datecreated}}
         {{#show_tag}}
             <span class="field">Tags:
-              {{#tags}}{{tags}}{{/tags}}
+              {{#tags}}
+                <a href="{{url}}" class="tag">{{tag}}</a>
+              {{/tags}}
               {{^tags}}None{{/tags}}
             </span>
         {{/show_tag}}
