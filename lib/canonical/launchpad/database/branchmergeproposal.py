--- conflicted
+++ resolved
@@ -277,13 +277,8 @@
 
     def mergeFailed(self, merger):
         """See `IBranchMergeProposal`."""
-<<<<<<< HEAD
         self._transitionToState(
             BranchMergeProposalStatus.MERGE_FAILED, merger)
-=======
-        self._transitionToState(BranchMergeProposalStatus.MERGE_FAILED,
-            merger)
->>>>>>> 3a33c8e9
         self.merger = merger
 
     def markAsMerged(self, merged_revno=None, date_merged=None,
