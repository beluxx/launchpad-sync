--- conflicted
+++ resolved
@@ -38,12 +38,8 @@
     ...     for row in table.findAll('tr'):
     ...         print extract_text(row)
     >>> print_details_table(browser)
-<<<<<<< HEAD
-    Project: Redfish (Unreviewed)
+    Project: Redfish (Unspecified)
     Status: New
-=======
-    Project: Redfish (Unspecified)
->>>>>>> 7c70fe4e
     Update this branch:
         bzr push lp://dev/~name12/redfish/hosted-branch
     Branch format: Not recorded
@@ -78,12 +74,8 @@
     >>> browser.getControl('Register Branch').click()
 
     >>> print_details_table(browser)
-<<<<<<< HEAD
-    Project: Redfish (Unreviewed)
+    Project: Redfish (Unspecified)
     Status: New
-=======
-    Project: Redfish (Unspecified)
->>>>>>> 7c70fe4e
     Location: http://example.com/mirrored-branch
     Last mirrored: Not mirrored yet
     Next mirror: As soon as possible
@@ -107,12 +99,8 @@
     ...     'http://example.com/remote-branch')
     >>> browser.getControl('Register Branch').click()
     >>> print_details_table(browser)
-<<<<<<< HEAD
-    Project: Redfish (Unreviewed)
+    Project: Redfish (Unspecified)
     Status: New
-=======
-    Project: Redfish (Unspecified)
->>>>>>> 7c70fe4e
     Location: http://example.com/remote-branch
     Branch format: Not recorded
     Repository format: Not recorded
