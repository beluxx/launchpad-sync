--- conflicted
+++ resolved
@@ -19,16 +19,13 @@
 from lp.registry.interfaces.pocket import PackagePublishingPocket
 from lp.soyuz.enums import SourcePackageFormat
 from lp.soyuz.interfaces.archivepermission import IArchivePermissionSet
-<<<<<<< HEAD
 from lp.soyuz.interfaces.packageset import (
     IPackagesetSet,
     NoSuchPackageSet,
-=======
-from lp.soyuz.interfaces.packageset import IPackagesetSet
+    )
 from lp.soyuz.interfaces.publishing import PackagePublishingStatus
 from lp.soyuz.interfaces.sourcepackageformat import (
     ISourcePackageFormatSelectionSet,
->>>>>>> 4d1428c5
     )
 from lp.soyuz.model.distroarchseries import DistroArchSeries
 from lp.soyuz.scripts.initialise_distroseries import (
@@ -161,18 +158,9 @@
             child.isSourcePackageFormatPermitted(
             SourcePackageFormat.FORMAT_1_0))
 
-<<<<<<< HEAD
     def _full_initialise(self, arches=(), packagesets=(), rebuild=False):
-        foobuntu = self._create_distroseries(self.hoary)
-        self._set_pending_to_failed(self.hoary)
-        transaction.commit()
-        ids = InitialiseDistroSeries(
-            foobuntu, arches, packagesets, rebuild)
-=======
-    def _full_initialise(self, arches=(), rebuild=False):
         child = self.factory.makeDistroSeries(parent_series=self.parent)
-        ids = InitialiseDistroSeries(child, arches, rebuild)
->>>>>>> 4d1428c5
+        ids = InitialiseDistroSeries(child, arches, packagesets, rebuild)
         ids.check()
         ids.initialise()
         return child
@@ -249,28 +237,28 @@
         # If a parent series has packagesets, we can decide which ones we
         # want to copy
         test1 = getUtility(IPackagesetSet).new(
-            u'test1', u'test 1 packageset', self.hoary.owner,
-            distroseries=self.hoary)
+            u'test1', u'test 1 packageset', self.parent.owner,
+            distroseries=self.parent)
         test2 = getUtility(IPackagesetSet).new(
-            u'test2', u'test 2 packageset', self.hoary.owner,
-            distroseries=self.hoary)
-        test1.addSources('pmount')
-        test1.addSources('linux-source-2.6.15')
-        test1.addSources('libstdc++')
-        foobuntu = self._full_initialise(packagesets=('test1',))
-        foobuntu_test1 = getUtility(IPackagesetSet).getByName(
-            u'test1', distroseries=foobuntu)
-        self.assertEqual(test1.description, foobuntu_test1.description)
+            u'test2', u'test 2 packageset', self.parent.owner,
+            distroseries=self.parent)
+        packages = ('udev', 'chromium', 'libc6')
+        for pkg in packages:
+            test1.addSources(pkg)
+        child = self._full_initialise(packagesets=('test1',))
+        child_test1 = getUtility(IPackagesetSet).getByName(
+            u'test1', distroseries=child)
+        self.assertEqual(test1.description, child_test1.description)
         self.assertRaises(
             NoSuchPackageSet, getUtility(IPackagesetSet).getByName,
-                u'test2', distroseries=foobuntu)
-        foobuntu_srcs = foobuntu_test1.getSourcesIncluded(
+                u'test2', distroseries=child)
+        parent_srcs = test1.getSourcesIncluded(direct_inclusion=True)
+        child_srcs = child_test1.getSourcesIncluded(
             direct_inclusion=True)
-        hoary_srcs = test1.getSourcesIncluded(direct_inclusion=True)
-        self.assertEqual(foobuntu_srcs, hoary_srcs)
-        foobuntu.updatePackageCount()
-        self.assertEqual(foobuntu.sourcecount, 3)
-        self.assertEqual(foobuntu.binarycount, 1) # Only pmount is published
+        self.assertEqual(parent_srcs, child_srcs)
+        child.updatePackageCount()
+        self.assertEqual(child.sourcecount, len(packages))
+        self.assertEqual(child.binarycount, 2) # Chromium is FTBFS
 
     def test_rebuild_flag(self):
         # No binaries will get copied if we specify rebuild=True
@@ -280,39 +268,38 @@
         builds = child.getBuildRecords(
             build_state=BuildStatus.NEEDSBUILD,
             pocket=PackagePublishingPocket.RELEASE)
-<<<<<<< HEAD
-        self.assertEqual(foobuntu.sourcecount, 7)
-        self.assertEqual(foobuntu.binarycount, 0)
-        self.assertEqual(builds.count(), 5)
-=======
         self.assertEqual(self.parent.sourcecount, child.sourcecount)
         self.assertEqual(child.binarycount, 0)
         self.assertEqual(builds.count(), self.parent.sourcecount)
->>>>>>> 4d1428c5
-
-
-    def test_limit_packagesets_and_rebuild(self):
+
+    def test_limit_packagesets_rebuild_and_one_das(self):
+        # We can limit the source packages copied, and only builds
+        # for the copied source will be created
         test1 = getUtility(IPackagesetSet).new(
-            u'test1', u'test 1 packageset', self.hoary.owner,
-            distroseries=self.hoary)
+            u'test1', u'test 1 packageset', self.parent.owner,
+            distroseries=self.parent)
         test2 = getUtility(IPackagesetSet).new(
-            u'test2', u'test 2 packageset', self.hoary.owner,
-            distroseries=self.hoary)
-        test1.addSources('pmount')
-        test1.addSources('linux-source-2.6.15')
-        test1.addSources('libstdc++')
-        #import pdb; pdb.set_trace()
-        foobuntu = self._full_initialise(
+            u'test2', u'test 2 packageset', self.parent.owner,
+            distroseries=self.parent)
+        packages = ('udev', 'chromium')
+        for pkg in packages:
+            test1.addSources(pkg)
+        self.factory.makeDistroArchSeries(distroseries=self.parent)
+        child = self._full_initialise(
+            arches=[self.parent_das.architecturetag],
             packagesets=('test1',), rebuild=True)
-        foobuntu.updatePackageCount()
-        builds = foobuntu.getBuildRecords(
+        child.updatePackageCount()
+        builds = child.getBuildRecords(
             build_state=BuildStatus.NEEDSBUILD,
             pocket=PackagePublishingPocket.RELEASE)
-        self.assertEqual(foobuntu.sourcecount, 3)
-        self.assertEqual(foobuntu.binarycount, 0)
-        for build in builds:
-            print build.title
-        self.assertEqual(builds.count(), 3)
+        self.assertEqual(child.sourcecount, len(packages))
+        self.assertEqual(child.binarycount, 0)
+        self.assertEqual(builds.count(), len(packages))
+        das = list(IStore(DistroArchSeries).find(
+            DistroArchSeries, distroseries = child))
+        self.assertEqual(len(das), 1)
+        self.assertEqual(
+            das[0].architecturetag, self.parent_das.architecturetag)
 
     def test_script(self):
         # Do an end-to-end test using the command-line tool
