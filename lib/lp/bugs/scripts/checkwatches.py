# Copyright 2009 Canonical Ltd.  This software is licensed under the
# GNU Affero General Public License version 3 (see the file LICENSE).
"""Classes and logic for the checkwatches cronscript."""

__metaclass__ = type

from copy import copy
from datetime import datetime, timedelta
import socket
import sys
import threading
import time

import pytz

from twisted.internet import reactor
from twisted.internet.defer import DeferredList
from twisted.internet.threads import deferToThreadPool
from twisted.python.threadpool import ThreadPool

from zope.component import getUtility
from zope.event import notify

from canonical.database.constants import UTC_NOW
from canonical.database.sqlbase import flush_database_updates
from lazr.lifecycle.event import ObjectCreatedEvent
from canonical.launchpad.helpers import get_email_template
from canonical.launchpad.interfaces import (
    BugTaskStatus, BugWatchActivityStatus, CreateBugParams,
    IBugTrackerSet, IBugWatchSet, IDistribution, ILaunchpadCelebrities,
    IPersonSet, ISupportsCommentImport, ISupportsCommentPushing,
    PersonCreationRationale, UNKNOWN_REMOTE_STATUS)
from canonical.launchpad.interfaces.launchpad import NotFoundError
from canonical.launchpad.interfaces.message import IMessageSet
from canonical.launchpad.scripts.logger import log as default_log
from canonical.launchpad.webapp.adapter import (
    clear_request_started, set_request_started)
from canonical.launchpad.webapp.errorlog import (
    ErrorReportingUtility, ScriptRequest)
from canonical.launchpad.webapp.interfaces import IPlacelessAuthUtility
from canonical.launchpad.webapp.interaction import (
    setupInteraction, endInteraction, queryInteraction)
from canonical.launchpad.webapp.publisher import canonical_url

from lp.bugs import externalbugtracker
from lp.bugs.externalbugtracker import (
    BugNotFound, BugTrackerConnectError, BugWatchUpdateError,
    BugWatchUpdateWarning, InvalidBugId, PrivateRemoteBug,
    UnknownBugTrackerTypeError, UnknownRemoteStatusError, UnparseableBugData,
    UnparseableBugTrackerVersion, UnsupportedBugTrackerVersion)
from lp.bugs.externalbugtracker.bugzilla import (
    BugzillaAPI)
from lp.bugs.interfaces.bug import IBugSet
from lp.bugs.interfaces.externalbugtracker import (
    ISupportsBackLinking)
from lp.services.limitedlist import LimitedList
from lp.services.scripts.base import LaunchpadCronScript


SYNCABLE_GNOME_PRODUCTS = []
MAX_SQL_STATEMENTS_LOGGED = 1000


class TooMuchTimeSkew(BugWatchUpdateError):
    """Time difference between ourselves and the remote server is too much."""


_exception_to_bugwatcherrortype = [
   (BugTrackerConnectError, BugWatchActivityStatus.CONNECTION_ERROR),
   (PrivateRemoteBug, BugWatchActivityStatus.PRIVATE_REMOTE_BUG),
   (UnparseableBugData, BugWatchActivityStatus.UNPARSABLE_BUG),
   (UnparseableBugTrackerVersion, BugWatchActivityStatus.UNPARSABLE_BUG_TRACKER),
   (UnsupportedBugTrackerVersion, BugWatchActivityStatus.UNSUPPORTED_BUG_TRACKER),
   (UnknownBugTrackerTypeError, BugWatchActivityStatus.UNSUPPORTED_BUG_TRACKER),
   (InvalidBugId, BugWatchActivityStatus.INVALID_BUG_ID),
   (BugNotFound, BugWatchActivityStatus.BUG_NOT_FOUND),
   (PrivateRemoteBug, BugWatchActivityStatus.PRIVATE_REMOTE_BUG),
   (socket.timeout, BugWatchActivityStatus.TIMEOUT)]

def get_bugwatcherrortype_for_error(error):
    """Return the correct `BugWatchActivityStatus` for a given error."""
    for exc_type, bugwatcherrortype in _exception_to_bugwatcherrortype:
        if isinstance(error, exc_type):
            return bugwatcherrortype
    else:
        return BugWatchActivityStatus.UNKNOWN


#
# OOPS reporting.
#


class CheckWatchesErrorUtility(ErrorReportingUtility):
    """An error utility that for the checkwatches process."""

    _default_config_section = 'checkwatches'


def report_oops(message=None, properties=None, info=None, txn=None):
    """Record an oops for the current exception.

    This must only be called while handling an exception.

    Searches for 'URL', 'url', or 'baseurl' properties, in order of
    preference, to use as the linked URL of the OOPS report.

    :param message: custom explanatory error message. Do not use
        str(exception) to fill in this parameter, it should only be
        set when a human readable error has been explicitly generated.

    :param properties: Properties to record in the OOPS report.
    :type properties: An iterable of (name, value) tuples.

    :param info: Exception info.
    :type info: The return value of `sys.exc_info()`.

    :param txn: A transaction manager. If specified, further txn.commit()
        calls will be logged.
    """
    # Get the current exception info first of all.
    if info is None:
        info = sys.exc_info()

    # Collect properties to report.
    if properties is None:
        properties = []
    else:
        properties = list(properties)

    if message is not None:
        properties.append(('error-explanation', message))

    # Find a candidate for the request URL.
    def find_url():
        for name in 'URL', 'url', 'baseurl':
            for key, value in properties:
                if key == name:
                    return value
        return None
    url = find_url()

    # Create the dummy request object.
    request = ScriptRequest(properties, url)
    error_utility = CheckWatchesErrorUtility()
    error_utility.raising(info, request)
    # clear the SQL log.
    if getattr(threading.local(), 'request_start_time', None) is not None:
        clear_request_started()
        set_request_started(
<<<<<<< HEAD
            request_statements=LimitedList(MAX_SQL_STATEMENTS_LOGGED))
=======
            request_statements=LimitedList(MAX_SQL_STATEMENTS_LOGGED),
            txn=txn)
>>>>>>> 1aed9416
    return request


def report_warning(message, properties=None, info=None, txn=None):
    """Create and report a warning as an OOPS.

    If no exception info is passed in this will create a generic
    `BugWatchUpdateWarning` to record.

    :param message: See `report_oops`.
    :param properties: See `report_oops`.
    :param info: See `report_oops`.
    :param txn: See `report_oops`.
    """
    if info is None:
        # Raise and catch the exception so that sys.exc_info will
        # return our warning.
        try:
            raise BugWatchUpdateWarning(message)
        except BugWatchUpdateWarning:
            return report_oops(message, properties)
    else:
        return report_oops(message, properties, info, txn)


class BugWatchUpdater(object):
    """Takes responsibility for updating remote bug watches."""

    ACCEPTABLE_TIME_SKEW = timedelta(minutes=10)

    LOGIN = 'bugwatch@bugs.launchpad.net'

    def __init__(self, txn, log=default_log, syncable_gnome_products=None):
        """Initialize a BugWatchUpdater.

        :param txn: A transaction manager on which `begin()`,
            `abort()` and `commit()` can be called. Additionally, it
            should be safe for different threads to use its methods to
            manage their own transactions (i.e. with thread-local
            storage).

        :param log: An instance of `logging.Logger`, or something that
            provides a similar interface.

        """
        self.txn = txn
        self.log = log

        # Override SYNCABLE_GNOME_PRODUCTS if necessary.
        if syncable_gnome_products is not None:
            self._syncable_gnome_products = syncable_gnome_products
        else:
            self._syncable_gnome_products = list(SYNCABLE_GNOME_PRODUCTS)

        self._principal = (
            getUtility(IPlacelessAuthUtility).getPrincipalByLogin(
                self.LOGIN, want_password=False))

    def _login(self):
        """Set up an interaction as the Bug Watch Updater"""
        setupInteraction(self._principal, login=self.LOGIN)

    def _logout(self):
        """Tear down the Bug Watch Updater Interaction."""
        endInteraction()

    def _interactionDecorator(self, func):
        """Wrap a function to ensure that it runs within an interaction.

        If an interaction is already set up, this simply calls the
        function. If no interaction exists, it will set one up, call the
        function, then end the interaction.

        This is intended to make sure the right thing happens whether or not
        the function is run in a different thread.
        """
        def wrapper(*args, **kwargs):
            if queryInteraction() is None:
                self._login()
                try:
                    return func(*args, **kwargs)
                finally:
                    self._logout()
            else:
                return func(*args, **kwargs)
        return wrapper

    def _bugTrackerUpdaters(self, bug_tracker_names=None):
        """Yields functions that can be used to update each bug tracker."""
        # Set up an interaction as the Bug Watch Updater since the
        # notification code expects a logged in user.
        self._login()

        ubuntu_bugzilla = getUtility(ILaunchpadCelebrities).ubuntu_bugzilla
        # Save the name, so we can use it in other transactions.
        ubuntu_bugzilla_name = ubuntu_bugzilla.name

        if bug_tracker_names is None:
            bug_tracker_names = [
                bugtracker.name for bugtracker in getUtility(IBugTrackerSet)]

        def make_updater(bug_tracker_name, bug_tracker_id):
            """Returns a function that can update the given bug tracker."""
            def updater(batch_size=None):
                thread = threading.currentThread()
                thread_name = thread.getName()
                thread.setName(bug_tracker_name)
                try:
                    set_request_started(
                        request_statements=LimitedList(
<<<<<<< HEAD
                            MAX_SQL_STATEMENTS_LOGGED))
=======
                            MAX_SQL_STATEMENTS_LOGGED),
                        txn=self.txn)
>>>>>>> 1aed9416
                    run = self._interactionDecorator(self.updateBugTracker)
                    return run(bug_tracker_id, batch_size)
                finally:
                    thread.setName(thread_name)
                    clear_request_started()
            return updater

        for bug_tracker_name in bug_tracker_names:
            if bug_tracker_name == ubuntu_bugzilla_name:
                # XXX: 2007-09-11 Graham Binns
                #      We automatically ignore the Ubuntu Bugzilla
                #      here as all its bugs have been imported into
                #      Launchpad. Ideally we would have some means
                #      to identify all bug trackers like this so
                #      that hard-coding like this can be genericised
                #      (Bug 138949).
                self.log.debug(
                    "Skipping updating Ubuntu Bugzilla watches.")
            else:
                bug_tracker = getUtility(IBugTrackerSet).getByName(
                    bug_tracker_name)
                if bug_tracker.active:
                    yield make_updater(bug_tracker.name, bug_tracker.id)
                else:
                    self.log.debug(
                        "Updates are disabled for bug tracker at %s" %
                        bug_tracker.baseurl)

        self._logout()

    def updateBugTrackers(
        self, bug_tracker_names=None, batch_size=None, scheduler=None):
        """Update all the bug trackers that have watches pending.

        If bug tracker names are specified in bug_tracker_names only
        those bug trackers will be checked.

        A custom scheduler can be passed in. This should inherit from
        `BaseScheduler`. If no scheduler is given, `SerialScheduler`
        will be used, which simply runs the jobs in order.
        """
        self.log.debug("Using a global batch size of %s" % batch_size)

        # Default to using the very simple SerialScheduler.
        if scheduler is None:
            scheduler = SerialScheduler()

        # Schedule all the jobs to run.
        for updater in self._bugTrackerUpdaters(bug_tracker_names):
            scheduler.schedule(updater, batch_size)

        # Run all the jobs.
        scheduler.run()

    def updateBugTracker(self, bug_tracker, batch_size):
        """Updates the given bug trackers's bug watches.

        If there is an error, logs are updated, and the transaction is
        aborted.

        :param bug_tracker: An IBugTracker or the ID of one, so that this
            method can be called from a different interaction.

        :return: A boolean indicating if the operation was successful.
        """
        # Get the bug tracker.
        if isinstance(bug_tracker, (int, long)):
            bug_tracker = getUtility(IBugTrackerSet).get(bug_tracker)

        # Save the name and url for later, since we might need it to report an
        # error after a transaction has been aborted.
        bug_tracker_name = bug_tracker.name
        bug_tracker_url = bug_tracker.baseurl

        try:
            self.txn.begin()
            self._updateBugTracker(bug_tracker, batch_size)
            self.txn.commit()
        except (KeyboardInterrupt, SystemExit):
            # We should never catch KeyboardInterrupt or SystemExit.
            raise
        except Exception, error:
            # If something unexpected goes wrong, we log it and
            # continue: a failure shouldn't break the updating of
            # the other bug trackers.
            info = sys.exc_info()
            properties = [
                ('bugtracker', bug_tracker_name),
                ('baseurl', bug_tracker_url)]
            if isinstance(error, BugWatchUpdateError):
                self.error(
                    str(error), properties=properties, info=info)
            elif isinstance(error, socket.timeout):
                self.error(
                    "Connection timed out when updating %s" %
                    bug_tracker_url,
                    properties=properties, info=info)
            else:
                self.error(
                    "An exception was raised when updating %s" %
                    bug_tracker_url,
                    properties=properties, info=info)
            self.txn.abort()
            return False
        else:
            return True

    def forceUpdateAll(self, bug_tracker_name, batch_size):
        """Update all the watches for `bug_tracker_name`.

        :param bug_tracker_name: The name of the bug tracker to update.
        :param batch_size: The number of bug watches to update in one
            go. If zero, all bug watches will be updated.
        """
        self._login()
        bug_tracker = getUtility(IBugTrackerSet).getByName(bug_tracker_name)
        if bug_tracker is None:
            # If the bug tracker is nonsense then just ignore it.
            self.log.info(
                "Bug tracker '%s' doesn't exist. Ignoring." %
                bug_tracker_name)
            return
        elif bug_tracker.watches.count() == 0:
            # If there are no watches to update, ignore the bug tracker.
            self.log.info(
                "Bug tracker '%s' doesn't have any watches. Ignoring." %
                bug_tracker_name)
            return

        # Reset all the bug watches for the bug tracker.
        self.log.info(
            "Resetting %s bug watches for bug tracker '%s'" %
            (bug_tracker.watches.count(), bug_tracker_name))
        bug_tracker.resetWatches()
        self.txn.commit()

        # Loop over the bug watches in batches as specificed by
        # batch_size until there are none left to update.
        self.log.info(
            "Updating %s watches on bug tracker '%s'" %
            (bug_tracker.watches.count(), bug_tracker_name))
        has_watches_to_update = True
        while has_watches_to_update:
            self.txn.begin()
            if not self.updateBugTracker(bug_tracker, batch_size):
                break
            watches_left = bug_tracker.getBugWatchesNeedingUpdate().count()
            self.log.info(
                "%s watches left to check on bug tracker '%s'" %
                (watches_left, bug_tracker_name))
            has_watches_to_update = watches_left > 0

        self._logout()

    def _getBugWatch(self, bug_watch_id):
        """Return the bug watch with id `bug_watch_id`."""
        return getUtility(IBugWatchSet).get(bug_watch_id)

    def _getExternalBugTrackersAndWatches(self, bug_tracker, bug_watches):
        """Return an `ExternalBugTracker` instance for `bug_tracker`."""
        remotesystem = externalbugtracker.get_external_bugtracker(
            bug_tracker)
        remotesystem_to_use = remotesystem.getExternalBugTrackerToUse()

        # We special-case the Gnome Bugzilla.
        gnome_bugzilla = getUtility(ILaunchpadCelebrities).gnome_bugzilla
        if (bug_tracker == gnome_bugzilla and
            isinstance(remotesystem_to_use, BugzillaAPI) and
            len(self._syncable_gnome_products) > 0):

            syncable_watches = []
            other_watches = []

            bug_ids = [bug_watch.remotebug for bug_watch in bug_watches]
            remote_products = remotesystem_to_use.getProductsForRemoteBugs(
                bug_ids)

            # For bug watches on remote bugs that are against products
            # in the _syncable_gnome_products list - i.e. ones with which
            # we want to sync comments - we return a BugzillaAPI
            # instance with sync_comments=True, otherwise we return a
            # similar BugzillaAPI instance, but with sync_comments=False.
            remotesystem_for_syncables = remotesystem_to_use
            remotesystem_for_others = copy(remotesystem_to_use)
            remotesystem_for_others.sync_comments = False

            for bug_watch in bug_watches:
                if (remote_products.get(bug_watch.remotebug, None) in
                    self._syncable_gnome_products):
                    syncable_watches.append(bug_watch)
                else:
                    other_watches.append(bug_watch)

            trackers_and_watches = [
                (remotesystem_for_syncables, syncable_watches),
                (remotesystem_for_others, other_watches),
                ]
        else:
            trackers_and_watches = [(remotesystem_to_use, bug_watches)]

        return trackers_and_watches

    def _updateBugTracker(self, bug_tracker, batch_size=None):
        """Updates the given bug trackers's bug watches."""
        # XXX 2007-01-18 gmb:
        #     Once we start running checkwatches more frequently we need
        #     to update the comment and the call to
        #     getBugWatchesNeedingUpdate() below. We'll be checking
        #     those watches which haven't been checked for 24 hours, not
        #     23.
        # We want 1 day, but we'll use 23 hours because we can't count
        # on the cron job hitting exactly the same time every day
        bug_watches_to_update = (
            bug_tracker.getBugWatchesNeedingUpdate())

        if bug_watches_to_update.count() > 0:
            # XXX: GavinPanella 2010-01-18 bug=509223 : Ask remote
            # tracker which remote bugs have been modified, and use
            # this to fill up a batch, rather than figuring out
            # batching later in _getRemoteIdsToCheck().
            try:
                trackers_and_watches = self._getExternalBugTrackersAndWatches(
                    bug_tracker, bug_watches_to_update)
            except externalbugtracker.UnknownBugTrackerTypeError, error:
                # We update all the bug watches to reflect the fact that
                # this error occurred. We also update their last checked
                # date to ensure that they don't get checked for another
                # 24 hours (see above).
                error_type = (
                    get_bugwatcherrortype_for_error(error))
                for bug_watch in bug_watches_to_update:
                    bug_watch.last_error_type = error_type
                    bug_watch.lastchecked = UTC_NOW
                    bug_watch.next_check = None

                message = (
                    "ExternalBugtracker for BugTrackerType '%s' is not "
                    "known." % (error.bugtrackertypename))
                self.warning(message)
            else:
                for remotesystem, bug_watch_batch in trackers_and_watches:
                    self.updateBugWatches(
                        remotesystem, bug_watch_batch, batch_size=batch_size)
        else:
            self.log.debug(
                "No watches to update on %s" % bug_tracker.baseurl)

    def _convertRemoteStatus(self, remotesystem, remote_status):
        """Convert a remote bug status to a Launchpad status and return it.

        :param remotesystem: The `IExternalBugTracker` instance
            representing the remote system.
        :param remote_status: The remote status to be converted into a
            Launchpad status.

        If the remote status cannot be mapped to a Launchpad status,
        BugTaskStatus.UNKNOWN will be returned and a warning will be
        logged.
        """
        # We don't bother trying to convert UNKNOWN_REMOTE_STATUS.
        if remote_status == UNKNOWN_REMOTE_STATUS:
            return BugTaskStatus.UNKNOWN

        try:
            launchpad_status = remotesystem.convertRemoteStatus(
                remote_status)
        except UnknownRemoteStatusError:
            # We log the warning, since we need to know about statuses
            # that we don't handle correctly.
            self.warning("Unknown remote status '%s'." % remote_status,
                self._getOOPSProperties(remotesystem), sys.exc_info())

            launchpad_status = BugTaskStatus.UNKNOWN

        return launchpad_status

    def _getOldestLastChecked(self, bug_watches):
        """Return the oldest lastchecked attribute of the bug watches."""
        if len(bug_watches) == 0:
            return None
        bug_watch_lastchecked_times = sorted(
            bug_watch.lastchecked
            for bug_watch in bug_watches)
        return bug_watch_lastchecked_times[0]

    def _getRemoteIdsToCheck(self, remotesystem, bug_watches,
                             server_time=None, now=None, batch_size=None):
        """Return the remote bug IDs to check for a set of bug watches.

        The remote bug tracker is queried to find out which of the
        remote bugs in `bug_watches` have changed since they were last
        checked. Those which haven't changed are excluded.

        :param bug_watches: A set of `BugWatch`es to be checked.
        :param remotesystem: The `ExternalBugtracker` on which
            `getModifiedRemoteBugs`() should be called
        :param server_time: The time according to the remote server.
            This may be None when the server doesn't specify a remote time.
        :param now: The current time (used for testing)
        :return: A list of remote bug IDs to be updated.
        """
        # Check that the remote server's notion of time agrees with
        # ours. If not, raise a TooMuchTimeSkew error, since if the
        # server's wrong about the time it'll mess up all our times when
        # we import things.
        if now is None:
            now = datetime.now(pytz.timezone('UTC'))

        if (server_time is not None and
            abs(server_time - now) > self.ACCEPTABLE_TIME_SKEW):
            raise TooMuchTimeSkew(abs(server_time - now))

        # We limit the number of watches we're updating by the
        # ExternalBugTracker's batch_size. In an ideal world we'd just
        # slice the bug_watches list but for the sake of testing we need
        # to ensure that the list of bug watches is ordered by remote
        # bug id before we do so.
        if batch_size is None:
            # If a batch_size hasn't been passed, use the one specified
            # by the ExternalBugTracker.
            batch_size = remotesystem.batch_size

        if batch_size == 0:
            # A batch_size of 0 means that there's no batch size limit
            # for this bug tracker.
            batch_size = None

        old_bug_watches = [
            bug_watch for bug_watch in bug_watches
            if bug_watch.lastchecked is not None]
        oldest_lastchecked = self._getOldestLastChecked(old_bug_watches)
        if oldest_lastchecked is not None:
            # Adjust for possible time skew, and some more, just to be safe.
            oldest_lastchecked -= (
                self.ACCEPTABLE_TIME_SKEW + timedelta(minutes=1))

        remote_old_ids = sorted(
            set(bug_watch.remotebug for bug_watch in old_bug_watches))
        remote_new_ids = sorted(
            set(bug_watch.remotebug for bug_watch in bug_watches
                if bug_watch not in old_bug_watches))

        # We only make the call to getModifiedRemoteBugs() if there
        # are actually some bugs that we're interested in so as to
        # avoid unnecessary network traffic.
        if server_time is not None and len(remote_old_ids) > 0:
            if batch_size is None:
                old_ids_to_check = remotesystem.getModifiedRemoteBugs(
                    remote_old_ids, oldest_lastchecked)
            else:
                # Don't ask the remote system about more than
                # batch_size bugs at once, but keep asking until we
                # run out of bugs to ask about or we have batch_size
                # bugs to check.
                old_ids_to_check = []
                for index in xrange(0, len(remote_old_ids), batch_size):
                    old_ids_to_check.extend(
                        remotesystem.getModifiedRemoteBugs(
                            remote_old_ids[index : index + batch_size],
                            oldest_lastchecked))
                    if len(old_ids_to_check) >= batch_size:
                        break
        else:
            old_ids_to_check = list(remote_old_ids)

        # We bypass the has-it-been-checked tests for bug watches with
        # unpushed comments.
        remote_ids_with_comments = sorted(
            set(bug_watch.remotebug for bug_watch in bug_watches
                if bug_watch.unpushed_comments.any() is not None))

        remote_ids_to_check = sorted(
            set(remote_ids_with_comments)) + sorted(remote_new_ids)

        # We remove any IDs that are already in remote_ids_to_check from
        # old_ids_to_check, since we're already going to be checking
        # them anyway.
        old_ids_to_check = sorted(
            set(old_ids_to_check).difference(set(remote_ids_to_check)))

        if batch_size is not None:
            # We'll recreate our remote_ids_to_check list so that it's
            # prioritized. We always include remote ids with comments.
            actual_remote_ids_to_check = sorted(
                remote_ids_with_comments[:batch_size])

            # If there is still room in the batch, add as many 'old' bug
            # watches as possible. We do this in kind of an odd way
            # because we need the ids to go into the list in order of
            # priority:
            #  1. IDs with comments.
            #  2. IDs that haven't been checked.
            #  3. Everything else.
            for id_list in (sorted(remote_new_ids), sorted(old_ids_to_check)):
                # Include first as many IDs from remote_new_ids as
                # possible and then, if there's room as many from
                # old_ids_to_check as possible.
                ids_to_check_count = len(actual_remote_ids_to_check)
                slots_left = batch_size - ids_to_check_count
                if slots_left < 1:
                    continue

                actual_remote_ids_to_check = (
                    actual_remote_ids_to_check + id_list[:slots_left])

            # Now that we've worked out which IDs we want to check we
            # can sort the list.
            remote_ids_to_check = sorted(set(actual_remote_ids_to_check))
        else:
            # If there's no batch size specified, update everything.
            remote_ids_to_check = sorted(
                set(old_ids_to_check).union(remote_ids_to_check))

        # Make sure that unmodified_remote_ids only includes IDs that
        # could have been checked but which weren't modified on the
        # remote server and which haven't been listed for checking
        # otherwise (i.e. because they have comments to be pushed).
        unmodified_old_ids = set(
            remote_old_ids).difference(set(old_ids_to_check))
        unmodified_remote_ids = [
            remote_id for remote_id in unmodified_old_ids
            if remote_id not in remote_ids_to_check]

        all_remote_ids = remote_ids_to_check + unmodified_remote_ids
        return {
            'remote_ids_to_check': remote_ids_to_check,
            'all_remote_ids': all_remote_ids,
            'unmodified_remote_ids': unmodified_remote_ids,
            }

    def _getBugWatchesForRemoteBug(self, remote_bug_id, bug_watch_ids):
        """Return a list of bug watches for the given remote bug.

        The returned watches will all be members of `bug_watch_ids`.

        This method exists primarily to be overridden during testing.
        """
        return list(
            getUtility(IBugWatchSet).getBugWatchesForRemoteBug(
                remote_bug_id, bug_watch_ids))

    # XXX gmb 2008-11-07 [bug=295319]
    #     This method is 186 lines long. It needs to be shorter.
    def updateBugWatches(self, remotesystem, bug_watches_to_update, now=None,
                         batch_size=None):
        """Update the given bug watches."""
        # Save the url for later, since we might need it to report an
        # error after a transaction has been aborted.
        bug_tracker_url = remotesystem.baseurl

        # Some tests pass a list of bug watches whilst checkwatches.py
        # will pass a SelectResults instance. We convert bug_watches to a
        # list here to ensure that were're doing sane things with it
        # later on.
        bug_watches = list(bug_watches_to_update)
        bug_watch_ids = [bug_watch.id for bug_watch in bug_watches]

        # Fetch the time on the server. We'll use this in
        # _getRemoteIdsToCheck() and when determining whether we can
        # sync comments or not.
        self.txn.commit()
        server_time = remotesystem.getCurrentDBTime()
        try:
            remote_ids = self._getRemoteIdsToCheck(
                remotesystem, bug_watches, server_time, now, batch_size)
        except TooMuchTimeSkew, error:
            # If there's too much time skew we can't continue with this
            # run.
            self.txn.begin()
            errortype = get_bugwatcherrortype_for_error(error)
            for bug_watch_id in bug_watch_ids:
                bugwatch = getUtility(IBugWatchSet).get(bug_watch_id)
                bugwatch.lastchecked = UTC_NOW
                bugwatch.next_check = None
                bugwatch.last_error_type = errortype
            self.txn.commit()
            raise

        remote_ids_to_check = remote_ids['remote_ids_to_check']
        all_remote_ids = remote_ids['all_remote_ids']
        unmodified_remote_ids = remote_ids['unmodified_remote_ids']

        # Remove from the list of bug watches any watch whose remote ID
        # doesn't appear in the list of IDs to check.
        for bug_watch in list(bug_watches):
            if bug_watch.remotebug not in remote_ids_to_check:
                bug_watches.remove(bug_watch)

        self.log.info("Updating %i watches for %i bugs on %s" %
            (len(bug_watches), len(remote_ids_to_check),
            bug_tracker_url))

        try:
            remotesystem.initializeRemoteBugDB(remote_ids_to_check)
        except Exception, error:
            # We record the error against all the bugwatches that should
            # have been updated before re-raising it. We also update the
            # bug watches' lastchecked dates so that checkwatches
            # doesn't keep trying to update them every time it runs.
            self.txn.begin()
            errortype = get_bugwatcherrortype_for_error(error)
            for bug_watch_id in bug_watch_ids:
                bugwatch = getUtility(IBugWatchSet).get(bug_watch_id)
                bugwatch.lastchecked = UTC_NOW
                bugwatch.next_check = None
                bugwatch.last_error_type = errortype
            self.txn.commit()
            raise

        # Whether we can import and / or push comments is determined on
        # a per-bugtracker-type level.
        can_import_comments = (
            ISupportsCommentImport.providedBy(remotesystem) and
            remotesystem.sync_comments)
        can_push_comments = (
            ISupportsCommentPushing.providedBy(remotesystem) and
            remotesystem.sync_comments)

        if can_import_comments and server_time is None:
            can_import_comments = False
            self.warning(
                "Comment importing supported, but server time can't be"
                " trusted. No comments will be imported.")

        error_type_messages = {
            BugWatchActivityStatus.INVALID_BUG_ID:
                ("Invalid bug %(bug_id)r on %(base_url)s "
                 "(local bugs: %(local_ids)s)."),
            BugWatchActivityStatus.BUG_NOT_FOUND:
                ("Didn't find bug %(bug_id)r on %(base_url)s "
                 "(local bugs: %(local_ids)s)."),
            BugWatchActivityStatus.PRIVATE_REMOTE_BUG:
                ("Remote bug %(bug_id)r on %(base_url)s is private "
                 "(local bugs: %(local_ids)s)."),
            }
        error_type_message_default = (
            "remote bug: %(bug_id)r; "
            "base url: %(base_url)s; "
            "local bugs: %(local_ids)s"
            )

        for remote_bug_id in all_remote_ids:
            # Start a fresh transaction every time round the loop.
            self.txn.begin()

            bug_watches = self._getBugWatchesForRemoteBug(
                remote_bug_id, bug_watch_ids)
            if len(bug_watches) == 0:
                # If there aren't any bug watches for this remote bug,
                # just log a warning and carry on.
                self.warning(
                    "Spurious remote bug ID: No watches found for "
                    "remote bug %s on %s" % (
                        remote_bug_id, remotesystem.baseurl))
                continue

            for bug_watch in bug_watches:
                bug_watch.lastchecked = UTC_NOW
                bug_watch.next_check = None
            if remote_bug_id in unmodified_remote_ids:
                continue

            # Save the remote bug URL in case we need to log an error.
            remote_bug_url = bug_watches[0].url

            local_ids = ", ".join(
                str(bug_id) for bug_id in sorted(
                    watch.bug.id for watch in bug_watches))
            try:
                new_remote_status = None
                new_malone_status = None
                new_remote_importance = None
                new_malone_importance = None
                error = None
                oops_id = None

                # XXX: 2007-10-17 Graham Binns
                #      This nested set of try:excepts isn't really
                #      necessary and can be refactored out when bug
                #      136391 is dealt with.
                try:
                    new_remote_status = (
                        remotesystem.getRemoteStatus(remote_bug_id))
                    new_malone_status = self._convertRemoteStatus(
                        remotesystem, new_remote_status)

                    new_remote_importance = (
                        remotesystem.getRemoteImportance(remote_bug_id))
                    new_malone_importance = (
                        remotesystem.convertRemoteImportance(
                            new_remote_importance))
                except (InvalidBugId, BugNotFound, PrivateRemoteBug), ex:
                    error = get_bugwatcherrortype_for_error(ex)
                    message = error_type_messages.get(
                        error, error_type_message_default)
                    oops_id = self.warning(
                        message % {
                            'bug_id': remote_bug_id,
                            'base_url': remotesystem.baseurl,
                            'local_ids': local_ids,
                            },
                        properties=[
                            ('URL', remote_bug_url),
                            ('bug_id', remote_bug_id),
                            ('local_ids', local_ids),
                            ] + self._getOOPSProperties(remotesystem),
                        info=sys.exc_info())

                for bug_watch in bug_watches:
                    bug_watch.last_error_type = error
                    if new_malone_status is not None:
                        bug_watch.updateStatus(new_remote_status,
                            new_malone_status)
                    if new_malone_importance is not None:
                        bug_watch.updateImportance(new_remote_importance,
                            new_malone_importance)
                    if (bug_watch.bug.duplicateof is None and
                        len(bug_watch.bugtasks) > 0):
                        # Only sync comments and backlink if the local
                        # bug isn't a duplicate, *and* if the bug
                        # watch is associated with a bug task. This
                        # helps us to avoid spamming upstream.
                        if can_import_comments:
                            self.importBugComments(remotesystem, bug_watch)
                        if can_push_comments:
                            self.pushBugComments(remotesystem, bug_watch)
                        if ISupportsBackLinking.providedBy(remotesystem):
                            self.linkLaunchpadBug(remotesystem, bug_watch)
                    bug_watch.addActivity(result=error, oops_id=oops_id)

            except (KeyboardInterrupt, SystemExit):
                # We should never catch KeyboardInterrupt or SystemExit.
                raise

            except Exception, error:
                # Restart transaction before recording the error.
                self.txn.abort()
                # Send the error to the log.
                oops_id = self.error(
                    "Failure updating bug %r on %s (local bugs: %s)." %
                            (remote_bug_id, bug_tracker_url, local_ids),
                    properties=[
                        ('URL', remote_bug_url),
                        ('bug_id', remote_bug_id),
                        ('local_ids', local_ids)] +
                        self._getOOPSProperties(remotesystem))
                self.txn.begin()
                # We record errors against the bug watches and update
                # their lastchecked dates so that we don't try to
                # re-check them every time checkwatches runs.
                errortype = get_bugwatcherrortype_for_error(error)
                for bug_watch in bug_watches:
                    bug_watch.lastchecked = UTC_NOW
                    bug_watch.next_check = None
                    bug_watch.last_error_type = errortype
                    bug_watch.addActivity(result=errortype, oops_id=oops_id)
                # We need to commit the transaction, in case the next
                # bug fails to update as well.
                self.txn.commit()
            else:
                # All is well, save it now.
                self.txn.commit()

    def importBug(self, external_bugtracker, bugtracker, bug_target,
                  remote_bug):
        """Import a remote bug into Launchpad.

        :param external_bugtracker: An ISupportsBugImport, which talks
            to the external bug tracker.
        :param bugtracker: An IBugTracker, to which the created bug
            watch will be linked.
        :param bug_target: An IBugTarget, to which the created bug will
            be linked.
        :param remote_bug: The remote bug id as a string.

        :return: The created Launchpad bug.
        """
        assert IDistribution.providedBy(bug_target), (
            'Only imports of bugs for a distribution is implemented.')
        reporter_name, reporter_email = external_bugtracker.getBugReporter(
            remote_bug)
        reporter = getUtility(IPersonSet).ensurePerson(
            reporter_email, reporter_name, PersonCreationRationale.BUGIMPORT,
            comment='when importing bug #%s from %s' % (
                remote_bug, external_bugtracker.baseurl))
        package_name = external_bugtracker.getBugTargetName(remote_bug)
        package = bug_target.getSourcePackage(package_name)
        if package is not None:
            bug_target = package
        else:
            self.warning(
                'Unknown %s package (#%s at %s): %s' % (
                    bug_target.name, remote_bug,
                    external_bugtracker.baseurl, package_name))
        summary, description = (
            external_bugtracker.getBugSummaryAndDescription(remote_bug))
        bug = bug_target.createBug(
            CreateBugParams(
                reporter, summary, description, subscribe_owner=False,
                filed_by=getUtility(ILaunchpadCelebrities).bug_watch_updater))
        [added_task] = bug.bugtasks
        bug_watch = getUtility(IBugWatchSet).createBugWatch(
            bug=bug,
            owner=getUtility(ILaunchpadCelebrities).bug_watch_updater,
            bugtracker=bugtracker, remotebug=remote_bug)

        added_task.bugwatch = bug_watch
        # Need to flush databse updates, so that the bug watch knows it
        # is linked from a bug task.
        flush_database_updates()

        return bug

    def importBugComments(self, external_bugtracker, bug_watch):
        """Import all the comments from a remote bug.

        :param external_bugtracker: An external bugtracker which
            implements `ISupportsCommentImport`.
        :param bug_watch: The bug watch for which the comments should be
            imported.
        """
        # Construct a list of the comment IDs we want to import; i.e.
        # those which we haven't already imported.
        all_comment_ids = external_bugtracker.getCommentIds(
            bug_watch.remotebug)
        comment_ids_to_import = [
            comment_id for comment_id in all_comment_ids
            if not bug_watch.hasComment(comment_id)]

        external_bugtracker.fetchComments(
            bug_watch.remotebug, comment_ids_to_import)

        previous_imported_comments = bug_watch.getImportedBugMessages()
        is_initial_import = previous_imported_comments.count() == 0
        imported_comments = []
        for comment_id in comment_ids_to_import:
            displayname, email = external_bugtracker.getPosterForComment(
                bug_watch.remotebug, comment_id)

            if displayname is None and email is None:
                # If we don't have a displayname or an email address
                # then we can't create a Launchpad Person as the author
                # of this comment. We raise an OOPS and continue.
                self.warning(
                    "Unable to import remote comment author. No email "
                    "address or display name found.",
                    self._getOOPSProperties(external_bugtracker),
                    sys.exc_info())
                continue

            poster = bug_watch.bugtracker.ensurePersonForSelf(
                displayname, email, PersonCreationRationale.BUGIMPORT,
                "when importing comments for %s." % bug_watch.title)

            comment_message = external_bugtracker.getMessageForComment(
                bug_watch.remotebug, comment_id, poster)

            bug_message = bug_watch.addComment(comment_id, comment_message)
            imported_comments.append(bug_message)

        if len(imported_comments) > 0:
            bug_watch_updater = (
                getUtility(ILaunchpadCelebrities).bug_watch_updater)
            if is_initial_import:
                notification_text = get_email_template(
                    'bugwatch-initial-comment-import.txt') % dict(
                        num_of_comments=len(imported_comments),
                        bug_watch_url=bug_watch.url)
                comment_text_template = get_email_template(
                    'bugwatch-comment.txt')

                for bug_message in imported_comments:
                    comment = bug_message.message
                    notification_text += comment_text_template % dict(
                        comment_date=comment.datecreated.isoformat(),
                        commenter=comment.owner.displayname,
                        comment_text=comment.text_contents,
                        comment_reply_url=canonical_url(comment))
                notification_message = getUtility(IMessageSet).fromText(
                    subject=bug_watch.bug.followup_subject(),
                    content=notification_text,
                    owner=bug_watch_updater)
                bug_watch.bug.addCommentNotification(notification_message)
            else:
                for bug_message in imported_comments:
                    notify(ObjectCreatedEvent(
                        bug_message,
                        user=bug_watch_updater))
            self.log.info("Imported %(count)i comments for remote bug "
                "%(remotebug)s on %(bugtracker_url)s into Launchpad bug "
                "%(bug_id)s." %
                {'count': len(imported_comments),
                 'remotebug': bug_watch.remotebug,
                 'bugtracker_url': external_bugtracker.baseurl,
                 'bug_id': bug_watch.bug.id})

    def _formatRemoteComment(self, external_bugtracker, bug_watch, message):
        """Format a comment for a remote bugtracker and return it."""
        comment_template = get_email_template(
            external_bugtracker.comment_template)

        return comment_template % {
            'launchpad_bug': bug_watch.bug.id,
            'comment_author': message.owner.displayname,
            'comment_body': message.text_contents,
            }

    def pushBugComments(self, external_bugtracker, bug_watch):
        """Push Launchpad comments to the remote bug.

        :param external_bugtracker: An external bugtracker which
            implements `ISupportsCommentPushing`.
        :param bug_watch: The bug watch to which the comments should be
            pushed.
        """
        pushed_comments = 0

        # Loop over the unpushed comments for the bug watch.
        # We only push those comments that haven't been pushed
        # already. We don't push any comments not associated with
        # the bug watch.
        for unpushed_comment in bug_watch.unpushed_comments:
            message = unpushed_comment.message

            # Format the comment so that it includes information
            # about the Launchpad bug.
            formatted_comment = self._formatRemoteComment(
                external_bugtracker, bug_watch, message)

            remote_comment_id = (
                external_bugtracker.addRemoteComment(
                    bug_watch.remotebug, formatted_comment,
                    message.rfc822msgid))

            assert remote_comment_id is not None, (
                "A remote_comment_id must be specified.")
            unpushed_comment.remote_comment_id = remote_comment_id

            pushed_comments += 1

        if pushed_comments > 0:
            self.log.info("Pushed %(count)i comments to remote bug "
                "%(remotebug)s on %(bugtracker_url)s from Launchpad bug "
                "%(bug_id)s" %
                {'count': pushed_comments,
                 'remotebug': bug_watch.remotebug,
                 'bugtracker_url': external_bugtracker.baseurl,
                 'bug_id': bug_watch.bug.id})

    def linkLaunchpadBug(self, remotesystem, bug_watch):
        """Link a Launchpad bug to a given remote bug."""
        current_launchpad_id = remotesystem.getLaunchpadBugId(
            bug_watch.remotebug)

        if current_launchpad_id is None:
            # If no bug is linked to the remote bug, link this one and
            # then stop.
            remotesystem.setLaunchpadBugId(
                bug_watch.remotebug, bug_watch.bug.id)
            return

        elif current_launchpad_id == bug_watch.bug.id:
            # If the current_launchpad_id is the same as the ID of the bug
            # we're trying to link, we can stop.
            return

        else:
            # If the current_launchpad_id isn't the same as the one
            # we're trying to link, check that the other bug actually
            # links to the remote bug. If it does, we do nothing, since
            # the first valid link wins. Otherwise we link the bug that
            # we've been passed, overwriting the previous value of the
            # Launchpad bug ID for this remote bug.
            try:
                other_launchpad_bug = getUtility(IBugSet).get(
                    current_launchpad_id)

                other_bug_watch = other_launchpad_bug.getBugWatch(
                    bug_watch.bugtracker, bug_watch.remotebug)
            except NotFoundError:
                # If we can't find the bug that's referenced by
                # current_launchpad_id we simply set other_bug_watch to
                # None so that the Launchpad ID of the remote bug can be
                # set correctly.
                other_bug_watch = None

            if other_bug_watch is None:
                remotesystem.setLaunchpadBugId(
                    bug_watch.remotebug, bug_watch.bug.id)

    def _getOOPSProperties(self, remotesystem):
        """Return an iterable of 2-tuples (name, value) of OOPS properties.

        :remotesystem: The `ExternalBugTracker` instance from which the
            OOPS properties should be extracted.
        """
        return [('batch_size', remotesystem.batch_size),
                ('batch_query_threshold', remotesystem.batch_query_threshold),
                ('sync_comments', remotesystem.sync_comments),
                ('externalbugtracker', remotesystem.__class__.__name__),
                ('baseurl', remotesystem.baseurl)]

    def warning(self, message, properties=None, info=None):
        """Record a warning related to this bug tracker."""
        oops_info = report_warning(message, properties, info, self.txn)
        # Also put it in the log.
        self.log.warning("%s (%s)" % (message, oops_info.oopsid))

        # Return the OOPS ID so that we can use it in
        # BugWatchActivity.
        return oops_info.oopsid

    def error(self, message, properties=None, info=None):
        """Record an error related to this external bug tracker."""
        oops_info = report_oops(message, properties, info, self.txn)

        # Also put it in the log.
        self.log.error("%s (%s)" % (message, oops_info.oopsid))

        # Return the OOPS ID so that we can use it in
        # BugWatchActivity.
        return oops_info.oopsid


class BaseScheduler:
    """Run jobs according to a policy."""

    def schedule(self, func, *args, **kwargs):
        """Add a job to be run."""
        raise NotImplementedError(self.schedule)

    def run(self):
        """Run the jobs."""
        raise NotImplementedError(self.run)


class SerialScheduler(BaseScheduler):
    """Run jobs in order, one at a time."""

    def __init__(self):
        self._jobs = []

    def schedule(self, func, *args, **kwargs):
        self._jobs.append((func, args, kwargs))

    def run(self):
        jobs, self._jobs = self._jobs[:], []
        for (func, args, kwargs) in jobs:
            func(*args, **kwargs)


class TwistedThreadScheduler(BaseScheduler):
    """Run jobs in threads, chaperoned by Twisted."""

    def __init__(self, num_threads, install_signal_handlers=True):
        """Create a new `TwistedThreadScheduler`.

        :param num_threads: The number of threads to allocate to the
          thread pool.
        :type num_threads: int

        :param install_signal_handlers: Whether the Twisted reactor
          should install signal handlers or not. This is intented for
          testing - set to False to avoid layer violations - but may
          be useful in other situations.
        :type install_signal_handlers: bool
        """
        self._thread_pool = ThreadPool(0, num_threads)
        self._install_signal_handlers = install_signal_handlers
        self._jobs = []

    def schedule(self, func, *args, **kwargs):
        self._jobs.append(
            deferToThreadPool(
                reactor, self._thread_pool, func, *args, **kwargs))

    def run(self):
        jobs, self._jobs = self._jobs[:], []
        jobs_done = DeferredList(jobs)
        jobs_done.addBoth(lambda ignore: self._thread_pool.stop())
        jobs_done.addBoth(lambda ignore: reactor.stop())
        reactor.callWhenRunning(self._thread_pool.start)
        reactor.run(self._install_signal_handlers)


class CheckWatchesCronScript(LaunchpadCronScript):

    def add_my_options(self):
        """See `LaunchpadScript`."""
        self.parser.add_option(
            '-t', '--bug-tracker', action='append',
            dest='bug_trackers', metavar="BUG_TRACKER",
            help="Only check a given bug tracker. Specifying more than "
                "one bugtracker using this option will check all the "
                "bugtrackers specified.")
        self.parser.add_option(
            '-b', '--batch-size', action='store', type=int, dest='batch_size',
            help="Set the number of watches to be checked per bug "
                 "tracker in this run. If BATCH_SIZE is 0, all watches "
                 "on the bug tracker that are eligible for checking will "
                 "be checked.")
        self.parser.add_option(
            '--reset', action='store_true', dest='update_all',
            help="Update all the watches on the bug tracker, regardless of "
                 "whether or not they need checking.")
        self.parser.add_option(
            '--jobs', action='store', type=int, dest='jobs', default=1,
            help=("The number of simulataneous jobs to run, %default by "
                  "default."))

    def main(self):
        start_time = time.time()

        updater = BugWatchUpdater(self.txn, self.logger)

        if self.options.update_all and len(self.options.bug_trackers) > 0:
            # The user has requested that we update *all* the watches
            # for these bugtrackers
            for bug_tracker in self.options.bug_trackers:
                updater.forceUpdateAll(bug_tracker, self.options.batch_size)
        else:
            # Otherwise we just update those watches that need updating,
            # and we let the BugWatchUpdater decide which those are.
            if self.options.jobs <= 1:
                # Use the default scheduler.
                scheduler = None
            else:
                # Run jobs in parallel.
                scheduler = TwistedThreadScheduler(self.options.jobs)
            updater.updateBugTrackers(
                self.options.bug_trackers,
                self.options.batch_size,
                scheduler)

        run_time = time.time() - start_time
        self.logger.info("Time for this run: %.3f seconds." % run_time)<|MERGE_RESOLUTION|>--- conflicted
+++ resolved
@@ -148,12 +148,8 @@
     if getattr(threading.local(), 'request_start_time', None) is not None:
         clear_request_started()
         set_request_started(
-<<<<<<< HEAD
-            request_statements=LimitedList(MAX_SQL_STATEMENTS_LOGGED))
-=======
             request_statements=LimitedList(MAX_SQL_STATEMENTS_LOGGED),
             txn=txn)
->>>>>>> 1aed9416
     return request
 
 
@@ -264,12 +260,8 @@
                 try:
                     set_request_started(
                         request_statements=LimitedList(
-<<<<<<< HEAD
-                            MAX_SQL_STATEMENTS_LOGGED))
-=======
                             MAX_SQL_STATEMENTS_LOGGED),
                         txn=self.txn)
->>>>>>> 1aed9416
                     run = self._interactionDecorator(self.updateBugTracker)
                     return run(bug_tracker_id, batch_size)
                 finally:
