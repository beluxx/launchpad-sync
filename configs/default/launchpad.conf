--- conflicted
+++ resolved
@@ -153,14 +153,10 @@
         # The main Launchpad site.
         main_hostname launchpad.dev,localhost
         # The Blueprint site.
-<<<<<<< HEAD
-        blueprint_hostname blueprint.localhost
-        # The XMLRPC site.
-        xmlrpc_hostname xmlrpc.localhost
-=======
         blueprint_hostname blueprint.launchpad.dev
         blueprint_root_url http://blueprint.launchpad.dev/
->>>>>>> 84c526d7
+        # The XMLRPC site.
+        xmlrpc_hostname xmlrpc.launchpad.dev
 
         # Connection information to the database we store our server-side
         # session data in.
@@ -426,15 +422,11 @@
         # files for testing.
         max_bug_attachment_size 1024
         browser_notification_level info
-<<<<<<< HEAD
-        main_hostname localhost
-        blueprint_hostname blueprint.localhost
-        xmlrpc_hostname xmlrpc.localhost
-=======
 
         # These are one or more host names, comma delimited.
         main_hostname launchpad.dev,localhost
         blueprint_hostname blueprint.launchpad.dev
+        xmlrpc_hostname xmlrpc.launchpad.dev
         # These are base URLs for canonical urls.
         # We'll combine them with the host names soon, by
         # specifying URLs for the hostnames, and parsing out
@@ -442,7 +434,6 @@
         # The 'main_root_url' is already given by the config item 'root_url'.
         blueprint_root_url http://blueprint.launchpad.dev/
 
->>>>>>> 84c526d7
         <launchpad_session>
             dbuser session
             dbname launchpad_ftest
