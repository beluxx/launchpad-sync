# Copyright 2009 Canonical Ltd.  This software is licensed under the
# GNU Affero General Public License version 3 (see the file LICENSE).

# pylint: disable-msg=C0102

__metaclass__ = type

import transaction
import unittest

from zope.component import getUtility

from canonical.launchpad.interfaces.launchpad import ILaunchpadCelebrities
from lp.translations.interfaces.translationimportqueue import (
    ITranslationImportQueue, RosettaImportStatus)

from lp.testing import TestCaseWithFactory
from canonical.testing import LaunchpadZopelessLayer


class TestCanSetStatusBase(TestCaseWithFactory):
    """Base for tests that check that canSetStatus works ."""

    layer = LaunchpadZopelessLayer
    dbuser = None
    entry = None

    def setUp(self):
        """Set up context to test in."""
        super(TestCanSetStatusBase, self).setUp()

        self.queue = getUtility(ITranslationImportQueue)
        self.rosetta_experts = (
            getUtility(ILaunchpadCelebrities).rosetta_experts)
        self.productseries = self.factory.makeProductSeries()
        self.uploaderperson = self.factory.makePerson()

    def _switch_dbuser(self):
        if self.dbuser != None:
            transaction.commit()
            self.layer.switchDbUser(self.dbuser)

    def _assertCanSetStatus(self, user, entry, expected_list):
        # Helper to check for all statuses.
        # Could iterate RosettaImportStatus.items but listing them here
        # explicitely is better to read. They are sorted alphabetically.
        possible_statuses = [
            RosettaImportStatus.APPROVED,
            RosettaImportStatus.BLOCKED,
            RosettaImportStatus.DELETED,
            RosettaImportStatus.FAILED,
            RosettaImportStatus.IMPORTED,
            RosettaImportStatus.NEEDS_REVIEW,
        ]
        self._switch_dbuser()
        # Do *not* use assertContentEqual here, as the order matters.
        self.assertEqual(expected_list,
            [entry.canSetStatus(status, user)
                 for status in possible_statuses])

    def test_canSetStatus_non_admin(self):
        # A non-privileged users cannot set any status.
        some_user = self.factory.makePerson()
        self._assertCanSetStatus(some_user, self.entry,
            #  A      B      D      F      I     NR
            [False, False, False, False, False, False])

    def test_canSetStatus_rosetta_expert(self):
        # Rosetta experts are all-powerful, didn't you know that?
        self._assertCanSetStatus(self.rosetta_experts, self.entry,
            #  A     B     D     F     I    NR
            [True, True, True, True, True, True])

    def test_canSetStatus_rosetta_expert_no_target(self):
        # If the entry has no import target set, even Rosetta experts
        # cannot set it to approved or imported.
        self.entry.potemplate = None
        self.entry.pofile = None
        self._assertCanSetStatus(self.rosetta_experts, self.entry,
            #  A      B     D     F     I    NR
            [False, True, True, True, False, True])

    def test_canSetStatus_uploader(self):
        # The uploader can set some statuses.
        self._assertCanSetStatus(self.uploaderperson, self.entry,
            #  A      B     D     F      I     NR
            [False, True, True, False, False, True])

    def test_canSetStatus_owner(self):
        # The owner gets the same permissions.
        self._assertCanSetStatus(self.productseries.product.owner, self.entry,
            #  A      B     D     F      I     NR
            [False, True, True, False, False, True])

    def _setUpUbuntu(self):
        self.ubuntu = getUtility(ILaunchpadCelebrities).ubuntu
        self.ubuntu_group_owner = self.factory.makePerson()
        self.ubuntu.translationgroup = (
            self.factory.makeTranslationGroup(self.ubuntu_group_owner))

    def test_canSetStatus_ubuntu_translation_group(self):
        # Owners of the Ubuntu translation Groups can set entries to approved
        # that are targeted to Ubuntu.
        self._setUpUbuntu()
        ubuntu_entry = self.queue.addOrUpdateEntry(
            'demo.pot', '#demo', False, self.uploaderperson,
            distroseries=self.factory.makeDistroRelease(self.ubuntu),
            sourcepackagename=self.factory.makeSourcePackageName(),
            potemplate=self.potemplate)
        self._assertCanSetStatus(self.ubuntu_group_owner, ubuntu_entry,
            #  A     B     D     F      I     NR
            [True, True, True, False, False, True])

    def test_canSetStatus_ubuntu_translation_group_not_ubuntu(self):
        # Outside of Ubuntu, owners of the Ubuntu translation Groups have no
        # powers.
        self._setUpUbuntu()
        self._assertCanSetStatus(self.ubuntu_group_owner, self.entry,
            #  A      B      D      F      I     NR
            [False, False, False, False, False, False])
<<<<<<< HEAD
=======


class TestCanSetStatusPOTemplate(TestCanSetStatusBase):
    """Test canStatus applied to an entry with a POTemplate."""

    def setUp(self):
        """Create the entry to test on."""
        super(TestCanSetStatusPOTemplate, self).setUp()

        self.potemplate = self.factory.makePOTemplate(
            productseries=self.productseries)
        self.entry = self.queue.addOrUpdateEntry(
            'demo.pot', '#demo', False, self.uploaderperson,
            productseries=self.productseries, potemplate=self.potemplate)


class TestCanSetStatusPOFile(TestCanSetStatusBase):
    """Test canStatus applied to an entry with a POFile."""

    def setUp(self):
        """Create the entry to test on."""
        super(TestCanSetStatusPOFile, self).setUp()

        self.potemplate = self.factory.makePOTemplate(
            productseries=self.productseries)
        self.pofile = self.factory.makePOFile('eo', potemplate=self.potemplate)
        self.entry = self.queue.addOrUpdateEntry(
            'demo.po', '#demo', False, self.uploaderperson,
            productseries=self.productseries, pofile=self.pofile)


class TestCanSetStatusPOTemplateWithQueuedUser(TestCanSetStatusPOTemplate):
    """Test handling of the status of a queue entry with 'queued' db user.

    The archive uploader needs to set (and therefore check) the status of a
    queue entry. It connects as a different database user and therefore we
    need to make sure that setStatus stays within this user's permissions.
    This is the version for POTemplate entries.
    """

    dbuser = 'queued'


class TestCanSetStatusPOFileWithQueuedUser(TestCanSetStatusPOFile):
    """Test handling of the status of a queue entry with 'queued' db user.

    The archive uploader needs to set (and therefore check) the status of a
    queue entry. It connects as a different database user and therefore we
    need to make sure that setStatus stays within this user's permissions.
    This is the version for POFile entries.
    """

    dbuser = 'queued'
>>>>>>> 5ffc36bc


def test_suite():
    """Add only specific test cases and leave out the base case."""
    suite = unittest.TestSuite()
    suite.addTest(unittest.makeSuite(TestCanSetStatusPOTemplate))
    suite.addTest(unittest.makeSuite(TestCanSetStatusPOFile))
    suite.addTest(
        unittest.makeSuite(TestCanSetStatusPOTemplateWithQueuedUser))
    suite.addTest(unittest.makeSuite(TestCanSetStatusPOFileWithQueuedUser))
    return suite
<|MERGE_RESOLUTION|>--- conflicted
+++ resolved
@@ -118,8 +118,6 @@
         self._assertCanSetStatus(self.ubuntu_group_owner, self.entry,
             #  A      B      D      F      I     NR
             [False, False, False, False, False, False])
-<<<<<<< HEAD
-=======
 
 
 class TestCanSetStatusPOTemplate(TestCanSetStatusBase):
@@ -173,7 +171,6 @@
     """
 
     dbuser = 'queued'
->>>>>>> 5ffc36bc
 
 
 def test_suite():
