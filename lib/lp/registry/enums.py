# Copyright 2010-2015 Canonical Ltd.  This software is licensed under the
# GNU Affero General Public License version 3 (see the file LICENSE).

"""Enums for the Registry app."""

__metaclass__ = type
__all__ = [
    'BranchSharingPolicy',
    'BugSharingPolicy',
    'DistroSeriesDifferenceStatus',
    'DistroSeriesDifferenceType',
    'EXCLUSIVE_TEAM_POLICY',
    'INCLUSIVE_TEAM_POLICY',
    'PersonTransferJobType',
    'PersonVisibility',
    'ProductJobType',
<<<<<<< HEAD
    'ProductVCSType',
=======
    'VCSType',
>>>>>>> c96124c6
    'SharingPermission',
    'SpecificationSharingPolicy',
    'TeamMembershipPolicy',
    'TeamMembershipRenewalPolicy',
    ]

from lazr.enum import (
    DBEnumeratedType,
    DBItem,
    )


class SharingPermission(DBEnumeratedType):
    """Sharing permission.

    The level of access granted for a particular access policy.
    """

    NOTHING = DBItem(1, """
        Nothing

        Revoke all bug and branch subscriptions.
        """)

    ALL = DBItem(2, """
        All

        Share all bugs and branches.
        """)

    SOME = DBItem(3, """
        Some

        Share bug and branch subscriptions.
        """)


class BranchSharingPolicy(DBEnumeratedType):

    PUBLIC = DBItem(1, """
        Public

        Bazaar branches and Git repositories are public unless they contain
        sensitive security information.
        """)

    PUBLIC_OR_PROPRIETARY = DBItem(2, """
        Public, can be proprietary

        New Bazaar branches and Git repositories are public, but can be made
        proprietary later.
        """)

    PROPRIETARY_OR_PUBLIC = DBItem(3, """
        Proprietary, can be public

        New Bazaar branches and Git repositories are proprietary, but can be
        made public later. Only people who can see the project's proprietary
        information can create new Bazaar branches or Git repositories.
        """)

    PROPRIETARY = DBItem(4, """
        Proprietary

        Bazaar branches and Git repositories are always proprietary. Only
        people who can see the project's proprietary information can create
        new Bazaar branches or Git repositories.
        """)

    EMBARGOED_OR_PROPRIETARY = DBItem(5, """
        Embargoed, can be proprietary

        New Bazaar branches and Git repositories are embargoed, but can be
        made proprietary later. Only people who can see the project's
        proprietary information can create new Bazaar branches or Git
        repositories.
        """)

    FORBIDDEN = DBItem(6, """
        Forbidden

        No new Bazaar branches or Git repositories may be created, but
        existing Bazaar branches and Git repositories may still be updated.
        """)


class BugSharingPolicy(DBEnumeratedType):

    PUBLIC = DBItem(1, """
        Public

        Bugs are public unless they contain sensitive security
        information.
        """)

    PUBLIC_OR_PROPRIETARY = DBItem(2, """
        Public, can be proprietary

        New bugs are public, but can be made proprietary later.
        """)

    PROPRIETARY_OR_PUBLIC = DBItem(3, """
        Proprietary, can be public

        New bugs are proprietary, but can be made public later.
        """)

    PROPRIETARY = DBItem(4, """
        Proprietary

        Bugs are always proprietary.
        """)

    FORBIDDEN = DBItem(5, """
        Forbidden

        No new bugs may be reported, but existing bugs may still be updated.
        """)

    EMBARGOED_OR_PROPRIETARY = DBItem(6, """
        Embargoed, can be proprietary

        New bugs are embargoed, but can be made proprietary later.
        Only people who can see the project's proprietary information can
        create new bugs.
        """)


class SpecificationSharingPolicy(DBEnumeratedType):

    PUBLIC = DBItem(1, """
        Public

        Blueprints are public.
        """)

    PUBLIC_OR_PROPRIETARY = DBItem(2, """
        Public, can be proprietary

        New blueprints are public, but can be made proprietary later.
        """)

    PROPRIETARY_OR_PUBLIC = DBItem(3, """
        Proprietary, can be public

        New blueprints are proprietary, but can be made public later. Only
        people who can see the project's proprietary information can create
        new blueprints.
        """)

    PROPRIETARY = DBItem(4, """
        Proprietary

        Blueprints are always proprietary. Only people who can see the
        project's proprietary information can create new blueprints.
        """)

    EMBARGOED_OR_PROPRIETARY = DBItem(5, """
        Embargoed, can be proprietary

        New blueprints are embargoed, but can be made proprietary later.
        Only people who can see the project's proprietary information can
        create new blueprints.
        """)

    FORBIDDEN = DBItem(6, """
        Forbidden

        No new blueprints may be created, but existing blueprints may
        still be updated.
        """)


class TeamMembershipRenewalPolicy(DBEnumeratedType):
    """TeamMembership Renewal Policy.

    How Team Memberships can be renewed on a given team.
    """

    NONE = DBItem(10, """
        invite them to apply for renewal

        Memberships can be renewed only by team administrators or by going
        through the normal workflow for joining the team.
        """)

    ONDEMAND = DBItem(20, """
        invite them to renew their own membership

        Memberships can be renewed by the members themselves a few days before
        it expires. After it expires the member has to go through the normal
        workflow for joining the team.
        """)


class TeamMembershipPolicy(DBEnumeratedType):
    """Team Membership Policies

    The policies that describe who can be a member. The choice of policy
    reflects the need to build a community (inclusive) versus the need to
    control Launchpad projects, branches, and PPAs (exclusive).
    """

    OPEN = DBItem(2, """
        Open Team

        Membership is inclusive; any user or team can join, and no
        approval is required.
        """)

    DELEGATED = DBItem(4, """
        Delegated Team

        Membership is inclusive; any user or team can join, but team
        administrators approve direct memberships.
        """)

    MODERATED = DBItem(1, """
        Moderated Team

        Membership is exclusive; users and exclusive teams may ask to join.
        """)

    RESTRICTED = DBItem(3, """
        Restricted Team

        Membership is exclusive; team administrators can invite users and
        exclusive teams to join.
        """)


INCLUSIVE_TEAM_POLICY = (
    TeamMembershipPolicy.OPEN, TeamMembershipPolicy.DELEGATED)


EXCLUSIVE_TEAM_POLICY = (
    TeamMembershipPolicy.RESTRICTED, TeamMembershipPolicy.MODERATED)


class PersonVisibility(DBEnumeratedType):
    """The visibility level of person or team objects.

    Currently, only teams can have their visibility set to something
    besides PUBLIC.
    """

    PUBLIC = DBItem(1, """
        Public

        Everyone can view all the attributes of this person.
        """)

    PRIVATE = DBItem(30, """
        Private

        Only Launchpad admins and team members can view the team's data.
        Other users may only know of the team if it is placed
        in a public relationship such as subscribing to a bug.
        """)


class DistroSeriesDifferenceStatus(DBEnumeratedType):
    """Distribution series difference status.

    The status of a package difference between two DistroSeries.
    """

    NEEDS_ATTENTION = DBItem(1, """
        Needs attention

        This difference is current and needs attention.
        """)

    BLACKLISTED_CURRENT = DBItem(2, """
        Blacklisted current version

        This difference is being ignored until a new package is uploaded
        or the status is manually updated.
        """)

    BLACKLISTED_ALWAYS = DBItem(3, """
        Blacklisted always

        This difference should always be ignored.
        """)

    RESOLVED = DBItem(4, """
        Resolved

        This difference has been resolved and versions are now equal.
        """)


class DistroSeriesDifferenceType(DBEnumeratedType):
    """Distribution series difference type."""

    UNIQUE_TO_DERIVED_SERIES = DBItem(1, """
        Unique to derived series

        This package is present in the derived series but not the parent
        series.
        """)

    MISSING_FROM_DERIVED_SERIES = DBItem(2, """
        Missing from derived series

        This package is present in the parent series but missing from the
        derived series.
        """)

    DIFFERENT_VERSIONS = DBItem(3, """
        Different versions

        This package is present in both series with different versions.
        """)


class PersonTransferJobType(DBEnumeratedType):
    """Values that IPersonTransferJob.job_type can take."""

    MEMBERSHIP_NOTIFICATION = DBItem(0, """
        Add-member notification

        Notify affected users of new team membership.
        """)

    MERGE = DBItem(1, """
        Person merge

        Merge one person or team into another person or team.
        """)

    DEACTIVATE = DBItem(2, """
        Deactivate person

        Do the work to deactivate a person, like reassigning bugs and removing
        the user from teams.
        """)


class ProductJobType(DBEnumeratedType):
    """Values that IProductJob.job_type can take."""

    REVIEWER_NOTIFICATION = DBItem(0, """
        Reviewer notification

        A notification sent by a project reviewer to the project maintainers.
        """)

    COMMERCIAL_EXPIRATION_30_DAYS = DBItem(1, """
        Commercial subscription expires in 30 days.

        A notification stating that the project's commercial subscription
        expires in 30 days.
        """)

    COMMERCIAL_EXPIRATION_7_DAYS = DBItem(2, """
        Commercial subscription expires in 7 days.

        A notification stating that the project's commercial subscription
        expires in 7 days.
        """)

    COMMERCIAL_EXPIRED = DBItem(3, """
        Commercial subscription expired.

        A notification stating that the project's commercial subscription
        expired.
        """)


<<<<<<< HEAD
class ProductVCSType(DBEnumeratedType):
    """Values that IProduct.vcs can take."""
=======
class VCSType(DBEnumeratedType):
    """Values that IProduct.vcs and IDistribution.vcs can take."""
>>>>>>> c96124c6

    BZR = DBItem(0, """
        Bazaar

<<<<<<< HEAD
        The Bazaar DVCS is used as the default project VCS.
=======
        The Bazaar DVCS is used as the default project or distribution VCS.
>>>>>>> c96124c6
        """)

    GIT = DBItem(1, """
        Git

<<<<<<< HEAD
        The Git DVCS is used as the default project VCS.
=======
        The Git DVCS is used as the default project or distribution VCS.
>>>>>>> c96124c6
        """)<|MERGE_RESOLUTION|>--- conflicted
+++ resolved
@@ -14,11 +14,7 @@
     'PersonTransferJobType',
     'PersonVisibility',
     'ProductJobType',
-<<<<<<< HEAD
-    'ProductVCSType',
-=======
     'VCSType',
->>>>>>> c96124c6
     'SharingPermission',
     'SpecificationSharingPolicy',
     'TeamMembershipPolicy',
@@ -390,30 +386,17 @@
         """)
 
 
-<<<<<<< HEAD
-class ProductVCSType(DBEnumeratedType):
-    """Values that IProduct.vcs can take."""
-=======
 class VCSType(DBEnumeratedType):
     """Values that IProduct.vcs and IDistribution.vcs can take."""
->>>>>>> c96124c6
 
     BZR = DBItem(0, """
         Bazaar
 
-<<<<<<< HEAD
-        The Bazaar DVCS is used as the default project VCS.
-=======
         The Bazaar DVCS is used as the default project or distribution VCS.
->>>>>>> c96124c6
         """)
 
     GIT = DBItem(1, """
         Git
 
-<<<<<<< HEAD
-        The Git DVCS is used as the default project VCS.
-=======
         The Git DVCS is used as the default project or distribution VCS.
->>>>>>> c96124c6
         """)