--- conflicted
+++ resolved
@@ -24,6 +24,7 @@
 from lp.registry.interfaces.person import IPersonSet
 from lp.registry.interfaces.product import IProductSet
 from lp.testing import TestCaseWithFactory
+from lp.services.worlddata.interfaces.language import ILanguageSet
 from lp.translations.interfaces.potemplate import IPOTemplateSet
 from lp.translations.interfaces.potmsgset import (
     POTMsgSetInIncompatibleTemplatesError,
@@ -170,8 +171,8 @@
 
     def test_getCurrentTranslationMessageOrDummy_returns_real_tm(self):
         pofile = self.factory.makePOFile('nl')
-        message = self.factory.makeTranslationMessage(
-            pofile=pofile, suggestion=False, is_imported=True)
+        message = self.factory.makeCurrentTranslationMessage(
+            pofile=pofile, current_other=True)
 
         self.assertEqual(
             message,
@@ -181,25 +182,13 @@
         pofile = self.factory.makePOFile('nl')
         potmsgset = self.factory.makePOTMsgSet(pofile.potemplate)
 
-<<<<<<< HEAD
-        # When there is a current translation message, an exception
-        # is raised.
-        translation = self.factory.makeTranslationMessage(
-            pofile=sr_pofile, potmsgset=self.potmsgset)
-        self.assertTrue(translation.is_current_ubuntu)
-        self.assertRaises(AssertionError,
-                          self.potmsgset.getCurrentDummyTranslationMessage,
-                          self.devel_potemplate, serbian)
-=======
         message = potmsgset.getCurrentTranslationMessageOrDummy(pofile)
         self.assertIsInstance(message, DummyTranslationMessage)
->>>>>>> a8b494b7
-
-    def test_getCurrentDummyTranslationMessage_is_current(self):
+
+    def test_getCurrentTranslationMessageOrDummy_dummy_is_current(self):
         # getCurrentDummyTranslationMessage returns a current message.
-        frysian = getUtility(ILanguageSet).getLanguageByCode('fy')
-        dummy = self.potmsgset.getCurrentDummyTranslationMessage(
-            self.devel_potemplate, frysian)
+        pofile = self.factory.makePOFile('fy')
+        dummy = self.potmsgset.getCurrentTranslationMessageOrDummy(pofile)
         self.assertTrue(dummy.is_current_upstream)
 
     def test_getCurrentTranslationMessage(self):
