# Copyright 2009 Canonical Ltd.  This software is licensed under the
# GNU Affero General Public License version 3 (see the file LICENSE).

"""Tests for canonical.launchpad.daemons.tachandler"""

__metaclass__ = type

<<<<<<< HEAD
import os.path
import tempfile
=======
from os.path import (
    dirname,
    exists,
    join,
    )
import subprocess
import warnings

from fixtures import TempDir
import testtools
from testtools.matchers import (
    Matcher,
    Mismatch,
    Not,
    )
>>>>>>> 2d9c4249

from fixtures import TempDir
import testtools

from canonical.launchpad.daemons.readyservice import LOG_MAGIC
from canonical.launchpad.daemons.tachandler import (
    TacException,
    TacTestSetup,
    )
from lp.services.osutils import get_pid_from_file


class SimpleTac(TacTestSetup):

    def __init__(self, name, tempdir):
        super(SimpleTac, self).__init__()
        self.name, self.tempdir = name, tempdir

    @property
    def root(self):
        return dirname(__file__)

    @property
    def tacfile(self):
        return join(self.root, '%s.tac' % self.name)

    @property
    def pidfile(self):
        return join(self.tempdir, '%s.pid' % self.name)

    @property
    def logfile(self):
        return join(self.tempdir, '%s.log' % self.name)

    def setUpRoot(self):
        pass


class IsRunning(Matcher):
    """Ensures the `TacTestSetup`'s process is running."""

<<<<<<< HEAD
=======
    def match(self, fixture):
        pid = get_pid_from_file(fixture.pidfile)
        if pid is None or not exists("/proc/%d" % pid):
            return Mismatch("Fixture %r is not running." % fixture)

    def __str__(self):
        return self.__class__.__name__


>>>>>>> 2d9c4249
class TacTestSetupTestCase(testtools.TestCase):
    """Some tests for the error handling of TacTestSetup."""

    def test_okay(self):
        """TacTestSetup sets up and runs a simple service."""
        tempdir = self.useFixture(TempDir()).path
        fixture = SimpleTac("okay", tempdir)

        # Fire up the fixture, capturing warnings.
        with warnings.catch_warnings(record=True) as warnings_log:
            with fixture:
                self.assertThat(fixture, IsRunning())
            self.assertThat(fixture, Not(IsRunning()))

        # No warnings are emitted.
        self.assertEqual([], warnings_log)

    def test_missingTac(self):
        """TacTestSetup raises TacException if the tacfile doesn't exist"""
        fixture = SimpleTac("missing", "/file/does/not/exist")
        try:
            self.assertRaises(TacException, fixture.setUp)
            self.assertThat(fixture, Not(IsRunning()))
        finally:
            fixture.cleanUp()

    def test_couldNotListenTac(self):
        """If the tac fails due to not being able to listen on the needed
        port, TacTestSetup will fail.
        """
<<<<<<< HEAD
        class CouldNotListenTac(TacTestSetup):
            root = os.path.dirname(__file__)
            tacfile = os.path.join(root, 'cannotlisten.tac')
            pidfile = os.path.join(tempfile.gettempdir(), 'cannotlisten.pid')
            logfile = os.path.join(tempfile.gettempdir(), 'cannotlisten.log')
            def setUpRoot(self):
                pass

        self.assertRaises(TacException, CouldNotListenTac().setUp)

    def test_truncateLog(self):
        """truncateLog truncates the log. What did you expect?"""
        tempdir = self.useFixture(TempDir()).path

        class DoNothingTac(TacTestSetup):
            logfile = os.path.join(tempdir, 'nothing.log')

        # Put something in the log file.
        fixture = DoNothingTac()
        with open(fixture.logfile, "wb") as logfile:
            logfile.write("Hello\n")

        # Truncating the log does not remove the log file.
        fixture.truncateLog()
        self.assertTrue(os.path.exists(fixture.logfile))
        with open(fixture.logfile, "rb") as logfile:
            self.assertEqual("", logfile.read())

        # Put something in the log again, along with LOG_MAGIC.
        with open(fixture.logfile, "wb") as logfile:
            logfile.write("One\n")
            logfile.write("Two\n")
            logfile.write("Three, %s\n" % LOG_MAGIC)
            logfile.write("Four\n")

        # Truncating the log leaves everything up to and including the line
        # containing LOG_MAGIC.
        fixture.truncateLog()
        with open(fixture.logfile, "rb") as logfile:
            self.assertEqual(
                "One\nTwo\nThree, %s\n" % LOG_MAGIC,
                logfile.read())
=======
        tempdir = self.useFixture(TempDir()).path
        fixture = SimpleTac("cannotlisten", tempdir)
        try:
            self.assertRaises(TacException, fixture.setUp)
            self.assertThat(fixture, Not(IsRunning()))
        finally:
            fixture.cleanUp()

    def test_stalePidFile(self):
        """TacTestSetup complains about stale pid files."""
        tempdir = self.useFixture(TempDir()).path
        fixture = SimpleTac("okay", tempdir)

        # Run a short-lived process with the intention of using its pid in the
        # next step. Linux uses pids sequentially (from the information I've
        # been able to discover) so this approach is safe as long as we don't
        # delay until pids wrap... which should be a very long time unless the
        # machine is seriously busy.
        process = subprocess.Popen("true")
        process.wait()

        # Put the (now bogus) pid in the pid file.
        with open(fixture.pidfile, "wb") as pidfile:
            pidfile.write(str(process.pid))

        # Fire up the fixture, capturing warnings.
        with warnings.catch_warnings(record=True) as warnings_log:
            try:
                self.assertRaises(TacException, fixture.setUp)
                self.assertThat(fixture, Not(IsRunning()))
            finally:
                fixture.cleanUp()

        # One deprecation warning is emitted.
        self.assertEqual(1, len(warnings_log))
        self.assertIs(DeprecationWarning, warnings_log[0].category)
>>>>>>> 2d9c4249
<|MERGE_RESOLUTION|>--- conflicted
+++ resolved
@@ -5,10 +5,7 @@
 
 __metaclass__ = type
 
-<<<<<<< HEAD
 import os.path
-import tempfile
-=======
 from os.path import (
     dirname,
     exists,
@@ -24,10 +21,6 @@
     Mismatch,
     Not,
     )
->>>>>>> 2d9c4249
-
-from fixtures import TempDir
-import testtools
 
 from canonical.launchpad.daemons.readyservice import LOG_MAGIC
 from canonical.launchpad.daemons.tachandler import (
@@ -66,8 +59,6 @@
 class IsRunning(Matcher):
     """Ensures the `TacTestSetup`'s process is running."""
 
-<<<<<<< HEAD
-=======
     def match(self, fixture):
         pid = get_pid_from_file(fixture.pidfile)
         if pid is None or not exists("/proc/%d" % pid):
@@ -77,7 +68,6 @@
         return self.__class__.__name__
 
 
->>>>>>> 2d9c4249
 class TacTestSetupTestCase(testtools.TestCase):
     """Some tests for the error handling of TacTestSetup."""
 
@@ -108,50 +98,6 @@
         """If the tac fails due to not being able to listen on the needed
         port, TacTestSetup will fail.
         """
-<<<<<<< HEAD
-        class CouldNotListenTac(TacTestSetup):
-            root = os.path.dirname(__file__)
-            tacfile = os.path.join(root, 'cannotlisten.tac')
-            pidfile = os.path.join(tempfile.gettempdir(), 'cannotlisten.pid')
-            logfile = os.path.join(tempfile.gettempdir(), 'cannotlisten.log')
-            def setUpRoot(self):
-                pass
-
-        self.assertRaises(TacException, CouldNotListenTac().setUp)
-
-    def test_truncateLog(self):
-        """truncateLog truncates the log. What did you expect?"""
-        tempdir = self.useFixture(TempDir()).path
-
-        class DoNothingTac(TacTestSetup):
-            logfile = os.path.join(tempdir, 'nothing.log')
-
-        # Put something in the log file.
-        fixture = DoNothingTac()
-        with open(fixture.logfile, "wb") as logfile:
-            logfile.write("Hello\n")
-
-        # Truncating the log does not remove the log file.
-        fixture.truncateLog()
-        self.assertTrue(os.path.exists(fixture.logfile))
-        with open(fixture.logfile, "rb") as logfile:
-            self.assertEqual("", logfile.read())
-
-        # Put something in the log again, along with LOG_MAGIC.
-        with open(fixture.logfile, "wb") as logfile:
-            logfile.write("One\n")
-            logfile.write("Two\n")
-            logfile.write("Three, %s\n" % LOG_MAGIC)
-            logfile.write("Four\n")
-
-        # Truncating the log leaves everything up to and including the line
-        # containing LOG_MAGIC.
-        fixture.truncateLog()
-        with open(fixture.logfile, "rb") as logfile:
-            self.assertEqual(
-                "One\nTwo\nThree, %s\n" % LOG_MAGIC,
-                logfile.read())
-=======
         tempdir = self.useFixture(TempDir()).path
         fixture = SimpleTac("cannotlisten", tempdir)
         try:
@@ -188,4 +134,36 @@
         # One deprecation warning is emitted.
         self.assertEqual(1, len(warnings_log))
         self.assertIs(DeprecationWarning, warnings_log[0].category)
->>>>>>> 2d9c4249
+
+    def test_truncateLog(self):
+        """truncateLog truncates the log. What did you expect?"""
+        tempdir = self.useFixture(TempDir()).path
+
+        class DoNothingTac(TacTestSetup):
+            logfile = os.path.join(tempdir, 'nothing.log')
+
+        # Put something in the log file.
+        fixture = DoNothingTac()
+        with open(fixture.logfile, "wb") as logfile:
+            logfile.write("Hello\n")
+
+        # Truncating the log does not remove the log file.
+        fixture.truncateLog()
+        self.assertTrue(os.path.exists(fixture.logfile))
+        with open(fixture.logfile, "rb") as logfile:
+            self.assertEqual("", logfile.read())
+
+        # Put something in the log again, along with LOG_MAGIC.
+        with open(fixture.logfile, "wb") as logfile:
+            logfile.write("One\n")
+            logfile.write("Two\n")
+            logfile.write("Three, %s\n" % LOG_MAGIC)
+            logfile.write("Four\n")
+
+        # Truncating the log leaves everything up to and including the line
+        # containing LOG_MAGIC.
+        fixture.truncateLog()
+        with open(fixture.logfile, "rb") as logfile:
+            self.assertEqual(
+                "One\nTwo\nThree, %s\n" % LOG_MAGIC,
+                logfile.read())