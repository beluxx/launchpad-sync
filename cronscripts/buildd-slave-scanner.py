#!/usr/bin/python2.4
# Copyright 2004 Canonical Ltd.  All rights reserved.
# Author: Daniel Silverstone <daniel.silverstone@canonical.com>
#         Celso Providelo <celso.providelo@canonical.com>
#
# Builder Slave Scanner and result collector

__metaclass__ = type

import _pythonpath

from zope.component import getUtility
#XXX: Only needed until the soyuz buildmaster class is fully deleted.
from zope.security.proxy import removeSecurityProxy

from canonical.config import config
from canonical.buildmaster.master import (
    BuilddMaster, builddmaster_lockfilename)

from canonical.launchpad.scripts.base import (LaunchpadScript,
    LaunchpadScriptFailure)
from canonical.launchpad.interfaces import IBuilderSet
from canonical.lp import READ_COMMITTED_ISOLATION


class SlaveScanner(LaunchpadScript):

    def main(self):
        if self.args:
            raise LaunchpadScriptFailure(
                "Unhandled arguments %s" % repr(self.args))

        builder_set = getUtility(IBuilderSet)
        buildMaster = builder_set.pollBuilders(self.logger, self.txn)
<<<<<<< HEAD
        builder_set.dispatchBuilds(self.logger, buildMaster)
=======
        #XXX: Only needed until the soyuz buildmaster class is fully deleted.
        builder_set.dispatchBuilds(self.logger, removeSecurityProxy(buildMaster))
>>>>>>> 64b8742b

    @property
    def lockfilename(self):
        """Buildd master cronscript shares the same lockfile."""
        return builddmaster_lockfilename


if __name__ == '__main__':
    script = SlaveScanner('slave-scanner', dbuser=config.builddmaster.dbuser)
    script.lock_or_quit()
    try:
        script.run(isolation=READ_COMMITTED_ISOLATION)
    finally:
        script.unlock()
<|MERGE_RESOLUTION|>--- conflicted
+++ resolved
@@ -32,12 +32,8 @@
 
         builder_set = getUtility(IBuilderSet)
         buildMaster = builder_set.pollBuilders(self.logger, self.txn)
-<<<<<<< HEAD
-        builder_set.dispatchBuilds(self.logger, buildMaster)
-=======
         #XXX: Only needed until the soyuz buildmaster class is fully deleted.
         builder_set.dispatchBuilds(self.logger, removeSecurityProxy(buildMaster))
->>>>>>> 64b8742b
 
     @property
     def lockfilename(self):
