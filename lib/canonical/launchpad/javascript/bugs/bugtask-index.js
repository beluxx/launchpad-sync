/* Copyright 2009 Canonical Ltd.  This software is licensed under the
 * GNU Affero General Public License version 3 (see the file LICENSE).
 *
 * Form overlay widgets and subscriber handling for bug pages.
 *
 * @module BugtaskIndex
 * @requires base, node, lazr.formoverlay, lazr.anim
 */

YUI.add('bugs.bugtask_index', function(Y) {

var bugs = Y.namespace('bugs');

// lazr.FormOverlay objects.
var duplicate_form_overlay;
var privacy_form_overlay;

// The url of the page used to update bug duplicates.
var update_dupe_url;

// The launchpad js client used.
var lp_client;

// The launchpad client entry for the current bug.
var lp_bug_entry;

// The bug itself, taken from cache.
var bug_repr;

// Overlay related vars.
var error_overlay;
var form_load_callbacks = {};
var submit_button_html =
    '<button type="submit" name="field.actions.change" ' +
    'value="Change" class="lazr-pos lazr-btn" >OK</button>';
var cancel_button_html =
    '<button type="button" name="field.actions.cancel" ' +
    'class="lazr-neg lazr-btn" >Cancel</button>';
var privacy_link;
var privacy_spinner;

/*
 * An object representing the bugtask subscribers portlet.
 *
 * Since the portlet loads via XHR and inline subscribing
 * depends on that portlet being loaded, setup a custom
 * event object, to provide a hook for initializing subscription
 * link callbacks after a bugs:portletloaded event.
 *
 * XXX deryck 2009-04-30 bug=369874 Now this object exists,
 * the inline js on bug-portlet-subscribers.pt should be moved here.
*/
var PortletTarget = function() {};
Y.augment(PortletTarget, Y.Event.Target);
Y.bugs.portlet = new PortletTarget();
Y.bugs.portlet.subscribe('bugs:portletloaded', function() {
    setup_subscription_link_handlers();
});
/*
 * If the subscribers portlet fails to load, clear any
 * click handlers, so the normal subscribe page can be reached.
 */
Y.bugs.portlet.subscribe('bugs:portletloadfailed', function(handlers) {
    if (Y.Lang.isArray(handlers)) {
        var click_handler = handlers[0];
        click_handler.detach();
    }
});

/*
 * Subscribing someone else requires loading a grayed out
 * username into the DOM until the subscribe action completes.
 * There are a couple XHR requests in check_can_be_unsubscribed
 * before the subscribe work can be done, so fire a custom event
 * bugs:nameloaded and do the work here when the event fires.
 */
Y.bugs.portlet.subscribe('bugs:nameloaded', function(subscription) {
    var error_handler = new LP.client.ErrorHandler();
    error_handler.clearProgressUI = function() {
        var temp_link = Y.get('#temp-username');
        if (temp_link) {
            var temp_parent = temp_link.get('parentNode');
            temp_parent.removeChild(temp_link);
        }
    };
    error_handler.showError = function(error_msg) {
        display_error(Y.get('.menu-link-addsubscriber'), error_msg);
    };

    var config = {
        on: {
            success: function() {
                var temp_link = Y.get('#temp-username');
                var temp_spinner = Y.get('#temp-name-spinner');
                temp_link.removeChild(temp_spinner);
                var anim = Y.lazr.anim.green_flash({ node: temp_link });
                anim.on('end', function() {
                    add_user_name_link(subscription);
                    var temp_parent = temp_link.get('parentNode');
                    temp_parent.removeChild(temp_link);
                });
                anim.run();
            },
            failure: error_handler.getFailureHandler()
        },
        parameters: {
            person: LP.client.get_absolute_uri(
                subscription.get('person').get('escaped_uri'))
        }
    };
    lp_client.named_post(bug_repr.self_link, 'subscribe', config);
});

Y.bugs.setup_bugtask_index = function() {
    /*
     * Check the page for links related to overlay forms and request the HTML
     * for these forms.
     */
    Y.on('load', function() {
        if (Y.UA.ie) {
            return;
        }
        // If the user is not logged in, then we need to defer to the
        // default behaviour.
        if (LP.client.links.me === undefined) {
            return;
        }

        if (lp_client === undefined || bug_repr === undefined) {
            setup_client_and_bug();
        }

        Y.on('io:complete', function(id, response_object) {
            form_load_callbacks[id](response_object.responseText);
        }, this);

        // First look for 'Mark as duplicate' links.
        var update_dupe_links = Y.all('.menu-link-mark-dupe');

        // If there are none, check for any 'change duplicate bug' links.
        if (!update_dupe_links){
            update_dupe_links = Y.all('#change_duplicate_bug');
        }

        if (update_dupe_links) {
            // First things first, pre-load the mark-dupe form.
            update_dupe_url = update_dupe_links.item(0).getAttribute('href');
            var mark_dupe_form_url = update_dupe_url + '/++form++';
            var dupe_form_id = Y.io(mark_dupe_form_url);
            form_load_callbacks[dupe_form_id.id] = createBugDuplicateFormOverlay;

            // Add an on-click handler to any links found that displays
            // the form overlay.
            update_dupe_links.on('click', function(e){
                // Only go ahead if we have received the form content by the
                // time the user clicks:
                if (duplicate_form_overlay){
                    e.preventDefault();
                    duplicate_form_overlay.show();
                }
            });
            // Add a class denoting them as js-action links.
            update_dupe_links.addClass('js-action');
        }

        privacy_link = Y.get('#privacy-link');

        if (privacy_link) {
            var privacy_link_url = privacy_link.getAttribute('href') + '/++form++';
            var privacy_div = Y.get('#privacy-text');
            var privacy_html = privacy_link.get('innerHTML') + ' ';
            privacy_div.set('innerHTML', privacy_html);
            var privacy_text = Y.get('#privacy-text');
            privacy_link = Y.Node.create(
                '<a id="privacy-link" class="sprite edit" title="[edit]">' +
                '<span class="invisible-link">edit</span></a>');
            privacy_link.set('href', privacy_link_url);
            privacy_text.appendChild(privacy_link);
            privacy_spinner = Y.Node.create(
                '<img src="/@@/spinner" style="display: none" />');
            privacy_text.appendChild(privacy_spinner);
            var privacy_form_id = Y.io(privacy_link_url);
            form_load_callbacks[privacy_form_id.id] = create_privacy_form_overlay;
            privacy_link.on('click', function(e) {
                if (privacy_form_overlay) {
                    e.preventDefault();
                    privacy_form_overlay.show();
                    // XXX Abel Deuring 2009-04-23, bug 365462
                    // Y.get('#field.private') returns null.
                    // Seems that YUI does not like IDs containing a '.'
                    document.getElementById('field.private').focus();
                }
            });
            privacy_link.addClass('js-action');
        }
    }, window);
};

/*
 * Clear the subscribe someone else picker.
 *
 * @method clear_picker
 * @param e {Object} The event object.
 */
function clear_picker(e) {
    var input = Y.get('.yui-picker-search-box input');
    input.set('value', '');
    this.set('error', '');
    this.set('results', [{}]);
    this._results_box.set('innerHTML', '');
    this.set('batches', []);
}

/*
 * Initialize click handler for the subscribe someone else link.
 *
 * @method setup_subscribe_someone_else_handler
 * @param subscription {Object} A Y.lp.Subscription object.
 */
function setup_subscribe_someone_else_handler(subscription) {
    var config = {
        header: 'Subscribe someone else',
        step_title: 'Search'
    };

    var picker = Y.lp.picker.create(
        'ValidPersonOrTeam',
        function(result) { subscribe_someone_else(result, subscription); },
        config);
    // Clear results and search terms on cancel or save.
    picker.on('save', clear_picker, picker);
    picker.on('cancel', clear_picker, picker);

    var subscription_link_someone_else = Y.get('.menu-link-addsubscriber');
    subscription_link_someone_else.on('click', function(e) {
        e.halt();
        picker.show();
    });
    subscription_link_someone_else.addClass('js-action');
}

/*
 * Initialize callbacks for subscribe/unsubscribe links.
 *
 * @method setup_subscription_link_handlers
 */
function setup_subscription_link_handlers() {
    if (LP.client.links.me === undefined) {
        return;
    }

    if (lp_client === undefined || bug_repr === undefined) {
        setup_client_and_bug();
    }

    var subscription = new Y.lp.Subscription({
        link: Y.get('.menu-link-subscription'),
        spinner: Y.get('#sub-unsub-spinner'),
        subscriber: new Y.lp.Subscriber({
            uri: LP.client.links.me,
            subscriber_ids: subscriber_ids
        })
    });

    var is_direct = subscription.get(
        'link').get('parentNode').hasClass('subscribed-true');
    var has_dupes = subscription.get(
        'link').get('parentNode').hasClass('dup-subscribed-true');
    subscription.set('is_direct', is_direct);
    subscription.set('has_dupes', has_dupes);

    if (subscription.is_node()) {
        subscription.get('link').on('click', function(e) {
            e.halt();
            subscription.set('can_be_unsubscribed', true);
            subscription.set('person', subscription.get('subscriber'));
            var parent = e.target.get('parentNode');
            // Look for the false conditions of subscription, which
            // is_direct_subscription, etc. don't report correctly,
            // to make sure we only use subscribe_current_user for
            // the current user.
            if (parent.hasClass('subscribed-false') &&
                parent.hasClass('dup-subscribed-false')) {
                subscribe_current_user(subscription);
            }
            else {
                unsubscribe_current_user(subscription);
            }
        });
        subscription.get('link').addClass('js-action');
    }

    setup_unsubscribe_icon_handlers(subscription);
    setup_subscribe_someone_else_handler(subscription);
    create_error_overlay();
}

/*
<<<<<<< HEAD
 * XXX deryck 2009-07-09 bug=397406 The classnames used to
 * determine direct vs. dupe subscriptions are not set
 * correctly and fix_subscription_link_classes works around
 * this bug.
 *
 * @method fix_subscription_link_classes
 * @param subscription {Object} A Y.lp.Subscription object.
 */
function fix_subscription_link_classes(subscription) {
    var subscriber = subscription.get('subscriber');
    var subscription_link = subscription.get('link');
    var me_nodes = Y.all('.' + subscriber.get('css_name'));
    if (Y.Lang.isValue(me_nodes) && me_nodes.size() > 1) {
        set_subscription_link_parent_class(subscription_link, true, true);
        me_nodes.each(function(div) {
            set_subscription_link_parent_class(div.query('img'), true, true);
        });
    }
}

/*
=======
>>>>>>> 51d28b4a
 * Set click handlers for unsubscribe remove icons.
 *
 * @method setup_unsubscribe_icon_handlers
 * @param subscription {Object} A Y.lp.Subscription object.
 */
function setup_unsubscribe_icon_handlers(subscription) {
    var unsubscribe_icons = Y.all('.unsub-icon');
    if (unsubscribe_icons) {
        unsubscribe_icons.on('click', function(e) {
            e.halt();
            unsubscribe_user_via_icon(e.target, subscription);
        });
    }
}

/*
 * Create the lp client and bug entry if we haven't done so already.
 *
 * @method setup_client_and_bug
 */
function setup_client_and_bug() {
    lp_client = new LP.client.Launchpad();

    if (bug_repr === undefined) {
        bug_repr = LP.client.cache.bug;
        lp_bug_entry = new LP.client.Entry(
            lp_client, bug_repr, bug_repr.self_link);
    }
}

/*
 * Creates the duplicate form overlay using the passed form content.
 *
 * @method createBugDuplicateFormOverlay
 */
function createBugDuplicateFormOverlay(form_content) {
    duplicate_form_overlay = new Y.lazr.FormOverlay({
        headerContent: '<h2>Mark bug report as duplicate</h2>',
        form_header: 'Marking the bug as a duplicate will, by default, ' +
                     'hide it from search results listings.',
        form_content: form_content,
        form_submit_button: Y.Node.create(submit_button_html),
        form_cancel_button: Y.Node.create(cancel_button_html),
        centered: true,
        form_submit_callback: update_bug_duplicate,
        visible: false
    });
    duplicate_form_overlay.render('#duplicate-form-container');
}

/*
 * Update the bug duplicate via the LP API
 */
function update_bug_duplicate(data) {
    // XXX noodles 2009-03-17 bug=336866 It seems the etag
    // returned by lp_save() is incorrect. Remove it for now
    // so that the second save does not result in a '412
    // precondition failed' error.
    //
    // XXX deryck 2009-04-29 bug=369293 Also, this has to
    // happen before *any* call to lp_save now that bug
    // subscribing can be done inline.  Named operations
    // don't return new objects, making the cached bug's
    // etag invalid as well.
    lp_bug_entry.removeAtt('http_etag');

    // Hide the formoverlay:
    duplicate_form_overlay.hide();

    // Add the spinner...
    var dupe_span = Y.get('#mark-duplicate-text');
    dupe_span.addClass('update-in-progress-message');

    // Set the new duplicate link on the bug entry.
    var new_dup_url = null;
    var new_dup_id = data['field.duplicateof'][0];
    if (new_dup_id !== '') {
        var self_link = lp_bug_entry.get('self_link');
        var last_slash_index = self_link.lastIndexOf('/');
        new_dup_url = self_link.slice(0, last_slash_index+1) + new_dup_id;
    }
    var old_dup_url = lp_bug_entry.get('duplicate_of_link');
    lp_bug_entry.set('duplicate_of_link', new_dup_url);

    // Create a config for the lp_save method
    config = {
        on: {
            success: function(updated_entry) {
                dupe_span.removeClass('update-in-progress-message');
                lp_bug_entry = updated_entry;

                if (new_dup_url !== null) {
                    dupe_span.set('innerHTML', [
                        'Duplicate of <a>bug #</a> ',
                        '<a class="menu-link-mark-dupe js-action sprite edit">',
                        '<span class="invisible-link">edit</span></a>'].join(""));
                    dupe_span.queryAll('a').item(0)
                        .set('href', '/bugs/' + new_dup_id)
                        .appendChild(document.createTextNode(new_dup_id));
                    dupe_span.queryAll('a').item(1)
                        .set('href', update_dupe_url);
                    show_comment_on_duplicate_warning();
                } else {
                    dupe_span.set('innerHTML', [
                        '<a class="menu-link-mark-dupe js-action ',
                        'sprite bug-dupe">Mark as duplicate</a>'].join(""));
                    dupe_span.query('a').set('href', update_dupe_url);
                    hide_comment_on_duplicate_warning();
                }
                Y.lazr.anim.green_flash({node: dupe_span}).run();
                // ensure the new link is hooked up correctly:
                dupe_span.query('a.menu-link-mark-dupe').on(
                    'click', function(e){
                        e.preventDefault();
                        duplicate_form_overlay.show();
                    });
            },
            failure: function(id, request) {
                dupe_span.removeClass('update-in-progress-message');
                if (request.status == 400) {
                    duplicate_form_overlay.showError(
                        new_dup_id + ' is not a valid bug number or' +
                        ' nickname.');
                } else {
                    duplicate_form_overlay.showError(request.responseText);
                }
                duplicate_form_overlay.show();

                // Reset the lp_bug_entry.duplicate_of_link as it wasn't
                // updated.
                lp_bug_entry.set('duplicate_of_link', old_dup_url);

            }
        }
    };

    // And save the updated entry.
    lp_bug_entry.lp_save(config);
}

/*
 * Ensure that a warning about adding a comment to a duplicate bug
 * is displayed.
 *
 * @method show_comment_on_duplicate_warning
 */
var show_comment_on_duplicate_warning = function() {
    var duplicate_warning = Y.get('#warning-comment-on-duplicate');
    if (duplicate_warning === null) {
        var container = Y.get('#new-comment');
        var first_node = container.get('firstChild');
        duplicate_warning = Y.Node.create(
            ['<div class="warning message" id="warning-comment-on-duplicate">',
             'Remember, this bug report is a duplicate. ',
             'Comment here only if you think the duplicate status is wrong.',
             '</div>'].join(''));
        container.insertBefore(duplicate_warning, first_node);
    }
};

/*
 * Ensure that no warning about adding a comment to a duplicate bug
 * is displayed.
 *
 * @method hide_comment_on_duplicate_warning
 */
var hide_comment_on_duplicate_warning = function() {
    var duplicate_warning = Y.get('#warning-comment-on-duplicate');
    if (duplicate_warning !== null) {
        duplicate_warning.ancestor().removeChild(duplicate_warning);
    }
};


/*
 * Create the privacy settings form overlay.
 *
 * @method create_privacy_form_overlay
 * @param form_content {String} The HTML data of the form overlay.
 */
var create_privacy_form_overlay = function(form_content) {
    privacy_form_overlay = new Y.lazr.FormOverlay({
        headerContent: '<h2>Change privacy settings</h2>',
        form_header: '',
        form_content: form_content,
        form_submit_button: Y.Node.create(submit_button_html),
        form_cancel_button: Y.Node.create(cancel_button_html),
        centered: true,
        form_submit_callback: update_privacy_settings,
        visible: false
    });
    privacy_form_overlay.render('#privacy-form-container');
    var node = Y.get('#form-container');
};

var update_privacy_settings = function(data) {
    // XXX noodles 2009-03-17 bug=336866 It seems the etag
    // returned by lp_save() is incorrect. Remove it for now
    // so that the second save does not result in a '412
    // precondition failed' error.
    //
    // XXX deryck 2009-04-29 bug=369293 Also, this has to
    // happen before *any* call to lp_save now that bug
    // subscribing can be done inline.  Named operations
    // don't return new objects, making the cached bug's
    // etag invalid as well.
    lp_bug_entry.removeAtt('http_etag');

    privacy_form_overlay.hide();

    var privacy_text = Y.get('#privacy-text');
    var privacy_div = Y.get('#privacy');
    privacy_link.setStyle('display', 'none');
    privacy_spinner.setStyle('display', 'inline');

    if (lp_client === undefined) {
        lp_client = new LP.client.Launchpad();
    }

    if (lp_bug_entry === undefined) {
        var bug_repr = LP.client.cache.bug;
        lp_bug_entry = new LP.client.Entry(
            lp_client, bug_repr, bug_repr.self_link);
    }

    var private = data['field.private'] !== undefined;
    var security_related =
        data['field.security_related'] !== undefined;

    lp_bug_entry.set('private', private);
    lp_bug_entry.set('security_related', security_related);
    var error_handler = new LP.client.ErrorHandler();
    error_handler.clearProgressUI = function () {
        privacy_spinner.setStyle('display', 'none');
        privacy_link.setStyle('display', 'inline');
    };
    error_handler.showError = function (error_msg) {
        Y.lazr.anim.red_flash({node: privacy_div}).run();
        privacy_form_overlay.showError(error_msg);
        privacy_form_overlay.show();
    };

    var config = {
        on: {
            success: function (updated_entry) {
                privacy_spinner.setStyle('display', 'none');
                privacy_link.setStyle('display', 'inline');
                lp_bug_entry = updated_entry;

                if (private) {
                    privacy_div.removeClass('public');
                    privacy_div.addClass('private');
                    privacy_text.set(
                        'innerHTML',
                        'This report is <strong>private</strong> ');
                } else {
                    privacy_div.removeClass('private');
                    privacy_div.addClass('public');
                    privacy_text.set(
                        'innerHTML', 'This report is public ');
                }
                privacy_text.appendChild(privacy_link);
                privacy_text.appendChild(privacy_spinner);

                var security_message = Y.get('#security-message');
                if (security_related) {
                    if (security_message === null) {
                        var security_message_html = [
                            '<div style="',
                            '    margin-top: 0.5em;',
                            '    padding-right: 18px;',
                            '    center right no-repeat;"',
                            '    class="sprite security"',
                            '    id="security-message"',
                            '>Security vulnerability</div>'
                        ].join('');
                        security_message = Y.Node.create(security_message_html);
                        privacy_div.appendChild(security_message);
                    }
                } else {
                    if (security_message !== null) {
                        privacy_div.removeChild(security_message);
                    }
                }
                Y.lazr.anim.green_flash({node: privacy_div}).run();
            },
            failure: error_handler.getFailureHandler()
        }
    };
    lp_bug_entry.lp_save(config);
};

/*
 * Create the form overlay to use when encountering errors.
 *
 * @method create_error_overlay
*/
function create_error_overlay() {
    if (error_overlay === undefined) {
        error_overlay = new Y.lazr.FormOverlay({
            headerContent: '<h2>Error</h2>',
            form_content:  '',
            form_submit_button: Y.Node.create(
                '<button style="display:none"></button>'),
            form_cancel_button: cancel_form_button(),
            centered: true,
            visible: false
        });
        error_overlay.render();
    }
}

/*
 * Create a form button for canceling an error form
 * that won't reload the page on submit.
 *
 * @method cancel_form_button
 * @return button {Node} The form's cancel button.
*/
function cancel_form_button() {
    var button = Y.Node.create('<button>OK</button>');
    button.on('click', function(e) {
        e.preventDefault();
        error_overlay.hide();
    });
    return button;
}

/*
 * Take an error message and display in an overlay (creating it if necessary).
 *
 * @method display_error
 * @param flash_node {Node} The node to red flash.
 * @param msg {String} The message to display.
*/
function display_error(flash_node, msg) {
    create_error_overlay();
    if (flash_node) {
        var anim = Y.lazr.anim.red_flash({ node: flash_node });
        anim.on('end', function(e) {
            error_overlay.showError(msg);
            error_overlay.show();
        });
        anim.run();
    } else {
        error_overlay.showError(msg);
        error_overlay.show();
    }
}

/*
 * Traverse the DOM of a given remove icon to find
 * the user's link.  Returns a URI of the form "/~username".
 *
 * @method get_user_uri_from_icon
 * @param icon {Node} The node representing a remove icon.
 * @return user_uri {String} The user's uri, without the hostname.
 */
function get_user_uri_from_icon(icon) {
    var parent_div = icon.get('parentNode').get('parentNode');
    // This should be parent_div.firstChild, but because of #text
    // and cross-browser issues, using the YUI query syntax is
    // safer here.
    var user_uri = parent_div.query('a').getAttribute('href');
    return user_uri;
}

/*
 * Build the HTML for a user link for the subscribers list.
 *
 * @method build_user_link_html
 * @param subscription {Object} A Y.lp.Subscription object.
 * @return html {String} The HTML used for creating a subscriber link.
 */
function build_user_link_html(subscription) {
    var name = subscription.get('person').get('name');
    var css_name = subscription.get('person').get('css_name');
    var full_name = subscription.get('person').get('full_display_name');
    // Be paranoid about display_name, since timeouts or other errors
    // could mean display_name wasn't set on initialization.
    if (subscription.get('person').get('display_name') === '') {
        subscription.get('person').set_display_name();
    }
    var display_name = subscription.get('person').get('display_name');
    var terms = {
        name: name,
        css_name: css_name,
        display_name: display_name,
        full_name: full_name
    };

    if (subscription.is_current_user_subscribing()) {
        terms.subscribed_by = 'themselves';
    } else {
        terms.subscribed_by = 'by ' + full_name;
    }

    var html = Y.Node.create('<div><a></a></div>');
    html.addClass('subscriber-' + terms.name);

    html.query('a')
        .set('href', '/~' + terms.name)
        .set('name', terms.full_name)
        .set('title', 'Subscribed ' + terms.subscribed_by);

    var span;
    if (subscription.is_team()) {
        span = '<span class="sprite team"></span>';
    } else {
        span = '<span class="sprite person"></span>';
    }

<<<<<<< HEAD
    var html = Y.Node.create(
        '<div><a><img alt="" width="14" height="14" />' +
        '&nbsp;</a></div>');
    html.addClass(terms.css_name);
    html.query('img').set('src', terms.img_url);
=======
>>>>>>> 51d28b4a
    html.query('a')
        .appendChild(Y.Node.create(span))
        .appendChild(document.createTextNode(terms.display_name));

    // Add remove icon if the current user can unsubscribe the subscriber.
    if (subscription.can_be_unsubscribed_by_user()) {
        var icon_html = Y.Node.create(
            '<a href="+subscribe">' +
            '<img class="unsub-icon" src="/@@/remove" /></a>');
        icon_html
            .set('id', 'unsubscribe-' + terms.css_name)
            .set('title', 'Unsubscribe ' + terms.full_name);
        icon_html.query('img')
            .set('id', 'unsubscribe-icon-' + terms.css_name);
        html.appendChild(icon_html);
    }

    return html;
}

/*
 * Used to remove the user's name from the subscriber's list.
 *
 * @method remove_user_name_link
 * @param user_node {Node} Node representing the user name link.
 */
function remove_user_name_link(user_node) {
    var parent = user_node.get('parentNode');
    parent.removeChild(user_node);
}

/*
 * Returns the next node in alphabetical order after the subscriber
 * node now being added.  No node is returned to append to end of list.
 *
 * The name can appear in one of two different lists. 1) The list of
 * subscribers that can be unsubscribed by the current user, and
 * 2) the list of subscribers that cannont be unsubscribed.
 *
 * @method get_next_subscriber_node
 * @param subscription_link {Node} The sub/unsub link.
 * @return {Node} The node appearing next in the subscriber list or
 *          undefined if no node is next.
 */
function get_next_subscriber_node(subscription) {
    var full_name = subscription.get('person').get('full_display_name');
    var can_be_unsubscribed = subscription.can_be_unsubscribed_by_user();
    var nodes_by_name = {};
    var unsubscribables = [];
    var not_unsubscribables = [];

    // Use the list of subscribers pulled from the DOM to have sortable
    // lists of unsubscribable vs. not unsubscribale person links.
    var subscribers = Y.get('#subscribers-links');
    var all_subscribers = subscribers.queryAll('div');
    if (Y.Lang.isValue(all_subscribers)) {
        all_subscribers.each(function(sub_link) {
            if (sub_link.getAttribute('id') != 'temp-username') {
                // User's displayname is found via the link's "name" attribute.
                var sub_link_name = sub_link.query('a').getAttribute('name');
                nodes_by_name[sub_link_name] = sub_link;
                if (sub_link.query('img.unsub-icon')) {
                    unsubscribables.push(sub_link_name);
                } else {
                    not_unsubscribables.push(sub_link_name);
                }
            }
        });

        // Add the current subscription.
        if (can_be_unsubscribed) {
            unsubscribables.push(full_name);
        } else {
            not_unsubscribables.push(full_name);
        }
        unsubscribables.sort();
        not_unsubscribables.sort();
    } else {
        // If there is no all_subscribers, then we're dealing with
        // the printed None, so return.
        return;
    }

    var i;
    if ((!unsubscribables && !not_unsubscribables) ||
        // If A) neither list exists, B) the user belongs in the second
        // list but the second list doesn't exist, or C) user belongs in the
        // first list and the second doesn't exist, return no node to append.
        (!can_be_unsubscribed && !not_unsubscribables) ||
        (can_be_unsubscribed && unsubscribables && !not_unsubscribables)) {
        return;
    } else if (
        // If the user belongs in the first list, and the first list
        // doesn't exist, but the second one does, return the first node
        // in the second list.
        can_be_unsubscribed && !unsubscribables && not_unsubscribables) {
        return nodes_by_name[not_unsubscribables[0]];
    } else if (can_be_unsubscribed) {
        // If the user belongs in the first list, loop the list for position.
        for (i=0; i<unsubscribables.length; i++) {
            if (unsubscribables[i] == full_name) {
                if (i+1 < unsubscribables.length) {
                    return nodes_by_name[unsubscribables[i+1]];
                // If the current link should go at the end of the first
                // list and we're at the end of that list, return the
                // first node of the second list.  Due to earlier checks
                // we can be sure this list exists.
                } else if (i+1 >= unsubscribables.length) {
                    return nodes_by_name[not_unsubscribables[0]];
                }
            }
        }
    } else if (!can_be_unsubscribed) {
        // If user belongs in the second list, loop the list for position.
        for (i=0; i<not_unsubscribables.length; i++) {
            if (not_unsubscribables[i] == full_name) {
                if (i+1 < not_unsubscribables.length) {
                    return nodes_by_name[not_unsubscribables[i+1]];
                } else {
                    return;
                }
            }
        }
    }
}

/*
 * Add the user name to the subscriber's list.
 *
 * @method add_user_name_link
 */
function add_user_name_link(subscription) {
    var person = subscription.get('person');
    var link_node = build_user_link_html(subscription);
    var subscribers = Y.get('#subscribers-links');
    if (subscription.is_current_user_subscribing()) {
        // If this is the current user, then top post the name and be done.
        subscribers.insertBefore(link_node, subscribers.get('firstChild'));
    } else {
        var next = get_next_subscriber_node(subscription);
        if (next) {
            subscribers.insertBefore(link_node, next);
        } else {
            // Handle the case of the displayed "None".
            var none_subscribers = Y.get('#none-subscribers');
            if (none_subscribers) {
                var none_parent = none_subscribers.get('parentNode');
                none_parent.removeChild(none_subscribers);
            }
            subscribers.appendChild(link_node);
        }
    }

    // Set the click handler if adding a remove icon.
    if (subscription.can_be_unsubscribed_by_user()) {
        var remove_icon = Y.get('#unsubscribe-icon-' + person.get('css_name'));
        remove_icon.on('click', function(e) {
            e.halt();
            unsubscribe_user_via_icon(e.target, subscription);
        });
    }
}

/*
 * Add a grayed out, temporary user name when subscribing
 * someone else.
 *
 * @method add_temp_user_name
 * @param subscription_link {Node} The sub/unsub link.
 */
function add_temp_user_name(subscription) {
    // Be paranoid about display_name, since timeouts or other errors
    // could mean display_name wasn't set on initialization.
    if (subscription.get('person').get('display_name') === '') {
        subscription.get('person').set_display_name();
    }
    var display_name = subscription.get('person').get('display_name');
    var img_src;
    if (subscription.is_team()) {
        img_src = '/@@/teamgray';
    } else {
        img_src = '/@@/persongray';
    }

    // The <span>...</span> below must *not* be <span/>. On FF (maybe
    // others, but at least on FF 3.0.11) will then not notice any
    // following sibling nodes, like the spinner image.
    var link_node = Y.Node.create([
        '<div id="temp-username"> ',
        '  <img alt="" width="14" height="14" />',
        '  <span>Other Display Name</span>',
        '  <img id="temp-name-spinner" src="/@@/spinner" alt="" ',
        '       style="position:absolute;right:8px" /></div>'].join(''));
    link_node.query('img').set('src', img_src);
    link_node.replaceChild(
        document.createTextNode(display_name),
        link_node.query('span'));

    var subscribers = Y.get('#subscribers-links');
    var next = get_next_subscriber_node(subscription);
    if (next) {
        subscribers.insertBefore(link_node, next);
    } else {
        // Handle the case of the displayed "None".
        var none_subscribers = Y.get('#none-subscribers');
        if (none_subscribers) {
            var none_parent = none_subscribers.get('parentNode');
            none_parent.removeChild(none_subscribers);
        }
        subscribers.appendChild(link_node);
    }

    // Fire a custom event to know it's safe to begin
    // any actual subscribing work.
    Y.bugs.portlet.fire('bugs:nameloaded', subscription);
}

/*
 * Add the "None" div to the subscribers list if
 * there aren't any subscribers left.
 *
 * @method set_none_for_empty_subscribers
 */
function set_none_for_empty_subscribers() {
    var subscriber_list = Y.get('#subscribers-links');
    // Assume if subscriber_list has no child divs
    // then the list of subscribers is empty.
    if (!Y.Lang.isValue(subscriber_list.query('div')) &&
        !Y.Lang.isValue(Y.get('#none-subscribers'))) {
        var none_div = Y.Node.create('<div id="none-subscribers">None</div>');
        subscriber_list.appendChild(none_div);
    }

    // Clear the empty duplicate subscribers list if it exists.
    var dup_list = Y.get('#subscribers-from-duplicates');
    if (Y.Lang.isValue(dup_list) &&
        !Y.Lang.isValue(dup_list.query('div'))) {
        var parent = dup_list.get('parentNode');
        parent.removeChild(dup_list);
    }
}

/*
 * Set the class on subscription link's parentNode.
 *
 * This is used to reset the class used by the
 * click handler to know which link was clicked.
 *
 * @method set_subscription_link_parent_class
 * @param subscription_link {Node} The sub/unsub link.
 * @param subscribed {Boolean} The sub/unsub'ed flag for the class.
 * @param dupe_subscribed {Boolean} The sub/unsub'ed flag for dupes
 *                                  on the class.
 */
function set_subscription_link_parent_class(
    user_link, subscribed, dupe_subscribed) {

    var parent = user_link.get('parentNode');
    if (subscribed) {
        parent.removeClass('subscribed-false');
        parent.addClass('subscribed-true');
    } else {
        parent.removeClass('subscribed-true');
        parent.addClass('subscribed-false');
    }

    if (dupe_subscribed) {
        parent.removeClass('dup-subscribed-false');
        parent.addClass('dup-subscribed-true');
    } else {
        parent.removeClass('dup-subscribed-true');
        parent.addClass('dup-subscribed-false');
    }
}

/*
 * Unsubscribe a user from this bugtask when a remove icon is clicked.
 *
 * @method unsubscribe_user_via_icon
 * @param icon {Node} The remove icon that was clicked.
 * @param subscription {Object} A Y.lp.Subscription object.
*/
function unsubscribe_user_via_icon(icon, subscription) {
    icon.set('src', '/@@/spinner');
    var icon_parent = icon.get('parentNode');

    var user_uri = get_user_uri_from_icon(icon);
    var person = new Y.lp.Subscriber({
        uri: user_uri,
        subscriber_ids: subscriber_ids
    });
    subscription.set('person', person);

    // Determine if this is a dupe.
    var is_dupe;
    var icon_parent_div = icon_parent.get('parentNode');
    var dupe_id = 'dupe-' + person.get('css_name');
    if (icon_parent_div.get('id') == dupe_id) {
        is_dupe = true;
    } else {
        is_dupe = false;
    }

    var error_handler = new LP.client.ErrorHandler();
    error_handler.clearProgressUI = function () {
        icon.set('src', '/@@/remove');
        // Grab the icon again to reset to click handler.
        var unsubscribe_icon = Y.get(
            '#unsubscribe-icon-' + person.get('css_name'));
        unsubscribe_icon.on('click', function(e) {
            e.halt();
            unsubscribe_user_via_icon(e.target, subscription);
        });

    };
    error_handler.showError = function (error_msg) {
        var flash_node = Y.get('.' + person.get('css_name'));
        display_error(flash_node, error_msg);

    };

    var subscription_link = subscription.get('link');
    var config = {
        on: {
            success: function(client) {
                icon_parent.removeChild(icon);
                var anim = Y.lazr.anim.green_flash({ node: icon_parent_div });
                anim.on('end', function(e) {
                    remove_user_name_link(icon_parent_div);
                    set_none_for_empty_subscribers();
                    var person_link = Y.get('.' + person.get('css_name'));
                    if (Y.Lang.isNull(person_link) &&
                        subscription.is_current_user_subscribing()) {
                            // Current user has been completely unsubscribed.
                            subscription_link.set('innerHTML', 'Subscribe');
                            set_subscription_link_parent_class(
                                subscription_link, false, false);
                            subscription.set('is_direct', false);
                            subscription.set('has_dupes', false);
                    } else {
                        if (is_dupe) {
                            // A direct subscription remains.
                            set_subscription_link_parent_class(
                                subscription_link, true, false);
                            subscription.set('is_direct', true);
                            subscription.set('has_dupes', false);
                        } else {
                            // A dupe subscription remains.
                            set_subscription_link_parent_class(
                                subscription_link, false, true);
                            subscription.set('is_direct', false);
                            subscription.set('has_dupes', true);
                        }
                    }
                    subscription_link.removeClass('sprite-after remove');
                    subscription_link.addClass('sprite add');
                });
                anim.run();
            },

            failure: error_handler.getFailureHandler()
        }
    };

    if (!subscription.is_current_user_subscribing()) {
        config.parameters = {
            person: LP.client.get_absolute_uri(user_uri)
        };
    }

    if (is_dupe) {
        lp_client.named_post(
            bug_repr.self_link, 'unsubscribeFromDupes', config);
    } else {
        lp_client.named_post(bug_repr.self_link, 'unsubscribe', config);
    }
}

/*
 * Subscribe the current user via the LP API.
 *
 * @method subscribe_current_user
 * @param subscription {Object} A Y.lp.Subscription object.
 */
function subscribe_current_user(subscription) {
    subscription.enable_spinner('Subscribing...');
    var subscription_link = subscription.get('link');
    var subscriber = subscription.get('subscriber');

    var error_handler = new LP.client.ErrorHandler();
    error_handler.clearProgressUI = function () {
        subscription.disable_spinner();
    };
    error_handler.showError = function (error_msg) {
        display_error(subscription_link, error_msg);
    };

    var config = {
        on: {
            success: function(client) {
                subscription.disable_spinner('Unsubscribe');

                if (subscription.has_duplicate_subscriptions()) {
                    set_subscription_link_parent_class(
                        subscription_link, true, true);
                } else {
                    set_subscription_link_parent_class(
                        subscription_link, true, false);
                }

                // Handle the case where the subscriber's list displays "None".
                var empty_subscribers = Y.get("#none-subscribers");
                if (empty_subscribers) {
                    var parent = empty_subscribers.get('parentNode');
                    parent.removeChild(empty_subscribers);
                }

                add_user_name_link(subscription);

                var flash_node = Y.get('.' + subscriber.get('css_name'));
                var anim = Y.lazr.anim.green_flash({ node: flash_node });
                anim.run();
            },

            failure: error_handler.getFailureHandler()
        },

        parameters: {
            person: LP.client.get_absolute_uri(subscriber.get('escaped_uri'))
        }
    };
    lp_client.named_post(bug_repr.self_link, 'subscribe', config);
}

/*
 * Unsubscribe the current user via the LP API.
 *
 * @method unsubscribe_current_user
 * @param subscription {Object} A Y.lp.Subscription object.
 */
function unsubscribe_current_user(subscription) {
    subscription.enable_spinner('Unsubscribing...');
    var subscription_link = subscription.get('link');
    var subscriber = subscription.get('subscriber');

    var error_handler = new LP.client.ErrorHandler();
    error_handler.clearProgressUI = function () {
        subscription.disable_spinner();
    };
    error_handler.showError = function (error_msg) {
        display_error(subscription_link, error_msg);
    };

    var config = {
        on: {
            success: function(client) {
                if (subscription.is_direct_subscription() &&
                    subscription.has_duplicate_subscriptions()) {
                    // Don't change the 'Unsubscribe' text if
                    // dupe subscriptions remain.
                    subscription.disable_spinner();
                    set_subscription_link_parent_class(
                        subscription_link, false, true);
                    subscription.set('is_direct', false);
                } else if (subscription.is_direct_subscription() &&
                          !subscription.has_duplicate_subscriptions()) {
                    // Only unsub'ing a direct subscriber here.
                    subscription.disable_spinner('Subscribe');
                    set_subscription_link_parent_class(
                        subscription_link, false, false);
                    subscription.set('is_direct', false);
                } else {
                    // Only unsub'ing dupes here.
                    subscription.disable_spinner('Subscribe');
                    set_subscription_link_parent_class(
                        subscription_link, false, false);
                    subscription.set('has_dupes', false);
                }

                var flash_node = Y.get('.' + subscriber.get('css_name'));
                var anim = Y.lazr.anim.green_flash({ node: flash_node });
                anim.on('end', function(e) {
                    remove_user_name_link(flash_node);
                    set_none_for_empty_subscribers();
                });
                anim.run();
            },

            failure: error_handler.getFailureHandler()
        }
    };

    if (subscription.is_direct_subscription()) {
        lp_client.named_post(bug_repr.self_link, 'unsubscribe', config);
    } else {
        lp_client.named_post(
            bug_repr.self_link, 'unsubscribeFromDupes', config);
    }
}

var setup_edit_rollover = function(content) {
    var edit_icon = content.query('.editicon');
    content.on('mouseover', function(e) {
        edit_icon.setAttribute('src', '/@@/edit');
    });
    content.on('mouseout', function(e) {
        edit_icon.setAttribute('src', '/@@/edit-transparent');
    });
    content.setStyle('cursor', 'pointer');
};

/**
 * Set up a bug task table row.
 *
 * Called once, on load, to initialize the page.
 *
 * @method setup_bugtasks_row
 */
bugs.setup_bugtask_row = function(conf) {

    if (Y.UA.ie) {
        return;
    }

    var tr = Y.get('#' + conf.row_id);
    var status_content = tr.query('.status-content');
    var importance_content = tr.query('.importance-content');

    // If the bug is a duplicate, don't set the widget up and
    // canel clicks on the edit links. Users most likely don't
    // want to edit the bugtasks.
    if (Y.Lang.isValue(LP.client.cache.bug.duplicate_of_link)) {
        status_content.on('click', function(e) { e.halt(); });
        importance_content.on('click', function(e) { e.halt(); });
        return;
    }

    if ((LP.client.links.me !== undefined) && (LP.client.links.me !== null))  {
        var status_choice_edit = new Y.ChoiceSource({
            contentBox: status_content,
            value: conf.status_value,
            title: 'Change status to',
            items: conf.status_widget_items,
            elementToFlash: status_content.get('parentNode'),
            backgroundColor: tr.hasClass('highlight') ? '#FFFF99' : '#FFFFFF'
        });
        status_choice_edit.showError = function(err) {
          display_error(null, err);
        };
        status_choice_edit.on('save', function(e) {
            var cb = status_choice_edit.get('contentBox');
            Y.Array.each(conf.status_widget_items, function(item) {
                if (item.value == status_choice_edit.get('value')) {
                    cb.addClass(item.css_class);
                } else {
                    cb.removeClass(item.css_class);
                }
            });
            // Set the inline form control's value, so that submitting
            // it won't override the value we just set.
            Y.get(document.getElementById(conf.prefix + '.status')).set(
                'value', status_choice_edit.get('value'));
        });
        status_choice_edit.plug({
            fn: Y.lp.client.plugins.PATCHPlugin, cfg: {
                    patch: 'status',
                    resource: conf.bugtask_path}});
        status_choice_edit.render();
        if (conf.user_can_edit_importance) {
            var importance_choice_edit = new Y.ChoiceSource({
                contentBox: importance_content,
                value: conf.importance_value,
                title: 'Change importance to',
                items: conf.importance_widget_items,
                elementToFlash: importance_content.get('parentNode'),
                backgroundColor: tr.hasClass('highlight') ? '#FFFF99' : '#FFFFFF'
            });
            importance_choice_edit.showError = function(err) {
              display_error(null, err);
            };
            importance_choice_edit.on('save', function(e) {
                var cb = importance_choice_edit.get('contentBox');
                Y.Array.each(conf.importance_widget_items, function(item) {
                    if (item.value == importance_choice_edit.get('value')) {
                        cb.addClass(item.css_class);
                    } else {
                        cb.removeClass(item.css_class);
                    }
                });
                // Set the inline form control's value, so that submitting
                // it won't override the value we just set.
                Y.get(document.getElementById(conf.prefix + '.importance')).set(
                    'value', importance_choice_edit.get('value'));
            });
            importance_choice_edit.plug({
                fn: Y.lp.client.plugins.PATCHPlugin, cfg: {
                        patch: 'importance',
                        resource: conf.bugtask_path}});
            importance_choice_edit.render();
        }
    }
    setup_edit_rollover(status_content);
    if (conf.user_can_edit_importance) {
      setup_edit_rollover(importance_content);
    }
};

/*
 * Check if the current user can unsubscribe the person
 * being subscribed.
 *
 * This must be done in JavaScript, since the subscription
 * hasn't completed yet, and so, can_be_unsubscribed_by_user
 * cannot be used.
 *
 * @method check_can_be_unsubscribed
 * @param subscription {Object} A Y.lp.Subscription object.
 */
function check_can_be_unsubscribed(subscription) {
    var error_handler = new LP.client.ErrorHandler();
    error_handler.showError = function (error_msg) {
        display_error(Y.get('.menu-link-addsubscriber'), error_msg);
    };

    var config = {
        on: {
            success: function(result) {
                var is_team = result.get('is_team');
                subscription.set('is_team', is_team);
                var final_config = {
                    on: {
                        success: function(result) {
                            var team_member = false;
                            for (var i=0; i<result.entries.length; i++) {
                                 if (result.entries[i].member_link ==
                                    LP.client.get_absolute_uri(
                                        subscription.get(
                                            'subscriber').get('uri'))) {
                                    team_member = true;
                                }
                            }

                            if (team_member) {
                                subscription.set('can_be_unsubscribed', true);
                                add_temp_user_name(subscription);
                            } else {
                                subscription.set('can_be_unsubscribed', false);
                                add_temp_user_name(subscription);
                            }
                        },

                        failure: error_handler.getFailureHandler()
                    }
                };

                if (is_team) {
                    // Get a list of members to see if current user
                    // is a team member.
                    var members = result.get('members_details_collection_link');
                    lp_client.get(members, final_config);
                } else {
                    subscription.set('can_be_unsubscribed', false);
                    add_temp_user_name(subscription);
                }
            },

            failure: error_handler.getFailureHandler()
        }
    };
    lp_client.get(LP.client.get_absolute_uri(
        subscription.get('person').get('escaped_uri')), config);
}

/*
 * Subscribe a person or team other than the current user.
 * This is a callback for the subscribe someone else picker.
 *
 * @method subscribe_someone_else
 * @result {Object} The object representing a person returned by the API.
 */
function subscribe_someone_else(result, subscription) {
    var person = new Y.lp.Subscriber({
        uri: result.api_uri,
        display_name: result.title,
        subscriber_ids: subscriber_ids
    });
    subscription.set('person', person);

    var error_handler = new LP.client.ErrorHandler();
    error_handler.showError = function(error_msg) {
        display_error(Y.get('.menu-link-addsubscriber'), error_msg);
    };

    if (subscription.is_already_subscribed()) {
        error_handler.showError(
             subscription.get('person').get('full_display_name') +
             ' has already been subscribed');
    } else {
        check_can_be_unsubscribed(subscription);
    }
}
}, '0.1', {requires: ['base', 'oop', 'node', 'event', 'io-base', 'substitute',
                      'widget-position-ext', 'lazr.formoverlay', 'lazr.anim', 
                      'lazr.base', 'lazr.overlay', 'lazr.choiceedit',
                      'lp.picker', 'lp.client.plugins', 'lp.subscriber']});<|MERGE_RESOLUTION|>--- conflicted
+++ resolved
@@ -296,30 +296,6 @@
 }
 
 /*
-<<<<<<< HEAD
- * XXX deryck 2009-07-09 bug=397406 The classnames used to
- * determine direct vs. dupe subscriptions are not set
- * correctly and fix_subscription_link_classes works around
- * this bug.
- *
- * @method fix_subscription_link_classes
- * @param subscription {Object} A Y.lp.Subscription object.
- */
-function fix_subscription_link_classes(subscription) {
-    var subscriber = subscription.get('subscriber');
-    var subscription_link = subscription.get('link');
-    var me_nodes = Y.all('.' + subscriber.get('css_name'));
-    if (Y.Lang.isValue(me_nodes) && me_nodes.size() > 1) {
-        set_subscription_link_parent_class(subscription_link, true, true);
-        me_nodes.each(function(div) {
-            set_subscription_link_parent_class(div.query('img'), true, true);
-        });
-    }
-}
-
-/*
-=======
->>>>>>> 51d28b4a
  * Set click handlers for unsubscribe remove icons.
  *
  * @method setup_unsubscribe_icon_handlers
@@ -732,14 +708,6 @@
         span = '<span class="sprite person"></span>';
     }
 
-<<<<<<< HEAD
-    var html = Y.Node.create(
-        '<div><a><img alt="" width="14" height="14" />' +
-        '&nbsp;</a></div>');
-    html.addClass(terms.css_name);
-    html.query('img').set('src', terms.img_url);
-=======
->>>>>>> 51d28b4a
     html.query('a')
         .appendChild(Y.Node.create(span))
         .appendChild(document.createTextNode(terms.display_name));
