= Introduction =

Bugs are some of the more complex objects in Launchpad. They have a
lot of state and many relationships to other objects.


== Bugs themselves ==

At the top level we provide a collection of bugs.

  >>> import operator
  >>> bugs = webservice.get("/beta/bugs").jsonBody()
  >>> bugs['total_size']
  15
  >>> bug_entries = sorted(bugs['entries'], key=operator.itemgetter('id'))
  >>> from pprint import pprint
  >>> pprint(sorted(bug_entries[0].items()))
  [(u'bug_tasks_collection_link',
    u'http://api.launchpad.dev/beta/bugs/11/bug_tasks'),
   (u'can_expire', False),
   (u'date_created', u'2007-03-15T20:33:56.678930+00:00'),
   (u'date_last_message', None),
   (u'date_last_updated', u'2007-03-15T20:37:51.603369+00:00'),
   (u'date_made_private', None),
   (u'description', u"I've had problems when switching..."),
   (u'duplicate_of_link', None),
   (u'duplicates_collection_link',
    u'http://api.launchpad.dev/beta/bugs/11/duplicates'),
   (u'id', 11),
   (u'is_complete', False),
   (u'messages_collection_link',
    u'http://api.launchpad.dev/beta/bugs/11/messages'),
   (u'name', None),
   (u'owner_link', u'http://api.launchpad.dev/beta/~name16'),
   (u'permits_expiration', False),
   (u'private', False),
   (u'resource_type_link', u'http://api.launchpad.dev/beta/#BugEntryAdapter'),
   (u'security_related', False),
   (u'self_link', u'http://api.launchpad.dev/beta/bugs/11'),
   (u'subscriptions_collection_link',
    u'http://api.launchpad.dev/beta/bugs/11/subscriptions'),
   (u'tags', []),
   (u'title', u'Make Jokosher use autoaudiosink'),
   (u'who_made_private_link', None)]

Bugs are indexed by number beneath the top-level collection.

  >>> bug_one = webservice.get("/beta/bugs/1").jsonBody()
  >>> bug_one['id']
  1

Bugs have relationships to other bugs, like "duplicate_of".

  >>> duplicates_of_five = webservice.get(
  ...     "/beta/bugs/5/duplicates").jsonBody()['entries']
  >>> len(duplicates_of_five)
  1
  >>> duplicates_of_five[0]['id']
  6

  >>> from urlparse import urlsplit
  >>> bug_six_url = urlsplit(duplicates_of_five[0]['self_link'])[2]
  >>> bug_six = webservice.get(bug_six_url).jsonBody()
  >>> bug_six['duplicate_of_link']
  u'http://api.launchpad.dev/beta/bugs/5'


== Bugs as message targets ==

Each bug has a collection of messages.

  >>> messages = webservice.get("/beta/bugs/5/messages").jsonBody()['entries']
  >>> sorted(messages[0].items())
  [(u'content',
      u'All ways of downloading firefox should provide...'),
   (u'datecreated', u'2005-01-14T17:27:03.702622+00:00'),
   (u'owner_link', u'http://api.launchpad.dev/beta/~name12'),
   (u'parent_link', None),
   (u'resource_type_link',
    u'http://api.launchpad.dev/beta/#MessageEntryAdapter'),
   (u'self_link', u'http://api.launchpad.dev/beta/firefox/+bug/5/comments/0'),
   (u'subject', u'Firefox install instructions should be complete')]

The messages are stored beneath the bug-specific collection. Their
URLs are based on their position with respect to the
bug. /firefox/+bug/5/comments/0 is the first message for bug 5, and it's
different from /firefox/+bug/1/comments/0.

  >>> message_path = urlsplit(messages[0]['self_link'])[2]
  >>> message_path
  u'/beta/firefox/+bug/5/comments/0'

  >>> message = webservice.get(message_path).jsonBody()
  >>> message == messages[0]
  True

There is no top-level collection of messages; they only exist in
relation to some bug.

  >>> webservice.get("/beta/messages").getStatus()
  404


== Bug tasks ==

Each bug may be associated with one or more bug tasks. Much of the
data in a bug task is derived from the bug.

  >>> bug_one_bugtasks_url = urlsplit(bug_one['bug_tasks_collection_link'])[2]
  >>> bug_one_bugtasks = sorted(webservice.get(
  ...     bug_one_bugtasks_url).jsonBody()['entries'])
  >>> len(bug_one_bugtasks)
  3

  >>> pprint(sorted(bug_one_bugtasks[0].items()))
  [(u'assignee_link', None),
   (u'bug_link', u'http://api.launchpad.dev/beta/bugs/1'),
   (u'bug_target_display_name', u'mozilla-firefox (Debian)'),
   (u'bug_target_name', u'mozilla-firefox (Debian)'),
   (u'date_assigned', u'2005-01-04T11:07:20.584746+00:00'),
   (u'date_closed', None),
   (u'date_confirmed', None),
   (u'date_created', u'2004-01-04T03:49:22.790240+00:00'),
   (u'date_fix_committed', None),
   (u'date_fix_released', None),
   (u'date_in_progress', None),
   (u'date_left_new', None),
   (u'date_triaged', None),
   (u'importance', u'Low'),
   (u'is_complete', False),
   (u'owner_link', u'http://api.launchpad.dev/beta/~name12'),
   (u'related_tasks_collection_link',
    u'http://api.../debian/+source/mozilla-firefox/+bug/1/related_tasks'),
   (u'resource_type_link',
    u'http://api.launchpad.dev/beta/#BugTaskEntryAdapter'),
   (u'self_link',
    u'http://api.../debian/+source/mozilla-firefox/+bug/1'),
   (u'status', u'Confirmed'),
   (u'title',
    u'Bug #1 in mozilla-firefox (Debian): "Firefox does not support SVG"')]

  >>> bugtask_path = str(urlsplit(bug_one_bugtasks[0]['self_link'])[2])
  >>> bugtask = webservice.get(bugtask_path).jsonBody()
  >>> bugtask == bug_one_bugtasks[0]
  True

The collection of bug tasks is not exposed as a resource:

  >>> webservice.get("/beta/bug_tasks").getStatus()
  404

<<<<<<< HEAD

== Bug subscriptions ==

We can get the the collection of subscriptions to a bug.

  >>> bug_one_subscriptions_url = urlsplit(
  ...     bug_one['subscriptions_collection_link'])[2]
  >>> subscriptions = webservice.get(bug_one_subscriptions_url).jsonBody()
  >>> pprint(sorted(entry.items() for entry in subscriptions['entries']))
  [[(u'self_link',
     u'http://api.launchpad.dev/beta/bugs/1/+subscription/name12'),
    (u'person_link', u'http://api.launchpad.dev/beta/~name12'),
    (u'bug_link', u'http://api.launchpad.dev/beta/bugs/1'),
    (u'resource_type_link',
     u'http://api.launchpad.dev/beta/#BugSubscriptionEntryAdapter'),
    (u'subscribed_by_link', u'http://api.launchpad.dev/beta/~janitor')]...]


Each subscription can be accessed individually.

  >>> subscription = webservice.get(subscriptions['entries'][0]['self_link']).jsonBody()
  >>> pprint(sorted(subscription.items()))
  [(u'bug_link', u'http://api.launchpad.dev/beta/bugs/1'),
   (u'person_link', u'http://api.launchpad.dev/beta/~stevea'),
   (u'resource_type_link', u'http://api.launchpad.dev/beta/#BugSubscriptionEntryAdapter'),
   (u'self_link', u'http://api.launchpad.dev/beta/bugs/1/+subscription/stevea'),
   (u'subscribed_by_link', u'http://api.launchpad.dev/beta/~janitor')]

We can also create new subscriptions.

    >>> from urllib import quote

    >>> new_subscription = webservice.named_post(
    ...     bug_one['self_link'], 'subscribe',
    ...     person=quote('http://api.launchpad.dev/beta/~cprov')).jsonBody()
    >>> pprint(new_subscription)
    {...u'self_link':
        u'http://api.launchpad.dev/beta/bugs/1/+subscription/cprov'...}

But we can only unsubscribe ourselves.

    >>> print webservice.named_post(
    ...     bug_one['self_link'], 'unsubscribe')
    HTTP/1.1 200 Ok...
=======
It's possible to change the task's assignee.

  >>> print webservice.named_post(
  ...     bugtask_path, 'transitionToAssignee', assignee='http://api.launchpad.dev/beta/~cprov')
  HTTP/1.1 200 Ok
  ...
  Content-Type: application/json
  <BLANKLINE>
  null

  >>> print webservice.get(bugtask_path).jsonBody()['assignee_link']
  http://api.launchpad.dev/beta/~cprov

Let's try modifying the importance of a task.

  >>> body = webservice.get(bugtask_path).jsonBody()
  >>> body['importance']
  u'Low'
  >>> body = {'importance': 'High'}
  >>> from simplejson import dumps
  >>> response = webservice.patch(
  ...     bugtask_path, 'application/json', dumps(body))
  >>> body = webservice.get(bugtask_path).jsonBody()
  >>> body['importance']
  u'High'
>>>>>>> 1110fd81
<|MERGE_RESOLUTION|>--- conflicted
+++ resolved
@@ -149,7 +149,32 @@
   >>> webservice.get("/beta/bug_tasks").getStatus()
   404
 
-<<<<<<< HEAD
+It's possible to change the task's assignee.
+
+  >>> print webservice.named_post(
+  ...     bugtask_path, 'transitionToAssignee', assignee='http://api.launchpad.dev/beta/~cprov')
+  HTTP/1.1 200 Ok
+  ...
+  Content-Type: application/json
+  <BLANKLINE>
+  null
+
+  >>> print webservice.get(bugtask_path).jsonBody()['assignee_link']
+  http://api.launchpad.dev/beta/~cprov
+
+Let's try modifying the importance of a task.
+
+  >>> body = webservice.get(bugtask_path).jsonBody()
+  >>> body['importance']
+  u'Low'
+  >>> body = {'importance': 'High'}
+  >>> from simplejson import dumps
+  >>> response = webservice.patch(
+  ...     bugtask_path, 'application/json', dumps(body))
+  >>> body = webservice.get(bugtask_path).jsonBody()
+  >>> body['importance']
+  u'High'
+
 
 == Bug subscriptions ==
 
@@ -180,11 +205,9 @@
 
 We can also create new subscriptions.
 
-    >>> from urllib import quote
-
     >>> new_subscription = webservice.named_post(
     ...     bug_one['self_link'], 'subscribe',
-    ...     person=quote('http://api.launchpad.dev/beta/~cprov')).jsonBody()
+    ...     person='http://api.launchpad.dev/beta/~cprov').jsonBody()
     >>> pprint(new_subscription)
     {...u'self_link':
         u'http://api.launchpad.dev/beta/bugs/1/+subscription/cprov'...}
@@ -193,31 +216,4 @@
 
     >>> print webservice.named_post(
     ...     bug_one['self_link'], 'unsubscribe')
-    HTTP/1.1 200 Ok...
-=======
-It's possible to change the task's assignee.
-
-  >>> print webservice.named_post(
-  ...     bugtask_path, 'transitionToAssignee', assignee='http://api.launchpad.dev/beta/~cprov')
-  HTTP/1.1 200 Ok
-  ...
-  Content-Type: application/json
-  <BLANKLINE>
-  null
-
-  >>> print webservice.get(bugtask_path).jsonBody()['assignee_link']
-  http://api.launchpad.dev/beta/~cprov
-
-Let's try modifying the importance of a task.
-
-  >>> body = webservice.get(bugtask_path).jsonBody()
-  >>> body['importance']
-  u'Low'
-  >>> body = {'importance': 'High'}
-  >>> from simplejson import dumps
-  >>> response = webservice.patch(
-  ...     bugtask_path, 'application/json', dumps(body))
-  >>> body = webservice.get(bugtask_path).jsonBody()
-  >>> body['importance']
-  u'High'
->>>>>>> 1110fd81
+    HTTP/1.1 200 Ok...