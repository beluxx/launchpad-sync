#!/usr/bin/python2.4
# Copyright 2004-2005 Canonical Ltd.  All rights reserved.
<<<<<<< HEAD
# This module uses relative imports.
=======
# This modules uses relative imports.
>>>>>>> 6c026cdf
# pylint: disable-msg=W0403

"""
Gina launcher script. Handles commandline options and makes the proper
calls to the other classes and instances.

The callstack is essentially:
    main -> run_gina 
                -> import_sourcepackages -> do_one_sourcepackage
                -> import_binarypackages -> do_one_binarypackage
"""

<<<<<<< HEAD
__metaclass__ = type

=======

__metaclass__ = type


>>>>>>> 6c026cdf
# Set to non-zero if you'd like to be warned every so often
COUNTDOWN = 0

import _pythonpath

from optparse import OptionParser
import os
import psycopg
import sys
import time
<<<<<<< HEAD
=======
import psycopg
from optparse import OptionParser
>>>>>>> 6c026cdf

from zope.component import getUtility

from contrib.glock import GlobalLock, LockAlreadyAcquired

from canonical.lp import initZopeless
from canonical.config import config
from canonical.launchpad.interfaces import (
    IComponentSet, PackagePublishingPocket)
from canonical.launchpad.scripts import (
    execute_zcml_for_scripts, logger_options, log)

from canonical.launchpad.scripts.gina import ExecutionError
from canonical.launchpad.scripts.gina.katie import Katie
from canonical.launchpad.scripts.gina.archive import (ArchiveComponentItems,
    PackagesMap, MangledArchiveError)

from canonical.launchpad.scripts.gina.handlers import (ImporterHandler,
    MultiplePackageReleaseError, NoSourcePackageError, DataSetupError)
from canonical.launchpad.scripts.gina.packages import (SourcePackageData,
    BinaryPackageData, MissingRequiredArguments, DisplayNameDecodingError,
    PoolFileNotFound, InvalidVersionError)


def _get_keyring(keyrings_root):
    # XXX kiko 2005-10-23: untested
    keyrings = ""
    for keyring in os.listdir(keyrings_root):
        path = os.path.join(keyrings_root, keyring)
        keyrings += " --keyring=%s" % path
    if not keyrings:
        raise AttributeError("Keyrings not found in ./keyrings/")
    return keyrings


def main():
    execute_zcml_for_scripts()
    parser = OptionParser("Usage: %prog [OPTIONS] [target ...]")
    logger_options(parser)

    parser.add_option("-n", "--dry-run", action="store_true",
            help="Don't commit changes to the database",
            dest="dry_run", default=False)

    parser.add_option("-a", "--all", action="store_true",
            help="Run all sections defined in launchpad.conf (in order)",
            dest="all", default=False)

    parser.add_option( "-l", "--lockfile",
            default="/var/lock/launchpad-gina.lock",
            help="Ensure only one process is running that locks LOCKFILE",
            metavar="LOCKFILE"
            )

    (options, targets) = parser.parse_args()

    possible_targets = [target.category_and_section_names[1]
                        for target in config.getByCategory('gina_target')]

    if options.all:
        targets = possible_targets[:]
    else:
        if not targets:
            parser.error("Must specify at least one target to run, or --all")

        for target in targets:
            if target not in possible_targets:
                parser.error("No Gina target %s in config file" % target)

    lockfile = GlobalLock(options.lockfile, logger=log)
    try:
        lockfile.acquire()
    except LockAlreadyAcquired:
        log.info('Lockfile %s already locked. Exiting.', options.lockfile)
        sys.exit(1)

    ztm = initZopeless(dbuser=config.gina.dbuser)
    try:
        for target in targets:
            target_section = config['gina_target.%s' % target]
            run_gina(options, ztm, target_section)
    finally:
        lockfile.release()


def run_gina(options, ztm, target_section):
    package_root = target_section.root
    keyrings_root = target_section.keyrings
    distro = target_section.distro
    # XXX kiko 2005-10-23: I honestly think having a separate distroseries
    # bit silly. Can't we construct this based on `distroseries-pocket`?
    pocket_distroseries = target_section.pocketrelease
    distroseries = target_section.distroseries
    components = [c.strip() for c in target_section.components.split(",")]
    archs = [a.strip() for a in target_section.architectures.split(",")]
    pocket = target_section.pocket
    component_override = target_section.componentoverride
    source_only = target_section.source_only
    spnames_only = target_section.sourcepackagenames_only

    dry_run = options.dry_run

    LPDB = config.database.dbname
    LPDB_HOST = config.database.dbhost
    LPDB_USER = config.gina.dbuser
    KTDB = target_section.katie_dbname

    LIBRHOST = config.librarian.upload_host
    LIBRPORT = config.librarian.upload_port

    log.info("")
    log.info("=== Processing %s/%s/%s ===" % (distro, distroseries, pocket))
    log.debug("Packages read from: %s" % package_root)
    log.debug("Keyrings read from: %s" % keyrings_root)
    log.info("Components to import: %s" % ", ".join(components))
    if component_override is not None:
        log.info("Override components to: %s" % component_override)
    log.info("Architectures to import: %s" % ", ".join(archs))
    log.debug("Launchpad database: %s" % LPDB)
    log.debug("Launchpad database host: %s" % LPDB_HOST)
    log.debug("Launchpad database user: %s" % LPDB_USER)
    log.info("Katie database: %s" % KTDB)
    log.info("SourcePackage Only: %s" % source_only)
    log.info("SourcePackageName Only: %s" % spnames_only)
    log.debug("Librarian: %s:%s" % (LIBRHOST, LIBRPORT))
    log.info("Dry run: %s" % (dry_run))
    log.info("")

    if hasattr(PackagePublishingPocket, pocket.upper()):
        pocket = getattr(PackagePublishingPocket, pocket.upper())
    else:
        log.error("Could not find a pocket schema for %s" % pocket)
        sys.exit(1)

    if component_override:
        valid_components = [
            component.name for component in getUtility(IComponentSet)]
        if component_override not in valid_components:
            log.error("Could not find component %s" % component_override)
            sys.exit(1)

    kdb = None
    keyrings = None
    if KTDB:
        kdb = Katie(KTDB, distroseries, dry_run)
        keyrings = _get_keyring(keyrings_root)

    try:
        arch_component_items = ArchiveComponentItems(package_root,
                                                     pocket_distroseries,
                                                     components, archs)
    except MangledArchiveError:
        log.exception(
            "Failed to analyze archive for %s" % pocket_distroseries)
        sys.exit(1)

    packages_map = PackagesMap(arch_component_items)
    importer_handler = ImporterHandler(ztm, distro, distroseries,
                                       dry_run, kdb, package_root, keyrings,
                                       pocket, component_override)

    for archtag in archs:
        try:
            importer_handler.ensure_archinfo(archtag)
        except DataSetupError:
            log.exception("Database setup required for run on %s" % archtag)
            sys.exit(1)

    if spnames_only:
        log.info('Running in SourcePackageName-only mode...')
        for source in packages_map.src_map.itervalues():
            log.info('Ensuring %s name' % source['Package'])
            importer_handler.ensure_sourcepackagename(source['Package'])
        log.info('done')
        sys.exit(0)

    import_sourcepackages(packages_map, kdb, package_root, keyrings,
                          importer_handler)
    importer_handler.commit()

    if source_only:
        log.info('Source only mode... done')
        sys.exit(0)

    import_binarypackages(packages_map, kdb, package_root, keyrings,
                          importer_handler)
    importer_handler.commit()


def import_sourcepackages(packages_map, kdb, package_root,
                          keyrings, importer_handler):
    # Goes over src_map importing the sourcepackages packages.
    count = 0
    npacks = len(packages_map.src_map)
    log.info('%i Source Packages to be imported' % npacks)

    for source in sorted(packages_map.src_map.values(),
                         key=lambda x: x.get("Package")):
        count += 1
        package_name = source.get("Package", "unknown")
        try:
            try:
                do_one_sourcepackage(source, kdb, package_root, keyrings,
                                     importer_handler)
            except psycopg.Error:
                log.exception("Database error: unable to create "
                              "SourcePackage for %s. Retrying once.."
                              % package_name)
                importer_handler.abort()
                time.sleep(15)
                do_one_sourcepackage(source, kdb, package_root, keyrings,
                                     importer_handler)
        except (InvalidVersionError, MissingRequiredArguments,
                DisplayNameDecodingError):
            log.exception("Unable to create SourcePackageData for %s" %
                          package_name)
            continue
        except (PoolFileNotFound, ExecutionError):
            # Problems with katie db stuff of opening files
            log.exception("Error processing package files for %s" %
                          package_name)
            continue
        except psycopg.Error:
            log.exception("Database errors made me give up: unable to create "
                          "SourcePackage for %s" % package_name)
            importer_handler.abort()
            continue
        except MultiplePackageReleaseError:
            log.exception("Database duplication processing %s" %
                          package_name)
            continue

        if COUNTDOWN and count % COUNTDOWN == 0:
            log.warn('%i/%i sourcepackages processed' % (count, npacks))


def do_one_sourcepackage(source, kdb, package_root, keyrings,
                         importer_handler):
    source_data = SourcePackageData(**source)
    if importer_handler.preimport_sourcecheck(source_data):
        # Don't bother reading package information if the source package
        # already exists in the database
        log.info('%s already exists in the archive' % source_data.package)
        return
    source_data.process_package(kdb, package_root, keyrings)
    source_data.ensure_complete(kdb)
    importer_handler.import_sourcepackage(source_data)
    importer_handler.commit()


def import_binarypackages(packages_map, kdb, package_root, keyrings,
                          importer_handler):
    nosource = []

    # Run over all the architectures we have
    for archtag in packages_map.bin_map.keys():
        count = 0
        npacks = len(packages_map.bin_map[archtag])
        log.info('%i Binary Packages to be imported for %s' %
                 (npacks, archtag))
        # Go over binarypackages importing them for this architecture
        for binary in sorted(packages_map.bin_map[archtag].values(),
                             key=lambda x: x.get("Package")):
            count += 1
            package_name = binary.get("Package", "unknown")
            try:
                try:
                    do_one_binarypackage(binary, archtag, kdb, package_root,
                                         keyrings, importer_handler)
                except psycopg.Error:
                    log.exception("Database errors when importing a "
                                  "BinaryPackage for %s. Retrying once.."
                                  % package_name)
                    importer_handler.abort()
                    time.sleep(15)
                    do_one_binarypackage(binary, archtag, kdb, package_root,
                                         keyrings, importer_handler)
            except (InvalidVersionError, MissingRequiredArguments):
                log.exception("Unable to create BinaryPackageData for %s" %
                              package_name)
                continue
            except (PoolFileNotFound, ExecutionError):
                # Problems with katie db stuff of opening files
                log.exception("Error processing package files for %s" %
                              package_name)
                continue
            except MultiplePackageReleaseError:
                log.exception("Database duplication processing %s" %
                              package_name)
                continue
            except psycopg.Error:
                log.exception("Database errors made me give up: unable to "
                              "create BinaryPackage for %s" % package_name)
                importer_handler.abort()
                continue
            except NoSourcePackageError:
                log.exception("Failed to create Binary Package for %s" %
                              package_name)
                nosource.append(binary)
                continue

            if COUNTDOWN and count % COUNTDOWN == 0:
                # XXX kiko 2005-10-23: untested
                log.warn('%i/%i binary packages processed' % (count, npacks))

        if nosource:
            # XXX kiko 2005-10-23: untested
            log.warn('%i source packages not found' % len(nosource))
            for pkg in nosource:
                log.warn(pkg)


def do_one_binarypackage(binary, archtag, kdb, package_root, keyrings,
                         importer_handler):
    binary_data = BinaryPackageData(**binary)
    if importer_handler.preimport_binarycheck(archtag, binary_data):
        log.info('%s already exists in the archive' % binary_data.package)
        return
    binary_data.process_package(kdb, package_root, keyrings)
    importer_handler.import_binarypackage(archtag, binary_data)
    importer_handler.commit()


if __name__ == "__main__":
    main()
<|MERGE_RESOLUTION|>--- conflicted
+++ resolved
@@ -1,11 +1,8 @@
 #!/usr/bin/python2.4
 # Copyright 2004-2005 Canonical Ltd.  All rights reserved.
-<<<<<<< HEAD
 # This module uses relative imports.
-=======
-# This modules uses relative imports.
->>>>>>> 6c026cdf
 # pylint: disable-msg=W0403
+
 
 """
 Gina launcher script. Handles commandline options and makes the proper
@@ -17,15 +14,10 @@
                 -> import_binarypackages -> do_one_binarypackage
 """
 
-<<<<<<< HEAD
+
 __metaclass__ = type
 
-=======
-
-__metaclass__ = type
-
-
->>>>>>> 6c026cdf
+
 # Set to non-zero if you'd like to be warned every so often
 COUNTDOWN = 0
 
@@ -36,11 +28,6 @@
 import psycopg
 import sys
 import time
-<<<<<<< HEAD
-=======
-import psycopg
-from optparse import OptionParser
->>>>>>> 6c026cdf
 
 from zope.component import getUtility
 
