# Copyright 2004-2005 Canonical Ltd.  All rights reserved.

__metaclass__ = type

__all__ = ['ProductSeriesNavigation',
           'ProductSeriesDynMenu',
           'ProductSeriesSOP',
           'ProductSeriesFacets',
           'ProductSeriesOverviewMenu',
           'ProductSeriesBugsMenu',
           'ProductSeriesSpecificationsMenu',
           'ProductSeriesTranslationMenu',
           'ProductSeriesView',
           'ProductSeriesEditView',
           'ProductSeriesSourceView',
           'ProductSeriesRdfView',
           'ProductSeriesSourceSetView',
           'ProductSeriesReviewView',
           'ProductSeriesShortLink',
           'ProductSeriesFileBugRedirect',
           'get_series_branch_error']

import cgi
from datetime import datetime
import pytz

from BeautifulSoup import BeautifulSoup

from zope.component import getUtility
from zope.app.form.browser import TextAreaWidget
from zope.app.pagetemplate.viewpagetemplatefile import ViewPageTemplateFile
from zope.publisher.browser import FileUpload

from canonical.lp.dbschema import ImportStatus, RevisionControlSystems
<<<<<<< HEAD
from canonical.launchpad.helpers import (
    browserLanguages, is_tar_filename, request_languages)
=======

from canonical.launchpad.helpers import browserLanguages, is_tar_filename
>>>>>>> 3e4f32fb
from canonical.launchpad.interfaces import (
    ICountry, IPOTemplateSet, ILaunchpadCelebrities,
    ISourcePackageNameSet, IProductSeries,
    ITranslationImportQueue, IProductSeriesSet, NotFoundError)
from canonical.launchpad.browser.branchref import BranchRef
from canonical.launchpad.browser.bugtask import BugTargetTraversalMixin
from canonical.launchpad.browser.editview import SQLObjectEditView
from canonical.launchpad.browser.launchpad import (
    StructuralObjectPresentation, DefaultShortLink)
from canonical.launchpad.browser.rosetta import TranslationsMixin
from canonical.launchpad.webapp import (
    Link, enabled_with_permission, Navigation, ApplicationMenu, stepto,
    canonical_url, LaunchpadView, StandardLaunchpadFacets,
    LaunchpadEditFormView, action, custom_widget
    )
from canonical.launchpad.webapp.batching import BatchNavigator
from canonical.launchpad.webapp.authorization import check_permission
from canonical.launchpad.webapp.dynmenu import DynMenu

from canonical.widgets.itemswidgets import LaunchpadRadioWidget
from canonical.widgets.textwidgets import StrippedTextWidget

from canonical.launchpad import _


def quote(text):
    return cgi.escape(text, quote=True)


class ProductSeriesNavigation(Navigation, BugTargetTraversalMixin):

    usedfor = IProductSeries

    def breadcrumb(self):
        return 'Series ' + self.context.name

    @stepto('.bzr')
    def dotbzr(self):
        if self.context.series_branch:
            return BranchRef(self.context.series_branch)
        else:
            return None

    @stepto('+pots')
    def pots(self):
        potemplateset = getUtility(IPOTemplateSet)
        return potemplateset.getSubset(productseries=self.context)

    def traverse(self, name):
        return self.context.getRelease(name)


class ProductSeriesSOP(StructuralObjectPresentation):

    def getIntroHeading(self):
        return self.context.product.displayname + ' series:'

    def getMainHeading(self):
        return self.context.name

    def listChildren(self, num):
        # XXX mpt 20061004: Releases, most recent first
        return []

    def countChildren(self):
        return 0

    def listAltChildren(self, num):
        return None

    def countAltChildren(self):
        raise NotImplementedError


class ProductSeriesFacets(StandardLaunchpadFacets):

    usedfor = IProductSeries
    enable_only = ['overview', 'bugs', 'specifications', 'translations']


class ProductSeriesOverviewMenu(ApplicationMenu):

    usedfor = IProductSeries
    facet = 'overview'
    links = ['edit', 'driver', 'editsource', 'ubuntupkg',
             'add_package', 'add_milestone', 'add_release',
             'add_potemplate', 'rdf', 'review']

    @enabled_with_permission('launchpad.Edit')
    def edit(self):
        text = 'Change details'
        return Link('+edit', text, icon='edit')

    @enabled_with_permission('launchpad.Edit')
    def driver(self):
        text = 'Appoint driver'
        summary = 'Someone with permission to set goals this series'
        return Link('+driver', text, summary, icon='edit')

    @enabled_with_permission('launchpad.EditSource')
    def editsource(self):
        text = 'Edit source'
        return Link('+source', text, icon='edit')

    def ubuntupkg(self):
        text = 'Link to Ubuntu package'
        return Link('+ubuntupkg', text, icon='edit')

    def add_package(self):
        text = 'Link to other package'
        return Link('+addpackage', text, icon='edit')

    @enabled_with_permission('launchpad.Edit')
    def add_milestone(self):
        text = 'Add milestone'
        summary = 'Register a new milestone for this series'
        return Link('+addmilestone', text, summary, icon='add')

    def add_release(self):
        text = 'Register a release'
        return Link('+addrelease', text, icon='add')

    def rdf(self):
        text = 'Download RDF metadata'
        return Link('+rdf', text, icon='download')

    @enabled_with_permission('launchpad.Admin')
    def add_potemplate(self):
        text = 'Add translation template'
        return Link('+addpotemplate', text, icon='add')

    @enabled_with_permission('launchpad.Admin')
    def review(self):
        text = 'Review details'
        return Link('+review', text, icon='edit')


class ProductSeriesBugsMenu(ApplicationMenu):

    usedfor = IProductSeries
    facet = 'bugs'
    links = ['new', 'nominations']

    def new(self):
        return Link('+filebug', 'Report a bug', icon='add')

    def nominations(self):
        return Link('+nominations', 'Review nominations', icon='bug')


class ProductSeriesSpecificationsMenu(ApplicationMenu):
    """Specs menu for ProductSeries.

    This menu needs to keep track of whether we are showing all the
    specs, or just those that are approved/declined/proposed. It should
    allow you to change the set your are showing while keeping the basic
    view intact.
    """

    usedfor = IProductSeries
    facet = 'specifications'
    links = ['roadmap', 'table', 'setgoals', 'listdeclined']

    def listall(self):
        text = 'List all blueprints'
        return Link('+specs?show=all', text, icon='info')

    def listaccepted(self):
        text = 'List approved blueprints'
        return Link('+specs?acceptance=accepted', text, icon='info')

    def listproposed(self):
        text = 'List proposed blueprints'
        return Link('+specs?acceptance=proposed', text, icon='info')

    def listdeclined(self):
        text = 'List declined blueprints'
        summary = 'Show the goals which have been declined'
        return Link('+specs?acceptance=declined', text, summary, icon='info')

    def setgoals(self):
        text = 'Set series goals'
        summary = 'Approve or decline feature goals that have been proposed'
        return Link('+setgoals', text, summary, icon='edit')

    def table(self):
        text = 'Assignments'
        summary = 'Show the assignee, drafter and approver of these specs'
        return Link('+assignments', text, summary, icon='info')

    def roadmap(self):
        text = 'Roadmap'
        summary = 'Show the sequence in which specs should be implemented'
        return Link('+roadmap', text, summary, icon='info')


class ProductSeriesTranslationMenu(ApplicationMenu):
    """Translation menu for ProductSeries.
    """

    usedfor = IProductSeries
    facet = 'translations'
    links = ['translationupload', ]

    def translationupload(self):
        text = 'Upload translations'
        return Link('+translations-upload', text, icon='add')


def get_series_branch_error(product, branch):
    """Check if the given branch is suitable for the given product.

    Returns an HTML error message on error, and None otherwise.
    """
    if branch.product != product:
        return ('<a href="%s">%s</a> is not a branch of <a href="%s">%s</a>.'
                % (canonical_url(branch), quote(branch.unique_name),
                   canonical_url(product), quote(product.displayname)))
    return None


# A View Class for ProductSeries
#
# XXX: We should be using autogenerated add forms and edit forms so that
# this becomes maintainable and form validation handled for us.
# Currently, the pages just return 'System Error' as they trigger database
# constraints. -- StuartBishop 20050502
class ProductSeriesView(LaunchpadView, TranslationsMixin):

    def initialize(self):
        self.form = self.request.form
        self.has_errors = False

        # Whether there is more than one PO template.
        self.has_multiple_templates = len(self.context.currentpotemplates) > 1

        # let's find out what source package is associated with this
        # productseries in the current release of ubuntu
        ubuntu = getUtility(ILaunchpadCelebrities).ubuntu
        self.curr_ubuntu_series = ubuntu.currentseries
        self.setUpPackaging()

        # Check the form submission.
        self.processForm()

    def processForm(self):
        """Process a form if it was submitted."""
        if not self.request.method == "POST":
            # The form was not posted, we don't do anything.
            return

        dispatch_table = {
            'set_ubuntu_pkg': self.setCurrentUbuntuPackage,
            'translations_upload': self.translationsUpload
        }
        dispatch_to = [(key, method)
                        for key,method in dispatch_table.items()
                        if key in self.form
                      ]
        if len(dispatch_to) == 0:
            # None of the know forms have been submitted.
            # XXX 20051129  CarlosPerelloMarin: This 'if' should be removed.
            # For more details look at
            # https://launchpad.net/products/launchpad/+bug/5244
            return
        if len(dispatch_to) != 1:
            raise AssertionError(
                "There should be only one command in the form",
                dispatch_to)
        key, method = dispatch_to[0]
        method()

    def setUpPackaging(self):
        """Ensure that the View class correctly reflects the packaging of
        its product series context."""
        self.curr_ubuntu_package = None
        self.curr_ubuntu_pkgname = ''
        try:
            cr = self.curr_ubuntu_series
            self.curr_ubuntu_package = self.context.getPackage(cr)
            cp = self.curr_ubuntu_package
            self.curr_ubuntu_pkgname = cp.sourcepackagename.name
        except NotFoundError:
            pass
        ubuntu = self.curr_ubuntu_series.distribution
        self.ubuntu_history = self.context.getPackagingInDistribution(ubuntu)

    def setCurrentUbuntuPackage(self):
        """Set the Packaging record for this product series in the current
        Ubuntu distroseries to be for the source package name that is given
        in the form.
        """
        form = self.form
        ubuntupkg = self.form.get('ubuntupkg', '')
        if ubuntupkg == '':
            # No package was selected.
            self.request.response.addWarningNotification(
                'Request ignored. You need to select a source package.')
            return
        # make sure we have a person to work with
        if self.user is None:
            self.request.response.addErrorNotification('Please log in first!')
            self.has_errors = True
            return
        # see if the name that is given is a real source package name
        spns = getUtility(ISourcePackageNameSet)
        try:
            spn = spns[ubuntupkg]
        except NotFoundError:
            self.request.response.addErrorNotification(
                'Invalid source package name %s' % ubuntupkg)
            self.has_errors = True
            return
        # set the packaging record for this productseries in the current
        # ubuntu series. if none exists, one will be created
        self.context.setPackaging(self.curr_ubuntu_series, spn, self.user)
        self.setUpPackaging()

    def requestCountry(self):
        return ICountry(self.request, None)

    def browserLanguages(self):
        return browserLanguages(self.request)

    def translationsUpload(self):
        """Upload new translatable resources related to this IProductSeries.
        """
        form = self.form

        file = self.request.form['file']
        if not isinstance(file, FileUpload):
            if file == '':
                self.request.response.addErrorNotification(
                    "Ignored your upload because you didn't select a file to"
                    " upload.")
            else:
                # XXX: Carlos Perello Marin 2004/12/30
                # Epiphany seems to have an unpredictable bug with upload
                # forms (or perhaps it's launchpad because I never had
                # problems with bugzilla). The fact is that some uploads don't
                # work and we get a unicode object instead of a file-like
                # object in "file". We show an error if we see that behaviour.
                # For more info, look at bug #116.
                self.request.response.addErrorNotification(
                    "The upload failed because there was a problem receiving"
                    " the data.")
            return

        filename = file.filename
        content = file.read()

        if len(content) == 0:
            self.request.response.addWarningNotification(
                "Ignored your upload because the uploaded file is empty.")
            return

        translation_import_queue_set = getUtility(ITranslationImportQueue)

        if filename.endswith('.pot') or filename.endswith('.po'):
            # Add it to the queue.
            translation_import_queue_set.addOrUpdateEntry(
                filename, content, True, self.user,
                productseries=self.context)

            self.request.response.addInfoNotification(
                'Thank you for your upload. The file content will be'
                ' reviewed soon by an admin and then imported into Launchpad.'
                ' You can track its status from the <a href="%s">Translation'
                ' Import Queue</a>' %
                    canonical_url(translation_import_queue_set))

        elif is_tar_filename(filename):
            # Add the whole tarball to the import queue.
            num = translation_import_queue_set.addOrUpdateEntriesFromTarball(
                content, True, self.user,
                productseries=self.context)

            if num > 0:
                self.request.response.addInfoNotification(
                    'Thank you for your upload. %d files from the tarball'
                    ' will be reviewed soon by an admin and then imported'
                    ' into Launchpad. You can track its status from the'
                    ' <a href="%s">Translation Import Queue</a>' % (
                        num,
                        canonical_url(translation_import_queue_set)))
            else:
                self.request.response.addWarningNotification(
                    "Nothing has happened. The tarball you uploaded does not"
                    " contain any file that the system can understand.")
        else:
            self.request.response.addWarningNotification(
                "Ignored your upload because the file you uploaded was not"
                " recognised as a file that can be imported.")

    def hasVcsImportSuccessStatus(self):
        """Whether we know if the the last import attempt was successful."""
        return (
            self.context.importstatus is not None
            and self.context.importstatus >= ImportStatus.PROCESSING
            and self.context.datefinished is not None
            and self.context.datelastsynced is not None
            and self.context.datefinished >= self.context.datelastsynced)

    def lastVcsImportSuccessful(self):
        """Whether the last attempt to sync with upstream succeeded."""
        assert self.context.datefinished is not None
        assert self.context.datelastsynced is not None
        return self.context.datefinished == self.context.datelastsynced

    @property
    def lastVcsImportAttemptAge(self):
        """How long ago was a vcs-import sync last attempted."""
        assert self.context.datefinished is not None
        now = datetime.now(pytz.timezone('UTC'))
        return now - self.context.datefinished

    def hasVcsImportBranchAge(self):
        """Whether we know when the published branch was last synced."""
        if (self.context.datelastsynced is None
                or self.context.import_branch is None
                or self.context.import_branch.last_mirrored is None):
            return False
        last_mirrored = self.context.import_branch.last_mirrored
        return (last_mirrored > self.context.datelastsynced
                or self.context.datepublishedsync is not None)

    @property
    def currentVcsImportBranchAge(self):
        """How long ago the published Bazaar branch was last synced."""
        branch = self.context.import_branch
        assert branch is not None
        assert branch.last_mirrored is not None
        assert self.context.datelastsynced is not None
        if branch.last_mirrored > self.context.datelastsynced:
            # Branch was published since last successful sync.
            timestamp = self.context.datelastsynced
        else:
            # The currently published branch still has the data from the
            # previous sync.
            timestamp = self.context.datepublishedsync
        assert timestamp is not None
        now = datetime.now(pytz.timezone('UTC'))
        return now - timestamp


class ProductSeriesEditView(LaunchpadEditFormView):

    schema = IProductSeries
    field_names = ['name', 'summary', 'user_branch', 'releasefileglob']
    custom_widget('summary', TextAreaWidget, height=7, width=62)
    custom_widget('releasefileglob', StrippedTextWidget, displayWidth=40)

    def validate(self, data):
        branch = data.get('user_branch')
        if branch is not None:
            message = get_series_branch_error(self.context.product, branch)
            if message:
                self.setFieldError('user_branch', message)

    @action(_('Change'), name='change')
    def change_action(self, action, data):
        self.updateContextFromData(data)

    @property
    def next_url(self):
        return canonical_url(self.context)


class ProductSeriesSourceView(LaunchpadEditFormView):
    """View for editing upstream RCS details for the product series.

    This form is protected by the launchpad.EditSource permission,
    which basically allows anyone to edit the details until the import
    has been certified (at which point only vcs-imports team members
    can edit it).

    In addition, users with launchpad.Admin (i.e. vcs-imports team
    members or administrators) permission are provided with a few
    extra buttons to certify the import or reset failed test imports.
    """
    schema = IProductSeries
    field_names = ['rcstype', 'user_branch', 'cvsroot', 'cvsmodule',
                   'cvsbranch', 'svnrepository']

    custom_widget('rcstype', LaunchpadRadioWidget)
    custom_widget('cvsroot', StrippedTextWidget, displayWidth=50)
    custom_widget('cvsmodule', StrippedTextWidget, displayWidth=20)
    custom_widget('cvsbranch', StrippedTextWidget, displayWidth=20)
    custom_widget('svnrepository', StrippedTextWidget, displayWidth=50)

    def setUpWidgets(self):
        LaunchpadEditFormView.setUpWidgets(self)

        # Extract the radio buttons from the rcstype widget, so we can
        # display them separately in the form.
        soup = BeautifulSoup(self.widgets['rcstype']())
        [norcs_button, cvs_button,
         svn_button, empty_marker] = soup.findAll('input')
        norcs_button['onclick'] = 'updateWidgets()'
        cvs_button['onclick'] = 'updateWidgets()'
        svn_button['onclick'] = 'updateWidgets()'
        self.rcstype_none = str(norcs_button)
        self.rcstype_cvs = str(cvs_button)
        self.rcstype_svn = str(svn_button)
        self.rcstype_emptymarker = str(empty_marker)

    def validate(self, data):
        rcstype = data.get('rcstype')
        if 'rcstype' in data:
            # Make sure fields for unselected revision control systems
            # are blanked out:
            if rcstype != RevisionControlSystems.CVS:
                data['cvsroot'] = None
                data['cvsmodule'] = None
                data['cvsbranch'] = None
            if rcstype != RevisionControlSystems.SVN:
                data['svnrepository'] = None

        if rcstype == RevisionControlSystems.CVS:
            cvsroot = data.get('cvsroot')
            cvsmodule = data.get('cvsmodule')
            cvsbranch = data.get('cvsbranch')
            # Make sure there is an error set for these fields if they
            # are unset.
            if not (cvsroot or self.getWidgetError('cvsroot')):
                self.setFieldError('cvsroot',
                                   'Enter a CVS root.')
            if not (cvsmodule or self.getWidgetError('cvsmodule')):
                self.setFieldError('cvsmodule',
                                   'Enter a CVS module.')
            if not (cvsbranch or self.getWidgetError('cvsbranch')):
                self.setFieldError('cvsbranch',
                                   'Enter a CVS branch.')
            if cvsroot and cvsmodule and cvsbranch:
                series = getUtility(IProductSeriesSet).getByCVSDetails(
                    cvsroot, cvsmodule, cvsbranch)
                if self.context != series and series is not None:
                    self.addError(
                        "Those CVS details are already specified for"
                        " <a href=\"%s\">%s %s</a>."
                        % (quote(canonical_url(series)),
                           quote(series.product.displayname),
                           quote(series.displayname)))

        elif rcstype == RevisionControlSystems.SVN:
            svnrepository = data.get('svnrepository')
            if not (svnrepository or self.getWidgetError('svnrepository')):
                self.setFieldError('svnrepository',
                    "Enter the URL of a Subversion branch.")
            if svnrepository:
                series = getUtility(IProductSeriesSet).getBySVNDetails(
                    svnrepository)
                if self.context != series and series is not None:
                    self.setFieldError('svnrepository',
                        "This Subversion branch URL is already specified for"
                        " <a href=\"%s\">%s %s</a>."
                        % (quote(canonical_url(series)),
                           quote(series.product.displayname),
                           quote(series.displayname)))

        if self.resettoautotest_action.submitted():
            if rcstype is None:
                self.addError('Can not rerun import without CVS or '
                              'Subversion details.')
        elif self.certify_action.submitted():
            if rcstype is None:
                self.addError('Can not certify import without CVS or '
                              'Subversion details.')
            if self.context.syncCertified():
                self.addError('Import has already been approved.')

    def isAdmin(self, action=None):
        # The optional action parameter is so this method can be
        # supplied as the condition argument to an @action.  We treat
        # all such actions the same though, so we ignore it.
        return check_permission('launchpad.Admin', self.context)

    @action(_('Update RCS Details'), name='update')
    def update_action(self, action, data):
        old_rcstype = self.context.rcstype
        self.updateContextFromData(data)
        if self.context.rcstype is None:
            self.context.importstatus = None
        else:
            if not self.isAdmin() or (old_rcstype is None and
                                      self.context.rcstype is not None):
                self.context.importstatus = ImportStatus.TESTING
        self.request.response.addInfoNotification(
            'Upstream RCS details updated.')

    def allowResetToAutotest(self, action):
        return self.isAdmin() and self.context.autoTestFailed()

    @action(_('Rerun import in the Autotester'), name='resettoautotest',
            condition=allowResetToAutotest)
    def resettoautotest_action(self, action, data):
        self.updateContextFromData(data)
        self.context.importstatus = ImportStatus.TESTING
        self.request.response.addInfoNotification(
            'Source import reset to TESTING')

    def allowCertify(self, action):
        return self.isAdmin() and not self.context.syncCertified()

    @action(_('Approve import for production and publication'), name='certify',
            condition=allowCertify)
    def certify_action(self, action, data):
        self.updateContextFromData(data)
        self.context.certifyForSync()
        self.request.response.addInfoNotification(
            'Source import certified for publication')

    @action(_('Mark Import TESTFAILED'), name='testfailed',
            condition=isAdmin)
    def testfailed_action(self, action, data):
        self.updateContextFromData(data)
        self.context.markTestFailed()
        self.request.response.addInfoNotification(
            'Source import marked as TESTFAILED.')

    @action(_('Mark Import DONTSYNC'), name='dontsync',
            condition=isAdmin)
    def dontsync_action(self, action, data):
        self.updateContextFromData(data)
        self.context.markDontSync()
        self.request.response.addInfoNotification(
            'Source import marked as DONTSYNC.')

    @action(_('Delete Import'), name='delete',
            condition=isAdmin)
    def delete_action(self, action, data):
        # No need to update the details from the submitted data when
        # we're about to clear them all anyway.
        self.context.deleteImport()
        self.request.response.addInfoNotification(
            'Source import deleted.')

    @property
    def next_url(self):
        return canonical_url(self.context)


class ProductSeriesReviewView(SQLObjectEditView):

    def changed(self):
        """Redirect to the productseries page.

        We need this because people can now change productseries'
        product and name, and this will make the canonical_url change too.
        """
        self.request.response.addInfoNotification(
            _('This Series has been changed'))
        self.request.response.redirect(canonical_url(self.context))


class ProductSeriesRdfView(object):
    """A view that sets its mime-type to application/rdf+xml"""

    template = ViewPageTemplateFile(
        '../templates/productseries-rdf.pt')

    def __init__(self, context, request):
        self.context = context
        self.request = request

    def __call__(self):
        """Render RDF output, and return it as a string encoded in UTF-8.

        Render the page template to produce RDF output.
        The return value is string data encoded in UTF-8.

        As a side-effect, HTTP headers are set for the mime type
        and filename for download."""
        self.request.response.setHeader('Content-Type', 'application/rdf+xml')
        self.request.response.setHeader('Content-Disposition',
                                        'attachment; filename=%s-%s.rdf' % (
                                            self.context.product.name,
                                            self.context.name))
        unicodedata = self.template()
        encodeddata = unicodedata.encode('utf-8')
        return encodeddata


class ProductSeriesSourceSetView:
    """This is a view class that supports a page listing all the
    productseries upstream code imports. This used to be the SourceSource
    table but the functionality was largely merged into ProductSeries, hence
    the need for this View class.
    """

    def __init__(self, context, request):
        self.context = context
        self.request = request
        self.ready = request.form.get('ready', None)
        self.text = request.form.get('text', None)
        try:
            self.importstatus = int(request.form.get('state', None))
        except (ValueError, TypeError):
            self.importstatus = None
        # setup the initial values if there was no form submitted
        if request.form.get('search', None) is None:
            self.ready = 'on'
            self.importstatus = ImportStatus.TESTING.value

        self.batchnav = BatchNavigator(self.search(), request)

    def search(self):
        return self.context.search(ready=self.ready, text=self.text,
                                   forimport=True,
                                   importstatus=self.importstatus)

    def sourcestateselector(self):
        html = '<select name="state">\n'
        html += '  <option value="ANY"'
        if self.importstatus == None:
            html += ' selected'
        html += '>Any</option>\n'
        for enum in ImportStatus.items:
            html += '<option value="'+str(enum.value)+'"'
            if self.importstatus == enum.value:
                html += ' selected'
            html += '>' + str(enum.title) + '</option>\n'
        html += '</select>\n'
        return html
        html += '  <option value="DONTSYNC"'
        if self.importstatus == 'DONTSYNC':
            html += ' selected'
        html += '>Do Not Sync</option>\n'
        html += '  <option value="TESTING"'
        if self.importstatus == 'TESTING':
            html += ' selected'
        html += '>Testing</option>\n'
        html += '  <option value="AUTOTESTED"'
        if self.importstatus == 'AUTOTESTED':
            html += ' selected'
        html += '>Auto-Tested</option>\n'
        html += '  <option value="PROCESSING"'
        if self.importstatus == 'PROCESSING':
            html += ' selected'
        html += '>Processing</option>\n'
        html += '  <option value="SYNCING"'
        if self.importstatus == 'SYNCING':
            html += ' selected'
        html += '>Syncing</option>\n'
        html += '  <option value="STOPPED"'
        if self.importstatus == 'STOPPED':
            html += ' selected'
        html += '>Stopped</option>\n'


class ProductSeriesShortLink(DefaultShortLink):

    def getLinkText(self):
        return self.context.displayname


class ProductSeriesDynMenu(DynMenu):

    def mainMenu(self):
        for release in self.context.releases:
            yield self.makeLink(release.title, context=release)


class ProductSeriesFileBugRedirect(LaunchpadView):
    """Redirect to the product's +filebug page."""

    def initialize(self):
        filebug_url = "%s/+filebug" % canonical_url(self.context.product)
        self.request.response.redirect(filebug_url)<|MERGE_RESOLUTION|>--- conflicted
+++ resolved
@@ -32,13 +32,7 @@
 from zope.publisher.browser import FileUpload
 
 from canonical.lp.dbschema import ImportStatus, RevisionControlSystems
-<<<<<<< HEAD
-from canonical.launchpad.helpers import (
-    browserLanguages, is_tar_filename, request_languages)
-=======
-
 from canonical.launchpad.helpers import browserLanguages, is_tar_filename
->>>>>>> 3e4f32fb
 from canonical.launchpad.interfaces import (
     ICountry, IPOTemplateSet, ILaunchpadCelebrities,
     ISourcePackageNameSet, IProductSeries,
