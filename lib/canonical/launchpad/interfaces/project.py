# Copyright 2004-2005 Canonical Ltd.  All rights reserved.

"""Project-related interfaces for Launchpad."""

__metaclass__ = type

__all__ = [
    'IProject',
    'IProjectSet',
    ]

from zope.interface import Interface, Attribute
from zope.schema import Bool, Choice, Int, Text, TextLine

from canonical.launchpad import _
from canonical.launchpad.fields import Summary, Title, URIField
from canonical.launchpad.interfaces import (
    IBugTarget, IHasAppointedDriver, IHasOwner, IHasSpecifications,
<<<<<<< HEAD
    IKarmaContext, IHasMentoringOffers, PillarNameField)
=======
    IKarmaContext, PillarNameField)
from canonical.launchpad.interfaces.sprint import IHasSprints
>>>>>>> 8886cd46
from canonical.launchpad.validators.name import name_validator
from canonical.launchpad.fields import (
    LargeImageUpload, BaseImageUpload, SmallImageUpload)


class ProjectNameField(PillarNameField):

    @property
    def _content_iface(self):
        return IProject


class IProject(IHasAppointedDriver, IHasOwner, IBugTarget, IHasSpecifications,
<<<<<<< HEAD
               IKarmaContext, IHasMentoringOffers):
=======
               IKarmaContext, IHasSprints):
>>>>>>> 8886cd46
    """A Project."""

    id = Int(title=_('ID'), readonly=True)

    owner = Choice(
        title=_('Owner'),
        required=True,
        vocabulary='ValidOwner',
        description=_("""Project owner, it can either a valid
            Person or Team inside Launchpad context."""))

    name = ProjectNameField(
        title=_('Name'),
        required=True,
        description=_("""A unique name, used in URLs, identifying the project.
            All lowercase, no special characters.
            Examples: apache, mozilla, gimp."""),
        constraint=name_validator)

    displayname = TextLine(
        title=_('Display Name'),
        description=_("""Appropriately capitalised,
            and typically ending in "Project".
            Examples: the Apache Project, the Mozilla Project,
            the Gimp Project."""))

    title = Title(
        title=_('Title'),
        description=_("""The full name of the project,
            which can contain spaces, special characters etc."""))

    summary = Summary(
        title=_('Project Summary'),
        description=_("""A brief (one-paragraph) summary of the project."""))

    description = Text(
        title=_('Description'),
        description=_("""A detailed description of the project,
            including details like when it was founded, 
            how many contributors there are,
            and how it is organised and coordinated."""))

    datecreated = TextLine(
        title=_('Date Created'),
        description=_("""The date this project was created in Launchpad."""))

    driver = Choice(
        title=_("Driver"),
        description=_(
            "This is a project-wide appointment, think carefully here! "
            "This person or team will be able to set feature goals and "
            "approve bug targeting and backporting for ANY series in "
            "ANY product in this project. You can also appoint drivers "
            "at the level of a specific product or series. So you may "
            "just want to leave this space blank, and instead let the "
            "individual products and series have drivers."),
        required=False, vocabulary='ValidPersonOrTeam')

    homepageurl = URIField(
        title=_('Homepage URL'),
        required=False,
        allowed_schemes=['http', 'https', 'ftp'], allow_userinfo=False,
        description=_("""The project home page. Please include the http://"""))

    wikiurl = URIField(
        title=_('Wiki URL'),
        required=False,
        allowed_schemes=['http', 'https', 'ftp'], allow_userinfo=False,
        description=_("""The URL of this project's wiki, if it has one.
            Please include the http://"""))

    lastdoap = TextLine(
        title=_('Last-parsed RDF fragment'),
        description=_("""The last RDF fragment for this
           entity that we received and parsed, or
           generated."""),
        required=False)

    sourceforgeproject = TextLine(
        title=_("SourceForge Project Name"),
        description=_("""The SourceForge project name for this project,
            if it is in sourceforge."""),
        required=False)

    freshmeatproject = TextLine(
        title=_("Freshmeat Project Name"),
        description=_("""The Freshmeat project name for this project,
            if it is in freshmeat."""),
        required=False)

    homepage_content = Text(
        title=_("Homepage Content"), required=False,
        description=_(
            "The content of this project's home page. Edit this and it will "
            "be displayed for all the world to see. It is NOT a wiki "
            "so you cannot undo changes."))

    emblem = SmallImageUpload(
        title=_("Emblem"), required=False,
        description=_(
            "A small image, max 16x16 pixels and 25k in file size, that can "
            "be used to refer to this project."))

    # This field should not be used on forms, so we use a BaseImageUpload here
    # only for documentation purposes.
    gotchi_heading = BaseImageUpload(
        title=_("Heading icon"), required=False,
        description=_(
            "An image, maximum 64x64 pixels, that will be displayed on "
            "the header of all pages related to this project. It should be "
            "no bigger than 50k in size."))

    gotchi = LargeImageUpload(
        title=_("Icon"), required=False,
        description=_(
            "An image, maximum 170x170 pixels, that will be displayed on "
            "this project's home page. It should be no bigger than 100k in "
            "size. "))

    translationgroup = Choice(
        title = _("Translation group"),
        description = _("The translation group for this project. This group "
            "is made up of a set of translators for all the languages "
            "approved by the group manager. These translators then have "
            "permission to edit the groups translation files, based on the "
            "permission system selected below."),
        required=False,
        vocabulary='TranslationGroup')

    translationpermission = Choice(
        title=_("Translation Permission System"),
        description=_("The permissions this group requires for "
            "translators. If 'Open', then anybody can edit translations "
            "in any language. If 'Reviewed', then anybody can make "
            "suggestions but only the designated translators can edit "
            "or confirm translations. And if 'Closed' then only the "
            "designated translation group will be able to touch the "
            "translation files at all."),
        required=True,
        vocabulary='TranslationPermission')

    active = Bool(title=_('Active'), required=False,
        description=_("Whether or not this project is considered active."))

    reviewed = Bool(title=_('Reviewed'), required=False,
        description=_("Whether or not this project has been reviewed."))

    bounties = Attribute(_("The bounties that are related to this project."))

    bugtracker = Choice(title=_('Bug Tracker'), required=False,
        vocabulary='BugTracker',
        description=_("The bug tracker the products in this project use."))

    products = Attribute(_("An iterator over the Products for this project."))

    def getProduct(name):
        """Get a product with name `name`."""

    def ensureRelatedBounty(bounty):
        """Ensure that the bounty is linked to this project. Return None.
        """

    def translatables():
        """Return an iterator over products that have resources translatables.

        It also should have IProduct.official_rosetta flag set.
        """


# Interfaces for set

class IProjectSet(Interface):
    """The collection of projects."""

    title = Attribute('Title')

    def __iter__():
        """Return an iterator over all the projects."""

    def __getitem__(name):
        """Get a project by its name."""

    def get(projectid):
        """Get a project by its id.

        If the project can't be found a NotFoundError will be raised.
        """

    def getByName(name, default=None, ignore_inactive=False):
        """Return the project with the given name, ignoring inactive projects
        if ignore_inactive is True.
        
        Return the default value if there is no such project.
        """

    def new(name, displayname, title, homepageurl, summary, description,
            owner, gotchi, gotchi_heading, emblem):
        """Create and return a project with the given arguments."""

    def count_all():
        """Return the total number of projects registered in Launchpad."""

    def search(text=None, soyuz=None,
                     rosetta=None, malone=None,
                     bazaar=None,
                     search_products=True):
        """Search through the Registry database for projects that match the
        query terms. text is a piece of text in the title / summary /
        description fields of project (and possibly product). soyuz,
        bazaar, malone etc are hints as to whether the search should
        be limited to projects that are active in those Launchpad
        applications."""

    def forReview():
        """Return a list of Projects which need review, or which have
        products that needs review."""

    def forSyncReview():
        """Return a list of projects that have productseries ready to
        import which need review."""<|MERGE_RESOLUTION|>--- conflicted
+++ resolved
@@ -16,12 +16,8 @@
 from canonical.launchpad.fields import Summary, Title, URIField
 from canonical.launchpad.interfaces import (
     IBugTarget, IHasAppointedDriver, IHasOwner, IHasSpecifications,
-<<<<<<< HEAD
     IKarmaContext, IHasMentoringOffers, PillarNameField)
-=======
-    IKarmaContext, PillarNameField)
 from canonical.launchpad.interfaces.sprint import IHasSprints
->>>>>>> 8886cd46
 from canonical.launchpad.validators.name import name_validator
 from canonical.launchpad.fields import (
     LargeImageUpload, BaseImageUpload, SmallImageUpload)
@@ -35,11 +31,7 @@
 
 
 class IProject(IHasAppointedDriver, IHasOwner, IBugTarget, IHasSpecifications,
-<<<<<<< HEAD
-               IKarmaContext, IHasMentoringOffers):
-=======
-               IKarmaContext, IHasSprints):
->>>>>>> 8886cd46
+               IKarmaContext, IHasMentoringOffers, IHasSprints):
     """A Project."""
 
     id = Int(title=_('ID'), readonly=True)
