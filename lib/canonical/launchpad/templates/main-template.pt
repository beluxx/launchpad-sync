--- conflicted
+++ resolved
@@ -424,16 +424,10 @@
       </iframe>
     </tal:datepicker>
 
-<<<<<<< HEAD
-    <tal:cache define="cache request/webservicerequest:cache;
-                       links cache/links;
-                       objects cache/objects">
-=======
     <tal:cache condition="view/user|nothing"
                define="cache request/webservicerequest:cache;
                        links cache/links;
                        objects cache/objects;">
->>>>>>> 0368837e
       <script tal:repeat="key links"
         tal:content="structure string:LP.client.links['${key}'] =
                         '${links/?key/fmt:api_url}';">
