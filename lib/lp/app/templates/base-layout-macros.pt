--- conflicted
+++ resolved
@@ -79,10 +79,7 @@
                     base: 'http://localhost:8000/?lp/',
                     comboBase: 'http://localhost:8000/?',
                     root: 'lp/',
-<<<<<<< HEAD
                     // comes from including lp/meta.js
-=======
->>>>>>> b87accf6
                     modules: LP_MODULES,
                     fetchCSS: false
                 },
@@ -128,7 +125,6 @@
 
     <script id="base-layout-load-scripts" type="text/javascript">
         YUI().use('base', 'event', 'event-delegate', 'lp',
-<<<<<<< HEAD
             'lp.app.beta_features', 'lp.app.foldables','lp.app.sorttable',
             'lp.app.inlinehelp', 'lp.app.links', 'lp.app.longpoll',
             'lp.app.privacy', 'lp.bugs.bugtask_index', 'lp.bugs.subscribers',
@@ -141,31 +137,11 @@
                     Y.lp.app.privacy.display_privacy_notification();
                 }
                 Y.lp.app.beta_features.display_beta_notification();
-                sortables_init();
-=======
-            'lp.app.beta_features', 'lp.app.foldables', 'lp.app.inlinehelp',
-            'lp.app.links', 'lp.app.longpoll', 'lp.app.privacy',
-            'lp.bugs.bugtask_index', 'lp.bugs.subscribers',
-            'lp.code.branchmergeproposal.diff', 'lp.comments.hide', 'node',
-            'oop', function(Y) {
-
-            Y.on("domready", function () {
-                if (Y.one(document.body).hasClass('private')) {
-                    Y.lp.app.privacy.setup_privacy_notification();
-                    Y.lp.app.privacy.display_privacy_notification();
-                }
-                Y.lp.app.beta_features.display_beta_notification();
-
                 Y.lp.app.sorttable.SortTable.init();
->>>>>>> b87accf6
                 Y.lp.app.inlinehelp.init_help();
                 Y.lp.activate_collapsibles();
                 Y.lp.app.foldables.activate();
                 Y.lp.app.links.check_valid_lp_links();
-<<<<<<< HEAD
-                Y.lp.app.sorttable.SortTable.init();
-=======
->>>>>>> b87accf6
                 // Longpolling will only start if
                 // LP.cache.longpoll is populated.
                 // We use Y.later to work around a Safari/Chrome 'feature':
