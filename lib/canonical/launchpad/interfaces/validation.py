--- conflicted
+++ resolved
@@ -27,10 +27,7 @@
     'shipit_postcode_required',
     'valid_distrotask',
     'valid_upstreamtask',
-<<<<<<< HEAD
-=======
     'valid_password'
->>>>>>> a44b0203
     ]
 
 import urllib
@@ -433,7 +430,6 @@
         raise WidgetsError(errors)
 
 
-<<<<<<< HEAD
 # XXX: Not sure if this is the best place for this, but it'll sit here for
 # now, as it's not used anywhere else.
 # Guilherme Salgado, 2006-04-25
@@ -541,7 +537,8 @@
     ('Viet Nam', 'VN'),
     ('Zambia', 'ZM'),
 ]
-=======
+
+
 def valid_password(password):
     """Return True if the argument is a valid password.
 
@@ -572,4 +569,3 @@
         return False
     else:
         return True
->>>>>>> a44b0203
