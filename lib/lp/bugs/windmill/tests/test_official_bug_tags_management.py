# Copyright 2009 Canonical Ltd.  This software is licensed under the
# GNU Affero General Public License version 3 (see the file LICENSE).

"""Test for the official bug tag management UI."""

__metaclass__ = type
__all__ = []

import unittest

from canonical.launchpad.windmill.testing import constants, lpuser
from lp.bugs.windmill.testing import BugsWindmillLayer
from lp.testing import WindmillTestCase


class TestOfficialBugTags(WindmillTestCase):

    layer = BugsWindmillLayer
    suite_name = 'Official bug tags management test'

    def test_official_bug_tags_management(self):
        """Test the official bug tags management interface."""
<<<<<<< HEAD
        client = WindmillTestClient('Official bug tags management test')
        lpuser.FOO_BAR.ensure_login(client)
=======
        client = self.client
>>>>>>> 7333a262

    # Firefox is a product - an official bug tags target.

        client.open(url='http://bugs.launchpad.dev:8085/firefox')
        client.waits.forPageLoad(timeout=constants.PAGE_LOAD)

    # foobar has the permission to edit the official bug tags for firefox.

        client.waits.forElement(
            link=u'Edit official tags', timeout=constants.FOR_ELEMENT)
        client.click(link=u'Edit official tags')
        client.waits.forPageLoad(timeout=constants.PAGE_LOAD)

    # There are no official tags defined (the rest of the test
    # depends on that).

        client.asserts.assertElemJS(
            id=u'official-tags-list',
            js=u'element.childNodes.length == 0')

    # The save button is disabled initially, since there's nothing to change.

        client.asserts.assertElemJS(id=u'save-button', js=u'element.disabled')

    # We type a new tag and click 'Add'.

        a_new_tag = u'a-new-tag'
        client.type(text=a_new_tag, id=u'new-tag-text')
        client.click(id=u'new-tag-add')

    # The new tag is added to the official tags list.

        client.asserts.assertNode(
            xpath=u'//ul[@id="official-tags-list"]/li[@id="tag-%s"]' %
                  a_new_tag)
        client.asserts.assertText(
            xpath=(u'//ul[@id="official-tags-list"]/li[@id="tag-%s"]/label' %
                   a_new_tag),
            validator=a_new_tag)

    # The save button is now enabled.

        client.asserts.assertElemJS(
            id=u'save-button', js=u'!element.disabled')

    # We type another tag, and hit [enter].

        another_new_tag = u'another-new-tag'
        client.type(text=another_new_tag + '?!', id=u'new-tag-text')
        client.keyPress(
            options='\\13,true,false,false,false,false',
            id=u'new-tag-text')

    # The tag is invalid, so we get an error message in an overlay.

        client.asserts.assertNode(id=u'yui-pretty-overlay-modal')

    # We click the close button to dismiss the error message, type a correct
    # tag and try again.

        client.click(xpath=u'//a[@class="close-button"]')
        client.type(text=another_new_tag, id=u'new-tag-text')
        client.keyPress(
            options='\\13,true,false,false,false,false',
            id=u'new-tag-text')

    # The tag is added to the list too.

        client.asserts.assertNode(
            xpath=(u'//ul[@id="official-tags-list"]/li[@id="tag-%s"]' %
                   another_new_tag))
        client.asserts.assertText(
            xpath=(u'//ul[@id="official-tags-list"]/li[@id="tag-%s"]/label' %
                   another_new_tag),
            validator=another_new_tag)

    # Tags with dots in them are OK, but the IDs of the elements representing
    # them gets mangled.

        tag_with_dot = 'tag-with.dot'
        client.type(text=tag_with_dot, id=u'new-tag-text')
        client.keyPress(
            options='\\13,true,false,false,false,false',
            id=u'new-tag-text')

    # The tag is added to the list too.

        client.asserts.assertNode(
            xpath=(u'//ul[@id="official-tags-list"]/li[@id="tag-%s"]' %
                   tag_with_dot.replace('.', '__46__')))
        client.asserts.assertText(
            xpath=(u'//ul[@id="official-tags-list"]/li[@id="tag-%s"]/label' %
                   tag_with_dot.replace('.', '__46__')),
            validator=tag_with_dot)

    # The arrow button for moving tags out of the official tags list is
    # disabled, because no tags are selected.

        client.asserts.assertElemJS(
            id=u'remove-official-tags', js=u'element.disabled')

    # We select one tag, and the button becomes enabled.

        client.click(id=u'tag-checkbox-%s' % a_new_tag)
        client.asserts.assertElemJS(
            id=u'remove-official-tags', js=u'!element.disabled')

    # We click the button and the tag moves from the official tags list to the
    # unofficial list.

        client.click(id=u'remove-official-tags')
        client.asserts.assertNode(
            xpath=u'//ul[@id="other-tags-list"]/li[@id="tag-%s"]' % a_new_tag)
        client.asserts.assertNotNode(
            xpath=u'//ul[@id="official-tags-list"]/li[@id="tag-%s"]' %
                  a_new_tag)

    # The arrow button for moving tags from the unofficial to the official
    # tags list is disabled, because no unofficial tags are selected.

        client.asserts.assertElemJS(
            id=u'add-official-tags', js=u'element.disabled')

    # We select two unofficial tags and click the button. The tags move to the
    # official tags list.

        client.click(id=u'tag-checkbox-%s' % a_new_tag)
        doc_tag = u'doc'
        client.click(id=u'tag-checkbox-%s' % doc_tag)
        client.asserts.assertElemJS(
            id=u'add-official-tags', js=u'!element.disabled')
        client.click(id=u'add-official-tags')
        client.asserts.assertNode(
            xpath=u'//ul[@id="official-tags-list"]/li[@id="tag-%s"]' %
                  a_new_tag)
        client.asserts.assertNotNode(
            xpath=u'//ul[@id="other-tags-list"]/li[@id="tag-%s"]' % a_new_tag)
        client.asserts.assertNode(
            xpath=u'//ul[@id="official-tags-list"]/li[@id="tag-%s"]' %
                  doc_tag)
        client.asserts.assertNotNode(
            xpath=u'//ul[@id="other-tags-list"]/li[@id="tag-%s"]' % doc_tag)

    # After moving the tags the button is disabled again, as no tags
    # are selected.

        client.asserts.assertElemJS(
            id=u'add-official-tags', js=u'element.disabled')

    # The tags are sorted alphabetically.

        client.asserts.assertElemJS(
            id=u'official-tags-list',
            js=(u"(new RegExp('.*a-new-tag.*another-new-tag.*doc'))"
                u".test(element.innerHTML)"))

    # We click 'Save' and the tags are submitted to the server. We end up back
    # on the bugs index page.

        client.click(id=u'save-button')
        client.waits.forPageLoad(timeout=constants.PAGE_LOAD)

    # When we go back to the tags management page we can see that our tags are
    # still there.

        client.click(link=u'Edit official tags')
        client.waits.forPageLoad(timeout=constants.PAGE_LOAD)
        client.asserts.assertNode(
            xpath=u'//ul[@id="official-tags-list"]/li[@id="tag-%s"]' %
            a_new_tag)
        client.asserts.assertNode(
            xpath=u'//ul[@id="official-tags-list"]/li[@id="tag-%s"]' %
                  another_new_tag)
        client.asserts.assertNode(
            xpath=u'//ul[@id="official-tags-list"]/li[@id="tag-%s"]' %
                  doc_tag)

    # We finish by cleaning after ourselves, to make sure that we leave the
    # database at the same state we found it.

        for tag in [a_new_tag, another_new_tag, doc_tag]:
            client.click(id=u'tag-checkbox-%s' % tag)
        client.click(id=u'remove-official-tags')
        client.click(id=u'save-button')
        client.waits.forPageLoad(timeout=constants.PAGE_LOAD)

def test_suite():
    return unittest.TestLoader().loadTestsFromName(__name__)<|MERGE_RESOLUTION|>--- conflicted
+++ resolved
@@ -20,12 +20,8 @@
 
     def test_official_bug_tags_management(self):
         """Test the official bug tags management interface."""
-<<<<<<< HEAD
-        client = WindmillTestClient('Official bug tags management test')
+        client = self.client
         lpuser.FOO_BAR.ensure_login(client)
-=======
-        client = self.client
->>>>>>> 7333a262
 
     # Firefox is a product - an official bug tags target.
 
