# Copyright 2004 Canonical Ltd.  All rights reserved.
#

"""Tests for publishing.py"""

__metaclass__ = type

import os
import sys
import shutil
from StringIO import StringIO
import unittest

from zope.component import getUtility

from canonical.archivepublisher.config import Config
from canonical.archivepublisher.pool import (
    DiskPool, Poolifier)
from canonical.archivepublisher.tests.util import (
    FakeSourcePublishing, FakeBinaryPublishing, FakeLogger)

from canonical.functional import ZopelessLayer

from canonical.launchpad.ftests.harness import (
    LaunchpadZopelessTestCase, LaunchpadZopelessTestSetup)
from canonical.launchpad.interfaces import (
    ILibraryFileAliasSet, IDistributionSet)

from canonical.librarian.client import LibrarianClient
from canonical.librarian.ftests.harness import LibrarianTestSetup

from canonical.lp.dbschema import PackagePublishingStatus

<<<<<<< HEAD
from canonical.archivepublisher.config import Config
from canonical.archivepublisher.pool import (
    DiskPool, Poolifier)
from canonical.archivepublisher.tests.util import (
    FakeSourcePublishing, FakeBinaryPublishing, FakeLogger,
    fake_ubuntu, fake_ubuntu_releases)


cnf = Config(fake_ubuntu, fake_ubuntu_releases)
=======
>>>>>>> bdf82675

class TestPublisher(LaunchpadZopelessTestCase):
    layer = ZopelessLayer
    dbuser = 'lucille'

    # Setup creates a pool dir...
    def setUp(self):
        LaunchpadZopelessTestCase.setUp(self)
        self.library = LibrarianClient()
        self._distribution = getUtility(IDistributionSet)['ubuntutest']
        self._config = Config(self._distribution)
        self._config.setupArchiveDirs()

        self._pooldir = self._config.poolroot
        self._overdir = self._config.overrideroot
        self._listdir = self._config.overrideroot
        self._logger = FakeLogger()
        self._dp = DiskPool(Poolifier(), self._pooldir, self._logger)

        self.librarian = LibrarianTestSetup()
        self.librarian.setUp()

    def addMockFile(self, filename, content):
        """Add a mock file in Librarian.

        Returns a ILibraryFileAlias corresponding to the file uploaded.
        """
        alias_id = self.library.addFile(
            filename, len(content), StringIO(content), 'application/text')
        LaunchpadZopelessTestSetup.txn.commit()
        return getUtility(ILibraryFileAliasSet)[alias_id]

    def getFakePubSource(self, sourcename, component, leafname,
                         section='', dr='',
                         filecontent="I do not care about sources."):
        """Return a mock source publishing record."""
        alias = self.addMockFile(leafname, filecontent)
        return FakeSourcePublishing(sourcename, component, leafname, alias,
                                    section, dr)

    def getFakePubBinary(self, binaryname, component, filename,
                         section='', dr='', priority=0, archtag='',
                         filecontent="I do not care about binaries."):
        """Return a mock binary publishing record."""
        alias = self.addMockFile(filename, filecontent)
        return FakeBinaryPublishing(binaryname, component, filename, alias,
                                    section, dr, priority, archtag)

    # Tear down blows the pool dir away...
    def tearDown(self):
        self.librarian.tearDown()
        LaunchpadZopelessTestCase.tearDown(self)
        shutil.rmtree(self._config.distroroot)

    def testInstantiate(self):
        """canonical.archivepublisher.Publisher should be instantiatable"""
        from canonical.archivepublisher import Publisher
<<<<<<< HEAD
        Publisher(self._logger, cnf, self._dp, fake_ubuntu)
=======
        Publisher(self._logger, self._config, self._dp, self._distribution)
>>>>>>> bdf82675

    def testPathFor(self):
        """canonical.archivepublisher.Publisher._pathfor should work"""
        from canonical.archivepublisher import Publisher
<<<<<<< HEAD
        p = Publisher(self._logger, cnf, self._dp, fake_ubuntu)
=======
        p = Publisher(self._logger, self._config, self._dp, self._distribution)
>>>>>>> bdf82675
        cases = (
            ("main", "foo", None, "%s/main/f/foo" % self._config.poolroot),
            ("main", "foo", "foo.deb", "%s/main/f/foo/foo.deb"
             % self._config.poolroot)
            )
        for case in cases:
            self.assertEqual( case[3], p._pathfor(case[0], case[1], case[2]) )

<<<<<<< HEAD
    def testPublish(self):
        """Test publishOne in normal conditions (new file)."""
        from canonical.archivepublisher import Publisher
        p = Publisher(self._logger, cnf, self._dp, fake_ubuntu)
        pub_source = self.getMockPubSource( "foo", "main", "foo.txt",
                                            filecontent='Hello world')
        p.publishOne(pub_source)
        self.assertEqual(pub_source.sourcepackagepublishing.status,
                         PackagePublishingStatus.PUBLISHED)
        foo_name = "%s/main/f/foo/foo.txt" % self._pooldir
        self.assertEqual(open(foo_name).read().strip(), 'Hello world')

    def testPublishingOverwriteFileInPool(self):
        """Test if publishOne refuses to overwrite a file in pool.

        Check if it also keeps the original file content.
        """
        from canonical.archivepublisher import Publisher

        # publish 'foo' by-hand and ensure it has a special content
        foo_name = "%s/main/f/foo/foo.txt" % self._pooldir
        os.mkdir(os.path.join(self._pooldir, 'main'))
        os.mkdir(os.path.join(self._pooldir, 'main', 'f'))
        os.mkdir(os.path.join(self._pooldir, 'main', 'f', 'foo'))
        open(foo_name, 'w').write('Hello world')

        # try to publish 'foo' again, via publisher, and check the content
        self._dp.scan()
        p = Publisher(self._logger, cnf, self._dp, fake_ubuntu)
        pub_source = self.getMockPubSource("foo", "main", "foo.txt",
                                           filecontent="Something")
        p.publishOne(pub_source)
        self.assertEqual(pub_source.sourcepackagepublishing.status,
                         PackagePublishingStatus.PENDING)
        self.assertEqual(open(foo_name).read().strip(), 'Hello world')

    def testPublishingDiferentContents(self):
        """Test if publishOne refuses to overwrite its own publication."""
        from canonical.archivepublisher import Publisher

        p = Publisher(self._logger, cnf, self._dp, fake_ubuntu)
        pub_source = self.getMockPubSource("foo", "main", "foo.txt",
                                           filecontent='foo is happy')
        p.publishOne(pub_source)

        foo_name = "%s/main/f/foo/foo.txt" % self._pooldir
        self.assertEqual(pub_source.sourcepackagepublishing.status,
                         PackagePublishingStatus.PUBLISHED)
        self.assertEqual(open(foo_name).read().strip(), 'foo is happy')

        # try to publish 'foo' again with a different content, it
        # raises and keep the files with the original content.
        pub_source2 = self.getMockPubSource("foo", "main", "foo.txt",
                                            'foo is depressing')
        p.publishOne(pub_source2)
        self.assertEqual(pub_source2.sourcepackagepublishing.status,
                         PackagePublishingStatus.PENDING)
        self.assertEqual(open(foo_name).read().strip(), 'foo is happy')

    def testPublishingAlreadyInPool(self):
        """Test if publishOne works if file is already in Pool.

        It should identify that the file has the same content and
        mark it as PUBLISHED.
        """
        from canonical.archivepublisher import Publisher

        p = Publisher(self._logger, cnf, self._dp, fake_ubuntu)
        pub_source = self.getMockPubSource("bar", "main", "bar.txt",
                                           filecontent='bar is good')
        p.publishOne(pub_source)
        bar_name = "%s/main/b/bar/bar.txt" % self._pooldir
        self.assertEqual(open(bar_name).read().strip(), 'bar is good')
        self.assertEqual(pub_source.sourcepackagepublishing.status,
                         PackagePublishingStatus.PUBLISHED)

        pub_source2 = self.getMockPubSource("bar", "main", "bar.txt",
                                            filecontent='bar is good')
        p.publishOne(pub_source2)
        self.assertEqual(pub_source2.sourcepackagepublishing.status,
                         PackagePublishingStatus.PUBLISHED)

    def testPublishingSymlink(self):
        """Test if publishOne moving publication between components.

        After check if the pool file contents as the same, it should
        create a symlink in the new pointing to the original file.
        """
        from canonical.archivepublisher import Publisher

        content = 'am I a file or a symbolic link ?'
        # publish sim.txt in main and re-publish in universe
        p = Publisher(self._logger, cnf, self._dp, fake_ubuntu)
        pub_source = self.getMockPubSource( "sim", "main", "sim.txt",
                                            filecontent=content)
        pub_source2 = self.getMockPubSource( "sim", "universe", "sim.txt",
                                            filecontent=content)
        p.publishOne(pub_source)
        p.publishOne(pub_source2)
        self.assertEqual(pub_source.sourcepackagepublishing.status,
                         PackagePublishingStatus.PUBLISHED)
        self.assertEqual(pub_source2.sourcepackagepublishing.status,
                         PackagePublishingStatus.PUBLISHED)

        # check the resulted symbolic link
        sim_universe = "%s/universe/s/sim/sim.txt" % self._pooldir
        self.assertEqual(os.readlink(sim_universe),
                         '../../../main/s/sim/sim.txt')

        # if the contests don't match it raises.
        pub_source3 = self.getMockPubSource("sim", "restricted", "sim.txt",
                                            filecontent='It is all my fault')
        p.publishOne(pub_source3)
        self.assertEqual(pub_source3.sourcepackagepublishing.status,
                         PackagePublishingStatus.PENDING)

    def testZFullPublishSource(self):
        """Publishing a single sources"""
        from canonical.archivepublisher import Publisher
        p = Publisher(self._logger, cnf, self._dp, fake_ubuntu)
        src = [self.getMockPubSource("foo", "main", "foo.dsc")]
        p.publish(src)
        f = "%s/main/f/foo/foo.dsc" % self._pooldir
        os.stat(f)

    def testZFullPublishBinary(self):
        """Publishing a single binary"""
        from canonical.archivepublisher import Publisher
        p = Publisher(self._logger, cnf, self._dp, fake_ubuntu)
        bin = [self.getMockPubBinary("foo", "main", "foo.deb")]
        p.publish(bin, False)
        f = "%s/main/f/foo/foo.deb" % self._pooldir
        os.stat(f)

    def testPublishOverrides(self):
        """canonical.archivepublisher.Publisher.publishOverrides should work"""
        from canonical.archivepublisher import Publisher
        p = Publisher(self._logger, cnf, self._dp, fake_ubuntu)
        src = [self.getMockPubSource(
=======
    def testPublishOverrides(self):
        """canonical.archivepublisher.Publisher.publishOverrides should work"""
        from canonical.archivepublisher import Publisher
        p = Publisher(self._logger, self._config, self._dp, self._distribution)
        src = [self.getFakePubSource(
>>>>>>> bdf82675
            "foo", "main", "foo.dsc", "misc", "warty")]
        bin = [self.getFakePubBinary(
            "foo", "main", "foo.deb", "misc", "warty", 10, "i386")]
        p.publishOverrides(src, bin)
        # Check that the files exist
        os.stat("%s/override.warty.main" % self._overdir)
        os.stat("%s/override.warty.main.src" % self._overdir)

    def testPublishFileLists(self):
        """canonical.archivepublisher.Publisher.publishFileLists should work"""
        from canonical.archivepublisher import Publisher
<<<<<<< HEAD
        p = Publisher(self._logger, cnf, self._dp, fake_ubuntu)
        src = [self.getMockPubSource(
=======
        p = Publisher(self._logger, self._config, self._dp, self._distribution)
        src = [self.getFakePubSource(
>>>>>>> bdf82675
            "foo", "main", "foo.dsc", "misc", "warty")]
        bin = [self.getFakePubBinary(
            "foo", "main", "foo.deb", "misc", "warty", 10, "i386")]
        p.publishFileLists(src, bin)
        os.stat("%s/warty_main_source" % self._listdir)
        os.stat("%s/warty_main_binary-i386" % self._listdir)

    def testGenerateConfig(self):
        """Generate apt-ftparchive config"""
        from canonical.archivepublisher import Publisher
<<<<<<< HEAD
        p = Publisher(self._logger, cnf, self._dp, fake_ubuntu)
=======
        p = Publisher(self._logger, self._config, self._dp, self._distribution)
>>>>>>> bdf82675
        p.generateAptFTPConfig()
        # XXX: dsilvers 2004-11-15
        # For now, all we can sensibly do is assert that the config was created
        # In future we may parse it and check values make sense.


def test_suite():
    return unittest.TestLoader().loadTestsFromName(__name__)<|MERGE_RESOLUTION|>--- conflicted
+++ resolved
@@ -31,18 +31,6 @@
 
 from canonical.lp.dbschema import PackagePublishingStatus
 
-<<<<<<< HEAD
-from canonical.archivepublisher.config import Config
-from canonical.archivepublisher.pool import (
-    DiskPool, Poolifier)
-from canonical.archivepublisher.tests.util import (
-    FakeSourcePublishing, FakeBinaryPublishing, FakeLogger,
-    fake_ubuntu, fake_ubuntu_releases)
-
-
-cnf = Config(fake_ubuntu, fake_ubuntu_releases)
-=======
->>>>>>> bdf82675
 
 class TestPublisher(LaunchpadZopelessTestCase):
     layer = ZopelessLayer
@@ -100,20 +88,12 @@
     def testInstantiate(self):
         """canonical.archivepublisher.Publisher should be instantiatable"""
         from canonical.archivepublisher import Publisher
-<<<<<<< HEAD
-        Publisher(self._logger, cnf, self._dp, fake_ubuntu)
-=======
         Publisher(self._logger, self._config, self._dp, self._distribution)
->>>>>>> bdf82675
 
     def testPathFor(self):
         """canonical.archivepublisher.Publisher._pathfor should work"""
         from canonical.archivepublisher import Publisher
-<<<<<<< HEAD
-        p = Publisher(self._logger, cnf, self._dp, fake_ubuntu)
-=======
         p = Publisher(self._logger, self._config, self._dp, self._distribution)
->>>>>>> bdf82675
         cases = (
             ("main", "foo", None, "%s/main/f/foo" % self._config.poolroot),
             ("main", "foo", "foo.deb", "%s/main/f/foo/foo.deb"
@@ -122,153 +102,11 @@
         for case in cases:
             self.assertEqual( case[3], p._pathfor(case[0], case[1], case[2]) )
 
-<<<<<<< HEAD
-    def testPublish(self):
-        """Test publishOne in normal conditions (new file)."""
-        from canonical.archivepublisher import Publisher
-        p = Publisher(self._logger, cnf, self._dp, fake_ubuntu)
-        pub_source = self.getMockPubSource( "foo", "main", "foo.txt",
-                                            filecontent='Hello world')
-        p.publishOne(pub_source)
-        self.assertEqual(pub_source.sourcepackagepublishing.status,
-                         PackagePublishingStatus.PUBLISHED)
-        foo_name = "%s/main/f/foo/foo.txt" % self._pooldir
-        self.assertEqual(open(foo_name).read().strip(), 'Hello world')
-
-    def testPublishingOverwriteFileInPool(self):
-        """Test if publishOne refuses to overwrite a file in pool.
-
-        Check if it also keeps the original file content.
-        """
-        from canonical.archivepublisher import Publisher
-
-        # publish 'foo' by-hand and ensure it has a special content
-        foo_name = "%s/main/f/foo/foo.txt" % self._pooldir
-        os.mkdir(os.path.join(self._pooldir, 'main'))
-        os.mkdir(os.path.join(self._pooldir, 'main', 'f'))
-        os.mkdir(os.path.join(self._pooldir, 'main', 'f', 'foo'))
-        open(foo_name, 'w').write('Hello world')
-
-        # try to publish 'foo' again, via publisher, and check the content
-        self._dp.scan()
-        p = Publisher(self._logger, cnf, self._dp, fake_ubuntu)
-        pub_source = self.getMockPubSource("foo", "main", "foo.txt",
-                                           filecontent="Something")
-        p.publishOne(pub_source)
-        self.assertEqual(pub_source.sourcepackagepublishing.status,
-                         PackagePublishingStatus.PENDING)
-        self.assertEqual(open(foo_name).read().strip(), 'Hello world')
-
-    def testPublishingDiferentContents(self):
-        """Test if publishOne refuses to overwrite its own publication."""
-        from canonical.archivepublisher import Publisher
-
-        p = Publisher(self._logger, cnf, self._dp, fake_ubuntu)
-        pub_source = self.getMockPubSource("foo", "main", "foo.txt",
-                                           filecontent='foo is happy')
-        p.publishOne(pub_source)
-
-        foo_name = "%s/main/f/foo/foo.txt" % self._pooldir
-        self.assertEqual(pub_source.sourcepackagepublishing.status,
-                         PackagePublishingStatus.PUBLISHED)
-        self.assertEqual(open(foo_name).read().strip(), 'foo is happy')
-
-        # try to publish 'foo' again with a different content, it
-        # raises and keep the files with the original content.
-        pub_source2 = self.getMockPubSource("foo", "main", "foo.txt",
-                                            'foo is depressing')
-        p.publishOne(pub_source2)
-        self.assertEqual(pub_source2.sourcepackagepublishing.status,
-                         PackagePublishingStatus.PENDING)
-        self.assertEqual(open(foo_name).read().strip(), 'foo is happy')
-
-    def testPublishingAlreadyInPool(self):
-        """Test if publishOne works if file is already in Pool.
-
-        It should identify that the file has the same content and
-        mark it as PUBLISHED.
-        """
-        from canonical.archivepublisher import Publisher
-
-        p = Publisher(self._logger, cnf, self._dp, fake_ubuntu)
-        pub_source = self.getMockPubSource("bar", "main", "bar.txt",
-                                           filecontent='bar is good')
-        p.publishOne(pub_source)
-        bar_name = "%s/main/b/bar/bar.txt" % self._pooldir
-        self.assertEqual(open(bar_name).read().strip(), 'bar is good')
-        self.assertEqual(pub_source.sourcepackagepublishing.status,
-                         PackagePublishingStatus.PUBLISHED)
-
-        pub_source2 = self.getMockPubSource("bar", "main", "bar.txt",
-                                            filecontent='bar is good')
-        p.publishOne(pub_source2)
-        self.assertEqual(pub_source2.sourcepackagepublishing.status,
-                         PackagePublishingStatus.PUBLISHED)
-
-    def testPublishingSymlink(self):
-        """Test if publishOne moving publication between components.
-
-        After check if the pool file contents as the same, it should
-        create a symlink in the new pointing to the original file.
-        """
-        from canonical.archivepublisher import Publisher
-
-        content = 'am I a file or a symbolic link ?'
-        # publish sim.txt in main and re-publish in universe
-        p = Publisher(self._logger, cnf, self._dp, fake_ubuntu)
-        pub_source = self.getMockPubSource( "sim", "main", "sim.txt",
-                                            filecontent=content)
-        pub_source2 = self.getMockPubSource( "sim", "universe", "sim.txt",
-                                            filecontent=content)
-        p.publishOne(pub_source)
-        p.publishOne(pub_source2)
-        self.assertEqual(pub_source.sourcepackagepublishing.status,
-                         PackagePublishingStatus.PUBLISHED)
-        self.assertEqual(pub_source2.sourcepackagepublishing.status,
-                         PackagePublishingStatus.PUBLISHED)
-
-        # check the resulted symbolic link
-        sim_universe = "%s/universe/s/sim/sim.txt" % self._pooldir
-        self.assertEqual(os.readlink(sim_universe),
-                         '../../../main/s/sim/sim.txt')
-
-        # if the contests don't match it raises.
-        pub_source3 = self.getMockPubSource("sim", "restricted", "sim.txt",
-                                            filecontent='It is all my fault')
-        p.publishOne(pub_source3)
-        self.assertEqual(pub_source3.sourcepackagepublishing.status,
-                         PackagePublishingStatus.PENDING)
-
-    def testZFullPublishSource(self):
-        """Publishing a single sources"""
-        from canonical.archivepublisher import Publisher
-        p = Publisher(self._logger, cnf, self._dp, fake_ubuntu)
-        src = [self.getMockPubSource("foo", "main", "foo.dsc")]
-        p.publish(src)
-        f = "%s/main/f/foo/foo.dsc" % self._pooldir
-        os.stat(f)
-
-    def testZFullPublishBinary(self):
-        """Publishing a single binary"""
-        from canonical.archivepublisher import Publisher
-        p = Publisher(self._logger, cnf, self._dp, fake_ubuntu)
-        bin = [self.getMockPubBinary("foo", "main", "foo.deb")]
-        p.publish(bin, False)
-        f = "%s/main/f/foo/foo.deb" % self._pooldir
-        os.stat(f)
-
-    def testPublishOverrides(self):
-        """canonical.archivepublisher.Publisher.publishOverrides should work"""
-        from canonical.archivepublisher import Publisher
-        p = Publisher(self._logger, cnf, self._dp, fake_ubuntu)
-        src = [self.getMockPubSource(
-=======
     def testPublishOverrides(self):
         """canonical.archivepublisher.Publisher.publishOverrides should work"""
         from canonical.archivepublisher import Publisher
         p = Publisher(self._logger, self._config, self._dp, self._distribution)
         src = [self.getFakePubSource(
->>>>>>> bdf82675
             "foo", "main", "foo.dsc", "misc", "warty")]
         bin = [self.getFakePubBinary(
             "foo", "main", "foo.deb", "misc", "warty", 10, "i386")]
@@ -280,13 +118,8 @@
     def testPublishFileLists(self):
         """canonical.archivepublisher.Publisher.publishFileLists should work"""
         from canonical.archivepublisher import Publisher
-<<<<<<< HEAD
-        p = Publisher(self._logger, cnf, self._dp, fake_ubuntu)
-        src = [self.getMockPubSource(
-=======
         p = Publisher(self._logger, self._config, self._dp, self._distribution)
         src = [self.getFakePubSource(
->>>>>>> bdf82675
             "foo", "main", "foo.dsc", "misc", "warty")]
         bin = [self.getFakePubBinary(
             "foo", "main", "foo.deb", "misc", "warty", 10, "i386")]
@@ -297,11 +130,7 @@
     def testGenerateConfig(self):
         """Generate apt-ftparchive config"""
         from canonical.archivepublisher import Publisher
-<<<<<<< HEAD
-        p = Publisher(self._logger, cnf, self._dp, fake_ubuntu)
-=======
         p = Publisher(self._logger, self._config, self._dp, self._distribution)
->>>>>>> bdf82675
         p.generateAptFTPConfig()
         # XXX: dsilvers 2004-11-15
         # For now, all we can sensibly do is assert that the config was created
