--- conflicted
+++ resolved
@@ -99,32 +99,16 @@
         details = {}
 
         live_source_files = SourcePackageFilePublishing.select(
-<<<<<<< HEAD
-            "publishingstatus NOT IN (%s, %s) AND distribution = %s "
-            "AND archive = %s" %
-            sqlvalues(PackagePublishingStatus.PENDINGREMOVAL,
-                      PackagePublishingStatus.REMOVED,
-                      self.distribution,
-                      self.distribution.main_archive),
-                      orderBy="id")
-
-        live_binary_files = BinaryPackageFilePublishing.select(
-            "publishingstatus NOT IN (%s, %s) AND distribution = %s "
-            "AND archive = %s" %
-            sqlvalues(PackagePublishingStatus.PENDINGREMOVAL,
-                      PackagePublishingStatus.REMOVED,
-                      self.distribution,
-                      self.distribution.main_archive),
-                      orderBy="id")
-=======
             """
-            distribution = %s AND 
+            distribution = %s AND
+            archive = %s AND
             publishingstatus != %s AND
             SourcePackagePublishingHistory.id =
             SourcePackageFilePublishing.sourcepackagepublishing AND
             (publishingstatus != %s OR
              SourcePackagePublishingHistory.scheduleddeletiondate > %s)
             """ % sqlvalues(self.distribution,
+                            self.distribution.main_archive,
                             PackagePublishingStatus.REMOVED,
                             PackagePublishingStatus.PENDINGREMOVAL,
                             UTC_NOW),
@@ -132,19 +116,20 @@
             orderBy="id")
         live_binary_files = BinaryPackageFilePublishing.select(
             """
-            distribution = %s AND 
+            distribution = %s AND
+            archive = %s AND
             publishingstatus != %s AND
             BinaryPackagePublishingHistory.id =
             BinaryPackageFilePublishing.binarypackagepublishing AND
             (publishingstatus != %s OR
              BinaryPackagePublishingHistory.scheduleddeletiondate > %s)
              """ % sqlvalues(self.distribution,
-                            PackagePublishingStatus.REMOVED,
-                            PackagePublishingStatus.PENDINGREMOVAL,
-                            UTC_NOW),
+                             self.distribution.main_archive,
+                             PackagePublishingStatus.REMOVED,
+                             PackagePublishingStatus.PENDINGREMOVAL,
+                             UTC_NOW),
             clauseTables = ["BinaryPackagePublishingHistory"],
             orderBy="id")
->>>>>>> e83ec6af
 
         for p in live_source_files:
             filename = updateDetails(p, details)
