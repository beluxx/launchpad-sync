= Branch Listing Pages =

Pages that want to display lists of branches use the branch-listing
page template, and views derived from BranchListingView.

The branch listing page template and associated view provides batching
of the branches, filtering of the lifecycle statuses, ordering of
various kinds and badge decoration.

== Branch Batching ==

Batching is applied to branch listings where there are many items.
Luckily for us, many is 5 in the tests.

Sample Person is used as the logged in user in order to show his private
branches in the listings.

    >>> browser = setupBrowser(auth='Basic test@canonical.com:test')
    >>> browser.open('http://code.launchpad.dev/~name12')
    >>> links = find_tag_by_id(browser.contents, 'branch-batch-links')
    >>> print links.renderContents()
    <BLANKLINE>
    ...1...&rarr;...6...of 12 results...

    >>> table = find_tag_by_id(browser.contents, 'branchtable')
    >>> for row in table.thead.fetch('tr'):
    ...     print extract_text(row)
    Name      Author               Status  Last Commit  Project Role

Unfortunately our sample data is somewhat lacking in the last commit
fields.  There are a couple of branches that have them, but most don't
and are really just branch metadata without the revisions behind them.

    >>> for row in table.tbody.fetch('tr'):
    ...     print extract_text(row)
    main      Sample Person        New          firefox         Author
    2.6                            Mature       gnome-terminal  Registrant
    main                           Development  gnome-terminal  Registrant
    klingon   Sample Person        Experimental gnome-terminal  Author
    launchpad Launchpad Developers New          gnome-terminal  Subscriber
    mirrored                       New          gnome-terminal  Registrant

    >>> browser.getLink('Next').click()
    >>> links = find_tag_by_id(browser.contents, 'branch-batch-links')
    >>> print links.renderContents()
    <BLANKLINE>
    ...7...&rarr;...12...of 12 results...

    >>> table = find_tag_by_id(browser.contents, 'branchtable')
    >>> for row in table.tbody.fetch('tr'):
    ...     print extract_text(row)
    pushed                     New          gnome-terminal Registrant
    scanned                    New          gnome-terminal Registrant
    feature-x    Sample Person New          landscape      Author
    trunk        Sample Person New          landscape      Author
    junk.dev     Ubuntu Team   Experimental
       2005-10-31 12:03:57 ... weeks ago  Registrant
    junk.contrib Sample Person New
       2005-10-31 12:03:57 ... weeks ago  Author

If the branch listing has few enough entries that batching isn't
needed, then the table is sortable and no batching navigation links are shown.

    >>> browser.open('http://code.launchpad.dev/~name12')
    >>> browser.getLink('Show subscribed branches').click()
    >>> links = find_tag_by_id(browser.contents, 'branch-batch-links')
    >>> links is None
    True

== Lifecycle Filtering ==

When the branches for a person is first loaded, only the 'Current'
branches are shown.  Current branches are those that have a
lifecycle status of New, Development, Experimental or Mature.
Merged or Abandoned branches are not shown.

    >>> browser.open('http://code.launchpad.dev/~name12')
    >>> table = find_tag_by_id(browser.contents, 'branchtable')
    >>> for row in table.tbody.fetch('tr'):
    ...     print extract_text(row)
    main      Sample Person        New          firefox         Author
    2.6                            Mature       gnome-terminal  Registrant
    main                           Development  gnome-terminal  Registrant
    klingon   Sample Person        Experimental gnome-terminal  Author
    launchpad Launchpad Developers New          gnome-terminal  Subscriber
    mirrored                       New          gnome-terminal  Registrant

There is a select control that is used to define which
subset of the branches are shown.

    >>> filter_control = browser.getControl('Show branches with status of')
    >>> filter_control
    <ListControl name='field.lifecycle' type='select'>
    >>> filter_control.displayValue
    ['New, Experimental, Development or Mature']
    >>> filter_control.displayOptions
    ['New, Experimental, Development or Mature', 'Any Status', 'New', 'Experimental', 'Development', 'Mature', 'Merged', 'Abandoned']

Changing the value of the select control will (in a javascript
enabled browser) cause the form to be submitted automatically.
For browsers with javascript disabled, there is a form submit
button.

    >>> filter_control.displayValue = ['Any Status']
    >>> browser.getControl('Filter').click()

Now all types of branches should be shown.

    >>> links = find_tag_by_id(browser.contents, 'branch-batch-links')
    >>> print links.renderContents()
    <BLANKLINE>
    ...1...&rarr;...6...of 14 results...

    >>> table = find_tag_by_id(browser.contents, 'branchtable')
    >>> for row in table.tbody.fetch('tr'):
    ...     print extract_text(row)
    main      Sample Person        New          firefox         Author
    2.4                            Abandoned    gnome-terminal  Registrant
    slowness  Sample Person        Merged       gnome-terminal  Author
    2.6                            Mature       gnome-terminal  Registrant
    main                           Development  gnome-terminal  Registrant
    klingon   Sample Person        Experimental gnome-terminal  Author

    >>> browser.getLink('Next').click()
    >>> links = find_tag_by_id(browser.contents, 'branch-batch-links')
    >>> print links.renderContents()
    <BLANKLINE>
    ...7...&rarr;...12...of 14 results...

    >>> table = find_tag_by_id(browser.contents, 'branchtable')
    >>> for row in table.tbody.fetch('tr'):
    ...     print extract_text(row)
    launchpad    Launchpad Developers New          gnome-terminal Subscriber
    mirrored                          New          gnome-terminal Registrant
    pushed                            New          gnome-terminal Registrant
    scanned                           New          gnome-terminal Registrant
    feature-x    Sample Person New          landscape      Author
    trunk        Sample Person New          landscape      Author


Selecting an individual lifecycle status from the select control
will cause only branches with that status to be listed.

    >>> browser.getControl('Show branches with status of').displayValue = ['Abandoned']
    >>> browser.getControl('Filter').click()
    >>> table = find_tag_by_id(browser.contents, 'branchtable')
    >>> for row in table.tbody.fetch('tr'):
    ...     print extract_text(row)
    2.4 ... Abandoned    gnome-terminal  Registrant

If anyone tries to hack the URL, and put in an invalid
status value, it will default to current branches.

    >>> browser.open(
    ...  'http://launchpad.dev/~name12/+branches?field.lifecycle=Fubar')
    >>> browser.getControl('Show branches with status of').displayValue
    ['New, Experimental, Development or Mature']
    >>> table = find_tag_by_id(browser.contents, 'branchtable')
    >>> for row in table.tbody.fetch('tr'):
    ...     print extract_text(row)
    main      Sample Person        New          firefox         Author
    2.6                            Mature       gnome-terminal  Registrant
    main                           Development  gnome-terminal  Registrant
    klingon   Sample Person        Experimental gnome-terminal  Author
    launchpad Launchpad Developers New          gnome-terminal  Subscriber
    mirrored                       New          gnome-terminal  Registrant

If the user does have branches, but they are not visible with
the current filter, the table is shown, and a (hopefully)
helpful message supplied.

    >>> browser.open('http://code.launchpad.dev/'
    ...   '~launchpad/+branches?field.lifecycle=Mature')
    >>> browser.getControl('Show branches with status of').displayValue
    ['Mature']
    >>> message = find_tag_by_id(browser.contents, 'no-branch-message')
    >>> print message.renderContents()
    There may be branches related to Launchpad Developers but none of
    them match the current filter criteria for this page.
    Try filtering on "Any Status".


== Branch Badge Decoration ==

We display badges for associated bugs.

<<<<<<< HEAD
  >>> browser.open('http://code.launchpad.dev/~name12')
  >>> table = find_tag_by_id(browser.contents, 'branchtable')
  >>> for row in table.tbody.fetch('tr'):
  ...     first_cell = row.find('td')
  ...     anchors = first_cell.fetch('a')
  ...     print anchors[0].get('href')
  ...     for img in first_cell.findAll('img'):
  ...        print img['title']
  /~name12/firefox/main
    Related to a bug
  /~name12/gnome-terminal/2.6
  /~name12/gnome-terminal/main
  /~name12/gnome-terminal/klingon
  /~launchpad/gnome-terminal/launchpad
  /~name12/gnome-terminal/mirrored

== Sorting Branch Listings ==

Aside from the implicitly sorted listings of recently registered,
imported and changed branches, all branch listings have a widget that
allows sorting.

On a listing that can have branches from more than one product (such
as the listing of branches owned by a person), the default ordering is
by product name (which is of course called "Project Name" in the UI).

    >>> browser.open('http://code.launchpad.dev/~name12')
    >>> browser.getControl('ordered by').value
    ['Project Name']

On a listing that can only have branches from one product, the default
is to sort by lifecycle status.

    >>> browser.open('http://code.launchpad.dev/gnome-terminal')
    >>> browser.getControl('ordered by').value
    ['Lifecycle Status']

If you filter by a specific lifecycle status then ordering by
lifecycle ceases to be relevant, and the default is to sort by author.

    >>> browser.open('http://code.launchpad.dev/gnome-terminal')
    >>> status_control = browser.getControl('Show branches with status of')
    >>> status_control.value = ['MATURE']
    >>> browser.getControl('Filter').click()
    >>> browser.getControl('ordered by').value
    ['Author']

The implicitly sorted listings do not have an ordering widget at all.

    >>> browser.open('http://code.launchpad.dev/+recently-registered-branches')
    >>> browser.getControl('ordered by')
    Traceback (most recent call last):
    ...
    LookupError: label 'ordered by'

Finally, sorting by a particular criterion has the desired effect.

    >>> browser.open('http://code.launchpad.dev/gnome-terminal')
    >>> table = find_tag_by_id(browser.contents, 'branchtable')
    >>> for row in table.tbody.fetch('tr'):
    ...     print extract_text(row)
    2.6                                 Mature
    main                                Development
    klingon     Sample Person           Experimental
    launchpad   Launchpad Developers    New
    import                              New
    mirrored                            New

    >>> browser.getControl('ordered by').value = ['Author']
    >>> browser.getControl('Filter').click()
    >>> table = find_tag_by_id(browser.contents, 'branchtable')
    >>> for row in table.tbody.fetch('tr'):
    ...     print extract_text(row)
    launchpad   Launchpad Developers    New
    klingon     Sample Person           Experimental
    2.6                                 Mature
    main                                Development
    import                              New
    mirrored                            New
=======
    >>> def branchSummary(browser):
    ...     table = find_tag_by_id(browser.contents, 'branchtable')
    ...     for row in table.tbody.fetch('tr'):
    ...         first_cell = row.find('td')
    ...         anchors = first_cell.fetch('a')
    ...         print anchors[0].get('href')
    ...         for img in first_cell.findAll('img'):
    ...             print img['title']

    >>> browser.open('http://code.launchpad.dev/firefox')
    >>> branchSummary(browser)
    /~name12/firefox/main
      Linked to a bug
    /~sabdfl/firefox/release--0.9.1
    /~sabdfl/firefox/release-0.8
    /~sabdfl/firefox/release-0.9
    /~sabdfl/firefox/release-0.9.2
      Linked to a bug

If the bug is not visible to the user that is looking at the page, then the
badge is not shown.

    >>> browser.open('http://bugs.launchpad.dev/firefox/+bug/4')
    >>> browser.getLink('Set privacy/security').click()
    >>> browser.getControl('This bug report should be private').click()
    >>> browser.getControl('Change').click()

Now the badge is still shown for Sample Person...

    >>> browser.open('http://code.launchpad.dev/firefox')
    >>> branchSummary(browser)
    /~name12/firefox/main
      Linked to a bug
    /~sabdfl/firefox/release--0.9.1
    /~sabdfl/firefox/release-0.8
    /~sabdfl/firefox/release-0.9
    /~sabdfl/firefox/release-0.9.2
      Linked to a bug

... but not for an anonymous user.

    >>> anon_browser.open('http://code.launchpad.dev/firefox')
    >>> branchSummary(anon_browser)
    /~name12/firefox/main
      Linked to a bug
    /~sabdfl/firefox/release--0.9.1
    /~sabdfl/firefox/release-0.8
    /~sabdfl/firefox/release-0.9
    /~sabdfl/firefox/release-0.9.2
>>>>>>> ee7a4e1d
<|MERGE_RESOLUTION|>--- conflicted
+++ resolved
@@ -184,87 +184,6 @@
 
 We display badges for associated bugs.
 
-<<<<<<< HEAD
-  >>> browser.open('http://code.launchpad.dev/~name12')
-  >>> table = find_tag_by_id(browser.contents, 'branchtable')
-  >>> for row in table.tbody.fetch('tr'):
-  ...     first_cell = row.find('td')
-  ...     anchors = first_cell.fetch('a')
-  ...     print anchors[0].get('href')
-  ...     for img in first_cell.findAll('img'):
-  ...        print img['title']
-  /~name12/firefox/main
-    Related to a bug
-  /~name12/gnome-terminal/2.6
-  /~name12/gnome-terminal/main
-  /~name12/gnome-terminal/klingon
-  /~launchpad/gnome-terminal/launchpad
-  /~name12/gnome-terminal/mirrored
-
-== Sorting Branch Listings ==
-
-Aside from the implicitly sorted listings of recently registered,
-imported and changed branches, all branch listings have a widget that
-allows sorting.
-
-On a listing that can have branches from more than one product (such
-as the listing of branches owned by a person), the default ordering is
-by product name (which is of course called "Project Name" in the UI).
-
-    >>> browser.open('http://code.launchpad.dev/~name12')
-    >>> browser.getControl('ordered by').value
-    ['Project Name']
-
-On a listing that can only have branches from one product, the default
-is to sort by lifecycle status.
-
-    >>> browser.open('http://code.launchpad.dev/gnome-terminal')
-    >>> browser.getControl('ordered by').value
-    ['Lifecycle Status']
-
-If you filter by a specific lifecycle status then ordering by
-lifecycle ceases to be relevant, and the default is to sort by author.
-
-    >>> browser.open('http://code.launchpad.dev/gnome-terminal')
-    >>> status_control = browser.getControl('Show branches with status of')
-    >>> status_control.value = ['MATURE']
-    >>> browser.getControl('Filter').click()
-    >>> browser.getControl('ordered by').value
-    ['Author']
-
-The implicitly sorted listings do not have an ordering widget at all.
-
-    >>> browser.open('http://code.launchpad.dev/+recently-registered-branches')
-    >>> browser.getControl('ordered by')
-    Traceback (most recent call last):
-    ...
-    LookupError: label 'ordered by'
-
-Finally, sorting by a particular criterion has the desired effect.
-
-    >>> browser.open('http://code.launchpad.dev/gnome-terminal')
-    >>> table = find_tag_by_id(browser.contents, 'branchtable')
-    >>> for row in table.tbody.fetch('tr'):
-    ...     print extract_text(row)
-    2.6                                 Mature
-    main                                Development
-    klingon     Sample Person           Experimental
-    launchpad   Launchpad Developers    New
-    import                              New
-    mirrored                            New
-
-    >>> browser.getControl('ordered by').value = ['Author']
-    >>> browser.getControl('Filter').click()
-    >>> table = find_tag_by_id(browser.contents, 'branchtable')
-    >>> for row in table.tbody.fetch('tr'):
-    ...     print extract_text(row)
-    launchpad   Launchpad Developers    New
-    klingon     Sample Person           Experimental
-    2.6                                 Mature
-    main                                Development
-    import                              New
-    mirrored                            New
-=======
     >>> def branchSummary(browser):
     ...     table = find_tag_by_id(browser.contents, 'branchtable')
     ...     for row in table.tbody.fetch('tr'):
@@ -314,4 +233,68 @@
     /~sabdfl/firefox/release-0.8
     /~sabdfl/firefox/release-0.9
     /~sabdfl/firefox/release-0.9.2
->>>>>>> ee7a4e1d
+
+
+== Sorting Branch Listings ==
+
+Aside from the implicitly sorted listings of recently registered,
+imported and changed branches, all branch listings have a widget that
+allows sorting.
+
+On a listing that can have branches from more than one product (such
+as the listing of branches owned by a person), the default ordering is
+by product name (which is of course called "Project Name" in the UI).
+
+    >>> browser.open('http://code.launchpad.dev/~name12')
+    >>> browser.getControl('ordered by').value
+    ['Project Name']
+
+On a listing that can only have branches from one product, the default
+is to sort by lifecycle status.
+
+    >>> browser.open('http://code.launchpad.dev/gnome-terminal')
+    >>> browser.getControl('ordered by').value
+    ['Lifecycle Status']
+
+If you filter by a specific lifecycle status then ordering by
+lifecycle ceases to be relevant, and the default is to sort by author.
+
+    >>> browser.open('http://code.launchpad.dev/gnome-terminal')
+    >>> status_control = browser.getControl('Show branches with status of')
+    >>> status_control.value = ['MATURE']
+    >>> browser.getControl('Filter').click()
+    >>> browser.getControl('ordered by').value
+    ['Author']
+
+The implicitly sorted listings do not have an ordering widget at all.
+
+    >>> browser.open('http://code.launchpad.dev/+recently-registered-branches')
+    >>> browser.getControl('ordered by')
+    Traceback (most recent call last):
+    ...
+    LookupError: label 'ordered by'
+
+Finally, sorting by a particular criterion has the desired effect.
+
+    >>> browser.open('http://code.launchpad.dev/gnome-terminal')
+    >>> table = find_tag_by_id(browser.contents, 'branchtable')
+    >>> for row in table.tbody.fetch('tr'):
+    ...     print extract_text(row)
+    2.6                                 Mature
+    main                                Development
+    klingon     Sample Person           Experimental
+    launchpad   Launchpad Developers    New
+    import                              New
+    mirrored                            New
+
+    >>> browser.getControl('ordered by').value = ['Author']
+    >>> browser.getControl('Filter').click()
+    >>> table = find_tag_by_id(browser.contents, 'branchtable')
+    >>> for row in table.tbody.fetch('tr'):
+    ...     print extract_text(row)
+    launchpad   Launchpad Developers    New
+    klingon     Sample Person           Experimental
+    2.6                                 Mature
+    main                                Development
+    import                              New
+    mirrored                            New