= Editing Bug Tasks =

A bugtask's status, assignee, package name, milestone, etc., can be
modified on its +editstatus page.


== Edit the Status ==

Let's start simple and edit the status of a bug task logged in as Sample
Person:

    >>> from zope.component import getMultiAdapter
    >>> from canonical.launchpad.webapp.servers import LaunchpadTestRequest
    >>> from lp.bugs.interfaces.bug import IBugSet
    >>> login('test@canonical.com')
    >>> bug_nine = getUtility(IBugSet).get(9)
    >>> ubuntu_thunderbird_task = bug_nine.bugtasks[1]
    >>> ubuntu_thunderbird_task.status.title
    'Confirmed'

    >>> edit_form = {
    ...    'ubuntu_thunderbird.actions.save': 'Save Changes',
    ...    'ubuntu_thunderbird.status': 'In Progress',
    ...    'ubuntu_thunderbird.importance':
    ...        ubuntu_thunderbird_task.importance.title,
    ...    'ubuntu_thunderbird.ubuntu_thunderbird.assignee.option':
    ...        'ubuntu_thunderbird.assignee.assign_to_nobody',
    ...    'ubuntu_thunderbird.sourcepackagename':
    ...        ubuntu_thunderbird_task.sourcepackagename.name}
    >>> request = LaunchpadTestRequest(method='POST', form=edit_form)
    >>> edit_view = getMultiAdapter(
    ...     (ubuntu_thunderbird_task, request), name='+editstatus')
    >>> edit_view.initialize()
    >>> ubuntu_thunderbird_task.status.title
    'In Progress'


== Edit the Package ==

When editing the package of a distribution task, the user may enter
either a binary or a source package name. We only deal with bugs on
source packages, though, so if a binary name is entered, it gets mapped
to the correct source package. For example, the binary package
linux-2.6.12 is built from the source package linux-source-2.6.15, so
if linux-2.6.12 is entered in the package field, the bugtask will be
assigned to linux-source-2.6.15 instead.


    >>> ubuntu_thunderbird = ubuntu_thunderbird_task.sourcepackagename
    >>> edit_form['ubuntu_thunderbird.sourcepackagename'] = u'linux-2.6.12'
    >>> request = LaunchpadTestRequest(method='POST', form=edit_form)
    >>> edit_view = getMultiAdapter(
    ...     (ubuntu_thunderbird_task, request), name='+editstatus')
    >>> edit_view.initialize()
    >>> ubuntu_thunderbird_task.sourcepackagename.name
    u'linux-source-2.6.15'

A notification was added informing the user that the binary package was
changed to the corresponding source package.

    >>> for notification in edit_view.request.response.notifications:
    ...     print notification.message
    'linux-2.6.12' is a binary package. This bug has been assigned to
    its source package 'linux-source-2.6.15' instead.
    The bug supervisor for linux-source-2.6.15 (Ubuntu) has been
    subscribed to this bug.

    >>> ubuntu_thunderbird_task.sourcepackagename = ubuntu_thunderbird

If we try to change the source package to package name that doesn't
exist in Launchpad. we'll get an error message.

    >>> edit_form['ubuntu_thunderbird.sourcepackagename'] = u'no-such-package'
    >>> request = LaunchpadTestRequest(form=edit_form, method='POST')
    >>> edit_view = getMultiAdapter(
    ...     (ubuntu_thunderbird_task, request), name='+editstatus')
    >>> edit_view.initialize()
    >>> for error in edit_view.errors:
    ...     print error
<<<<<<< HEAD
    (u"Launchpad doesn't know of any source package named 'no-such-package' in Ubuntu.", None)

If we try to change the source package to a package name that another
distribution task already has, an error message will occur. First,
let's add an evolution (Ubuntu) task to bug two.

    >>> from lp.bugs.interfaces.bugtask import IBugTaskSet
    >>> from lp.registry.interfaces.distribution import IDistributionSet
    >>> bug_two = getUtility(IBugSet).get(2)
    >>> ubuntu = getUtility(IDistributionSet).getByName("ubuntu")
    >>> ubuntu_evolution = ubuntu.getSourcePackage('evolution')
    >>> ubuntu_evolution_task = getUtility(IBugTaskSet).createTask(
    ...     bug=bug_two, owner=getUtility(ILaunchBag).user,
    ...     distribution=ubuntu,
    ...     sourcepackagename=ubuntu_evolution.sourcepackagename)
    >>> import transaction
    >>> transaction.commit()

Now we try changing the generic Ubuntu task to evolution, which will
fail.

    >>> ubuntu_task = bug_two.bugtasks[1]
    >>> ubuntu_task.bugtargetdisplayname
    u'Ubuntu'
    >>> edit_form = {
    ...    'ubuntu.actions.save': 'Save Changes',
    ...    'ubuntu.status': 'In Progress',
    ...    'ubuntu.importance':
    ...        ubuntu_thunderbird_task.importance.title,
    ...    'ubuntu.ubuntu_thunderbird.assignee.option':
    ...        'ubuntu.assignee.assign_to_nobody',
    ...    'ubuntu.sourcepackagename': ubuntu_evolution.name,
    ...     }
    >>> request = LaunchpadTestRequest(form=edit_form, method='POST')
    >>> edit_view = getMultiAdapter(
    ...     (ubuntu_task, request), name='+editstatus')
    >>> edit_view.initialize()
    >>> for error in edit_view.errors:
    ...     print error
    This bug has already been reported on evolution (ubuntu).

This also works if we try to reassign an accepted distribution series
task. Since we aren't allowed to edit the current development task
directly, let's add a grumpy task first.

    >>> login('foo.bar@canonical.com')
    >>> ubuntu_grumpy = ubuntu.getSeries('grumpy')
    >>> nomination = bug_two.addNomination(
    ...     target=ubuntu_grumpy, owner=getUtility(ILaunchBag).user)
    >>> nomination.approve(getUtility(ILaunchBag).user)
    >>> transaction.commit()

    >>> ubuntu_grumpy_task = bug_two.bugtasks[5]
    >>> ubuntu_grumpy_task.bugtargetdisplayname
    u'Ubuntu Grumpy'

    >>> edit_form = {
    ...    'ubuntu_grumpy.actions.save': 'Save Changes',
    ...    'ubuntu_grumpy.status': 'In Progress',
    ...    'ubuntu_grumpy.importance':
    ...        ubuntu_grumpy_task.importance.title,
    ...    'ubuntu_grumpy.assignee.option':
    ...        'ubuntu_grumpy.assignee.assign_to_nobody',
    ...    'ubuntu_grumpy.sourcepackagename': ubuntu_evolution.name,
    ...     }
    >>> request = LaunchpadTestRequest(form=edit_form, method='POST')
    >>> edit_view = getMultiAdapter(
    ...     (ubuntu_grumpy_task, request), name='+editstatus')
    >>> edit_view.initialize()
    >>> for error in edit_view.errors:
    ...     print error
    This bug has already been reported on evolution (ubuntu).

    >>> login('test@canonical.com')
=======
    (u"Launchpad doesn't know of any source package named 'no-such-package'
     in Ubuntu.", None)
>>>>>>> ab629a91

An error is reported to the user when a bug is retargeted and there is
an existing task for the same target.

== Edit the Product ==

+editstatus allows a bug to be retargeted to another product.

    >>> login('test@canonical.com')
    >>> bug_seven = getUtility(IBugSet).get(7)
    >>> product_task = bug_seven.bugtasks[0]
    >>> product_task.bugtargetname
    u'evolution'

    >>> edit_form = {
    ...    'evolution.actions.save': 'Save Changes',
    ...    'evolution.status': product_task.status.title,
    ...    'evolution.importance':
    ...        product_task.importance.title,
    ...    'evolution.evolution.assignee.option':
    ...        'evolution.assignee.assign_to_nobody',
    ...    'evolution.product': 'firefox',
    ...     }
    >>> request = LaunchpadTestRequest(form=edit_form, method='POST')
    >>> edit_view = getMultiAdapter(
    ...     (product_task, request), name='+editstatus')
    >>> edit_view.initialize()
    >>> [str(error) for error in edit_view.errors]
    []
    >>> product_task.bugtargetname
    u'firefox'

If no product name is given, an error message is displayed.

    >>> edit_form = {
    ...    'firefox.actions.save': 'Save Changes',
    ...    'firefox.status': product_task.status.title,
    ...    'firefox.importance':
    ...        product_task.importance.title,
    ...    'firefox.firefox.assignee.option':
    ...        'firefox.assignee.assign_to_nobody',
    ...    'firefox.product': '',
    ...     }
    >>> request = LaunchpadTestRequest(form=edit_form, method='POST')
    >>> edit_view = getMultiAdapter(
    ...     (product_task, request), name='+editstatus')
    >>> edit_view.initialize()
    >>> for error in edit_view.errors:
    ...     print error
    Enter a project name


== Bug Watch Linkage ==

Let's edit a bugtask which is linked to a remote bug. The most
important thing to edit is the bug watch, since it controls the status
information about the bug task. To show it how it works we remove the
link temporarily:

    >>> bug_nine = getUtility(IBugSet).get(9)
    >>> thunderbird_task = bug_nine.bugtasks[0]
    >>> bugzilla_watch = thunderbird_task.bugwatch
    >>> thunderbird_task.bugwatch = None

Now we simulate that the bug watch got updated:

    >>> from zope.security.proxy import removeSecurityProxy
    >>> removeSecurityProxy(bugzilla_watch).remotestatus = 'RESOLVED FIXED'

If we now link the bugtask to the bug watch, the bugtask's status will
be set to Unknown:

XXX: We really should update the status from the bug watch, but that's
     not trivial to do at the moment. I will fix this later.
     -- Bjorn Tillenius, 2006-03-01

    >>> from lp.bugs.interfaces.bugtask import BugTaskStatus
    >>> thunderbird_task.transitionToStatus(
    ...     BugTaskStatus.NEW, getUtility(ILaunchBag).user)
    >>> request = LaunchpadTestRequest(
    ...     method='POST',
    ...     form={
    ...         'thunderbird.actions.save': 'Save Changes',
    ...         'thunderbird.status': 'Confirmed',
    ...         'thunderbird.importance': 'Critical',
    ...         'thunderbird.bugwatch': '6'})
    >>> edit_view = getMultiAdapter(
    ...     (thunderbird_task, request), name='+editstatus')
    >>> edit_view.initialize()
    >>> thunderbird_task.bugwatch == bugzilla_watch
    True
    >>> thunderbird_task.status.title
    'Unknown'

If we unlink the bug watch, the bugtask's status and importance will be
set to their default values:

    >>> request = LaunchpadTestRequest(
    ...     method='POST',
    ...     form={
    ...         'thunderbird.actions.save': 'Save Changes',
    ...         'thunderbird.bugwatch-empty-marker': '1'})
    >>> edit_view = getMultiAdapter(
    ...     (thunderbird_task, request), name='+editstatus')
    >>> edit_view.initialize()
    >>> thunderbird_task.bugwatch is None
    True

    >>> from lp.bugs.interfaces.bugtask import IBugTask
    >>> thunderbird_task.status == IBugTask['status'].default
    True
    >>> thunderbird_task.importance == IBugTask['importance'].default
    True


== Milestone Editing Permissions ==

A milestone can be edited only by a user with launchpad.Edit permissions
on the distribution or product context. When the user has this
permission, the edit page renders an input widget, otherwise it renders
a display widget.

    >>> from zope.app.form.interfaces import IInputWidget
    >>> from lp.bugs.interfaces.bugtask import IBugTaskSet

The distribution owner gets an edit widget for the distribution task.

    >>> login("mark@example.com")

    >>> request = LaunchpadTestRequest()
    >>> ubuntu_task = getUtility(IBugTaskSet).get(17)
    >>> bugtask_edit_view = getMultiAdapter(
    ...     (ubuntu_task, request), name="+editstatus")
    >>> bugtask_edit_view.initialize()

    >>> IInputWidget.providedBy(bugtask_edit_view.widgets['milestone'])
    True

But an unprivileged user does not.

    >>> from zope.app.form.browser import ItemDisplayWidget

    >>> login("no-priv@canonical.com")

    >>> bugtask_edit_view = getMultiAdapter(
    ...     (ubuntu_task, request), name="+editstatus")
    >>> bugtask_edit_view.initialize()

    >>> isinstance(bugtask_edit_view.widgets['milestone'], ItemDisplayWidget)
    True

A bug supervisor can also change the milestone. Let's set no-priv as
Ubuntu's bug supervisor.

    >>> from lp.registry.interfaces.person import IPersonSet
    >>> from lp.registry.interfaces.distribution import IDistributionSet

    >>> login("foo.bar@canonical.com")
    >>> ubuntu = getUtility(IDistributionSet).getByName("ubuntu")
    >>> no_priv = getUtility(IPersonSet).getByName("no-priv")
    >>> ubuntu.setBugSupervisor(no_priv, no_priv)

Unlike before, no-priv can now edit the milestone.

    >>> bugtask_edit_view = getMultiAdapter(
    ...     (ubuntu_task, request), name="+editstatus")
    >>> bugtask_edit_view.initialize()

    >>> IInputWidget.providedBy(bugtask_edit_view.widgets['milestone'])
    True<|MERGE_RESOLUTION|>--- conflicted
+++ resolved
@@ -77,85 +77,8 @@
     >>> edit_view.initialize()
     >>> for error in edit_view.errors:
     ...     print error
-<<<<<<< HEAD
-    (u"Launchpad doesn't know of any source package named 'no-such-package' in Ubuntu.", None)
-
-If we try to change the source package to a package name that another
-distribution task already has, an error message will occur. First,
-let's add an evolution (Ubuntu) task to bug two.
-
-    >>> from lp.bugs.interfaces.bugtask import IBugTaskSet
-    >>> from lp.registry.interfaces.distribution import IDistributionSet
-    >>> bug_two = getUtility(IBugSet).get(2)
-    >>> ubuntu = getUtility(IDistributionSet).getByName("ubuntu")
-    >>> ubuntu_evolution = ubuntu.getSourcePackage('evolution')
-    >>> ubuntu_evolution_task = getUtility(IBugTaskSet).createTask(
-    ...     bug=bug_two, owner=getUtility(ILaunchBag).user,
-    ...     distribution=ubuntu,
-    ...     sourcepackagename=ubuntu_evolution.sourcepackagename)
-    >>> import transaction
-    >>> transaction.commit()
-
-Now we try changing the generic Ubuntu task to evolution, which will
-fail.
-
-    >>> ubuntu_task = bug_two.bugtasks[1]
-    >>> ubuntu_task.bugtargetdisplayname
-    u'Ubuntu'
-    >>> edit_form = {
-    ...    'ubuntu.actions.save': 'Save Changes',
-    ...    'ubuntu.status': 'In Progress',
-    ...    'ubuntu.importance':
-    ...        ubuntu_thunderbird_task.importance.title,
-    ...    'ubuntu.ubuntu_thunderbird.assignee.option':
-    ...        'ubuntu.assignee.assign_to_nobody',
-    ...    'ubuntu.sourcepackagename': ubuntu_evolution.name,
-    ...     }
-    >>> request = LaunchpadTestRequest(form=edit_form, method='POST')
-    >>> edit_view = getMultiAdapter(
-    ...     (ubuntu_task, request), name='+editstatus')
-    >>> edit_view.initialize()
-    >>> for error in edit_view.errors:
-    ...     print error
-    This bug has already been reported on evolution (ubuntu).
-
-This also works if we try to reassign an accepted distribution series
-task. Since we aren't allowed to edit the current development task
-directly, let's add a grumpy task first.
-
-    >>> login('foo.bar@canonical.com')
-    >>> ubuntu_grumpy = ubuntu.getSeries('grumpy')
-    >>> nomination = bug_two.addNomination(
-    ...     target=ubuntu_grumpy, owner=getUtility(ILaunchBag).user)
-    >>> nomination.approve(getUtility(ILaunchBag).user)
-    >>> transaction.commit()
-
-    >>> ubuntu_grumpy_task = bug_two.bugtasks[5]
-    >>> ubuntu_grumpy_task.bugtargetdisplayname
-    u'Ubuntu Grumpy'
-
-    >>> edit_form = {
-    ...    'ubuntu_grumpy.actions.save': 'Save Changes',
-    ...    'ubuntu_grumpy.status': 'In Progress',
-    ...    'ubuntu_grumpy.importance':
-    ...        ubuntu_grumpy_task.importance.title,
-    ...    'ubuntu_grumpy.assignee.option':
-    ...        'ubuntu_grumpy.assignee.assign_to_nobody',
-    ...    'ubuntu_grumpy.sourcepackagename': ubuntu_evolution.name,
-    ...     }
-    >>> request = LaunchpadTestRequest(form=edit_form, method='POST')
-    >>> edit_view = getMultiAdapter(
-    ...     (ubuntu_grumpy_task, request), name='+editstatus')
-    >>> edit_view.initialize()
-    >>> for error in edit_view.errors:
-    ...     print error
-    This bug has already been reported on evolution (ubuntu).
-
-    >>> login('test@canonical.com')
-=======
     (u"Launchpad doesn't know of any source package named 'no-such-package'
      in Ubuntu.", None)
->>>>>>> ab629a91
 
 An error is reported to the user when a bug is retargeted and there is
 an existing task for the same target.
