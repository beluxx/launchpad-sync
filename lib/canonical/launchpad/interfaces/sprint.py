# Copyright 2005 Canonical Ltd.  All rights reserved.

"""Interfaces for a Sprint (a meeting, conference or hack session). A Sprint
basically consists of a bunch of people getting together to discuss some
specific issues.
"""

__metaclass__ = type

__all__ = [
    'ISprint',
    'ISprintSet',
    ]

<<<<<<< HEAD
=======

>>>>>>> 3f146629
from zope.interface import Interface, Attribute

from zope.schema import Datetime, Int, Choice, Text, TextLine

from canonical.launchpad import _
from canonical.launchpad.validators.name import name_validator 
from canonical.launchpad.interfaces import IHasOwner, IHasSpecifications

<<<<<<< HEAD
from canonical.launchpad import _
=======
>>>>>>> 3f146629

class ISprint(IHasOwner, IHasSpecifications):
    """A sprint, or conference, or meeting."""

    name = TextLine(
        title=_('Name'), required=True, description=_('A unique name '
        'for this sprint, or conference, or meeting. This will part of '
        'the URL so pick something short. A single word is all you get.'),
        constraint=name_validator)
    title = TextLine(
        title=_('Title'), required=True, description=_("Please provide "
        "a title for this meeting. This will be shown in listings of "
        "meetings."))
    summary = Text(
        title=_('Summary'), required=True, description=_("A one-paragraph "
        "summary of the meeting plans and goals. Put the rest in a web "
        "page and link to it using the field below."))
    address = Text(
        title=_('Meeting Address'), required=False,
        description=_("The address of the meeting venue."))
    home_page = TextLine(
        title=_('Home Page'), required=False, description=_("A web page "
        "with further information about the event."))
    owner = Choice(title=_('Owner'), required=True, readonly=True,
        vocabulary='ValidPersonOrTeam')
    time_zone = Choice(
        title=_('Timezone'), required=True, description=_('The time '
        'zone in which this sprint, or conference, takes place. '),
        vocabulary='TimezoneName')
    time_starts = Datetime(
        title=_('Starting Date and Time'), required=True)
    time_ends = Datetime(
        title=_('Finishing Date and Time'), required=True)
    datecreated = Datetime(
        title=_('Date Created'), required=True, readonly=True)

    # joins
    attendees = Attribute('The set of attendees at this sprint.')
    attendances = Attribute('The set of SprintAttendance records.')
    
    def specifications(quantity=None):
        """Inherited from IHasSpecifications. 
        In this case it returns Specifications to be discussed at this 
        sprint, and by default only shows specifications that are not 
        complete."""
    
    def specificationLinks(status=None):
        """Return the SprintSpecification records matching the status given,
        or all of them if no status is passed. They should be in order of
        priority, highest first.
        """

    # subscription-related methods
    def attend(person, time_starts, time_ends):
        """Record that this person will be attending the Sprint."""
        
    def removeAttendance(person):
        """Remove the person's attendance record."""

    # bug linking
    def linkSpecification(spec):
        """Link this sprint to the given specification."""

    def unlinkSpecification(spec):
        """Remove this specification from the sprint spec list."""


# Interfaces for containers
class ISprintSet(Interface):
    """A container for sprints."""

    title = Attribute('Title')

    def __iter__():
        """Iterate over all Sprints, in reverse time_start order."""

    def __getitem__(name):
        """Get a specific Sprint."""

    def new(owner, name, title, time_starts, time_ends, summary=None,
        description=None):
        """Create a new sprint."""

<|MERGE_RESOLUTION|>--- conflicted
+++ resolved
@@ -12,22 +12,13 @@
     'ISprintSet',
     ]
 
-<<<<<<< HEAD
-=======
-
->>>>>>> 3f146629
 from zope.interface import Interface, Attribute
-
 from zope.schema import Datetime, Int, Choice, Text, TextLine
 
 from canonical.launchpad import _
-from canonical.launchpad.validators.name import name_validator 
+from canonical.launchpad.validators.name import name_validator
 from canonical.launchpad.interfaces import IHasOwner, IHasSpecifications
 
-<<<<<<< HEAD
-from canonical.launchpad import _
-=======
->>>>>>> 3f146629
 
 class ISprint(IHasOwner, IHasSpecifications):
     """A sprint, or conference, or meeting."""
