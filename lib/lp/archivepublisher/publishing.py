--- conflicted
+++ resolved
@@ -1682,24 +1682,16 @@
             # Schedule i18n files for inclusion in the Release file.
             all_series_files.add(os.path.join(i18n_subpath, i18n_file))
 
-<<<<<<< HEAD
-        if distroseries.publish_i18n_index:
-            with open(os.path.join(i18n_dir, "Index"), "wb") as f:
-=======
         i18n_file_name = os.path.join(i18n_dir, "Index")
         if distroseries.publish_i18n_index:
             with open(i18n_file_name, "wb") as f:
->>>>>>> acfe7f08
                 i18n_index.dump(f, "utf-8")
 
             # Schedule this for inclusion in the Release file.
             all_series_files.add(os.path.join(component, "i18n", "Index"))
-<<<<<<< HEAD
-=======
         else:
             if os.path.exists(i18n_file_name):
                 os.unlink(i18n_file_name)
->>>>>>> acfe7f08
 
     def _readIndexFileHashes(
         self, suite, file_name, subpath=None, real_file_name=None
