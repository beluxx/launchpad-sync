<configure
    xmlns="http://namespaces.zope.org/zope"
    i18n_domain="launchpad">

<subscriber
   for="canonical.launchpad.interfaces.IBug
        canonical.launchpad.event.interfaces.ISQLObjectCreatedEvent"
   handler="canonical.launchpad.subscribers.bugcreation.at_least_one_task" />

<subscriber
   for="canonical.launchpad.interfaces.IBug
        canonical.launchpad.event.interfaces.ISQLObjectCreatedEvent"
   handler="canonical.launchpad.mailnotification.notify_bug_added" />

<subscriber
   for="canonical.launchpad.interfaces.IBug
        canonical.launchpad.event.interfaces.ISQLObjectCreatedEvent"
   handler="canonical.launchpad.subscribers.karma.bug_created" />

<subscriber
   for="canonical.launchpad.interfaces.IBug
        canonical.launchpad.event.interfaces.ISQLObjectToBeModifiedEvent"
   handler="canonical.launchpad.subscribers.bugprivacy.make_subscriptions_explicit_on_private_bug" />

<subscriber
   for="canonical.launchpad.interfaces.IBug
        canonical.launchpad.event.interfaces.ISQLObjectModifiedEvent"
   handler="canonical.launchpad.mailnotification.notify_bug_modified" />

<subscriber
   for="canonical.launchpad.interfaces.IBug
        canonical.launchpad.event.interfaces.ISQLObjectModifiedEvent"
   handler="canonical.launchpad.subscribers.karma.bug_modified" />

<subscriber
<<<<<<< HEAD
   for="canonical.launchpad.interfaces.IBugTask
        canonical.launchpad.event.interfaces.ISQLObjectCreatedEvent"
   handler="canonical.launchpad.mailnotification.notify_bugtask_added" />

<subscriber
   for="canonical.launchpad.interfaces.IBugTask
        zope.app.event.interfaces.IObjectCreatedEvent"
   handler="canonical.launchpad.subscribers.karma.bugtask_created" />

<subscriber
   for="canonical.launchpad.interfaces.IBugTask
        canonical.launchpad.event.interfaces.ISQLObjectModifiedEvent"
   handler="canonical.launchpad.mailnotification.notify_bugtask_edited" />

<subscriber
   for="canonical.launchpad.interfaces.IBugTask
        canonical.launchpad.event.interfaces.ISQLObjectModifiedEvent"
   handler="canonical.launchpad.subscribers.karma.bugtask_modified" />

<subscriber
=======
>>>>>>> 435bba55
   for="canonical.launchpad.interfaces.IBugMessage
        canonical.launchpad.event.interfaces.ISQLObjectCreatedEvent"
   handler="canonical.launchpad.mailnotification.notify_bug_comment_added" />

<subscriber
   for="canonical.launchpad.interfaces.IBugMessage
        canonical.launchpad.event.interfaces.ISQLObjectCreatedEvent"
   handler="canonical.launchpad.subscribers.karma.bug_comment_added" />

<<<<<<< HEAD
<!-- XXX: Brad Bollenbach, 2005-04-12:

    Disabling infestation notifications for now because realistically,
    nobody should be seriously counting on much useful behaviour from these
    yet, because we haven't yet nailed down exactly what the semantics
    behind these things are. I'd rather not maintain infestation related
    code until we are clear on such semantics.

<subscriber
    for="canonical.launchpad.interfaces.IBugProductInfestation
    zope.app.event.interfaces.IObjectCreatedEvent"
    handler="canonical.launchpad.mailnotification.notify_bug_product_infestation_added"
    />

<subscriber
   for="canonical.launchpad.interfaces.IBugProductInfestation
        canonical.launchpad.event.interfaces.ISQLObjectModifiedEvent"
   handler="canonical.launchpad.mailnotification.notify_bug_product_infestation_modified" />

<subscriber
   for="canonical.launchpad.interfaces.IBugPackageInfestation
        zope.app.event.interfaces.IObjectCreatedEvent"
   handler="canonical.launchpad.mailnotification.notify_bug_package_infestation_added" />

<subscriber
   for="canonical.launchpad.interfaces.IBugPackageInfestation
        canonical.launchpad.event.interfaces.ISQLObjectModifiedEvent"
   handler="canonical.launchpad.mailnotification.notify_bug_package_infestation_modified" />

-->

=======
>>>>>>> 435bba55
<subscriber
   for="canonical.launchpad.interfaces.IBugExternalRef
        canonical.launchpad.event.interfaces.ISQLObjectCreatedEvent"
   handler="canonical.launchpad.subscribers.karma.extref_added" />

<subscriber
   for="canonical.launchpad.interfaces.IBugExternalRef
        canonical.launchpad.event.interfaces.ISQLObjectCreatedEvent"
   handler="canonical.launchpad.mailnotification.notify_bug_external_ref_added" />

<subscriber
   for="canonical.launchpad.interfaces.IBugExternalRef
        canonical.launchpad.event.interfaces.ISQLObjectModifiedEvent"
   handler="canonical.launchpad.mailnotification.notify_bug_external_ref_edited" />

<subscriber
   for="canonical.launchpad.interfaces.IBugCve
        canonical.launchpad.event.interfaces.ISQLObjectCreatedEvent"
   handler="canonical.launchpad.mailnotification.notify_bug_cve_added" />

<subscriber
   for="canonical.launchpad.interfaces.IBugCve
        canonical.launchpad.event.interfaces.ISQLObjectDeletedEvent"
   handler="canonical.launchpad.mailnotification.notify_bug_cve_deleted" />

<subscriber
   for="canonical.launchpad.interfaces.IBugCve
        canonical.launchpad.event.interfaces.ISQLObjectCreatedEvent"
   handler="canonical.launchpad.subscribers.karma.cve_added" />

<subscriber
   for="canonical.launchpad.interfaces.IBugWatch
        canonical.launchpad.event.interfaces.ISQLObjectCreatedEvent"
   handler="canonical.launchpad.subscribers.karma.bugwatch_added" />

<subscriber
   for="canonical.launchpad.interfaces.IBugWatch
        canonical.launchpad.event.interfaces.ISQLObjectCreatedEvent"
   handler="canonical.launchpad.mailnotification.notify_bug_watch_added" />

<subscriber
   for="canonical.launchpad.interfaces.IBugWatch
        canonical.launchpad.event.interfaces.ISQLObjectModifiedEvent"
   handler="canonical.launchpad.mailnotification.notify_bug_watch_modified" />

<subscriber
   for="canonical.launchpad.interfaces.IBugAttachment
        canonical.launchpad.event.interfaces.ISQLObjectCreatedEvent"
   handler="canonical.launchpad.mailnotification.notify_bug_attachment_added" />

</configure><|MERGE_RESOLUTION|>--- conflicted
+++ resolved
@@ -33,29 +33,6 @@
    handler="canonical.launchpad.subscribers.karma.bug_modified" />
 
 <subscriber
-<<<<<<< HEAD
-   for="canonical.launchpad.interfaces.IBugTask
-        canonical.launchpad.event.interfaces.ISQLObjectCreatedEvent"
-   handler="canonical.launchpad.mailnotification.notify_bugtask_added" />
-
-<subscriber
-   for="canonical.launchpad.interfaces.IBugTask
-        zope.app.event.interfaces.IObjectCreatedEvent"
-   handler="canonical.launchpad.subscribers.karma.bugtask_created" />
-
-<subscriber
-   for="canonical.launchpad.interfaces.IBugTask
-        canonical.launchpad.event.interfaces.ISQLObjectModifiedEvent"
-   handler="canonical.launchpad.mailnotification.notify_bugtask_edited" />
-
-<subscriber
-   for="canonical.launchpad.interfaces.IBugTask
-        canonical.launchpad.event.interfaces.ISQLObjectModifiedEvent"
-   handler="canonical.launchpad.subscribers.karma.bugtask_modified" />
-
-<subscriber
-=======
->>>>>>> 435bba55
    for="canonical.launchpad.interfaces.IBugMessage
         canonical.launchpad.event.interfaces.ISQLObjectCreatedEvent"
    handler="canonical.launchpad.mailnotification.notify_bug_comment_added" />
@@ -65,40 +42,6 @@
         canonical.launchpad.event.interfaces.ISQLObjectCreatedEvent"
    handler="canonical.launchpad.subscribers.karma.bug_comment_added" />
 
-<<<<<<< HEAD
-<!-- XXX: Brad Bollenbach, 2005-04-12:
-
-    Disabling infestation notifications for now because realistically,
-    nobody should be seriously counting on much useful behaviour from these
-    yet, because we haven't yet nailed down exactly what the semantics
-    behind these things are. I'd rather not maintain infestation related
-    code until we are clear on such semantics.
-
-<subscriber
-    for="canonical.launchpad.interfaces.IBugProductInfestation
-    zope.app.event.interfaces.IObjectCreatedEvent"
-    handler="canonical.launchpad.mailnotification.notify_bug_product_infestation_added"
-    />
-
-<subscriber
-   for="canonical.launchpad.interfaces.IBugProductInfestation
-        canonical.launchpad.event.interfaces.ISQLObjectModifiedEvent"
-   handler="canonical.launchpad.mailnotification.notify_bug_product_infestation_modified" />
-
-<subscriber
-   for="canonical.launchpad.interfaces.IBugPackageInfestation
-        zope.app.event.interfaces.IObjectCreatedEvent"
-   handler="canonical.launchpad.mailnotification.notify_bug_package_infestation_added" />
-
-<subscriber
-   for="canonical.launchpad.interfaces.IBugPackageInfestation
-        canonical.launchpad.event.interfaces.ISQLObjectModifiedEvent"
-   handler="canonical.launchpad.mailnotification.notify_bug_package_infestation_modified" />
-
--->
-
-=======
->>>>>>> 435bba55
 <subscriber
    for="canonical.launchpad.interfaces.IBugExternalRef
         canonical.launchpad.event.interfaces.ISQLObjectCreatedEvent"
