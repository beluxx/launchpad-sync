<metal:page define-macro="master"><metal:doctype define-slot="doctype"><!DOCTYPE html PUBLIC "-//W3C//DTD XHTML 1.0 Transitional//EN" "http://www.w3.org/TR/xhtml1/DTD/xhtml1-transitional.dtd"></metal:doctype>
<metal:block define-slot="top_slot" />
<html xmlns="http://www.w3.org/1999/xhtml" xml:lang="en" lang="en"
    tal:attributes="lang default_language|default;
                    xml:lang default_language|default;">
  <head>
    <title tal:content="CONTEXTS/fmt:pagetitle">Launchpad</title>
    <!-- Launchpad JS code -->
    <script type="text/javascript" src="/@@/launchpad.js"></script>
    <script type="text/javascript" src="/@@/sorttable.js"></script>
    <script type="text/javascript" src="/@@/MochiKit/MochiKit.js"></script>
    <script type="text/javascript" src="/@@/SignalWrapper.js"></script>
    <script type="text/javascript" src="/@@/lpmenu.js"></script>
    <!-- Launchpad style sheet -->
    <style type="text/css"
        media="screen">@import url(/@@/launchpad.css);</style>
    <link rel="shortcut icon" href="/@@/launchpad" />
    <metal:block define-slot="head_epilogue"></metal:block>
  </head>
  <body onload="lpmenu.initialize(['menuroot'], 
                    '/',
                    'menupreload',
                    [],
                    '2em', 16, true);" id="document">
    <div id="menucontainer">
      <ul id="menuroot" class="menuroot">
        <tal:hierarchy content="structure context/@@+breadcrumbs" />
      </ul>
    </div>
    <div class="userLog">
      <tal:login tal:content="structure context/@@login_status" />
    </div>
    <div tal:condition="columns1|nothing" class="body">
      <tal:maintenance replace="structure context/@@+maintenancemessage" />

        <div class="pageheading">
          <metal:block define-slot="pageheading">
          </metal:block>
        </div>
        <tal:notifications
          define="notifications request/notifications"
          condition="notifications"
        ><metal:notifications
            use-macro="context/@@+main-template-macros/notifications" />
        </tal:notifications>
        <metal:block define-slot="main">
        </metal:block>

    </div>
    <div tal:condition="not: columns1|nothing" class="columns">
      <tal:maintenance replace="structure context/@@+maintenancemessage" />

        <div id="portal-columns">
          <div id="portal-column-content">
            <div class="pageheading">
              <metal:block define-slot="pageheading">
              </metal:block>
            </div>
            <div id="region-content">
              <tal:block
                define="notifications request/notifications"
                condition="notifications"
              >
                <metal:notifications
                  use-macro="context/@@+main-template-macros/notifications" />
              </tal:block>

              <metal:main define-slot="main" tal:condition="nothing">
                <p>Main content area.</p>
              </metal:main>
            </div>
          </div>
        <!-- start of right (by default at least) column -->
        <div id="portal-column-two">
          <metal:portlets define-slot="portlets_two">
          </metal:portlets>
          &nbsp; <tal:x condition="nothing">Forces the left column to show up.</tal:x>
        </div>
        <!-- start of the left (by default at least) column -->
        <div id="portal-column-one">
          <tal:notlogin condition="python: '+login' not in request.getURL()">
              <tal:menu
                 condition="not:exists:body"
                 replace="structure CONTEXTS/@@+menubox"
                 />

              <ul
                 tal:define="facetmenu CONTEXTS/menu:facet"
                 tal:condition="facetmenu"
                 class="facets"
              >
                <tal:facet repeat="link facetmenu">
                  <tal:available condition="link/enabled">
                    <li
                       tal:condition="link/selected"
                       tal:attributes="title link/summary"
                       class="current"
                       >
                      <a tal:condition="link/linked"
                         tal:attributes="href link/url"
                         tal:content="structure link/escapedtext"
                         >abc</a>
                      <span
                         tal:condition="not: link/linked"
                         tal:replace="structure link/escapedtext"
                         >def</span>
                    </li>
                    <li
                       tal:condition="not: link/selected"
                       tal:attributes="title link/summary"
                       ><a
                           tal:attributes="href link/url"
                           tal:content="structure link/escapedtext"
                           >ghi</a><span
                                      class="disabled"
                                      tal:condition="not: link/linked"
                                      tal:content="structure link/escapedtext"
                                      >jkl</span></li>
                  </tal:available>
                  <li
                     tal:condition="not: link/enabled"
                     tal:attributes="title link/summary"
                     tal:content="structure link/escapedtext"
                     class="unavailable"
                     />
                </tal:facet>
              </ul>
          </tal:notlogin>
          <div metal:define-slot="portlets_one">
          </div>
        </div>
      </div>
      <!-- end column wrapper -->
      <div class="visualClear">&nbsp;</div>
    </div>
    <div class="footer">
      <a href="/malone">Malone</a> &ndash;
      <a href="/specs">Blueprint</a> &ndash;
      <a href="/rosetta">Rosetta</a> &ndash;
      <a href="/support">Tech&nbsp;support</a> &ndash;
      <a href="/bazaar">Bazaar</a> &ndash;
      Copyright&nbsp;2004-2006&nbsp;<a href="http://canonical.com/">Canonical&nbsp;Ltd.</a>
      &ndash;  <a href="/legal">Copyright&nbsp;terms</a> &ndash;
      <a href="/feedback">Help&nbsp;us&nbsp;improve</a> &ndash;
      <a href="/faq">FAQ</a>
  </div>
    <div id="menupreload">
      <ul class="menu" lpm:mid="root" lpm:midbase="/$$/+menudata">
<<<<<<< HEAD
        <li class="item container" lpm:midpart="products"><a href="/products">Products</a></li>
=======
        <li class="item"><a href="/products">Products</a></li>
>>>>>>> cd1e7f0b
        <li class="item"><a href="/distros">Distributions</a></li>
        <li class="item"><a href="/people">People</a></li>
        <li class="item"><a href="/projects">Projects</a></li>
        <li class="item"><a href="/sprints">Meetings</a></li>
    </div>
</body>
</html>
</metal:page><|MERGE_RESOLUTION|>--- conflicted
+++ resolved
@@ -146,11 +146,7 @@
   </div>
     <div id="menupreload">
       <ul class="menu" lpm:mid="root" lpm:midbase="/$$/+menudata">
-<<<<<<< HEAD
-        <li class="item container" lpm:midpart="products"><a href="/products">Products</a></li>
-=======
         <li class="item"><a href="/products">Products</a></li>
->>>>>>> cd1e7f0b
         <li class="item"><a href="/distros">Distributions</a></li>
         <li class="item"><a href="/people">People</a></li>
         <li class="item"><a href="/projects">Projects</a></li>
