--- conflicted
+++ resolved
@@ -14,11 +14,7 @@
     'ISourcePackageRecipeData',
     'ISourcePackageRecipeSource',
     'MINIMAL_RECIPE_TEXT',
-<<<<<<< HEAD
-=======
     'TooManyBuilds',
-    'TooNewRecipeFormat',
->>>>>>> 6f1022e1
     ]
 
 
@@ -49,27 +45,6 @@
     %s
     ''')
 
-<<<<<<< HEAD
-=======
-class ForbiddenInstruction(Exception):
-    """A forbidden instruction was found in the recipe."""
-
-    def __init__(self, instruction_name):
-        super(ForbiddenInstruction, self).__init__()
-        self.instruction_name = instruction_name
-
-
-class TooManyBuilds(Exception):
-    """A build was requested that exceeded the quota."""
-
-    def __init__(self, recipe, distroseries):
-        self.recipe = recipe
-        self.distroseries = distroseries
-        msg = (
-            'You have exceeded your quota for recipe %s for distroseries %s'
-            % (self.recipe, distroseries))
-        Exception.__init__(self, msg)
-
 
 class TooNewRecipeFormat(Exception):
     """The format of the recipe supplied was too new."""
@@ -79,7 +54,6 @@
         self.supplied_format = supplied_format
         self.newest_supported = newest_supported
 
->>>>>>> 6f1022e1
 
 class ISourcePackageRecipeData(Interface):
     """A recipe as database data, not text."""
