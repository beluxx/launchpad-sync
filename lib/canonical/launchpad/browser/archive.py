# Copyright 2007 Canonical Ltd.  All rights reserved.

"""Browser views for archive."""

__metaclass__ = type

__all__ = [
    'archive_to_structualheading',
    'ArchiveAdminView',
    'ArchiveActivateView',
    'ArchiveBuildsView',
    'ArchiveContextMenu',
    'ArchiveEditDependenciesView',
    'ArchiveEditView',
    'ArchiveNavigation',
    'ArchivePackageDeletionView',
    'ArchiveView',
    ]

from zope.app.form.browser import TextAreaWidget
from zope.app.form.interfaces import IInputWidget
from zope.app.form.utility import setUpWidget
from zope.component import getUtility
from zope.formlib import form
from zope.schema import Choice, List
from zope.schema.vocabulary import SimpleVocabulary, SimpleTerm

from canonical.cachedproperty import cachedproperty
from canonical.database.sqlbase import flush_database_caches
from canonical.launchpad import _
from canonical.launchpad.browser.build import BuildRecordsView
from canonical.launchpad.browser.sourceslist import (
    SourcesListEntries, SourcesListEntriesView)
from canonical.launchpad.interfaces import (
<<<<<<< HEAD
    ArchivePurpose, IArchive, IArchiveEditDependenciesForm,
    IArchivePackageDeletionForm, IArchiveSet, IBuildSet, IHasBuildRecords,
    ILaunchpadCelebrities, IPPAActivateForm, IStructuralHeaderPresentation,
    NotFoundError, PackagePublishingStatus)
=======
    ArchivePurpose, BuildStatus, IArchive, IArchivePackageDeletionForm,
    IArchiveSet, IBuildSet, IHasBuildRecords, ILaunchpadCelebrities,
    IPPAActivateForm, IStructuralHeaderPresentation, NotFoundError,
    PackagePublishingStatus)
>>>>>>> 36ba665d
from canonical.launchpad.webapp import (
    action, canonical_url, custom_widget, enabled_with_permission,
    stepthrough, ContextMenu, LaunchpadEditFormView,
    LaunchpadFormView, LaunchpadView, Link, Navigation)
from canonical.launchpad.webapp.batching import BatchNavigator
from canonical.launchpad.webapp.menu import structured
from canonical.widgets import LabeledMultiCheckBoxWidget
from canonical.widgets.textwidgets import StrippedTextWidget


class ArchiveNavigation(Navigation):
    """Navigation methods for IArchive."""

    usedfor = IArchive

    def breadcrumb(self):
        return self.context.title

    @stepthrough('+build')
    def traverse_build(self, name):
        try:
            build_id = int(name)
        except ValueError:
            return None
        try:
            return getUtility(IBuildSet).getByBuildID(build_id)
        except NotFoundError:
            return None


class ArchiveContextMenu(ContextMenu):
    """Overview Menu for IArchive."""

    usedfor = IArchive
    links = ['admin', 'edit', 'builds', 'delete', 'edit_dependencies']

    @enabled_with_permission('launchpad.Admin')
    def admin(self):
        text = 'Administer archive'
        return Link('+admin', text, icon='edit')

    @enabled_with_permission('launchpad.Edit')
    def edit(self):
        text = 'Change details'
        return Link('+edit', text, icon='edit')

    def builds(self):
        text = 'View build records'
        return Link('+builds', text, icon='info')

    @enabled_with_permission('launchpad.Edit')
    def delete(self):
        text = 'Delete packages'
        return Link('+delete-packages', text, icon='edit')

    @enabled_with_permission('launchpad.Edit')
    def edit_dependencies(self):
        text = 'Edit dependencies'
        return Link('+edit-dependencies', text, icon='edit')



class ArchiveViewBase:
    """Common features for Archive view classes."""

    @property
    def is_active(self):
        """Whether or not this PPA already have publications in it."""
        return bool(self.context.getPublishedSources())

    @property
    def source_count_text(self):
        """Return the correct form of the source counter notice."""
        if self.context.number_of_sources == 1:
            return '%s source package' % self.context.number_of_sources
        else:
            return '%s source packages' % self.context.number_of_sources

    @property
    def binary_count_text(self):
        """Return the correct form of the binary counter notice."""
        if self.context.number_of_binaries == 1:
            return '%s binary package' % self.context.number_of_binaries
        else:
            return '%s binary packages' % self.context.number_of_binaries


class ArchiveView(ArchiveViewBase, LaunchpadView):
    """Default Archive view class.

    Implements useful actions and collects useful sets for the page template.
    """

    __used_for__ = IArchive

    def initialize(self):
        """Setup infrastructure for the PPA index page.

        Setup sources list entries widget, package filter widget and the
        search result list.
        """
        self.setupSourcesListEntries()
        self.setupStatusFilterWidget()
        self.setupPackageBatchResult()

    def setupStatusFilterWidget(self):
        """Build a customized publishing status select widget.

        Receives the one of the established field values:

        ('published', 'superseded', 'any').

        Allow user to select between:

         * Published:  PENDING and PUBLISHED records,
         * Superseded: SUPERSEDED and DELETED records,
         * Any Status
        """
        class StatusCollection:
            def __init__(self, collection=None):
                self.collection = collection

        published_status = [PackagePublishingStatus.PENDING,
                            PackagePublishingStatus.PUBLISHED]
        superseded_status = [PackagePublishingStatus.SUPERSEDED,
                             PackagePublishingStatus.DELETED]

        status_terms = [
            SimpleTerm(StatusCollection(published_status),
                       'published', 'Published'),
            SimpleTerm(StatusCollection(superseded_status),
                       'superseded', 'Superseded'),
            SimpleTerm(StatusCollection(), 'any', 'Any Status')
            ]
        status_vocabulary = SimpleVocabulary(status_terms)

        status_filter = self.request.get('field.status_filter', 'published')
        self.selected_status_filter = status_vocabulary.getTermByToken(
            status_filter)

        field = Choice(
            __name__='status_filter', title=_("Status Filter"),
            vocabulary=status_vocabulary, required=True)
        setUpWidget(self, 'status_filter',  field, IInputWidget)

    @property
    def plain_status_filter_widget(self):
        """Render a <select> control with no <div>s around it."""
        return self.status_filter_widget.renderValue(
            self.selected_status_filter.value)

    def setupSourcesListEntries(self):
        """Setup of the sources list entries widget.

        The 'sources.list' snippet corresponding to this PPA will also
        contain entries for its dependencies.
        """
        archive_urls = [self.context.archive_url]
        archive_urls.extend(
            dep.dependency.archive_url for dep in self.context.dependencies)

        entries = SourcesListEntries(
            self.context.distribution, archive_urls,
            self.context.series_with_sources)
        self.sources_list_entries = SourcesListEntriesView(
            entries, self.request)

    @property
    def search_requested(self):
        """Whether or not the search form was used."""
        return self.request.get('field.name_filter') is not None

    def getPublishingRecords(self):
        """Return the publishing records results.

        It requests 'self.selected_status_filter' to be set.
        """
        name_filter = self.request.get('field.name_filter')
        return self.context.getPublishedSources(
            name=name_filter,
            status=self.selected_status_filter.value.collection)

    def setupPackageBatchResult(self):
        """Setup of the package search results."""
        self.batchnav = BatchNavigator(
            self.getPublishingRecords(), self.request)
        self.search_results = self.batchnav.currentBatch()


class ArchivePackageDeletionView(ArchiveViewBase, LaunchpadFormView):
    """Archive package deletion view class.

    This view presents a package selection slot in a POST form implementing
    deletion action that could be performed upon a set of selected packages.
    """

    schema = IArchivePackageDeletionForm

    # Maximum number of 'sources' presented.
    max_sources_presented = 50

    custom_widget('deletion_comment', StrippedTextWidget, displayWidth=50)
    custom_widget('selected_sources', LabeledMultiCheckBoxWidget)

    def setUpFields(self):
        """Override `LaunchpadFormView`.

        In addition to setting schema fields, also initialize the
        'name_filter' widget required to setup 'selected_sources' field.

        See `createSelectedSourcesField` method.
        """
        LaunchpadFormView.setUpFields(self)
        self.widgets = form.setUpWidgets(
            self.form_fields.select('name_filter'),
            self.prefix, self.context, self.request,
            data=self.initial_values, ignore_request=False)

        self.form_fields = (
            self.createSelectedSourcesField() + self.form_fields)

    def setUpWidgets(self):
        """Override `LaunchpadFormView`.

        Omitting the fields already processed in setUpFields ('name_filter').
        """
        self.widgets += form.setUpWidgets(
            self.form_fields.omit('name_filter'),
            self.prefix, self.context, self.request,
            data=self.initial_values, ignore_request=False)

    def focusedElementScript(self):
        """Override `LaunchpadFormView`.

        Ensure focus is only set if there are sources actually presented.
        """
        if not self.has_published_sources:
            return ''
        return LaunchpadFormView.focusedElementScript(self)

    def createSelectedSourcesField(self):
        """Creates the 'selected_sources' field.

        'selected_sources' is a list of elements of a vocabulary based on
        the source publications that will be presented. This way zope
        infrastructure will do the validation for us.
        """
        terms = []
        for pub in self.sources[:self.max_sources_presented]:
            terms.append(SimpleTerm(pub, str(pub.id), pub.displayname))
        return form.Fields(
            List(__name__='selected_sources',
                 title=_('Available sources'),
                 value_type=Choice(vocabulary=SimpleVocabulary(terms)),
                 required=False,
                 default=[],
                 description=_('Select one or more sources to be submitted '
                               'to an action.')),
            custom_widget=self.custom_widgets['selected_sources'],
            render_context=self.render_context)

    def refreshSelectedSourcesWidget(self):
        """Refresh 'selected_sources' widget.

        It's called after deletions to eliminate the just-deleted records
        from the widget presented.
        """
        flush_database_caches()
        self.form_fields = self.form_fields.omit('selected_sources')
        self.form_fields = (
            self.createSelectedSourcesField() + self.form_fields)
        self.widgets = form.setUpWidgets(
            self.form_fields, self.prefix, self.context, self.request,
            data=self.initial_values, ignore_request=False)

    @property
    def sources(self):
        """Query source publishing records.

        Consider the 'name_filter' form value.
        """
        if self.widgets['name_filter'].hasInput():
            name_filter = self.widgets['name_filter'].getInputValue()
        else:
            name_filter = None

        return self.context.getPublishedSources(
            name=name_filter, status=PackagePublishingStatus.PUBLISHED)

    @cachedproperty
    def has_published_sources(self):
        """Whether or not the PPA has published source packages."""
        published_sources = self.context.getPublishedSources(
            status=PackagePublishingStatus.PUBLISHED)
        return bool(published_sources)

    @property
    def available_sources_size(self):
        """Number of available sources."""
        return self.sources.count()

    @property
    def has_undisplayed_sources(self):
        """Whether of not some sources are not displayed in the widget."""
        return self.available_sources_size > self.max_sources_presented

    @action(_("Update"), name="update")
    def action_update(self, action, data):
        """Simply re-issue the form with the new values."""
        # The 'selected_sources' widget will always be updated
        # considering 'name_filter' input value when the page is loaded.
        pass

    def validate_delete(self, action, data):
        """Validate deletion parameters.

        Ensure we have, at least, one source selected and deletion_comment
        is given.
        """
        form.getWidgetsData(self.widgets, 'field', data)

        if len(data.get('selected_sources', [])) == 0:
            self.setFieldError('selected_sources', 'No sources selected.')

        if data.get('deletion_comment') is None:
            self.setFieldError(
                'deletion_comment', 'Deletion comment is required.')

    @action(_("Request Deletion"), name="delete", validator="validate_delete")
    def action_delete(self, action, data):
        """Perform the deletion of the selected packages.

        The deletion will be performed upon the 'selected_sources' contents
        storing the given 'deletion_comment'.
        """
        if len(self.errors) != 0:
            return

        comment = data.get('deletion_comment')
        selected_sources = data.get('selected_sources')

        # Perform deletion of the source and its binaries.
        for source in selected_sources:
            source.requestDeletion(self.user, comment)
            for bin in source.getPublishedBinaries():
                bin.requestDeletion(self.user, comment)

        # We end up issuing the published_source query twice this way,
        # because we need the original available source vocabulary to
        # validade the the submitted deletion request. Once the deletion
        # request is validated and performed we call 'flush_database_caches'
        # and rebuild the 'selected_sources' widget.
        self.refreshSelectedSourcesWidget()

        # Present a page notification describing the action.
        messages = []
        messages.append(
            '<p>Source and binaries deleted by %s request:'
            % self.user.displayname)
        for source in selected_sources:
            messages.append('<br/>%s' % source.displayname)
        messages.append('</p>')
        messages.append("<p>Deletion comment: %s</p>" % comment)

        notification = "\n".join(messages)
        self.request.response.addNotification(structured(notification))


class ArchiveEditDependenciesView(LaunchpadFormView):
    """Archive dependencies view class."""

    schema = IArchiveEditDependenciesForm

    custom_widget('selected_dependencies', LabeledMultiCheckBoxWidget)

    def setUpFields(self):
        """Override `LaunchpadFormView`.

        In addition to setting schema fields, also initialize the
        'selected_dependencies' field.

        See `createSelectedSourcesField` method.
        """
        LaunchpadFormView.setUpFields(self)

        self.form_fields = (
            self.createSelectedDependenciesField() + self.form_fields)

    def focusedElementScript(self):
        """Override `LaunchpadFormView`.

        Move focus to the 'dependency_candidate' input field when there is
        no recorded dependency to present. Otherwise it will default to
        the first recorded dependency checkbox.
        """
        if not self.has_dependencies:
            self.initial_focus_widget = "dependency_candidate"
        return LaunchpadFormView.focusedElementScript(self)

    def createSelectedDependenciesField(self):
        """Creates the 'selected_dependencies' field.

        'selected_dependencies' is a list of elements of a vocabulary
        containing all the current recorded dependencies for the context
        PPA.
        """
        terms = []
        for archive_dependency in self.context.dependencies:
            dependency = archive_dependency.dependency
            dependency_label = '<a href="%s">%s</a>' % (
                canonical_url(dependency), dependency.title)
            term = SimpleTerm(
                dependency, dependency.owner.name, dependency_label)
            terms.append(term)
        return form.Fields(
            List(__name__='selected_dependencies',
                 title=_('Recorded dependencies'),
                 value_type=Choice(vocabulary=SimpleVocabulary(terms)),
                 required=False,
                 default=[],
                 description=_(
                    'Select one or more dependencies to be removed.')),
            custom_widget=self.custom_widgets['selected_dependencies'],
            render_context=self.render_context)

    def refreshSelectedDependenciesWidget(self):
        """Refresh 'selected_dependencies' widget.

        It's called after removals or additions to present up-to-date results.
        """
        flush_database_caches()
        self.form_fields = self.form_fields.omit('selected_dependencies')
        self.form_fields = (
            self.createSelectedDependenciesField() + self.form_fields)
        self.widgets = form.setUpWidgets(
            self.form_fields, self.prefix, self.context, self.request,
            data=self.initial_values, ignore_request=False)

    @cachedproperty
    def has_dependencies(self):
        """Whether or not the PPA has recorded dependencies."""
        return bool(self.context.dependencies)

    def validate_remove(self, action, data):
        """Validate dependency removal parameters.

        Ensure we have at least one dependency selected.
        """
        form.getWidgetsData(self.widgets, 'field', data)

        if len(data.get('selected_dependencies', [])) == 0:
            self.setFieldError(
                'selected_dependencies', 'No dependencies selected.')

    @action(_("Remove Dependencies"), name="remove",
            validator="validate_remove")
    def action_remove(self, action, data):
        """Perform the removal of the selected dependencies."""
        if len(self.errors) != 0:
            return

        selected_dependencies = data.get('selected_dependencies')

        # Perform deletion of the source and its binaries.
        for dependency in selected_dependencies:
            self.context.removeArchiveDependency(dependency)

        self.refreshSelectedDependenciesWidget()

        # Present a page notification describing the action.
        messages = []
        messages.append('<p>Dependencies removed:')
        for dependency in selected_dependencies:
            messages.append('<br/>%s' % dependency.title)
        messages.append('</p>')
        notification = "\n".join(messages)
        self.request.response.addNotification(structured(notification))

    def validate_add(self, action, data):
        """Validate 'add dependency' parameters.

        Ensure the following conditions

         * The dependency_candidate exists (was chosen by the user);
         * The dependency_candidate is not the context PPA (recursive);
         * The dependency_candidate is not yet recorded (duplication).

        A error message is rendered if any of those checks fails.
        """
        form.getWidgetsData(self.widgets, 'field', data)

        dependency_candidate = data.get('dependency_candidate')
        if dependency_candidate is None:
            self.setFieldError(
                'dependency_candidate', 'Choose one dependency to add.')
            return

        if dependency_candidate == self.context:
            self.setFieldError('dependency_candidate',
                               "An archive should not depend on itself.")
            return

        if self.context.getArchiveDependency(dependency_candidate):
            self.setFieldError('dependency_candidate',
                               "This dependency is already recorded.")
            return

    @action(_("Add Dependency"), name="add", validator="validate_add")
    def action_add(self, action, data):
        """Record the selected dependency."""
        if len(self.errors) != 0:
            return

        dependency_candidate = data.get('dependency_candidate')
        self.context.addArchiveDependency(dependency_candidate)
        self.refreshSelectedDependenciesWidget()

        self.request.response.addNotification(
            structured(
                '<p>Dependency added: %s</p>' % dependency_candidate.title))


class ArchiveActivateView(LaunchpadFormView):
    """PPA activation view class.

    Ensure user has accepted the PPA Terms of Use by clicking in the
    'accepted' checkbox.

    It redirects to PPA page when PPA is already activated.
    """

    schema = IPPAActivateForm
    custom_widget('description', TextAreaWidget, height=3)

    def initialize(self):
        """Redirects user to the PPA page if it is already activated."""
        LaunchpadFormView.initialize(self)
        self.distribution = getUtility(ILaunchpadCelebrities).ubuntu
        if self.context.archive is not None:
            self.request.response.redirect(
                canonical_url(self.context.archive))

    def validate(self, data):
        """Ensure user has checked the 'accepted' checkbox."""
        if len(self.errors) == 0:
            if not data.get('accepted'):
                self.addError(
                    "PPA Terms of Service must be accepted to activate "
                    "your PPA.")

    @action(_("Activate"), name="activate")
    def action_save(self, action, data):
        """Activate PPA and moves to its page."""
        ppa = getUtility(IArchiveSet).ensure(
            owner=self.context, purpose=ArchivePurpose.PPA,
            description=data['description'], distribution=None)
        self.next_url = canonical_url(ppa)

    @action(_("Cancel"), name="cancel", validator='validate_cancel')
    def action_cancel(self, action, data):
        self.next_url = canonical_url(self.context)


class ArchiveBuildsView(BuildRecordsView):
    """Build Records View for IArchive."""

    __used_for__ = IHasBuildRecords

    @property
    def default_build_state(self):
        """See `IBuildRecordsView`.

        Present NEEDSBUILD build records by default for PPAs.
        """
        return BuildStatus.NEEDSBUILD


class BaseArchiveEditView(LaunchpadEditFormView):

    schema = IArchive
    field_names = []

    @action(_("Save"), name="save")
    def action_save(self, action, data):
        self.updateContextFromData(data)
        self.next_url = canonical_url(self.context)

    @action(_("Cancel"), name="cancel", validator='validate_cancel')
    def action_cancel(self, action, data):
        self.next_url = canonical_url(self.context)


class ArchiveEditView(BaseArchiveEditView):

    field_names = ['description', 'whiteboard']
    custom_widget(
        'description', TextAreaWidget, height=10, width=30)


class ArchiveAdminView(BaseArchiveEditView):

    field_names = ['enabled', 'private', 'authorized_size', 'whiteboard']
    custom_widget(
        'whiteboard', TextAreaWidget, height=10, width=30)


def archive_to_structualheading(archive):
    """Adapts an `IArchive` into an `IStructuralHeaderPresentation`."""
    return IStructuralHeaderPresentation(archive.owner)<|MERGE_RESOLUTION|>--- conflicted
+++ resolved
@@ -32,17 +32,10 @@
 from canonical.launchpad.browser.sourceslist import (
     SourcesListEntries, SourcesListEntriesView)
 from canonical.launchpad.interfaces import (
-<<<<<<< HEAD
-    ArchivePurpose, IArchive, IArchiveEditDependenciesForm,
+    ArchivePurpose, BuildStatus, IArchive, IArchiveEditDependenciesForm,
     IArchivePackageDeletionForm, IArchiveSet, IBuildSet, IHasBuildRecords,
     ILaunchpadCelebrities, IPPAActivateForm, IStructuralHeaderPresentation,
     NotFoundError, PackagePublishingStatus)
-=======
-    ArchivePurpose, BuildStatus, IArchive, IArchivePackageDeletionForm,
-    IArchiveSet, IBuildSet, IHasBuildRecords, ILaunchpadCelebrities,
-    IPPAActivateForm, IStructuralHeaderPresentation, NotFoundError,
-    PackagePublishingStatus)
->>>>>>> 36ba665d
 from canonical.launchpad.webapp import (
     action, canonical_url, custom_widget, enabled_with_permission,
     stepthrough, ContextMenu, LaunchpadEditFormView,
