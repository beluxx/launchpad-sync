--- conflicted
+++ resolved
@@ -472,15 +472,9 @@
     def makeSVNCodeImport(self):
         """Make a `CodeImport` that points to a real Subversion repository."""
         self.subversion_server = SubversionServer(self.repo_path)
-<<<<<<< HEAD
         self.subversion_server.start_server()
         self.addCleanup(self.subversion_server.stop_server)
-        svn_branch_url = self.subversion_server.makeBranch(
-=======
-        self.subversion_server.setUp()
-        self.addCleanup(self.subversion_server.tearDown)
         url = self.subversion_server.makeBranch(
->>>>>>> 438ce204
             'trunk', [('README', 'contents')])
         self.foreign_commit_count = 2
 
@@ -490,15 +484,9 @@
         """Make a `CodeImport` that points to a real Subversion repository."""
         self.subversion_server = SubversionServer(
             self.repo_path, use_svn_serve=True)
-<<<<<<< HEAD
         self.subversion_server.start_server()
         self.addCleanup(self.subversion_server.stop_server)
-        svn_branch_url = self.subversion_server.makeBranch(
-=======
-        self.subversion_server.setUp()
-        self.addCleanup(self.subversion_server.tearDown)
         url = self.subversion_server.makeBranch(
->>>>>>> 438ce204
             'trunk', [('README', 'contents')])
         self.foreign_commit_count = 2
 
