# Copyright 2011 Canonical Ltd.  This software is licensed under the
# GNU Affero General Public License version 3 (see the file LICENSE).

"""Test `DistroSeriesDifferenceJob` and utility."""

__metaclass__ = type

import transaction
from psycopg2 import ProgrammingError
from zope.component import getUtility
from zope.interface.verify import verifyObject
from zope.security.proxy import removeSecurityProxy

from canonical.launchpad.interfaces.lpstorm import IMasterStore
from canonical.launchpad.scripts.tests import run_script
from canonical.testing.layers import (
    LaunchpadZopelessLayer,
    ZopelessDatabaseLayer,
    )
from lp.registry.enum import (
    DistroSeriesDifferenceStatus,
    DistroSeriesDifferenceType,
    )
from lp.registry.interfaces.pocket import PackagePublishingPocket
from lp.registry.model.distroseriesdifference import DistroSeriesDifference
from lp.services.features.testing import FeatureFixture
from lp.services.job.interfaces.job import JobStatus
from lp.soyuz.enums import PackagePublishingStatus
from lp.soyuz.interfaces.distributionjob import (
    DistributionJobType,
    IDistroSeriesDifferenceJobSource,
    )
from lp.soyuz.model.distributionjob import DistributionJob
from lp.soyuz.model.distroseriesdifferencejob import (
    create_job,
    DistroSeriesDifferenceJob,
    FEATURE_FLAG_ENABLE_MODULE,
    find_waiting_jobs,
    make_metadata,
    may_require_job,
    )
from lp.testing import TestCaseWithFactory


def find_dsd_for(dsp, package):
    """Find `DistroSeriesDifference`.

    :param dsp: `DistroSeriesParent`.
    :param package: `SourcePackageName`.
    """
    store = IMasterStore(DistroSeriesDifference)
    return store.find(
        DistroSeriesDifference,
        DistroSeriesDifference.derived_series == dsp.derived_series,
        DistroSeriesDifference.parent_series == dsp.parent_series,
        DistroSeriesDifference.source_package_name == package)


class TestDistroSeriesDifferenceJobSource(TestCaseWithFactory):
    """Tests for `IDistroSeriesDifferenceJobSource`."""

    layer = ZopelessDatabaseLayer

    def setUp(self):
        super(TestDistroSeriesDifferenceJobSource, self).setUp()
        self.useFixture(FeatureFixture({FEATURE_FLAG_ENABLE_MODULE: u'on'}))

    def getJobSource(self):
        return getUtility(IDistroSeriesDifferenceJobSource)

    def makeDerivedDistroSeries(self):
        dsp = self.factory.makeDistroSeriesParent()
        return dsp.derived_series

    def test_baseline(self):
        verifyObject(IDistroSeriesDifferenceJobSource, self.getJobSource())

    def test_make_metadata_is_consistent(self):
        package = self.factory.makeSourcePackageName()
        parent_series = self.factory.makeDistroSeries()
        self.assertEqual(
            make_metadata(package, parent_series),
            make_metadata(package, parent_series))

    def test_make_metadata_distinguishes_packages(self):
        parent_series = self.factory.makeDistroSeries()
        one_package = self.factory.makeSourcePackageName()
        another_package = self.factory.makeSourcePackageName()
        self.assertNotEqual(
            make_metadata(one_package, parent_series),
            make_metadata(another_package, parent_series))
<<<<<<< HEAD

    def test_make_metadata_distinguishes_parents(self):
        package = self.factory.makeSourcePackageName()
        one_parent = self.factory.makeDistroSeries()
        another_parent = self.factory.makeDistroSeries()
        self.assertNotEqual(
            make_metadata(package, one_parent),
            make_metadata(package, another_parent))

    def test_may_require_job_accepts_none_derived_series(self):
        parent_series = self.factory.makeDistroSeriesParent().parent_series
        package = self.factory.makeSourcePackageName()
        self.assertFalse(may_require_job(None, package, parent_series))

    def test_may_require_job_accepts_none_parent_series(self):
        derived_series = self.makeDerivedDistroSeries()
        package = self.factory.makeSourcePackageName()
=======

    def test_make_metadata_distinguishes_parents(self):
        package = self.factory.makeSourcePackageName()
        one_parent = self.factory.makeDistroSeries()
        another_parent = self.factory.makeDistroSeries()
        self.assertNotEqual(
            make_metadata(package, one_parent),
            make_metadata(package, another_parent))

    def test_may_require_job_accepts_none_derived_series(self):
        parent_series = self.factory.makeDistroSeriesParent().parent_series
        package = self.factory.makeSourcePackageName()
        self.assertFalse(may_require_job(None, package, parent_series))

    def test_may_require_job_accepts_none_parent_series(self):
        derived_series = self.makeDerivedDistroSeries()
        package = self.factory.makeSourcePackageName()
>>>>>>> cabb49b5
        self.assertTrue(may_require_job(derived_series, package, None))

    def test_may_require_job_allows_new_jobs(self):
        dsp = self.factory.makeDistroSeriesParent()
        package = self.factory.makeSourcePackageName()
        self.assertTrue(may_require_job(
            dsp.derived_series, package, dsp.parent_series))

    def test_may_require_job_forbids_redundant_jobs(self):
        dsp = self.factory.makeDistroSeriesParent()
        package = self.factory.makeSourcePackageName()
        create_job(dsp.derived_series, package, dsp.parent_series)
        self.assertFalse(
            may_require_job(dsp.derived_series, package, dsp.parent_series))

    def test_may_require_job_forbids_jobs_on_nonderived_series(self):
        sourcepackage = self.factory.makeSourcePackage()
        self.assertFalse(may_require_job(
            sourcepackage.distroseries, sourcepackage.sourcepackagename,
            None))

    def test_may_require_job_forbids_jobs_for_intra_distro_derivation(self):
        package = self.factory.makeSourcePackageName()
        parent = self.factory.makeDistroSeries()
        child = self.factory.makeDistroSeries(
            distribution=parent.distribution, previous_series=parent)
        self.assertFalse(may_require_job(child, package, parent))

    def test_may_require_job_only_considers_waiting_jobs_for_redundancy(self):
        dsp = self.factory.makeDistroSeriesParent()
        package = self.factory.makeSourcePackageName()
        existing_job = create_job(
            dsp.derived_series, package, dsp.parent_series)
        existing_job.job.start()
        self.assertTrue(
            may_require_job(dsp.derived_series, package, dsp.parent_series))

    def test_create_job_creates_waiting_job(self):
        dsp = self.factory.makeDistroSeriesParent()
        package = self.factory.makeSourcePackageName()
        dsdjob = create_job(dsp.derived_series, package, dsp.parent_series)
        self.assertEqual(JobStatus.WAITING, dsdjob.job.status)

    def find_waiting_jobs_finds_waiting_jobs(self):
        dsp = self.factory.makeDistroSeriesParent()
        package = self.factory.makeSourcePackageName()
        job = create_job(dsp.derived_series, package, dsp.parent_series)
        self.assertContentEqual(
            [job],
            find_waiting_jobs(dsp.derived_series, package, dsp.parent_series))

    def find_waiting_jobs_ignores_other_derived_series(self):
        dsp = self.factory.makeDistroSeriesParent()
        package = self.factory.makeSourcePackageName()
        create_job(dsp.derived_series, package, dsp.parent_series)
        other_series = self.factory.makeDistroSeries()
        self.assertContentEqual(
            [], find_waiting_jobs(other_series, package, dsp.parent_series))

    def find_waiting_jobs_ignores_other_parent_series(self):
        dsp = self.factory.makeDistroSeriesParent()
        package = self.factory.makeSourcePackageName()
        create_job(dsp.derived_series, package, dsp.parent_series)
        other_series = self.factory.makeDistroSeries()
        self.assertContentEqual(
            [], find_waiting_jobs(dsp.derived_series, package, other_series))

    def test_find_waiting_jobs_ignores_other_packages(self):
        dsp = self.factory.makeDistroSeriesParent()
        package = self.factory.makeSourcePackageName()
        create_job(dsp.derived_series, package, dsp.parent_series)
        other_package = self.factory.makeSourcePackageName()
        self.assertContentEqual(
            [],
            find_waiting_jobs(
                dsp.derived_series, other_package, dsp.parent_series))

    def test_find_waiting_jobs_considers_only_waiting_jobs(self):
        dsp = self.factory.makeDistroSeriesParent()
        package = self.factory.makeSourcePackageName()
        job = create_job(dsp.derived_series, package, dsp.parent_series)
        job.start()
        self.assertContentEqual(
            [],
            find_waiting_jobs(dsp.derived_series, package, dsp.parent_series))
        job.complete()
        self.assertContentEqual(
            [],
            find_waiting_jobs(dsp.derived_series, package, dsp.parent_series))

    def test_createForPackagedPublication_creates_jobs_for_its_child(self):
        dsp = self.factory.makeDistroSeriesParent()
        parent_dsp = self.factory.makeDistroSeriesParent(
            derived_series=dsp.parent_series)
        package = self.factory.makeSourcePackageName()
        # Create a job for the derived_series parent, which should create
        # two jobs. One for derived_series, and the other for its child.
        self.getJobSource().createForPackagePublication(
            parent_dsp.derived_series, package,
            PackagePublishingPocket.RELEASE, parent_dsp.parent_series)
        jobs = sum([
            find_waiting_jobs(dsp.derived_series, package, dsp.parent_series)
            for dsp in [parent_dsp, parent_dsp]],
            [])
        self.assertEqual(
            [package.id, package.id],
            [job.metadata["sourcepackagename"] for job in jobs])

    def test_createForPackagePublication_creates_job_for_derived_series(self):
        dsp = self.factory.makeDistroSeriesParent()
        package = self.factory.makeSourcePackageName()
        self.getJobSource().createForPackagePublication(
            dsp.derived_series, package, PackagePublishingPocket.RELEASE,
            dsp.parent_series)
        jobs = find_waiting_jobs(
            dsp.derived_series, package, dsp.parent_series)
        self.assertEqual(
            [package.id], [job.metadata["sourcepackagename"] for job in jobs])

    def test_createForPackagePublication_obeys_feature_flag(self):
        dsp = self.factory.makeDistroSeriesParent()
        package = self.factory.makeSourcePackageName()
        self.useFixture(FeatureFixture({FEATURE_FLAG_ENABLE_MODULE: ''}))
        self.getJobSource().createForPackagePublication(
            dsp.derived_series, package, PackagePublishingPocket.RELEASE,
            dsp.parent_series)
        self.assertContentEqual(
            [],
            find_waiting_jobs(dsp.derived_series, package, dsp.parent_series))

    def test_createForPackagePublication_ignores_backports_and_proposed(self):
        dsp = self.factory.makeDistroSeriesParent()
        package = self.factory.makeSourcePackageName()
        self.getJobSource().createForPackagePublication(
            dsp.derived_series, package, PackagePublishingPocket.BACKPORTS,
            dsp.parent_series)
        self.getJobSource().createForPackagePublication(
            dsp.derived_series, package, PackagePublishingPocket.PROPOSED,
            dsp.parent_series)
        self.assertContentEqual(
            [],
            find_waiting_jobs(dsp.derived_series, package, dsp.parent_series))

    def test_getPendingJobsForDifferences_finds_job(self):
        dsd = self.factory.makeDistroSeriesDifference()
        job = create_job(dsd.derived_series, dsd.source_package_name)
        self.assertEqual(
            {dsd: [job]},
            self.getJobSource().getPendingJobsForDifferences(
                dsd.derived_series, [dsd]))

    def test_getPendingJobsForDifferences_ignores_other_package(self):
        dsd = self.factory.makeDistroSeriesDifference()
        create_job(dsd.derived_series, self.factory.makeSourcePackageName())
        self.assertEqual(
            {},
            self.getJobSource().getPendingJobsForDifferences(
                dsd.derived_series, [dsd]))

    def test_getPendingJobsForDifferences_ignores_other_derived_series(self):
        dsd = self.factory.makeDistroSeriesDifference()
        create_job(self.makeDerivedDistroSeries(), dsd.source_package_name)
        self.assertEqual(
            {},
            self.getJobSource().getPendingJobsForDifferences(
                dsd.derived_series, [dsd]))

    def test_getPendingJobsForDifferences_ignores_other_parent_series(self):
        # XXX JeroenVermeulen 2011-05-26 bug=758906: Can't test this
        # until we can specify the right parent series when creating a
        # job.
        return

    def test_getPendingJobsForDifferences_ignores_non_pending_jobs(self):
        dsd = self.factory.makeDistroSeriesDifference()
        job = create_job(dsd.derived_series, dsd.source_package_name)
        removeSecurityProxy(job).job._status = JobStatus.COMPLETED
        self.assertEqual(
            {},
            self.getJobSource().getPendingJobsForDifferences(
                dsd.derived_series, [dsd]))

    def test_getPendingJobsForDifferences_ignores_other_job_types(self):
        # XXX JeroenVermeulen 2011-05-26 bug=758906: Once parent_series
        # is incorporated into the job type, set it to dsd.parent_series
        # on the fake job, or this test will become silently meaningless.
        dsd = self.factory.makeDistroSeriesDifference()
        DistributionJob(
            distribution=dsd.derived_series.distribution,
            distroseries=dsd.derived_series,
<<<<<<< HEAD
            job_type=DistributionJobType.INITIALISE_SERIES,
=======
            job_type=DistributionJobType.INITIALIZE_SERIES,
>>>>>>> cabb49b5
            metadata={"sourcepackagename": dsd.source_package_name.id})
        self.assertEqual(
            {},
            self.getJobSource().getPendingJobsForDifferences(
                dsd.derived_series, [dsd]))

    def test_cronscript(self):
        dsp = self.factory.makeDistroSeriesParent()
        package = self.factory.makeSourcePackageName()
        self.getJobSource().createForPackagePublication(
            dsp.derived_series, package, PackagePublishingPocket.RELEASE,
            dsp.parent_series)
        # Make changes visible to the process we'll be spawning.
        transaction.commit()
        return_code, stdout, stderr = run_script(
            'cronscripts/distroseriesdifference_job.py', ['-v'])
        # The cronscript ran how we expected it to.
        self.assertEqual(return_code, 0)
        self.assertIn(
            'INFO    Ran 1 DistroSeriesDifferenceJob jobs.', stderr)
        # And it did what we expected.
        jobs = find_waiting_jobs(
            dsp.derived_series, package, dsp.parent_series)
        self.assertContentEqual([], jobs)
        self.assertEqual(1, find_dsd_for(dsp, package).count())

    def test_job_runner_does_not_create_multiple_dsds(self):
        dsp = self.factory.makeDistroSeriesParent()
        package = self.factory.makeSourcePackageName()
        job = self.getJobSource().createForPackagePublication(
            dsp.derived_series, package, PackagePublishingPocket.RELEASE,
            dsp.parent_series)
        job[0].start()
        job[0].run()
        # Complete the job so we can create another.
        job[0].job.complete()
        # The first job would have created a DSD for us.
        self.assertEqual(1, find_dsd_for(dsp, package).count())
        # If we run the job again, it will not create another DSD.
        job = self.getJobSource().createForPackagePublication(
            dsp.derived_series, package, PackagePublishingPocket.RELEASE,
            dsp.parent_series)
        job[0].start()
        job[0].run()
        self.assertEqual(1, find_dsd_for(dsp, package).count())

    def test_packageset_filter_passes_inherited_packages(self):
        dsp = self.factory.makeDistroSeriesParent()
        # Parent must have a packageset or the filter will pass anyway.
        self.factory.makePackageset(distroseries=dsp.parent_series)
        package = self.factory.makeSourcePackageName()
        # Package is not in the packageset _but_ both the parent and
        # derived series have it.
        self.factory.makeSourcePackagePublishingHistory(
            distroseries=dsp.parent_series, sourcepackagename=package)
        self.factory.makeSourcePackagePublishingHistory(
            distroseries=dsp.derived_series, sourcepackagename=package)
        job = create_job(dsp.derived_series, package, dsp.parent_series)
        self.assertTrue(job.passesPackagesetFilter())

    def test_packageset_filter_passes_packages_unique_to_derived_series(self):
        dsp = self.factory.makeDistroSeriesParent()
        # Parent must have a packageset or the filter will pass anyway.
        self.factory.makePackageset(distroseries=dsp.parent_series)
        package = self.factory.makeSourcePackageName()
        # Package exists in the derived series but not in the parent
        # series.
        self.factory.makeSourcePackagePublishingHistory(
            distroseries=dsp.derived_series, sourcepackagename=package)
        job = create_job(dsp.derived_series, package, dsp.parent_series)
        self.assertTrue(job.passesPackagesetFilter())

    def test_packageset_filter_passes_all_if_parent_has_no_packagesets(self):
        # Debian in particular has no packagesets.  If the parent series
        # has no packagesets, the packageset filter passes all packages.
        dsp = self.factory.makeDistroSeriesParent()
        package = self.factory.makeSourcePackageName()
        self.factory.makeSourcePackagePublishingHistory(
            distroseries=dsp.parent_series, sourcepackagename=package)
        job = create_job(dsp.derived_series, package, dsp.parent_series)
        self.assertTrue(job.passesPackagesetFilter())

    def makeInheritedPackageSet(self, distro_series_parent, packages=()):
        """Simulate an inherited `Packageset`.

        Creates a packageset in the parent that has an equivalent in
        `derived_series`.
        """
        parent_packageset = self.factory.makePackageset(
            distroseries=distro_series_parent.parent_series,
            packages=packages)
        return self.factory.makePackageset(
            distroseries=distro_series_parent.derived_series,
            packages=packages, name=parent_packageset.name,
            owner=parent_packageset.owner, related_set=parent_packageset)

    def test_packageset_filter_passes_package_in_inherited_packageset(self):
        dsp = self.factory.makeDistroSeriesParent()
        # Package is in a packageset on the parent that the derived
        # series also has.
        package = self.factory.makeSourcePackageName()
        self.makeInheritedPackageSet(dsp, [package])
        # Package is in parent series and in a packageset that the
        # derived series inherited.
        self.factory.makeSourcePackagePublishingHistory(
            distroseries=dsp.parent_series, sourcepackagename=package)
        job = create_job(dsp.derived_series, package, dsp.parent_series)
        self.assertTrue(job.passesPackagesetFilter())

    def test_packageset_filter_blocks_unwanted_parent_package(self):
        dsp = self.factory.makeDistroSeriesParent()
        self.makeInheritedPackageSet(dsp)
        package = self.factory.makeSourcePackageName()
        # Package is in the parent series but not in a packageset shared
        # between the derived series and the parent series.
        self.factory.makeSourcePackagePublishingHistory(
            distroseries=dsp.parent_series, sourcepackagename=package)
        job = create_job(dsp.derived_series, package, dsp.parent_series)
        self.assertFalse(job.passesPackagesetFilter())


class TestDistroSeriesDifferenceJobEndToEnd(TestCaseWithFactory):

    layer = LaunchpadZopelessLayer

    def setUp(self):
        super(TestDistroSeriesDifferenceJobEndToEnd, self).setUp()
        self.useFixture(FeatureFixture({FEATURE_FLAG_ENABLE_MODULE: u'on'}))
        self.store = IMasterStore(DistroSeriesDifference)

    def getJobSource(self):
        return getUtility(IDistroSeriesDifferenceJobSource)

    def makeDerivedDistroSeries(self):
        dsp = self.factory.makeDistroSeriesParent()
        return dsp

    def createPublication(self, source_package_name, versions, distroseries,
                          archive=None):
        if archive is None:
            archive = distroseries.main_archive
        changelog_lfa = self.factory.makeChangelog(
            source_package_name.name, versions)
        # Commit for the Librarian's sake.
        transaction.commit()
        spr = self.factory.makeSourcePackageRelease(
            sourcepackagename=source_package_name, version=versions[0],
            changelog=changelog_lfa)
        return self.factory.makeSourcePackagePublishingHistory(
            sourcepackagerelease=spr, archive=archive,
            distroseries=distroseries,
            status=PackagePublishingStatus.PUBLISHED,
            pocket=PackagePublishingPocket.RELEASE)

    def findDSD(self, derived_series, source_package_name):
        return self.store.find(
            DistroSeriesDifference,
            DistroSeriesDifference.derived_series == derived_series,
            DistroSeriesDifference.source_package_name ==
            source_package_name)

    def runJob(self, job):
        transaction.commit()
        self.layer.switchDbUser('distroseriesdifferencejob')
        dsdjob = DistroSeriesDifferenceJob(job)
        dsdjob.start()
        dsdjob.run()
        dsdjob.complete()
        transaction.commit()
        self.layer.switchDbUser('launchpad')

    def test_parent_gets_newer(self):
        # When a new source package is uploaded to the parent distroseries,
        # a job is created that updates the relevant DSD.
        dsp = self.makeDerivedDistroSeries()
        source_package_name = self.factory.makeSourcePackageName()
        self.createPublication(
            source_package_name, ['1.0-1derived1', '1.0-1'],
            dsp.derived_series)
        self.createPublication(
            source_package_name, ['1.0-1'], dsp.parent_series)

        # Creating the SPPHs has created jobs for us, so grab them off
        # the queue.
        jobs = find_waiting_jobs(dsp.derived_series, source_package_name)
        self.runJob(jobs[0])
        ds_diff = find_dsd_for(dsp, source_package_name)
        self.assertEqual(1, ds_diff.count())
        self.assertEqual('1.0-1', ds_diff[0].parent_source_version)
        self.assertEqual('1.0-1derived1', ds_diff[0].source_version)
        self.assertEqual('1.0-1', ds_diff[0].base_version)
        # Now create a 1.0-2 upload to the parent.
        self.createPublication(
            source_package_name, ['1.0-2', '1.0-1'],
            dsp.parent_series)
        jobs = find_waiting_jobs(dsp.derived_series, source_package_name)
        self.runJob(jobs[0])
        # And the DSD we have a hold of will have updated.
        self.assertEqual('1.0-2', ds_diff[0].parent_source_version)
        self.assertEqual('1.0-1derived1', ds_diff[0].source_version)
        self.assertEqual('1.0-1', ds_diff[0].base_version)

    def test_child_gets_newer(self):
        # When a new source is uploaded to the child distroseries, the DSD is
        # updated and auto-blacklisted.
        dsp = self.makeDerivedDistroSeries()
        source_package_name = self.factory.makeSourcePackageName()
        self.createPublication(
            source_package_name, ['1.0-1'], dsp.derived_series)
        self.createPublication(
            source_package_name, ['1.0-1'], dsp.parent_series)
        jobs = find_waiting_jobs(dsp.derived_series, source_package_name)
        self.runJob(jobs[0])
        ds_diff = find_dsd_for(dsp, source_package_name)
        self.assertEqual(
            DistroSeriesDifferenceStatus.RESOLVED, ds_diff[0].status)
        self.createPublication(
            source_package_name, ['2.0-0derived1', '1.0-1'],
            dsp.derived_series)
        jobs = find_waiting_jobs(dsp.derived_series, source_package_name)
        self.runJob(jobs[0])
        self.assertEqual(
            DistroSeriesDifferenceStatus.BLACKLISTED_CURRENT,
            ds_diff[0].status)
        self.assertEqual('1.0-1', ds_diff[0].base_version)

        # An additional upload should not change the blacklisted status.
        self.createPublication(
            source_package_name, ['2.0-0derived2', '1.0-1'],
            dsp.derived_series)
        jobs = find_waiting_jobs(dsp.derived_series, source_package_name)
        self.runJob(jobs[0])
        self.assertEqual(
            DistroSeriesDifferenceStatus.BLACKLISTED_CURRENT,
            ds_diff[0].status)


    def test_child_is_synced(self):
        # If the source package gets 'synced' to the child from the parent,
        # the job correctly updates the DSD.
        dsp = self.makeDerivedDistroSeries()
        derived_series = dsp.derived_series
        source_package_name = self.factory.makeSourcePackageName()
        self.createPublication(
            source_package_name, ['1.0-1derived1', '1.0-1'], derived_series)
        self.createPublication(
            source_package_name, ['1.0-2', '1.0-1'], dsp.parent_series)
        jobs = find_waiting_jobs(derived_series, source_package_name)
        self.runJob(jobs[0])
        ds_diff = self.findDSD(derived_series, source_package_name)
        self.assertEqual('1.0-1', ds_diff[0].base_version)
        self.createPublication(
            source_package_name, ['1.0-2', '1.0-1'], derived_series)
        jobs = find_waiting_jobs(derived_series, source_package_name)
        self.runJob(jobs[0])
        self.assertEqual(
            DistroSeriesDifferenceStatus.RESOLVED, ds_diff[0].status)

    def test_only_in_child(self):
        # If a source package only exists in the child distroseries, the DSD
        # is created with the right type.
        dsp = self.makeDerivedDistroSeries()
        derived_series = dsp.derived_series
        source_package_name = self.factory.makeSourcePackageName()
        self.createPublication(
            source_package_name, ['1.0-0derived1'], derived_series)
        jobs = find_waiting_jobs(derived_series, source_package_name)
        self.runJob(jobs[0])
        ds_diff = self.findDSD(derived_series, source_package_name)
        self.assertEqual(
            DistroSeriesDifferenceType.UNIQUE_TO_DERIVED_SERIES,
            ds_diff[0].difference_type)

    def test_only_in_parent(self):
        # If a source package only exists in the parent distroseries, the DSD
        # is created with the right type.
        dsp = self.makeDerivedDistroSeries()
        derived_series = dsp.derived_series
        source_package_name = self.factory.makeSourcePackageName()
        self.createPublication(
            source_package_name, ['1.0-1'], dsp.parent_series)
        jobs = find_waiting_jobs(derived_series, source_package_name)
        self.runJob(jobs[0])
        ds_diff = self.findDSD(derived_series, source_package_name)
        self.assertEqual(
            DistroSeriesDifferenceType.MISSING_FROM_DERIVED_SERIES,
            ds_diff[0].difference_type)

    def test_deleted_in_parent(self):
        # If a source package is deleted in the parent, a job is created, and
        # the DSD is updated correctly.
        dsp = self.makeDerivedDistroSeries()
        derived_series = dsp.derived_series
        source_package_name = self.factory.makeSourcePackageName()
        self.createPublication(
            source_package_name, ['1.0-1'], derived_series)
        spph = self.createPublication(
            source_package_name, ['1.0-1'], dsp.parent_series)
        jobs = find_waiting_jobs(derived_series, source_package_name)
        self.runJob(jobs[0])
        ds_diff = self.findDSD(derived_series, source_package_name)
        self.assertEqual(
            DistroSeriesDifferenceStatus.RESOLVED, ds_diff[0].status)
        spph.requestDeletion(self.factory.makePerson())
        jobs = find_waiting_jobs(derived_series, source_package_name)
        self.runJob(jobs[0])
        self.assertEqual(
            DistroSeriesDifferenceType.UNIQUE_TO_DERIVED_SERIES,
            ds_diff[0].difference_type)

    def test_deleted_in_child(self):
        # If a source package is deleted in the child, a job is created, and
        # the DSD is updated correctly.
        dsp = self.makeDerivedDistroSeries()
        derived_series = dsp.derived_series
        source_package_name = self.factory.makeSourcePackageName()
        spph = self.createPublication(
            source_package_name, ['1.0-1'], derived_series)
        self.createPublication(
            source_package_name, ['1.0-1'], dsp.parent_series)
        jobs = find_waiting_jobs(derived_series, source_package_name)
        self.runJob(jobs[0])
        ds_diff = self.findDSD(derived_series, source_package_name)
        self.assertEqual(
            DistroSeriesDifferenceStatus.RESOLVED, ds_diff[0].status)
        spph.requestDeletion(self.factory.makePerson())
        jobs = find_waiting_jobs(derived_series, source_package_name)
        self.runJob(jobs[0])
        self.assertEqual(
            DistroSeriesDifferenceType.MISSING_FROM_DERIVED_SERIES,
            ds_diff[0].difference_type)

    def test_no_job_for_PPA(self):
        # If a source package is uploaded to a PPA, a job is not created.
        dsp = self.makeDerivedDistroSeries()
        source_package_name = self.factory.makeSourcePackageName()
        ppa = self.factory.makeArchive()
        self.createPublication(
            source_package_name, ['1.0-1'], dsp.derived_series, ppa)
        self.assertContentEqual(
            [], find_waiting_jobs(dsp.derived_series, source_package_name))

    def test_no_job_for_PPA_with_deleted_source(self):
        # If a source package is deleted from a PPA, no job is created.
        dsp = self.makeDerivedDistroSeries()
        derived_series = dsp.derived_series
        source_package_name = self.factory.makeSourcePackageName()
        ppa = self.factory.makeArchive()
        spph = self.createPublication(
            source_package_name, ['1.0-1'], derived_series, ppa)
        spph.requestDeletion(ppa.owner)
        self.assertContentEqual(
            [], find_waiting_jobs(derived_series, source_package_name))

    def test_update_deletes_diffs(self):
        # When a DSD is updated, the diffs are invalidated.
        dsp = self.makeDerivedDistroSeries()
        derived_series = dsp.derived_series
        source_package_name = self.factory.makeSourcePackageName()
        self.createPublication(
            source_package_name, ['1.0-1derived1', '1.0-1'], derived_series)
        self.createPublication(
            source_package_name, ['1.0-2', '1.0-1'], dsp.parent_series)
        spr = self.factory.makeSourcePackageRelease(
            sourcepackagename=source_package_name, version='1.0-1')
        self.factory.makeSourcePackagePublishingHistory(
            sourcepackagerelease=spr,
            archive=dsp.parent_series.main_archive,
            distroseries=dsp.parent_series,
            status=PackagePublishingStatus.SUPERSEDED)
        jobs = find_waiting_jobs(derived_series, source_package_name)
        self.runJob(jobs[0])
        ds_diff = self.findDSD(derived_series, source_package_name)
        ds_diff[0].requestPackageDiffs(self.factory.makePerson())
        self.assertIsNot(None, ds_diff[0].package_diff)
        self.assertIsNot(None, ds_diff[0].parent_package_diff)
        self.createPublication(
            source_package_name, ['1.0-3', '1.0-2', '1.0-1'],
            dsp.parent_series)
        jobs = find_waiting_jobs(derived_series, source_package_name)
        self.runJob(jobs[0])
        # Since the diff showing the changes from 1.0-1 to 1.0-1derived1 is
        # still valid, it isn't reset, but the parent diff is.
        self.assertIsNot(None, ds_diff[0].package_diff)
        self.assertIs(None, ds_diff[0].parent_package_diff)


class TestDistroSeriesDifferenceJobPermissions(TestCaseWithFactory):
    """Database permissions test for `DistroSeriesDifferenceJob`."""

    layer = LaunchpadZopelessLayer

    def test_permissions(self):
        script_users = [
            'archivepublisher',
            'gina',
            'queued',
            'uploader',
            ]
        dsp = self.factory.makeDistroSeriesParent()
        parent = dsp.parent_series
        derived = dsp.derived_series
        packages = dict(
            (user, self.factory.makeSourcePackageName())
            for user in script_users)
        transaction.commit()
        for user in script_users:
            self.layer.switchDbUser(user)
            try:
                create_job(derived, packages[user], parent)
            except ProgrammingError, e:
                self.assertTrue(
                    False,
                    "Database role %s was unable to create a job.  "
                    "Error was: %s" % (user, e))

        # The test is that we get here without exceptions.
        pass

    def test_getDerivedSeries(self):
        # Check that DB users can query derived series.
        script_users = ['queued']
        dsp = self.factory.makeDistroSeriesParent()
        transaction.commit()
        for user in script_users:
            self.layer.switchDbUser(user)
            list(dsp.parent_series.getDerivedSeries())<|MERGE_RESOLUTION|>--- conflicted
+++ resolved
@@ -89,7 +89,6 @@
         self.assertNotEqual(
             make_metadata(one_package, parent_series),
             make_metadata(another_package, parent_series))
-<<<<<<< HEAD
 
     def test_make_metadata_distinguishes_parents(self):
         package = self.factory.makeSourcePackageName()
@@ -107,25 +106,6 @@
     def test_may_require_job_accepts_none_parent_series(self):
         derived_series = self.makeDerivedDistroSeries()
         package = self.factory.makeSourcePackageName()
-=======
-
-    def test_make_metadata_distinguishes_parents(self):
-        package = self.factory.makeSourcePackageName()
-        one_parent = self.factory.makeDistroSeries()
-        another_parent = self.factory.makeDistroSeries()
-        self.assertNotEqual(
-            make_metadata(package, one_parent),
-            make_metadata(package, another_parent))
-
-    def test_may_require_job_accepts_none_derived_series(self):
-        parent_series = self.factory.makeDistroSeriesParent().parent_series
-        package = self.factory.makeSourcePackageName()
-        self.assertFalse(may_require_job(None, package, parent_series))
-
-    def test_may_require_job_accepts_none_parent_series(self):
-        derived_series = self.makeDerivedDistroSeries()
-        package = self.factory.makeSourcePackageName()
->>>>>>> cabb49b5
         self.assertTrue(may_require_job(derived_series, package, None))
 
     def test_may_require_job_allows_new_jobs(self):
@@ -316,11 +296,7 @@
         DistributionJob(
             distribution=dsd.derived_series.distribution,
             distroseries=dsd.derived_series,
-<<<<<<< HEAD
-            job_type=DistributionJobType.INITIALISE_SERIES,
-=======
             job_type=DistributionJobType.INITIALIZE_SERIES,
->>>>>>> cabb49b5
             metadata={"sourcepackagename": dsd.source_package_name.id})
         self.assertEqual(
             {},
