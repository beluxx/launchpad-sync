# Copyright 2008 Canonical Ltd.  All rights reserved.

"""Useful tools for interacting with Twisted."""

__metaclass__ = type
__all__ = [
    'defer_to_thread',
<<<<<<< HEAD
    'extract_result',
    'gatherResults',
    'suppress_stderr'
=======
    'gatherResults',
    'suppress_stderr',
>>>>>>> d3e5aef4
    ]


import StringIO
import sys

from twisted.internet import defer, threads
from twisted.python.util import mergeFunctionMetadata


def defer_to_thread(function):
    """Run in a thread and return a Deferred that fires when done."""

    def decorated(*args, **kwargs):
        return threads.deferToThread(function, *args, **kwargs)

    return mergeFunctionMetadata(function, decorated)


def gatherResults(deferredList):
    """Returns list with result of given Deferreds.

    This differs from Twisted's `defer.gatherResults` in two ways.

     1. It fires the actual first error that occurs, rather than wrapping
        it in a `defer.FirstError`.
     2. All errors apart from the first are consumed. (i.e. `consumeErrors`
        is True.)

    :type deferredList:  list of `defer.Deferred`s.
    :return: `defer.Deferred`.
    """
    def convert_first_error_to_real(failure):
        failure.trap(defer.FirstError)
        return failure.value.subFailure

    d = defer.DeferredList(deferredList, fireOnOneErrback=1, consumeErrors=1)
    d.addCallback(defer._parseDListResult)
    d.addErrback(convert_first_error_to_real)
    return d


def suppress_stderr(function):
    """Deferred friendly decorator that suppresses output from a function.
    """
    def set_stderr(result, stream):
        sys.stderr = stream
        return result

    def wrapper(*arguments, **keyword_arguments):
        saved_stderr = sys.stderr
        ignored_stream = StringIO.StringIO()
        sys.stderr = ignored_stream
        d = defer.maybeDeferred(function, *arguments, **keyword_arguments)
        return d.addBoth(set_stderr, saved_stderr)

    return mergeFunctionMetadata(function, wrapper)


def extract_result(deferred):
    """Extract the result from a fired deferred.

    It can happen that you have an API that returns Deferreds for
    compatibility with Twisted code, but is in fact synchronous, i.e. the
    Deferreds it returns have always fired by the time it returns.  In this
    case, you can use this function to convert the result back into the usual
    form for a synchronous API, i.e. the result itself or a raised exception.

    It would be very bad form to use this as some way of checking if a
    Deferred has fired.
    """
    failures = []
    successes = []
    deferred.addCallbacks(successes.append, failures.append)
    if len(failures) == 1:
        failures[0].raiseException()
    elif len(successes) == 1:
        return successes[0]
    else:
        raise AssertionError("%r has not fired yet." % (deferred,))<|MERGE_RESOLUTION|>--- conflicted
+++ resolved
@@ -5,14 +5,9 @@
 __metaclass__ = type
 __all__ = [
     'defer_to_thread',
-<<<<<<< HEAD
     'extract_result',
     'gatherResults',
-    'suppress_stderr'
-=======
-    'gatherResults',
     'suppress_stderr',
->>>>>>> d3e5aef4
     ]
 
 
