--- conflicted
+++ resolved
@@ -611,15 +611,9 @@
         ws_owner = ws_object(launchpad, owner)
         ws_archive = ws_object(launchpad, db_archive)
         recipe = ws_owner.createRecipe(
-<<<<<<< HEAD
-            name='toaster-1', sourcepackagename='toaster',
-            description='a recipe', recipe_text=recipe_text,
-            distroseries=[distroseries.self_link],
-            build_daily=True, daily_build_archive=ws_archive)
-=======
             name='toaster-1', description='a recipe', recipe_text=recipe_text,
-            distroseries=[distroseries.self_link])
->>>>>>> fe0d37dc
+            distroseries=[distroseries.self_link], build_daily=True,
+            daily_build_archive=ws_archive)
         # at the moment, distroseries is not exposed in the API.
         transaction.commit()
         db_recipe = owner.getRecipe(name=u'toaster-1')
@@ -636,12 +630,8 @@
         self.assertEqual(team.teamowner.name, recipe.registrant.name)
         self.assertEqual('toaster-1', recipe.name)
         self.assertEqual(recipe_text, recipe.recipe_text)
-<<<<<<< HEAD
-        self.assertEqual('toaster', recipe.sourcepackagename)
         self.assertTrue(recipe.build_daily)
         self.assertEqual('recipe-ppa', recipe.daily_build_archive.name)
-=======
->>>>>>> fe0d37dc
 
     def test_recipe_text(self):
         recipe_text2 = self.makeRecipeText()
