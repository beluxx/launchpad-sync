= Ubuntu PPAs =

The Ubuntu Linux page contains a link to get to the Personal Package Archives.

    >>> browser.open("http://launchpad.dev/ubuntu")
    >>> browser.getLink("Personal Package Archives").click()
    >>> browser.title
    'Ubuntu Linux Personal Package Archives'

== PPA main page ==

The PPA page contains a search box and a table of known PPAs with columns
Owner, Description, Sources and Binaries, the latter two being a count.

The sample data contains three PPAs.  Only Celso has any packages, with two
sources and one binary.

== Searching PPAs ==

By default only active (those with, at least one, PENDING or PUBLISHED
source record) PPAs are presented.

    >>> for ppa_row in find_tags_by_class(browser.contents, 'ppa_batch_row'):
    ...    print extract_text(ppa_row)
    Celso Providelo
    packages to help my friends.
    3
    3
    Mark Shuttleworth
    packages to help the humanity (you know, ubuntu)
    1
    1

We have a checkbox to allow inactive PPA results.

    >>> browser.getControl(name="show_inactive").value = True
    >>> browser.getControl("Search").click()

    >>> for ppa_row in find_tags_by_class(browser.contents, 'ppa_batch_row'):
    ...    print extract_text(ppa_row)
    Celso Providelo
    packages to help my friends.
    3
    3
    No Privileges Person
    I am not allowed to say, I have no privs.
    0
    0
    Mark Shuttleworth
    packages to help the humanity (you know, ubuntu)
    1
    1

This checkbox value is propagated to subsequent searches:

    >>> browser.getControl(name="show_inactive").value
    True

No data matches the non-existent search string "bustmybuffers".

    >>> field = browser.getControl("PPAs containing:")
    >>> field.value = 'bustmybuffers'
    >>> browser.getControl("Search").click()
    >>> len(find_tags_by_class(browser.contents, 'ppa_batch_row'))
    0

In the three sample data PPAs, only one matches the search string "Celso".

    >>> field = browser.getControl("PPAs containing:")
    >>> field.value = 'Celso'
    >>> browser.getControl("Search").click()
    >>> len(find_tags_by_class(browser.contents, 'ppa_batch_row'))
    1

== Owner's PPA pages ==

Let's start by adding an extra package to Celso's archive:

    >>> import transaction
    >>> from canonical.database.sqlbase import flush_database_updates
    >>> from canonical.launchpad.ftests.ppa import publishToPPA
    >>> from canonical.launchpad.ftests import ANONYMOUS, login, logout
    >>> login(ANONYMOUS)
    >>> publishToPPA("cprov", "warty", "commercialpackage", "1.0-1")
    >>> logout()
    >>> transaction.commit()
    >>> flush_database_updates()

And now on to the page itself. In the table rows, the "Owner" is a
clickable link to his PPA page:

    >>> browser.getLink("Celso Providelo").click()
    >>> browser.title
    'PPA for Celso Providelo'

Let's see his sources.list entries:

    >>> results = find_tag_by_id(browser.contents, 'sources-list-entries')
    >>> text = extract_text(results)
    >>> print text
    deb http://ppa.launchpad.dev/cprov/ubuntu hoary main
    deb-src http://ppa.launchpad.dev/cprov/ubuntu hoary main

and the select control that lets you update them:

    >>> print find_tag_by_id(browser.contents, 'series-widget-div')
    <div id="series-widget-div">
    ...
        <select id="field.series" name="field.series" size="1" onchange="updateSeries(this);">
            <option value="breezy-autotest">Breezy Badger Autotest</option>
            <option value="warty">The Warty Warthog Release</option>
        </select>
    ...

The page also shows some stats about Celso's PPA (number of sources. binaries
and estimated size).

    >>> results = find_tag_by_id(browser.contents, 'package_counters')
    >>> text = extract_text(results)
    >>> print text
    4 source packages
    (9.5 MiB)
    3 binary packages
    (3 bytes)
    Estimated archive size:
    9.5 MiB

The sample data has two packages belonging to Celso. Two table rows
will be presented to user containing:

 * SourcePackageRelease title (<source_name> - <source-version>),
 * Date Published,
 * target DistroSeries,
 * original Section

The headings:

    >>> print find_tag_by_id(browser.contents, 'packages_list')
    <table class="listing sortable" id="packages_list">
    <thead>
    <tr>
    <th colspan="2">Source</th>
    <th>Published</th>
    <th>Status</th>
    <th>Series</th>
    <th>Section</th>
    </tr>
    </thead>
    ...

The data:

    >>> for ppa_row in find_tags_by_class(browser.contents, 'ppa_package_row'):
    ...    print extract_text(ppa_row)
<<<<<<< HEAD
    commercialpackage - 1.0-1
    (changes)
    Pending
    breezy-autotest
    devel
    pmount - 0.1-1
=======
    cdrkit - 1.0
>>>>>>> 2837bb14
    2007-07-09
    Published
    breezy-autotest
    editors
    iceweasel - 1.0
    2007-07-09
    Published
    warty
    editors
    pmount - 0.1-1
    2007-07-09
    Published
    warty
    editors


== Searching an archive ==

We can search a PPA for a particular package.  A non-existent package shows
no results.

    >>> field = browser.getControl("Package name contains:")
    >>> field.value = 'nonexistentpackage'
    >>> browser.getControl("Search").click()
    >>> len(find_tags_by_class(browser.contents, 'ppa_package_row'))
    0

Searching for the package "iceweasel" show's that Celso is providing this.

    >>> field = browser.getControl("Package name contains:")
    >>> field.value = 'iceweasel'
    >>> browser.getControl("Search").click()
    >>> len(find_tags_by_class(browser.contents, 'ppa_package_row'))
    1


== Single-publication PPAs ==

Just quickly check if the singular form of this section is handled
properly.

    >>> anon_browser.open("http://launchpad.dev/~sabdfl/+archive")
    >>> anon_browser.title
    'PPA for Mark Shuttleworth'

    >>> results = find_tag_by_id(anon_browser.contents, 'package_counters')
    >>> text = extract_text(results)
    >>> print text
    1 source package
    (9.5 MiB)
    1 binary package
    (0 bytes)
    Estimated archive size:
    9.5 MiB

Mark has sources only published in one archive, so he has no
series-widget-div control to update them:

    >>> print find_tag_by_id(anon_browser.contents, 'series-widget-div')
    None


== Other Distribution PPAs ==

PPAs are targeted to a specific distribution and currently we only
allow Ubuntu PPAs, thus 'ubuntutest' PPAs page should be empty:

    >>> browser.open("http://launchpad.dev/ubuntutest")
    >>> browser.getLink("Personal Package Archives").click()
    >>> browser.title
    'Ubuntu Test Personal Package Archives'

    >>> len(find_tags_by_class(browser.contents, 'ppa_batch_row'))
    0

== Team PPA pages ==

Team PPA pages contain an extra column showing which team member uploaded
the package. First we need to set up a team PPA and publish something to it.

    >>> browser = setupBrowser(auth="Basic foo.bar@canonical.com:test")
    >>> browser.open("http://launchpad.dev/~ubuntu-team/+activate-ppa")
    >>> browser.getControl(name="field.accepted").value = True
    >>> browser.getControl('Activate').click()
    >>> ubuntu_ppa_url = browser.url

Publish mozilla-firefox to ubuntu-team's PPA and ensure that it is signed
by name16 (Foo Bar) who is a member - the signer is presented as the uploader
in the list.

    >>> from canonical.launchpad.ftests.ppa import publishToTeamPPA
    >>> login(ANONYMOUS)
    >>> publishToTeamPPA(team_name="ubuntu-team")
    >>> logout()
    >>> transaction.commit()
    >>> flush_database_updates()

Access ubuntu-team's PPA page:

    >>> browser.open(ubuntu_ppa_url)

The package row headings show an Uploader column:

    >>> print find_tag_by_id(browser.contents, 'packages_list')
    <table class="listing sortable" id="packages_list">
    <thead>
    <tr>
    <th colspan="2">Source</th>
    <th>Uploader</th>
    <th>Published</th>
    <th>Status</th>
    <th>Series</th>
    <th>Section</th>
    </tr>
    </thead>
    ...

The package row data shows the uploader:

    >>> for ppa_row in find_tags_by_class(browser.contents, 'ppa_package_row'):
    ...    print extract_text(ppa_row)
    mozilla-firefox - 0.9
    name16
    Pending
    hoary
    base

Links from files go to their on-archive locations:

    >>> browser.getLink("orig").url
    'http://ppa.launchpad.dev/ubuntu-team/ubuntu/pool/main/m/mozilla-firefox/firefox-0.9.2.orig.tar.gz'

The uploader name is linkified to that user's home page:

    >>> browser.getLink(url="~name16").click()
    >>> browser.url
    'http://launchpad.dev/~name16'
<|MERGE_RESOLUTION|>--- conflicted
+++ resolved
@@ -152,16 +152,12 @@
 
     >>> for ppa_row in find_tags_by_class(browser.contents, 'ppa_package_row'):
     ...    print extract_text(ppa_row)
-<<<<<<< HEAD
     commercialpackage - 1.0-1
     (changes)
     Pending
     breezy-autotest
     devel
-    pmount - 0.1-1
-=======
     cdrkit - 1.0
->>>>>>> 2837bb14
     2007-07-09
     Published
     breezy-autotest
