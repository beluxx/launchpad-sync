--- conflicted
+++ resolved
@@ -114,10 +114,6 @@
         based on the AMD64 or EM64T architecture (e.g., Athlon64, Opteron,
         EM64T Xeon).
       </li>
-<<<<<<< HEAD
-    </ul>
-=======
->>>>>>> 5f2ab9d5
   </tal:not-edubuntu>
 
   <tal:custom-request condition="view/should_show_custom_request">
