--- conflicted
+++ resolved
@@ -33,13 +33,10 @@
 COMMENT ON COLUMN Branch.revision_count IS 'The number of revisions in the associated bazaar branch revision_history.';
 COMMENT ON COLUMN Branch.mirror_request_time IS 'The time when a user requested that we mirror this branch (NULL if not requested). This will be set automatically by pushing to a hosted branch. Once mirrored, it will be set back to NULL.';
 COMMENT ON COLUMN Branch.private IS 'If the branch is private, then only the owner and subscribers of the branch can see it.';
-<<<<<<< HEAD
 COMMENT ON COLUMN Branch.date_last_modified IS 'A branch is modified any time a user updates something using a view, a new revision for the branch is scanned, or the branch is linked to a bug, blueprint or merge proposal.';
-=======
 COMMENT ON COLUMN Branch.reviewer IS 'The reviewer (person or) team are able to transition merge proposals targetted at the branch throught the CODE_APPROVED state.';
 COMMENT ON COLUMN Branch.merge_robot IS 'The robot that controls the automatic landing onto this branch.';
 COMMENT ON COLUMN Branch.merge_control_status IS 'When there is no merge_robot set, the merge_control_status must be set to Manual.  If a merge_robot is set, then the branch merge_control_status can be set to Automatic which means that the merge robot will start merging the branches.';
->>>>>>> 4eb91458
 
 -- BranchMergeProposal
 
