--- conflicted
+++ resolved
@@ -27,15 +27,7 @@
             interface="lp.archivepublisher.interfaces.publisherconfig.IPublisherConfig" />
         <require
             permission="launchpad.Admin"
-<<<<<<< HEAD
-            set_attributes="
-                root_dir
-                base_url
-                copy_base_url"/>
-
-=======
             set_schema="lp.archivepublisher.interfaces.publisherconfig.IPublisherConfig"/>
->>>>>>> 71f3ace2
     </class>
 
 
