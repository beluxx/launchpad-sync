# Copyright 2004-2005 Canonical Ltd.  All rights reserved.

"""Source package release in Distribution Release interfaces."""

__metaclass__ = type

__all__ = [
    'IDistroReleaseSourcePackageRelease',
    ]

<<<<<<< HEAD
from zope.interface import Attribute
=======
from zope.interface import Interface, Attribute
>>>>>>> cb596407

from canonical.launchpad.interfaces.sourcepackagerelease import (
    ISourcePackageRelease
    )

class IDistroReleaseSourcePackageRelease(ISourcePackageRelease):
    """This is a SourcePackageRelease-In-A-DistroRelease. It represents a
    real source package release that has been uploaded to a distrorelease.

    You can tell if it is still in the queue, and in which queue. You can
    ask it the dates of various events in its history in this
    distro-release. You can also ask it what pocket it is published in, if
    it has been published. Or which version superseded it, if it has been
    superseded.
    """

    distrorelease = Attribute("The distro release.")
    sourcepackagerelease = Attribute("The source package release.")

    name = Attribute("The source package name as text")
    displayname = Attribute("Display name for this package.")
    title = Attribute("Title for this package.")
    distribution = Attribute("The distribution.")
    pocket = Attribute("The pocket in which this release is published, "
        "or None if it is not currently published.")

    publishing_history = Attribute("Return a list of publishing "
        "records for this source package release in this release "
        "of the distribution.")

    builds = Attribute("The builds we have for this sourcepackage release "
        "specifically in this distribution. Note that binaries could "
        "be inherited from a parent distribution, not necessarily built "
        "here.")

    was_uploaded = Attribute("True or False, indicating whether or not "
        "a source package of this name was ever uploaded to this "
        "distrorelease.")

    current_published = Attribute("is last SourcePackagePublishing record "
                                  "that is in PUBLISHED status.")

    def changeOverride(new_component=None, new_section=None):
        """Change the component and/or section.

        It doesn't change the ommited arguments.
        """

    def supersede():
        """Supersede a DistroReleaseSourcePackageRelease.

        Return the modified ISourcePackagePublishingHistory object.
        """<|MERGE_RESOLUTION|>--- conflicted
+++ resolved
@@ -8,11 +8,8 @@
     'IDistroReleaseSourcePackageRelease',
     ]
 
-<<<<<<< HEAD
 from zope.interface import Attribute
-=======
-from zope.interface import Interface, Attribute
->>>>>>> cb596407
+
 
 from canonical.launchpad.interfaces.sourcepackagerelease import (
     ISourcePackageRelease
