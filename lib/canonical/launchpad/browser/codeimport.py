# Copyright 2007 Canonical Ltd.  All rights reserved.

"""Browser views for CodeImports."""

__metaclass__ = type

__all__ = [
<<<<<<< HEAD
    'CodeImportEditView',
=======
>>>>>>> 2b06eed2
    'CodeImportNewView',
    'CodeImportSetView',
    'CodeImportView',
    ]


from BeautifulSoup import BeautifulSoup
from zope.app.form import CustomWidgetFactory
from zope.app.form.interfaces import IInputWidget
from zope.app.form.utility import setUpWidget
from zope.component import getUtility
from zope.formlib import form
from zope.schema import Choice, TextLine
<<<<<<< HEAD
=======

from canonical.launchpad import _
from canonical.launchpad.interfaces import (
    BranchSubscriptionDiffSize, BranchSubscriptionNotificationLevel,
    branch_name_validator, CodeImportReviewStatus, IBranchSet,
    ICodeImport, ICodeImportSet, ILaunchpadCelebrities,
    RevisionControlSystems)
from canonical.launchpad.webapp import (
    action, canonical_url, custom_widget, LaunchpadFormView, LaunchpadView)
from canonical.launchpad.webapp.batching import BatchNavigator
from canonical.launchpad.webapp.menu import structured
from canonical.widgets import LaunchpadDropdownWidget
from canonical.widgets.itemswidgets import LaunchpadRadioWidget
from canonical.widgets.textwidgets import StrippedTextWidget, URIWidget
>>>>>>> 2b06eed2

from canonical.cachedproperty import cachedproperty
from canonical.launchpad import _
from canonical.launchpad.interfaces import (
    BranchSubscriptionDiffSize, BranchSubscriptionNotificationLevel,
    branch_name_validator, CodeImportReviewStatus, IBranchSet, ICodeImport,
    ICodeImportSet, ILaunchpadCelebrities, ILaunchpadRoot,
    RevisionControlSystems)
from canonical.launchpad.webapp import (
    action, canonical_url, custom_widget, LaunchpadEdotFormView,
    LaunchpadFormView, LaunchpadView)
from canonical.launchpad.webapp.batching import BatchNavigator
from canonical.launchpad.webapp.menu import structured
from canonical.widgets import LaunchpadDropdownWidget
from canonical.widgets.itemswidgets import (
    LaunchpadRadioWidget, LaunchpadRadioWidgetWithDescription)
from canonical.widgets.textwidgets import StrippedTextWidget, URIWidget

class ReviewStatusDropdownWidget(LaunchpadDropdownWidget):
    """A <select> widget with a more appropriate 'no value' message.

    By default `LaunchpadDropdownWidget` displays 'no value' when the
    associated value is None or not supplied, which is not what we want on
    this page.
    """
    _messageNoValue = _('Any')


class CodeImportSetView(LaunchpadView):
    """The default view for `ICodeImportSet`.

    We present the CodeImportSet as a list of all imports.
    """

    def initialize(self):
        """See `LaunchpadView.initialize`."""
        status_field = Choice(
            __name__='status', title=_("Review Status"),
            vocabulary=CodeImportReviewStatus, required=False)
        self.status_widget = CustomWidgetFactory(ReviewStatusDropdownWidget)
        setUpWidget(self, 'status',  status_field, IInputWidget)

        # status should be None if either (a) there were no query arguments
        # supplied, i.e. the user browsed directly to this page (this is when
        # hasValidInput returns False) or (b) the user chose 'Any' in the
        # status widget (this is when hasValidInput returns True but
        # getInputValue returns None).
        status = None
        if self.status_widget.hasValidInput():
            status = self.status_widget.getInputValue()

        if status is not None:
            imports = self.context.search(review_status=status)
        else:
            imports = self.context.getAll()

        self.batchnav = BatchNavigator(imports, self.request)


class CodeImportView(LaunchpadView):
    """The default view for `ICodeImport`.

    We present the CodeImport as a simple page listing all the details of the
    import such as associated product and branch, who requested the import,
    and so on.
    """

    def initialize(self):
        """See `LaunchpadView.initialize`."""
        self.title = "Code Import for %s" % (self.context.product.name,)


class CodeImportNewView(LaunchpadFormView):
    """The view to request a new code import."""

    for_input = True
    label = 'Request a code import'
    schema = ICodeImport
    field_names = [
        'product', 'rcs_type', 'svn_branch_url', 'cvs_root', 'cvs_module',
<<<<<<< HEAD
        'review_status'
=======
>>>>>>> 2b06eed2
        ]

    custom_widget('rcs_type', LaunchpadRadioWidget)
    custom_widget('cvs_root', StrippedTextWidget, displayWidth=50)
    custom_widget('cvs_module', StrippedTextWidget, displayWidth=20)
    custom_widget('svn_branch_url', URIWidget, displayWidth=50)
<<<<<<< HEAD
    custom_widget('review_status', LaunchpadRadioWidgetWithDescription)

    initial_values = {'rcs_type': RevisionControlSystems.SVN}

    def showOptionalMarker(self, field_name):
        """Don't show the optional marker for rcs locations."""
        if field_name in ('cvs_root', 'cvs_module', 'svn_branch_url'):
            return False
        else:
            return LaunchpadFormView.showOptionalMarker(self, field_name)
=======

    initial_values = {
        'rcs_type': RevisionControlSystems.SVN,
        'branch_name': 'trunk',
        }

    @property
    def cancel_url(self):
        """Cancel should take the user back to the root site."""
        return '/'

    def showOptionalMarker(self, field_name):
        """Don't show the optional marker for rcs locations."""
        # No field in this view needs an optional marker, so we can be
        # simple here.
        return False
>>>>>>> 2b06eed2

    def setUpFields(self):
        LaunchpadFormView.setUpFields(self)
        # Add in the field for the branch name.
        name_field = form.Fields(
            TextLine(
                __name__='branch_name',
<<<<<<< HEAD
                title=_('Name'), required=True, description=_(
                    "Keep very short, unique, and descriptive, because it "
                    "will be used in URLs. "
                    "Examples: main, trunk."),
                constraint=branch_name_validator),
            render_context=self.render_context)

        self.form_fields = self.form_fields + name_field
        if not self.show_review_status:
            # Omit the field so it doesn't attempt to validate it.
            self.form_fields = self.form_fields.omit('review_status')

    @property
    def show_review_status(self):
        if self.user is None:
            return False
        celebs = getUtility(ILaunchpadCelebrities)
        return (self.user.inTeam(celebs.vcs_imports) or
                self.user.inTeam(celebs.admin))
=======
                title=_('Branch Name'), required=True, description=_(
                    "This will be used in the branch URL to identify the "
                    "imported branch.  Examples: main, trunk."),
                constraint=branch_name_validator),
            render_context=self.render_context)
        self.form_fields = self.form_fields + name_field
>>>>>>> 2b06eed2

    def setUpWidgets(self):
        LaunchpadFormView.setUpWidgets(self)

<<<<<<< HEAD
        # Extract the radio buttons from the rcstype widget, so we can
=======
        # Extract the radio buttons from the rcs_type widget, so we can
>>>>>>> 2b06eed2
        # display them separately in the form.
        soup = BeautifulSoup(self.widgets['rcs_type']())
        [cvs_button, svn_button, empty_marker] = soup.findAll('input')
        cvs_button['onclick'] = 'updateWidgets()'
        svn_button['onclick'] = 'updateWidgets()'
<<<<<<< HEAD
        # These are just only in the page template.
=======
        # The following attributes are used only in the page template.
>>>>>>> 2b06eed2
        self.rcs_type_cvs = str(cvs_button)
        self.rcs_type_svn = str(svn_button)
        self.rcs_type_emptymarker = str(empty_marker)

<<<<<<< HEAD
    @action(_('Continue'), name='continue')
    def continue_action(self, action, data):
        """Create the code_import, and subscribe the user to the branch."""
        code_import = getUtility(ICodeImportSet).new(
=======
    def _create_import(self, data, status):
        """Create the code import."""
        return getUtility(ICodeImportSet).new(
>>>>>>> 2b06eed2
            registrant=self.user,
            product=data['product'],
            branch_name=data['branch_name'],
            rcs_type=data['rcs_type'],
            svn_branch_url=data['svn_branch_url'],
            cvs_root=data['cvs_root'],
            cvs_module=data['cvs_module'],
<<<<<<< HEAD
            review_status=data.get('review_status'))

=======
            review_status=status)

    @action(_('Request Import'), name='request_import')
    def request_import_action(self, action, data):
        """Create the code_import, and subscribe the user to the branch."""
        code_import = self._create_import(data, None)

        # Subscribe the user.
>>>>>>> 2b06eed2
        code_import.branch.subscribe(
            self.user,
            BranchSubscriptionNotificationLevel.FULL,
            BranchSubscriptionDiffSize.NODIFF)

        self.next_url = canonical_url(code_import.branch)

<<<<<<< HEAD
    @action('Cancel', name='cancel', validator='validate_cancel')
    def cancel_action(self, action, data):
        """Do nothing and go back to the code rootsite."""
        self.next_url = canonical_url(ILaunchpadRoot, rootsite='code')

    def _validateCVS(self, cvs_root, cvs_module):
        # Make sure there is an error set for these fields if they
        # are unset.
        if not (cvs_root or self.getFieldError('cvs_root')):
            self.setFieldError('cvs_root',
                               'Enter a CVS root.')
        if not (cvs_module or self.getFieldError('cvs_module')):
            self.setFieldError('cvs_module',
                               'Enter a CVS module.')
=======
        self.request.response.addNotification("""
            New code import created. The code import operators
            have been notified and the request will be reviewed shortly.""")

    def _showApprove(self, ignored):
        """Is the user an admin or member of vcs-imports?"""
        celebs = getUtility(ILaunchpadCelebrities)
        return (self.user.inTeam(celebs.admin) or
                self.user.inTeam(celebs.vcs_imports))

    @action(_('Create Approved Import'), name='approve',
            condition=_showApprove)
    def approve_action(self, action, data):
        """Create the code_import, and subscribe the user to the branch."""
        code_import = self._create_import(
            data, CodeImportReviewStatus.REVIEWED)

        # Don't subscribe the requester as they are an import operator.
        self.next_url = canonical_url(code_import.branch)

        self.request.response.addNotification(
            "New reviewed code import created.")

    def setSecondaryFieldError(self, field, error):
        """Set the field error only if there isn't an error already."""
        if self.getFieldError(field):
            # Leave this one as it is often required or a validator error.
            pass
        else:
            self.setFieldError(field, error)

    def _validateCVS(self, cvs_root, cvs_module):
        """If the user has specified cvs, then we need to make
        sure that there isn't already an import with those values."""
        if cvs_root is None:
            self.setSecondaryFieldError(
                'cvs_root', 'Enter a CVS root.')
        if cvs_module is None:
            self.setSecondaryFieldError(
                'cvs_module', 'Enter a CVS module.')
>>>>>>> 2b06eed2

        if cvs_root and cvs_module:
            code_import = getUtility(ICodeImportSet).getByCVSDetails(
                cvs_root, cvs_module)

            if code_import is not None:
                self.addError(structured("""
                    Those CVS details are already specified for
                    the imported branch <a href="%s">%s</a>.""",
                    canonical_url(code_import.branch),
                    code_import.branch.unique_name))

    def _validateSVN(self, svn_branch_url):
<<<<<<< HEAD
        if not (svn_branch_url or self.getFieldError('svn_branch_url')):
            self.setFieldError('svn_branch_url',
                               "Enter the URL of a Subversion branch.")
        if svn_branch_url:
=======
        """If the user has specified a subversion url, we need
        to make sure that there isn't already an import with
        that url."""
        if svn_branch_url is None:
            self.setSecondaryFieldError(
                'svn_branch_url', 'Enter the URL of a Subversion branch.')
        else:
>>>>>>> 2b06eed2
            code_import = getUtility(ICodeImportSet).getBySVNDetails(
                svn_branch_url)
            if code_import is not None:
                self.setFieldError(
                    'svn_branch_url',
                    structured("""
                    This Subversion branch URL is already specified for
                    the imported branch <a href="%s">%s</a>.""",
                    canonical_url(code_import.branch),
                    code_import.branch.unique_name))

    def validate(self, data):
<<<<<<< HEAD
        # If the user has specified a subversion url, we need
        # to make sure that there isn't already an import with
        # that url.

        # If the user has specified cvs, then we need to make
        # sure that there isn't already an import with those
        # values.
        rcs_type = data['rcs_type']

=======
        """See `LaunchpadFormView`."""
        rcs_type = data['rcs_type']
>>>>>>> 2b06eed2
        # Make sure fields for unselected revision control systems
        # are blanked out:
        if rcs_type == RevisionControlSystems.CVS:
            data['svn_repository'] = None
            self._validateCVS(data.get('cvs_root'), data.get('cvs_module'))
        elif rcs_type == RevisionControlSystems.SVN:
            data['cvs_root'] = None
            data['cvs_module'] = None
            self._validateSVN(data.get('svn_branch_url'))
        else:
            raise AssertionError('Unknown revision control type.')

        # Check for an existing branch owned by the vcs-imports
        # for the product and name specified.
        if data.get('product') and data.get('branch_name'):
            existing_branch = getUtility(IBranchSet).getBranch(
                getUtility(ILaunchpadCelebrities).vcs_imports,
                data['product'],
                data['branch_name'])
            if existing_branch is not None:
                self.setFieldError(
                    'branch_name',
                    structured("""
                    There is already an existing import for
                    <a href="%(product_url)s">%(product_name)s</a>
                    with the name of
                    <a href="%(branch_url)s">%(branch_name)s</a>.""",
                    product_url=canonical_url(existing_branch.product),
                    product_name=existing_branch.product.name,
                    branch_url=canonical_url(existing_branch),
<<<<<<< HEAD
                    branch_name=existing_branch.name))


class CodeImportEditView(LaunchpadEditFormView):
    """View for editing code imports.

    This view is registered against the branch, but edits the
    code import for that branch.  If the branch has no associated
    code import, then the result is a 404.  If the branch does have
    a code import, then the adapters property allows the form
    internals to do the associated mappings.
    """

    schema = ICodeImport

    field_names = ['svn_branch_url', 'cvs_root', 'cvs_module']

    def initialize(self):
        """Show a 404 if the branch has no code import."""
        self.code_import = self.context.code_import
        if self.code_import is None:
            raise NotFoundError
        # The next location is the branch details page.
        self.next_url = canonical_url(self.context)
        LaunchpadFormView.initialize(self)

    @property
    def adapters(self):
        """See `LaunchpadFormView`"""
        return {ICodeImport: self.code_import}

    def setUpFields(self):
        LaunchpadFormView.setUpFields(self)

        # If the import is a Subversion import, then omit the CVS
        # fields, and vice versa.
        if self.code_import.rcs_type == RevisionControlSystems.CVS:
            self.form_fields = self.form_fields.omit('svn_branch_url')
        elif self.code_import.rcs_type == RevisionControlSystems.SVN:
            self.form_fields = self.form_fields.omit('cvs_root', 'cvs_module')
        else:
            raise AssertionError('Unknown rcs_type for code import.')

    @cachedproperty
    def _super_user(self):
        """Is the user an admin or member of vcs-imports?"""
        celebs = getUtility(ILaunchpadCelebrities)
        return (self.user.inTeam(celebs.admin) or
                self.user.inTeam(celebs.vcs_imports))

    def _showButtonForStatus(self, status):
        """If the status is different, and the user is super, show button."""
        return self._super_user and self.code_import.review_status != status

    def _showApprove(self, ignored):
        """Show the Approve button if the import is not reviewed."""
        return self._showButtonForStatus(CodeImportReviewStatus.REVIEWED)

    @action(_('Approve'), name='approve', condition=_showApprove)
    def approve_action(self, action, data):
        """Approve the import."""
        self.code_import.approve(data, self.user)

    def _showInvalidate(self, ignored):
        """Show the Approve button if the import is not invalid."""
        return self._showButtonForStatus(CodeImportReviewStatus.INVALID)

    @action(_('Set Invalid'), name='invalidate', condition=_showInvalidate)
    def invalidate_action(self, action, data):
        """Invalidate the import."""
        self.code_import.invalidate(data, self.user)

    def _showSuspend(self, ignored):
        """Show the Suspend button if the import is not suspended."""
        return self._showButtonForStatus(CodeImportReviewStatus.SUSPENDED)

    @action(_('Suspend'), name='suspend', condition=_showSuspend)
    def suspend_action(self, action, data):
        """Approve the import."""
        self.code_import.suspend(data, self.user)

    @action(_('Update'), name='update')
    def update_action(self, action, data):
        """Update the details."""
        self.code_import.updateFromData(data, self.user)
=======
                    branch_name=existing_branch.name))
>>>>>>> 2b06eed2
<|MERGE_RESOLUTION|>--- conflicted
+++ resolved
@@ -5,10 +5,7 @@
 __metaclass__ = type
 
 __all__ = [
-<<<<<<< HEAD
     'CodeImportEditView',
-=======
->>>>>>> 2b06eed2
     'CodeImportNewView',
     'CodeImportSetView',
     'CodeImportView',
@@ -22,9 +19,8 @@
 from zope.component import getUtility
 from zope.formlib import form
 from zope.schema import Choice, TextLine
-<<<<<<< HEAD
-=======
-
+
+from canonical.cachedproperty import cachedproperty
 from canonical.launchpad import _
 from canonical.launchpad.interfaces import (
     BranchSubscriptionDiffSize, BranchSubscriptionNotificationLevel,
@@ -32,30 +28,14 @@
     ICodeImport, ICodeImportSet, ILaunchpadCelebrities,
     RevisionControlSystems)
 from canonical.launchpad.webapp import (
-    action, canonical_url, custom_widget, LaunchpadFormView, LaunchpadView)
+    action, canonical_url, custom_widget, LaunchpadEdotFormView,
+    LaunchpadFormView, LaunchpadView)
 from canonical.launchpad.webapp.batching import BatchNavigator
 from canonical.launchpad.webapp.menu import structured
 from canonical.widgets import LaunchpadDropdownWidget
 from canonical.widgets.itemswidgets import LaunchpadRadioWidget
 from canonical.widgets.textwidgets import StrippedTextWidget, URIWidget
->>>>>>> 2b06eed2
-
-from canonical.cachedproperty import cachedproperty
-from canonical.launchpad import _
-from canonical.launchpad.interfaces import (
-    BranchSubscriptionDiffSize, BranchSubscriptionNotificationLevel,
-    branch_name_validator, CodeImportReviewStatus, IBranchSet, ICodeImport,
-    ICodeImportSet, ILaunchpadCelebrities, ILaunchpadRoot,
-    RevisionControlSystems)
-from canonical.launchpad.webapp import (
-    action, canonical_url, custom_widget, LaunchpadEdotFormView,
-    LaunchpadFormView, LaunchpadView)
-from canonical.launchpad.webapp.batching import BatchNavigator
-from canonical.launchpad.webapp.menu import structured
-from canonical.widgets import LaunchpadDropdownWidget
-from canonical.widgets.itemswidgets import (
-    LaunchpadRadioWidget, LaunchpadRadioWidgetWithDescription)
-from canonical.widgets.textwidgets import StrippedTextWidget, URIWidget
+
 
 class ReviewStatusDropdownWidget(LaunchpadDropdownWidget):
     """A <select> widget with a more appropriate 'no value' message.
@@ -119,28 +99,12 @@
     schema = ICodeImport
     field_names = [
         'product', 'rcs_type', 'svn_branch_url', 'cvs_root', 'cvs_module',
-<<<<<<< HEAD
-        'review_status'
-=======
->>>>>>> 2b06eed2
         ]
 
     custom_widget('rcs_type', LaunchpadRadioWidget)
     custom_widget('cvs_root', StrippedTextWidget, displayWidth=50)
     custom_widget('cvs_module', StrippedTextWidget, displayWidth=20)
     custom_widget('svn_branch_url', URIWidget, displayWidth=50)
-<<<<<<< HEAD
-    custom_widget('review_status', LaunchpadRadioWidgetWithDescription)
-
-    initial_values = {'rcs_type': RevisionControlSystems.SVN}
-
-    def showOptionalMarker(self, field_name):
-        """Don't show the optional marker for rcs locations."""
-        if field_name in ('cvs_root', 'cvs_module', 'svn_branch_url'):
-            return False
-        else:
-            return LaunchpadFormView.showOptionalMarker(self, field_name)
-=======
 
     initial_values = {
         'rcs_type': RevisionControlSystems.SVN,
@@ -157,7 +121,6 @@
         # No field in this view needs an optional marker, so we can be
         # simple here.
         return False
->>>>>>> 2b06eed2
 
     def setUpFields(self):
         LaunchpadFormView.setUpFields(self)
@@ -165,67 +128,30 @@
         name_field = form.Fields(
             TextLine(
                 __name__='branch_name',
-<<<<<<< HEAD
-                title=_('Name'), required=True, description=_(
-                    "Keep very short, unique, and descriptive, because it "
-                    "will be used in URLs. "
-                    "Examples: main, trunk."),
-                constraint=branch_name_validator),
-            render_context=self.render_context)
-
-        self.form_fields = self.form_fields + name_field
-        if not self.show_review_status:
-            # Omit the field so it doesn't attempt to validate it.
-            self.form_fields = self.form_fields.omit('review_status')
-
-    @property
-    def show_review_status(self):
-        if self.user is None:
-            return False
-        celebs = getUtility(ILaunchpadCelebrities)
-        return (self.user.inTeam(celebs.vcs_imports) or
-                self.user.inTeam(celebs.admin))
-=======
                 title=_('Branch Name'), required=True, description=_(
                     "This will be used in the branch URL to identify the "
                     "imported branch.  Examples: main, trunk."),
                 constraint=branch_name_validator),
             render_context=self.render_context)
         self.form_fields = self.form_fields + name_field
->>>>>>> 2b06eed2
 
     def setUpWidgets(self):
         LaunchpadFormView.setUpWidgets(self)
 
-<<<<<<< HEAD
-        # Extract the radio buttons from the rcstype widget, so we can
-=======
         # Extract the radio buttons from the rcs_type widget, so we can
->>>>>>> 2b06eed2
         # display them separately in the form.
         soup = BeautifulSoup(self.widgets['rcs_type']())
         [cvs_button, svn_button, empty_marker] = soup.findAll('input')
         cvs_button['onclick'] = 'updateWidgets()'
         svn_button['onclick'] = 'updateWidgets()'
-<<<<<<< HEAD
-        # These are just only in the page template.
-=======
         # The following attributes are used only in the page template.
->>>>>>> 2b06eed2
         self.rcs_type_cvs = str(cvs_button)
         self.rcs_type_svn = str(svn_button)
         self.rcs_type_emptymarker = str(empty_marker)
 
-<<<<<<< HEAD
-    @action(_('Continue'), name='continue')
-    def continue_action(self, action, data):
-        """Create the code_import, and subscribe the user to the branch."""
-        code_import = getUtility(ICodeImportSet).new(
-=======
     def _create_import(self, data, status):
         """Create the code import."""
         return getUtility(ICodeImportSet).new(
->>>>>>> 2b06eed2
             registrant=self.user,
             product=data['product'],
             branch_name=data['branch_name'],
@@ -233,10 +159,6 @@
             svn_branch_url=data['svn_branch_url'],
             cvs_root=data['cvs_root'],
             cvs_module=data['cvs_module'],
-<<<<<<< HEAD
-            review_status=data.get('review_status'))
-
-=======
             review_status=status)
 
     @action(_('Request Import'), name='request_import')
@@ -245,7 +167,6 @@
         code_import = self._create_import(data, None)
 
         # Subscribe the user.
->>>>>>> 2b06eed2
         code_import.branch.subscribe(
             self.user,
             BranchSubscriptionNotificationLevel.FULL,
@@ -253,22 +174,6 @@
 
         self.next_url = canonical_url(code_import.branch)
 
-<<<<<<< HEAD
-    @action('Cancel', name='cancel', validator='validate_cancel')
-    def cancel_action(self, action, data):
-        """Do nothing and go back to the code rootsite."""
-        self.next_url = canonical_url(ILaunchpadRoot, rootsite='code')
-
-    def _validateCVS(self, cvs_root, cvs_module):
-        # Make sure there is an error set for these fields if they
-        # are unset.
-        if not (cvs_root or self.getFieldError('cvs_root')):
-            self.setFieldError('cvs_root',
-                               'Enter a CVS root.')
-        if not (cvs_module or self.getFieldError('cvs_module')):
-            self.setFieldError('cvs_module',
-                               'Enter a CVS module.')
-=======
         self.request.response.addNotification("""
             New code import created. The code import operators
             have been notified and the request will be reviewed shortly.""")
@@ -309,7 +214,6 @@
         if cvs_module is None:
             self.setSecondaryFieldError(
                 'cvs_module', 'Enter a CVS module.')
->>>>>>> 2b06eed2
 
         if cvs_root and cvs_module:
             code_import = getUtility(ICodeImportSet).getByCVSDetails(
@@ -323,12 +227,6 @@
                     code_import.branch.unique_name))
 
     def _validateSVN(self, svn_branch_url):
-<<<<<<< HEAD
-        if not (svn_branch_url or self.getFieldError('svn_branch_url')):
-            self.setFieldError('svn_branch_url',
-                               "Enter the URL of a Subversion branch.")
-        if svn_branch_url:
-=======
         """If the user has specified a subversion url, we need
         to make sure that there isn't already an import with
         that url."""
@@ -336,7 +234,6 @@
             self.setSecondaryFieldError(
                 'svn_branch_url', 'Enter the URL of a Subversion branch.')
         else:
->>>>>>> 2b06eed2
             code_import = getUtility(ICodeImportSet).getBySVNDetails(
                 svn_branch_url)
             if code_import is not None:
@@ -349,20 +246,8 @@
                     code_import.branch.unique_name))
 
     def validate(self, data):
-<<<<<<< HEAD
-        # If the user has specified a subversion url, we need
-        # to make sure that there isn't already an import with
-        # that url.
-
-        # If the user has specified cvs, then we need to make
-        # sure that there isn't already an import with those
-        # values.
-        rcs_type = data['rcs_type']
-
-=======
         """See `LaunchpadFormView`."""
         rcs_type = data['rcs_type']
->>>>>>> 2b06eed2
         # Make sure fields for unselected revision control systems
         # are blanked out:
         if rcs_type == RevisionControlSystems.CVS:
@@ -393,7 +278,6 @@
                     product_url=canonical_url(existing_branch.product),
                     product_name=existing_branch.product.name,
                     branch_url=canonical_url(existing_branch),
-<<<<<<< HEAD
                     branch_name=existing_branch.name))
 
 
@@ -478,7 +362,4 @@
     @action(_('Update'), name='update')
     def update_action(self, action, data):
         """Update the details."""
-        self.code_import.updateFromData(data, self.user)
-=======
-                    branch_name=existing_branch.name))
->>>>>>> 2b06eed2
+        self.code_import.updateFromData(data, self.user)