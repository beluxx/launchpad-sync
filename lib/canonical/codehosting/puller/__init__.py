--- conflicted
+++ resolved
@@ -23,35 +23,6 @@
 UTC = pytz.timezone('UTC')
 
 
-<<<<<<< HEAD
-=======
-def configure_oops_reporting(branch_type, oops_prefix=True):
-    """Set up OOPS reporting for this scripts.
-
-    :param branch_type: The type of branch that is being mirrored.
-    :param oops_prefix: Boolean, should the oops_prefix be configured?.
-    """
-
-    # XXX: JonathanLange 2007-10-04: The config schema uses old-fashioned
-    # names for branch types. Map from BranchType objects to the older names.
-    branch_type_map = {
-        BranchType.HOSTED: 'upload',
-        BranchType.MIRRORED: 'mirror',
-        BranchType.IMPORTED: 'import'
-        }
-    old_school_branch_type_name = branch_type_map[branch_type]
-
-    errorreports = getattr(
-        config.supermirror,
-        '%s_errorreports' % (old_school_branch_type_name,))
-
-    # Customize the oops reporting config.
-    if oops_prefix:
-        config.launchpad.errorreports.oops_prefix = errorreports.oops_prefix
-    config.launchpad.errorreports.errordir = errorreports.errordir
-    config.launchpad.errorreports.copy_to_zlog = errorreports.copy_to_zlog
->>>>>>> cecd99b6
-
 def mirror(logger, manager):
     """Mirror all current branches that need to be mirrored."""
     try:
