--- conflicted
+++ resolved
@@ -185,11 +185,8 @@
 
     archive = ForeignKey(dbName="archive", foreignKey="Archive", notNull=True)
 
-<<<<<<< HEAD
-=======
     _signing_key = ForeignKey(
         foreignKey='GPGKey', dbName='signing_key', notNull=False)
->>>>>>> b2b940cd
     signing_key_owner_id = Int(name="signing_key_owner")
     signing_key_owner = Reference(signing_key_owner_id, 'Person.id')
     signing_key_fingerprint = Unicode()
