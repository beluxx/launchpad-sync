#
# Possible permissions: SELECT, INSERT, UPDATE, EXECUTE
#
# Note that we can't have INSERT only tables if we are using SQLObject, as it
# creates new entries by first doing an insert (to get the id) and then
# issuing an update
[DEFAULT]
# Objects in these schemas are publicly readable or executable. *not* writable
public_schemas=ts2

[public]
# The pubic role is automatically granted to all users by PostgreSQL
type=group
public.person_sort_key(text, text)         = EXECUTE
public.debversion_sort_key(text)           = EXECUTE
public.valid_name(text)                    = EXECUTE
public.valid_bug_name(text)                = EXECUTE
public.valid_branch_name(text)             = EXECUTE
public.valid_debian_version(text)          = EXECUTE
public.valid_cve(text)                     = EXECUTE
public.valid_absolute_url(text)            = EXECUTE
public.valid_fingerprint(text)             = EXECUTE
public.valid_keyid(text)                   = EXECUTE
public.valid_regexp(text)                  = EXECUTE
public.sane_version(text)                  = EXECUTE
public.sha1(text)                          = EXECUTE
public.is_person(text)                     = EXECUTE
public.is_team(integer)                    = EXECUTE
public.is_team(text)                       = EXECUTE
public.is_printable_ascii(text)            = EXECUTE
public.launchpaddatabaserevision           = SELECT
public.fticache                            =
public.pillarname                          = SELECT
public._killall_backends(text)             =

[ro]
# A user will full readonly access to the database. Generally used for
# interactive querying
type=user
groups=read

[testadmin]
# A user with full admin privileges used by the test suite
type=user
groups=admin

[launchpad]
# The main Z3 application
type=user
groups=write
public.is_blacklisted_name(text)        = EXECUTE
public.name_blacklist_match(text)       = EXECUTE
public.archive                          = SELECT, INSERT, UPDATE
public.answercontact                    = SELECT, INSERT, UPDATE, DELETE
public.binaryandsourcepackagenameview   = SELECT
public.binarypackagepublishinghistory   = SELECT
public.bountysubscription               = SELECT, INSERT, UPDATE, DELETE
public.branchmessage                    = SELECT, INSERT
public.branchrevision                   = SELECT
public.branch                           = SELECT, INSERT, UPDATE
public.branchsubscription               = SELECT, INSERT, UPDATE, DELETE
public.branchvisibilitypolicy           = SELECT, INSERT, UPDATE, DELETE
public.bugattachment                    = SELECT, INSERT, UPDATE, DELETE
public.bugbranch                        = SELECT, INSERT, UPDATE, DELETE
public.bugcve                           = SELECT, INSERT, DELETE
public.bugnomination                    = SELECT, UPDATE
public.bugnotification                  = SELECT, INSERT, UPDATE, DELETE
public.bugtag                           = SELECT, INSERT, DELETE
public.codeimport                       = SELECT, INSERT, UPDATE, DELETE
public.continent                        = SELECT
public.cvereference                     = SELECT, INSERT
public.cve                              = SELECT, INSERT, UPDATE
public.developmentmanifest              = SELECT, INSERT, UPDATE, DELETE
public.distributionbounty               = SELECT, INSERT, UPDATE
public.distributionmirror               = SELECT, INSERT, UPDATE, DELETE
public.distributionsourcepackagecache   = SELECT
public.distroreleaselanguage            = SELECT, INSERT, UPDATE
public.distroreleasepackagecache        = SELECT
public.emailaddress                     = SELECT, INSERT, UPDATE, DELETE
<<<<<<< HEAD
public.faq                              = SELECT, INSERT, UPDATE, DELETE
=======
public.entitlement                      = SELECT, INSERT, UPDATE, DELETE
>>>>>>> e7278253
public.karmacache                       = SELECT
public.karmacategory                    = SELECT
public.karmatotalcache                  = SELECT
public.launchpadstatistic               = SELECT
public.libraryfilealias                 = SELECT, INSERT, UPDATE, DELETE
public.logintoken                       = SELECT, INSERT, UPDATE, DELETE
public.mentoringoffer                   = SELECT, INSERT, UPDATE, DELETE
public.messagechunk                     = SELECT, INSERT
public.mirrorcdimagedistrorelease       = SELECT, INSERT, DELETE
public.mirrordistroarchrelease          = SELECT, INSERT, DELETE, UPDATE
public.mirrordistroreleasesource        = SELECT, INSERT, UPDATE, DELETE
public.mirrorproberecord                = SELECT, INSERT, DELETE
public.nameblacklist                    = SELECT, INSERT, UPDATE, DELETE
public.officialbugtag                   = SELECT, INSERT, UPDATE, DELETE
public.openidassociations               = SELECT, INSERT, DELETE
public.openidauthorization              = SELECT, INSERT, UPDATE, DELETE
public.packagebugcontact                = SELECT, INSERT, UPDATE, DELETE
public.personlanguage                   = SELECT, INSERT, UPDATE, DELETE
public.poexportrequest                  = SELECT, INSERT, UPDATE, DELETE
public.poexport                         = SELECT
public.pofiletranslator                 = SELECT
public.pofiletranslator                 = SELECT
public.polloption                       = SELECT, INSERT, UPDATE, DELETE
public.poll                             = SELECT, INSERT, UPDATE
public.potexport                        = SELECT
public.productbounty                    = SELECT, INSERT, UPDATE
public.productreleasefile               = SELECT, INSERT, DELETE
public.productreleasefile               = SELECT, INSERT, DELETE
public.projectbounty                    = SELECT, INSERT, UPDATE
public.questionbug                      = SELECT, INSERT, DELETE
public.questionmessage                  = SELECT, INSERT
public.questionreopening                = SELECT, INSERT, UPDATE
public.question                         = SELECT, INSERT, UPDATE
public.questionsubscription             = SELECT, INSERT, UPDATE, DELETE
public.requestedcds                     = SELECT, INSERT, UPDATE, DELETE
# FIXME: public.revision should not have UPDATE permission. This is
# being done because the person merging code wants to touch every
# table who has an owner field. The Revision table should not have
# an owner field, though, because it's not meaningful in that
# context. -- Gustavo Niemeyer, 2005-11-02
public.revision                         = SELECT, UPDATE
public.revisionauthor                   = SELECT
public.revisionnumber                   = SELECT
public.revisionparent                   = SELECT
public.scriptactivity                   = SELECT, INSERT
public.shipitreport                     = SELECT, INSERT
public.shipment                         = SELECT, INSERT, UPDATE
public.shippingrequest                  = SELECT, INSERT, UPDATE, DELETE
public.shippingrun                      = SELECT, INSERT, UPDATE
public.shockandawe                      = SELECT, INSERT, UPDATE
public.sourcepackagepublishinghistory   = SELECT
public.specificationbranch              = SELECT, INSERT, UPDATE, DELETE
public.specificationbug                 = SELECT, INSERT, DELETE
public.specificationdependency          = SELECT, INSERT, DELETE
public.specificationfeedback            = SELECT, INSERT, UPDATE, DELETE
public.specificationmessage             = SELECT, INSERT
public.specification                    = SELECT, INSERT, UPDATE
public.specificationsubscription        = SELECT, INSERT, UPDATE, DELETE
public.sprintattendance                 = SELECT, INSERT, UPDATE, DELETE
public.sprint                           = SELECT, INSERT, UPDATE
public.sprintspecification              = SELECT, INSERT, UPDATE, DELETE
public.standardshipitrequest            = SELECT, INSERT, UPDATE, DELETE
public.temporaryblobstorage             = SELECT, INSERT, DELETE
public.translationgroup                 = SELECT, INSERT, UPDATE
public.translationimportqueueentry      = SELECT, INSERT, UPDATE, DELETE
public.translator                       = SELECT, INSERT, UPDATE, DELETE
public.validpersonorteamcache           = SELECT
public.votecast                         = SELECT, INSERT
public.vote                             = SELECT, INSERT, UPDATE
public.wikiname                         = SELECT, INSERT, UPDATE, DELETE

[statistician]
type=user
public.archive                          = SELECT
public.binarypackagename                = SELECT
public.binarypackagepublishinghistory   = SELECT
public.binarypackagerelease             = SELECT
public.branch                           = SELECT
public.bug                              = SELECT
public.bugtask                          = SELECT
public.build                            = SELECT
public.distribution                     = SELECT
public.distributionsourcepackagecache   = SELECT, INSERT, UPDATE, DELETE
public.distroarchrelease                = SELECT, UPDATE
public.distrorelease                    = SELECT, UPDATE
public.distroreleaselanguage            = SELECT, INSERT, UPDATE, DELETE
public.distroreleasepackagecache        = SELECT, INSERT, UPDATE, DELETE
public.language                         = SELECT
public.launchpadstatistic               = SELECT, INSERT, UPDATE, DELETE
public.person                           = SELECT
public.validpersonorteamcache           = SELECT
public.posubmission                     = SELECT
public.potemplate                       = SELECT
public.potemplatename                   = SELECT
public.pofile                           = SELECT
public.pofiletranslator                 = SELECT
public.pomsgset                         = SELECT
public.pomsgid                          = SELECT
public.potmsgset                        = SELECT
public.product                          = SELECT
public.productseries                    = SELECT
public.question                         = SELECT
public.scriptactivity                   = SELECT, INSERT
public.sourcepackagename                = SELECT
public.sourcepackagepublishinghistory   = SELECT
public.sourcepackagerelease             = SELECT
public.specification                    = SELECT

[librarian]
type=user
public.libraryfilealias                 = SELECT, INSERT, UPDATE
public.libraryfilecontent               = SELECT, INSERT

[librariangc]
type=user
public.libraryfilealias                 = SELECT, UPDATE, DELETE
public.libraryfilecontent               = SELECT, UPDATE, DELETE
# This user needs select on every table that references LibraryFileAlias
public.binarypackagefile                = SELECT
public.bugattachment                    = SELECT
public.build                            = SELECT
public.distribution                     = SELECT
public.distributionmirror               = SELECT
public.message                          = SELECT
public.messagechunk                     = SELECT
public.mirrorproberecord                = SELECT
public.packageupload                    = SELECT
public.packageuploadcustom              = SELECT
public.person                           = SELECT
public.pocketchroot                     = SELECT
public.pofile                           = SELECT
public.potemplate                       = SELECT
public.product                          = SELECT
public.productreleasefile               = SELECT
public.project                          = SELECT
public.scriptactivity                   = SELECT, INSERT
public.shipitreport                     = SELECT
public.shippingrun                      = SELECT
public.sprint                           = SELECT
public.sourcepackagereleasefile         = SELECT
public.temporaryblobstorage             = SELECT, DELETE
public.translationimportqueueentry      = SELECT

[productreleasefinder]
# Dyson release import script
type=user
public.product                          = SELECT
public.productseries                    = SELECT
public.productrelease                   = SELECT, INSERT, UPDATE
public.productreleasefile               = SELECT, INSERT, UPDATE
# Needed only because SQLobject does things...
public.person                           = SELECT
# Needed to write to the librarian
public.libraryfilealias                 = SELECT, INSERT
public.libraryfilecontent               = SELECT, INSERT
public.scriptactivity                   = SELECT, INSERT

[poimport]
# Rosetta import script
type=user
groups=write
public.scriptactivity                   = SELECT, INSERT
public.translationimportqueueentry      = SELECT, DELETE
public.translationgroup                 = SELECT
public.translator                       = SELECT
public.validpersonorteamcache           = SELECT

[poexport]
# Rosetta export script
type=user
public.distribution                     = SELECT
public.distrorelease                    = SELECT
public.emailaddress                     = SELECT
public.language                         = SELECT
public.libraryfilealias                 = SELECT, INSERT
public.libraryfilecontent               = SELECT, INSERT
public.person                           = SELECT
public.poexport                         = SELECT
public.poexportrequest                  = SELECT, DELETE
public.pofile                           = SELECT, UPDATE
public.pomsgid                          = SELECT
public.pomsgidsighting                  = SELECT
public.pomsgset                         = SELECT
public.posubmission                     = SELECT
public.potemplate                       = SELECT
public.potemplatename                   = SELECT
public.potexport                        = SELECT
public.potmsgset                        = SELECT
public.potranslation                    = SELECT
public.product                          = SELECT
public.productseries                    = SELECT
public.scriptactivity                   = SELECT, INSERT
public.sourcepackagename                = SELECT
public.translationgroup                 = SELECT
public.translator                       = SELECT
public.validpersonorteamcache           = SELECT

[checkwatches]
# Malone bug watch script
type=user
groups=write
public.scriptactivity                   = SELECT, INSERT

[importd]
type=user
groups=write
public.branch                           = SELECT, INSERT, UPDATE
public.codeimport                       = SELECT, UPDATE
public.revision                         = SELECT, INSERT
public.branchrevision                   = SELECT, INSERT, UPDATE, DELETE
public.revisionnumber                   = SELECT, INSERT, UPDATE, DELETE
public.revisionparent                   = SELECT, INSERT
public.revisionauthor                   = SELECT, INSERT
public.scriptactivity                   = SELECT, INSERT
public.revisionproperty                 = SELECT, INSERT

[branchscanner]
type=user
groups=write
public.branch                           = SELECT, UPDATE
public.branchsubscription               = SELECT
public.revision                         = SELECT, INSERT
public.branchrevision                   = SELECT, INSERT, UPDATE, DELETE
public.branchvisibilitypolicy           = SELECT
public.revisionparent                   = SELECT, INSERT
public.revisionauthor                   = SELECT, INSERT
public.person                           = SELECT
public.emailaddress                     = SELECT
public.scriptactivity                   = SELECT, INSERT
public.revisionproperty                 = SELECT, INSERT

[targetnamecacheupdater]
type=user
public.bugtask                                  = SELECT, UPDATE
public.product                                  = SELECT
public.productseries                            = SELECT
public.distribution                             = SELECT
public.distrorelease                            = SELECT
public.sourcepackagename                        = SELECT
public.binarypackagename                        = SELECT
public.potemplate                               = SELECT, UPDATE
public.scriptactivity                           = SELECT, INSERT

[distributionmirror]
type=user
public.archive                                  = SELECT
public.binarypackagefile                        = SELECT
public.binarypackagename                        = SELECT
public.binarypackagerelease                     = SELECT
public.build                                    = SELECT
public.component                                = SELECT
public.componentselection                       = SELECT
public.distribution                             = SELECT
public.distributionmirror                       = SELECT, UPDATE
public.distrorelease                            = SELECT
public.distroarchrelease                        = SELECT
public.emailaddress                             = SELECT
public.libraryfilealias                         = SELECT, INSERT
public.libraryfilecontent                       = SELECT, INSERT
public.mirrorcdimagedistrorelease               = SELECT, INSERT, UPDATE, DELETE
public.mirrordistroarchrelease                  = SELECT, UPDATE, DELETE, INSERT
public.mirrordistroreleasesource                = SELECT, UPDATE, DELETE, INSERT
public.mirrorproberecord                        = SELECT, INSERT
public.person                                   = SELECT
public.processorfamily                          = SELECT
public.scriptactivity                           = SELECT, INSERT
public.securesourcepackagepublishinghistory     = SELECT
public.securebinarypackagepublishinghistory     = SELECT
public.sourcepackagerelease                     = SELECT
public.sourcepackagereleasefile                 = SELECT
public.sourcepackagename                        = SELECT
public.teammembership                           = SELECT

[teammembership]
# Update the TeamMembership table setting expired members
type=user
public.teammembership                           = SELECT, UPDATE
public.teamparticipation                        = SELECT, DELETE
public.person                                   = SELECT
public.emailaddress                             = SELECT
public.scriptactivity                           = SELECT, INSERT

[karma]
# Update the KarmaCache table
type=user
public.karmacache                               = SELECT, INSERT, UPDATE, DELETE
public.karma                                    = SELECT
public.karmacategory                            = SELECT
public.karmaaction                              = SELECT
public.karmatotalcache                          = SELECT, INSERT, UPDATE, DELETE
public.emailaddress                             = SELECT
public.person                                   = SELECT
public.product                                  = SELECT
public.validpersonorteamcache                   = SELECT
public.scriptactivity                           = SELECT, INSERT

[cve]
type=user
public.cve                                      = SELECT, INSERT, UPDATE
public.cvereference                             = SELECT, INSERT, UPDATE, DELETE
public.scriptactivity                           = SELECT, INSERT


[gina]
# Unpack sourcepackages and extract metadata
type=user
groups=write
public.archive                                  = SELECT
public.securebinarypackagepublishinghistory     = SELECT, INSERT, UPDATE, DELETE
public.securesourcepackagepublishinghistory     = SELECT, INSERT, UPDATE, DELETE
public.distribution                             = SELECT
public.scriptactivity                           = SELECT, INSERT

[lucille]
type=user
groups=write
public.archive                                  = SELECT
public.securebinarypackagepublishinghistory     = SELECT, INSERT, UPDATE, DELETE
public.binarypackagepublishinghistory           = SELECT
public.securesourcepackagepublishinghistory     = SELECT, INSERT, UPDATE, DELETE
public.sourcepackagepublishinghistory           = SELECT
public.scriptactivity                           = SELECT, INSERT

# Nicole is not running. Need to set permissions correctly if she
# is resurrected.
#[nicole]
# Pull in product metadata from Freshmeat and other sources
#type=user

[authserver]
# The authentication server.
type=user
groups=write
#public.pushmirroraccess                 = SELECT, INSERT, UPDATE

# Bob the buildd doesn't talk to the database
#[bob]
#type=user

[fiera]
type=user
public.archive                                  = SELECT
public.buildqueue                               = SELECT, INSERT, UPDATE, DELETE
public.builder                                  = SELECT, INSERT, UPDATE
public.build                                    = SELECT, INSERT, UPDATE
public.distribution                             = SELECT, UPDATE
public.distrorelease                            = SELECT, UPDATE
public.distroarchrelease                        = SELECT, UPDATE
public.sourcepackagepublishinghistory           = SELECT
public.securesourcepackagepublishinghistory     = SELECT
public.sourcepackagerelease                     = SELECT
public.sourcepackagereleasefile                 = SELECT
public.sourcepackagename                        = SELECT
public.binarypackagepublishinghistory           = SELECT
public.securebinarypackagepublishinghistory     = SELECT
public.binarypackagerelease                     = SELECT
public.binarypackagefile                        = SELECT
public.binarypackagename                        = SELECT
public.libraryfilealias                         = SELECT, INSERT
public.libraryfilecontent                       = SELECT, INSERT
public.processor                                = SELECT
public.processorfamily                          = SELECT
public.pocketchroot                             = SELECT, INSERT, UPDATE
public.component                                = SELECT
public.section                                  = SELECT
public.publishedpackageview                     = SELECT
public.person                                   = SELECT
public.emailaddress                             = SELECT
public.teammembership                           = SELECT
public.scriptactivity                           = SELECT, INSERT

[sourcerer]
type=user
public.archive                                  = SELECT
public.manifest                                 = SELECT, INSERT, UPDATE
public.manifestentry                            = SELECT, INSERT, UPDATE
public.manifestancestry                         = SELECT, INSERT, UPDATE
public.branch                                   = SELECT, INSERT, UPDATE
public.revision                                 = SELECT, INSERT, UPDATE
# To get at a source package's manifest
public.distribution                             = SELECT
public.distrorelease                            = SELECT
public.sourcepackagename                        = SELECT
public.sourcepackagepublishinghistory           = SELECT
public.sourcepackagerelease                     = SELECT, UPDATE
public.sourcepackagereleasefile                 = SELECT
# To get at an upstream product's manifest
public.product                                  = SELECT
public.productseries                            = SELECT
public.productrelease                           = SELECT, UPDATE
public.productreleasefile                       = SELECT
# To get from source package to upstream
public.packaging                                = SELECT
# To get stuff from the librarian
public.libraryfilealias                         = SELECT
public.libraryfilecontent                       = SELECT
public.scriptactivity                           = SELECT, INSERT

[write]
type=group
# Full access except for tables that are exclusively updated by
# certain processes, such as the librarian tables. This group is deprecated -
# access should be explicitly granted to users.
public.archive                          = SELECT, INSERT, UPDATE
public.archconfig                       = SELECT, INSERT, UPDATE
public.archconfigentry                  = SELECT, INSERT, UPDATE
public.binarypackagerelease             = SELECT, INSERT, UPDATE
public.binarypackagefile                = SELECT, INSERT, UPDATE
public.binarypackagefilepublishing      = SELECT, INSERT, UPDATE
public.binarypackagename                = SELECT, INSERT, UPDATE
public.bounty                           = SELECT, INSERT, UPDATE
public.bountymessage                    = SELECT, INSERT
public.branch                           = SELECT, INSERT, UPDATE
public.branchrelationship               = SELECT, INSERT, UPDATE
public.bug                              = SELECT, INSERT, UPDATE
public.bugactivity                      = SELECT, INSERT, UPDATE
public.bugattachment                    = SELECT, INSERT, UPDATE
public.bugexternalref                   = SELECT, INSERT, UPDATE
public.bugmessage                       = SELECT, INSERT, UPDATE
public.bugnomination                    = SELECT, INSERT, UPDATE
public.bugpackageinfestation            = SELECT, INSERT, UPDATE
public.bugproductinfestation            = SELECT, INSERT, UPDATE
public.bugrelationship                  = SELECT, INSERT, UPDATE
public.bugsubscription                  = SELECT, INSERT, UPDATE, DELETE
public.bugtask                          = SELECT, INSERT, UPDATE
public.bugtracker                       = SELECT, INSERT, UPDATE
public.bugwatch                         = SELECT, INSERT, UPDATE, DELETE
public.build                            = SELECT, INSERT, UPDATE
public.builder                          = SELECT, INSERT, UPDATE
public.buildqueue                       = SELECT, INSERT, UPDATE, DELETE
public.calendar                         = SELECT, INSERT, UPDATE
public.calendarevent                    = SELECT, INSERT, UPDATE, DELETE
public.calendarsubscription             = SELECT, INSERT, UPDATE, DELETE
public.component                        = SELECT, INSERT, UPDATE
public.componentselection               = SELECT, INSERT, UPDATE
public.country                          = SELECT, INSERT, UPDATE
public.distribution                     = SELECT, INSERT, UPDATE
public.distroarchrelease                = SELECT, INSERT, UPDATE
public.distrorelease                    = SELECT, INSERT, UPDATE
public.packageupload                    = SELECT, INSERT, UPDATE
public.packageuploadbuild               = SELECT, INSERT, UPDATE
public.packageuploadsource              = SELECT, INSERT, UPDATE
public.packageuploadcustom              = SELECT, INSERT, UPDATE
public.distrocomponentuploader          = SELECT, INSERT, UPDATE
public.emailaddress                     = SELECT, INSERT, UPDATE
public.ircid                            = SELECT, INSERT, UPDATE, DELETE
public.jabberid                         = SELECT, INSERT, UPDATE, DELETE
public.karma                            = SELECT, INSERT, UPDATE
public.karmaaction                      = SELECT, INSERT, UPDATE
public.language                         = SELECT, INSERT, UPDATE
public.launchpaddatabaserevision        = SELECT, INSERT, UPDATE
public.libraryfilealias                 = SELECT, INSERT
public.libraryfilecontent               = SELECT, INSERT
public.license                          = SELECT, INSERT, UPDATE
public.logintoken                       = SELECT, INSERT, UPDATE
public.manifest                         = SELECT, INSERT, UPDATE
public.manifestentry                    = SELECT, INSERT, UPDATE
public.manifestancestry                 = SELECT, INSERT, UPDATE
public.mirror                           = SELECT, INSERT, UPDATE, DELETE
public.mirrorcontent                    = SELECT, INSERT, UPDATE, DELETE
public.mirrorsourcecontent              = SELECT, INSERT, UPDATE, DELETE
public.teammembership                   = SELECT, INSERT, UPDATE, DELETE
public.message                          = SELECT, INSERT, UPDATE
public.milestone                        = SELECT, INSERT, UPDATE
public.binarypackagepublishinghistory   = SELECT
public.securebinarypackagepublishinghistory = SELECT, INSERT, UPDATE, DELETE
public.packageselection                 = SELECT, INSERT, UPDATE
public.packaging                        = SELECT, INSERT, UPDATE
public.person                           = SELECT, INSERT, UPDATE
public.personlanguage                   = SELECT, INSERT, UPDATE
public.pocketchroot                     = SELECT, INSERT, UPDATE
public.pocomment                        = SELECT, INSERT, UPDATE
public.pofile                           = SELECT, INSERT, UPDATE
public.pomsgid                          = SELECT, INSERT, UPDATE
public.pomsgidsighting                  = SELECT, INSERT, UPDATE
public.pomsgset                         = SELECT, INSERT, UPDATE
public.posubscription                   = SELECT, INSERT, UPDATE
public.potemplate                       = SELECT, INSERT, UPDATE
public.potemplatename                   = SELECT, INSERT, UPDATE
public.potmsgset                        = SELECT, INSERT, UPDATE
public.potranslation                    = SELECT, INSERT, UPDATE
public.posubmission                     = SELECT, INSERT, UPDATE
public.processor                        = SELECT, INSERT, UPDATE
public.processorfamily                  = SELECT, INSERT, UPDATE
public.product                          = SELECT, INSERT, UPDATE
public.productbranchrelationship        = SELECT, INSERT, UPDATE
public.productcvsmodule                 = SELECT, INSERT, UPDATE
public.productrelease                   = SELECT, INSERT, UPDATE
public.productreleasefile               = SELECT, INSERT, UPDATE
public.productseries                    = SELECT, INSERT, UPDATE
public.productsvnmodule                 = SELECT, INSERT, UPDATE
public.project                          = SELECT, INSERT, UPDATE
public.projectrelationship              = SELECT, INSERT, UPDATE
public.publishedpackageview             = SELECT, INSERT, UPDATE
public.pushmirroraccess                 = SELECT, INSERT, UPDATE
public.section                          = SELECT, INSERT, UPDATE
public.sectionselection                 = SELECT, INSERT, UPDATE
public.signedcodeofconduct              = SELECT, INSERT, UPDATE
public.sourcepackagefilepublishing      = SELECT, INSERT, UPDATE
public.sourcepackagename                = SELECT, INSERT, UPDATE
public.sourcepackagepublishinghistory   = SELECT
public.securesourcepackagepublishinghistory = SELECT, INSERT, UPDATE
public.sourcepackagerelease             = SELECT, INSERT, UPDATE
public.sourcepackagereleasefile         = SELECT, INSERT, UPDATE
public.spokenin                         = SELECT, INSERT, UPDATE
public.gpgkey                           = SELECT, INSERT, UPDATE, DELETE
public.sshkey                           = SELECT, INSERT, UPDATE, DELETE
public.teamparticipation                = SELECT, INSERT, UPDATE, DELETE
public.translationimportqueueentry      = SELECT, INSERT, UPDATE, DELETE
public.wikiname                         = SELECT, INSERT, UPDATE, DELETE

[shipit]
type=user
public.shipment                         = SELECT, INSERT
public.shippingrequest                  = SELECT, UPDATE
public.shippingrun                      = SELECT, INSERT, UPDATE
public.libraryfilealias                 = SELECT, INSERT
public.libraryfilecontent               = SELECT, INSERT
public.emailaddress                     = SELECT
public.person                           = SELECT
public.country                          = SELECT
public.requestedcds                     = SELECT
public.scriptactivity                   = SELECT, INSERT
public.validpersonorteamcache           = SELECT

[answertracker]
# User running expire-questions.py
type=user
public.bug                              = SELECT
public.distribution                     = SELECT
public.emailaddress                     = SELECT
public.language                         = SELECT
public.message                          = SELECT, INSERT
public.messagechunk                     = SELECT, INSERT
public.person                           = SELECT
public.personlanguage                   = SELECT
public.product                          = SELECT
public.scriptactivity                   = SELECT, INSERT
public.sourcepackagename                = SELECT
public.answercontact                    = SELECT
public.teammembership                   = SELECT
public.question                         = SELECT, UPDATE
public.questionbug                      = SELECT
public.questionmessage                  = SELECT, INSERT
public.questionsubscription             = SELECT
public.validpersonorteamcache           = SELECT

[uploader]
type=user
# Everything is keyed off an archive
public.archive                          = SELECT, INSERT

# This block is granted insert in order to be able to create maintainers
# on the fly when we encounter them.
public.person                           = SELECT, INSERT
public.emailaddress                     = SELECT, INSERT
public.teamparticipation                = SELECT, INSERT
public.wikiname                         = SELECT, INSERT
public.validpersonorteamcache           = SELECT

# I didn't want to give it INSERT and if someone can fix the gpg-coc story
# So that it works with my key in place then nascentupload.txt won't have
# to insert it.
public.gpgkey                           = SELECT, INSERT
public.signedcodeofconduct              = SELECT
public.distribution                     = SELECT
public.distrorelease                    = SELECT, UPDATE
public.distroarchrelease                = SELECT
public.sourcepackagepublishinghistory   = SELECT
public.sourcepackagefilepublishing      = SELECT
public.binarypackagefilepublishing      = SELECT
public.binarypackagepublishinghistory   = SELECT
public.component                        = SELECT, INSERT
public.section                          = SELECT, INSERT
public.componentselection               = SELECT
public.sectionselection                 = SELECT
public.distrocomponentuploader          = SELECT
public.processor                        = SELECT
public.processorfamily                  = SELECT

# Source and Binary packages and builds
public.sourcepackagename                = SELECT, INSERT
public.sourcepackagerelease             = SELECT, INSERT
public.binarypackagename                = SELECT, INSERT
public.binarypackagerelease             = SELECT, INSERT
public.sourcepackagereleasefile         = SELECT, INSERT
public.binarypackagefile                = SELECT, INSERT
public.build                            = SELECT, INSERT, UPDATE

# Thusly the librarian
public.libraryfilecontent               = SELECT, INSERT
public.libraryfilealias                 = SELECT, INSERT

# The queue
public.packageupload                    = SELECT, INSERT, UPDATE
public.packageuploadsource              = SELECT, INSERT
public.packageuploadbuild               = SELECT, INSERT
public.packageuploadcustom              = SELECT, INSERT

# For premature source-only publication
public.securesourcepackagepublishinghistory = SELECT, INSERT
public.scriptactivity                   = SELECT, INSERT


[queued]
type=user
# Announce handling
public.person                           = SELECT, INSERT
public.emailaddress                     = SELECT, INSERT
public.teamparticipation                = SELECT, INSERT
public.distrocomponentuploader          = SELECT

# The Queue
public.packageupload                    = SELECT, UPDATE
public.packageuploadsource              = SELECT
public.packageuploadbuild               = SELECT
public.packageuploadcustom              = SELECT

# Distribution/Publishing stuff
public.archive                          = SELECT
public.distribution                     = SELECT
public.distrorelease                    = SELECT
public.distroarchrelease                = SELECT
public.distrocomponentuploader          = SELECT
public.build                            = SELECT
public.sourcepackagerelease             = SELECT, UPDATE
public.binarypackagerelease             = SELECT, UPDATE
public.sourcepackagereleasefile         = SELECT
public.binarypackagefile                = SELECT
public.sourcepackagename                = SELECT
public.binarypackagename                = SELECT
public.binarypackagepublishinghistory   = SELECT
public.sourcepackagepublishinghistory   = SELECT
public.sourcepackagefilepublishing      = SELECT
public.securesourcepackagepublishinghistory = SELECT, INSERT
public.securebinarypackagepublishinghistory = SELECT, INSERT
public.component                        = SELECT
public.section                          = SELECT
public.componentselection               = SELECT
public.sectionselection                 = SELECT

# Librarian stuff
public.libraryfilealias                 = SELECT, INSERT
public.libraryfilecontent               = SELECT, INSERT

# rosetta auto imports
public.translationimportqueueentry      = SELECT, INSERT, UPDATE

public.scriptactivity                   = SELECT, INSERT

# Closing bugs.
public.bug                              = SELECT, UPDATE
public.bugactivity                      = SELECT, INSERT
public.bugsubscription                  = SELECT
public.bugnotification                  = SELECT, INSERT
public.bugnomination                    = SELECT
public.bugtask                          = SELECT, UPDATE
public.product                          = SELECT
public.bugmessage                       = SELECT, INSERT
public.message                          = SELECT, INSERT
public.messagechunk                     = SELECT, INSERT
public.productseries                    = SELECT
public.validpersonorteamcache           = SELECT
public.karmaaction                      = SELECT
public.karma                            = SELECT, INSERT
public.questionbug                      = SELECT
public.question                         = SELECT
public.packagebugcontact                = SELECT
public.milestone                        = SELECT

[ppad]
type=user
public.archive                          = SELECT
public.person                           = SELECT
public.scriptactivity                   = SELECT, INSERT

[supermirror]
type=user
# For supermirror-rewritemap cronscript
public.person                           = SELECT
public.product                          = SELECT
public.branch                           = SELECT
public.branchvisibilitypolicy           = SELECT
public.scriptactivity                   = SELECT, INSERT

[session]
# This user doesn't have access to any tables in the main launchpad
# database - it has permissions on the seperate session database only,
# which are not maintained by this script. User is just here so it gets
# created if necessary.
type=user

[bugnotification]
# Sends bug notifications.
# XXX: All the INSERT permissions, and the UPDATE permission for the bug
#       table are necessary only because the test that test
#       send-bug-notifications.py needs them. They should be removed
#       when bug 37456 is fixed.
#       -- Bjorn Tillenius, 2006-03-31
type=user
public.archive                          = SELECT
public.bugnotification                  = SELECT, INSERT, UPDATE
public.bugsubscription                  = SELECT, INSERT
public.bugnomination                    = SELECT
public.bug                              = SELECT, INSERT, UPDATE
public.bugmessage                       = SELECT, INSERT
public.bugtag                           = SELECT
public.bugtask                          = SELECT, INSERT
public.component                        = SELECT
public.packagebugcontact                = SELECT
public.person                           = SELECT
public.product                          = SELECT
public.productseries                    = SELECT
public.distribution                     = SELECT
public.distrorelease                    = SELECT
public.sourcepackagename                = SELECT
public.sourcepackagerelease             = SELECT
public.sourcepackagepublishinghistory   = SELECT
public.emailaddress                     = SELECT
public.libraryfilealias                 = SELECT
public.libraryfilecontent               = SELECT
public.message                          = SELECT, INSERT
public.messagechunk                     = SELECT, INSERT
public.scriptactivity                   = SELECT, INSERT
public.teammembership                   = SELECT
public.teamparticipation                = SELECT
public.validpersonorteamcache           = SELECT

[rosettaadmin]
type=user
public.distribution                     = SELECT
public.distrorelease                    = SELECT, UPDATE
public.distroreleaselanguage            = SELECT, INSERT, UPDATE
public.language                         = SELECT
public.person                           = SELECT
public.pofile                           = SELECT, INSERT, UPDATE
public.pomsgid                          = SELECT
public.pomsgidsighting                  = SELECT, INSERT
public.pomsgset                         = SELECT, INSERT, UPDATE
public.posubmission                     = SELECT, INSERT, DELETE
public.potemplate                       = SELECT, INSERT
public.potemplatename                   = SELECT
public.potmsgset                        = SELECT, INSERT
public.potranslation                    = SELECT
public.product                          = SELECT
public.productseries                    = SELECT
public.scriptactivity                   = SELECT, INSERT
public.sourcepackagename                = SELECT

[oopsprune]
type=user
public.bug                              = SELECT
public.bugtask                          = SELECT
public.message                          = SELECT
public.messagechunk                     = SELECT
public.question                         = SELECT
public.scriptactivity                   = SELECT, INSERT

# This group is now created automatically
# Readonly access to everything
#[read]
#type=group

# This group is now created automatically
# Full access to everything.
# [admin]
# type=group
<|MERGE_RESOLUTION|>--- conflicted
+++ resolved
@@ -77,11 +77,8 @@
 public.distroreleaselanguage            = SELECT, INSERT, UPDATE
 public.distroreleasepackagecache        = SELECT
 public.emailaddress                     = SELECT, INSERT, UPDATE, DELETE
-<<<<<<< HEAD
+public.entitlement                      = SELECT, INSERT, UPDATE, DELETE
 public.faq                              = SELECT, INSERT, UPDATE, DELETE
-=======
-public.entitlement                      = SELECT, INSERT, UPDATE, DELETE
->>>>>>> e7278253
 public.karmacache                       = SELECT
 public.karmacategory                    = SELECT
 public.karmatotalcache                  = SELECT
