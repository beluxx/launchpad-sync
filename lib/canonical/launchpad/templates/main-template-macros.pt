<html
  xmlns="http://www.w3.org/1999/xhtml"
  xmlns:tal="http://xml.zope.org/namespaces/tal"
  xmlns:metal="http://xml.zope.org/namespaces/metal"
  xmlns:i18n="http://xml.zope.org/namespaces/i18n"
  xml:lang="en"
  lang="en"
  dir="ltr"
  metal:use-macro="context/@@main_template/master"
  i18n:domain="launchpad"
>

<body>

<div metal:fill-slot="main">

<metal:notifications define-macro="notifications">
  <tal:comment replace="nothing">
    This macro expects the following variables:
    :notifications: An object implementing INotificationList.
  </tal:comment>

  <div class="error message"
    tal:repeat="notification notifications/error"
    tal:content="structure notification/message"
  >An error notification message</div>
  <div class="warning message"
    tal:repeat="notification notifications/warning"
    tal:content="structure notification/message"
  >A warning notification message</div>
  <div class="informational message"
    tal:repeat="notification notifications/notice"
    tal:content="structure notification/message"
  >A notice notification message</div>
  <div class="informational message"
    tal:repeat="notification notifications/info"
    tal:content="structure notification/message"
  >An info notification message</div>
  <div class="debug message"
    tal:repeat="notification notifications/debug"
    tal:content="structure notification/message"
  >A debug notification message, only displayed for developers.</div>
</metal:notifications>

<metal:load-javascript define-macro="load-javascript"
  tal:define="
      revno modules/canonical.launchpad.versioninfo/revno | string:unknown;
      rooturl modules/canonical.launchpad.webapp.vhosts/allvhosts/configs/mainsite/rooturl;
      icingroot string:${rooturl}+icing/rev${revno};
      devmode modules/canonical.config/config/devmode;
      yui string:${icingroot}/yui/3.0.0pr2/build;
      lazr_js string:${icingroot}/lazr/build;
      lp_js string:${icingroot}/build"
  >
  <tal:comment replace="nothing">
    This macro just loads javascript files. It doesn't
    do any initialization.
  </tal:comment>
  <tal:devmode condition="devmode">
    <script type="text/javascript"
            tal:attributes="src string:${yui}/yui/yui.js"></script>
    <script type="text/javascript"
            tal:attributes="src string:${yui}/oop/oop.js"></script>
    <script type="text/javascript"
            tal:attributes="src string:${yui}/event/event.js"></script>
    <script type="text/javascript"
            tal:attributes="src string:${yui}/dom/dom.js"></script>
    <script type="text/javascript"
            tal:attributes="src string:${yui}/node/node.js"></script>
    <script type="text/javascript"
            tal:attributes="src string:${yui}/dump/dump.js"></script>
    <script type="text/javascript"
            tal:attributes="src string:${yui}/io/io.js"></script>
    <script type="text/javascript"
            tal:attributes="src string:${yui}/json/json.js"></script>
    <script type="text/javascript"
            tal:attributes="src string:${yui}/attribute/attribute.js"></script>
    <script type="text/javascript"
            tal:attributes="src string:${yui}/base/base.js"></script>
    <script type="text/javascript"
            tal:attributes="src string:${yui}/substitute/substitute.js"></script>
    <script type="text/javascript"
            tal:attributes="src string:${yui}/anim/anim.js"></script>
    <script type="text/javascript"
            tal:attributes="src string:${yui}/classnamemanager/classnamemanager.js"></script>
    <script type="text/javascript"
            tal:attributes="src string:${yui}/plugin/plugin.js"></script>
    <script type="text/javascript"
            tal:attributes="src string:${yui}/widget/widget.js"></script>
    <script type="text/javascript"
            tal:attributes="src string:${yui}/widget/widget-position-ext.js"></script>
    <script type="text/javascript"
            tal:attributes="src string:${yui}/cookie/cookie.js"></script>
    <script type="text/javascript"
            tal:attributes="src string:${yui}/widget/widget-position.js"></script>
    <script type="text/javascript"
            tal:attributes="src string:${yui}/widget/widget-position-ext.js"></script>
    <script type="text/javascript"
            tal:attributes="src string:${yui}/widget/widget-stack.js"></script>
    <script type="text/javascript"
            tal:attributes="src string:${yui}/widget/widget-stdmod.js"></script>
    <script type="text/javascript"
            tal:attributes="src string:${yui}/overlay/overlay.js"></script>
    <script type="text/javascript"
            tal:attributes="src string:${yui}/node-menunav/node-menunav.js"></script>

    <script type="text/javascript"
            tal:attributes="src string:${icingroot}/MochiKit.js"></script>
    <script type="text/javascript"
            tal:attributes="src string:${lazr_js}/lazr/lazr.js"></script>
    <script type="text/javascript"
            tal:attributes="src string:${lazr_js}/anim/anim.js"></script>
    <script type="text/javascript"
            tal:attributes="src string:${lazr_js}/inlineedit/editor.js"></script>
    <script type="text/javascript"
            tal:attributes="src string:${lazr_js}/autocomplete/autocomplete.js"></script>
    <script type="text/javascript"
            tal:attributes="src string:${lazr_js}/overlay/overlay.js"></script>
    <script type="text/javascript"
            tal:attributes="src string:${lazr_js}/activator/activator.js"></script>
    <script type="text/javascript"
            tal:attributes="src string:${lazr_js}/picker/picker.js"></script>
    <script type="text/javascript"
            tal:attributes="src string:${lazr_js}/formoverlay/formoverlay.js"></script>
    <script type="text/javascript"
            tal:attributes="src string:${lazr_js}/effects/effects.js"></script>

    <script type="text/javascript"
            tal:attributes="src string:${lp_js}/lp/lp.js"></script>
    <script type="text/javascript"
            tal:attributes="src string:${lp_js}/lp/dragscroll.js"></script>
    <script type="text/javascript"
            tal:attributes="src string:${lp_js}/lp/picker.js"></script>
    <script type="text/javascript"
<<<<<<< HEAD
            tal:attributes="src string:${lp_js}/lp/milestoneoverlay.js"></script>
=======
            tal:attributes="src string:${lp_js}/registry/timeline.js"></script>
>>>>>>> 9a1efdd2
    <script type="text/javascript"
            tal:attributes="src string:${lp_js}/sorttable/sorttable.js"></script>
    <script type="text/javascript"
            tal:attributes="src string:${lp_js}/inlinehelp/inlinehelp.js"></script>
    <script type="text/javascript"
            tal:attributes="src string:${lp_js}/client/client.js"></script>
  </tal:devmode>
  <tal:production condition="not:devmode">
    <script type="text/javascript"
            tal:attributes="src string:${icingroot}/build/launchpad.js"></script>
  </tal:production>

  <script type="text/javascript"
      tal:content="string:var cookie_scope = '${request/lp:cookie_scope}';"></script>
</metal:load-javascript>


<metal:launchpad-stylesheet define-macro="launchpad-stylesheet"
  tal:define="
      revno modules/canonical.launchpad.versioninfo/revno | string:unknown;
      rooturl modules/canonical.launchpad.webapp.vhosts/allvhosts/configs/mainsite/rooturl;
      icingroot string:${rooturl}+icing/rev${revno};
      devmode modules/canonical.config/config/devmode"
  >
  <style
    type="text/css"
    media="screen, print"
    tal:condition="not: devmode"
    tal:content="string:@import url(${icingroot}/+style-slimmer.css);"/>
  <style
    type="text/css"
    media="screen, print"
    tal:condition="devmode"
    tal:content="string:@import url(${icingroot}/style.css);"/>

  <link rel="stylesheet" type="text/css"
      tal:attributes="href
      string:${icingroot}/lazr/build/lazr/assets/skins/sam/lazr.css"
      />
  <link rel="stylesheet" type="text/css"
      tal:attributes="href
      string:${icingroot}/lazr/build/inlineedit/assets/skins/sam/editor.css"
      />
  <link rel="stylesheet" type="text/css"
      tal:attributes="href
      string:${icingroot}/lazr/build/autocomplete/assets/skins/sam/autocomplete.css"
      />
  <link rel="stylesheet" type="text/css"
      tal:attributes="href
      string:${icingroot}/lazr/build/overlay/assets/skins/sam/pretty-overlay.css"
      />
  <link rel="stylesheet" type="text/css"
      tal:attributes="href
      string:${icingroot}/lazr/build/formoverlay/assets/formoverlay.css"
      />
  <link rel="stylesheet" type="text/css"
      tal:attributes="href
      string:${icingroot}/lazr/build/picker/assets/skins/sam/picker.css"
      />
  <link rel="stylesheet" type="text/css"
      tal:attributes="href
      string:${icingroot}/lazr/build/activator/assets/skins/sam/activator.css"
      />
</metal:launchpad-stylesheet>


<metal:lp-client-cache define-macro="lp-client-cache">
  <tal:cache condition="view/user|nothing"
              define="cache request/webservicerequest:cache;
                      links cache/links;
                      objects cache/objects;">
    <script tal:repeat="key links"
      tal:content="structure string:LP.client.links['${key}'] =
                   '${links/?key/fmt:api_url}';">
    </script>
    <script tal:repeat="key objects"
      tal:content="structure string:LP.client.cache['${key}'] =
                   ${objects/?key/webservice:json};">
    </script>
  </tal:cache>

  <script tal:condition="context/webservice:is_entry"
    tal:content="structure string:LP.client.cache['context'] =
                 ${context/webservice:json};">
  </script>
</metal:lp-client-cache>


</div>

</body>

</html><|MERGE_RESOLUTION|>--- conflicted
+++ resolved
@@ -132,11 +132,9 @@
     <script type="text/javascript"
             tal:attributes="src string:${lp_js}/lp/picker.js"></script>
     <script type="text/javascript"
-<<<<<<< HEAD
             tal:attributes="src string:${lp_js}/lp/milestoneoverlay.js"></script>
-=======
+    <script type="text/javascript"
             tal:attributes="src string:${lp_js}/registry/timeline.js"></script>
->>>>>>> 9a1efdd2
     <script type="text/javascript"
             tal:attributes="src string:${lp_js}/sorttable/sorttable.js"></script>
     <script type="text/javascript"
