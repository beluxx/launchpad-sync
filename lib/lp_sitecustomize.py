--- conflicted
+++ resolved
@@ -102,15 +102,12 @@
     add_custom_loglevels()
     customizeMimetypes()
     dont_wrap_class_and_subclasses(Branch)
-<<<<<<< HEAD
     checker.BasicTypes.update({Deferred: checker.NoProxy})
-=======
     checker.BasicTypes[itertools.groupby] = checker._iteratorChecker
     # The itertools._grouper type is not exposed by name, so we must get it
     # through actually using itertools.groupby.
     grouper = type(list(itertools.groupby([0]))[0][1])
     checker.BasicTypes[grouper] = checker._iteratorChecker
->>>>>>> 12119893
     silence_warnings()
     silence_bzr_logger()
     silence_zcml_logger()
