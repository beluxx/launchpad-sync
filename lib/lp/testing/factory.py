--- conflicted
+++ resolved
@@ -1250,16 +1250,12 @@
             return code_import_set.new(
                 registrant, product, branch_name,
                 rcs_type=RevisionControlSystems.GIT,
-<<<<<<< HEAD
                 url=git_repo_url)
-=======
-                git_repo_url=git_repo_url)
         elif hg_repo_url is not None:
             return code_import_set.new(
                 registrant, product, branch_name,
                 rcs_type=RevisionControlSystems.HG,
-                hg_repo_url=hg_repo_url)
->>>>>>> d8e79047
+                url=hg_repo_url)
         else:
             assert rcs_type in (None, RevisionControlSystems.CVS)
             return code_import_set.new(
@@ -1328,37 +1324,22 @@
             result_status, date_started, date_finished)
 
     def makeCodeImportSourceDetails(self, branch_id=None, rcstype=None,
-<<<<<<< HEAD
                                     url=None, cvs_root=None, cvs_module=None):
-=======
-                                    svn_branch_url=None, cvs_root=None,
-                                    cvs_module=None, git_repo_url=None,
-                                    hg_repo_url=None):
->>>>>>> d8e79047
         if branch_id is None:
             branch_id = self.getUniqueInteger()
         if rcstype is None:
             rcstype = 'svn'
-        if rcstype in ['svn', 'bzr-svn']:
-<<<<<<< HEAD
+        if rcstype in ['svn', 'bzr-svn', 'hg']:
             assert cvs_root is cvs_module is None
             if url is None:
                 url = self.getUniqueURL()
         elif rcstype == 'cvs':
             assert url is None
-=======
-            assert cvs_root is cvs_module is git_repo_url is hg_repo_url is None
-            if svn_branch_url is None:
-                svn_branch_url = self.getUniqueURL()
-        elif rcstype == 'cvs':
-            assert svn_branch_url is git_repo_url is hg_repo_url is None
->>>>>>> d8e79047
             if cvs_root is None:
                 cvs_root = self.getUniqueString()
             if cvs_module is None:
                 cvs_module = self.getUniqueString()
         elif rcstype == 'git':
-<<<<<<< HEAD
             assert cvs_root is cvs_module is None
             if url is None:
                 url = self.getUniqueURL(scheme='git')
@@ -1366,22 +1347,6 @@
             raise AssertionError("Unknown rcstype %r." % rcstype)
         return CodeImportSourceDetails(
             branch_id, rcstype, url, cvs_root, cvs_module)
-=======
-            assert (cvs_root is cvs_module is svn_branch_url is hg_repo_url
-                    is None)
-            if git_repo_url is None:
-                git_repo_url = self.getUniqueURL(scheme='git')
-        elif rcstype == 'hg':
-            assert (cvs_root is cvs_module is svn_branch_url is git_repo_url
-                    is None)
-            if hg_repo_url is None:
-                hg_repo_url = self.getUniqueURL(scheme='hg')
-        else:
-            raise AssertionError("Unknown rcstype %r." % rcstype)
-        return CodeImportSourceDetails(
-            branch_id, rcstype, svn_branch_url, cvs_root, cvs_module,
-            git_repo_url, hg_repo_url)
->>>>>>> d8e79047
 
     def makeCodeReviewComment(self, sender=None, subject=None, body=None,
                               vote=None, vote_tag=None, parent=None,
