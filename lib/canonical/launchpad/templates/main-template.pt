<metal:page define-macro="master"><metal:doctype define-slot="doctype"><!DOCTYPE html PUBLIC "-//W3C//DTD XHTML 1.0 Transitional//EN" "http://www.w3.org/TR/xhtml1/DTD/xhtml1-transitional.dtd"></metal:doctype>
<metal:block define-slot="top_slot" />
<html xmlns="http://www.w3.org/1999/xhtml" xmlns:lpm="http://ns.launchpad.net/lpm" xml:lang="en" lang="en"
    tal:attributes="lang default_language|default;
                    xml:lang default_language|default;"
    tal:define="
        icingrev string:5;
        rooturl modules/canonical.launchpad.webapp.vhosts/allvhosts/configs/mainsite/rooturl;
        icingroot string:${rooturl}+icing/rev${icingrev};
        site_message modules/canonical.config/config/launchpad/site_message;
        devmode modules/canonical.config/config/devmode;
        is_demo modules/canonical.config/config/launchpad/is_demo">
  <head>
    <title tal:content="CONTEXTS/fmt:pagetitle">Launchpad</title>
    <!-- Launchpad style sheet -->
    <style
      type="text/css"
      media="screen, print"
      tal:condition="not: devmode"
      tal:content="string:@import url(${icingroot}/+style-slimmer.css);"/>
    <style
      type="text/css"
      media="screen, print"
      tal:condition="devmode"
      tal:content="string:@import url(${icingroot}/style.css);"/>
    <style tal:condition="is_demo" type="text/css"
    >html, body {background: #ddd url(/@@/demo) !important;}</style>
    <style tal:condition="not: site_message" type="text/css"
    >#help_panel {top: 28px !important;}</style>
<<<<<<< HEAD

    <tal:comment condition="nothing">
      This CSS collapses portlets and the contents of collapsible fieldsets,
      without the flashing that would result from doing it in JavaScript.
      activateCollapsables() removes the class="collapsed" from fieldsets, to
      re-show their divs, once the children themselves have been collapsed.
    </tal:comment>
    <style type="text/css">
      #portlets .portletBody {display: none;}
      fieldset.collapsed div, fieldset div.collapsed {display: none;}
      fieldset div.collapsed {display: none;}
    </style>
    <noscript>
      <style type="text/css">
        #portlets .portletBody, fieldset.collapsible div,
        fieldset div.collapsed {display: block;}
      </style>
    </noscript>

=======
    <!--[if IE 7]>
      <style type="text/css">#portlets {left: 20px;}</style>
    <![endif]-->
    <!-- Launchpad JS code -->
>>>>>>> a0d3566f
    <script type="text/javascript" tal:attributes="src string:${icingroot}/MochiKit.js"></script>
    <script type="text/javascript" tal:attributes="src string:${icingroot}/launchpad.js"></script>
    <script type="text/javascript" tal:attributes="src string:${icingroot}/lpmenu.js"></script>
    <script type="text/javascript" tal:attributes="src string:${icingroot}/sorttable.js"></script>
    <link rel="shortcut icon" tal:attributes="href string:${icingroot}/launchpad.png" />
    <metal:block define-slot="head_epilogue"></metal:block>
  </head>
  <body
    onload="
      lpmenu.initialize(['menuroot'], '/', 'menupreload', [], '1.3em', 16, true);
      sortables_init();
      initHelpPanel();
      initPortlets();
    "
    id="document"
    tal:attributes="class string:tab-${CONTEXTS/menu:selectedfacetname} ${view/macro:pagetype}"
  >
    <div id="globalheader" tal:condition="site_message">
      <div class="sitemessage" tal:content="structure site_message"/>
      <img class="launchpad" width="90" height="20" tal:attributes="src string:${rooturl}+icing/globalheader_launchpad_bg.gif" alt="Launchpad"/>
    </div>
    <div id="topline" tal:condition="not: site_message"></div>
    <div id="locationbar">
      <strong id="yourlocation">Your location:</strong>
      <ul id="menuroot">
        <tal:hierarchy content="structure context/@@+breadcrumbs" />
      </ul>
      <table id="logincontrol">
        <tr>
          <td tal:content="structure context/@@login_status" />
        </tr>
      </table>
    </div>
    <div id="nonhelp">
      <tal:maintenance replace="structure context/@@+maintenancemessage" />
      <table
        tal:condition="view/macro:pagehas/applicationbuttons"
        id="applications"
      >
        <tbody>
          <tr>
            <th><h1 metal:define-slot="heading" /></th>
            <td
              tal:define="
                facetname CONTEXTS/menu:selectedfacetname;
                facetname python:facetname == 'overview' and 'register' or facetname;
                facetname python:facetname == 'branches' and 'code' or facetname;
                facetname python:facetname == 'specifications' and 'blueprints' or facetname"
              tal:content="structure context/@@+applicationbuttons/?facetname"
            />
          </tr>
        </tbody>
      </table>
      <div
        id="structuralobject"
        tal:define="structuralheaderobject CONTEXTS/lp:structuralheaderobject"
        tal:condition="view/macro:pagehas/structuralheaderobject"
      >
        <tal:header
          condition="structuralheaderobject"
          replace="structure structuralheaderobject/@@+structural-header"
        />
        <tal:no condition="not:structuralheaderobject"
        >No structural object</tal:no>
      </div>
      <form
        tal:condition="view/macro:pagehas/globalsearch"
        id="globalsearch"
        action="/projects/"
        method="get"
      >
        <div>
          <input
            type="text"
            id="text"
            name="text"
            value="Search"
            onfocus="if(this.value=='Search'){this.value='';};"
          />
          <input
            type="image"
            id="searchbutton"
            src="/+icing/but_search.gif"
            title="Search"
          />
        </div>
      </form>
      <div tal:condition="view/macro:pagehas/applicationborder" id="mainarea">
        <div class="t">
          <div class="u">
            <div class="v">
              <div class="w">
                <div class="x">
                  <div class="y">
                    <div class="z">
                      <div
                        tal:condition="not:view/macro:pagehas/applicationtabs"
                        id="noapplicationchooser"
                      >&nbsp;</div>
                      <tal:applicationtabs
                        condition="view/macro:pagehas/applicationtabs"
                      >
                        <ul
                          id="applicationchooser"
                          tal:define="facetmenu CONTEXTS/menu:facet"
                          tal:condition="facetmenu"
                        >
                          <tal:facet repeat="link facetmenu">
                            <tal:available condition="link/enabled">
                              <li
                                tal:condition="link/selected"
                                tal:attributes="title link/summary; class string:current tab-${link/name}"
                              >
                                <a
                                  tal:condition="link/linked"
                                  tal:attributes="href link/url"
                                  tal:content="structure link/escapedtext"
                                >abc</a>
                                <span
                                  class="selected"
                                  tal:condition="not: link/linked"
                                  tal:content="structure link/escapedtext"
                                >def</span>
                              </li>
                              <li
                                tal:condition="not: link/selected"
                                tal:attributes="title link/summary; class string:current tab-${link/name}"
                              ><a
                                  tal:attributes="href link/url"
                                  tal:content="structure link/escapedtext"
                                >ghi</a><span
                                  class="disabled"
                                  tal:condition="not: link/linked"
                                  tal:content="structure link/escapedtext"
                              >jkl</span></li>
                            </tal:available>
                            <li
                              tal:condition="not: link/enabled"
                              tal:attributes="title link/summary; class string:unavailable tab-${link/name}"
                              tal:content="structure link/escapedtext"
                            />
                          </tal:facet>
                        </ul>
                      </tal:applicationtabs>
                      <!-- this br is conditional so that it does not show
                           on applicationhomes, where it causes a large
                           white space at the top of the page content area
                           -->
                      <br class="clear"
                          tal:condition="view/macro:pagehas/pageheading"/>
                      <div id="container">
                        <div id="maincontent">
                           <div class="pageheading"
                                tal:condition="view/macro:pagehas/pageheading">
                            <metal:block define-slot="pageheading">
                              <!-- XXX obsolete -->
                            </metal:block>
                          </div>
                          <tal:notifications
                            define="notifications request/notifications"
                            condition="notifications"
                          ><metal:notifications
                              use-macro="context/@@+main-template-macros/notifications" />
                          </tal:notifications>
                          <metal:block define-slot="main" />
                          <tal:no_children replace="nothing">
                          <div
                            tal:define="structuralfooterobject CONTEXTS/lp:structuralfooterobject" 
                            tal:condition="structuralfooterobject"
                            tal:replace="structure structuralfooterobject/@@+structural-footer"
                            />
                          </tal:no_children>
                        </div>
                        <div
                          id="portlets"
                          tal:condition="view/macro:pagehas/portlets"
                        >
                          <tal:menu replace="structure CONTEXTS/@@+menubox" />
                          <metal:portlets define-slot="portlets" />
                          <metal:portlets define-slot="portlets_two" />
                          <metal:portlets define-slot="portlets_one" />
                          <div class="clear"></div><!-- needed for Safari -->
                        </div>
                        <div class="clear"></div>
                      </div><!--id="container"-->
                    </div><!--id="z"-->
                  </div><!--id="y"-->
                </div><!--id="x"-->
              </div><!--id="w"-->
            </div><!--id="v"-->
          </div><!--id="u"-->
        </div><!--id="t"-->
      </div><!--id="mainarea"-->
      <tal:noborder condition="not:view/macro:pagehas/applicationborder">
        <tal:notifications
          define="notifications request/notifications"
          condition="notifications"
        ><metal:notifications
            use-macro="context/@@+main-template-macros/notifications" />
        </tal:notifications>
        <metal:block define-slot="main" />
        <div style="clear: both; height: 2em;">&nbsp;</div>
        <tal:comment condition="nothing">
          No easier way to put a gap before the footer, because in CSS a
          top margin for a cleared item is ignored.
        </tal:comment>
      </tal:noborder>
      <div id="globalfooter">
        <div id="applications-footer"
          tal:define="vhosts modules/canonical.launchpad.webapp.vhosts/allvhosts/configs"
          tal:replace="nothing">
          <a tal:attributes="href vhosts/mainsite/rooturl">Launchpad home</a> |
          <a tal:attributes="href vhosts/code/rooturl">Code</a> |
        <a tal:attributes="href vhosts/bugs/rooturl">Bugs</a> |
        <a tal:attributes="href vhosts/blueprints/rooturl">Blueprints</a> |
        <a tal:attributes="href vhosts/translations/rooturl">Translations</a> |
  
          <a tal:attributes="href vhosts/answers/rooturl">Answers</a>
        </div>
        <div id="colophon">
          <a href="/legal">Terms&nbsp;of&nbsp;Use</a> |
          <a href="/feedback">Help&nbsp;improve&nbsp;Launchpad</a> |
          <a href="/faq">FAQ</a>
        </div>
        <div id="copyright">
            Copyright&nbsp;2004-2007&nbsp;<a
                href="http://canonical.com/">Canonical&nbsp;Ltd.</a>
          <tal:block
              define="revno modules/canonical.launchpad.versioninfo/revno">
              | build
              <tal:block condition="revno" replace="revno" />
              <tal:block condition="not: revno">unknown</tal:block>
          </tal:block>
          <tal:devmode condition="devmode">| DEVMODE</tal:devmode>
          <tal:demo condition="is_demo">| DEMO</tal:demo>
        </div>
        <ul style="clear: both; margin-top:20px;" tal:condition="nothing">
            <li>Facet name:
              <tal:block tal:replace="CONTEXTS/menu:selectedfacetname" />
            </li>
            <li>Page type:
               <tal:pagetype replace="view/macro:pagetype" />
            </li>
            <li>Has portlet column:
               <span tal:replace="view/macro:pagehas/portlets" />
            </li>
            <li>Has application tabs:
               <span tal:replace="view/macro:pagehas/applicationtabs" />
            </li>
            <li>Has application border:
               <span tal:replace="view/macro:pagehas/applicationborder" />
            </li>
            <li>Has application buttons:
               <span tal:replace="view/macro:pagehas/applicationbuttons" />
            </li>
            <li>Has heading:
               <span tal:replace="view/macro:pagehas/heading" />
            </li>
        </ul>
      </div><!--id="globalfooter"-->
    </div><!--id="nonhelp"-->
    <div id="help" class="closed">
      <h2 id="help-tab">Help</h2>
      <div id="help-panel">
        <div id="help-content">
          <div id="help-text">
            <p metal:define-slot="help">
              Sorry, help isn&rsquo;t available for this page.
            </p>
          </div>
        </div>
        <div id="help-bottom">&nbsp;</div>
      </div>
    </div>
    <div id="menupreload" style="visibility:hidden">
      <ul class="menu" lpm:mid="root">
        <tal:condition condition="request/lp:person">
          <li class="item"
              tal:attributes="lpm:mid string:/~${request/lp:person/name}/+menudata/contributions"><a
          class="container" href="/products">Projects</a></li>
        </tal:condition>
        <tal:condition condition="not: request/lp:person">
          <li class="item"><a href="/products">Projects</a></li>
        </tal:condition>
        <li class="item"><a href="/distros">Distributions</a></li>
        <li class="item"><a href="/people">People</a></li>
        <li class="item"><a href="/sprints">Meetings</a></li>
    </div>
  </body>
</html>
</metal:page>
<!-- 1-0 inprogress Help panel wrong in IE/Win; portlets wrong in IE/Mac --><|MERGE_RESOLUTION|>--- conflicted
+++ resolved
@@ -27,7 +27,9 @@
     >html, body {background: #ddd url(/@@/demo) !important;}</style>
     <style tal:condition="not: site_message" type="text/css"
     >#help_panel {top: 28px !important;}</style>
-<<<<<<< HEAD
+    <!--[if IE 7]>
+      <style type="text/css">#portlets {left: 20px;}</style>
+    <![endif]-->
 
     <tal:comment condition="nothing">
       This CSS collapses portlets and the contents of collapsible fieldsets,
@@ -47,12 +49,6 @@
       </style>
     </noscript>
 
-=======
-    <!--[if IE 7]>
-      <style type="text/css">#portlets {left: 20px;}</style>
-    <![endif]-->
-    <!-- Launchpad JS code -->
->>>>>>> a0d3566f
     <script type="text/javascript" tal:attributes="src string:${icingroot}/MochiKit.js"></script>
     <script type="text/javascript" tal:attributes="src string:${icingroot}/launchpad.js"></script>
     <script type="text/javascript" tal:attributes="src string:${icingroot}/lpmenu.js"></script>
