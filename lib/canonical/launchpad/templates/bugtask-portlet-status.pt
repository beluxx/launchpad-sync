--- conflicted
+++ resolved
@@ -4,25 +4,13 @@
   <div class="portletBody"
        tal:define="bug context/bug">
     <div class="portletContent odd">
-<!-- XXX: Brad Bollenbach, 2005-06-01: Remove this, says the sabdfl
-    <b>Visibility:</b><br />
-      <tal:publicbug tal:condition="not:bug/private">
-          Public<br />
-          <tal:block content="structure view/makeprivate_widget" />
-          <tal:block content="view/makeprivate_widget/label" />
-      </tal:publicbug>
--->
-<<<<<<< HEAD
       <a href="#"
          style="text-decoration: underline"
          tal:attributes="href context/bug/fmt:url">
       <b>Bug #<span tal:replace="context/bug/id" /></b></a>
       <br />
 
-      <b>Occuring in:</b><br />
-=======
       <b>Occurring in:</b><br />
->>>>>>> 2c2ccf24
       <a href="#"
          tal:attributes="href context/context/fmt:url"
          style="text-decoration: underline"
@@ -35,10 +23,12 @@
       <a tal:attributes="href context/owner/fmt:url"
         tal:content="context/owner/browsername"
         style="text-decoration: underline"></a><br />
-      
+
       <b>On the date:</b><br />
-      <tal:block content="context/datecreated/fmt:datetime" />
-            
+      <tal:block content="context/datecreated/fmt:datetime" /><br />
+
+      <a tal:attributes="href string:${context/fmt:url}/+edit">Edit this
+      task</a>
 
     </div>
   </div>
