--- conflicted
+++ resolved
@@ -16,10 +16,6 @@
 from canonical.launchpad.webapp.interfaces import NotFoundError
 from canonical.widgets import TokensTextWidget
 from lp.answers.interfaces.faq import IFAQ
-<<<<<<< HEAD
-=======
-
->>>>>>> 5a86a635
 
 class FAQTargetNavigationMixin:
     """Navigation mixin for `IFAQTarget`."""
