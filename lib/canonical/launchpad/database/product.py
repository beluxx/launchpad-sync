# Copyright 2004-2007 Canonical Ltd.  All rights reserved.

"""Database classes including and related to Product."""

__metaclass__ = type
__all__ = ['Product', 'ProductSet']


from operator import attrgetter

from zope.interface import implements
from zope.component import getUtility

from sqlobject import (
    ForeignKey, StringCol, BoolCol, SQLMultipleJoin, SQLRelatedJoin,
    SQLObjectNotFound, AND)

from canonical.database.sqlbase import quote, SQLBase, sqlvalues
from canonical.database.constants import UTC_NOW
from canonical.database.datetimecol import UtcDateTimeCol
from canonical.database.enumcol import EnumCol

from canonical.cachedproperty import cachedproperty

from canonical.lp.dbschema import (
    TranslationPermission, SpecificationSort, SpecificationFilter,
    SpecificationStatus, RosettaImportStatus)

from canonical.launchpad.helpers import shortlist

from canonical.launchpad.database.answercontact import AnswerContact
from canonical.launchpad.database.branch import BranchSet
from canonical.launchpad.database.branchvisibilitypolicy import (
    BranchVisibilityPolicyMixin)
from canonical.launchpad.database.bugtarget import BugTargetBase
from canonical.launchpad.database.karma import KarmaContextMixin
from canonical.launchpad.database.bug import (
    BugSet, get_bug_tags, get_bug_tags_open_count)
from canonical.launchpad.database.bugtask import BugTask
from canonical.launchpad.database.productseries import ProductSeries
from canonical.launchpad.database.productbounty import ProductBounty
from canonical.launchpad.database.distribution import Distribution
from canonical.launchpad.database.productrelease import ProductRelease
from canonical.launchpad.database.bugtask import BugTaskSet
from canonical.launchpad.database.language import Language
from canonical.launchpad.database.packaging import Packaging
from canonical.launchpad.database.mentoringoffer import MentoringOffer
from canonical.launchpad.database.question import (
    SimilarQuestionsSearch, Question, QuestionTargetSearch, QuestionSet,
    QuestionTargetMixin)
from canonical.launchpad.database.milestone import Milestone
from canonical.launchpad.database.specification import (
    HasSpecificationsMixin, Specification)
from canonical.launchpad.database.sprint import HasSprintsMixin
from canonical.launchpad.database.translationimportqueue import (
    TranslationImportQueueEntry)
from canonical.launchpad.database.cal import Calendar
from canonical.launchpad.interfaces import (
    ICalendarOwner,
    IHasIcon,
    IHasLogo,
    IHasMugshot,
    IHasTranslationImports,
    ILaunchpadCelebrities,
    ILaunchpadStatisticSet,
    IPersonSet,
    IProduct,
    IProductSet,
    IQuestionTarget,
    NotFoundError,
    QUESTION_STATUS_DEFAULT_SEARCH,
    )


class Product(SQLBase, BugTargetBase, HasSpecificationsMixin, HasSprintsMixin,
              KarmaContextMixin, BranchVisibilityPolicyMixin,
              QuestionTargetMixin):
    """A Product."""

    implements(IProduct, ICalendarOwner, IQuestionTarget,
               IHasLogo, IHasMugshot, IHasIcon, IHasTranslationImports)

    _table = 'Product'

    project = ForeignKey(
        foreignKey="Project", dbName="project", notNull=False, default=None)
    owner = ForeignKey(
        foreignKey="Person", dbName="owner", notNull=True)
    bugcontact = ForeignKey(
        dbName='bugcontact', foreignKey='Person', notNull=False, default=None)
    security_contact = ForeignKey(
        dbName='security_contact', foreignKey='Person', notNull=False,
        default=None)
    driver = ForeignKey(
        foreignKey="Person", dbName="driver", notNull=False, default=None)
    name = StringCol(
        dbName='name', notNull=True, alternateID=True, unique=True)
    displayname = StringCol(dbName='displayname', notNull=True)
    title = StringCol(dbName='title', notNull=True)
    summary = StringCol(dbName='summary', notNull=True)
    description = StringCol(notNull=False, default=None)
    datecreated = UtcDateTimeCol(
        dbName='datecreated', notNull=True, default=UTC_NOW)
    homepageurl = StringCol(dbName='homepageurl', notNull=False, default=None)
    homepage_content = StringCol(default=None)
    icon = ForeignKey(
        dbName='icon', foreignKey='LibraryFileAlias', default=None)
    logo = ForeignKey(
        dbName='logo', foreignKey='LibraryFileAlias', default=None)
    mugshot = ForeignKey(
        dbName='mugshot', foreignKey='LibraryFileAlias', default=None)
    screenshotsurl = StringCol(
        dbName='screenshotsurl', notNull=False, default=None)
    wikiurl =  StringCol(dbName='wikiurl', notNull=False, default=None)
    programminglang = StringCol(
        dbName='programminglang', notNull=False, default=None)
    downloadurl = StringCol(dbName='downloadurl', notNull=False, default=None)
    lastdoap = StringCol(dbName='lastdoap', notNull=False, default=None)
    translationgroup = ForeignKey(
        dbName='translationgroup', foreignKey='TranslationGroup',
        notNull=False, default=None)
    translationpermission = EnumCol(
        dbName='translationpermission', notNull=True,
        schema=TranslationPermission, default=TranslationPermission.OPEN)
    bugtracker = ForeignKey(
        foreignKey="BugTracker", dbName="bugtracker", notNull=False,
        default=None)
    official_answers = BoolCol(
        dbName='official_answers', notNull=True, default=False)
    official_malone = BoolCol(
        dbName='official_malone', notNull=True, default=False)
    official_rosetta = BoolCol(
        dbName='official_rosetta', notNull=True, default=False)
    active = BoolCol(dbName='active', notNull=True, default=True)
    reviewed = BoolCol(dbName='reviewed', notNull=True, default=False)
    private_bugs = BoolCol(
        dbName='private_bugs', notNull=True, default=False)
    autoupdate = BoolCol(dbName='autoupdate', notNull=True, default=False)
    freshmeatproject = StringCol(notNull=False, default=None)
    sourceforgeproject = StringCol(notNull=False, default=None)
    # While the interface defines this field as required, we need to
    # allow it to be NULL so we can create new product records before
    # the corresponding series records.
    development_focus = ForeignKey(
        foreignKey="ProductSeries", dbName="development_focus", notNull=False,
        default=None)

    calendar = ForeignKey(
        dbName='calendar', foreignKey='Calendar', default=None,
        forceDBName=True)

    def _getBugTaskContextWhereClause(self):
        """See BugTargetBase."""
        return "BugTask.product = %d" % self.id

    def getExternalBugTracker(self):
        """See `IProduct`."""
        if self.official_malone:
            return None
        elif self.bugtracker is not None:
            return self.bugtracker
        elif self.project is not None:
            return self.project.bugtracker
        else:
            return None

    def searchTasks(self, search_params):
        """See canonical.launchpad.interfaces.IBugTarget."""
        search_params.setProduct(self)
        return BugTaskSet().search(search_params)

    def getUsedBugTags(self):
        """See `IBugTarget`."""
        return get_bug_tags("BugTask.product = %s" % sqlvalues(self))

    def getUsedBugTagsWithOpenCounts(self, user):
        """See `IBugTarget`."""
        return get_bug_tags_open_count(
            "BugTask.product = %s" % sqlvalues(self), user)

    def getOrCreateCalendar(self):
        if not self.calendar:
            self.calendar = Calendar(
                title='%s Product Calendar' % self.displayname,
                revision=0)
        return self.calendar

    branches = SQLMultipleJoin('Branch', joinColumn='product',
        orderBy='id')
    serieses = SQLMultipleJoin('ProductSeries', joinColumn='product',
        orderBy='name')

    @property
    def name_with_project(self):
        """See lib.canonical.launchpad.interfaces.IProduct"""
        if self.project and self.project.name != self.name:
            return self.project.name + ": " + self.name
        return self.name

    @property
    def releases(self):
        return ProductRelease.select(
            AND(ProductRelease.q.productseriesID == ProductSeries.q.id,
                ProductSeries.q.productID == self.id),
            clauseTables=['ProductSeries'],
            orderBy=['version']
            )

    @property
    def drivers(self):
        """See `IProduct`."""
        drivers = set()
        drivers.add(self.driver)
        if self.project is not None:
            drivers.add(self.project.driver)
        drivers.discard(None)
        if len(drivers) == 0:
            if self.project is not None:
                drivers.add(self.project.owner)
            else:
                drivers.add(self.owner)
        return sorted(drivers, key=lambda driver: driver.browsername)

    bounties = SQLRelatedJoin(
        'Bounty', joinColumn='product', otherColumn='bounty',
        intermediateTable='ProductBounty')

    @property
    def all_milestones(self):
        """See `IProduct`."""
        return Milestone.selectBy(
            product=self, orderBy=['dateexpected', 'name'])

    @property
    def milestones(self):
        """See `IProduct`."""
        return Milestone.selectBy(
            product=self, visible=True, orderBy=['dateexpected', 'name'])

    @property
    def sourcepackages(self):
        from canonical.launchpad.database.sourcepackage import SourcePackage
        clause = """ProductSeries.id=Packaging.productseries AND
                    ProductSeries.product = %s
                    """ % sqlvalues(self.id)
        clauseTables = ['ProductSeries']
        ret = Packaging.select(clause, clauseTables,
            prejoins=["sourcepackagename", "distroseries.distribution"])
        sps = [SourcePackage(sourcepackagename=r.sourcepackagename,
                             distroseries=r.distroseries) for r in ret]
        return sorted(sps, key=lambda x:
            (x.sourcepackagename.name, x.distroseries.name,
             x.distroseries.distribution.name))

    @property
    def distrosourcepackages(self):
        from canonical.launchpad.database.distributionsourcepackage \
            import DistributionSourcePackage
        clause = """ProductSeries.id=Packaging.productseries AND
                    ProductSeries.product = %s
                    """ % sqlvalues(self.id)
        clauseTables = ['ProductSeries']
        ret = Packaging.select(clause, clauseTables,
            prejoins=["sourcepackagename", "distroseries.distribution"])
        distros = set()
        dsps = []
        for packaging in ret:
            distro = packaging.distroseries.distribution
            if distro in distros:
                continue
            distros.add(distro)
            dsps.append(DistributionSourcePackage(
                sourcepackagename=packaging.sourcepackagename,
                distribution=distro))
        return sorted(dsps, key=lambda x:
            (x.sourcepackagename.name, x.distribution.name))

    @property
    def bugtargetdisplayname(self):
        """See IBugTarget."""
        return self.displayname

    @property
    def bugtargetname(self):
<<<<<<< HEAD
        """See IBugTarget."""
        return self.name
=======
        """See `IBugTarget`."""
        return '%s (upstream)' % self.name
>>>>>>> efffbea6

    def getLatestBranches(self, quantity=5, visible_by_user=None):
        """See `IProduct`."""
        return shortlist(
            BranchSet().getLatestBranchesForProduct(
                self, quantity, visible_by_user))

    def getPackage(self, distroseries):
        """See `IProduct`."""
        if isinstance(distroseries, Distribution):
            distroseries = distroseries.currentrelease
        for pkg in self.sourcepackages:
            if pkg.distroseries == distroseries:
                return pkg
        else:
            raise NotFoundError(distroseries)

    def getMilestone(self, name):
        """See `IProduct`."""
        return Milestone.selectOne("""
            product = %s AND
            name = %s
            """ % sqlvalues(self.id, name))

    def createBug(self, bug_params):
        """See `IBugTarget`."""
        bug_params.setBugTarget(product=self)
        return BugSet().createBug(bug_params)

    def _getBugTaskContextClause(self):
        """See BugTargetBase."""
        return 'BugTask.product = %s' % sqlvalues(self)

    def newQuestion(self, owner, title, description, language=None,
                    datecreated=None):
        """See `IQuestionTarget`."""
        return QuestionSet.new(title=title, description=description,
            owner=owner, product=self, datecreated=datecreated,
            language=language)

    def getQuestion(self, question_id):
        """See `IQuestionTarget`."""
        try:
            question = Question.get(question_id)
        except SQLObjectNotFound:
            return None
        # Verify that the question is actually for this target.
        if question.target != self:
            return None
        return question

    def searchQuestions(self, search_text=None,
                        status=QUESTION_STATUS_DEFAULT_SEARCH,
                        language=None, sort=None, owner=None,
                        needs_attention_from=None, unsupported=False):
        """See `IQuestionCollection`."""
        if unsupported:
            unsupported_target = self
        else:
            unsupported_target = None

        return QuestionTargetSearch(
            product=self,
            search_text=search_text, status=status,
            language=language, sort=sort, owner=owner,
            needs_attention_from=needs_attention_from,
            unsupported_target=unsupported_target).getResults()


    def findSimilarQuestions(self, title):
        """See `IQuestionTarget`."""
        return SimilarQuestionsSearch(title, product=self).getResults()

    def _getTargetTypes(self):
        """See QuestionTargetMixin."""
        return {'product': self}

    def removeAnswerContact(self, person):
        """See `IQuestionTarget`."""
        if person not in self.answer_contacts:
            return False
        answer_contact = AnswerContact.selectOneBy(
            product=self, person=person)
        answer_contact.destroySelf()
        return True

    @property
    def answer_contacts(self):
        """See `IQuestionTarget`."""
        answer_contacts = AnswerContact.selectBy(product=self)
        return sorted(
            [answer_contact.person for answer_contact in answer_contacts],
            key=attrgetter('displayname'))

    @property
    def direct_answer_contacts(self):
        """See `IQuestionTarget`."""
        return self.answer_contacts

    def getQuestionLanguages(self):
        """See `IQuestionTarget`."""
        return set(Language.select(
            'Language.id = Question.language AND '
            'Question.product = %s' % sqlvalues(self.id),
            clauseTables=['Question'], distinct=True))

    @property
    def translatable_packages(self):
        """See `IProduct`."""
        packages = set(package for package in self.sourcepackages
                       if len(package.currentpotemplates) > 0)
        # Sort packages by distroseries.name and package.name
        return sorted(packages, key=lambda p: (p.distroseries.name, p.name))

    @property
    def translatable_series(self):
        """See `IProduct`."""
        series = ProductSeries.select('''
            POTemplate.productseries = ProductSeries.id AND
            ProductSeries.product = %d
            ''' % self.id,
            clauseTables=['POTemplate'],
            orderBy='datecreated', distinct=True)
        return list(series)

    @property
    def primary_translatable(self):
        """See `IProduct`."""
        packages = self.translatable_packages
        ubuntu = getUtility(ILaunchpadCelebrities).ubuntu
        targetseries = ubuntu.currentseries
        # First, go with the latest product series that has templates:
        series = self.translatable_series
        if series:
            return series[0]
        # Otherwise, look for an Ubuntu package in the current distroseries:
        for package in packages:
            if package.distroseries == targetseries:
                return package
        # now let's make do with any ubuntu package
        for package in packages:
            if package.distribution == ubuntu:
                return package
        # or just any package
        if len(packages) > 0:
            return packages[0]
        # capitulate
        return None

    @property
    def mentoring_offers(self):
        """See `IProduct`"""
        via_specs = MentoringOffer.select("""
            Specification.product = %s AND
            Specification.id = MentoringOffer.specification
            """ % sqlvalues(self.id) + """ AND NOT
            (""" + Specification.completeness_clause +")",
            clauseTables=['Specification'],
            distinct=True)
        via_bugs = MentoringOffer.select("""
            BugTask.product = %s AND
            BugTask.bug = MentoringOffer.bug AND
            BugTask.bug = Bug.id AND
            Bug.private IS FALSE
            """ % sqlvalues(self.id) + """ AND NOT (
            """ + BugTask.completeness_clause + ")",
            clauseTables=['BugTask', 'Bug'],
            distinct=True)
        return via_specs.union(via_bugs, orderBy=['-date_created', '-id'])

    @property
    def translationgroups(self):
        tg = []
        if self.translationgroup:
            tg.append(self.translationgroup)
        if self.project:
            if self.project.translationgroup:
                if self.project.translationgroup not in tg:
                    tg.append(self.project.translationgroup)

    @property
    def aggregatetranslationpermission(self):
        perms = [self.translationpermission]
        if self.project:
            perms.append(self.project.translationpermission)
        # XXX reviewer please describe a better way to explicitly order
        # the enums. The spec describes the order, and the values make
        # it work, and there is space left for new values so we can
        # ensure a consistent sort order in future, but there should be
        # a better way.
        return max(perms)

    @property
    def has_any_specifications(self):
        """See `IHasSpecifications`."""
        return self.all_specifications.count()

    @property
    def all_specifications(self):
        return self.specifications(filter=[SpecificationFilter.ALL])

    @property
    def valid_specifications(self):
        return self.specifications(filter=[SpecificationFilter.VALID])

    def specifications(self, sort=None, quantity=None, filter=None):
        """See `IHasSpecifications`."""

        # Make a new list of the filter, so that we do not mutate what we
        # were passed as a filter
        if not filter:
            # filter could be None or [] then we decide the default
            # which for a product is to show incomplete specs
            filter = [SpecificationFilter.INCOMPLETE]

        # now look at the filter and fill in the unsaid bits

        # defaults for completeness: if nothing is said about completeness
        # then we want to show INCOMPLETE
        completeness = False
        for option in [
            SpecificationFilter.COMPLETE,
            SpecificationFilter.INCOMPLETE]:
            if option in filter:
                completeness = True
        if completeness is False:
            filter.append(SpecificationFilter.INCOMPLETE)

        # defaults for acceptance: in this case we have nothing to do
        # because specs are not accepted/declined against a distro

        # defaults for informationalness: we don't have to do anything
        # because the default if nothing is said is ANY

        # sort by priority descending, by default
        if sort is None or sort == SpecificationSort.PRIORITY:
            order = (
                ['-priority', 'Specification.status', 'Specification.name'])
        elif sort == SpecificationSort.DATE:
            order = ['-Specification.datecreated', 'Specification.id']

        # figure out what set of specifications we are interested in. for
        # products, we need to be able to filter on the basis of:
        #
        #  - completeness.
        #  - informational.
        #
        base = 'Specification.product = %s' % self.id
        query = base
        # look for informational specs
        if SpecificationFilter.INFORMATIONAL in filter:
            query += ' AND Specification.informational IS TRUE'

        # filter based on completion. see the implementation of
        # Specification.is_complete() for more details
        completeness =  Specification.completeness_clause

        if SpecificationFilter.COMPLETE in filter:
            query += ' AND ( %s ) ' % completeness
        elif SpecificationFilter.INCOMPLETE in filter:
            query += ' AND NOT ( %s ) ' % completeness

        # Filter for validity. If we want valid specs only then we should
        # exclude all OBSOLETE or SUPERSEDED specs
        if SpecificationFilter.VALID in filter:
            query += ' AND Specification.status NOT IN ( %s, %s ) ' % \
                sqlvalues(SpecificationStatus.OBSOLETE,
                          SpecificationStatus.SUPERSEDED)

        # ALL is the trump card
        if SpecificationFilter.ALL in filter:
            query = base

        # Filter for specification text
        for constraint in filter:
            if isinstance(constraint, basestring):
                # a string in the filter is a text search filter
                query += ' AND Specification.fti @@ ftq(%s) ' % quote(
                    constraint)

        # now do the query, and remember to prejoin to people
        results = Specification.select(query, orderBy=order, limit=quantity)
        return results.prejoin(['assignee', 'approver', 'drafter'])

    def getSpecification(self, name):
        """See `ISpecificationTarget`."""
        return Specification.selectOneBy(product=self, name=name)

    def getSeries(self, name):
        """See `IProduct`."""
        return ProductSeries.selectOneBy(product=self, name=name)

    def newSeries(self, owner, name, summary, branch=None):
        return ProductSeries(product=self, owner=owner, name=name,
                             summary=summary, user_branch=branch)

    def getRelease(self, version):
        return ProductRelease.selectOne("""
            ProductRelease.productseries = ProductSeries.id AND
            ProductSeries.product = %s AND
            ProductRelease.version = %s
            """ % sqlvalues(self.id, version),
            clauseTables=['ProductSeries'])

    def packagedInDistros(self):
        distros = Distribution.select(
            "Packaging.productseries = ProductSeries.id AND "
            "ProductSeries.product = %s AND "
            "Packaging.distrorelease = DistroRelease.id AND "
            "DistroRelease.distribution = Distribution.id"
            "" % sqlvalues(self.id),
            clauseTables=['Packaging', 'ProductSeries', 'DistroRelease'],
            orderBy='name',
            distinct=True
            )
        return distros

    def ensureRelatedBounty(self, bounty):
        """See `IProduct`."""
        for curr_bounty in self.bounties:
            if bounty.id == curr_bounty.id:
                return None
        ProductBounty(product=self, bounty=bounty)
        return None

    def newBranch(self, name, title, url, home_page, lifecycle_status,
                  summary, whiteboard):
        """See `IProduct`."""
        # XXX thumper-angry - FIX THIS!!!!
        # use BranchSet
        from canonical.launchpad.database import Branch
        return Branch(
            product=self, name=name, title=title, url=url,
            home_page=home_page, lifecycle_status=lifecycle_status,
            summary=summary, whiteboard=whiteboard)

    def getFirstEntryToImport(self):
        """See `IHasTranslationImports`."""
        return TranslationImportQueueEntry.selectFirst(
            '''status=%s AND
            productseries=ProductSeries.id AND
            ProductSeries.product=%s''' % sqlvalues(
            RosettaImportStatus.APPROVED,
            self.id),
            clauseTables=['ProductSeries'],
            orderBy='TranslationImportQueueEntry.dateimported')


class ProductSet:
    implements(IProductSet)

    def __init__(self):
        self.title = "Projects in Launchpad"

    def __getitem__(self, name):
        """See canonical.launchpad.interfaces.product.IProductSet."""
        item = Product.selectOneBy(name=name, active=True)
        if item is None:
            raise NotFoundError(name)
        return item

    def __iter__(self):
        """See canonical.launchpad.interfaces.product.IProductSet."""
        return iter(self.all_active)

    @property
    def people(self):
        return getUtility(IPersonSet)

    def latest(self, quantity=5):
        return self.all_active[:quantity]

    @property
    def all_active(self):
        results = Product.selectBy(
            active=True, orderBy="-Product.datecreated")
        # The main product listings include owner, so we prejoin it in
        return results.prejoin(["owner"])

    def get(self, productid):
        """See canonical.launchpad.interfaces.product.IProductSet."""
        try:
            return Product.get(productid)
        except SQLObjectNotFound:
            raise NotFoundError("Product with ID %s does not exist" %
                                str(productid))

    def getByName(self, name, default=None, ignore_inactive=False):
        """See canonical.launchpad.interfaces.product.IProductSet."""
        if ignore_inactive:
            product = Product.selectOneBy(name=name, active=True)
        else:
            product = Product.selectOneBy(name=name)
        if product is None:
            return default
        return product

    def getProductsWithBranches(self):
        """See `IProductSet`."""
        return Product.select(
            'Product.id in (select distinct(product) from Branch)',
            orderBy='name')

    def createProduct(self, owner, name, displayname, title, summary,
                      description=None, project=None, homepageurl=None,
                      screenshotsurl=None, wikiurl=None,
                      downloadurl=None, freshmeatproject=None,
                      sourceforgeproject=None, programminglang=None,
                      reviewed=False, mugshot=None, logo=None,
                      icon=None):
        """See canonical.launchpad.interfaces.product.IProductSet."""
        product = Product(
            owner=owner, name=name, displayname=displayname,
            title=title, project=project, summary=summary,
            description=description, homepageurl=homepageurl,
            screenshotsurl=screenshotsurl, wikiurl=wikiurl,
            downloadurl=downloadurl, freshmeatproject=freshmeatproject,
            sourceforgeproject=sourceforgeproject,
            programminglang=programminglang, reviewed=reviewed,
            icon=icon, logo=logo, mugshot=mugshot)

        # Create a default trunk series and set it as the development focus
        trunk = product.newSeries(owner, 'trunk', 'The "trunk" series '
            'represents the primary line of development rather than '
            'a stable release branch. This is sometimes also called MAIN '
            'or HEAD.')
        product.development_focus = trunk

        return product

    def forReview(self):
        """See canonical.launchpad.interfaces.product.IProductSet."""
        return Product.select("reviewed IS FALSE")

    def search(self, text=None, soyuz=None,
               rosetta=None, malone=None,
               bazaar=None,
               show_inactive=False):
        """See canonical.launchpad.interfaces.product.IProductSet."""
        # XXX: the soyuz argument is unused
        #   -- kiko, 2006-03-22
        clauseTables = set()
        clauseTables.add('Product')
        queries = []
        if text:
            queries.append("Product.fti @@ ftq(%s) " % sqlvalues(text))
        if rosetta:
            clauseTables.add('POTemplate')
            clauseTables.add('ProductRelease')
            clauseTables.add('ProductSeries')
            queries.append("POTemplate.productrelease=ProductRelease.id")
            queries.append("ProductRelease.productseries=ProductSeries.id")
            queries.append("ProductSeries.product=product.id")
        if malone:
            clauseTables.add('BugTask')
            queries.append('BugTask.product=Product.id')
        if bazaar:
            clauseTables.add('ProductSeries')
            queries.append('(ProductSeries.import_branch IS NOT NULL OR '
                           'ProductSeries.user_branch IS NOT NULL)')
        if 'ProductSeries' in clauseTables:
            queries.append('ProductSeries.product=Product.id')
        if not show_inactive:
            queries.append('Product.active IS TRUE')
        query = " AND ".join(queries)
        return Product.select(query, distinct=True,
                              prejoins=["owner"],
                              clauseTables=clauseTables)

    def getTranslatables(self):
        """See `IProductSet`"""
        upstream = Product.select('''
            Product.id = ProductSeries.product AND
            POTemplate.productseries = ProductSeries.id AND
            Product.official_rosetta
            ''',
            clauseTables=['ProductSeries', 'POTemplate'],
            orderBy='Product.title',
            distinct=True)
        return upstream

    def featuredTranslatables(self, maximumproducts=8):
        """See `IProductSet`"""
        randomresults = Product.select('''id IN
            (SELECT Product.id FROM Product, ProductSeries, POTemplate
               WHERE Product.id = ProductSeries.product AND
                     POTemplate.productseries = ProductSeries.id AND
                     Product.official_rosetta
               ORDER BY random())
            ''',
            distinct=True)

        results = list(randomresults[:maximumproducts])
        results.sort(lambda a, b: cmp(a.title, b.title))
        return results

    @cachedproperty
    def stats(self):
        return getUtility(ILaunchpadStatisticSet)

    def count_all(self):
        return self.stats.value('active_products')

    def count_translatable(self):
        return self.stats.value('products_with_translations')

    def count_reviewed(self):
        return self.stats.value('reviewed_products')

    def count_buggy(self):
        return self.stats.value('products_with_translations')

    def count_featureful(self):
        return self.stats.value('products_with_blueprints')

    def count_answered(self):
        return self.stats.value('products_with_questions')

    def count_codified(self):
        return self.stats.value('products_with_branches')

<|MERGE_RESOLUTION|>--- conflicted
+++ resolved
@@ -282,13 +282,8 @@
 
     @property
     def bugtargetname(self):
-<<<<<<< HEAD
-        """See IBugTarget."""
+        """See `IBugTarget`."""
         return self.name
-=======
-        """See `IBugTarget`."""
-        return '%s (upstream)' % self.name
->>>>>>> efffbea6
 
     def getLatestBranches(self, quantity=5, visible_by_user=None):
         """See `IProduct`."""
