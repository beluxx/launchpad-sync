# Copyright 2004-2005 Canonical Ltd.  All rights reserved.

"""Database classes for a distribution release."""

__metaclass__ = type

__all__ = [
    'DistroRelease',
    'DistroReleaseSet',
    ]

import logging
from cStringIO import StringIO

from zope.interface import implements
from zope.component import getUtility

from sqlobject import (
    StringCol, ForeignKey, SQLMultipleJoin, IntCol, SQLObjectNotFound,
    SQLRelatedJoin)

from canonical.cachedproperty import cachedproperty

from canonical.database.sqlbase import (quote_like, quote, SQLBase,
    sqlvalues, flush_database_updates, cursor, flush_database_caches)
from canonical.database.datetimecol import UtcDateTimeCol
from canonical.database.enumcol import EnumCol

from canonical.lp.dbschema import (
<<<<<<< HEAD
    PackagePublishingStatus, EnumCol, DistributionReleaseStatus,
    PackageUploadStatus, PackagePublishingPocket, SpecificationSort,
=======
    PackagePublishingStatus, DistributionReleaseStatus,
    DistroReleaseQueueStatus, PackagePublishingPocket, SpecificationSort,
>>>>>>> bbe3b3ad
    SpecificationGoalStatus, SpecificationFilter)

from canonical.launchpad.interfaces import (
    IDistroRelease, IDistroReleaseSet, ISourcePackageName,
    IPublishedPackageSet, IHasBuildRecords, NotFoundError,
    IBinaryPackageName, ILibraryFileAliasSet, IBuildSet,
    ISourcePackage, ISourcePackageNameSet,
    IHasQueueItems, IPublishing)

from canonical.launchpad.database.bugtarget import BugTargetBase
from canonical.database.constants import DEFAULT, UTC_NOW
from canonical.launchpad.database.binarypackagename import (
    BinaryPackageName)
from canonical.launchpad.database.bug import (
    get_bug_tags, get_bug_tags_open_count)
from canonical.launchpad.database.distroreleasebinarypackage import (
    DistroReleaseBinaryPackage)
from canonical.launchpad.database.distroreleasesourcepackagerelease import (
    DistroReleaseSourcePackageRelease)
from canonical.launchpad.database.distroreleasepackagecache import (
    DistroReleasePackageCache)
from canonical.launchpad.database.milestone import Milestone
from canonical.launchpad.database.publishing import (
    BinaryPackagePublishingHistory, SourcePackagePublishingHistory)
from canonical.launchpad.database.distroarchrelease import DistroArchRelease
from canonical.launchpad.database.potemplate import POTemplate
from canonical.launchpad.database.language import Language
from canonical.launchpad.database.distroreleaselanguage import (
    DistroReleaseLanguage, DummyDistroReleaseLanguage)
from canonical.launchpad.database.sourcepackage import SourcePackage
from canonical.launchpad.database.sourcepackagename import SourcePackageName
from canonical.launchpad.database.packaging import Packaging
from canonical.launchpad.database.bugtask import BugTaskSet
from canonical.launchpad.database.binarypackagerelease import (
        BinaryPackageRelease)
from canonical.launchpad.database.component import Component
from canonical.launchpad.database.section import Section
from canonical.launchpad.database.sourcepackagerelease import (
    SourcePackageRelease)
from canonical.launchpad.database.specification import Specification
from canonical.launchpad.database.queue import PackageUpload
from canonical.launchpad.database.pofile import POFile
from canonical.launchpad.helpers import shortlist


class DistroRelease(SQLBase, BugTargetBase):
    """A particular release of a distribution."""
    implements(IDistroRelease, IHasBuildRecords, IHasQueueItems, IPublishing)

    _table = 'DistroRelease'
    _defaultOrder = ['distribution', 'version']

    distribution = ForeignKey(dbName='distribution',
                              foreignKey='Distribution', notNull=True)
    name = StringCol(notNull=True)
    displayname = StringCol(notNull=True)
    title = StringCol(notNull=True)
    summary = StringCol(notNull=True)
    description = StringCol(notNull=True)
    version = StringCol(notNull=True)
    releasestatus = EnumCol(notNull=True, schema=DistributionReleaseStatus)
    datereleased = UtcDateTimeCol(notNull=False, default=None)
    parentrelease =  ForeignKey(
        dbName='parentrelease', foreignKey='DistroRelease', notNull=False)
    owner = ForeignKey(
        dbName='owner', foreignKey='Person', notNull=True)
    driver = ForeignKey(
        foreignKey="Person", dbName="driver", notNull=False, default=None)
    lucilleconfig = StringCol(notNull=False, default=None)
    changeslist = StringCol(notNull=False, default=None)
    nominatedarchindep = ForeignKey(
        dbName='nominatedarchindep',foreignKey='DistroArchRelease',
        notNull=False, default=None)
    datelastlangpack = UtcDateTimeCol(dbName='datelastlangpack', notNull=False,
        default=None)
    messagecount = IntCol(notNull=True, default=0)
    binarycount = IntCol(notNull=True, default=DEFAULT)
    sourcecount = IntCol(notNull=True, default=DEFAULT)

    milestones = SQLMultipleJoin('Milestone', joinColumn = 'distrorelease',
                            orderBy=['dateexpected', 'name'])
    architectures = SQLMultipleJoin(
        'DistroArchRelease', joinColumn='distrorelease',
        orderBy='architecturetag')
    binary_package_caches = SQLMultipleJoin('DistroReleasePackageCache',
        joinColumn='distrorelease', orderBy='name')
    components = SQLRelatedJoin(
        'Component', joinColumn='distrorelease', otherColumn='component',
        intermediateTable='ComponentSelection')
    sections = SQLRelatedJoin(
        'Section', joinColumn='distrorelease', otherColumn='section',
        intermediateTable='SectionSelection')

    @property
    def drivers(self):
        """See IDistroRelease."""
        drivers = set()
        drivers.add(self.driver)
        drivers = drivers.union(self.distribution.drivers)
        drivers.discard(None)
        return sorted(drivers, key=lambda driver: driver.browsername)

    @property
    def sortkey(self):
        """A string to be used for sorting distro releases.

        This is designed to sort alphabetically by distro and release name,
        except that Ubuntu will be at the top of the listing.
        """
        result = ''
        if self.distribution.name == 'ubuntu':
            result += '-'
        result += self.distribution.name + self.name
        return result

    @property
    def packagings(self):
        # We join through sourcepackagename to be able to ORDER BY it,
        # and this code also uses prejoins to avoid fetching data later
        # on.
        packagings = Packaging.select(
            "Packaging.sourcepackagename = SourcePackageName.id "
            "AND DistroRelease.id = Packaging.distrorelease "
            "AND DistroRelease.id = %d" % self.id,
            prejoinClauseTables=["SourcePackageName", "DistroRelease"],
            clauseTables=["SourcePackageName", "DistroRelease"],
            prejoins=["productseries", "productseries.product"],
            orderBy=["SourcePackageName.name"]
            )
        return packagings

    @property
    def distroreleaselanguages(self):
        result = DistroReleaseLanguage.select(
            "DistroReleaseLanguage.language = Language.id AND"
            " DistroReleaseLanguage.distrorelease = %d AND"
            " Language.visible = TRUE" % self.id,
            prejoinClauseTables=["Language"],
            clauseTables=["Language"],
            prejoins=["distrorelease"],
            orderBy=["Language.englishname"])
        return result

    @cachedproperty('_previous_releases_cached')
    def previous_releases(self):
        """See IDistroRelease."""
        # This property is cached because it is used intensely inside
        # sourcepackage.py; avoiding regeneration reduces a lot of
        # count(*) queries.
        datereleased = self.datereleased
        # if this one is unreleased, use the last released one
        if not datereleased:
            datereleased = 'NOW'
        results = DistroRelease.select('''
                distribution = %s AND
                datereleased < %s
                ''' % sqlvalues(self.distribution.id, datereleased),
                orderBy=['-datereleased'])
        return list(results)

    @property
    def parent(self):
        """See IDistroRelease."""
        if self.parentrelease:
            return self.parentrelease.title
        return ''

    def canUploadToPocket(self, pocket):
        """See IDistroRelease."""
        # frozen/released states
        released_states = [
            DistributionReleaseStatus.SUPPORTED,
            DistributionReleaseStatus.CURRENT
            ]

        # deny uploads for released RELEASE pockets
        if (pocket == PackagePublishingPocket.RELEASE and
            self.releasestatus in released_states):
            return False

        # deny uploads for non-RELEASE unreleased pockets
        if (pocket != PackagePublishingPocket.RELEASE and
            self.releasestatus not in released_states):
            return False

        # allow anything else
        return True

    def updatePackageCount(self):
        """See IDistroRelease."""

        # first update the source package count
        query = """
            SourcePackagePublishingHistory.distrorelease = %s AND
            SourcePackagePublishingHistory.archive = %s AND
            SourcePackagePublishingHistory.status = %s AND
            SourcePackagePublishingHistory.pocket = %s AND
            SourcePackagePublishingHistory.sourcepackagerelease =
                SourcePackageRelease.id AND
            SourcePackageRelease.sourcepackagename =
                SourcePackageName.id
            """ % sqlvalues(self, self.main_archive,
                            PackagePublishingStatus.PUBLISHED,
                            PackagePublishingPocket.RELEASE)
        self.sourcecount = SourcePackageName.select(
            query, distinct=True,
            clauseTables=['SourcePackageRelease',
                          'SourcePackagePublishingHistory']).count()


        # next update the binary count
        clauseTables = ['DistroArchRelease', 'BinaryPackagePublishingHistory',
                        'BinaryPackageRelease']
        query = """
            BinaryPackagePublishingHistory.binarypackagerelease =
                BinaryPackageRelease.id AND
            BinaryPackageRelease.binarypackagename =
                BinaryPackageName.id AND
            BinaryPackagePublishingHistory.status = %s AND
            BinaryPackagePublishingHistory.pocket = %s AND
            BinaryPackagePublishingHistory.distroarchrelease =
                DistroArchRelease.id AND
            DistroArchRelease.distrorelease = %s AND
            BinaryPackagePublishingHistory.archive = %s
            """ % sqlvalues(
                PackagePublishingStatus.PUBLISHED,
                PackagePublishingPocket.RELEASE,
                self, self.main_archive)
        ret = BinaryPackageName.select(
            query, distinct=True, clauseTables=clauseTables).count()
        self.binarycount = ret

    @property
    def architecturecount(self):
        """See IDistroRelease."""
        return self.architectures.count()

    # XXX: this is expensive and shouldn't be a property
    #   -- kiko, 2006-06-14
    @property
    def potemplates(self):
        result = POTemplate.selectBy(distrorelease=self)
        result = result.prejoin(['potemplatename'])
        return sorted(result,
            key=lambda x: (-x.priority, x.potemplatename.name))

    # XXX: this is expensive and shouldn't be a property
    #   -- kiko, 2006-06-14
    @property
    def currentpotemplates(self):
        result = POTemplate.selectBy(distrorelease=self, iscurrent=True)
        result = result.prejoin(['potemplatename'])
        return sorted(result,
            key=lambda x: (-x.priority, x.potemplatename.name))

    @property
    def fullreleasename(self):
        return "%s %s" % (
            self.distribution.name.capitalize(), self.name.capitalize())

    @property
    def bugtargetname(self):
        """See IBugTarget."""
        return self.fullreleasename

    def searchTasks(self, search_params):
        """See canonical.launchpad.interfaces.IBugTarget."""
        search_params.setDistributionRelease(self)
        return BugTaskSet().search(search_params)

    def getUsedBugTags(self):
        """See IBugTarget."""
        return get_bug_tags("BugTask.distrorelease = %s" % sqlvalues(self))

    def getUsedBugTagsWithOpenCounts(self, user):
        """See IBugTarget."""
        return get_bug_tags_open_count(
            "BugTask.distrorelease = %s" % sqlvalues(self), user)

    @property
    def has_any_specifications(self):
        """See IHasSpecifications."""
        return self.all_specifications.count()

    @property
    def all_specifications(self):
        return self.specifications(filter=[SpecificationFilter.ALL])

    def specifications(self, sort=None, quantity=None, filter=None):
        """See IHasSpecifications.

        In this case the rules for the default behaviour cover three things:

          - acceptance: if nothing is said, ACCEPTED only
          - completeness: if nothing is said, ANY
          - informationalness: if nothing is said, ANY

        """

        # Make a new list of the filter, so that we do not mutate what we
        # were passed as a filter
        if not filter:
            # filter could be None or [] then we decide the default
            # which for a distrorelease is to show everything approved
            filter = [SpecificationFilter.ACCEPTED]

        # defaults for completeness: in this case we don't actually need to
        # do anything, because the default is ANY

        # defaults for acceptance: in this case, if nothing is said about
        # acceptance, we want to show only accepted specs
        acceptance = False
        for option in [
            SpecificationFilter.ACCEPTED,
            SpecificationFilter.DECLINED,
            SpecificationFilter.PROPOSED]:
            if option in filter:
                acceptance = True
        if acceptance is False:
            filter.append(SpecificationFilter.ACCEPTED)

        # defaults for informationalness: we don't have to do anything
        # because the default if nothing is said is ANY

        # sort by priority descending, by default
        if sort is None or sort == SpecificationSort.PRIORITY:
            order = ['-priority', 'Specification.status', 'Specification.name']
        elif sort == SpecificationSort.DATE:
            # we are showing specs for a GOAL, so under some circumstances
            # we care about the order in which the specs were nominated for
            # the goal, and in others we care about the order in which the
            # decision was made.

            # we need to establish if the listing will show specs that have
            # been decided only, or will include proposed specs.
            show_proposed = set([
                SpecificationFilter.ALL,
                SpecificationFilter.PROPOSED,
                ])
            if len(show_proposed.intersection(set(filter))) > 0:
                # we are showing proposed specs so use the date proposed
                # because not all specs will have a date decided.
                order = ['-Specification.datecreated', 'Specification.id']
            else:
                # this will show only decided specs so use the date the spec
                # was accepted or declined for the sprint
                order = ['-Specification.date_goal_decided',
                         '-Specification.datecreated',
                         'Specification.id']

        # figure out what set of specifications we are interested in. for
        # distroreleases, we need to be able to filter on the basis of:
        #
        #  - completeness.
        #  - goal status.
        #  - informational.
        #
        base = 'Specification.distrorelease = %s' % self.id
        query = base
        # look for informational specs
        if SpecificationFilter.INFORMATIONAL in filter:
            query += ' AND Specification.informational IS TRUE'

        # filter based on completion. see the implementation of
        # Specification.is_complete() for more details
        completeness =  Specification.completeness_clause

        if SpecificationFilter.COMPLETE in filter:
            query += ' AND ( %s ) ' % completeness
        elif SpecificationFilter.INCOMPLETE in filter:
            query += ' AND NOT ( %s ) ' % completeness

        # look for specs that have a particular goalstatus (proposed,
        # accepted or declined)
        if SpecificationFilter.ACCEPTED in filter:
            query += ' AND Specification.goalstatus = %d' % (
                SpecificationGoalStatus.ACCEPTED.value)
        elif SpecificationFilter.PROPOSED in filter:
            query += ' AND Specification.goalstatus = %d' % (
                SpecificationGoalStatus.PROPOSED.value)
        elif SpecificationFilter.DECLINED in filter:
            query += ' AND Specification.goalstatus = %d' % (
                SpecificationGoalStatus.DECLINED.value)

        # ALL is the trump card
        if SpecificationFilter.ALL in filter:
            query = base

        # Filter for specification text
        for constraint in filter:
            if isinstance(constraint, basestring):
                # a string in the filter is a text search filter
                query += ' AND Specification.fti @@ ftq(%s) ' % quote(
                    constraint)

        # now do the query, and remember to prejoin to people
        results = Specification.select(query, orderBy=order, limit=quantity)
        return results.prejoin(['assignee', 'approver', 'drafter'])

    def getSpecification(self, name):
        """See ISpecificationTarget."""
        return self.distribution.getSpecification(name)

    def getDistroReleaseLanguage(self, language):
        """See IDistroRelease."""
        return DistroReleaseLanguage.selectOneBy(
            distrorelease=self, language=language)

    def getDistroReleaseLanguageOrDummy(self, language):
        """See IDistroRelease."""
        drl = self.getDistroReleaseLanguage(language)
        if drl is not None:
            return drl
        return DummyDistroReleaseLanguage(self, language)

    def updateStatistics(self, ztm):
        """See IDistroRelease."""
        # first find the set of all languages for which we have pofiles in
        # the distribution
        langidset = set(
            language.id for language in Language.select('''
                Language.visible = TRUE AND
                Language.id = POFile.language AND
                POFile.potemplate = POTemplate.id AND
                POTemplate.distrorelease = %s AND
                POTemplate.iscurrent = TRUE
                ''' % sqlvalues(self.id),
                orderBy=['code'],
                distinct=True,
                clauseTables=['POFile', 'POTemplate'])
            )
        # now run through the existing DistroReleaseLanguages for the
        # distrorelease, and update their stats, and remove them from the
        # list of languages we need to have stats for
        for distroreleaselanguage in self.distroreleaselanguages:
            distroreleaselanguage.updateStatistics(ztm)
            langidset.discard(distroreleaselanguage.language.id)
        # now we should have a set of languages for which we NEED
        # to have a DistroReleaseLanguage
        for langid in langidset:
            drl = DistroReleaseLanguage(distrorelease=self, languageID=langid)
            drl.updateStatistics(ztm)
        # lastly, we need to update the message count for this distro
        # release itself
        messagecount = 0
        for potemplate in self.currentpotemplates:
            messagecount += potemplate.messageCount()
        self.messagecount = messagecount
        ztm.commit()

    def getSourcePackage(self, name):
        """See IDistroRelease."""
        if not ISourcePackageName.providedBy(name):
            try:
                name = SourcePackageName.byName(name)
            except SQLObjectNotFound:
                return None
        return SourcePackage(sourcepackagename=name, distrorelease=self)

    def getBinaryPackage(self, name):
        """See IDistroRelease."""
        if not IBinaryPackageName.providedBy(name):
            try:
                name = BinaryPackageName.byName(name)
            except SQLObjectNotFound:
                return None
        return DistroReleaseBinaryPackage(self, name)

    def getSourcePackageRelease(self, sourcepackagerelease):
        """See IDistroRelease."""
        return DistroReleaseSourcePackageRelease(self, sourcepackagerelease)

    def __getitem__(self, archtag):
        """See IDistroRelease."""
        item = DistroArchRelease.selectOneBy(
            distrorelease=self, architecturetag=archtag)
        if item is None:
            raise NotFoundError('Unknown architecture %s for %s %s' % (
                archtag, self.distribution.name, self.name))
        return item

    def getTranslatableSourcePackages(self):
        """See IDistroRelease."""
        query = """
            POTemplate.sourcepackagename = SourcePackageName.id AND
            POTemplate.iscurrent = TRUE AND
            POTemplate.distrorelease = %s""" % sqlvalues(self.id)
        result = SourcePackageName.select(query, clauseTables=['POTemplate'],
            orderBy=['name'], distinct=True)
        return [SourcePackage(sourcepackagename=spn, distrorelease=self) for
            spn in result]

    def getUnlinkedTranslatableSourcePackages(self):
        """See IDistroRelease."""
        # Note that both unlinked packages and
        # linked-with-no-productseries packages are considered to be
        # "unlinked translatables".
        query = """
            SourcePackageName.id NOT IN (SELECT DISTINCT
             sourcepackagename FROM Packaging WHERE distrorelease = %s) AND
            POTemplate.sourcepackagename = SourcePackageName.id AND
            POTemplate.distrorelease = %s""" % sqlvalues(self.id, self.id)
        unlinked = SourcePackageName.select(query, clauseTables=['POTemplate'],
              orderBy=['name'])
        query = """
            Packaging.sourcepackagename = SourcePackageName.id AND
            Packaging.productseries = NULL AND
            POTemplate.sourcepackagename = SourcePackageName.id AND
            POTemplate.distrorelease = %s""" % sqlvalues(self.id)
        linked_but_no_productseries = SourcePackageName.select(query,
            clauseTables=['POTemplate', 'Packaging'], orderBy=['name'])
        result = unlinked.union(linked_but_no_productseries)
        return [SourcePackage(sourcepackagename=spn, distrorelease=self) for
            spn in result]

    def getPublishedReleases(self, sourcepackage_or_name, pocket=None,
                             include_pending=False, exclude_pocket=None):
        """See IDistroRelease."""
        # XXX cprov 20060213: we need a standard and easy API, no need
        # to support multiple type arguments, only string name should be
        # the best choice in here, the call site will be clearer.
        # bug # 31317
        if ISourcePackage.providedBy(sourcepackage_or_name):
            spn = sourcepackage_or_name.name
        elif ISourcePackageName.providedBy(sourcepackage_or_name):
            spn = sourcepackage_or_name
        else:
            spns = getUtility(ISourcePackageNameSet)
            spn = spns.queryByName(sourcepackage_or_name)
            if spn is None:
                return []

        queries = ["""
        sourcepackagerelease=sourcepackagerelease.id AND
        sourcepackagerelease.sourcepackagename=%s AND
        distrorelease=%s
        """ % sqlvalues(spn.id, self.id)]

        if pocket is not None:
            queries.append("pocket=%s" % sqlvalues(pocket.value))

        if exclude_pocket is not None:
            queries.append("pocket!=%s" % sqlvalues(exclude_pocket.value))

        if include_pending:
            queries.append("status in (%s, %s)" % sqlvalues(
                PackagePublishingStatus.PUBLISHED,
                PackagePublishingStatus.PENDING))
        else:
            queries.append("status=%s" % sqlvalues(
                PackagePublishingStatus.PUBLISHED))

        published = SourcePackagePublishingHistory.select(
            " AND ".join(queries),
            clauseTables = ['SourcePackageRelease'])

        return shortlist(published)

    def isUnstable(self):
        """See IDistroRelease."""
        return self.releasestatus in [
            DistributionReleaseStatus.FROZEN,
            DistributionReleaseStatus.DEVELOPMENT,
            DistributionReleaseStatus.EXPERIMENTAL,
        ]

    def getAllReleasesByStatus(self, status):
        """See IDistroRelease."""
        queries = ['distrorelease=%s AND archive=%s AND status=%s'
                   % sqlvalues(self, self.main_archive, status)]

        if not self.isUnstable():
            queries.append(
                'pocket != %s' % sqlvalues(PackagePublishingPocket.RELEASE))

        return SourcePackagePublishingHistory.select(
            " AND ".join(queries), orderBy="id")

    def getSourcePackagePublishing(self, status, pocket, component=None):
        """See IDistroRelease."""
        orderBy = ['SourcePackageName.name']

        clauseTables = ['SourcePackageRelease', 'SourcePackageName']

        clause = """
            SourcePackagePublishingHistory.sourcepackagerelease=
                SourcePackageRelease.id AND
            SourcePackageRelease.sourcepackagename=
                SourcePackageName.id AND
            SourcePackagePublishingHistory.distrorelease=%s AND
            SourcePackagePublishingHistory.archive = %s AND
            SourcePackagePublishingHistory.status=%s AND
            SourcePackagePublishingHistory.pocket=%s
            """ %  sqlvalues(self, self.main_archive, status, pocket)

        if component:
            clause += (
                " AND SourcePackagePublishingHistory.component=%s" %
                sqlvalues(component)
                )

        return SourcePackagePublishingHistory.select(
            clause, orderBy=orderBy, clauseTables=clauseTables)

    def getBinaryPackagePublishing(self, name=None, version=None,
                                   archtag=None, sourcename=None,
                                   orderBy=None, pocket=None,
                                   component=None):
        """See IDistroRelease."""

        clauseTables = ['BinaryPackagePublishingHistory', 'DistroArchRelease',
                        'BinaryPackageRelease', 'BinaryPackageName', 'Build',
                        'SourcePackageRelease', 'SourcePackageName' ]

        query = ["""
        BinaryPackagePublishingHistory.binarypackagerelease =
            BinaryPackageRelease.id AND
        BinaryPackagePublishingHistory.distroarchrelease =
            DistroArchRelease.id AND
        BinaryPackageRelease.binarypackagename =
            BinaryPackageName.id AND
        BinaryPackageRelease.build =
            Build.id AND
        Build.sourcepackagerelease =
            SourcePackageRelease.id AND
        SourcePackageRelease.sourcepackagename =
            SourcePackageName.id AND
        DistroArchRelease.distrorelease = %s AND
        BinaryPackagePublishingHistory.archive = %s AND
        BinaryPackagePublishingHistory.status = %s
        """ % sqlvalues(self, self.main_archive,
                        PackagePublishingStatus.PUBLISHED)]

        if name:
            query.append('BinaryPackageName.name = %s' % sqlvalues(name))

        if version:
            query.append('BinaryPackageRelease.version = %s'
                      % sqlvalues(version))

        if archtag:
            query.append('DistroArchRelease.architecturetag = %s'
                      % sqlvalues(archtag))

        if sourcename:
            query.append('SourcePackageName.name = %s' % sqlvalues(sourcename))

        if pocket:
            query.append(
                'BinaryPackagePublishingHistory.pocket = %s'
                % sqlvalues(pocket))

        if component:
            query.append(
                'BinaryPackagePublishingHistory.component = %s'
                % sqlvalues(component))

        query = " AND ".join(query)

        result = BinaryPackagePublishingHistory.select(
            query, distinct=False, clauseTables=clauseTables, orderBy=orderBy)

        return result

    def publishedBinaryPackages(self, component=None):
        """See IDistroRelease."""
        # XXX sabdfl 04/07/05 this can become a utility when that works
        # this is used by the debbugs import process, mkdebwatches
        pubpkgset = getUtility(IPublishedPackageSet)
        result = pubpkgset.query(distrorelease=self, component=component)
        return [BinaryPackageRelease.get(pubrecord.binarypackagerelease)
                for pubrecord in result]

    def getBuildRecords(self, status=None, name=None, pocket=None):
        """See IHasBuildRecords"""
        # find out the distroarchrelease in question
        arch_ids = [arch.id for arch in self.architectures]
        # use facility provided by IBuildSet to retrieve the records
        return getUtility(IBuildSet).getBuildsByArchIds(
            arch_ids, status, name, pocket)

    def createUploadedSourcePackageRelease(
        self, sourcepackagename, version, maintainer, dateuploaded,
        builddepends, builddependsindep, architecturehintlist, component,
        creator, urgency, changelog, dsc, dscsigningkey, section, manifest,
        dsc_maintainer_rfc822, dsc_standards_version, dsc_format,
        dsc_binaries):
        """See IDistroRelease."""
        return SourcePackageRelease(
            uploaddistrorelease=self, sourcepackagename=sourcepackagename,
            version=version, maintainer=maintainer, dateuploaded=dateuploaded,
            builddepends=builddepends, builddependsindep=builddependsindep,
            architecturehintlist=architecturehintlist, component=component,
            creator=creator, urgency=urgency, changelog=changelog, dsc=dsc,
            dscsigningkey=dscsigningkey, section=section, manifest=manifest,
            dsc_maintainer_rfc822=dsc_maintainer_rfc822, dsc_format=dsc_format,
            dsc_standards_version=dsc_standards_version,
            dsc_binaries=dsc_binaries, uploadarchive=self.main_archive)

    def getComponentByName(self, name):
        """See IDistroRelease."""
        comp = Component.byName(name)
        if comp is None:
            raise NotFoundError(name)
        permitted = set(self.components)
        if comp in permitted:
            return comp
        raise NotFoundError(name)

    def getSectionByName(self, name):
        """See IDistroRelease."""
        section = Section.byName(name)
        if section is None:
            raise NotFoundError(name)
        permitted = set(self.sections)
        if section in permitted:
            return section
        raise NotFoundError(name)

    def removeOldCacheItems(self, log):
        """See IDistroRelease."""

        # get the set of package names that should be there
        bpns = set(BinaryPackageName.select("""
            BinaryPackagePublishingHistory.distroarchrelease =
                DistroArchRelease.id AND
            DistroArchRelease.distrorelease = %s AND
            BinaryPackagePublishingHistory.archive = %s AND
            BinaryPackagePublishingHistory.binarypackagerelease =
                BinaryPackageRelease.id AND
            BinaryPackageRelease.binarypackagename =
                BinaryPackageName.id AND
            BinaryPackagePublishingHistory.status != %s
            """ % sqlvalues(self, self.archive,
                            PackagePublishingStatus.REMOVED),
            distinct=True,
            clauseTables=['BinaryPackagePublishingHistory',
                          'DistroArchRelease',
                          'BinaryPackageRelease']))

        # remove the cache entries for binary packages we no longer want
        for cache in self.binary_package_caches:
            if cache.binarypackagename not in bpns:
                log.debug(
                    "Removing binary cache for '%s' (%s)"
                    % (cache.name, cache.id))
                cache.destroySelf()

    def updateCompletePackageCache(self, log, ztm):
        """See IDistroRelease."""

        # get the set of package names to deal with
        bpns = list(BinaryPackageName.select("""
            BinaryPackagePublishingHistory.distroarchrelease =
                DistroArchRelease.id AND
            DistroArchRelease.distrorelease = %s AND
            BinaryPackagePublishingHistory.archive = %s AND
            BinaryPackagePublishingHistory.binarypackagerelease =
                BinaryPackageRelease.id AND
            BinaryPackageRelease.binarypackagename =
                BinaryPackageName.id AND
            BinaryPackagePublishingHistory.status != %s
            """ % sqlvalues(self, self.main_archive,
                            PackagePublishingStatus.REMOVED),
            distinct=True,
            clauseTables=['BinaryPackagePublishingHistory',
                          'DistroArchRelease',
                          'BinaryPackageRelease']))

        # now ask each of them to update themselves. commit every 100
        # packages
        counter = 0
        for bpn in bpns:
            log.debug("Considering binary '%s'" % bpn.name)
            self.updatePackageCache(bpn, log)
            counter += 1
            if counter > 99:
                counter = 0
                if ztm is not None:
                    log.debug("Committing")
                    ztm.commit()


    def updatePackageCache(self, binarypackagename, log):
        """See IDistroRelease."""

        # get the set of published binarypackagereleases
        bprs = BinaryPackageRelease.select("""
            BinaryPackageRelease.binarypackagename = %s AND
            BinaryPackageRelease.id =
                BinaryPackagePublishingHistory.binarypackagerelease AND
            BinaryPackagePublishingHistory.distroarchrelease =
                DistroArchRelease.id AND
            DistroArchRelease.distrorelease = %s AND
            BinaryPackagePublishingHistory.archive = %s AND
            BinaryPackagePublishingHistory.status != %s
            """ % sqlvalues(binarypackagename, self, self.main_archive,
                            PackagePublishingStatus.REMOVED),
            orderBy='-datecreated',
            clauseTables=['BinaryPackagePublishingHistory',
                          'DistroArchRelease'],
            distinct=True)
        if bprs.count() == 0:
            log.debug("No binary releases found.")
            return

        # find or create the cache entry
        cache = DistroReleasePackageCache.selectOne("""
            distrorelease = %s AND
            binarypackagename = %s
            """ % sqlvalues(self.id, binarypackagename.id))
        if cache is None:
            log.debug("Creating new binary cache entry.")
            cache = DistroReleasePackageCache(
                distrorelease=self,
                binarypackagename=binarypackagename)

        # make sure the cached name, summary and description are correct
        cache.name = binarypackagename.name
        cache.summary = bprs[0].summary
        cache.description = bprs[0].description

        # get the sets of binary package summaries, descriptions. there is
        # likely only one, but just in case...

        summaries = set()
        descriptions = set()
        for bpr in bprs:
            log.debug("Considering binary version %s" % bpr.version)
            summaries.add(bpr.summary)
            descriptions.add(bpr.description)

        # and update the caches
        cache.summaries = ' '.join(sorted(summaries))
        cache.descriptions = ' '.join(sorted(descriptions))

    def searchPackages(self, text):
        """See IDistroRelease."""
        drpcaches = DistroReleasePackageCache.select("""
            distrorelease = %s AND (
            fti @@ ftq(%s) OR
            DistroReleasePackageCache.name ILIKE '%%' || %s || '%%')
            """ % (quote(self.id), quote(text), quote_like(text)),
            selectAlso='rank(fti, ftq(%s)) AS rank' % sqlvalues(text),
            orderBy=['-rank'],
            prejoins=['binarypackagename'],
            distinct=True)
        return [DistroReleaseBinaryPackage(
            distrorelease=self,
            binarypackagename=drpc.binarypackagename) for drpc in drpcaches]

    def newArch(self, architecturetag, processorfamily, official, owner):
        """See IDistroRelease."""
        dar = DistroArchRelease(architecturetag=architecturetag,
            processorfamily=processorfamily, official=official,
            distrorelease=self, owner=owner)
        return dar

    def newMilestone(self, name, dateexpected=None):
        """See IDistroRelease."""
        return Milestone(name=name, dateexpected=dateexpected,
            distribution=self.distribution, distrorelease=self)

    def getLastUploads(self):
        """See IDistroRelease."""
        query = """
        sourcepackagerelease.id=packageuploadsource.sourcepackagerelease
        AND sourcepackagerelease.sourcepackagename=sourcepackagename.id
<<<<<<< HEAD
        AND packageuploadsource.packageupload=packageupload.id
        AND packageupload.status=%s
        """ % sqlvalues(PackageUploadStatus.DONE)
=======
        AND distroreleasequeuesource.distroreleasequeue=distroreleasequeue.id
        AND distroreleasequeue.status=%s
        AND distroreleasequeue.distrorelease=%s
        """ % sqlvalues(DistroReleaseQueueStatus.DONE, self)
>>>>>>> bbe3b3ad

        last_uploads = SourcePackageRelease.select(
            query, limit=5, prejoins=['sourcepackagename'],
            clauseTables=['SourcePackageName', 'PackageUpload',
                          'PackageUploadSource'],
            orderBy=['-packageupload.id'])

        distro_sprs = [
            self.getSourcePackageRelease(spr) for spr in last_uploads]

        return distro_sprs

    def createQueueEntry(self, pocket, changesfilename, changesfilecontent):
        """See IDistroRelease."""
        # We store the changes file in the librarian to avoid having to
        # deal with broken encodings in these files; this will allow us
        # to regenerate these files as necessary.
        #
        # The use of StringIO here should be safe: we do not encoding of
        # the content in the changes file (as doing so would be guessing
        # at best, causing unpredictable corruption), and simply pass it
        # off to the librarian.
        file_alias_set = getUtility(ILibraryFileAliasSet)
        changes_file = file_alias_set.create(changesfilename,
            len(changesfilecontent), StringIO(changesfilecontent),
            'text/plain')
        return PackageUpload(distrorelease=self,
                             status=PackageUploadStatus.NEW,
                             pocket=pocket,
                             changesfile=changes_file,
                             archive=self.main_archive)

    def getQueueItems(self, status=None, name=None, version=None,
                      exact_match=False, pocket=None):
        """See IDistroRelease."""

        default_clauses = ["""
            packageupload.distrorelease = %s""" % sqlvalues(self.id)]

        # restrict result to a given pocket
        if pocket is not None:
            if not isinstance(pocket, list):
                pocket = [pocket]
            default_clauses.append("""
            packageupload.pocket IN %s""" % sqlvalues(pocket))

        # XXX cprov 20060606: We may reorganise this code, creating
        # some new methods provided by IPackageUploadSet, as:
        # getByStatus and getByName.
        if not status:
            assert not version and not exact_match
            return PackageUpload.select(
                " AND ".join(default_clauses),
                orderBy=['-id'])

        if not isinstance(status, list):
            status = [status]

        default_clauses.append("""
        packageupload.status IN %s""" % sqlvalues(status))

        if not name:
            assert not version and not exact_match
            return PackageUpload.select(
                " AND ".join(default_clauses),
                orderBy=['-id'])

        source_where_clauses = default_clauses + ["""
            packageupload.id = packageuploadsource.packageupload
            """]

        build_where_clauses = default_clauses + ["""
            packageupload.id = packageuploadbuild.packageupload
            """]

        custom_where_clauses = default_clauses + ["""
            packageupload.id = packageuploadcustom.packageupload
            """]

        # modify source clause to lookup on sourcepackagerelease
        source_where_clauses.append("""
            packageuploadsource.sourcepackagerelease =
            sourcepackagerelease.id""")
        source_where_clauses.append(
            "sourcepackagerelease.sourcepackagename = sourcepackagename.id")

        # modify build clause to lookup on binarypackagerelease
        build_where_clauses.append(
            "packageuploadbuild.build = binarypackagerelease.build")
        build_where_clauses.append(
            "binarypackagerelease.binarypackagename = binarypackagename.id")

        # modify custom clause to lookup on libraryfilealias
        custom_where_clauses.append(
            "packageuploadcustom.libraryfilealias = "
            "libraryfilealias.id")

        # attempt to exact or similar names in builds, sources and custom
        if exact_match:
            source_where_clauses.append("sourcepackagename.name = '%s'" % name)
            build_where_clauses.append("binarypackagename.name = '%s'" % name)
            custom_where_clauses.append(
                "libraryfilealias.filename='%s'" % name)
        else:
            source_where_clauses.append(
                "sourcepackagename.name LIKE '%%' || %s || '%%'"
                % quote_like(name))

            build_where_clauses.append(
                "binarypackagename.name LIKE '%%' || %s || '%%'"
                % quote_like(name))

            custom_where_clauses.append(
                "libraryfilealias.filename LIKE '%%' || %s || '%%'"
                % quote_like(name))

        # attempt for given version argument, except by custom
        if version:
            # exact or similar matches
            if exact_match:
                source_where_clauses.append(
                    "sourcepackagerelease.version = '%s'" % version)
                build_where_clauses.append(
                    "binarypackagerelease.version = '%s'" % version)
            else:
                source_where_clauses.append(
                    "sourcepackagerelease.version LIKE '%%' || %s || '%%'"
                    % quote_like(version))
                build_where_clauses.append(
                    "binarypackagerelease.version LIKE '%%' || %s || '%%'"
                    % quote_like(version))

        source_clauseTables = [
            'PackageUploadSource',
            'SourcePackageRelease',
            'SourcePackageName',
            ]
        source_orderBy = ['-sourcepackagerelease.dateuploaded']

        build_clauseTables = [
            'PackageUploadBuild',
            'BinaryPackageRelease',
            'BinaryPackageName',
            ]
        build_orderBy = ['-binarypackagerelease.datecreated']

        custom_clauseTables = [
            'PackageUploadCustom',
            'LibraryFileAlias',
            ]
        custom_orderBy = ['-LibraryFileAlias.id']

        source_where_clause = " AND ".join(source_where_clauses)
        source_results = PackageUpload.select(
            source_where_clause, clauseTables=source_clauseTables,
            orderBy=source_orderBy)

        build_where_clause = " AND ".join(build_where_clauses)
        build_results = PackageUpload.select(
            build_where_clause, clauseTables=build_clauseTables,
            orderBy=build_orderBy)

        custom_where_clause = " AND ".join(custom_where_clauses)
        custom_results = PackageUpload.select(
            custom_where_clause, clauseTables=custom_clauseTables,
            orderBy=custom_orderBy)

        return source_results.union(build_results.union(custom_results))

    def createBug(self, bug_params):
        """See canonical.launchpad.interfaces.IBugTarget."""
        # We don't currently support opening a new bug on an IDistroRelease,
        # because internally bugs are reported against IDistroRelease only when
        # targetted to be fixed in that release, which is rarely the case for a
        # brand new bug report.
        raise NotImplementedError(
            "A new bug cannot be filed directly on a distribution release, "
            "because releases are meant for \"targeting\" a fix to a specific "
            "release. It's possible that we may change this behaviour to "
            "allow filing a bug on a distribution release in the "
            "not-too-distant future. For now, you probably meant to file "
            "the bug on the distribution instead.")

    def initialiseFromParent(self):
        """See IDistroRelease."""
        archive = self.main_archive
        assert self.parentrelease is not None, "Parent release must be present"
        assert SourcePackagePublishingHistory.selectBy(
            distrorelease=self, archive=archive).count() == 0, \
            "Source Publishing must be empty"
        for arch in self.architectures:
            assert BinaryPackagePublishingHistory.selectBy(
                distroarchrelease=arch, archive=archive).count() == 0, \
                "Binary Publishing must be empty"
            try:
                parent_arch = self.parentrelease[arch.architecturetag]
                assert parent_arch.processorfamily == arch.processorfamily, \
                       "The arch tags must match the processor families."
            except KeyError:
                raise AssertionError("Parent release lacks %s" % (
                    arch.architecturetag))
        assert self.nominatedarchindep is not None, \
               "Must have a nominated archindep architecture."
        assert self.components.count() == 0, \
               "Component selections must be empty."
        assert self.sections.count() == 0, \
               "Section selections must be empty."

        # MAINTAINER: dsilvers: 20051031
        # Here we go underneath the SQLObject caching layers in order to
        # generate what will potentially be tens of thousands of rows
        # in various tables. Thus we flush pending updates from the SQLObject
        # layer, perform our work directly in the transaction and then throw
        # the rest of the SQLObject cache away to make sure it hasn't cached
        # anything that is no longer true.

        # Prepare for everything by flushing updates to the database.
        flush_database_updates()
        cur = cursor()

        # Perform the copies
        self._copy_component_and_section_selections(cur)
        self._copy_source_publishing_records(cur)
        for arch in self.architectures:
            parent_arch = self.parentrelease[arch.architecturetag]
            self._copy_binary_publishing_records(cur, arch, parent_arch)
        self._copy_lucille_config(cur)

        # Finally, flush the caches because we've altered stuff behind the
        # back of sqlobject.
        flush_database_caches()

    def _copy_lucille_config(self, cur):
        """Copy all lucille related configuration from our parent release."""
        cur.execute('''
            UPDATE DistroRelease SET lucilleconfig=(
                SELECT pdr.lucilleconfig FROM DistroRelease AS pdr
                WHERE pdr.id = %s)
            WHERE id = %s
            ''' % sqlvalues(self.parentrelease.id, self.id))

    def _copy_binary_publishing_records(self, cur, arch, parent_arch):
        """Copy the binary publishing records from the parent arch release
        to the given arch release in ourselves.

        We copy all PENDING and PUBLISHED records as PENDING into our own
        publishing records.

        We copy only the RELEASE pocket.
        """
        cur.execute('''
            INSERT INTO SecureBinaryPackagePublishingHistory (
                binarypackagerelease, distroarchrelease, status,
                component, section, priority, archive, datecreated,
                datepublished, pocket, embargo)
            SELECT bpph.binarypackagerelease, %s as distroarchrelease,
                   bpph.status, bpph.component, bpph.section, bpph.priority,
                   %s as archive, %s as datecreated, %s as datepublished,
                   %s as pocket, false as embargo
            FROM BinaryPackagePublishingHistory AS bpph
            WHERE bpph.distroarchrelease = %s AND bpph.status in (%s, %s) AND
                  bpph.pocket = %s and bpph.archive = %s
            ''' % sqlvalues(arch.id, self.main_archive, UTC_NOW, UTC_NOW,
                            PackagePublishingPocket.RELEASE,
                            parent_arch.id,
                            PackagePublishingStatus.PENDING,
                            PackagePublishingStatus.PUBLISHED,
                            PackagePublishingPocket.RELEASE,
                            self.parentrelease.main_archive))

    def _copy_source_publishing_records(self, cur):
        """Copy the source publishing records from our parent distro release.

        We copy all PENDING and PUBLISHED records as PENDING into our own
        publishing records.

        We copy only the RELEASE pocket.
        """
        cur.execute('''
            INSERT INTO SecureSourcePackagePublishingHistory (
                sourcepackagerelease, distrorelease, status, component,
                section, archive, datecreated, datepublished, pocket, embargo)
            SELECT spph.sourcepackagerelease, %s as distrorelease,
                   spph.status, spph.component, spph.section, %s as archive,
                   %s as datecreated, %s as datepublished,
                   %s as pocket, false as embargo
            FROM SourcePackagePublishingHistory AS spph
            WHERE spph.distrorelease = %s AND spph.status in (%s, %s) AND
                  spph.pocket = %s and spph.archive = %s
            ''' % sqlvalues(self.id, self.main_archive, UTC_NOW, UTC_NOW,
                            PackagePublishingPocket.RELEASE,
                            self.parentrelease.id,
                            PackagePublishingStatus.PENDING,
                            PackagePublishingStatus.PUBLISHED,
                            PackagePublishingPocket.RELEASE,
                            self.parentrelease.main_archive))

    def _copy_component_and_section_selections(self, cur):
        """Copy the section and component selections from the parent distro
        release into this one.
        """
        # Copy the component selections
        cur.execute('''
            INSERT INTO ComponentSelection (distrorelease, component)
            SELECT %s AS distrorelease, cs.component AS component
            FROM ComponentSelection AS cs WHERE cs.distrorelease = %s
            ''' % sqlvalues(self.id, self.parentrelease.id))
        # Copy the section selections
        cur.execute('''
            INSERT INTO SectionSelection (distrorelease, section)
            SELECT %s as distrorelease, ss.section AS section
            FROM SectionSelection AS ss WHERE ss.distrorelease = %s
            ''' % sqlvalues(self.id, self.parentrelease.id))

    def _copy_active_translations(self, cur):
        """Copy active translations from the parent into this one.

        If this distrorelease doesn't have any translatable resource, this
        method will clone exactly the same translatable resources the parent
        has, otherwise, only the translations that are in the parent and this
        one lacks will be copied.
        If we got already another translation for this distrorelease different
        from upstream, we don't migrate anything from its parent.
        If there is a status change but no translation is changed for a given
        message, we don't have a way to figure whether the change was done in
        the parent or this distrorelease, so we don't migrate that.
        """
        if self.parent is None:
            # We don't have a parent from where we could copy translations.
            return

        logger_object = logging.getLogger('initialise')

        # This variable controls the way we migrate poselection rows from one
        # distribution to another. By default, we don't copy published
        # translations so we leave them as False.
        full_copy = False

        # Next block is the translation resources migration between
        # distributions. With the notation we are using, we have the number
        # '1' and the number '2' as a suffix to the table names. '1' means the
        # parent release and '2' means self.
        if len(self.potemplates) == 0 :
            # We have no potemplates at all, so we need to do a full copy.
            full_copy = True

            logger_object.info('Filling POTemplate table...')
            cur.execute('''
                INSERT INTO POTemplate (
                    description, path, iscurrent, messagecount, owner,
                    sourcepackagename, distrorelease, header, potemplatename,
                    binarypackagename, languagepack, from_sourcepackagename,
                    date_last_updated, priority)
                SELECT
                    pt.description AS description,
                    pt.path AS path,
                    pt.iscurrent AS iscurrent,
                    pt.messagecount AS messagecount,
                    pt.owner AS owner,
                    pt.sourcepackagename AS sourcepackagename,
                    %s AS distrorelease,
                    pt.header AS header,
                    pt.potemplatename AS potemplatename,
                    pt.binarypackagename AS binarypackagename,
                    pt.languagepack AS languagepack,
                    pt.from_sourcepackagename AS from_sourcepackagename,
                    pt.date_last_updated AS date_last_updated,
                    pt.priority AS priority
                FROM
                    POTemplate AS pt
                WHERE
                    pt.distrorelease = %s AND pt.iscurrent = TRUE
                ''' % sqlvalues(self, self.parentrelease))

            logger_object.info('Filling POTMsgSet table...')
            cur.execute('''
                INSERT INTO POTMsgSet (
                    primemsgid, sequence, potemplate, commenttext,
                    filereferences, sourcecomment, flagscomment)
                SELECT
                    ptms.primemsgid AS primemsgid,
                    ptms.sequence AS sequence,
                    pt2.id AS potemplate,
                    ptms.commenttext AS commenttext,
                    ptms.filereferences AS filereferences,
                    ptms.sourcecomment AS sourcecomment,
                    ptms.flagscomment AS flagscomment
                FROM
                    POTemplate AS pt1
                    JOIN POTMsgSet AS ptms ON
                        ptms.potemplate = pt1.id AND
                        ptms.sequence > 0
                    JOIN POTemplate AS pt2 ON
                        pt2.distrorelease = %s AND
                        pt2.potemplatename = pt1.potemplatename AND
                        pt2.sourcepackagename = pt1.sourcepackagename
                WHERE
                    pt1.distrorelease = %s''' % sqlvalues(
                    self, self.parentrelease))

            logger_object.info('Filling POMsgIDSighting table...')
            cur.execute('''
                INSERT INTO POMsgIDSighting (
                    potmsgset, pomsgid, datefirstseen, datelastseen,
                    inlastrevision, pluralform)
                SELECT
                    ptms2.id AS potmsgset,
                    pmis.pomsgid AS pomsgid,
                    pmis.datefirstseen AS datefirstseen,
                    pmis.datelastseen AS datelastseen,
                    pmis.inlastrevision AS inlastrevision,
                    pmis.pluralform AS pluralform
                FROM
                    POTemplate AS pt1
                    JOIN POTMsgSet AS ptms1 ON
                        ptms1.potemplate = pt1.id
                    JOIN POTemplate AS pt2 ON
                        pt2.distrorelease = %s AND
                        pt2.potemplatename = pt1.potemplatename AND
                        pt2.sourcepackagename = pt1.sourcepackagename
                    JOIN POMsgIDSighting AS pmis ON
                        pmis.potmsgset = ptms1.id
                    JOIN POTMsgSet AS ptms2 ON
                        ptms2.potemplate = pt2.id AND
                        ptms1.primemsgid = ptms2.primemsgid
                WHERE
                    pt1.distrorelease = %s''' % sqlvalues(
                    self, self.parentrelease))


        logger_object.info('Filling POFile table...')
        cur.execute('''
            INSERT INTO POFile (
                potemplate, language, description, topcomment, header,
                fuzzyheader, lasttranslator, currentcount, updatescount,
                rosettacount, lastparsed, owner, variant, path, exportfile,
                exporttime, datecreated, latestsubmission,
                from_sourcepackagename)
            SELECT
                pt2.id AS potemplate,
                pf1.language AS language,
                pf1.description AS description,
                pf1.topcomment AS topcomment,
                pf1.header AS header,
                pf1.fuzzyheader AS fuzzyheader,
                pf1.lasttranslator AS lasttranslator,
                pf1.currentcount AS currentcount,
                pf1.updatescount AS updatescount,
                pf1.rosettacount AS rosettacount,
                pf1.lastparsed AS lastparsed,
                pf1.owner AS owner,
                pf1.variant AS variant,
                pf1.path AS path,
                pf1.exportfile AS exportfile,
                pf1.exporttime AS exporttime,
                pf1.datecreated AS datecreated,
                pf1.latestsubmission AS latestsubmission,
                pf1.from_sourcepackagename AS from_sourcepackagename
            FROM
                POTemplate AS pt1
                JOIN POFile AS pf1 ON pf1.potemplate = pt1.id
                JOIN POTemplate AS pt2 ON
                    pt2.potemplatename = pt1.potemplatename AND
                    pt2.sourcepackagename = pt1.sourcepackagename AND
                    pt2.distrorelease = %s
                LEFT OUTER JOIN POFile AS pf2 ON
                    pf2.potemplate = pt2.id AND
                    pf2.language = pf1.language AND
                    (pf2.variant = pf1.variant OR
                     (pf2.variant IS NULL AND pf1.variant IS NULL))
            WHERE
                pt1.distrorelease = %s AND
                pf2.id IS NULL''' % sqlvalues(self, self.parentrelease))

        if not full_copy:
            # It's not a full copy what we are doing, that means that we would
            # need to update some of the already existing entries.
            logger_object.info('Updating POMsgSet table...')
            cur.execute('''
                UPDATE POMsgSet SET
                    iscomplete = pms1.iscomplete, isfuzzy = pms1.isfuzzy,
                    isupdated = pms1.isupdated
                FROM
                    POTemplate AS pt1
                    JOIN POFile AS pf1 ON pf1.potemplate = pt1.id
                    JOIN POTemplate AS pt2 ON
                        pt2.potemplatename = pt1.potemplatename AND
                        pt2.sourcepackagename = pt1.sourcepackagename AND
                        pt2.distrorelease = %s
                    JOIN POFile AS pf2 ON
                        pf2.potemplate = pt2.id AND
                        pf2.language = pf1.language AND
                        (pf2.variant = pf1.variant OR
                         (pf2.variant IS NULL AND pf1.variant IS NULL))
                    JOIN POTMsgSet AS ptms1 ON ptms1.potemplate = pt1.id
                    JOIN POMsgSet AS pms1 ON
                        pms1.potmsgset = ptms1.id AND
                        pms1.pofile = pf1.id
                    JOIN POTMsgSet AS ptms2 ON
                        ptms2.potemplate = pt2.id AND
                        ptms2.primemsgid = ptms1.primemsgid
                WHERE
                    pt1.distrorelease = %s AND
                    POMsgSet.potmsgset = ptms2.id AND
                    POMsgSet.pofile = pf2.id AND
                    POMsgSet.iscomplete = FALSE AND
                    pms1.iscomplete = TRUE
                    ''' % sqlvalues(self, self.parentrelease))

        logger_object.info('Filling POMsgSet table...')
        cur.execute('''
            INSERT INTO POMsgSet (
                sequence, pofile, iscomplete, obsolete, isfuzzy, commenttext,
                potmsgset, publishedfuzzy, publishedcomplete, isupdated)
            SELECT
                pms1.sequence AS sequence,
                pf2.id AS pofile,
                pms1.iscomplete AS iscomplete,
                pms1.obsolete AS obsolete,
                pms1.isfuzzy AS isfuzzy,
                pms1.commenttext AS commenttext,
                ptms2.id AS potmsgset,
                pms1.publishedfuzzy AS publishedfuzzy,
                pms1.publishedcomplete AS publishedcomplete,
                pms1.isupdated AS isupdated
            FROM
                POTemplate AS pt1
                JOIN POFile AS pf1 ON pf1.potemplate = pt1.id
                JOIN POTemplate AS pt2 ON
                    pt2.potemplatename = pt1.potemplatename AND
                    pt2.sourcepackagename = pt1.sourcepackagename AND
                    pt2.distrorelease = %s
                JOIN POFile AS pf2 ON
                    pf2.potemplate = pt2.id AND
                    pf2.language = pf1.language AND
                    (pf2.variant = pf1.variant OR
                     (pf2.variant IS NULL AND pf1.variant IS NULL))
                JOIN POTMsgSet AS ptms1 ON ptms1.potemplate = pt1.id
                JOIN POMsgSet AS pms1 ON
                    pms1.potmsgset = ptms1.id AND
                    pms1.pofile = pf1.id
                JOIN POTMsgSet AS ptms2 ON
                    ptms2.potemplate = pt2.id AND
                    ptms2.primemsgid = ptms1.primemsgid
                LEFT OUTER JOIN POMsgSet AS pms2 ON
                    pms2.potmsgset = ptms2.id AND
                    pms2.pofile = pf2.id
            WHERE
                pt1.distrorelease = %s AND
                pms2.id IS NULL''' % sqlvalues(self, self.parentrelease))

        if not full_copy:
            # At this point, we need to know the list of POFiles that we are
            # going to modify so we can recalculate later its statistics. We
            # do this before copying POSubmission table entries because
            # otherwise we will not know exactly which one are being updated.
            logger_object.info('Getting the list of POFiles with changes...')
            cur.execute('''
                SELECT
                    DISTINCT pf2.id
                FROM
                    POTemplate AS pt1
                    JOIN POFile AS pf1 ON pf1.potemplate = pt1.id
                    JOIN POTemplate AS pt2 ON
                        pt2.potemplatename = pt1.potemplatename AND
                        pt2.sourcepackagename = pt1.sourcepackagename AND
                        pt2.distrorelease = %s
                    JOIN POFile AS pf2 ON
                        pf2.potemplate = pt2.id AND
                        pf2.language = pf1.language AND
                        (pf2.variant = pf1.variant OR
                         (pf2.variant IS NULL AND pf1.variant IS NULL))
                    JOIN POTMsgSet AS ptms1 ON ptms1.potemplate = pt1.id
                    JOIN POMsgSet AS pms1 ON
                        pms1.potmsgset = ptms1.id AND
                        pms1.pofile = pf1.id
                    JOIN POTMsgSet AS ptms2 ON
                        ptms2.potemplate = pt2.id AND
                        ptms2.primemsgid = ptms1.primemsgid
                    JOIN POMsgSet AS pms2 ON
                        pms2.potmsgset = ptms2.id AND
                        pms2.pofile = pf2.id
                    JOIN POSubmission AS ps1 ON
                        ps1.pomsgset = pms1.id
                    JOIN POSelection AS psel1 ON
                        psel1.pomsgset = ps1.pomsgset AND
                        psel1.pluralform = ps1.pluralform AND
                        psel1.activesubmission = ps1.id
                    LEFT OUTER JOIN POSubmission AS ps2 ON
                        ps2.pomsgset = pms2.id AND
                        ps2.pluralform = ps1.pluralform AND
                        ps2.potranslation = ps1.potranslation
                    LEFT OUTER JOIN POSelection AS psel2 ON
                        psel2.pomsgset = pms2.id AND
                        psel2.pluralform = psel1.pluralform AND
                        (psel2.activesubmission = psel2.publishedsubmission OR
                         psel2.activesubmission IS NULL)
                WHERE
                    pt1.distrorelease = %s AND ps2.id IS NULL
                    ''' % sqlvalues(self, self.parentrelease))

            pofile_rows = cur.fetchall()
            pofile_ids = [row[0] for row in pofile_rows]
        else:
            # A full copy will have the same statistics so we don't need to
            # prepare the list of updated POFile objects, just leave it empty.
            pofile_ids = []

        logger_object.info('Filling POSubmission table with active submissions...')
        cur.execute('''
            INSERT INTO POSubmission (
                pomsgset, pluralform, potranslation, origin, datecreated,
                person, validationstatus)
            SELECT
                pms2.id AS pomsgset,
                ps1.pluralform AS pluralform,
                ps1.potranslation AS potranslation,
                ps1.origin AS origin,
                ps1.datecreated AS datecreated,
                ps1.person AS person,
                ps1.validationstatus AS validationstatus
            FROM
                POTemplate AS pt1
                JOIN POFile AS pf1 ON pf1.potemplate = pt1.id
                JOIN POTemplate AS pt2 ON
                    pt2.potemplatename = pt1.potemplatename AND
                    pt2.sourcepackagename = pt1.sourcepackagename AND
                    pt2.distrorelease = %s
                JOIN POFile AS pf2 ON
                    pf2.potemplate = pt2.id AND
                    pf2.language = pf1.language AND
                    (pf2.variant = pf1.variant OR
                     (pf2.variant IS NULL AND pf1.variant IS NULL))
                JOIN POTMsgSet AS ptms1 ON ptms1.potemplate = pt1.id
                JOIN POMsgSet AS pms1 ON
                    pms1.potmsgset = ptms1.id AND
                    pms1.pofile = pf1.id
                JOIN POTMsgSet AS ptms2 ON
                    ptms2.potemplate = pt2.id AND
                    ptms2.primemsgid = ptms1.primemsgid
                JOIN POMsgSet AS pms2 ON
                    pms2.potmsgset = ptms2.id AND
                    pms2.pofile = pf2.id
                JOIN POSubmission AS ps1 ON
                    ps1.pomsgset = pms1.id
                JOIN POSelection AS psel1 ON
                    psel1.pomsgset = ps1.pomsgset AND
                    psel1.pluralform = ps1.pluralform AND
                    psel1.activesubmission = ps1.id
                LEFT OUTER JOIN POSubmission AS ps2 ON
                    ps2.pomsgset = pms2.id AND
                    ps2.pluralform = ps1.pluralform AND
                    ps2.potranslation = ps1.potranslation
                LEFT OUTER JOIN POSelection AS psel2 ON
                    psel2.pomsgset = pms2.id AND
                    psel2.pluralform = psel1.pluralform AND
                    (psel2.activesubmission = psel2.publishedsubmission OR
                     psel2.activesubmission IS NULL)
            WHERE
                pt1.distrorelease = %s AND ps2.id IS NULL''' % sqlvalues(
            self, self.parentrelease))

        if full_copy:
            # We are doing a full copy, so we need to insert too the published
            # ones.
            logger_object.info(
                'Filling POSubmission table with published submissions...')
            cur.execute('''
            INSERT INTO POSubmission (
                pomsgset, pluralform, potranslation, origin, datecreated,
                person, validationstatus)
            SELECT
                pms2.id AS pomsgset,
                ps1.pluralform AS pluralform,
                ps1.potranslation AS potranslation,
                ps1.origin AS origin,
                ps1.datecreated AS datecreated,
                ps1.person AS person,
                ps1.validationstatus AS validationstatus
            FROM
                POTemplate AS pt1
                JOIN POFile AS pf1 ON pf1.potemplate = pt1.id
                JOIN POTemplate AS pt2 ON
                    pt2.potemplatename = pt1.potemplatename AND
                    pt2.sourcepackagename = pt1.sourcepackagename AND
                    pt2.distrorelease = %s
                JOIN POFile AS pf2 ON
                    pf2.potemplate = pt2.id AND
                    pf2.language = pf1.language AND
                    (pf2.variant = pf1.variant OR
                     (pf2.variant IS NULL AND pf1.variant IS NULL))
                JOIN POTMsgSet AS ptms1 ON ptms1.potemplate = pt1.id
                JOIN POMsgSet AS pms1 ON
                    pms1.potmsgset = ptms1.id AND
                    pms1.pofile = pf1.id
                JOIN POTMsgSet AS ptms2 ON
                    ptms2.potemplate = pt2.id AND
                    ptms2.primemsgid = ptms1.primemsgid
                JOIN POMsgSet AS pms2 ON
                    pms2.potmsgset = ptms2.id AND
                    pms2.pofile = pf2.id
                JOIN POSubmission AS ps1 ON
                    ps1.pomsgset = pms1.id
                JOIN POSelection AS psel1 ON
                    psel1.pomsgset = ps1.pomsgset AND
                    psel1.pluralform = ps1.pluralform AND
                    psel1.publishedsubmission = ps1.id AND
                    (psel1.activesubmission <> psel1.publishedsubmission OR
                     psel1.activesubmission IS NULL)
                LEFT OUTER JOIN POSubmission AS ps2 ON
                    ps2.pomsgset = pms2.id AND
                    ps2.pluralform = ps1.pluralform AND
                    ps2.potranslation = ps1.potranslation
                LEFT OUTER JOIN POSelection AS psel2 ON
                    psel2.pomsgset = pms2.id AND
                    psel2.pluralform = psel1.pluralform
            WHERE
                pt1.distrorelease = %s AND ps2.id IS NULL''' % sqlvalues(
            self, self.parentrelease))


        if not full_copy:
            # This query will be only useful if when we already have some
            # initial translations before this method call, because is the
            # only situation when we could have POSelection rows to update.
            logger_object.info('Updating POSelection table...')
            cur.execute('''
                UPDATE POSelection
                    SET activesubmission = ps2.id,
                        reviewer = psel1.reviewer,
                        date_reviewed = psel1.date_reviewed
                    FROM
                        POTemplate AS pt1
                        JOIN POFile AS pf1 ON pf1.potemplate = pt1.id
                        JOIN POTemplate AS pt2 ON
                            pt2.potemplatename = pt1.potemplatename AND
                            pt2.sourcepackagename = pt1.sourcepackagename AND
                            pt2.distrorelease = %s
                        JOIN POFile AS pf2 ON
                            pf2.potemplate = pt2.id AND
                            pf2.language = pf1.language AND
                            (pf2.variant = pf1.variant OR
                             (pf2.variant IS NULL AND pf1.variant IS NULL))
                        JOIN POTMsgSet AS ptms1 ON ptms1.potemplate = pt1.id
                        JOIN POMsgSet AS pms1 ON
                            pms1.potmsgset = ptms1.id AND
                            pms1.pofile = pf1.id AND
                            pms1.iscomplete = TRUE
                        JOIN POTMsgSet AS ptms2 ON
                            ptms2.potemplate = pt2.id AND
                            ptms2.primemsgid = ptms1.primemsgid
                        JOIN POMsgSet AS pms2 ON
                            pms2.potmsgset = ptms2.id AND
                            pms2.pofile = pf2.id
                        JOIN POSubmission AS ps1 ON
                            ps1.pomsgset = pms1.id
                        JOIN POSelection AS psel1 ON
                            psel1.pomsgset = ps1.pomsgset AND
                            psel1.pluralform = ps1.pluralform AND
                            psel1.activesubmission = ps1.id
                        JOIN POSubmission AS ps2 ON
                            ps2.pomsgset = pms2.id AND
                            ps2.pluralform = ps1.pluralform AND
                            ps2.potranslation = ps1.potranslation
                    WHERE
                        pt1.distrorelease = %s AND
                        POSelection.pomsgset = pms2.id AND
                        POSelection.pluralform = psel1.pluralform AND
                        (POSelection.activesubmission = 
                             POSelection.publishedsubmission OR
                         POSelection.activesubmission IS NULL) AND
                        POSelection.activesubmission <> ps2.id
                    ''' % sqlvalues(self, self.parentrelease))

        if full_copy:
            # We should copy the ones published too.
            poselection_publishedsubmission_value = 'pspublished2.id'
        else:
            poselection_publishedsubmission_value = 'NULL'

        logger_object.info('Filling POSelection table...')
        cur.execute('''
            INSERT INTO POSelection (
                pomsgset, pluralform, activesubmission, publishedsubmission,
                reviewer, date_reviewed)
            SELECT
                pms2.id AS pomsgset,
                psel1.pluralform AS pluralform,
                psactive2.id AS activesubmission,
                %s AS publishedsubmission,
                psel1.reviewer AS reviewer,
                psel1.date_reviewed AS date_reviewed
            FROM
                POTemplate AS pt1
                JOIN POFile AS pf1 ON pf1.potemplate = pt1.id
                JOIN POTemplate AS pt2 ON
                    pt2.potemplatename = pt1.potemplatename AND
                    pt2.sourcepackagename = pt1.sourcepackagename AND
                    pt2.distrorelease = %s
                JOIN POFile AS pf2 ON
                    pf2.potemplate = pt2.id AND
                    pf2.language = pf1.language AND
                    (pf2.variant = pf1.variant OR
                     (pf2.variant IS NULL AND pf1.variant IS NULL))
                JOIN POTMsgSet AS ptms1 ON
                    ptms1.potemplate = pt1.id AND
                    ptms1.sequence > 0
                JOIN POMsgSet AS pms1 ON
                    pms1.potmsgset = ptms1.id AND
                    pms1.pofile = pf1.id
                JOIN POTMsgSet AS ptms2 ON
                    ptms2.potemplate = pt2.id AND
                    ptms2.primemsgid = ptms1.primemsgid
                JOIN POMsgSet AS pms2 ON
                    pms2.potmsgset = ptms2.id AND
                    pms2.pofile = pf2.id
                JOIN POSelection AS psel1 ON
                    psel1.pomsgset = pms1.id
                LEFT OUTER JOIN POSubmission AS psactive1 ON
                    psactive1.pomsgset = pms1.id AND
                    psactive1.pluralform = psel1.pluralform AND
                    psactive1.id = psel1.activesubmission
                LEFT OUTER JOIN POSubmission AS pspublished1 ON
                    pspublished1.pomsgset = pms1.id AND
                    pspublished1.pluralform = psel1.pluralform AND
                    pspublished1.id = psel1.publishedsubmission
                LEFT OUTER JOIN POSelection AS psel2 ON
                    psel2.pomsgset = pms2.id AND
                    psel2.pluralform = psel1.pluralform
                LEFT OUTER JOIN POSubmission AS psactive2 ON
                    psactive2.pomsgset = pms2.id AND
                    psactive2.potranslation = psactive1.potranslation AND
                    psactive2.pluralform = psactive1.pluralform
                LEFT OUTER JOIN POSubmission AS pspublished2 ON
                    pspublished2.pomsgset = pms2.id AND
                    pspublished2.potranslation = pspublished1.potranslation AND
                    pspublished2.pluralform = pspublished1.pluralform
            WHERE
                pt1.distrorelease = %s AND psel2.id IS NULL''' % (
            (poselection_publishedsubmission_value, ) +
            sqlvalues(self, self.parentrelease)))

        # We copied only some translations, that means that we need to
        # update the statistics cache for every POFile we touched.
        logger_object.info("Updating POFile's statistics")
        for pofile_id in pofile_ids:
            pofile = POFile.get(pofile_id)
            pofile.updateStatistics()

    def copyMissingTranslationsFromParent(self):
        """See IDistroRelease."""
        cur = cursor()
        # Request the translation copy.
        self._copy_active_translations(cur)

    def getPendingPublications(self, pocket, is_careful):
        """See IPublishing."""
        queries = ['distrorelease = %s' % sqlvalues(self)]
        # careful publishing should include all PUBLISHED rows, normal run
        # only includes PENDING ones.
        statuses = [PackagePublishingStatus.PENDING]
        if is_careful:
            statuses.append(PackagePublishingStatus.PUBLISHED)
        queries.append('status IN %s' % sqlvalues(statuses))

        # restrict to a specific pocket.
        queries.append('pocket = %s' % sqlvalues(pocket))

        # exclude RELEASE pocket if the distrorelease was already released,
        # since it should not change.
        if not self.isUnstable():
            queries.append(
            'pocket != %s' % sqlvalues(PackagePublishingPocket.RELEASE))

        publications = SourcePackagePublishingHistory.select(
            " AND ".join(queries), orderBy="-id")

        return publications

    def publish(self, diskpool, log, pocket, is_careful=False):
        """See IPublishing."""
        log.debug("Publishing %s-%s" % (self.title, pocket.name))
        log.debug("Attempting to publish pending sources.")

        dirty_pockets = set()
        for spph in self.getPendingPublications(pocket, is_careful):
            if not is_careful and self.checkLegalPocket(spph, log):
                continue
            spph.publish(diskpool, log)
            dirty_pockets.add((self.name, spph.pocket))

        # propagate publication request to each distroarchrelease.
        for dar in self.architectures:
            more_dirt = dar.publish(diskpool, log, pocket, is_careful)
            dirty_pockets.update(more_dirt)

        return dirty_pockets

    def checkLegalPocket(self, publication, log):
        # If we're not republishing, we want to make sure that
        # we're not publishing packages into the wrong pocket.
        # Unfortunately for careful mode that can't hold true
        # because we indeed need to republish everything.
        if (self.isUnstable() and
            publication.pocket != PackagePublishingPocket.RELEASE):
            log.error("Tried to publish %s (%s) into a non-release "
                      "pocket on unstable release %s, skipping" %
                      (publication.displayname, publication.id, 
                       self.displayname))
            return True
        if (not self.isUnstable() and
            publication.pocket == PackagePublishingPocket.RELEASE):
            log.error("Tried to publish %s (%s) into release pocket "
                      "on stable release %s, skipping" %
                      (publication.displayname, publication.id,
                       self.displayname))
            return True
        return False

    @property
    def main_archive(self):
        return self.distribution.main_archive


class DistroReleaseSet:
    implements(IDistroReleaseSet)

    def get(self, distroreleaseid):
        """See IDistroReleaseSet."""
        return DistroRelease.get(distroreleaseid)

    def translatables(self):
        """See IDistroReleaseSet."""
        return DistroRelease.select(
            "POTemplate.distrorelease=DistroRelease.id",
            clauseTables=['POTemplate'], distinct=True)

    def findByName(self, name):
        """See IDistroReleaseSet."""
        return DistroRelease.selectBy(name=name)

    def queryByName(self, distribution, name):
        """See IDistroReleaseSet."""
        return DistroRelease.selectOneBy(distribution=distribution, name=name)

    def findByVersion(self, version):
        """See IDistroReleaseSet."""
        return DistroRelease.selectBy(version=version)

    def search(self, distribution=None, isreleased=None, orderBy=None):
        """See IDistroReleaseSet."""
        where_clause = ""
        if distribution is not None:
            where_clause += "distribution = %s" % sqlvalues(distribution.id)
        if isreleased is not None:
            if where_clause:
                where_clause += " AND "
            if isreleased:
                # The query is filtered on released releases.
                where_clause += "releasestatus in (%s, %s)" % sqlvalues(
                    DistributionReleaseStatus.CURRENT,
                    DistributionReleaseStatus.SUPPORTED)
            else:
                # The query is filtered on unreleased releases.
                where_clause += "releasestatus in (%s, %s, %s)" % sqlvalues(
                    DistributionReleaseStatus.EXPERIMENTAL,
                    DistributionReleaseStatus.DEVELOPMENT,
                    DistributionReleaseStatus.FROZEN)
        if orderBy is not None:
            return DistroRelease.select(where_clause, orderBy=orderBy)
        else:
            return DistroRelease.select(where_clause)

    def new(self, distribution, name, displayname, title, summary, description,
            version, parentrelease, owner):
        """See IDistroReleaseSet."""
        return DistroRelease(
            distribution=distribution,
            name=name,
            displayname=displayname,
            title=title,
            summary=summary,
            description=description,
            version=version,
            releasestatus=DistributionReleaseStatus.EXPERIMENTAL,
            parentrelease=parentrelease,
            owner=owner)
<|MERGE_RESOLUTION|>--- conflicted
+++ resolved
@@ -27,13 +27,8 @@
 from canonical.database.enumcol import EnumCol
 
 from canonical.lp.dbschema import (
-<<<<<<< HEAD
-    PackagePublishingStatus, EnumCol, DistributionReleaseStatus,
+    PackagePublishingStatus, DistributionReleaseStatus,
     PackageUploadStatus, PackagePublishingPocket, SpecificationSort,
-=======
-    PackagePublishingStatus, DistributionReleaseStatus,
-    DistroReleaseQueueStatus, PackagePublishingPocket, SpecificationSort,
->>>>>>> bbe3b3ad
     SpecificationGoalStatus, SpecificationFilter)
 
 from canonical.launchpad.interfaces import (
@@ -902,16 +897,10 @@
         query = """
         sourcepackagerelease.id=packageuploadsource.sourcepackagerelease
         AND sourcepackagerelease.sourcepackagename=sourcepackagename.id
-<<<<<<< HEAD
         AND packageuploadsource.packageupload=packageupload.id
         AND packageupload.status=%s
-        """ % sqlvalues(PackageUploadStatus.DONE)
-=======
-        AND distroreleasequeuesource.distroreleasequeue=distroreleasequeue.id
-        AND distroreleasequeue.status=%s
-        AND distroreleasequeue.distrorelease=%s
+        AND packageupload.distrorelease=%s
         """ % sqlvalues(DistroReleaseQueueStatus.DONE, self)
->>>>>>> bbe3b3ad
 
         last_uploads = SourcePackageRelease.select(
             query, limit=5, prejoins=['sourcepackagename'],
