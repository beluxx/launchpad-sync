# Copyright 2004-2007 Canonical Ltd.  All rights reserved.

"""Launchpad code-hosting system.

NOTE: Importing this package will load any system Bazaar plugins, as well as
all plugins in the bzrplugins/ directory underneath the rocketfuel checkout.
"""

__metaclass__ = type
__all__ = [
    'get_bzr_path',
    'get_bzr_plugins_path',
<<<<<<< HEAD
    'get_rocketfuel_root',
=======
>>>>>>> 04dfed0a
    ]


import os
from bzrlib.plugin import load_plugins

<<<<<<< HEAD

def get_rocketfuel_root():
    """Find the root directory for this rocketfuel instance"""
    import bzrlib
    return os.path.dirname(os.path.dirname(os.path.dirname(bzrlib.__file__)))
=======
from canonical.config import config
>>>>>>> 04dfed0a


def get_bzr_path():
    """Find the path to the copy of Bazaar for this rocketfuel instance"""
    return os.path.join(config.root, 'sourcecode', 'bzr', 'bzr')


def get_bzr_plugins_path():
    """Find the path to the Bazaar plugins for this rocketfuel instance"""
    return os.path.join(config.root, 'bzrplugins')


os.environ['BZR_PLUGIN_PATH'] = get_bzr_plugins_path()

# We want to have full access to Launchpad's Bazaar plugins throughout the
# codehosting package.
load_plugins([get_bzr_plugins_path()])<|MERGE_RESOLUTION|>--- conflicted
+++ resolved
@@ -10,25 +10,13 @@
 __all__ = [
     'get_bzr_path',
     'get_bzr_plugins_path',
-<<<<<<< HEAD
-    'get_rocketfuel_root',
-=======
->>>>>>> 04dfed0a
     ]
 
 
 import os
 from bzrlib.plugin import load_plugins
 
-<<<<<<< HEAD
-
-def get_rocketfuel_root():
-    """Find the root directory for this rocketfuel instance"""
-    import bzrlib
-    return os.path.dirname(os.path.dirname(os.path.dirname(bzrlib.__file__)))
-=======
 from canonical.config import config
->>>>>>> 04dfed0a
 
 
 def get_bzr_path():
