= Bazaar Branches =

The Branch table holds information about a Bazaar branch.  It contains
the metadata associated with the branch -- the owner, the whiteboard
and so on.  Where the actual branch data lives depends on the branch.

It has a N-N association to the Revision table through the
BranchRevision table. An associated table is required because the
sequence of revisions listed by "bzr log" is defined by a
"revision-history" file which has some freedom with respect to the
ancestry of revisions, at least in Branch5 and older branches.

  * Distinct revision histories may point to same revision.

  * Revision histories including the same revision may have different
    starting points, they need not trace history back to the initial
    import. Therefore a given revision may have a different order
    number in different branches.

  * A revision history is required to follow the ancestry DAG, but two
    different branches may have histories tracing a different path between two
    shared revisions. This is exercised by the "convergence" feature of "bzr
    pull".


== Interfaces ==

    >>> from canonical.launchpad.webapp.testing import verifyObject
    >>> from canonical.launchpad.interfaces import (
    ...     BranchType, IBranch, IBranchSet, IBranchSubscription)
    >>> from canonical.launchpad.database import (
    ...     Branch, BranchSet, BranchSubscription,)
    >>> verifyObject(IBranchSet, BranchSet())
    True
    >>> verifyObject(IBranch, Branch.get(1))
    True
    >>> verifyObject(IBranchSubscription, BranchSubscription.get(1))
    True


== Branch types ==

There are four different types of branches:

 * Hosted
 * Mirrored
 * Imported
 * Remote

Hosted branches use the Launchpad codehosting as a primary location for
the branch.  The branch (as far as Launchpad is concerned) can be pushed
to and pulled from.

Mirrored branches have a main location outside of Launchpad, and Launchpad
pulls the branch into the codehosting area.  Mirrored branches can be
pulled from but not pushed to.  Launchpad keeps the branch up to date
using the `branch_puller` script.

Imported branches are those where a bazaar branch is built from a CVS or
Subversion repository.  Imported branches have to be requested and go
through a testing and verification process.

Remote branches are registered in Launchpad, but the branch is not stored in
the Launchpad codehosting service, and as such are not accessible using the
anonymous http access, nor through the Launchpad SFTP or smart server.  The
remote branches can still be linked to bugs and blueprints.


== Fetching branches by ID ==

The collection of all branches is represented by IBranchSet, which is
registered as an utility.

    >>> from zope.component import getUtility
    >>> from canonical.launchpad.interfaces import IBranchSet
    >>> from canonical.launchpad.interfaces.branchlookup import IBranchLookup
    >>> from canonical.launchpad.ftests import syncUpdate
    >>> branchset = getUtility(IBranchSet)
    >>> branch_lookup = getUtility(IBranchLookup)

The 'get' method on the branch set fetches branches by ID.

    >>> branch = factory.makeAnyBranch(name='foobar')
    >>> print branch_lookup.get(branch.id).name
    foobar

It returns None if there is no branch with the specified ID.

    >>> print branch_lookup.get(-1)
    None


== Creating branches ==

Branches can be created with IBranchNamespace.createBranch, which takes
details like the type of the branch -- whether it is mirrored, hosted,
imported or remote, name, and so on.

    >>> from canonical.launchpad.interfaces.person import IPersonSet
    >>> registrant = factory.makePerson(name='registrant')
    >>> from canonical.launchpad.interfaces.branchnamespace import (
    ...     get_branch_namespace)
    >>> namespace = get_branch_namespace(registrant, factory.makeProduct())
    >>> new_branch = namespace.createBranch(
    ...     branch_type=BranchType.MIRRORED, name='dev',
    ...     registrant=registrant, url=factory.getUniqueURL())

    >>> new_branch.name
    u'dev'

The registrant of the branch is the user that originally registered
the branch, whereas the owner is the current owner of the branch.

    >>> print new_branch.registrant.name
    registrant
    >>> print new_branch.owner.name
    registrant

A user can create a branch where the owner is either themselves,
or a team that they are a member of.  The registrant is not writable,
whereas the owner is.

    >>> login('admin@canonical.com')
    >>> new_branch.registrant = factory.makePerson()
    Traceback (most recent call last):
      ...
    ForbiddenAttribute: ('registrant', <Branch ...>)

    >>> new_branch.owner = factory.makePerson(name='new-owner')
    >>> print new_branch.registrant.name
    registrant
    >>> print new_branch.owner.name
    new-owner

Branch names must start with a number or a letter (upper or lower
case) and -, +, _ and @ are allowed after that.

    >>> owner = factory.makePerson()
    >>> namespace.createBranch(
    ...     branch_type=BranchType.HOSTED, name='invalid name!',
    ...     registrant=registrant)
    Traceback (most recent call last):
      ...
    LaunchpadValidationError: Invalid branch name 'invalid name!'.  Branch ...


== Determing the number of branches with bugs ==

The count of branches that have bugs associated with them is another
useful piece of summary information that is supplied on one of the initial
pages to show that there can be a relationship created between
branches and bugs.

    >>> branchset.countBranchesWithAssociatedBugs()
    2


== Determining the recently changed, registered and imported branches ==

The IBranchSet methods getRecentlyChangedBranches, getRecentlyImportedBranches,
and getRecentlyRegisteredBranches are used to give summary information that
is to be displayed on the code.launchpad.net page to entice the
user to click through.

Changed branches are branches that are owned by real people or groups (as
opposed to vcs-imports), and have recently had new revisions detected by
the branch scanner, either through the branch being pushed to Launchpad
or the branch puller script mirroring a remote branch.

Imported branches are those branches owned by vcs-imports, and are "imported"
from other VCS hosted code bases.  Again recently imported branches are
identified by new revisions detected by the branch scanner.

Branches that have been recently registered have either been created by a user
using the web UI, or by pushing a new branch directly to Launchpad.

In order to determine changes in the branches the last_scanned
timestamp is used.  This is set by the branch scanner when it has
finished scanning the branches and recording the branch data in the
launchpad database.  We don't want any of the branches in the sample
data to mess up our tests, so we clear the last_scanned data in all
existing branches.

    >>> from canonical.launchpad.webapp.interfaces import (
    ...     IStoreSelector, MAIN_STORE, DEFAULT_FLAVOR)
    >>> store = getUtility(IStoreSelector).get(MAIN_STORE, DEFAULT_FLAVOR)
    >>> store.find(Branch).set(last_scanned=None)

    >>> list(branchset.getRecentlyChangedBranches(5))
    []

Now we create a few branches that we pretend were updated in a
definite order.

    >>> from datetime import datetime
    >>> from canonical.launchpad.testing import time_counter
    >>> import pytz
    >>> today = datetime.now(pytz.timezone('UTC'))
    >>> product = factory.makeProduct(name='product')
    >>> user = factory.makePerson(name='user')
    >>> time_generator = time_counter()

    >>> def make_new_scanned_branch(name, owner=user, branch_type=None):
    ...     """Create """
    ...     new_branch = factory.makeProductBranch(
    ...         branch_type=branch_type, owner=owner, product=product,
    ...         name=name, date_created=time_generator.next())
    ...     new_branch.last_scanned = new_branch.date_created

    >>> make_new_scanned_branch('oldest')
    >>> make_new_scanned_branch('middling')
    >>> make_new_scanned_branch('young')
    >>> from canonical.launchpad.interfaces import ILaunchpadCelebrities
    >>> vcs_imports = getUtility(ILaunchpadCelebrities).vcs_imports
    >>> make_new_scanned_branch(
    ...     'imported', owner=vcs_imports, branch_type=BranchType.IMPORTED)

    >>> for branch in branchset.getRecentlyChangedBranches(5):
    ...   print branch.unique_name
    ~user/product/young
    ~user/product/middling
    ~user/product/oldest

    >>> for branch in branchset.getRecentlyImportedBranches(5):
    ...   print branch.unique_name
    ~vcs-imports/product/imported

    >>> for branch in branchset.getRecentlyRegisteredBranches(3):
    ...   print branch.unique_name
    ~vcs-imports/product/imported
    ~user/product/young
    ~user/product/middling


== Finding a branch by URL ==

It is possible to find a branch by URL. Either using the pull URL:

    >>> new_url = factory.getUniqueURL()
    >>> new_mirrored_branch = factory.makeAnyBranch(
    ...     branch_type=BranchType.MIRRORED, url=new_url)
    >>> branch_lookup.getByUrl(new_url) == new_mirrored_branch
    True

Or using the URL of the mirror of the branch on Launchpad:

    >>> new_branch_mirrored = (
    ...     u'http://bazaar.launchpad.dev/' +
    ...     new_mirrored_branch.unique_name)
    >>> branch_lookup.getByUrl(new_branch_mirrored) == new_mirrored_branch
    True
    >>> new_junk_branch = factory.makePersonalBranch()
    >>> junkcode_mirrored = (
    ...     u'http://bazaar.launchpad.dev/' +
    ...     new_junk_branch.unique_name)
    >>> branch_lookup.getByUrl(junkcode_mirrored) == new_junk_branch
    True

The provided URL must not have any trailing slash:

    >>> try: branch_lookup.getByUrl(new_url + '/')
    ... except AssertionError: print 'trailing slash not allowed'
    trailing slash not allowed

If no branch is found for the specified URL, the specified default value is
returned.

    >>> not_there_url = factory.getUniqueURL()
    >>> print branch_lookup.getByUrl(not_there_url)
    None
    >>> print branch_lookup.getByUrl(not_there_url, 123)
    123


== Branch names ==

Branches have a display name that is the Branch.title if it's provided, and the
unique_name otherwise.

    >>> titled_branch = factory.makeAnyBranch(
    ...     title=factory.getUniqueString())
    >>> titled_branch.displayname == titled_branch.title
    True
    >>> untitled_branch = factory.makeAnyBranch(title=None)
    >>> untitled_branch.displayname == untitled_branch.unique_name
    True


== Branch subscriptions ==

Branches can be subscribed to and unsubscribed from by a Person.  An
implicit subscription to the branch is created when the branch is created
so that the branch owner can be informed of merge proposals or code review
messages relating to their branches.

    >>> owner = factory.makePerson()
    >>> branch = factory.makeAnyBranch(owner=owner)
    >>> subscriptions = list(branch.subscriptions)
    >>> print len(subscriptions)
    1
    >>> subscriptions[0].person == owner
    True

Branch subscriptions have attributes associated with them.
The notification_level is used to control what email is sent to the
subscribed user, and max_diff_lines is used to control the size of
any generated diffs between revisions that are emailed out.  The review_level
controls the amount of notification caused by code review activities.

Both of these attributes are contolled through the UI through the use
of the enumerated types: BranchSubscriptionDiffSize, and
BranchSubscriptionNotificationLevel.

    >>> from canonical.launchpad.interfaces import (
    ...     BranchSubscriptionDiffSize, BranchSubscriptionNotificationLevel,
    ...     CodeReviewNotificationLevel, IBranchSubscription)
    >>> subscriber = factory.makePerson(name='subscriber')
    >>> branch = factory.makeProductBranch(
    ...     owner=user, product=product, name='subscribed')
    >>> subscription = branch.subscribe(
    ...     subscriber,
    ...     BranchSubscriptionNotificationLevel.FULL,
    ...     BranchSubscriptionDiffSize.FIVEKLINES,
    ...     CodeReviewNotificationLevel.FULL)
    >>> verifyObject(IBranchSubscription, subscription)
    True
    >>> subscription.branch == branch and subscription.person == subscriber
    True
    >>> subscription.notification_level == BranchSubscriptionNotificationLevel.FULL
    True
    >>> subscription.max_diff_lines == BranchSubscriptionDiffSize.FIVEKLINES
    True
    >>> subscription.review_level == CodeReviewNotificationLevel.FULL
    True
    >>> branch.subscriptions[1] == subscription
    True
    >>> set(branch.subscribers) == set([branch.owner, subscriber])
    True
    >>> from canonical.launchpad.webapp import canonical_url
    >>> print canonical_url(subscription)
    http://code.launchpad.dev/~user/product/subscribed/+subscription/subscriber

The settings for a subscription can be changed by re-subscribing.

    >>> subscription1 = branch.getSubscription(subscriber)
    >>> subscription1.review_level == CodeReviewNotificationLevel.FULL
    True
    >>> subscription2 = branch.subscribe(
    ...     subscriber,
    ...     BranchSubscriptionNotificationLevel.FULL,
    ...     BranchSubscriptionDiffSize.FIVEKLINES,
    ...     CodeReviewNotificationLevel.NOEMAIL)
    >>> subscription == subscription2
    True
    >>> subscription2.review_level == CodeReviewNotificationLevel.NOEMAIL
    True

    Unsubscribing is also supported.

    >>> branch.unsubscribe(subscriber)
    >>> branch.subscribers.count()
    1

We can get the subscribers for a branch based on their level of
subscription.

    >>> branch2 = factory.makeProductBranch(
    ...     owner=user, product=product, name='subscribed2')

    >>> def print_names(persons):
    ...     """Print the name of each person on a new line."""
    ...     for person in persons:
    ...         print person.person.name

    >>> subscription = branch2.subscribe(
    ...     subscriber,
    ...     BranchSubscriptionNotificationLevel.FULL,
    ...     BranchSubscriptionDiffSize.FIVEKLINES,
    ...     CodeReviewNotificationLevel.NOEMAIL)

    >>> print_names(branch2.getSubscriptionsByLevel([
    ...     BranchSubscriptionNotificationLevel.FULL]))
    subscriber

    >>> print_names(branch2.getSubscriptionsByLevel([
    ...     BranchSubscriptionNotificationLevel.DIFFSONLY]))

    >>> print_names(branch2.getSubscriptionsByLevel([
    ...     BranchSubscriptionNotificationLevel.DIFFSONLY,
    ...     BranchSubscriptionNotificationLevel.FULL]))
    subscriber


== Branches and revisions ==

See revision.txt for a doctest covering the creation of revisions and related
objects. Revision data is loaded in the database by a batch job using a
different user, Launchpad code is only concened with using this data.

Let's get a branch with some revisions in it.

    >>> personset = getUtility(IPersonSet)
    >>> sample_person = personset.getByName('name12')
    >>> junk = branch_lookup.getByUniqueName('~name12/+junk/junk.dev')
    >>> print junk.unique_name
    ~name12/+junk/junk.dev


== Revision history of Branch ==

Branch.revision_history gives the sequence of revisions in this branch's
history, latest revisions first. All revision history items must implement the
IBranchRevision interface. The Branch.revision_count attribute gives the length
of the revision_history attribute but without building the list.

    >>> from canonical.launchpad.interfaces import IBranchRevision
    >>> junk.revision_count
    6
    >>> [verifyObject(IBranchRevision, a) for a in junk.revision_history]
    [True, True, True, True, True, True]
    >>> for branch_revision in junk.revision_history:
    ...     print branch_revision.sequence, branch_revision.revision.id
    6 9
    5 8
    4 7
    3 6
    2 5
    1 4

There are two methods for getting only the latest items of the revision
history.

Branch.latest_revisions give a specific count of BranchRevisions at the end of
the history.

    >>> three_latest = list(junk.revision_history)[:3]
    >>> list(junk.latest_revisions(3)) == three_latest
    True

Branch.revisions_since gives all the BranchRevisions for revisions comitted
since a given timestamp. It may give suprising results if some committers had a
skewed clock.

    >>> from datetime import datetime
    >>> timestamp = datetime(2005, 10, 31, 12, 00, 00)
    >>> two_latest = list(junk.revision_history)[:2]
    >>> list(junk.revisions_since(timestamp)) == two_latest
    True


== Ancestry of Revision ==

The revision-history of a given branch, is only one possible ancestry path in
the ancestry graph. It is also possible to examine the ancestry graph directly.

A Bazaar branch may contains references (by revision_id) to revisions for which
no data is available. Such revisions are called "ghosts".

Initial commits (after a "bzr init") revisions have no parent.

    >>> history = list(junk.revision_history)
    >>> initial = history[-1].revision
    >>> initial.parent_ids
    []

Normal commits (as opposed to merges) have exactly one parent. The first parent
of a revision is always the revision that was current when committing.

    >>> commit = history[-2].revision
    >>> [type(a) for a in commit.parent_ids] == [unicode]
    True

Merges usually have two parents, but they may have more. Though the bzr user
interface discourage such complex merges.

    >>> merge = history[-4].revision
    >>> len(merge.parent_ids)
    2

Parent revisions are identified by their globally unique id, and not by a
foreign key, so existing parents and ghosts can be modelled in the same way.

To try and retrieve a Revision given its globally unique id, you can use the
RevisionSet utility.

    >>> from canonical.launchpad.interfaces import IRevisionSet
    >>> revisionset = getUtility(IRevisionSet)
    >>> [parent_id] = commit.parent_ids
    >>> parent = revisionset.getByRevisionId(parent_id)
    >>> parent == initial
    True

If the parent was a ghost at import time and is not currently available in the
database. getByRevisionId returns None.

    >>> revisionset.getByRevisionId('missing-revision-id') is None
    True


== Getting the tip revision for a Branch ==

The last revision that we have stored in the database for any given branch
is identified by the branch attribute "last_scanned_id".  This is the textual
revision_id for the bzr revision.  The reason that it is a text id rather than
an integer foreign key is so it can easily be compared to the
"last_mirrored_id".  The "last_mirrored_id" is set by the branch puller, and is
used to identify when a scan is needed for a branch.

    >>> branch = branch_lookup.get(1)
    >>> branch.last_scanned_id
    >>> branch.getTipRevision() is None
    True

    >>> branch.last_scanned_id = 'null:'
    >>> branch.getTipRevision() is None
    True

    >>> branch.last_scanned_id = 'test@canonical.com-20051031165248-6f1bb97973c2b4f4'
    >>> rev = branch.getTipRevision()
    >>> print rev.date_created
    2005-10-31 17:21:47.381770+00:00
    >>> print rev.log_body
    initial import (empty)


== Codebrowse and branches ==

Most branches are able to be browsed using the loggerhead codebrowse
instance at http://bazaar.launchpad.net.  Branches that have no
revisions or private branches are not able to be viewed using code
browse.

The link to codebrowse is shown on the action context menu for branches.
The enabling of this link is controlled using the branch property
`code_is_browseable`.

For a public branch with revisions, the link is enabled.

    >>> branch = branch_lookup.getByUniqueName('~name12/+junk/junk.dev')
    >>> print branch.private
    False
    >>> print branch.revision_count
    6
    >>> print branch.code_is_browseable
    True

For a public branch without revisions, the link is disabled.

    >>> branch = branch_lookup.getByUniqueName('~name12/gnome-terminal/main')
    >>> print branch.private
    False
    >>> print branch.revision_count
    0
    >>> print branch.code_is_browseable
    False


<<<<<<< HEAD
== Branch Scan List ==

To speed up the branch scanning process, we only want to scan those
branches that have new information available to be scanned.

This accomplished by making the branch puller and branch scanner
record the last revision IDs in the branch that they saw.

If the last mirrored and last scanned revision IDs differ for a
branch, then they will be included in the scan list:

    >>> branch = branch_lookup.get(1)
    >>> branch.last_mirrored_id = 'rev-2'
    >>> branch.last_scanned_id = 'rev-1'
    >>> syncUpdate(branch)
    >>> branch in branchset.getBranchesToScan()
    True

When the branch is scanned, the scanned ID will be updated, and the
branch will no longer appear in the list:

    >>> branch.last_scanned_id = 'rev-2'
    >>> syncUpdate(branch)
    >>> branch in branchset.getBranchesToScan()
    False

If a branch has not been scanned yet, it will have a null scanned ID,
so is included in the branch pull list:

    >>> branch.last_scanned_id = None
    >>> syncUpdate(branch)
    >>> branch in branchset.getBranchesToScan()
    True

Remote branches are not scanned.

    >>> old_type = branch.branch_type
    >>> branch.branch_type = BranchType.REMOTE
    >>> syncUpdate(branch)
    >>> branch in branchset.getBranchesToScan()
    False
    >>> branch.branch_type = old_type
    >>> syncUpdate(branch)

If a branch has not been mirrored, it will have a null mirrored ID.
There is no point in mirroring such branches, whatever the last
scanned ID is.

    >>> branch.last_mirrored_id = None
    >>> branch.last_scanned_id = None
    >>> syncUpdate(branch)
    >>> branch in branchset.getBranchesToScan()
    False

    >>> branch.last_scanned_id = 'rev-1'
    >>> syncUpdate(branch)
    >>> branch in branchset.getBranchesToScan()
    False
=======
== Branch push and branch URLs ==

URLs are shown for a branch to show a user where they can push to and
pull or branch from.  These methods don't check any visibility constraints
for the person passed into the methods, that job is left to the views.
The branch location is shown using the lp: Bazaar lookup names.

    >>> branch = branch_lookup.getByUniqueName(
    ...     '~landscape-developers/landscape/trunk')
    >>> print branch.unique_name
    ~landscape-developers/landscape/trunk
    >>> branch.private
    True
    >>> print branch.bzr_identity
    lp://dev/~landscape-developers/landscape/trunk

Branches associated with product series have shorter identities.  To
show this the landscape trunk branch will be associated as the primary
development focus branch.

    >>> landscape = branch.product
    >>> landscape.development_focus.user_branch = branch
    >>> syncUpdate(landscape.development_focus)

Private branches still show the full branch name.

    >>> print branch.bzr_identity
    lp://dev/~landscape-developers/landscape/trunk

    >>> branch.private = False
    >>> print branch.bzr_identity
    lp://dev/landscape

If the series is not the main development focus, then the series
name is appended.  The branch will always use the shorter of the
names if possible.

    >>> series = landscape.newSeries(branch.owner, 'experimental', '', branch)
    >>> len(list(branch.associatedProductSeries()))
    2
    >>> print branch.bzr_identity
    lp://dev/landscape
    >>> landscape.development_focus.user_branch = None
    >>> syncUpdate(landscape.development_focus)
    >>> print branch.bzr_identity
    lp://dev/landscape/experimental
>>>>>>> 4da5ccd2


== Associated product series ==

A branch is able to return a list of product series that the branch is
associated with through either ProductSeries.user_branch or
ProductSeries.import_branch.

    >>> branch = branch_lookup.getByUniqueName('~vcs-imports/evolution/main')
    >>> series = list(branch.associatedProductSeries())
    >>> len(series)
    1
    >>> series = series[0]
    >>> print series.product.name, series.name
    evolution trunk


== Deleting branches ==

If a user creates a branch in error, they should be able to remove that branch.

A branch can be deleted trivially if it is not associated with any bugs or
blueprints, has no subscribers, and hasn't been associated with any product
series.

Deleting the branch is done through Branch.destroySelf.  If the branch is not
deletable then an exception is raised.

More details can be found in the file
canonical/launchpad/database/tests/test_branch.py.


== Branch references ==

When new references to the branch table are added, these need to be
taken into consideration with branch deletion.

The current references to the branch table are shown here.

    >>> from canonical.database import postgresql
    >>> from canonical.database.sqlbase import cursor
    >>> cur = cursor()
    >>> references = list(postgresql.listReferences(cur, 'branch', 'id'))

    >>> for name in sorted([
    ...     '%s.%s' % (src_tab, src_col) for
    ...     src_tab, src_col, ref_tab, ref_col, updact, delact in references]):
    ...     print name
    branch.stacked_on
    branchjob.branch
    branchmergeproposal.dependent_branch
    branchmergeproposal.source_branch
    branchmergeproposal.target_branch
    branchrevision.branch
    branchsubscription.branch
    bugbranch.branch
    codeimport.branch
    productseries.import_branch
    productseries.user_branch
    seriessourcepackagebranch.branch
    specificationbranch.branch

(Unfortunately, references can form a graph-- note that codereviewcomments
 aren't shown.)<|MERGE_RESOLUTION|>--- conflicted
+++ resolved
@@ -553,115 +553,6 @@
     0
     >>> print branch.code_is_browseable
     False
-
-
-<<<<<<< HEAD
-== Branch Scan List ==
-
-To speed up the branch scanning process, we only want to scan those
-branches that have new information available to be scanned.
-
-This accomplished by making the branch puller and branch scanner
-record the last revision IDs in the branch that they saw.
-
-If the last mirrored and last scanned revision IDs differ for a
-branch, then they will be included in the scan list:
-
-    >>> branch = branch_lookup.get(1)
-    >>> branch.last_mirrored_id = 'rev-2'
-    >>> branch.last_scanned_id = 'rev-1'
-    >>> syncUpdate(branch)
-    >>> branch in branchset.getBranchesToScan()
-    True
-
-When the branch is scanned, the scanned ID will be updated, and the
-branch will no longer appear in the list:
-
-    >>> branch.last_scanned_id = 'rev-2'
-    >>> syncUpdate(branch)
-    >>> branch in branchset.getBranchesToScan()
-    False
-
-If a branch has not been scanned yet, it will have a null scanned ID,
-so is included in the branch pull list:
-
-    >>> branch.last_scanned_id = None
-    >>> syncUpdate(branch)
-    >>> branch in branchset.getBranchesToScan()
-    True
-
-Remote branches are not scanned.
-
-    >>> old_type = branch.branch_type
-    >>> branch.branch_type = BranchType.REMOTE
-    >>> syncUpdate(branch)
-    >>> branch in branchset.getBranchesToScan()
-    False
-    >>> branch.branch_type = old_type
-    >>> syncUpdate(branch)
-
-If a branch has not been mirrored, it will have a null mirrored ID.
-There is no point in mirroring such branches, whatever the last
-scanned ID is.
-
-    >>> branch.last_mirrored_id = None
-    >>> branch.last_scanned_id = None
-    >>> syncUpdate(branch)
-    >>> branch in branchset.getBranchesToScan()
-    False
-
-    >>> branch.last_scanned_id = 'rev-1'
-    >>> syncUpdate(branch)
-    >>> branch in branchset.getBranchesToScan()
-    False
-=======
-== Branch push and branch URLs ==
-
-URLs are shown for a branch to show a user where they can push to and
-pull or branch from.  These methods don't check any visibility constraints
-for the person passed into the methods, that job is left to the views.
-The branch location is shown using the lp: Bazaar lookup names.
-
-    >>> branch = branch_lookup.getByUniqueName(
-    ...     '~landscape-developers/landscape/trunk')
-    >>> print branch.unique_name
-    ~landscape-developers/landscape/trunk
-    >>> branch.private
-    True
-    >>> print branch.bzr_identity
-    lp://dev/~landscape-developers/landscape/trunk
-
-Branches associated with product series have shorter identities.  To
-show this the landscape trunk branch will be associated as the primary
-development focus branch.
-
-    >>> landscape = branch.product
-    >>> landscape.development_focus.user_branch = branch
-    >>> syncUpdate(landscape.development_focus)
-
-Private branches still show the full branch name.
-
-    >>> print branch.bzr_identity
-    lp://dev/~landscape-developers/landscape/trunk
-
-    >>> branch.private = False
-    >>> print branch.bzr_identity
-    lp://dev/landscape
-
-If the series is not the main development focus, then the series
-name is appended.  The branch will always use the shorter of the
-names if possible.
-
-    >>> series = landscape.newSeries(branch.owner, 'experimental', '', branch)
-    >>> len(list(branch.associatedProductSeries()))
-    2
-    >>> print branch.bzr_identity
-    lp://dev/landscape
-    >>> landscape.development_focus.user_branch = None
-    >>> syncUpdate(landscape.development_focus)
-    >>> print branch.bzr_identity
-    lp://dev/landscape/experimental
->>>>>>> 4da5ccd2
 
 
 == Associated product series ==
