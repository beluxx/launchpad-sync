/*
  Add Comments to Launchpad database. Please keep these alphabetical by
  table.
*/

/* Bug */

COMMENT ON TABLE Bug IS 'A software bug that requires fixing. This particular bug may be linked to one or more products or source packages to identify the location(s) that this bug is found.';
COMMENT ON COLUMN Bug.name IS 'A lowercase name uniquely identifying the bug';
COMMENT ON COLUMN Bug.private IS 'Is this bug private? If so, only explicit subscribers will be able to see it';
COMMENT ON COLUMN Bug.summary IS 'A brief summary of the bug. This will be displayed at the very top of the page in bold. It will also receive a higher ranking in FTI queries than the description and comments of the bug. The bug summary is not created necessarily when the bug is filed, instead we just use the first comment as a description and allow people to fill in the summary later as they converge on a clear description of the bug itself.';
COMMENT ON COLUMN Bug.description IS 'A detailed description of the bug. Initially this will be set to the contents of the initial email or bug filing comment, but later it can be edited to give a more accurate description of the bug itself rather than the symptoms observed by the reporter.';

/* BugTask */

COMMENT ON TABLE BugTask IS 'Links a given Bug to a particular (sourcepackagename, distro) or product.';
COMMENT ON COLUMN BugTask.targetnamecache IS 'A cached value of the target name of this bugtask, to make it easier to sort and search on the target name.';
COMMENT ON COLUMN BugTask.bug IS 'The bug that is assigned to this (sourcepackagename, distro) or product.';
COMMENT ON COLUMN BugTask.product IS 'The product in which this bug shows up.';
COMMENT ON COLUMN BugTask.sourcepackagename IS 'The name of the sourcepackage in which this bug shows up.';
COMMENT ON COLUMN BugTask.distribution IS 'The distro of the named sourcepackage.';
COMMENT ON COLUMN BugTask.status IS 'The general health of the bug, e.g. Accepted, Rejected, etc.';
COMMENT ON COLUMN BugTask.priority IS 'The importance of fixing this bug.';
COMMENT ON COLUMN BugTask.severity IS 'The impact of this bug.';
COMMENT ON COLUMN BugTask.binarypackagename IS 'The name of the binary package built from the source package. This column may only contain a value if this bug task is linked to a sourcepackage (not a product)';
COMMENT ON COLUMN BugTask.assignee IS 'The person who has been assigned to fix this bug in this product or (sourcepackagename, distro)';
COMMENT ON COLUMN BugTask.dateassigned IS 'The date on which the bug in this (sourcepackagename, distro) or product was assigned to someone to fix';
COMMENT ON COLUMN BugTask.datecreated IS 'A timestamp for the creation of this bug assignment. Note that this is not the date the bug was created (though it might be), it''s the date the bug was assigned to this product, which could have come later.';
COMMENT ON COLUMN BugTask.milestone IS 'A way to mark a bug for grouping purposes, e.g. to say it needs to be fixed by version 1.2';
COMMENT ON COLUMN BugTask.statusexplanation IS 'A place to store bug task specific information as free text';
COMMENT ON COLUMN BugTask.bugwatch IS 'This column allows us to link a bug
task to a bug watch. In other words, we are connecting the state of the task
to the state of the bug in a different bug tracking system. To the best of
our ability we\'ll try and keep the bug task syncronised with the state of
the remote bug watch.';


-- BugExternalRef

COMMENT ON TABLE BugExternalRef IS 'A table to store web links to related content for bugs.';
COMMENT ON COLUMN BugExternalRef.bug IS 'The bug to which this URL is relevant.';
COMMENT ON COLUMN BugExternalRef.owner IS 'This refers to the person who created the link.';

/* BugPackageInfestation */

COMMENT ON TABLE BugPackageInfestation IS 'A BugPackageInfestation records the impact that a bug is known to have on a specific sourcepackagerelease. This allows us to track the versions of a package that are known to be affected or unaffected by a bug.';
COMMENT ON COLUMN BugPackageInfestation.bug IS 'The Bug that infests this source package release.';
COMMENT ON COLUMN BugPackageInfestation.sourcepackagerelease IS 'The package (software) release that is infested with the bug. This points at the specific source package release version, such as "apache 2.0.48-1".';
COMMENT ON COLUMN BugPackageInfestation.explicit IS 'This field records whether or not the infestation was documented by a user of the system, or inferred from some other source such as the fact that it is documented to affect prior and subsequent releases of the package.';
COMMENT ON COLUMN BugPackageInfestation.infestationstatus IS 'The nature of the bug infestation for this source package release. Values are documented in dbschema.BugInfestationStatus, and include AFFECTED, UNAFFECTED, FIXED and VICTIMISED. See the dbschema.py file for details.';
COMMENT ON COLUMN BugPackageInfestation.creator IS 'The person who recorded this infestation. Typically, this is the user who reports the specific problem on that specific package release.';
COMMENT ON COLUMN BugPackageInfestation.verifiedby IS 'The person who verified that this infestation affects this specific package.';
COMMENT ON COLUMN BugPackageInfestation.dateverified IS 'The timestamp when the problem was verified on that specific release. This a small step towards a complete workflow for defect verification and management on specific releases.';
COMMENT ON COLUMN BugPackageInfestation.lastmodified IS 'The timestamp when this infestation report was last modified in any way. For example, when the infestation was adjusted, or it was verified, or otherwise modified.';
COMMENT ON COLUMN BugPackageInfestation.lastmodifiedby IS 'The person who touched this infestation report last, in any way.';

/* BugProductInfestation */

COMMENT ON TABLE BugProductInfestation IS 'A BugProductInfestation records the impact that a bug is known to have on a specific productrelease. This allows us to track the versions of a product that are known to be affected or unaffected by a bug.';
COMMENT ON COLUMN BugProductInfestation.bug IS 'The Bug that infests this product release.';
COMMENT ON COLUMN BugProductInfestation.productrelease IS 'The product (software) release that is infested with the bug. This points at the specific release version, such as "apache 2.0.48".';
COMMENT ON COLUMN BugProductInfestation.explicit IS 'This field records whether or not the infestation was documented by a user of the system, or inferred from some other source such as the fact that it is documented to affect prior and subsequent releases of the product.';
COMMENT ON COLUMN BugProductInfestation.infestationstatus IS 'The nature of the bug infestation for this product release. Values are documented in dbschema.BugInfestationStatus, and include AFFECTED, UNAFFECTED, FIXED and VICTIMISED. See the dbschema.py file for details.';
COMMENT ON COLUMN BugProductInfestation.creator IS 'The person who recorded this infestation. Typically, this is the user who reports the specific problem on that specific product release.';
COMMENT ON COLUMN BugProductInfestation.verifiedby IS 'The person who verified that this infestation affects this specific product release.';
COMMENT ON COLUMN BugProductInfestation.dateverified IS 'The timestamp when the problem was verified on that specific release. This a small step towards a complete workflow for defect verification and management on specific releases.';
COMMENT ON COLUMN BugProductInfestation.lastmodified IS 'The timestamp when this infestation report was last modified in any way. For example, when the infestation was adjusted, or it was verified, or otherwise modified.';
COMMENT ON COLUMN BugProductInfestation.lastmodifiedby IS 'The person who touched this infestation report last, in any way.';

/* BugTracker */

COMMENT ON TABLE BugTracker IS 'A bug tracker in some other project. Malone allows us to link Malone bugs with bugs recorded in other bug tracking systems, and to keep the status of the relevant bug task in sync with the status in that upstream bug tracker. So, for example, you might note that Malone bug #43224 is the same as a bug in the Apache bugzilla, number 534536. Then when the upstream guys mark that bug fixed in their bugzilla, Malone know that the bug is fixed upstream.';
COMMENT ON COLUMN BugTracker.bugtrackertype IS 'The type of bug tracker, a pointer to the table of bug tracker types. Currently we know about debbugs and bugzilla bugtrackers, and plan to support roundup and sourceforge as well.';
COMMENT ON COLUMN BugTracker.name IS 'The unique name of this bugtracker, allowing us to refer to it directly.';
COMMENT ON COLUMN BugTracker.summary IS 'A brief summary of this bug tracker, which might for example list any interesting policies regarding the use of the bug tracker. The summary is displayed in bold at the top of the bug tracker page.';
COMMENT ON COLUMN BugTracker.title IS 'A title for the bug tracker, used in listings of all the bug trackers and also displayed at the top of the descriptive page for the bug tracker.';
COMMENT ON COLUMN BugTracker.contactdetails IS 'The contact details of the people responsible for that bug tracker. This allows us to coordinate the syncing of bugs to and from that bug tracker with the responsible people on the other side.';
COMMENT ON COLUMN BugTracker.baseurl IS 'The base URL for this bug tracker. Using our knowledge of the bugtrackertype, and the details in the BugWatch table we are then able to calculate relative URL\'s for relevant pages in the bug tracker based on this baseurl.';
COMMENT ON COLUMN BugTracker.owner IS 'The person who created this bugtracker entry and who thus has permission to modify it. Ideally we would like this to be the person who coordinates the running of the actual bug tracker upstream.';


/* BugCve */

COMMENT ON TABLE BugCve IS 'A table that records the link between a given malone bug number, and a CVE entry.';


/* CVE */

COMMENT ON TABLE CVE IS 'A CVE Entry. The formal database of CVE entries is available at http://cve.mitre.org/ and we sync that database into Launchpad on a regular basis.';
COMMENT ON COLUMN CVE.sequence IS 'The official CVE entry number. It takes the form XXXX-XXXX where the first four digits are a year indicator, like 2004, and the latter four are the sequence number of the vulnerability in that year.';
COMMENT ON COLUMN CVE.status IS 'The current status of the CVE. The values are documented in dbschema.CVEState, and are Entry, Candidate, and Deprecated.';
COMMENT ON COLUMN CVE.datemodified IS 'The last time this CVE entry changed in some way - including addition or modification of references.';


/* CveReference */

COMMENT ON TABLE CveReference IS 'A reference in the CVE system that shows what outside tracking numbers are associated with the CVE. These are tracked in the CVE database and extracted from the daily XML dump that we fetch.';
COMMENT ON COLUMN CveReference.source IS 'The SOURCE of the CVE reference. This is a text string, like XF or BUGTRAQ or MSKB. Each string indicates a different kind of reference. The list of known types is documented on the CVE web site. At some future date we might turn this into an enum rather than a text, but for the moment we prefer to keep it fluid and just suck in what CVE gives us. This means that CVE can add new source types without us having to update our code.';
COMMENT ON COLUMN CveReference.url IS 'The URL to this reference out there on the web, if it was present in the CVE database.';
COMMENT ON COLUMN CveReference.content IS 'The content of the ref in the CVE database. This is sometimes a comment, sometimes a description, sometimes a bug number... it is not predictable.';


/* CVERef OBSOLETE */

COMMENT ON TABLE CVERefObsolete IS 'OBSOLETE: THIS TABLE IS PARKED AND WILL BE DELETED IN FAVOUR OF THE NEW CVE TABLE. This table stores CVE references for bugs. CVE is a way of tracking security problems across multiple vendor products.';
COMMENT ON COLUMN CVERefObsolete.cveref IS 'This is the actual CVE number assigned to this specific problem.';
COMMENT ON COLUMN CVERefObsolete.cvestate IS 'This is a dbschema enum which tells us the state (CVE or CAN) of the CVE problem report. It is defined in dbschema.CVEState';
COMMENT ON COLUMN CVERefObsolete.owner IS 'This refers to the person who created the entry.';


-- DevelopmentManifest
COMMENT ON TABLE DevelopmentManifest IS 'A table that keeps track of the "intermediate commits" during the development of a source package. A developer using HCT will make regular commits (stored locally, as Bazaar revisions). On occasion, the developer will "publish" the current state of the package. This results in the Bazaar branches being made available on a public server, and a DevelopmentManifest being created. Other people will then see the existence of the Development Manifest and know that the person is currently working on a variation of the package. When the developer believes that the page is actually ready to build, they can "release" the package. This results in a SourcePackageRelease being assembled, based on the existing development manifest.';
COMMENT ON COLUMN DevelopmentManifest.distrorelease IS 'The distribution release for which this source package is being developed. Note that the source package may very well be built and published in other releases as well - this information is purely a starting point indicator.';
COMMENT ON COLUMN DevelopmentManifest.sourcepackagename IS 'Again, this is just an indicator of the place the developer is primarily targeting the work. This same package may actually be uploaded under a different name somewhere else eventually.';


/* DistributionSourcePackageCache */

COMMENT ON TABLE DistributionSourcePackageCache IS 'A cache of the text associated with binary and source packages in the distribution. This table allows for fast queries to find a source packagename that matches a given text.';
COMMENT ON COLUMN DistributionSourcePackageCache.distribution IS 'The distribution in which we are checking.';
COMMENT ON COLUMN DistributionSourcePackageCache.sourcepackagename IS 'The source package name for which we are caching details.';
COMMENT ON COLUMN DistributionSourcePackageCache.name IS 'The source package name itself. This is just a copy of the value of sourcepackagename.name. We have it here so it can be part of the full text index.';
COMMENT ON COLUMN DistributionSourcePackageCache.binpkgnames IS 'The binary package names of binary packages generated from these source packages across all architectures.';
COMMENT ON COLUMN DistributionSourcePackageCache.binpkgsummaries IS 'The aggregated summaries of all the binary packages generated from these source packages in this distribution.';
COMMENT ON COLUMN DistributionSourcePackageCache.binpkgdescriptions IS 'The aggregated description of all the binary packages generated from these source packages in this distribution.';


/* DistroReleasePackageCache */

COMMENT ON TABLE DistroReleasePackageCache IS 'A cache of the text associated with binary packages in the distrorelease. This table allows for fast queries to find a binary packagename that matches a given text.';
COMMENT ON COLUMN DistroReleasePackageCache.distrorelease IS 'The distrorelease in which we are checking.';
COMMENT ON COLUMN DistroReleasePackageCache.binarypackagename IS 'The binary package name for which we are caching details.';
COMMENT ON COLUMN DistroReleasePackageCache.name IS 'The binary package name itself. This is just a copy of the value of binarypackagename.name. We have it here so it can be part of the full text index.';
COMMENT ON COLUMN DistroReleasePackageCache.summary IS 'A single summary for one of the binary packages of this name in this distrorelease. We could potentially have binary packages in different architectures with the same name and different summaries, so this is a way of collapsing to one arbitrarily-chosen one, for display purposes. The chances of actually having different summaries and descriptions is pretty small. It could happen, though, because of the way package superseding works when a package does not build on a specific architecture.';
COMMENT ON COLUMN DistroReleasePackageCache.summaries IS 'The aggregated summaries of all the binary packages with this name in this distrorelease.';
COMMENT ON COLUMN DistroReleasePackageCache.descriptions IS 'The aggregated description of all the binary packages with this name in this distrorelease.';


-- EmailAddress

COMMENT ON COLUMN EmailAddress.email IS 'An email address used by a Person. The email address is stored in a casesensitive way, but must be case insensitivly unique.';
COMMENT ON INDEX emailaddress_person_key IS 'Ensures that a person only has one preferred email address';


-- KarmaCategory

COMMENT ON TABLE KarmaCategory IS 'A category of karma. This allows us to
present an overall picture of the different areas where a user has been
active.';


-- LaunchpadStatistic

COMMENT ON TABLE LaunchpadStatistic IS 'A store of system-wide statistics or other integer values, keyed by names. The names are unique and the values can be any integer. Each field has a place to store the timestamp when it was last updated, so it is possible to know how far out of date any given statistic is.';


-- Product
COMMENT ON TABLE Product IS 'Product: a DOAP Product. This table stores core information about an open source product. In Launchpad, anything that can be shipped as a tarball would be a product, and in some cases there might be products for things that never actually ship, depending on the project. For example, most projects will have a \'website\' product, because that allows you to file a Malone bug against the project website. Note that these are not actual product releases, which are stored in the ProductRelease table.';
COMMENT ON COLUMN Product.owner IS 'The Product owner would typically be the person who createed this product in Launchpad. But we will encourage the upstream maintainer of a product to become the owner in Launchpad. The Product owner can edit any aspect of the Product, as well as appointing people to specific roles with regard to the Product. Also, the owner can add a new ProductRelease and also edit Rosetta POTemplates associated with this product.';
COMMENT ON COLUMN Product.summary IS 'A brief summary of the product. This will be displayed in bold at the top of the product page, above the description.';
COMMENT ON COLUMN Product.description IS 'A detailed description of the product, highlighting primary features of the product that may be of interest to end-users. The description may also include links and other references to useful information on the web about this product. The description will be displayed on the product page, below the product summary.';
COMMENT ON COLUMN Product.project IS 'Every Product belongs to one and only one Project, which is referenced in this column.';
COMMENT ON COLUMN Product.listurl IS 'This is the URL where information about a mailing list for this Product can be found. The URL might point at a web archive or at the page where one can subscribe to the mailing list.';
COMMENT ON COLUMN Product.programminglang IS 'This field records, in plain text, the name of any significant programming languages used in this product. There are no rules, conventions or restrictions on this field at present, other than basic sanity. Examples might be "Python", "Python, C" and "Java".';
COMMENT ON COLUMN Product.downloadurl IS 'The download URL for a Product should be the best place to download that product, typically off the relevant Project web site. This should not point at the actual file, but at a web page with download information.';
COMMENT ON COLUMN Product.lastdoap IS 'This column stores a cached copy of the last DOAP description we saw for this product. See the Project.lastdoap field for more info.';
COMMENT ON COLUMN Product.sourceforgeproject IS 'The SourceForge project name for this product. This is not unique as SourceForge doesn\'t use the same project/product structure as DOAP.';
COMMENT ON COLUMN Product.freshmeatproject IS 'The FreshMeat project name for this product. This is not unique as FreshMeat does not have the same project/product structure as DOAP';
COMMENT ON COLUMN Product.reviewed IS 'Whether or not someone at Canonical has reviewed this product.';
COMMENT ON COLUMN Product.active IS 'Whether or not this product should be considered active.';
COMMENT ON COLUMN Product.translationgroup IS 'The TranslationGroup that is responsible for translations for this product. Note that the Product may be part of a Project which also has a TranslationGroup, in which case the translators from both the product and project translation group have permission to edit the translations of this product.';
COMMENT ON COLUMN Product.translationpermission IS 'The level of openness of this product\'s translation process. The enum lists different approaches to translation, from the very open (anybody can edit any translation in any language) to the completely closed (only designated translators can make any changes at all).';
COMMENT ON COLUMN Product.releaseroot IS 'The URL to the directory which holds upstream releases for this product. This allows us to monitor the upstream site and detect new upstream release tarballs.  This URL is used when the associated ProductSeries does not have a URL to use. It is also used to find files outside of any registered series.';
COMMENT ON COLUMN Product.calendar IS 'The calendar associated with this product.';
COMMENT ON COLUMN Product.official_rosetta IS 'Whether or not this product upstream uses Rosetta for its official translation team and coordination. This is a useful indicator in terms of whether translations in Rosetta for this upstream will quickly move upstream.';
COMMENT ON COLUMN Product.official_malone IS 'Whether or not this product upstream uses Malone for an official bug tracker. This is useful to help indicate whether or not people are likely to pick up on bugs registered in Malone.';
COMMENT ON COLUMN Product.bugcontact IS 'Person who will be automatically subscribed to bugs targetted to this product';


/* ProductLabel */

COMMENT ON TABLE ProductLabel IS 'The Product label table. We have not yet clearly defined the nature of product labels, so please do not refer to this table yet. If you have a need for tags or labels on Products, please contact Mark.';


-- ProductRelease

COMMENT ON TABLE ProductRelease IS 'A Product Release. This is table stores information about a specific \'upstream\' software release, like Apache 2.0.49 or Evolution 1.5.4.';
COMMENT ON COLUMN ProductRelease.version IS 'This is a text field containing the version string for this release, such as \'1.2.4\' or \'2.0.38\' or \'7.4.3\'.';
COMMENT ON COLUMN ProductRelease.title IS 'This is the GSV Name of this release, like \'The Warty Warthog Release\' or \'All your base-0 are belong to us\'. Many upstream projects are assigning fun names to their releases - these go in this field.';
COMMENT ON COLUMN ProductRelease.summary IS 'A summary of this ProductRelease. This should be a very brief overview of changes and highlights, just a short paragraph of text. The summary is usually displayed in bold at the top of a page for this product release, above the more detailed description or changelog.';
COMMENT ON COLUMN ProductRelease.productseries IS 'A pointer to the Product Series this release forms part of. Using a Product Series allows us to distinguish between releases on stable and development branches of a product even if they are interspersed in time.';


-- ProductSeries
COMMENT ON TABLE ProductSeries IS 'A ProductSeries is a set of product releases that are related to a specific version of the product. Typically, each major release of the product starts a new ProductSeries. These often map to a branch in the revision control system of the project, such as "2_0_STABLE". A few conventional Series names are "head" for releases of the HEAD branch, "1.0" for releases with version numbers like "1.0.0" and "1.0.1".';
COMMENT ON COLUMN ProductSeries.name IS 'The name of the ProductSeries is like a unix name, it should not contain any spaces and should start with a letter or number. Good examples are "2.0", "3.0", "head" and "development".';
COMMENT ON COLUMN ProductSeries.summary IS 'A summary of this Product Series. A good example would include the date the series was initiated and whether this is the current recommended series for people to use. The summary is usually displayed at the top of the page, in bold, just beneath the title and above the description, if there is a description field.';
COMMENT ON COLUMN ProductSeries.importstatus IS 'A status flag which
gives the state of our efforts to import the upstream code from its revision
control system and publish that in the baz revision control system. The
allowed values are documented in dbschema.BazImportStatus.';
COMMENT ON COLUMN ProductSeries.rcstype IS 'The revision control system used
by upstream for this product series. The value is defined in
dbschema.RevisionControlSystems.  If NULL, then there should be no CVS or
SVN information attached to this productseries, otherwise the relevant
fields for CVS or SVN etc should be filled out.';
COMMENT ON COLUMN ProductSeries.cvsroot IS 'The CVS root where this
productseries hosts its code. Only used if rcstype is CVS.';
COMMENT ON COLUMN ProductSeries.cvsmodule IS 'The CVS module which contains
the upstream code for this productseries. Only used if rcstype is CVS.';
COMMENT ON COLUMN ProductSeries.cvsmodule IS 'The CVS branch that contains
the upstream code for this productseries.  Only used if rcstype is CVS.';
COMMENT ON COLUMN ProductSeries.cvstarfileurl IS 'The URL of a tarfile of
the CVS repository for this productseries. This is an optimisation of the
CVS import process - instead of hitting the server to pass us every set of
changes in history, we can sometimes arrange to be given a tarfile of the
CVS repository and then process it all locally. Once imported, we switch
back to using the CVS server for ongoing syncronization.  Only used if
rcstype is CVS.';
COMMENT ON COLUMN ProductSeries.svnrepository IS 'The URL of the SVN branch
where the upstream productseries code can be found. This single URL is the
equivalent of the cvsroot, cvsmodule and cvsbranch for CVS. Only used if
rcstype is SVN.';
COMMENT ON COLUMN ProductSeries.bkrepository IS 'The URL of the BK branch
where the upstream productseries code can be found. This single URL is the
equivalent of the cvsroot, cvsmodule and cvsbranch. Only used if rcstype is
BK.';
COMMENT ON COLUMN ProductSeries.releaseroot IS 'The URL to the directory
which holds upstream releases for this productseries. This allows us to
monitor the upstream site and detect new upstream release tarballs.';
COMMENT ON COLUMN ProductSeries.releasefileglob IS 'A fileglob that lets us
see which files in the releaseroot directory are potentially new upstream
tarball releases. For example: linux-*.*.*.gz.';
COMMENT ON COLUMN ProductSeries.releaseverstyle IS 'An enum giving the style
of this product series release version numbering system.  The options are
documented in dbschema.UpstreamReleaseVersionStyle.  Most applications use
Gnu style numbering, but there are other alternatives.';
COMMENT ON COLUMN ProductSeries.targetarchcategory IS 'The category name of
the bazaar branch to which we publish new changesets detected in the
upstream revision control system.';
COMMENT ON COLUMN ProductSeries.targetarchbranch IS 'The branch name of the
bazaar branch to which we publish new changesets detected in the upstream
revision control system.';
COMMENT ON COLUMN ProductSeries.targetarchversion IS 'The version of the
bazaar branch to which we publish new changesets detected in the upstream
revision control system.';
COMMENT ON COLUMN ProductSeries.dateprocessapproved IS 'The timestamp when
this upstream import was certified for processing. Processing means it has
passed autotesting, and is being moved towards production syncing. If the
sync goes well, it will be approved for sync and then be fully in
production.';
COMMENT ON COLUMN ProductSeries.datesyncapproved IS 'The timestamp when this
upstream import was certified for ongoing syncronisation.';
COMMENT ON COLUMN ProductSeries.dateautotested IS 'This upstream revision
control system target has passed automatic testing. It can probably be moved
towards production sync status. This date is the timestamp when it passed
the autotester. The autotester allows us to find the low hanging fruit that
is easily brought into the bazaar import system by highlighting repositories
which had no apparent difficulty in being imported.';
COMMENT ON COLUMN ProductSeries.datestarted IS 'The timestamp when we last
initiated an import test or sync of this upstream repository.';
COMMENT ON COLUMN ProductSeries.datefinished IS 'The timestamp when we last
completed an import test or sync of this upstream repository. If this is
NULL and datestarted is NOT NULL, then there is a sync in progress.';


-- Project
COMMENT ON TABLE Project IS 'Project: A DOAP Project. This table is the core of the DOAP section of the Launchpad database. It contains details of a single open source Project and is the anchor point for products, potemplates, and translationefforts.';
COMMENT ON COLUMN Project.owner IS 'The owner of the project will initially be the person who creates this Project in the system. We will encourage upstream project leaders to take on this role. The Project owner is able to edit the project.';
COMMENT ON COLUMN Project.summary IS 'A brief summary of this project. This
will be displayed in bold text just above the description and below the
title. It should be a single paragraph of not more than 80 words.';
COMMENT ON COLUMN Project.description IS 'A detailed description of this
project. This should primarily be focused on the organisational aspects of
the project, such as the people involved and the structures that the project
uses to govern itself. It might refer to the primary products of the project
but the detailed descriptions of those products should be in the
Product.description field, not here. So, for example, useful information
such as the dates the project was started and the way the project
coordinates itself are suitable here.';
COMMENT ON COLUMN Project.homepageurl IS 'The home page URL of this project. Note that this could well be the home page of the main product of this project as well, if the project is too small to have a separate home page for project and product.';
COMMENT ON COLUMN Project.wikiurl IS 'This is the URL of a wiki that includes information about the project. It might be a page in a bigger wiki, or it might be the top page of a wiki devoted to this project.';
COMMENT ON COLUMN Project.lastdoap IS 'This column stores a cached copy of the last DOAP description we saw for this project. We cache the last DOAP fragment for this project because there may be some aspects of it which we are unable to represent in the database (such as multiple homepageurl\'s instead of just a single homepageurl) and storing the DOAP file allows us to re-parse it later and recover this information when our database model has been updated appropriately.';
COMMENT ON COLUMN Project.name IS 'A short lowercase name uniquely identifying the product. Use cases include being used as a key in URL traversal.';
COMMENT ON COLUMN Project.sourceforgeproject IS 'The SourceForge project name for this project. This is not unique as SourceForge doesn\'t use the same project/product structure as DOAP.';
COMMENT ON COLUMN Project.freshmeatproject IS 'The FreshMeat project name for this project. This is not unique as FreshMeat does not have the same project/product structure as DOAP';
COMMENT ON COLUMN Project.reviewed IS 'Whether or not someone at Canonical has reviewed this project.';
COMMENT ON COLUMN Project.active IS 'Whether or not this project should be considered active.';
COMMENT ON COLUMN Project.translationgroup IS 'The translation group that has permission to edit translations across all products in this project. Note that individual products may have their own translationgroup, in which case those translators will also have permission to edit translations for that product.';
COMMENT ON COLUMN Project.translationpermission IS 'The level of openness of
this project\'s translation process. The enum lists different approaches to
translation, from the very open (anybody can edit any translation in any
language) to the completely closed (only designated translators can make any
changes at all).';
COMMENT ON COLUMN Project.calendar IS 'The calendar associated with this project.';


-- ProjectRelationship
COMMENT ON TABLE ProjectRelationship IS 'Project Relationships. This table stores information about the way projects are related to one another in the open source world. The actual nature of the relationship is stored in the \'label\' field, and possible values are given by the ProjectRelationship enum in dbschema.py. Examples are AGGREGATES ("the Gnome Project AGGREGATES EOG and Evolution and Gnumeric and AbiWord") and SIMILAR ("the Evolution project is SIMILAR to the Mutt project").';
COMMENT ON COLUMN ProjectRelationship.subject IS 'The subject of the relationship. Relationships are generally unidirectional - A AGGREGATES B is not the same as B AGGREGATES A. In the example "Gnome AGGREGATES Evolution", Gnome is the subject.';
COMMENT ON COLUMN ProjectRelationship.object IS 'The object of the relationship. In the example "Gnome AGGREGATES Evolution", Evolution is the object.';
COMMENT ON COLUMN ProjectRelationship.label IS 'The nature of the relationship. This integer takes one of the values enumerated in dbschema.py ProjectRelationship';


-- POTMsgSet
COMMENT ON TABLE POTMsgSet IS 'POTMsgSet: This table is stores a collection of msgids without their translations and all kind of information associated to that set of messages that could be found in a potemplate file.';

COMMENT ON COLUMN POTMsgSet.primemsgid IS 'The id of a pomgsid that identify this message set.';
COMMENT ON COLUMN POTMsgSet."sequence" IS 'The position of this message set inside the potemplate.';
COMMENT ON COLUMN POTMsgSet.potemplate IS 'The potemplate where this message set is stored.';
COMMENT ON COLUMN POTMsgSet.commenttext IS 'The comment text that is associated to this message set.';
COMMENT ON COLUMN POTMsgSet.filereferences IS 'The list of files and their line number where this message set was extracted from.';
COMMENT ON COLUMN POTMsgSet.sourcecomment IS 'The comment that was extracted from the source code.';
COMMENT ON COLUMN POTMsgSet.flagscomment IS 'The flags associated with this set (like c-format).';

-- POTemplate
COMMENT ON TABLE POTemplate IS 'This table stores a pot file for a given product.';
COMMENT ON COLUMN POTemplate.rawfile IS 'The pot file itself encoded as a base64 string.';
COMMENT ON COLUMN POTemplate.rawimporter IS 'The person that attached the rawfile.';
COMMENT ON COLUMN POTemplate.daterawimport IS 'The date when the rawfile was attached.';
COMMENT ON COLUMN POTemplate.rawimportstatus IS 'The status of the import: 0 pending import, 1 imported, 2 failed.';
COMMENT ON COLUMN POTemplate.sourcepackagename IS 'A reference to a sourcepackage name from where this POTemplate comes.';
COMMENT ON COLUMN POTemplate.distrorelease IS 'A reference to the distribution from where this POTemplate comes.';
COMMENT ON COLUMN POTemplate.sourcepackageversion IS 'The sourcepackage version string from where this potemplate was imported last time with our buildd <-> Rosetta gateway.';
COMMENT ON COLUMN POTemplate.header IS 'The header of a .pot file when we import it. Most important info from it is POT-Creation-Date and custom headers.';
COMMENT ON COLUMN POTemplate.potemplatename IS 'A reference to a POTemplateName row that tells us the name/domain for this POTemplate.';
COMMENT ON COLUMN POTemplate.productseries IS 'A reference to a ProductSeries from where this POTemplate comes.';
COMMENT ON COLUMN POTemplate.path IS 'The path to the .pot source file inside the tarball tree, including the filename.';
COMMENT ON COLUMN POTemplate.from_sourcepackagename IS 'The sourcepackagename from where the last .pot file came (only if it\'s different from POTemplate.sourcepackagename)';

-- POTemplateName
COMMENT ON TABLE POTemplateName IS 'POTemplate Name. This table stores the domains/names of a set of POTemplate rows.';
COMMENT ON COLUMN POTemplateName.name IS 'The name of the POTemplate set. It must be unique';
COMMENT ON COLUMN POTemplateName.title IS 'The title we are going to use every time that we render a view of this POTemplateName row.';
COMMENT ON COLUMN POTemplateName.description IS 'A brief text about this POTemplateName so the user could know more about it.';
COMMENT ON COLUMN POTemplateName.translationdomain IS 'The translation domain name for this POTemplateName';

-- POFile
COMMENT ON TABLE POFile IS 'This table stores a PO file for a given PO template.';
COMMENT ON COLUMN POFile.rawfile IS 'The Library file alias of the PO file as imported.';
COMMENT ON COLUMN POFile.rawimporter IS 'The person that attached the raw file.';
COMMENT ON COLUMN POFile.daterawimport IS 'The date when the raw file was attached.';
COMMENT ON COLUMN POFile.rawimportstatus IS 'The status of the import. See the RosettaImportStatus schema.';
COMMENT ON COLUMN POFile.exportfile IS 'The Library file alias of an export of this PO file.';
COMMENT ON COLUMN POFile.exporttime IS 'The time at which the file referenced by exportfile was generated.';
COMMENT ON COLUMN POFile.path IS 'The path (included the filename) inside the tree from where the content was imported.';
COMMENT ON COLUMN POFile.from_sourcepackagename IS 'The sourcepackagename from where the last .po file came (only if it\'s different from POFile.potemplate.sourcepackagename)';

-- POSelection
COMMENT ON TABLE POSelection IS 'This table captures the full set
of all the translations ever submitted for a given pomsgset and pluralform.
It also indicates which of those is currently active.';
COMMENT ON COLUMN POSelection.pomsgset IS 'The messageset for
which we are recording a selection.';
COMMENT ON COLUMN POSelection.pluralform IS 'The pluralform of
this selected translation.';
COMMENT ON COLUMN POSelection.activesubmission IS 'The submission which made
this the active translation in rosetta for this pomsgset and pluralform.';
COMMENT ON COLUMN POSelection.publishedsubmission IS 'The submission in which
we noted this as the current translation published in revision control (or
in the public po files for this translation template, in the package or
tarball or branch which is considered the source of it).';

-- POSubmission
COMMENT ON TABLE POSubmission IS 'This table records the fact
that we saw, or someone submitted, a particular translation for a particular
msgset under a particular licence, at a specific time.';
COMMENT ON COLUMN POSubmission.pomsgset IS 'The message set for which the
submission or sighting was made.';
COMMENT ON COLUMN POSubmission.pluralform IS 'The plural form of the
submission which was made.';
COMMENT ON COLUMN POSubmission.potranslation IS 'The translation that was
submitted or sighted.';
COMMENT ON COLUMN POSubmission.person IS 'The person that made
the submission through the web to rosetta, or the last-translator on the
pofile that we are processing, or the person who uploaded that pofile to
rosetta. In short, our best guess as to the person who is contributing that
translation.';
COMMENT ON COLUMN POSubmission.origin IS 'The source of this
translation. This indicates whether the translation was in a pofile that we
parsed (probably one published in a package or branch or tarball), or was
submitted through the web.';
COMMENT ON COLUMN POSubmission.validationstatus IS 'Says whether or not we have validated this translation. Its value is specified by dbschema.TranslationValidationStatus, with 0 the value that says this row has not been validated yet.';

-- POMsgSet
COMMENT ON COLUMN POMsgSet.publishedfuzzy IS 'This indicates that this
POMsgSet was fuzzy when it was last imported from a published PO file. By
comparing the current fuzzy state (in the "fuzzy" field) to that, we know if
we have changed the fuzzy condition of the messageset in Rosetta.';
COMMENT ON COLUMN POMsgSet.publishedcomplete IS 'This indicates that this
POMsgSet was complete when it was last imported from a published PO file. By
"complete" we mean "has a translation for every expected plural form". We
can compare the current completeness state (in the "iscomplete" field) to
this, to know if we have changed the completeness of the messageset in
Rosetta since it was imported.';
COMMENT ON COLUMN POMsgSet.isfuzzy IS 'This indicates if the msgset is
currently fuzzy in Rosetta. The other indicator, publishedfuzzy, shows the
same status for the last published pofile we pulled in.';
COMMENT ON COLUMN POMsgSet.iscomplete IS 'This indicates if we believe that
Rosetta has an active translation for every expected plural form of this
message set.';


/* Sprint */
COMMENT ON TABLE Sprint IS 'A meeting, sprint or conference. This is a convenient way to keep track of a collection of specs that will be discussed, and the people that will be attending.';
COMMENT ON COLUMN Sprint.time_zone IS 'The timezone of the sprint, stored in text format from the Olsen database names, like "US/Eastern".';


/* SprintAttendance */
COMMENT ON TABLE SprintAttendance IS 'The record that someone will be attending a particular sprint or meeting.';
COMMENT ON COLUMN SprintAttendance.time_starts IS 'The time from which the person will be available to participate in meetings at the sprint.';
COMMENT ON COLUMN SprintAttendance.time_ends IS 'The time of departure from the sprint or conference - this is the last time at which the person is available for meetings during the sprint.';


/* SprintSpecification */
COMMENT ON TABLE SprintSpecification IS 'The link between a sprint and a specification, so that we know which specs are going to be discussed at which sprint.';
COMMENT ON COLUMN SprintSpecification.status IS 'Whether or not the spec has been approved on the agenda for this sprint.';
COMMENT ON COLUMN SprintSpecification.whiteboard IS 'A place to store comments specifically related to this spec being on the agenda of this meeting.';

/* Ticket */
COMMENT ON TABLE Ticket IS 'A trouble ticket, or support request, for a distribution or for an application. Such tickets are created by end users who need support on a particular feature or package or product.';
COMMENT ON COLUMN Ticket.assignee IS 'The person who has been assigned to resolve this support ticket. Note that there is no requirement that every ticket be assigned somebody. Anybody can chip in to help resolve a ticket, and if they think they have done so we call them the "answerer".';
COMMENT ON COLUMN Ticket.answerer IS 'The person who last claimed to have "answered" this support ticket, giving a response that they believe should be sufficient to close the ticket. This will move the status of the ticket to "answered". Note that the only person who can actually set the status to "closed" (other than an admin) is the person who made the support request.';
COMMENT ON COLUMN Ticket.product IS 'The upstream product to which this support request is related. Note that a support request MUST be linked either to a product, or to a distribution. In future, we may allow a request to be linked to both.';
COMMENT ON COLUMN Ticket.distribution IS 'The distribution for which a support request was filed. Note that a request MUST be linked either to a product or a distribution, and in future, we may allow it to be linked to both.';
COMMENT ON COLUMN Ticket.sourcepackagename IS 'An optional source package name. This only makes sense if the ticket is bound to a distribution. It then allows us to guess the correct upstream product, allowing the user to "publish this request upstream too".';
COMMENT ON COLUMN Ticket.datelastquery IS 'The date we last saw a comment from the requester (owner).';
COMMENT ON COLUMN Ticket.datelastresponse IS 'The date we last saw a comment from somebody other than the requester.';
COMMENT ON COLUMN Ticket.dateaccepted IS 'The date we "confirmed" or "accepted" this support request. It is usually set to the date of the first response by someone other than the requester. This allows us to track the time between first request and first response.';
COMMENT ON COLUMN Ticket.datedue IS 'The date this ticket is "due", if such a date can be established. Usually this will be set automatically on the basis of a support contract SLA commitment.';
COMMENT ON COLUMN Ticket.dateanswered IS 'The date this ticket was last "answered", in the sense of receiving a comment from someone other than the requester that they considered sufficient to close the ticket.';
COMMENT ON COLUMN Ticket.dateclosed IS 'The date the requester marked this ticket CLOSED.';
COMMENT ON COLUMN Ticket.whiteboard IS 'A general status whiteboard. This is a scratch space to which arbitrary data can be added (there is only one constant whiteboard with no history). It is displayed at the top of the ticket. So its a useful way for projects to add their own semantics or metadata to the support tracker.';

/* TicketBug */

COMMENT ON TABLE TicketBug IS 'A link between a ticket and a bug, showing that the bug is somehow related to this support request.';

/* TicketMessage */

COMMENT ON TABLE TicketMessage IS 'A link between a support ticket and a message. This means that the message will be displayed on the ticket page.';

/* TicketReopening */

COMMENT ON TABLE TicketReopening IS 'A record of the times when a ticket was re-opened. In each case we store the time that it happened, the person who did it, and the person who had previously answered / rejected the ticket.';
COMMENT ON COLUMN TicketReopening.reopener IS 'The person who reopened the ticket.';
COMMENT ON COLUMN TicketReopening.answerer IS 'The person who was previously listed as the answerer of the ticket.';
COMMENT ON COLUMN TicketReopening.priorstate IS 'The state of the ticket before it was reopened. You can reopen a ticket that is ANSWERED, or CLOSED, or REJECTED.';


/* TicketSubscription */

COMMENT ON TABLE TicketSubscription IS 'A subscription of a person to a particular support request.';


/* DistroReleaseLanguage */

COMMENT ON TABLE DistroReleaseLanguage IS 'A cache of the current translation status of that language across an entire distrorelease.';
COMMENT ON COLUMN DistroReleaseLanguage.dateupdated IS 'The date these statistucs were last updated.';
COMMENT ON COLUMN DistroReleaseLanguage.currentcount IS 'As per IRosettaStats.';
COMMENT ON COLUMN DistroReleaseLanguage.updatescount IS 'As per IRosettaStats.';
COMMENT ON COLUMN DistroReleaseLanguage.rosettacount IS 'As per IRosettaStats.';
COMMENT ON COLUMN DistroReleaseLanguage.contributorcount IS 'The total number of contributors to the translation of this distrorelease into this language.';

/* Manifest */

COMMENT ON TABLE Manifest IS 'A Manifest describes the branches that go into
making up a source package or product release. This allows us to describe
the source package or product release in a way that HCT can pull down the
sources directly from The Bazaar and allow people to branch and edit
immediately. Note that a Manifest does not have an owner, please ensure that
ANYTHING that points TO a manifest, such as ProductRelease or
SourcePackageRelease, has an owner, so that we do not end up with orphaned
manifests.';

/* Calendar */

COMMENT ON TABLE Calendar IS 'A Calendar attached to some other Launchpad object (currently People, Projects or Products)';
COMMENT ON COLUMN Calendar.title IS 'The title of the Calendar';
COMMENT ON COLUMN Calendar.revision IS 'An monotonically increasing counter indicating a particular version of the calendar';


-- CalendarSubscription
COMMENT ON TABLE CalendarSubscription IS 'A subscription relationship between two calendars';
COMMENT ON COLUMN CalendarSubscription.subject IS 'The subject of the subscription relationship';
COMMENT ON COLUMN CalendarSubscription.object IS 'The object of the subscription relationship';
COMMENT ON COLUMN CalendarSubscription.colour IS 'The colour used to display events from calendar \'object\' when in the context of calendar \'subject\'';

COMMENT ON TABLE CalendarEvent IS 'Events belonging to calendars';
COMMENT ON COLUMN CalendarEvent.uid IS 'A globally unique identifier for the event.  This identifier should be preserved through when importing events from a desktop calendar application';
COMMENT ON COLUMN CalendarEvent.calendar IS 'The calendar this event belongs to';
COMMENT ON COLUMN CalendarEvent.dtstart IS 'The start time for the event in UTC';
COMMENT ON COLUMN CalendarEvent.duration IS 'The duration of the event';
COMMENT ON COLUMN CalendarEvent.title IS 'A one line description of the event';
COMMENT ON COLUMN CalendarEvent.description IS 'A multiline description of the event';
COMMENT ON COLUMN CalendarEvent.location IS 'A location associated with the event';

COMMENT ON COLUMN SourcePackageName.name IS
    'A lowercase name identifying one or more sourcepackages';
COMMENT ON COLUMN BinaryPackageName.name IS
    'A lowercase name identifying one or more binarypackages';
COMMENT ON COLUMN BinaryPackageRelease.architecturespecific IS 'This field indicates whether or not a binarypackage is architecture-specific. If it is not specific to any given architecture then it can automatically be included in all the distroarchreleases which pertain.';


/* Distribution */

COMMENT ON COLUMN Distribution.lucilleconfig IS 'Configuration
information which lucille will use when processing uploads and
generating archives for this distribution';
COMMENT ON COLUMN Distribution.members IS 'Person or team with upload and commit priviledges relating to this distribution. Other rights may be assigned to this role in the future.';
COMMENT ON COLUMN Distribution.translationgroup IS 'The translation group that is responsible for all translation work in this distribution.';
COMMENT ON COLUMN Distribution.translationpermission IS 'The level of openness of this distribution\'s translation process. The enum lists different approaches to translation, from the very open (anybody can edit any translation in any language) to the completely closed (only designated translators can make any changes at all).';
COMMENT ON COLUMN Distribution.bugcontact IS 'Person who will be automatically subscribed to every bug targeted to this distribution.';

/* DistroRelease */

COMMENT ON COLUMN DistroRelease.lucilleconfig IS 'Configuration
information which lucille will use when processing uploads and
generating archives for this distro release';
COMMENT ON COLUMN DistroRelease.summary IS 'A brief summary of the distro release. This will be displayed in bold at the top of the distrorelease page, above the distrorelease description. It should include any high points that are particularly important to draw to the attention of users.';
COMMENT ON COLUMN DistroRelease.description IS 'An extensive list of the features in this release of the distribution. This will be displayed on the main distro release page, below the summary.';
COMMENT ON COLUMN DistroRelease.datelastlangpack IS
'The date we last generated a base language pack for this release. Language
update packs for this release will only include translations added after that
date.';
COMMENT ON COLUMN DistroRelease.messagecount IS 'This is a cached value and may be a few hours out of sync with reality. It should, however, be in sync with the values in DistroReleaseLanguage, and should never be updated separately. The total number of translation messages in this distro release, as per IRosettaStats.';
COMMENT ON COLUMN DistroRelease.nominatedarchindep IS 'This is the DistroArchRelease nominated to build architecture independent packages within this DistroRelase, it is mandatory for buildable distroreleases, i.e., Auto Build System will avoid to create build jobs for a DistroRelease with no nominatedarchindep, but the database model allow us to do it (for non-buildable DistroReleases). See further info in NominatedArchIndep specification.';
COMMENT ON COLUMN DistroRelease.binarycount IS 'A cache of the number of distinct binary package names published in this distro release.';
COMMENT ON COLUMN DistroRelease.sourcecount IS 'A cache of the number of distinct source package names published in this distro release.';

-- DistroReleaseQueue
COMMENT ON TABLE DistroReleaseQueue IS 'An upload queue item. This table stores information pertaining to in-progress package uploads to a given DistroRelease.';

COMMENT ON COLUMN DistroReleaseQueue.status IS 'This is an integer field containing the current queue status of the queue item. Possible values are given by the DistroQueueStatus class in dbschema.py';

COMMENT ON COLUMN DistroReleaseQueue.distrorelease IS 'This integer field refers to the DistroRelease to which this upload is targeted';

COMMENT ON COLUMN DistroReleaseQueue.pocket IS 'This is the pocket the upload is targeted at.';

-- DistroReleaseQueueSource
COMMENT ON TABLE DistroReleaseQueueSource IS 'An upload queue source package. This table stores information pertaining to the source files in an in-progress package upload.';

COMMENT ON COLUMN DistroReleaseQueueSource.distroreleasequeue IS 'This integer field refers to the DistroQueue row that this source belongs to.';

COMMENT ON COLUMN DistroReleaseQueueSource.sourcepackagerelease IS 'This integer field refers to the SourcePackageRelease record related to this upload.';

-- DistroReleaseQueueBuild
COMMENT ON TABLE DistroReleaseQueueBuild IS 'An upload queue binary build. This table stores information pertaining to the builds in an in-progress package upload.';

COMMENT ON COLUMN DistroReleaseQueueBuild.distroreleasequeue IS 'This integer field refers to the DistroQueue row that this source belongs to.';

COMMENT ON COLUMN DistroReleaseQueueBuild.build IS 'This integer field refers to the Build record related to this upload.';

-- DistroReleaseQueueCustom
COMMENT ON TABLE DIstroReleaseQueueCustom IS 'An upload queue custom format upload. This table stores information pertaining to the custom upload formats in an in-progress package upload.';

COMMENT ON COLUMN DistroReleaseQueueCustom.distroreleasequeue IS 'The queue item this refers to.';

COMMENT ON COLUMN DistroReleaseQueueCustom.customformat IS 'The format of this particular custom uploaded file.';

COMMENT ON COLUMN DistroReleaseQueueCustom.libraryfilealias IS 'The actual file as a librarian alias.';

-- SourcePackageName
COMMENT ON COLUMN SourcePackageName.name IS
    'A lowercase name identifying one or more sourcepackages';
COMMENT ON COLUMN BinaryPackageName.name IS
    'A lowercase name identifying one or more binarypackages';

COMMENT ON COLUMN BinaryPackageRelease.architecturespecific IS 'This field indicates whether or not a binarypackage is architecture-specific. If it is not specific to any given architecture then it can automatically be included in all the distroarchreleases which pertain.';


-- SourcePackageRelease
COMMENT ON COLUMN SourcePackageRelease.section IS 'This integer field references the Section which the source package claims to be in';

/* SourcePackagePublishing and BinaryPackagePublishing */

COMMENT ON COLUMN SourcePackagePublishing.datepublished IS 'This column contains the timestamp at which point the SourcePackageRelease progressed from a pending publication to being published in the respective DistroRelease';

COMMENT ON COLUMN SourcePackagePublishing.scheduleddeletiondate IS 'This column is only used when the the publishing record is PendingRemoval. It indicates the earliest time that this record can be removed. When a publishing record is removed, the files it embodies are made candidates for removal from the pool.';

COMMENT ON COLUMN SourcePackagePublishing.datepublished IS 'This column contains the timestamp at which point the Build progressed from a pending publication to being published in the respective DistroRelease';

COMMENT ON COLUMN SourcePackagePublishing.scheduleddeletiondate IS 'This column is only used when the the publishing record is PendingRemoval. It indicates the earliest time that this record can be removed. When a publishing record is removed, the files it embodies are made candidates for removal from the pool.';

COMMENT ON COLUMN SourcePackagePublishing.status IS 'This column contains the status of the publishing record. The valid states are described in dbschema.py in PackagePublishingStatus. Example states are "Pending" and "Published"';

COMMENT ON COLUMN BinaryPackagePublishing.status IS 'This column contains the status of the publishing record. The valid states are described in dbschema.py in PackagePublishingStatus. Example states are "Pending" and "Published"';

-- SecureBinaryPackagePublishingHistory
COMMENT ON TABLE SecureBinaryPackagePublishingHistory IS 'PackagePublishingHistory: The history of a BinaryPackagePublishing record. This table represents the lifetime of a publishing record from inception to deletion. Records are never removed from here and in time the publishing table may become a view onto this table. A column being NULL indicates there''s no data for that state transition. E.g. a package which is removed without being superseded won''t have datesuperseded or supersededby filled in.';
COMMENT ON COLUMN SecureBinaryPackagePublishingHistory.binarypackagerelease IS 'The binarypackage being published.';
COMMENT ON COLUMN SecureBinaryPackagePublishingHistory.distroarchrelease IS 'The distroarchrelease into which the binarypackage is being published.';
COMMENT ON COLUMN SecureBinaryPackagePublishingHistory.status IS 'The current status of the publishing.';
COMMENT ON COLUMN SecureBinaryPackagePublishingHistory.component IS 'The component into which the publishing takes place.';
COMMENT ON COLUMN SecureBinaryPackagePublishingHistory.section IS 'The section into which the publishing takes place.';
COMMENT ON COLUMN SecureBinaryPackagePublishingHistory.priority IS 'The priority at which the publishing takes place.';
COMMENT ON COLUMN SecureBinaryPackagePublishingHistory.datecreated IS 'The date/time on which the publishing record was created.';
COMMENT ON COLUMN SecureBinaryPackagePublishingHistory.datepublished IS 'The date/time on which the source was actually published into an archive.';
COMMENT ON COLUMN SecureBinaryPackagePublishingHistory.datesuperseded IS 'The date/time on which the source was superseded by a new source.';
COMMENT ON COLUMN SecureBinaryPackagePublishingHistory.supersededby IS 'The build which superseded this package. This seems odd but it is important because a new build may not actually build a given binarypackage and we need to supersede it appropriately';
COMMENT ON COLUMN SecureBinaryPackagePublishingHistory.datemadepending IS 'The date/time on which this publishing record was made to be pending removal from the archive.';
COMMENT ON COLUMN SecureBinaryPackagePublishingHistory.scheduleddeletiondate IS 'The date/time at which the package is/was scheduled to be deleted.';
COMMENT ON COLUMN SecureBinaryPackagePublishingHistory.dateremoved IS 'The date/time at which the package was actually deleted.';
COMMENT ON COLUMN SecureBinaryPackagePublishingHistory.pocket IS 'The pocket into which this record is published. The RELEASE pocket (zero) provides behaviour as normal. Other pockets may append things to the distrorelease name such as the UPDATES pocket (-updates) or the SECURITY pocket (-security).';
COMMENT ON COLUMN SecureBinaryPackagePublishingHistory.embargo IS 'The publishing record is embargoed from publication if this is set to TRUE. When TRUE, this column prevents the publication record from even showing up in the publishing tables.';
COMMENT ON COLUMN SecureBinaryPackagePublishingHistory.embargolifted IS 'The date and time when we lifted the embargo on this publishing record. I.E. when embargo was set to FALSE having previously been set to TRUE.';
COMMENT ON VIEW BinaryPackagePublishingHistory IS 'View on SecureBinaryPackagePublishingHistory that restricts access to embargoed entries';

COMMENT ON VIEW PublishedPackageView IS
    'A very large view that brings together all the information about
    packages that are currently being published within a distribution. This
    view was designed for the page which shows packages published in the
    distribution, but may be more widely used.';

-- ProcessorFamily

COMMENT ON TABLE ProcessorFamily IS 'An architecture, that might consist of several actual processors. Different distributions call these architectures different things, so we have an "architecturetag" in DistroArchRelease that might be different to the architecture\'s name.';
COMMENT ON COLUMN ProcessorFamily.name IS 'The name of the architecture. This is a short unix-style name such as i386 or amd64';
COMMENT ON COLUMN ProcessorFamily.title IS 'A title for the architecture. For example "Intel i386 Compatible".';
COMMENT ON COLUMN ProcessorFamily.description IS 'A description for this processor family. It might include any gotchas such as the fact that i386 does not necessarily mean that code would run on a 386... Ubuntu for example requires a 486.';

-- Processor

COMMENT ON TABLE Processor IS 'A single processor for which code might be compiled. For example, i386, P2, P3, P4, Itanium1, Itanium2... each processor belongs to a ProcessorFamily, and it might be that a package is compiled several times for a given Family, with different optimisation settings for each processor.';
COMMENT ON COLUMN Processor.name IS 'The name of this processor, for example, i386, Pentium, P2, P3, P4, Itanium, Itanium2, K7, Athlon, Opteron... it should be short and unique.';
COMMENT ON COLUMN Processor.family IS 'The ProcessorFamily for this Processor.';

-- DistroArchRelease

COMMENT ON COLUMN DistroArchRelease.processorfamily IS 'A link to the ProcessorFamily table, giving the architecture of this DistroArchRelease.';
COMMENT ON COLUMN DistroArchRelease.architecturetag IS 'The name of this architecture in the context of this specific distro release. For example, some distributions might label amd64 as amd64, others might call is x86_64. This information is used, for example, in determining the names of the actual package files... such as the "amd64" part of "apache2_2.0.56-1_amd64.deb"';
COMMENT ON COLUMN DistroArchRelease.official IS 'Whether or not this architecture or "port" is an official release. If it is not official then you may not be able to install it or get all the packages for it.';
COMMENT ON COLUMN DistroArchRelease.package_count IS 'A cache of the number of binary packages published in this distro arch release. The count only includes packages published in the release pocket.';

-- LauncpadDatabaseRevision
COMMENT ON TABLE LaunchpadDatabaseRevision IS 'This table has a single row which specifies the most recently applied patch number.';
COMMENT ON COLUMN LaunchpadDatabaseRevision.major IS 'Major number. This is incremented every update to production.';
COMMENT ON COLUMN LaunchpadDatabaseRevision.minor IS 'Minor number. Patches made during development each increment the minor number.';
COMMENT ON COLUMN LaunchpadDatabaseRevision.patch IS 'The patch number will hopefully always be ''0'', as it exists to support emergency patches made to the production server. eg. If production is running ''4.0.0'' and needs to have a patch applied ASAP, we would create a ''4.0.1'' patch and roll it out. We then may need to refactor all the existing ''4.x.0'' patches.';

-- Karma
COMMENT ON TABLE Karma IS 'Used to quantify all the ''operations'' a user performs inside the system, which maybe reporting and fixing bugs, uploading packages, end-user support, wiki editting, etc.';
COMMENT ON COLUMN Karma.action IS 'A foreign key to the KarmaAction table.';
COMMENT ON COLUMN Karma.datecreated IS 'A timestamp for the assignment of this Karma.';
COMMENT ON COLUMN Karma.Person IS 'The Person for wich this Karma was assigned.';

-- KarmaAction
COMMENT ON TABLE KarmaAction IS 'Stores all the actions that would give karma to the user which performed it.';
COMMENT ON COLUMN KarmaAction.name IS 'The unique name of this action.';
COMMENT ON COLUMN KarmaAction.category IS 'A dbschema value used to group actions together.';
COMMENT ON COLUMN KarmaAction.points IS 'The number of points this action is worth of.';

-- KarmaCache
COMMENT ON TABLE KarmaCache IS 'Stores a cached value of a person\'s karma points, grouped by the action category.';
COMMENT ON COLUMN KarmaCache.Person IS 'The person which performed the actions of this category, and thus got the karma.';
COMMENT ON COLUMN KarmaCache.Category IS 'The category of the actions.';
COMMENT ON COLUMN KarmaCache.KarmaValue IS 'The karma points of all actions of this category performed by this person.';

-- Person
COMMENT ON TABLE Person IS 'Central user and group storage. A row represents a person if teamowner is NULL, and represents a team (group) if teamowner is set.';
COMMENT ON COLUMN Person.displayname IS 'Person or group''s name as it should be rendered to screen';
COMMENT ON COLUMN Person.givenname IS 'Component of a person''s full name used for secondary sorting. Generally the person''s given or christian name.';
COMMENT ON COLUMN Person.familyname IS 'Component of a person''s full name used for sorting. Generally the person''s family name.';
COMMENT ON COLUMN Person.password IS 'SSHA digest encrypted password.';
COMMENT ON COLUMN Person.teamowner IS 'id of the team owner. Team owners will have authority to add or remove people from the team.';
COMMENT ON COLUMN Person.teamdescription IS 'Informative description of the team. Format and restrictions are as yet undefined.';
COMMENT ON COLUMN Person.name IS 'Short mneumonic name uniquely identifying this person or team. Useful for url traversal or in places where we need to unambiguously refer to a person or team (as displayname is not unique).';
COMMENT ON COLUMN Person.language IS 'Preferred language for this person (unset for teams). UI should be displayed in this language wherever possible.';
COMMENT ON COLUMN Person.calendar IS 'The calendar associated with this person.';
COMMENT ON COLUMN Person.timezone IS 'The name of the time zone this person prefers (if unset, UTC is used).  UI should display dates and times in this time zone wherever possible.';
COMMENT ON COLUMN Person.homepage_content IS 'A home page for this person in the Launchpad. In short, this is like a personal wiki page. The person will get to edit their own page, and it will be published on /people/foo/. Note that this is in text format, and will migrate to being in Moin format as a sort of mini-wiki-homepage.';
COMMENT ON COLUMN Person.emblem IS 'The library file alias to a small image (16x16 max, it\'s a tiny little thing) to be used as an emblem or icon whenever we are referring to that person.';
COMMENT ON COLUMN Person.hackergotchi IS 'The library file alias of a hackergotchi image to display as the "face" of a person, on their home page.';

-- PersonLanguage
COMMENT ON TABLE PersonLanguage IS 'PersonLanguage: This table stores the preferred languages that a Person has, it''s used in Rosetta to select the languages that should be showed to be translated.';
COMMENT ON COLUMN PersonLanguage.person IS 'This field is a reference to a Person object that has this preference.';
COMMENT ON COLUMN PersonLanguage.language IS 'This field is a reference to a Language object that says that the Person associated to this row knows how to translate/understand this language.';

-- Bounty
COMMENT ON TABLE Bounty IS 'A set of bounties for work to be done by the open source community. These bounties will initially be offered only by Canonical, but later we will create the ability for people to offer the bounties themselves, using us as a clearing house.';
COMMENT ON COLUMN Bounty.usdvalue IS 'This is the ESTIMATED value in US Dollars of the bounty. We say "estimated" because the bounty might one day be offered in one of several currencies, or people might contribute different amounts in different currencies to each bounty. This field will reflect an estimate based on recent currency exchange rates of the value of this bounty in USD.';
COMMENT ON COLUMN Bounty.difficulty IS 'An estimate of the difficulty of the bounty, as a dbschema.BountyDifficulty.';
COMMENT ON COLUMN Bounty.bountystatus IS 'The current status of this bounty
- an indicator of whether or not it is open, closed, or withdrawn.';
COMMENT ON COLUMN Bounty.reviewer IS 'The person who will review this bounty regularly for progress. The reviewer is the person who is responsible for establishing when the bounty is complete.';
COMMENT ON COLUMN Bounty.owner IS 'The person who created the bounty. The owner can update the specification of the bounty, and appoints the reviewer.';

COMMENT ON TABLE BountySubscription IS 'This table records whether or not someone it interested in a bounty. Subscribers will show up on the page with the bounty details.';
COMMENT ON COLUMN BountySubscription.bounty IS 'The bounty to which the person is subscribed.';
COMMENT ON COLUMN BountySubscription.person IS 'The person being subscribed to this bounty.';

COMMENT ON TABLE ProductBounty IS 'This table records a simple link between a bounty and a product. This bounty will be listed on the product web page, and the product will be mentioned on the bounty web page.';

COMMENT ON TABLE DistributionBounty IS 'This table records a simple link between a bounty and a distribution. This bounty will be listed on the distribution web page, and the distribution will be mentioned on the bounty web page.';

COMMENT ON TABLE ProjectBounty IS 'This table records a simple link between a bounty and a project. This bounty will be listed on the project web page, and the project will be mentioned on the bounty web page.';

-- Maintainership

COMMENT ON TABLE Maintainership IS 'Stores the maintainer information for a
sourcepackage in a particular distribution. Note that this does not store
the information per-distrorelease, but for the overall "distribution", which
generally refers to the current development release of the distro.';

COMMENT ON COLUMN Maintainership.maintainer IS 'Refers to the person
responsible for this sourcepackage inside this distribution. Note that the
"maintainer" for a package varies over time, so the person who was
responsible in a previous distrorelease may no longer be listed as
a maintainer.';

-- Messaging subsytem
COMMENT ON TABLE BugMessage IS 'This table maps a message to a bug. In other words, it shows that a particular message is associated with a particular bug.';
COMMENT ON TABLE Message IS 'This table stores a single RFC822-style message. Messages can be threaded (using the parent field). These messages can then be referenced from elsewhere in the system, such as the BugMessage table, integrating messageboard facilities with the rest of The Launchpad.';
COMMENT ON COLUMN Message.parent IS 'A "parent message". This allows for some level of threading in Messages.';
COMMENT ON COLUMN Message.subject IS 'The title text of the message, or the subject if it was an email.';
COMMENT ON COLUMN Message.distribution IS 'The distribution in which this message originated, if we know it.';
COMMENT ON COLUMN Message.raw IS 'The original unadulterated message if it arrived via email. This is required to provide access to the original, undecoded message.';

COMMENT ON TABLE MessageChunk IS 'This table stores a single chunk of a possibly multipart message. There will be at least one row in this table for each message. text/* parts are stored in the content column. All other parts are stored in the Librarian and referenced via the blob column. If both content and blob are NULL, then this chunk has been removed (eg. offensive, legal reasons, virus etc.)';
COMMENT ON COLUMN MessageChunk.content IS 'Text content for this chunk of the message. This content is full text searchable.';
COMMENT ON COLUMN MessageChunk.blob IS 'Binary content for this chunk of the message.';
COMMENT ON COLUMN MessageChunk.sequence IS 'Order of a particular chunk. Chunks are orders in ascending order starting from 1.';

-- Comments on Lucille views
COMMENT ON VIEW SourcePackageFilePublishing IS 'This view is used mostly by Lucille while performing publishing and unpublishing operations. It lists all the files associated with a sourcepackagerelease and collates all the textual representations needed for publishing components etc to allow rapid queries from SQLObject.';
COMMENT ON VIEW BinaryPackageFilePublishing IS 'This view is used mostly by Lucille while performing publishing and unpublishing operations. It lists all the files associated with a binarypackage and collates all the textual representations needed for publishing components etc to allow rapid queries from SQLObject.';
COMMENT ON VIEW SourcePackagePublishingView IS 'This view is used mostly by Lucille while performing publishing¸ unpublishing, domination, superceding and other such operations. It provides an ID equal to the underlying SourcePackagePublishing record to permit as direct a change to publishing details as is possible. The view also collates useful textual data to permit override generation etc.';
COMMENT ON VIEW BinaryPackagePublishingView IS 'This view is used mostly by Lucille while performing publishing¸ unpublishing, domination, superceding and other such operations. It provides an ID equal to the underlying BinaryPackagePublishing record to permit as direct a change to publishing details as is possible. The view also collates useful textual data to permit override generation etc.';

-- SourcePackageRelease

COMMENT ON TABLE SourcePackageRelease IS 'SourcePackageRelease: A source
package release. This table represents a specific release of a source
package. Source package releases may be published into a distrorelease, or
even multiple distroreleases.';
COMMENT ON COLUMN SourcePackageRelease.creator IS 'The creator of this
sourcepackagerelease. This is the person referred to in the top entry in the
package changelog in debian terms. Note that a source package maintainer in
Ubuntu might be person A, but a particular release of that source package
might in fact have been created by a different person B. The maintainer
would be recorded in the Maintainership table, while the creator of THIS
release would be recorded in the SourcePackageRelease.creator field.';
COMMENT ON COLUMN SourcePackageRelease.version IS 'The version string for
this source package release. E.g. "1.0-2" or "1.4-5ubuntu9.1". Note that, in
ubuntu-style and redhat-style distributions, the version+sourcepackagename
is unique, even across distroreleases. In other words, you cannot have a
foo-1.2-1 package in Hoary that is different from foo-1.2-1 in Warty.';
COMMENT ON COLUMN SourcePackageRelease.dateuploaded IS 'The date/time that
this sourcepackagerelease was first uploaded to the Launchpad.';
COMMENT ON COLUMN SourcePackageRelease.urgency IS 'The urgency of the
upload. This is generally used to prioritise buildd activity but may also be
used for "testing" systems or security work in the future. The "urgency" is
set by the uploader, in the DSC file.';
COMMENT ON COLUMN SourcePackageRelease.dscsigningkey IS 'The GPG key used to
sign the DSC. This is not necessarily the maintainer\'s key, or the
creator\'s key. For example, it\'s possible to produce a package, then ask a
sponsor to upload it.';
COMMENT ON COLUMN SourcePackageRelease.component IS 'The component in which
this sourcepackagerelease is intended (by the uploader) to reside. E.g.
main, universe, restricted. Note that the distribution managers will often
override this data and publish the package in an entirely different
component.';
COMMENT ON COLUMN SourcePackageRelease.changelog IS 'The changelog of this
source package release.';
COMMENT ON COLUMN SourcePackageRelease.builddepends IS 'The build
dependencies for this source package release.';
COMMENT ON COLUMN SourcePackageRelease.builddependsindep IS 'The
architecture-independant build dependancies for this source package release.';
COMMENT ON COLUMN SourcePackageRelease.architecturehintlist IS 'The
architectures which this source package release believes it should be built.
This is used as a hint to the build management system when deciding what
builds are still needed.';
COMMENT ON COLUMN SourcePackageRelease.format IS 'The format of this
sourcepackage release, e.g. DPKG, RPM, EBUILD, etc. This is an enum, and the
values are listed in dbschema.SourcePackageFormat';
COMMENT ON COLUMN SourcePackageRelease.dsc IS 'The "Debian Source Control"
file for the sourcepackagerelease, from its upload into Ubuntu for the
first time.';
COMMENT ON COLUMN SourcePackageRelease.uploaddistrorelease IS 'The
distrorelease into which this source package release was uploaded into
Launchpad / Ubuntu for the first time. In general, this will be the
development Ubuntu release into which this package was uploaded. For a
package which was unchanged between warty and hoary, this would show Warty.
For a package which was uploaded into Hoary, this would show Hoary.';



-- SourcePackageName

COMMENT ON TABLE SourcePackageName IS 'SourcePackageName: A soyuz source package name.';

-- Specification
COMMENT ON TABLE Specification IS 'A feature specification. At the moment we do not store the actual specification, we store a URL for the spec, which is managed in a wiki somewhere else. We store the overall state of the spec, as well as queueing information about who needs to review the spec, and why.';
COMMENT ON COLUMN Specification.assignee IS 'The person who has been assigned to implement this specification.';
COMMENT ON COLUMN Specification.drafter IS 'The person who has been asked to draft this specification. They are responsible for getting the spec to "approved" state.';
COMMENT ON COLUMN Specification.approver IS 'The person who is responsible for approving the specification in due course, and who will probably be required to review the code itself when it is being implemented.';
COMMENT ON COLUMN Specification.product IS 'The product for which this is a feature specification. The specification must be connected either to a product, or to a distribution.';
COMMENT ON COLUMN Specification.distribution IS 'The distribution for which this is a feature specification. The specification must be connected either to a product, or to a distribution.';
COMMENT ON COLUMN Specification.distrorelease IS 'If this is not NULL, then it means that the release managers have targeted this feature to be released in the given distrorelease. It is not necessary to target a distrorelease, but this is a useful way of know which specifications are, for example, BreezyGoals.';
COMMENT ON COLUMN Specification.productseries IS 'This is an indicator that the specification is planned, or targeted, for implementation in a given product series. It is not necessary to target a spec to a series, but it is a useful way of showing which specs are planned to implement for a given series.';
COMMENT ON COLUMN Specification.milestone IS 'This is an indicator that the feature defined in this specification is expected to be delivered for a given milestone. Note that milestones are not necessarily releases, they are a way of identifying a point in time and grouping bugs and features around that.';
COMMENT ON COLUMN Specification.status IS 'An enum called SpecificationStatus that shows what the current status (braindump, draft, implemented etc) the spec is currently in.';
COMMENT ON COLUMN Specification.priority IS 'An enum that gives the implementation priority (low, medium, high, emergency) of the feature defined in this specification.';
COMMENT ON COLUMN Specification.specurl IS 'The URL where the specification itself can be found. This is usually a wiki page somewhere.';
COMMENT ON COLUMN Specification.whiteboard IS 'As long as the specification is somewhere else (i.e. not in Launchpad) it will be useful to have a place to hold some arbitrary message or status flags that have meaning to the project, not Launchpad. This whiteboard is just the place for it.';
COMMENT ON COLUMN Specification.superseded_by IS 'The specification which replaced this specification.';
COMMENT ON COLUMN Specification.needs_discussion IS 'Whether or not this specification requires further discussion at this sprint. This is used as part of the scheduling algorithm.';

-- SpecificationFeedback
COMMENT ON TABLE SpecificationFeedback IS 'A table representing a review request of a specification, from one user to another, with an optional message.';
COMMENT ON COLUMN SpecificationFeedback.reviewer IS 'The person who has been asked to do the review.';
COMMENT ON COLUMN SpecificationFeedback.requester IS 'The person who made the request.';
COMMENT ON COLUMN SpecificationFeedback.queuemsg IS 'An optional text message for the reviewer, from the requester.';

-- SpecificationBug
COMMENT ON TABLE SpecificationBug IS 'A table linking a specification and a bug. This is used to provide for easy navigation from bugs to specs.';

-- SpecificationSubscription
COMMENT ON TABLE SpecificationSubscription IS 'A table capturing a subscription of a person to a specification.';

-- SpecificationDependency
COMMENT ON TABLE SpecificationDependency IS 'A table that stores information about which specification needs to be implemented before another specification can be implemented. We can create a chain of dependencies, and use that information for scheduling and prioritisation of work.';
COMMENT ON COLUMN SpecificationDependency.specification IS 'The spec for which we are creating a dependency.';
COMMENT ON COLUMN SpecificationDependency.dependency IS 'The spec on which it is dependant.';

-- BinaryPackageRelease

COMMENT ON TABLE BinaryPackageRelease IS 'BinaryPackageRelease: A soyuz binary package representation. This table stores the records for each binary package uploaded into the system. Each sourcepackagerelease may build various binarypackages on various architectures.';
COMMENT ON COLUMN BinaryPackageRelease.binarypackagename IS 'A reference to the name of the binary package';
COMMENT ON COLUMN BinaryPackageRelease.version IS 'The version of the binary package. E.g. "1.0-2"';
COMMENT ON COLUMN BinaryPackageRelease.summary IS 'A summary of the binary package. Commonly used on listings of binary packages';
COMMENT ON COLUMN BinaryPackageRelease.description IS 'A longer more detailed description of the binary package';
COMMENT ON COLUMN BinaryPackageRelease.build IS 'The build in which this binarypackage was produced';
COMMENT ON COLUMN BinaryPackageRelease.binpackageformat IS 'The binarypackage format. E.g. RPM, DEB etc';
COMMENT ON COLUMN BinaryPackageRelease.component IS 'The archive component that this binarypackage is in. E.g. main, universe etc';
COMMENT ON COLUMN BinaryPackageRelease.section IS 'The archive section that this binarypackage is in. E.g. devel, libdevel, editors';
COMMENT ON COLUMN BinaryPackageRelease.priority IS 'The priority that this package has. E.g. Base, Standard, Extra, Optional';
COMMENT ON COLUMN BinaryPackageRelease.shlibdeps IS 'The shared library dependencies of this binary package';
COMMENT ON COLUMN BinaryPackageRelease.depends IS 'The list of packages this binarypackage depends on';
COMMENT ON COLUMN BinaryPackageRelease.recommends IS 'The list of packages this binarypackage recommends. Recommended packages often enhance the behaviour of a package.';
COMMENT ON COLUMN BinaryPackageRelease.suggests IS 'The list of packages this binarypackage suggests.';
COMMENT ON COLUMN BinaryPackageRelease.conflicts IS 'The list of packages this binarypackage conflicts with.';
COMMENT ON COLUMN BinaryPackageRelease.replaces IS 'The list of packages this binarypackage replaces files in. Often this is used to provide an upgrade path between two binarypackages of different names';
COMMENT ON COLUMN BinaryPackageRelease.provides IS 'The list of virtual packages (or real packages under some circumstances) which this binarypackage provides.';
COMMENT ON COLUMN BinaryPackageRelease.essential IS 'Whether or not this binarypackage is essential to the smooth operation of a base system';
COMMENT ON COLUMN BinaryPackageRelease.installedsize IS 'What the installed size of the binarypackage is. This is represented as a number of kilobytes of storage.';
COMMENT ON COLUMN BinaryPackageRelease.copyright IS 'The copyright associated with this binarypackage. Often in the case of debian packages this is found in /usr/share/doc/<binarypackagename>/copyright';
COMMENT ON COLUMN BinaryPackageRelease.licence IS 'The licence that this binarypackage is under.';


-- BinaryPackageFile

COMMENT ON TABLE BinaryPackageFile IS 'BinaryPackageFile: A soyuz <-> librarian link table. This table represents the ownership in the librarian of a file which represents a binary package';
COMMENT ON COLUMN BinaryPackageFile.binarypackagerelease IS 'The binary package which is represented by the file';
COMMENT ON COLUMN BinaryPackageFile.libraryfile IS 'The file in the librarian which represents the package';
COMMENT ON COLUMN BinaryPackageFile.filetype IS 'The "type" of the file. E.g. DEB, RPM';

-- BinaryPackageName

COMMENT ON TABLE BinaryPackageName IS 'BinaryPackageName: A soyuz binary package name.';

-- Distribution

COMMENT ON TABLE Distribution IS 'Distribution: A soyuz distribution. A distribution is a collection of DistroReleases. Distributions often group together policy and may be referred to by a name such as "Ubuntu" or "Debian"';
COMMENT ON COLUMN Distribution.name IS 'The unique name of the distribution as a short lowercase name suitable for use in a URL.';
COMMENT ON COLUMN Distribution.title IS 'The title of the distribution. More a "display name" as it were. E.g. "Ubuntu" or "Debian GNU/Linux"';
COMMENT ON COLUMN Distribution.description IS 'A description of the distribution. More detailed than the title, this column may also contain information about the project this distribution is run by.';
COMMENT ON COLUMN Distribution.domainname IS 'The domain name of the distribution. This may be used both for linking to the distribution and for context-related stuff.';
COMMENT ON COLUMN Distribution.owner IS 'The person in launchpad who is in ultimate-charge of this distribution within launchpad.';
COMMENT ON COLUMN Distribution.uploadsender IS 'The email address (and name) of the default sender used by the upload processor. If NULL, we fall back to the default sender in the launchpad config.';
COMMENT ON COLUMN Distribution.uploadadmin IS 'The email address (and name) of the default recipient used by the upload processor. This is essentially the upload admin for the distribution. If NULL, we fall back to the default recipient in the launchpad config.';

-- DistroRelease

COMMENT ON TABLE DistroRelease IS 'DistroRelease: A soyuz distribution release. A DistroRelease is a given version of a distribution. E.g. "Warty" "Hoary" "Sarge" etc.';
COMMENT ON COLUMN DistroRelease.distribution IS 'The distribution which contains this distrorelease.';
COMMENT ON COLUMN DistroRelease.name IS 'The unique name of the distrorelease. This is a short name in lower case and would be used in sources.list configuration and in generated URLs. E.g. "warty" "sarge" "sid"';
COMMENT ON COLUMN DistroRelease.title IS 'The display-name title of the distrorelease E.g. "Warty Warthog"';
COMMENT ON COLUMN DistroRelease.description IS 'The long detailed description of the release. This may describe the focus of the release or other related information.';
COMMENT ON COLUMN DistroRelease.version IS 'The version of the release. E.g. warty would be "4.10" and hoary would be "5.4"';
COMMENT ON COLUMN DistroRelease.releasestatus IS 'The current release status of this distrorelease. E.g. "pre-release freeze" or "released"';
COMMENT ON COLUMN DistroRelease.datereleased IS 'The date on which this distrorelease was released. (obviously only valid for released distributions)';
COMMENT ON COLUMN DistroRelease.parentrelease IS 'The parent release on which this distribution is based. This is related to the inheritance stuff.';
COMMENT ON COLUMN DistroRelease.owner IS 'The ultimate owner of this distrorelease.';
COMMENT ON COLUMN DistroRelease.changeslist IS 'The email address (name name) of the changes announcement list for this distrorelease. If NULL, no announcement mail will be sent.';


-- DistroArchRelease

COMMENT ON TABLE DistroArchRelease IS 'DistroArchRelease: A soyuz distribution release for a given architecture. A distrorelease runs on various architectures. The distroarchrelease groups that architecture-specific stuff.';
COMMENT ON COLUMN DistroArchRelease.distrorelease IS 'The distribution which this distroarchrelease is part of.';


-- DistroComponentUploader

COMMENT ON TABLE DistroComponentUploader IS 'DistroComponentUploader: A record of who can upload what to where. Distributions are permitted to have multiple components. Those components are often subject to different uploader constraints. This table represents those variable constraints by linking a team to a distribution,component tuple.';
COMMENT ON COLUMN DistroComponentUploader.distribution IS 'The distribution to which this upload permission applies.';
COMMENT ON COLUMN DistroComponentUploader.component IS 'The component to which this upload permission applies.';
COMMENT ON COLUMN DIstroComponentUploader.uploader IS 'The uploader(s) permitted to upload to the given component in the given distribution. This is commonly a team but may be a single person in the case of a simple distribution.';


-- LibraryFileContent

COMMENT ON TABLE LibraryFileContent IS 'LibraryFileContent: A librarian file\'s contents. The librarian stores files in a safe and transactional way. This table represents the contents of those files within the database.';
COMMENT ON COLUMN LibraryFileContent.datecreated IS 'The date on which this librarian file was created';
COMMENT ON COLUMN LibraryFileContent.datemirrored IS 'When the file was mirrored from the librarian onto the backup server';
COMMENT ON COLUMN LibraryFileContent.filesize IS 'The size of the file';
COMMENT ON COLUMN LibraryFileContent.sha1 IS 'The SHA1 sum of the file\'s contents';
COMMENT ON COLUMN LibraryFileContent.deleted IS 'This file has been removed from disk by the librarian garbage collector.';

-- LibraryFileAlias

COMMENT ON TABLE LibraryFileAlias IS 'LibraryFileAlias: A librarian file\'s alias. The librarian stores, along with the file contents, a record stating the file name and mimetype. This table represents it.';
COMMENT ON COLUMN LibraryFileAlias.content IS 'The libraryfilecontent which is the data in this file.';
COMMENT ON COLUMN LibraryFileAlias.filename IS 'The name of the file. E.g. "foo_1.0-1_i386.deb"';
COMMENT ON COLUMN LibraryFileAlias.mimetype IS 'The mime type of the file. E.g. "application/x-debian-package"';
COMMENT ON COLUMN LibraryFileAlias.expires IS 'The expiry date of this file. If NULL, this item may be removed as soon as it is no longer referenced. If set, the item will not be removed until this date. Once the date is passed, the file may be removed from disk even if this item is still being referenced (in which case content.deleted will be true)';
COMMENT ON COLUMN LibraryFileAlias.last_accessed IS 'Roughly when this file was last retrieved from the Librarian. Initially set to this item''s creation date.';

-- PackagePublishing

COMMENT ON VIEW BinaryPackagePublishing IS 'PackagePublishing: Publishing records for Soyuz/Lucille. Lucille publishes binarypackages in distroarchreleases. This view represents the publishing of each binarypackage not yet deleted from the distroarchrelease.';
COMMENT ON COLUMN BinaryPackagePublishing.binarypackagerelease IS 'The binarypackage which is being published';
COMMENT ON COLUMN BinaryPackagePublishing.distroarchrelease IS 'The distroarchrelease in which the binarypackage is published';
COMMENT ON COLUMN BinaryPackagePublishing.component IS 'The component in which the binarypackage is published';
COMMENT ON COLUMN BinaryPackagePublishing.section IS 'The section in which the binarypackage is published';
COMMENT ON COLUMN BinaryPackagePublishing.priority IS 'The priority at which the binarypackage is published';
COMMENT ON COLUMN BinaryPackagePublishing.scheduleddeletiondate IS 'The datetime at which this publishing entry is scheduled to be removed from the distroarchrelease';
COMMENT ON COLUMN BinaryPackagePublishing.status IS 'The current status of the packagepublishing record. For example "PUBLISHED" "PENDING" or "PENDINGREMOVAL"';

-- SourcePackagePublishing

COMMENT ON VIEW SourcePackagePublishing IS 'SourcePackagePublishing: Publishing records for Soyuz/Lucille. Lucille publishes sourcepackagereleases in distroreleases. This table represents the currently active publishing of each sourcepackagerelease. For history see SecureSourcePackagePublishingHistory.';
COMMENT ON COLUMN SourcePackagePublishing.distrorelease IS 'The distrorelease which is having the sourcepackagerelease being published into it.';
COMMENT ON COLUMN SourcePackagePublishing.sourcepackagerelease IS 'The sourcepackagerelease being published into the distrorelease.';
COMMENT ON COLUMN SourcePackagePublishing.status IS 'The current status of the sourcepackage publishing record. For example "PUBLISHED" "PENDING" or "PENDINGREMOVAL"';
COMMENT ON COLUMN SourcePackagePublishing.component IS 'The component in which the sourcepackagerelease is published';
COMMENT ON COLUMN SourcePackagePublishing.section IS 'The section in which the sourcepackagerelease is published';
COMMENT ON COLUMN SourcePackagePublishing.scheduleddeletiondate IS 'The datetime at which this publishing entry is scheduled to be removed from the distrorelease.';
COMMENT ON COLUMN SourcePackagePublishing.datepublished IS 'THIS COLUMN IS PROBABLY UNUSED';

-- SourcePackageReleaseFile

COMMENT ON TABLE SourcePackageReleaseFile IS 'SourcePackageReleaseFile: A soyuz source package release file. This table links sourcepackagerelease records to the files which comprise the input.';
COMMENT ON COLUMN SourcePackageReleaseFile.libraryfile IS 'The libraryfilealias embodying this file';
COMMENT ON COLUMN SourcePackageReleaseFile.filetype IS 'The type of the file. E.g. TAR, DIFF, DSC';
COMMENT ON COLUMN SourcePackageReleaseFile.sourcepackagerelease IS 'The sourcepackagerelease that this file belongs to';

COMMENT ON TABLE LoginToken IS 'LoginToken stores one time tokens used for validating email addresses and other tasks that require verifying an email address is valid such as password recovery and account merging. This table will be cleaned occasionally to remove expired tokens. Expiry time is not yet defined.';
COMMENT ON COLUMN LoginToken.requester IS 'The Person that made this request. This will be null for password recovery requests.';
COMMENT ON COLUMN LoginToken.requesteremail IS 'The email address that was used to login when making this request. This provides an audit trail to help the end user confirm that this is a valid request. It is not a link to the EmailAddress table as this may be changed after the request is made. This field will be null for password recovery requests.';
COMMENT ON COLUMN LoginToken.email IS 'The email address that this request was sent to.';
COMMENT ON COLUMN LoginToken.created IS 'The timestamp that this request was made.';
COMMENT ON COLUMN LoginToken.tokentype IS 'The type of request, as per dbschema.TokenType.';
COMMENT ON COLUMN LoginToken.token IS 'The token (not the URL) emailed used to uniquely identify this request. This token will be used to generate a URL that when clicked on will continue a workflow.';
COMMENT ON COLUMN LoginToken.fingerprint IS 'The GPG key fingerprint to be validated on this transaction, it means that a new register will be created relating this given key with the requester in question. The requesteremail still passing for the same usual checks.';

COMMENT ON TABLE Milestone IS 'An identifier that helps a maintainer group together things in some way, e.g. "1.2" could be a Milestone that bazaar developers could use to mark a task as needing fixing in bazaar 1.2.';
COMMENT ON COLUMN Milestone.name IS 'The identifier text, e.g. "1.2."';
COMMENT ON COLUMN Milestone.product IS 'The product for which this is a milestone.';
COMMENT ON COLUMN Milestone.distribution IS 'The distribution to which this milestone belongs, if it is a distro milestone.';
COMMENT ON COLUMN Milestone.dateexpected IS 'If set, the date on which we expect this milestone to be delivered. This allows for optional sorting by date.';
COMMENT ON COLUMN Milestone.visible IS 'Whether or not this milestone should be displayed in general listings. All milestones will be visible on the "page of milestones for product foo", but we want to be able to screen out obviously old milestones over time, for the general listings and vocabularies.';

COMMENT ON TABLE PushMirrorAccess IS 'Records which users can update which push mirrors';
COMMENT ON COLUMN PushMirrorAccess.name IS 'Name of an arch archive on the push mirror, e.g. lord@emf.net--2003-example';
COMMENT ON COLUMN PushMirrorAccess.person IS 'A person that has access to update the named archive';

-- Builder
COMMENT ON TABLE Builder IS 'Builder: This table stores the build-slave registry and status information as: name, url, trusted, builderok, builderaction, failnotes.';
COMMENT ON COLUMN Builder.builderok IS 'Should a builder fail for any reason, from out-of-disk-space to not responding to the buildd master, the builderok flag is set to false and the failnotes column is filled with a reason.';
COMMENT ON COLUMN Builder.failnotes IS 'This column gets filled out with a textual description of how/why a builder has failed. If the builderok column is true then the value in this column is irrelevant and should be treated as NULL or empty.';
COMMENT ON COLUMN Builder.trusted IS 'Whether or not the builder is cleared to do SECURITY pocket builds. Such a builder will have firewall access to the embargo archives etc.';
COMMENT ON COLUMN Builder.url IS 'The url to the build slave. There may be more than one build slave on a given host so this url includes the port number to use. The default port number for a build slave is 8221';
COMMENT ON COLUMN Builder.manual IS 'Whether or not builder was manual mode, i.e., collect any result from the it, but do not dispach anything to it automatically.';


-- BuildQueue
COMMENT ON TABLE BuildQueue IS 'BuildQueue: The queue of builds in progress/scheduled to run. This table is the core of the build daemon master. It lists all builds in progress or scheduled to start.';
COMMENT ON COLUMN BuildQueue.build IS 'The build for which this queue item exists. This is how the buildd master will find all the files it needs to perform the build';
COMMENT ON COLUMN BuildQueue.builder IS 'The builder assigned to this build. Some builds will have a builder assigned to queue them up; some will be building on the specified builder already; others will not have a builder yet (NULL) and will be waiting to be assigned into a builder''s queue';
COMMENT ON COLUMN BuildQueue.created IS 'The timestamp of the creation of this row. This is used by the buildd master scheduling algorithm to decide how soon to schedule a build to run on a given builder.';
COMMENT ON COLUMN BuildQueue.buildstart IS 'The timestamp of the start of the build run on the given builder. If this is NULL then the build is not running yet.';
COMMENT ON COLUMN BuildQueue.logtail IS 'The tail end of the log of the current build. This is updated regularly as the buildd master polls the buildd slaves. Once the build is complete; the full log will be lodged with the librarian and linked into the build table.';
COMMENT ON COLUMN BuildQueue.lastscore IS 'The last score ascribed to this build record. This can be used in the UI among other places.';

-- Mirrors

COMMENT ON TABLE Mirror IS 'Stores general information about mirror sites. Both regular pull mirrors and top tier mirrors are included.';
COMMENT ON COLUMN Mirror.baseurl IS 'The base URL to the mirror, including protocol and optional trailing slash.';
COMMENT ON COLUMN Mirror.country IS 'The country where the mirror is located.';
COMMENT ON COLUMN Mirror.name IS 'Unique name for the mirror, suitable for use in URLs.';
COMMENT ON COLUMN Mirror.description IS 'Description of the mirror.';
COMMENT ON COLUMN Mirror.freshness IS 'dbschema.MirrorFreshness enumeration indicating freshness.';
COMMENT ON COLUMN Mirror.lastcheckeddate IS 'UTC timestamp of when the last check for freshness and consistency was made. NULL indicates no check has ever been made.';
COMMENT ON COLUMN Mirror.approved IS 'True if this mirror has been approved by the Ubuntu/Canonical mirror manager, otherwise False.';

COMMENT ON TABLE MirrorContent IS 'Stores which distroarchreleases and compoenents a given mirror has.';
COMMENT ON COLUMN MirrorContent.distroarchrelease IS 'A distroarchrelease that this mirror contains.';
COMMENT ON COLUMN MirrorContent.component IS 'What component of the distroarchrelease that this mirror contains.';

COMMENT ON TABLE MirrorSourceContent IS 'Stores which distrorelease and components a given mirror that includes source packages has.';
COMMENT ON COLUMN MirrorSourceContent.distrorelease IS 'A distrorelease that this mirror contains.';
COMMENT ON COLUMN MirrorSourceContent.component IS 'What component of the distrorelease that this sourcepackage mirror contains.';

-- SecureSourcePackagePublishingHistory
COMMENT ON TABLE SecureSourcePackagePublishingHistory IS 'SourcePackagePublishingHistory: The history of a SourcePackagePublishing record. This table represents the lifetime of a publishing record from inception to deletion. Records are never removed from here and in time the publishing table may become a view onto this table. A column being NULL indicates there''s no data for that state transition. E.g. a package which is removed without being superseded won''t have datesuperseded or supersededby filled in.';
COMMENT ON COLUMN SecureSourcePackagePublishingHistory.sourcepackagerelease IS 'The sourcepackagerelease being published.';
COMMENT ON COLUMN SecureSourcePackagePublishingHistory.distrorelease IS 'The distrorelease into which the sourcepackagerelease is being published.';
COMMENT ON COLUMN SecureSourcePackagePublishingHistory.status IS 'The current status of the publishing.';
COMMENT ON COLUMN SecureSourcePackagePublishingHistory.component IS 'The component into which the publishing takes place.';
COMMENT ON COLUMN SecureSourcePackagePublishingHistory.section IS 'The section into which the publishing takes place.';
COMMENT ON COLUMN SecureSourcePackagePublishingHistory.datecreated IS 'The date/time on which the publishing record was created.';
COMMENT ON COLUMN SecureSourcePackagePublishingHistory.datepublished IS 'The date/time on which the source was actually published into an archive.';
COMMENT ON COLUMN SecureSourcePackagePublishingHistory.datesuperseded IS 'The date/time on which the source was superseded by a new source.';
COMMENT ON COLUMN SecureSourcePackagePublishingHistory.supersededby IS 'The source which superseded this one.';
COMMENT ON COLUMN SecureSourcePackagePublishingHistory.datemadepending IS 'The date/time on which this publishing record was made to be pending removal from the archive.';
COMMENT ON COLUMN SecureSourcePackagePublishingHistory.scheduleddeletiondate IS 'The date/time at which the source is/was scheduled to be deleted.';
COMMENT ON COLUMN SecureSourcePackagePublishingHistory.dateremoved IS 'The date/time at which the source was actually deleted.';
COMMENT ON COLUMN SecureSourcePackagePublishingHistory.pocket IS 'The pocket into which this record is published. The RELEASE pocket (zero) provides behaviour as normal. Other pockets may append things to the distrorelease name such as the UPDATES pocket (-updates), the SECURITY pocket (-security) and the PROPOSED pocket (-proposed)';
COMMENT ON COLUMN SecureSourcePackagePublishingHistory.embargo IS 'The publishing record is embargoed from publication if this is set to TRUE. When TRUE, this column prevents the publication record from even showing up in the publishing tables.';
COMMENT ON COLUMN SecureSourcePackagePublishingHistory.embargolifted IS 'The date and time when we lifted the embargo on this publishing record. I.E. when embargo was set to FALSE having previously been set to TRUE.';
COMMENT ON VIEW SourcePackagePublishingHistory IS 'A view on SecureSourcePackagePublishingHistory that restricts access to embargoed entries';


-- Packaging
COMMENT ON TABLE Packaging IS 'DO NOT JOIN THROUGH THIS TABLE. This is a set
of information linking upstream product series (branches) to distro
packages, but it\'s not planned or likely to be complete, in the sense that
we do not attempt to have information for every branch in every derivative
distro managed in Launchpad. So don\'t join through this table to get from
product to source package, or vice versa. Rather, use the
ProductSeries.sourcepackages attribute, or the
SourcePackage.productseries attribute. You may need to create a
SourcePackage with a given sourcepackagename and distrorelease, then use its
.productrelease attribute. The code behind those methods does more than just
join through the tables, it is also smart enough to look at related
distro\'s and parent distroreleases, and at Ubuntu in particular.';
COMMENT ON COLUMN Packaging.productseries IS 'The upstream product series
that has been packaged in this distrorelease sourcepackage.';
COMMENT ON COLUMN Packaging.sourcepackagename IS 'The source package name for
the source package that includes the upstream productseries described in
this Packaging record. There is no requirement that such a sourcepackage
actually be published in the distro.';
COMMENT ON COLUMN Packaging.distrorelease IS 'The distrorelease in which the
productseries has been packaged.';
COMMENT ON COLUMN Packaging.packaging IS 'A dbschema Enum (PackagingType)
describing the way the upstream productseries has been packaged. Generally
it will be of type PRIME, meaning that the upstream productseries is the
primary substance of the package, but it might also be INCLUDES, if the
productseries has been included as a statically linked library, for example.
This allows us to say that a given Source Package INCLUDES libneon but is a
PRIME package of tla, for example. By INCLUDES we mean that the code is
actually lumped into the package as ancilliary support material, rather
than simply depending on a separate packaging of that code.';
COMMENT ON COLUMN Packaging.owner IS 'This is not the "owner" in the sense
of giving the person any special privileges to edit the Packaging record,
it is simply a record of who told us about this packaging relationship. Note
that we do not keep a history of these, so if someone sets it correctly,
then someone else sets it incorrectly, we lose the first setting.';

-- Translator / TranslationGroup

COMMENT ON TABLE TranslationGroup IS 'This represents an organised translation group that spans multiple languages. Effectively it consists of a list of people (pointers to Person), and each Person is associated with a Language. So, for each TranslationGroup we can ask the question "in this TranslationGroup, who is responsible for translating into Arabic?", for example.';
COMMENT ON TABLE Translator IS 'A translator is a person in a TranslationGroup who is responsible for a particular language. At the moment, there can only be one person in a TranslationGroup who is the Translator for a particular language. If you want multiple people, then create a launchpad team and assign that team to the language.';
COMMENT ON COLUMN Translator.translationgroup IS 'The TranslationGroup for which this Translator is working.';
COMMENT ON COLUMN Translator.language IS 'The language for which this Translator is responsible in this TranslationGroup. Note that the same person may be responsible for multiple languages, but any given language can only have one Translator within the TranslationGroup.';
COMMENT ON COLUMN Translator.translator IS 'The Person who is responsible for this language in this translation group.';

-- PocketChroot
COMMENT ON TABLE PocketChroot IS 'PocketChroots: Which chroot belongs to which pocket of which distroarchrelease. Any given pocket of any given distroarchrelease needs a specific chroot in order to be built. This table links it all together.';
COMMENT ON COLUMN PocketChroot.distroarchrelease IS 'Which distroarchrelease this chroot applies to.';
COMMENT ON COLUMN PocketChroot.pocket IS 'Which pocket of the distroarchrelease this chroot applies to. Valid values are specified in dbschema.PackagePublishingPocket';
COMMENT ON COLUMN PocketChroot.chroot IS 'The chroot used by the pocket of the distroarchrelease.';

-- POExportRequest
COMMENT ON TABLE POExportRequest IS
'A request from a user that a PO template or a PO file be exported
asynchronously.';
COMMENT ON COLUMN POExportRequest.person IS
'The person who made the request.';
COMMENT ON COLUMN POExportRequest.potemplate IS
'The PO template being requested.';
COMMENT ON COLUMN POExportRequest.pofile IS
'The PO file being requested, or NULL.';
COMMENT ON COLUMN POExportRequest.format IS
'The format the user would like the export to be in. See the RosettaFileFormat DB schema for possible values.';

-- GPGKey
COMMENT ON TABLE GPGKey IS 'A GPG key belonging to a Person';
COMMENT ON COLUMN GPGKey.keyid IS 'The 8 character GPG key id, uppercase and no whitespace';
COMMENT ON COLUMN GPGKey.fingerprint IS 'The 40 character GPG fingerprint, uppercase and no whitespace';
COMMENT ON COLUMN GPGKey.active IS 'True if this key is active for use in Launchpad context, false could be deactivated by user or revoked in the global key ring.';
COMMENT ON COLUMN GPGKey.algorithm IS 'The algorithm used to generate this key. Valid values defined in dbschema.GPGKeyAlgorithms';
COMMENT ON COLUMN GPGKey.keysize IS 'Size of the key in bits, as reported by GPG. We may refuse to deal with keysizes < 768 bits in the future.';
COMMENT ON COLUMN GPGKey.can_encrypt IS 'Whether the key has been validated for use in encryption (as opposed to just signing)';

-- Poll
COMMENT ON TABLE Poll IS 'The polls belonging to teams.';
COMMENT ON COLUMN Poll.team IS 'The team this poll belongs to';
COMMENT ON COLUMN Poll.name IS 'The unique name of this poll.';
COMMENT ON COLUMN Poll.title IS 'The title of this poll.';
COMMENT ON COLUMN Poll.dateopens IS 'The date and time when this poll opens.';
COMMENT ON COLUMN Poll.datecloses IS 'The date and time when this poll closes.';
COMMENT ON COLUMN Poll.proposition IS 'The proposition that is going to be voted.';
COMMENT ON COLUMN Poll.type IS 'The type of this poll (Simple, Preferential, etc).';
COMMENT ON COLUMN Poll.allowspoilt IS 'If people can spoil their votes.';
COMMENT ON COLUMN Poll.secrecy IS 'If people votes are SECRET (no one can see), ADMIN (team administrators can see) or PUBLIC (everyone can see).';

-- PollOption
COMMENT ON TABLE PollOption IS 'The options belonging to polls.';
COMMENT ON COLUMN PollOption.poll IS 'The poll this options belongs to.';
COMMENT ON COLUMN PollOption.name IS 'The name of this option.';
COMMENT ON COLUMN PollOption.title IS 'A short title for this option.';
COMMENT ON COLUMN PollOption.active IS 'If TRUE, people will be able to vote on this option. Otherwise they don\'t.';

-- Vote
COMMENT ON TABLE Vote IS 'The table where we store the actual votes of people.  It may or may not have a reference to the person who voted, depending on the poll\'s secrecy.';
COMMENT ON COLUMN Vote.person IS 'The person who voted. It\'s NULL for secret polls.';
COMMENT ON COLUMN Vote.poll IS 'The poll for which this vote applies.';
COMMENT ON COLUMN Vote.preference IS 'Used to identify in what order the options were chosen by a given user (in case of preferential voting).';
COMMENT ON COLUMN Vote.option IS 'The choosen option.';
COMMENT ON COLUMN Vote.token IS 'A unique token that\'s give to the user so he can change his vote later.';

-- VoteCast
COMMENT ON TABLE VoteCast IS 'Here we store who has already voted in a poll, to ensure they do not vote again, and potentially to notify people that they may still vote.';
COMMENT ON COLUMN VoteCast.person IS 'The person who voted.';
COMMENT ON COLUMN VoteCast.poll IS 'The poll in which this person voted.';

-- ShippingRequest
COMMENT ON TABLE ShippingRequest IS 'A shipping request made through ShipIt.';
COMMENT ON COLUMN ShippingRequest.recipient IS 'The person who requested.';
COMMENT ON COLUMN ShippingRequest.daterequested IS 'The date this request was made.';
COMMENT ON COLUMN ShippingRequest.shockandawe IS 'The Shock and Awe program that generated this request, in case this is part of a SA program.';
COMMENT ON COLUMN ShippingRequest.approved IS 'Is this request approved? A value of NULL means it\'s pending approval.';
COMMENT ON COLUMN ShippingRequest.whoapproved IS 'The person who approved this.';
COMMENT ON COLUMN ShippingRequest.cancelled IS 'Is this request cancelled?';
COMMENT ON COLUMN ShippingRequest.whocancelled IS 'The person who cancelled this.';
COMMENT ON COLUMN ShippingRequest.reason IS 'A comment from the requester explaining why he want the CDs.';
COMMENT ON COLUMN ShippingRequest.highpriority IS 'Is this a high priority request?';
COMMENT ON COLUMN ShippingRequest.city IS 'The city to which this request should be shipped.';
COMMENT ON COLUMN ShippingRequest.phone IS 'The phone number of the requester.';
COMMENT ON COLUMN ShippingRequest.country IS 'The country to which this request should be shipped.';
COMMENT ON COLUMN ShippingRequest.province IS 'The province to which this request should be shipped.';
COMMENT ON COLUMN ShippingRequest.postcode IS 'The postcode to which this request should be shipped.';
COMMENT ON COLUMN ShippingRequest.addressline1 IS 'The address (first line) to which this request should be shipped.';
COMMENT ON COLUMN ShippingRequest.addressline2 IS 'The address (second line) to which this request should be shipped.';
COMMENT ON COLUMN ShippingRequest.organization IS 'The organization requesting the CDs.';
COMMENT ON COLUMN ShippingRequest.recipientdisplayname IS 'Used as the recipient\'s name when a request is made by a ShipIt admin in behalf of someone else';

-- RequestedCDs
COMMENT ON TABLE RequestedCDs IS 'The requested CDs of a Shipping Request.';
COMMENT ON COLUMN RequestedCDs.quantity IS 'The number of CDs.';
COMMENT ON COLUMN RequestedCDs.quantityapproved IS 'The number of CDs that were approved for shipping, in case the request was approved.';
COMMENT ON COLUMN RequestedCDs.request IS 'The request itself.';
COMMENT ON COLUMN RequestedCDs.distrorelease IS 'The distrorelease of the CDs (e.g. Ubuntu Breezy).';
COMMENT ON COLUMN RequestedCDs.architecture IS 'The architecture the CDs are meant to be installed on (e.g. x86).';
COMMENT ON COLUMN RequestedCDs.flavour IS 'The flavour of the distrorelease (e.g. EdUbuntu).';

-- StandardShipItRequest
COMMENT ON TABLE StandardShipItRequest IS 'The Standard ShipIt Requests. This is what we want most of the people to choose, having only a few people placing custom requests.';
COMMENT ON COLUMN StandardShipItRequest.quantityx86 IS 'The quantity of X86 CDs';
COMMENT ON COLUMN StandardShipItRequest.quantityamd64 IS 'The quantity of AMD64 CDs';
COMMENT ON COLUMN StandardShipItRequest.quantityppc IS 'The quantity of PowerPC CDs';
COMMENT ON COLUMN StandardShipItRequest.isdefault IS 'Is this the order that is pre-selected in the options we give for the user?';
COMMENT ON COLUMN StandardShipItRequest.description IS 'The description of this request. This is what will be presented for the users to choose.';

-- ShockAndAwe
COMMENT ON TABLE ShockAndAwe IS 'Information about specific Shock And Awe programs.';
COMMENT ON COLUMN ShockAndAwe.name IS 'The name of the Shock And Awe program';
COMMENT ON COLUMN ShockAndAwe.title IS 'The title of the Shock And Awe program';
COMMENT ON COLUMN ShockAndAwe.description IS 'The description of the Shock And Awe program';

-- Shipment
COMMENT ON TABLE Shipment IS 'A shipment is the link between a ShippingRequest and a ShippingRun. When a Shipment is created for a ShippingRequest, it gets locked and can\'t be changed anymore.';
COMMENT ON COLUMN Shipment.logintoken IS 'A unique token used to identify users that come back after receiving CDs as part of an shock and awe campaign.';
COMMENT ON COLUMN Shipment.shippingrun IS 'The shippingrun to which this shipment belongs.';
COMMENT ON COLUMN Shipment.request IS 'A link to the ShippingRequest table.';
COMMENT ON COLUMN Shipment.dateshipped IS 'The date when this shipment was shipped by the shipping company.';
COMMENT ON COLUMN Shipment.shippingservice IS 'The shipping service used for this shipment.';
COMMENT ON COLUMN Shipment.trackingcode IS 'A code used to track the shipment after it\'s shipped.';

-- ShippingRun
COMMENT ON TABLE ShippingRun IS 'A shipping run is a set of shipments that are sent to the shipping company in the same date.';
COMMENT ON COLUMN ShippingRun.datecreated IS 'The date this shipping run was created.';
COMMENT ON COLUMN ShippingRun.sentforshipping IS 'The exported file was sent to the shipping company already?';
COMMENT ON COLUMN ShippingRun.csvfile IS 'A csv file with all requests of this shipping run, to be sent to the shipping company.';

-- Language
COMMENT ON TABLE Language IS 'A human language.';
COMMENT ON COLUMN Language.code IS 'The ISO 639 code for this language';
COMMENT ON COLUMN Language.englishname IS 'The english name for this language';
COMMENT ON COLUMN Language.nativename IS 'The name of this language in the language itself';
COMMENT ON COLUMN Language.pluralforms IS 'The number of plural forms this language has';
COMMENT ON COLUMN Language.pluralexpression IS 'The plural expression for this language, as used by gettext';
COMMENT ON COLUMN Language.visible IS 'Whether this language should usually be visible or not';
COMMENT ON COLUMN Language.direction IS 'The direction that text is written in this language';

-- PackageBugContact
COMMENT ON TABLE PackageBugContact IS 'Defines the bug contact for a given sourcepackage in a given distribution. The bug contact will be automatically subscribed to every bug filed on this sourcepackage in this distribution.';

<<<<<<< HEAD
-- TranslationImportQueueEntry
COMMENT ON TABLE TranslationImportQueueEntry IS 'Queue with translatable resources pending to be imported into Rosetta.';
COMMENT ON COLUMN TranslationImportQueueEntry.path IS 'The path (included the filename) where this file was stored when we imported it.';
COMMENT ON COLUMN TranslationImportQueueEntry.content IS 'The file content that is being imported.';
COMMENT ON COLUMN TranslationImportQueueEntry.importer IS 'The person that did the import.';
COMMENT ON COLUMN TranslationImportQueueEntry.dateimported IS 'The timestamp when the import was done.';
COMMENT ON COLUMN TranslationImportQueueEntry.distrorelease IS 'The distribution release related to this import.';
COMMENT ON COLUMN TranslationImportQueueEntry.sourcepackagename IS 'The source package name related to this import.';
COMMENT ON COLUMN TranslationImportQueueEntry.productseries IS 'The product series related to this import.';
COMMENT ON COLUMN TranslationImportQueueEntry.is_blocked IS 'If this flag is set, the row should be blocked and not imported.';
COMMENT ON COLUMN TranslationImportQueueEntry.is_published IS 'Notes whether is a published upload.';
COMMENT ON COLUMN TranslationImportQueueEntry.pofile IS 'Link to the POFile where this import will end.';
COMMENT ON COLUMN TranslationImportQueueEntry.potemplate IS 'Link to the POTemplate where this import will end.';
=======
-- ShipItReport
COMMENT ON TABLE ShipItReport IS 'A report generated with the ShipIt data.';
COMMENT ON COLUMN ShipItReport.datecreated IS 'The date this report run was created.';
COMMENT ON COLUMN ShipItReport.csvfile IS 'A csv file with the report';

-- Continent
COMMENT ON TABLE Continent IS 'A continent in this huge world.';
COMMENT ON COLUMN Continent.code IS 'A two-letter code for a continent.';
COMMENT ON COLUMN Continent.name IS 'The name of the continent.';
>>>>>>> 16216ca3
<|MERGE_RESOLUTION|>--- conflicted
+++ resolved
@@ -1200,7 +1200,16 @@
 -- PackageBugContact
 COMMENT ON TABLE PackageBugContact IS 'Defines the bug contact for a given sourcepackage in a given distribution. The bug contact will be automatically subscribed to every bug filed on this sourcepackage in this distribution.';
 
-<<<<<<< HEAD
+-- ShipItReport
+COMMENT ON TABLE ShipItReport IS 'A report generated with the ShipIt data.';
+COMMENT ON COLUMN ShipItReport.datecreated IS 'The date this report run was created.';
+COMMENT ON COLUMN ShipItReport.csvfile IS 'A csv file with the report';
+
+-- Continent
+COMMENT ON TABLE Continent IS 'A continent in this huge world.';
+COMMENT ON COLUMN Continent.code IS 'A two-letter code for a continent.';
+COMMENT ON COLUMN Continent.name IS 'The name of the continent.';
+
 -- TranslationImportQueueEntry
 COMMENT ON TABLE TranslationImportQueueEntry IS 'Queue with translatable resources pending to be imported into Rosetta.';
 COMMENT ON COLUMN TranslationImportQueueEntry.path IS 'The path (included the filename) where this file was stored when we imported it.';
@@ -1213,15 +1222,4 @@
 COMMENT ON COLUMN TranslationImportQueueEntry.is_blocked IS 'If this flag is set, the row should be blocked and not imported.';
 COMMENT ON COLUMN TranslationImportQueueEntry.is_published IS 'Notes whether is a published upload.';
 COMMENT ON COLUMN TranslationImportQueueEntry.pofile IS 'Link to the POFile where this import will end.';
-COMMENT ON COLUMN TranslationImportQueueEntry.potemplate IS 'Link to the POTemplate where this import will end.';
-=======
--- ShipItReport
-COMMENT ON TABLE ShipItReport IS 'A report generated with the ShipIt data.';
-COMMENT ON COLUMN ShipItReport.datecreated IS 'The date this report run was created.';
-COMMENT ON COLUMN ShipItReport.csvfile IS 'A csv file with the report';
-
--- Continent
-COMMENT ON TABLE Continent IS 'A continent in this huge world.';
-COMMENT ON COLUMN Continent.code IS 'A two-letter code for a continent.';
-COMMENT ON COLUMN Continent.name IS 'The name of the continent.';
->>>>>>> 16216ca3
+COMMENT ON COLUMN TranslationImportQueueEntry.potemplate IS 'Link to the POTemplate where this import will end.';