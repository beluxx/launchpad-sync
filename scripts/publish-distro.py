#!/usr/bin/python2.4
# Copyright 2004-2007 Canonical Ltd.  All rights reserved.
# pylint: disable-msg=C0103,W0403

import _pythonpath

from optparse import OptionParser

from canonical.config import config
from canonical.launchpad.scripts import (
<<<<<<< HEAD
    execute_zcml_for_scripts, logger, publishdistro)
from lp.services.scripts.base import LaunchpadScriptFailure
=======
    execute_zcml_for_scripts, logger)
from canonical.launchpad.scripts.base import LaunchpadScriptFailure
>>>>>>> 601d40dd
from canonical.lp import initZopeless
from lp.soyuz.scripts import publishdistro


if __name__ == "__main__":
    parser = OptionParser()
    publishdistro.add_options(parser)
    options, args = parser.parse_args()
    assert len(args) == 0, "publish-distro takes no arguments, only options."

    log = logger(options, "publish-distro")
    log.debug("Initialising zopeless.")
    execute_zcml_for_scripts()
    txn = initZopeless(dbuser=config.archivepublisher.dbuser)

    try:
        publishdistro.run_publisher(options, txn)
    except LaunchpadScriptFailure, err:
        log.error(err)<|MERGE_RESOLUTION|>--- conflicted
+++ resolved
@@ -8,13 +8,8 @@
 
 from canonical.config import config
 from canonical.launchpad.scripts import (
-<<<<<<< HEAD
-    execute_zcml_for_scripts, logger, publishdistro)
+    execute_zcml_for_scripts, logger)
 from lp.services.scripts.base import LaunchpadScriptFailure
-=======
-    execute_zcml_for_scripts, logger)
-from canonical.launchpad.scripts.base import LaunchpadScriptFailure
->>>>>>> 601d40dd
 from canonical.lp import initZopeless
 from lp.soyuz.scripts import publishdistro
 
