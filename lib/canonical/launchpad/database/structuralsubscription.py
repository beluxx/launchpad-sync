--- conflicted
+++ resolved
@@ -119,11 +119,8 @@
             args['milestone'] = self
         elif IProductSeries.providedBy(self):
             args['productseries'] = self
-<<<<<<< HEAD
-=======
         elif IDistroSeries.providedBy(self):
             args['distroseries'] = self
->>>>>>> 64cfe931
         else:
             raise AssertionError(
                 '%s is not a valid structural subscription target.')
