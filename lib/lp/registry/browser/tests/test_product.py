--- conflicted
+++ resolved
@@ -6,15 +6,14 @@
 __metaclass__ = type
 
 from lazr.restful.interfaces import IJSONRequestCache
-<<<<<<< HEAD
-from testtools.matchers import LessThan
-=======
 from soupmatchers import (
     HTMLContains,
     Tag,
     )
-from testtools.matchers import Not
->>>>>>> d555a06d
+from testtools.matchers import (
+    LessThan,
+    Not,
+    )
 import transaction
 from zope.component import getUtility
 from zope.security.proxy import removeSecurityProxy
@@ -40,11 +39,8 @@
     )
 from lp.registry.model.product import Product
 from lp.services.config import config
-<<<<<<< HEAD
 from lp.services.database.lpstorm import IStore
-=======
 from lp.services.features.testing import FeatureFixture
->>>>>>> d555a06d
 from lp.services.webapp.publisher import canonical_url
 from lp.testing import (
     BrowserTestCase,
