--- conflicted
+++ resolved
@@ -11,17 +11,10 @@
 from zope.app.pluggableauth.interfaces import IPrincipalSource
 from zope.traversing.interfaces import IContainmentRoot
 from zope.schema import Bool, Choice, Datetime, Int, Object, Text, TextLine
-<<<<<<< HEAD
-from lazr.enum import DBEnumeratedType, DBItem, use_template
-from lazr.batchnavigator.interfaces import (
-    # InvalidBatchSizeError is a reimport for convenience
-    IBatchNavigator, InvalidBatchSizeError)
-=======
 from lazr.batchnavigator.interfaces import (
     # InvalidBatchSizeError is a reimport for convenience
     IBatchNavigator, InvalidBatchSizeError)
 from lazr.enum import DBEnumeratedType, DBItem, use_template
->>>>>>> 9475d667
 
 from canonical.launchpad import _
 
