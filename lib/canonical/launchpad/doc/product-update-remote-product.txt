= Updating Product.remote_product =

The remote_product attribute of a Product is used to present links for
filing and searching bugs in the Product's bug tracker, in case it's not
using Launchpad to track its bugs. We don't expect users to set the
remote_product themselves, so we have a script that tries to set this
automatically.

    >>> from canonical.launchpad.webapp.interfaces import (
    ...     IStoreSelector, DEFAULT_FLAVOR, MAIN_STORE)
    >>> store = getUtility(IStoreSelector).get(MAIN_STORE, DEFAULT_FLAVOR)
    >>> store.execute("UPDATE Product SET remote_product = 'not-None'")
    <storm...>

    >>> from canonical.launchpad.interfaces.bugtracker import BugTrackerType
    >>> from canonical.launchpad.scripts.logger import (
    ...     FakeLogger, QuietFakeLogger)
    >>> from canonical.launchpad.scripts.updateremoteproduct import (
    ...     RemoteProductUpdater)
    >>> class FakeTransaction:
    ...     def __init__(self, log_calls=False):
    ...         self.log_calls = log_calls
    ...     def commit(self):
    ...         if self.log_calls:
    ...             print "COMMIT"
    >>> updater = RemoteProductUpdater(FakeTransaction(), QuietFakeLogger())


== Testing ==

To help testing, there is a method, _getExternalBugTracker(), that
creates the ExternalBugTracker for the given BugTracker.

    >>> rt = factory.makeBugTracker(
    ...     bugtrackertype=BugTrackerType.RT,
    ...     base_url=u'http://rt.example.com/')
    >>> rt_external = updater._getExternalBugTracker(rt)
    >>> rt_external.__class__.__name__
    'RequestTracker'
    >>> rt_external.baseurl
    u'http://rt.example.com'

For testing, _getExternalBugTracker() can be overridden to return an
ExternalBugTracker that doesn't require network access.

    >>> class FakeExternalBugTracker:
    ...
    ...     def initializeRemoteBugDB(self, bug_ids):
    ...         print "Initializing DB for bugs: %s." % bug_ids
    ...
    ...     def getRemoteProduct(self, remote_bug):
    ...         return 'product-for-bug-%s' % remote_bug


    >>> class NoNetworkRemoteProductUpdater(RemoteProductUpdater):
    ...
    ...     external_bugtracker_to_return = FakeExternalBugTracker
    ...
    ...     def _getExternalBugTracker(self, bug_tracker):
    ...         return self.external_bugtracker_to_return()


== update() ==

The update method simply loops over all the bug tracker types that can
track more than one product, and calls updateByBugTrackerType(). Any bug
tracker type that isn't specified as being for a single product is being
looped over. The EMAILADDRESS one is special, though. It could be used
for more than one product, but we have no way of interacting with it, so
it's skipped as well.

    >>> class TrackerTypeCollectingUpdater(RemoteProductUpdater):
    ...     def __init__(self):
    ...         self.logger = QuietFakeLogger()
    ...         self.looped_over_bug_tracker_types = set()
    ...     def updateByBugTrackerType(self, bugtracker_type):
    ...         self.looped_over_bug_tracker_types.add(bugtracker_type)

    >>> from canonical.launchpad.interfaces.bugtracker import (
    ...     SINGLE_PRODUCT_BUGTRACKERTYPES)
    >>> multi_product_trackers = set(
    ...     bugtracker_type for bugtracker_type in BugTrackerType.items
    ...     if bugtracker_type not in SINGLE_PRODUCT_BUGTRACKERTYPES)
    >>> multi_product_trackers.remove(BugTrackerType.EMAILADDRESS)

    >>> updater = TrackerTypeCollectingUpdater()
    >>> updater.update()
    >>> multi_product_trackers.symmetric_difference(
    ...     updater.looped_over_bug_tracker_types)
    set([])


== updateByBugTrackerType() ==

The updateByBugTrackerType() method looks at the bug watches that are
linked to the product, to decide what remote_product should be set to.
It accepts a single parameter, the type of the bug tracker that should
be updated.


=== No bug watches ===

If there are no bug watches, nothing will be done.

    >>> bugzilla_product = factory.makeProduct(
    ...     name=u'bugzilla-product', official_malone=False)
    >>> bugzilla = factory.makeBugTracker(
    ...     bugtrackertype=BugTrackerType.BUGZILLA)
    >>> bugzilla_product.bugtracker = bugzilla
    >>> rt_product = factory.makeProduct(
    ...     name=u'rt-product', official_malone=False)
    >>> rt = factory.makeBugTracker(
    ...     bugtrackertype=BugTrackerType.RT)
    >>> rt_product.bugtracker = rt

    >>> list(bugzilla_product.getLinkedBugWatches())
    []
    >>> updater.updateByBugTrackerType(BugTrackerType.RT)
    >>> print bugzilla_product.remote_product
    None
    >>> print rt_product.remote_product
    None


=== Linked bug watches ===

If there are bug watches for a product having a None remote_product, an
arbitrary bug watch will be retrieved, and queried for its remote
product. Products having a bug tracker of a different type than the
given one are ignored.

    >>> updater = NoNetworkRemoteProductUpdater(
    ...     FakeTransaction(), QuietFakeLogger())
    >>> bugzilla_bugtask = factory.makeBugTask(target=bugzilla_product)
    >>> bugzilla_bugwatch = factory.makeBugWatch(
    ...     '42', bugtracker=bugzilla, bug=bugzilla_bugtask.bug)
    >>> bugzilla_bugtask.bugwatch = bugzilla_bugwatch
    >>> rt_bugtask = factory.makeBugTask(target=rt_product)
    >>> rt_bugwatch = factory.makeBugWatch(
    ...     '84', bugtracker=rt, bug=rt_bugtask.bug)
    >>> rt_bugtask.bugwatch = rt_bugwatch

    >>> import transaction
    >>> transaction.commit()

    >>> updater.updateByBugTrackerType(BugTrackerType.RT, debug=False)
    Initializing DB for bugs: [u'84'].

    >>> print rt_product.remote_product
    product-for-bug-84

    >>> print bugzilla_product.remote_product
    None


=== remote_product already set ===

If a product already has remote_product set, it will not be updated.

    >>> rt_product = factory.makeProduct(official_malone=False)
    >>> rt = factory.makeBugTracker(
    ...     bugtrackertype=BugTrackerType.RT)
    >>> rt_product.bugtracker = rt
    >>> rt_bugtask = factory.makeBugTask(target=rt_product)
    >>> rt_bugwatch = factory.makeBugWatch(
    ...     '84', bugtracker=rt, bug=rt_bugtask.bug)
    >>> rt_bugtask.bugwatch = rt_bugwatch

    >>> rt_product.remote_product = u'already-set'
    >>> updater = NoNetworkRemoteProductUpdater(
    ...     FakeTransaction(), QuietFakeLogger())
    >>> updater.updateByBugTrackerType(BugTrackerType.RT)
    >>> print rt_product.remote_product
    already-set


=== Transaction handling ===

To avoid long-running write transactions, the transaction is committed
after each product's remote_product has been updated.

    >>> for index in range(3):
    ...     rt_product = factory.makeProduct(official_malone=False)
    ...     rt = factory.makeBugTracker(
    ...         bugtrackertype=BugTrackerType.RT)
    ...     rt_product.bugtracker = rt
    ...     rt_bugtask = factory.makeBugTask(target=rt_product)
    ...     rt_bugwatch = factory.makeBugWatch(
    ...         '84', bugtracker=rt, bug=rt_bugtask.bug)
    ...     rt_bugtask.bugwatch = rt_bugwatch
    >>> updater = NoNetworkRemoteProductUpdater(
    ...     FakeTransaction(log_calls=True), QuietFakeLogger())
    >>> updater.print_method_calls = False
    >>> updater.updateByBugTrackerType(BugTrackerType.RT)
    Initializing DB for bugs: [u'84'].
    COMMIT
    Initializing DB for bugs: [u'84'].
    COMMIT
    Initializing DB for bugs: [u'84'].
    COMMIT


=== Error handling ===

If the ExternalBugTracker raises any BugWatchUpdateErrors,
updateByBugTrackerType() will simply log the error and then continue.
This is a simplistic approach but it means that problems with one bug
tracker don't break the run for all bug trackers.

    >>> new_rt_product = factory.makeProduct(
    ...     name='fooix', official_malone=False)
    >>> new_rt_product.bugtracker = rt
    >>> new_rt_bugtask = factory.makeBugTask(target=new_rt_product)
    >>> new_rt_bugwatch = factory.makeBugWatch(
    ...     '42', bugtracker=rt, bug=new_rt_bugtask.bug)
    >>> new_rt_bugtask.bugwatch = new_rt_bugwatch

    >>> from canonical.launchpad.components.externalbugtracker.base import (
    ...     BugNotFound, BugWatchUpdateError)
    >>> class BrokenOnInitExternalBugTracker(
    ...         FakeExternalBugTracker):
    ...     def initializeRemoteBugDB(self, bug_ids):
    ...         raise BugWatchUpdateError("This here is an error")

    >>> updater.logger = FakeLogger()
    >>> updater.external_bugtracker_to_return = (
    ...     BrokenOnInitExternalBugTracker)
    >>> updater.updateByBugTrackerType(BugTrackerType.RT)
    INFO  1 projects using RT needing updating.
    DEBUG Trying to update fooix
    ERROR Unable to set remote_product for 'fooix': This here is an error

    >>> class BrokenOnGetRemoteProductExternalBugTracker(
    ...         FakeExternalBugTracker):
    ...     def getRemoteProduct(self, remote_bug):
    ...         raise BugNotFound("Didn't find bug %s." % remote_bug)

    >>> updater.external_bugtracker_to_return = (
    ...     BrokenOnGetRemoteProductExternalBugTracker)
    >>> updater.updateByBugTrackerType(BugTrackerType.RT)
    INFO  1 projects using RT needing updating.
    DEBUG Trying to update fooix
    Initializing DB for bugs: [u'42'].
    ERROR Unable to set remote_product for 'fooix': Didn't find bug 42.
<<<<<<< HEAD
=======

AssertionErrors are also handled.

    >>> class RaisesAssertionErrorExternalBugTracker(FakeExternalBugTracker):
    ...     def initializeRemoteBugDB(self, bug_ids):
    ...         assert True == False, "True isn't False!"

    >>> updater.external_bugtracker_to_return = (
    ...     RaisesAssertionErrorExternalBugTracker)
    >>> updater.updateByBugTrackerType(BugTrackerType.RT)
    INFO  1 projects using RT needing updating.
    DEBUG Trying to update fooix
    ERROR Unable to set remote_product for 'fooix': True isn't False!


== update-remote-product.py ==

The script that uses RemoteProductUpdater is update-remote-product.py.

    >>> import subprocess
    >>> process = subprocess.Popen(
    ...     ['cronscripts/update-remote-product.py'],
    ...     stdin=subprocess.PIPE, stdout=subprocess.PIPE,
    ...     stderr=subprocess.PIPE)
    >>> (out, err) = process.communicate()
    >>> out
    ''
    >>> process.returncode
    0

    >>> print err
    INFO    creating lockfile
    INFO    0 projects using BUGZILLA needing updating.
    ...
    INFO    0 projects using RT needing updating.
    ...
    INFO    Time for this run: ... seconds.
>>>>>>> 22dd35c3
<|MERGE_RESOLUTION|>--- conflicted
+++ resolved
@@ -143,7 +143,7 @@
     >>> import transaction
     >>> transaction.commit()
 
-    >>> updater.updateByBugTrackerType(BugTrackerType.RT, debug=False)
+    >>> updater.updateByBugTrackerType(BugTrackerType.RT)
     Initializing DB for bugs: [u'84'].
 
     >>> print rt_product.remote_product
@@ -242,8 +242,6 @@
     DEBUG Trying to update fooix
     Initializing DB for bugs: [u'42'].
     ERROR Unable to set remote_product for 'fooix': Didn't find bug 42.
-<<<<<<< HEAD
-=======
 
 AssertionErrors are also handled.
 
@@ -257,28 +255,3 @@
     INFO  1 projects using RT needing updating.
     DEBUG Trying to update fooix
     ERROR Unable to set remote_product for 'fooix': True isn't False!
-
-
-== update-remote-product.py ==
-
-The script that uses RemoteProductUpdater is update-remote-product.py.
-
-    >>> import subprocess
-    >>> process = subprocess.Popen(
-    ...     ['cronscripts/update-remote-product.py'],
-    ...     stdin=subprocess.PIPE, stdout=subprocess.PIPE,
-    ...     stderr=subprocess.PIPE)
-    >>> (out, err) = process.communicate()
-    >>> out
-    ''
-    >>> process.returncode
-    0
-
-    >>> print err
-    INFO    creating lockfile
-    INFO    0 projects using BUGZILLA needing updating.
-    ...
-    INFO    0 projects using RT needing updating.
-    ...
-    INFO    Time for this run: ... seconds.
->>>>>>> 22dd35c3
