# Copyright 2004-2007 Canonical Ltd.  All rights reserved.

__metaclass__ = type

__all__ = [
    'ProductSeries',
    'ProductSeriesSet',
    ]

import datetime
from sqlobject import (
    IntervalCol, ForeignKey, StringCol, SQLMultipleJoin, SQLObjectNotFound)
from warnings import warn
from zope.interface import implements

from canonical.database.constants import UTC_NOW
from canonical.database.datetimecol import UtcDateTimeCol
from canonical.database.enumcol import EnumCol
from canonical.database.sqlbase import (
    SQLBase, quote, sqlvalues)
from canonical.launchpad.database.bugtarget import BugTargetBase
from canonical.launchpad.database.bug import (
    get_bug_tags, get_bug_tags_open_count)
from canonical.launchpad.database.bugtask import BugTaskSet
from canonical.launchpad.database.milestone import Milestone
from canonical.launchpad.database.packaging import Packaging
from canonical.launchpad.database.potemplate import POTemplate
from canonical.launchpad.database.specification import (
    HasSpecificationsMixin, Specification)
from canonical.launchpad.database.translationimportqueue import (
    HasTranslationImportsMixin)
from canonical.launchpad.interfaces import (
<<<<<<< HEAD
    IProductSeries, IProductSeriesSet, IProductSeriesSourceAdmin,
    NotFoundError, SpecificationSort, SpecificationGoalStatus,
    SpecificationFilter, SpecificationDefinitionStatus,
    SpecificationImplementationStatus)
from canonical.lp.dbschema import (
    ImportStatus, PackagingType, RevisionControlSystems)
=======
    PackagingType, IProductSeries, IProductSeriesSet,
    IProductSeriesSourceAdmin, NotFoundError, RevisionControlSystems)
from canonical.lp.dbschema import (
    ImportStatus, SpecificationSort,
    SpecificationGoalStatus, SpecificationFilter,
    SpecificationDefinitionStatus, SpecificationImplementationStatus)
>>>>>>> 1a1b3158


class NoImportBranchError(Exception):
    """Raised when ProductSeries.importUpdated finds not import branch.

    This exception should never be caught. It exists only for unit testing.
    """


class DatePublishedSyncError(Exception):
    """Raised by ProductSeries.importUpdated if datepublishedsync
    should not be set.

    If import_branch.date_last_mirrored is NULL, datepublishedsync should not
    have been set because the import has not been published yet.

    This exception should never be caught. It exists only for unit testing.
    """


class ProductSeries(SQLBase, BugTargetBase, HasSpecificationsMixin,
                    HasTranslationImportsMixin):
    """A series of product releases."""
    implements(IProductSeries, IProductSeriesSourceAdmin)
    _table = 'ProductSeries'

    product = ForeignKey(dbName='product', foreignKey='Product', notNull=True)
    name = StringCol(notNull=True)
    summary = StringCol(notNull=True)
    datecreated = UtcDateTimeCol(notNull=True, default=UTC_NOW)
    owner = ForeignKey(
        foreignKey="Person", dbName="owner", notNull=True)
    driver = ForeignKey(
        foreignKey="Person", dbName="driver", notNull=False, default=None)
    import_branch = ForeignKey(foreignKey='Branch', dbName='import_branch',
                               default=None)
    user_branch = ForeignKey(foreignKey='Branch', dbName='user_branch',
                             default=None)
    importstatus = EnumCol(dbName='importstatus', notNull=False,
        schema=ImportStatus, default=None)
    rcstype = EnumCol(dbName='rcstype', enum=RevisionControlSystems,
        notNull=False, default=None)
    cvsroot = StringCol(default=None)
    cvsmodule = StringCol(default=None)
    cvsbranch = StringCol(default=None)
    # where are the tarballs released from this branch placed?
    cvstarfileurl = StringCol(default=None)
    svnrepository = StringCol(default=None)
    releasefileglob = StringCol(default=None)
    releaseverstyle = StringCol(default=None)
    # key dates on the road to import happiness
    dateautotested = UtcDateTimeCol(default=None)
    datestarted = UtcDateTimeCol(default=None)
    datefinished = UtcDateTimeCol(default=None)
    dateprocessapproved = UtcDateTimeCol(default=None)
    datesyncapproved = UtcDateTimeCol(default=None)
    # controlling the freshness of an import
    syncinterval = IntervalCol(default=None)
    datelastsynced = UtcDateTimeCol(default=None)
    datepublishedsync = UtcDateTimeCol(
        dbName='date_published_sync', default=None)

    releases = SQLMultipleJoin('ProductRelease', joinColumn='productseries',
                            orderBy=['-datereleased'])
    packagings = SQLMultipleJoin('Packaging', joinColumn='productseries',
                            orderBy=['-id'])

    @property
    def release_files(self):
        """See IProductSeries."""
        files = set()
        for release in self.releases:
            files = files.union(release.files)
        return files

    @property
    def displayname(self):
        return self.name

    @property
    def all_milestones(self):
        """See IProductSeries."""
        return Milestone.selectBy(
            productseries=self, orderBy=['dateexpected', 'name'])

    @property
    def milestones(self):
        """See IProductSeries."""
        return Milestone.selectBy(
            productseries=self, visible=True, orderBy=['dateexpected', 'name'])

    @property
    def parent(self):
        """See IProductSeries."""
        return self.product

    @property
    def bugtargetdisplayname(self):
        """See IBugTarget."""
        return "%s %s" % (self.product.displayname, self.name)

    @property
    def bugtargetname(self):
        """See IBugTarget."""
        return "%s/%s" % (self.product.name, self.name)

    @property
    def drivers(self):
        """See IProductSeries."""
        drivers = set()
        drivers.add(self.driver)
        drivers = drivers.union(self.product.drivers)
        drivers.discard(None)
        return sorted(drivers, key=lambda x: x.browsername)

    @property
    def bugcontact(self):
        """See IProductSeries."""
        return self.product.bugcontact

    @property
    def security_contact(self):
        """See IProductSeries."""
        return self.product.security_contact

    @property
    def series_branch(self):
        """See IProductSeries."""
        if self.user_branch is not None:
            return self.user_branch
        return self.import_branch

    @property
    def potemplates(self):
        result = POTemplate.selectBy(productseries=self)
        result = list(result)
        return sorted(result, key=lambda x: x.potemplatename.name)

    @property
    def currentpotemplates(self):
        result = POTemplate.selectBy(productseries=self, iscurrent=True)
        result = list(result)
        return sorted(result, key=lambda x: x.potemplatename.name)

    def getPOTemplate(self, name):
        """See IProductSeries."""
        return POTemplate.selectOne(
            "POTemplate.productseries = %s AND "
            "POTemplate.potemplatename = POTemplateName.id AND "
            "POTemplateName.name = %s" % sqlvalues(self.id, name),
            clauseTables=['POTemplateName'])

    @property
    def title(self):
        return self.product.displayname + ' Series: ' + self.displayname

    def shortdesc(self):
        warn('ProductSeries.shortdesc should be ProductSeries.summary',
             DeprecationWarning)
        return self.summary
    shortdesc = property(shortdesc)

    @property
    def sourcepackages(self):
        """See IProductSeries"""
        from canonical.launchpad.database.sourcepackage import SourcePackage
        ret = Packaging.selectBy(productseries=self)
        ret = [SourcePackage(sourcepackagename=r.sourcepackagename,
                             distroseries=r.distroseries)
                    for r in ret]
        ret.sort(key=lambda a: a.distribution.name + a.distroseries.version
                 + a.sourcepackagename.name)
        return ret

    @property
    def has_any_specifications(self):
        """See IHasSpecifications."""
        return self.all_specifications.count()

    @property
    def all_specifications(self):
        return self.specifications(filter=[SpecificationFilter.ALL])

    @property
    def valid_specifications(self):
        return self.specifications(filter=[SpecificationFilter.VALID])

    def specifications(self, sort=None, quantity=None, filter=None):
        """See IHasSpecifications.

        The rules for filtering are that there are three areas where you can
        apply a filter:

          - acceptance, which defaults to ACCEPTED if nothing is said,
          - completeness, which defaults to showing BOTH if nothing is said
          - informational, which defaults to showing BOTH if nothing is said

        """

        # Make a new list of the filter, so that we do not mutate what we
        # were passed as a filter
        if not filter:
            # filter could be None or [] then we decide the default
            # which for a productseries is to show everything accepted
            filter = [SpecificationFilter.ACCEPTED]

        # defaults for completeness: in this case we don't actually need to
        # do anything, because the default is ANY

        # defaults for acceptance: in this case, if nothing is said about
        # acceptance, we want to show only accepted specs
        acceptance = False
        for option in [
            SpecificationFilter.ACCEPTED,
            SpecificationFilter.DECLINED,
            SpecificationFilter.PROPOSED]:
            if option in filter:
                acceptance = True
        if acceptance is False:
            filter.append(SpecificationFilter.ACCEPTED)

        # defaults for informationalness: we don't have to do anything
        # because the default if nothing is said is ANY

        # sort by priority descending, by default
        if sort is None or sort == SpecificationSort.PRIORITY:
            order = ['-priority', 'definition_status', 'name']
        elif sort == SpecificationSort.DATE:
            # we are showing specs for a GOAL, so under some circumstances
            # we care about the order in which the specs were nominated for
            # the goal, and in others we care about the order in which the
            # decision was made.

            # we need to establish if the listing will show specs that have
            # been decided only, or will include proposed specs.
            show_proposed = set([
                SpecificationFilter.ALL,
                SpecificationFilter.PROPOSED,
                ])
            if len(show_proposed.intersection(set(filter))) > 0:
                # we are showing proposed specs so use the date proposed
                # because not all specs will have a date decided.
                order = ['-Specification.datecreated', 'Specification.id']
            else:
                # this will show only decided specs so use the date the spec
                # was accepted or declined for the sprint
                order = ['-Specification.date_goal_decided',
                         '-Specification.datecreated',
                         'Specification.id']

        # figure out what set of specifications we are interested in. for
        # productseries, we need to be able to filter on the basis of:
        #
        #  - completeness. by default, only incomplete specs shown
        #  - goal status. by default, only accepted specs shown
        #  - informational.
        #
        base = 'Specification.productseries = %s' % self.id
        query = base
        # look for informational specs
        if SpecificationFilter.INFORMATIONAL in filter:
            query += (' AND Specification.implementation_status = %s' %
              quote(SpecificationImplementationStatus.INFORMATIONAL))

        # filter based on completion. see the implementation of
        # Specification.is_complete() for more details
        completeness =  Specification.completeness_clause

        if SpecificationFilter.COMPLETE in filter:
            query += ' AND ( %s ) ' % completeness
        elif SpecificationFilter.INCOMPLETE in filter:
            query += ' AND NOT ( %s ) ' % completeness

        # look for specs that have a particular goalstatus (proposed,
        # accepted or declined)
        if SpecificationFilter.ACCEPTED in filter:
            query += ' AND Specification.goalstatus = %d' % (
                SpecificationGoalStatus.ACCEPTED.value)
        elif SpecificationFilter.PROPOSED in filter:
            query += ' AND Specification.goalstatus = %d' % (
                SpecificationGoalStatus.PROPOSED.value)
        elif SpecificationFilter.DECLINED in filter:
            query += ' AND Specification.goalstatus = %d' % (
                SpecificationGoalStatus.DECLINED.value)

        # Filter for validity. If we want valid specs only then we should
        # exclude all OBSOLETE or SUPERSEDED specs
        if SpecificationFilter.VALID in filter:
            query += ' AND Specification.definition_status NOT IN ( %s, %s ) ' % \
                sqlvalues(SpecificationDefinitionStatus.OBSOLETE,
                          SpecificationDefinitionStatus.SUPERSEDED)

        # ALL is the trump card
        if SpecificationFilter.ALL in filter:
            query = base

        # Filter for specification text
        for constraint in filter:
            if isinstance(constraint, basestring):
                # a string in the filter is a text search filter
                query += ' AND Specification.fti @@ ftq(%s) ' % quote(
                    constraint)

        # now do the query, and remember to prejoin to people
        results = Specification.select(query, orderBy=order, limit=quantity)
        return results.prejoin(['assignee', 'approver', 'drafter'])

    def searchTasks(self, search_params):
        """See IBugTarget."""
        search_params.setProductSeries(self)
        return BugTaskSet().search(search_params)

    def getUsedBugTags(self):
        """See IBugTarget."""
        return get_bug_tags("BugTask.productseries = %s" % sqlvalues(self))

    def getUsedBugTagsWithOpenCounts(self, user):
        """See IBugTarget."""
        return get_bug_tags_open_count(
            "BugTask.productseries = %s" % sqlvalues(self), user)

    def createBug(self, bug_params):
        """See IBugTarget."""
        raise NotImplementedError('Cannot file a bug against a productseries')

    def _getBugTaskContextClause(self):
        """See BugTargetBase."""
        return 'BugTask.productseries = %s' % sqlvalues(self)

    def getSpecification(self, name):
        """See ISpecificationTarget."""
        return self.product.getSpecification(name)

    def getRelease(self, version):
        for release in self.releases:
            if release.version == version:
                return release
        return None

    def getPackage(self, distroseries):
        """See IProductSeries."""
        for pkg in self.sourcepackages:
            if pkg.distroseries == distroseries:
                return pkg
        # XXX sabdfl 2005-06-23: This needs to search through the ancestry of
        # the distroseries to try to find a relevant packaging record
        raise NotFoundError(distroseries)

    def setPackaging(self, distroseries, sourcepackagename, owner):
        """See IProductSeries."""
        for pkg in self.packagings:
            if pkg.distroseries == distroseries:
                # we have found a matching Packaging record
                if pkg.sourcepackagename == sourcepackagename:
                    # and it has the same source package name
                    return pkg
                # ok, we need to update this pkging record
                pkg.sourcepackagename = sourcepackagename
                pkg.owner = owner
                pkg.datecreated = UTC_NOW
                pkg.sync()  # convert UTC_NOW to actual datetime
                return pkg

        # ok, we didn't find a packaging record that matches, let's go ahead
        # and create one
        pkg = Packaging(distroseries=distroseries,
            sourcepackagename=sourcepackagename, productseries=self,
            packaging=PackagingType.PRIME,
            owner=owner)
        pkg.sync()  # convert UTC_NOW to actual datetime
        return pkg

    def getPackagingInDistribution(self, distribution):
        """See IProductSeries."""
        history = []
        for pkging in self.packagings:
            if pkging.distroseries.distribution == distribution:
                history.append(pkging)
        return history

    def certifyForSync(self):
        """Enable the sync for processing."""
        self.dateprocessapproved = UTC_NOW
        if self.rcstype == RevisionControlSystems.CVS:
            self.syncinterval = datetime.timedelta(hours=12)
        elif self.rcstype == RevisionControlSystems.SVN:
            self.syncinterval = datetime.timedelta(hours=6)
        else:
            raise AssertionError('Unknown default sync interval for rcs type: %s'
                                 % self.rcstype.title)
        self.importstatus = ImportStatus.PROCESSING

    def markTestFailed(self):
        """See `IProductSeriesSourceAdmin`."""
        self.importstatus = ImportStatus.TESTFAILED
        self.import_branch = None
        self.dateautotested = None
        self.dateprocessapproved = None
        self.datesyncapproved = None
        self.datelastsynced = None
        self.syncinterval = None

    def markDontSync(self):
        """See `IProductSeriesSourceAdmin`."""
        self.importstatus = ImportStatus.DONTSYNC
        self.import_branch = None
        self.dateautotested = None
        self.dateprocessapproved = None
        self.datesyncapproved = None
        self.datelastsynced = None
        self.datestarted = None
        self.datefinished = None
        self.syncinterval = None

    def deleteImport(self):
        """See `IProductSeriesSourceAdmin`."""
        self.importstatus = None
        self.import_branch = None
        self.dateautotested = None
        self.dateprocessapproved = None
        self.datesyncapproved = None
        self.datelastsynced = None
        self.datepublishedsync = None
        self.syncinterval = None
        self.datestarted = None
        self.datefinished = None
        self.rcstype = None
        self.cvsroot = None
        self.cvsmodule = None
        self.cvsbranch = None
        self.cvstarfileurl = None
        self.svnrepository = None

    def syncCertified(self):
        """Return true or false indicating if the sync is enabled"""
        return self.dateprocessapproved is not None

    def autoSyncEnabled(self):
        """Is the sync automatically scheduling?"""
        return self.importstatus == ImportStatus.SYNCING

    def enableAutoSync(self):
        """Enable autosyncing."""
        self.datesyncapproved = UTC_NOW
        self.importstatus = ImportStatus.SYNCING

    def autoTestFailed(self):
        """Has the series source failed automatic testing by roomba?"""
        return self.importstatus == ImportStatus.TESTFAILED

    def importUpdated(self):
        """See IProductSeries."""
        # Update the timestamps after an import has successfully completed, so
        # we can always know at what time the currently published branch was
        # last imported.
        #
        # Importd updates branches to match the foreign VCS, then uploads them
        # to an internal server. Then the branch-puller copies the branches
        # from the internal server to the public server.
        #
        # * datelastsynced: time when importd last updated the internal branch
        #   to match the foreign VCS.
        # * import_branch.last_mirrored: time when branch-puller last updated
        #   the published branch to match the internal branch.
        # * datepublishedsync: time when the /published/ branch was last
        #   updated from the foreign VCS, at the time when the /internal/
        #   branch was last updated from the foreign VCS.
        #
        # Sorry if that breaks your brain.
        if self.import_branch is None:
            raise NoImportBranchError(
                "importUpdated called for series %d,"
                " but import_branch is NULL." % (self.id,))
        if (self.import_branch.last_mirrored is None
                and self.datepublishedsync is not None):
            raise DatePublishedSyncError(
                "importUpdated called for series %d,"
                " where datepublishedsync is set,"
                " but import_branch.last_mirror is NULL."
                % (self.id,))
        if self.datelastsynced is None:
            # datepublishedsync SHOULD be None, but we reset it just in case.
            self.datepublishedsync = None
        if (self.datelastsynced is not None
                and self.import_branch.last_mirrored is not None
                and self.datelastsynced < self.import_branch.last_mirrored):
            self.datepublishedsync = self.datelastsynced
        self.datelastsynced = UTC_NOW
        self.import_branch.requestMirror()

    def newMilestone(self, name, dateexpected=None):
        """See IProductSeries."""
        return Milestone(name=name, dateexpected=dateexpected,
                         product=self.product, productseries=self)


class ProductSeriesSet:
    """See IProductSeriesSet."""

    implements(IProductSeriesSet)

    def __getitem__(self, series_id):
        """See IProductSeriesSet."""
        series = self.get(series_id)
        if series is None:
            raise NotFoundError(series_id)
        return series

    def get(self, series_id, default=None):
        """See IProductSeriesSet."""
        try:
            return ProductSeries.get(series_id)
        except SQLObjectNotFound:
            return default

    def search(self, ready=None, text=None, forimport=None, importstatus=None,
               start=None, length=None):
        query, clauseTables = self._querystr(
            ready, text, forimport, importstatus)
        return ProductSeries.select(query, distinct=True,
                   clauseTables=clauseTables)[start:length]

    def importcount(self, status=None):
        return self.search(forimport=True, importstatus=status).count()

    def _querystr(self, ready=None, text=None,
                  forimport=None, importstatus=None):
        """Return a querystring and clauseTables for use in a search or a
        get or a query. Arguments:
          ready - boolean indicator of whether or not to limit the search
                  to products and projects that have been reviewed and are
                  active.
          text - text to search for in the product and project titles and
                 descriptions
          forimport - whether or not to limit the search to series which
                      have RCS data on file
          importstatus - limit the list to series which have the given
                         import status.
        """
        queries = []
        clauseTables = set()
        # deal with the cases which require project and product
        if ( ready is not None ) or text:
            if text:
                queries.append('Product.fti @@ ftq(%s)' % quote(text))
            if ready is not None:
                queries.append('Product.active IS TRUE')
                queries.append('Product.reviewed IS TRUE')
            queries.append("ProductSeries.product = Product.id")

            # The subquery restricts the query to a project that matches
            # the text supplied.
            subqueries = []
            subqueries.append('Product.project = Project.id')
            if text:
                subqueries.append('Project.fti @@ ftq(%s) ' % quote(text))
            if ready is not None:
                subqueries.append('Project.active IS TRUE')
                subqueries.append('Project.reviewed IS TRUE')
            queries.append('(Product.project IS NULL OR (%s))' %
                           " AND ".join(subqueries))

            clauseTables.add('Project')
            clauseTables.add('Product')

        # now just add filters on import status
        if forimport or importstatus:
            queries.append('ProductSeries.importstatus IS NOT NULL')
        if importstatus:
            queries.append('ProductSeries.importstatus = %d' % importstatus)

        query = " AND ".join(queries)
        return query, clauseTables

    def getByCVSDetails(self, cvsroot, cvsmodule, cvsbranch, default=None):
        """See IProductSeriesSet."""
        result = ProductSeries.selectOneBy(
            cvsroot=cvsroot, cvsmodule=cvsmodule, cvsbranch=cvsbranch)
        if result is None:
            return default
        return result

    def getBySVNDetails(self, svnrepository, default=None):
        """See IProductSeriesSet."""
        result = ProductSeries.selectOneBy(svnrepository=svnrepository)
        if result is None:
            return default
        return result<|MERGE_RESOLUTION|>--- conflicted
+++ resolved
@@ -30,21 +30,11 @@
 from canonical.launchpad.database.translationimportqueue import (
     HasTranslationImportsMixin)
 from canonical.launchpad.interfaces import (
-<<<<<<< HEAD
     IProductSeries, IProductSeriesSet, IProductSeriesSourceAdmin,
-    NotFoundError, SpecificationSort, SpecificationGoalStatus,
-    SpecificationFilter, SpecificationDefinitionStatus,
-    SpecificationImplementationStatus)
-from canonical.lp.dbschema import (
-    ImportStatus, PackagingType, RevisionControlSystems)
-=======
-    PackagingType, IProductSeries, IProductSeriesSet,
-    IProductSeriesSourceAdmin, NotFoundError, RevisionControlSystems)
-from canonical.lp.dbschema import (
-    ImportStatus, SpecificationSort,
+    NotFoundError, PackagingType, RevisionControlSystems, SpecificationSort,
     SpecificationGoalStatus, SpecificationFilter,
     SpecificationDefinitionStatus, SpecificationImplementationStatus)
->>>>>>> 1a1b3158
+from canonical.lp.dbschema import ImportStatus, PackagingType
 
 
 class NoImportBranchError(Exception):
