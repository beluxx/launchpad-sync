--- conflicted
+++ resolved
@@ -18,16 +18,16 @@
   ... Content-Length: 1689
   ... Content-Type: multipart/form-data; boundary=---------------------------1154239704143730702744913602
   ... 
-  ... -----------------------------1154239704143730702744913602
-  ... Content-Disposition: form-data; name="file"; filename="foo.tar.gz"
-  ... Content-Type: application/x-gzip
-  ... 
-  ... %s
-  ... -----------------------------1154239704143730702744913602
-  ... Content-Disposition: form-data; name="translations_upload"
-  ... 
-  ... Request Upload
-  ... -----------------------------1154239704143730702744913602--
+  ... -----------------------------1154239704143730702744913602
+  ... Content-Disposition: form-data; name="file"; filename="foo.tar.gz"
+  ... Content-Type: application/x-gzip
+  ... 
+  ... %s
+  ... -----------------------------1154239704143730702744913602
+  ... Content-Disposition: form-data; name="translations_upload"
+  ... 
+  ... Request Upload
+  ... -----------------------------1154239704143730702744913602--
   ... """ % tarball.read(), handle_errors=False)
   HTTP/1.1 200 Ok
   Content-Length: ...
@@ -41,11 +41,7 @@
   >>> browser.url
   'http://localhost/translations/imports'
   >>> browser.getLink('Next')
-<<<<<<< HEAD
-  <Link text='Next' url='http://localhost/translations/imports/+index?start=50&batch=50'>
-=======
-  <Link text='Next' url='http://localhost/rosetta/imports/+index?start=5&batch=5'>
->>>>>>> f88e890f
+  <Link text='Next' url='http://localhost/translations/imports/+index?start=5&batch=5'>
   >>> print browser.contents
   <!DOCTYPE...
   ...Choose which status to show...
