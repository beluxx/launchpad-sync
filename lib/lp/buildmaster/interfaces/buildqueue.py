--- conflicted
+++ resolved
@@ -69,12 +69,6 @@
         description=_(
             "The virtualization setting required by this build farm job."))
 
-<<<<<<< HEAD
-    build_farm_job = Reference(
-        IBuildFarmJob, title=_("Build farm job"), readonly=True,
-        description=_("Associated generic BuildFarmJob DB object."))
-=======
->>>>>>> 9cd4bee6
     status = Choice(
         title=_("Status"), vocabulary=BuildQueueStatus, readonly=True,
         description=_("The status of this build queue item."))
@@ -121,10 +115,6 @@
         IBuildFarmJob, title=_("Build farm job"),
         description=_("Concrete build farm job object."))
 
-    specific_build = Reference(
-        IBuildFarmJob, title=_("Build farm job"),
-        description=_("Concrete build farm job object."))
-
     date_started = Datetime(
         title=_('Start time'),
         description=_('Time when the job started.'))
