--- conflicted
+++ resolved
@@ -1,8 +1,5 @@
 # Copyright 2006-2008 Canonical Ltd.  All rights reserved.
-<<<<<<< HEAD
-=======
 # pylint: disable-msg=E0211
->>>>>>> b7bd4c57
 
 """Single selection widget using a popup to select one item from many."""
 
@@ -133,19 +130,11 @@
 
     def popupHref(self):
         template = (
-<<<<<<< HEAD
-            """javascript:"""
-            """popup_window('@@%s?"""
-            """vocabulary=%s&field=%s&search="""
-            """'+escape(document.getElementById('%s').value),"""
-            """'%s','300','420')"""
-=======
             "javascript:"
             "popup_window('@@%s?"
             "vocabulary=%s&field=%s&search="
             "'+escape(document.getElementById('%s').value),"
             "'%s','300','420')"
->>>>>>> b7bd4c57
             ) % (self.popup_name, self.context.vocabularyName, self.name,
                  self.name, self.name)
         if self.onKeyPress:
