--- conflicted
+++ resolved
@@ -2550,7 +2550,12 @@
 
 
 class PersonEditEmailsView(LaunchpadFormView):
-<<<<<<< HEAD
+    """A view for editing a person's email settings.
+
+    The user can associate emails with their account, verify emails
+    the system associated with their account, and remove associated
+    emails.
+    """
 
     schema = IEmailAddress
 
@@ -2560,16 +2565,31 @@
                   orientation='vertical')
 
     def setUpFields(self):
+        """Set up fields for this view.
+
+        The main fields of interest are the selection fields with custom
+        vocabularies for the lists of validated and unvalidated email
+        addresses.
+        """
         super(PersonEditEmailsView, self).setUpFields()
-        self.form_fields = form.FormFields(
-            self._validated_emails_field(),
-            self._unvalidated_emails_field(),
-            form.fields(TextLine(__name__='newemail',
-                                 title=u'Add a new address'))
-            ) + self._mailing_list_fields()
+        self.form_fields = (self._validated_emails_field() +
+                            self._unvalidated_emails_field() +
+                            form.fields(TextLine(__name__='newemail',
+                                                 title=u'Add a new address'))
+                            + self._mailing_list_fields())
 
     @property
     def initial_values(self):
+        """Set up default values for the radio widgets.
+
+        A radio widget must have a selected value, so we select the
+        first unvalidated and validated email addresses in the lists
+        to be the default for the corresponding widgets.
+
+        The only exception is if the user has a preferred email
+        address: then, that address is used as the default validated
+        email address.
+        """
         validated = self.context.preferredemail
         if validated is None:
             validated = self.context.validatedemails[0]
@@ -2582,7 +2602,7 @@
     def _validated_emails_field(self):
         """Create a field with a vocabulary of validated emails.
 
-        :return: A form.Fields instance containing the list of emails
+        :return: A Choice field containing the list of validated emails
         """
         terms = [SimpleTerm(term, term.email)
                  for term in self.context.validatedemails]
@@ -2600,7 +2620,7 @@
     def _unvalidated_emails_field(self):
         """Create a field with a vocabulary of unvalidated and guessed emails.
 
-        :return: A form.Fields instance containing the list of emails
+        :return: A Choice field containing the list of emails
         """
         terms = []
         for term in self.unvalidated_addresses:
@@ -2618,6 +2638,7 @@
 
     def _mailing_list_fields(self):
         """Creates a field for each mailing list the user can subscribe to.
+
         If a team doesn't have a mailing list, or the mailing list
         isn't usable, it's not included.
         """
@@ -2648,107 +2669,9 @@
 
     @property
     def mailing_list_widgets(self):
+        """Returns all the mailing list subscription widgets."""
         return [widget for widget in self.widgets
                 if 'field.subscription.' in widget.name]
-
-    def _validate_selected_address(self, data, validatedAddress):
-        """A generic validator for this view's actions.
-
-        Makes sure one (and only one) email address is selected and that
-        the selected address belongs to the context person. The address may
-        be represented by an EmailAddress object or (for unvalidated
-        addresses) a LoginToken object.
-        """
-        if validatedAddress:
-            field = 'VALIDATED_SELECTED'
-        else:
-            field = 'UNVALIDATED_SELECTED'
-        self._validate(action, data, [self.widgets[field]])
-=======
-    """A view for editing a person's email settings.
-
-    The user can associate emails with their account, verify emails
-    the system associated with their account, and remove associated
-    emails.
-    """
-
-    schema = IEmailAddress
-
-    custom_widget('VALIDATED_SELECTED', LaunchpadRadioWidget,
-                  orientation='vertical')
-    custom_widget('UNVALIDATED_SELECTED', LaunchpadRadioWidget,
-                  orientation='vertical')
-
-    def setUpFields(self):
-        """Set up fields for this view.
-
-        The main fields of interest are the selection fields with custom
-        vocabularies for the lists of validated and unvalidated email
-        addresses.
-        """
-        super(PersonEditEmailsView, self).setUpFields()
-        self.form_fields = (self._validated_emails_field() +
-                            self._unvalidated_emails_field() +
-                            form.fields(TextLine(__name__='newemail',
-                                                 title=u'Add a new address')))
-
-    @property
-    def initial_values(self):
-        """Set up default values for the radio widgets.
-
-        A radio widget must have a selected value, so we select the
-        first unvalidated and validated email addresses in the lists
-        to be the default for the corresponding widgets.
-
-        The only exception is if the user has a preferred email
-        address: then, that address is used as the default validated
-        email address.
-        """
-        validated = self.context.preferredemail
-        if validated is None:
-            validated = self.context.validatedemails[0]
-        unvalidated = self.unvalidated_addresses
-        if len(unvalidated) > 0:
-            unvalidated = unvalidated.pop()
-        return dict(VALIDATED_SELECTED=validated,
-                    UNVALIDATED_SELECTED=unvalidated)
-
-    def _validated_emails_field(self):
-        """Create a field with a vocabulary of validated emails.
-
-        :return: A Choice field containing the list of validated emails
-        """
-        terms = [SimpleTerm(term, term.email)
-                 for term in self.context.validatedemails]
-        preferred = self.context.preferredemail
-        if preferred:
-            terms.insert(0, SimpleTerm(preferred, preferred.email))
-
-        return form.Fields(
-            Choice(__name__='VALIDATED_SELECTED',
-                   title=_('These addresses are confirmed as being yours'),
-                   source=SimpleVocabulary(terms),
-                   ),
-            custom_widget = self.custom_widgets['VALIDATED_SELECTED'])
-
-    def _unvalidated_emails_field(self):
-        """Create a field with a vocabulary of unvalidated and guessed emails.
-
-        :return: A Choice field containing the list of emails
-        """
-        terms = []
-        for term in self.unvalidated_addresses:
-            if isinstance(term, unicode):
-                term = SimpleTerm(term)
-            else:
-                term = SimpleTerm(term, term.email)
-            terms.append(term)
-        return form.Fields(
-            Choice(__name__='UNVALIDATED_SELECTED',
-                   title=_('These addresses may also be yours'),
-                   source=SimpleVocabulary(terms),
-                   ),
-            custom_widget = self.custom_widgets['UNVALIDATED_SELECTED'])
 
     def _validate_selected_address(self, data, field='VALIDATED_SELECTED'):
         """A generic validator for this view's actions.
@@ -2759,7 +2682,6 @@
         addresses) a LoginToken object.
         """
         self.validate_widgets(data, [self.widgets[field].context.__name__])
->>>>>>> d1a29cd2
 
         email = data.get(field)
         if email is None:
@@ -2773,11 +2695,7 @@
         if IEmailAddress.providedBy(email):
             person = email.person
 
-<<<<<<< HEAD
-            assert person.id == self.context.id, (
-=======
             assert person == self.context, (
->>>>>>> d1a29cd2
                 "differing ids in emailaddress.person.id(%s,%d) == "
                 "self.context.id(%s,%d) (%s)"
                 % (person.name, person.id, self.context.name, self.context.id,
@@ -2812,12 +2730,8 @@
 
     def validate_action_remove_validated(self, action, data):
         """Make sure the user selected an email address to remove."""
-<<<<<<< HEAD
-        emailaddress = self._validate_selected_address(data, True)
-=======
         emailaddress = self._validate_selected_address(data,
                                                        'VALIDATED_SELECTED')
->>>>>>> d1a29cd2
         if emailaddress is None:
             return self.errors
 
@@ -2826,12 +2740,8 @@
                 "You can't remove %s because it's your contact email "
                 "address." % self.context.preferredemail.email)
             return self.errors
-<<<<<<< HEAD
-        assert self.context.preferredemail is not None
-=======
         assert (self.context.preferredemail is not None,
                 "User no longer has a preferred email!")
->>>>>>> d1a29cd2
         return self.errors
 
     @action(_("Remove"), name="remove_validated",
@@ -2846,7 +2756,6 @@
 
     def validate_action_set_preferred(self, action, data):
         """Make sure the user selected an address."""
-<<<<<<< HEAD
         emailaddress = self._validate_selected_address(data, True)
         if emailaddress is None:
             return self.errors
@@ -2875,38 +2784,6 @@
         self._validate_selected_address(data, False)
         return self.errors
 
-=======
-        emailaddress = self._validate_selected_address(data,
-                                                       'VALIDATED_SELECTED')
-        if emailaddress is None:
-            return self.errors
-
-        if emailaddress.status == EmailAddressStatus.PREFERRED:
-            self.request.response.addInfoNotification(
-                "%s is already set as your contact address." % (
-                    emailaddress.email))
-        return self.errors
-
-    @action(_("Set as Contact Address"), name="set_preferred",
-            validator=validate_action_set_preferred)
-    def action_set_preferred(self, action, data):
-        """Set the selected email as preferred for the person in context."""
-        emailaddress = data['VALIDATED_SELECTED']
-        if emailaddress.status != EmailAddressStatus.PREFERRED:
-            self.context.setPreferredEmail(emailaddress)
-            self.request.response.addInfoNotification(
-                "Your contact address has been changed to: %s" % (
-                    emailaddress.email))
-        self.next_url = self.action_url
-
-    ### Actions to do with unvalidated email addresses.
-
-    def validate_action_confirm(self, action, data):
-        """Make sure the user selected an email address to confirm."""
-        self._validate_selected_address(data, 'UNVALIDATED_SELECTED')
-        return self.errors
-
->>>>>>> d1a29cd2
     @action(_('Confirm'), name='validate', validator=validate_action_confirm)
     def action_confirm(self, action, data):
         """Mail a validation URL to the selected email address."""
@@ -2923,11 +2800,7 @@
 
     def validate_action_remove_unvalidated(self, action, data):
         """Make sure the user selected an email address to remove."""
-<<<<<<< HEAD
         email = self._validate_selected_address(data, False)
-=======
-        email = self._validate_selected_address(data, 'UNVALIDATED_SELECTED')
->>>>>>> d1a29cd2
         if email is not None and IEmailAddress.providedBy(email):
             assert self.context.preferredemail.id != email.id
         return self.errors
@@ -2965,16 +2838,103 @@
         The email address must be syntactically valid and must not already
         be in use.
         """
-<<<<<<< HEAD
         self._validate(action, data, [self.widgets['newemail']])
         newemail = data['newemail']
         # XXX - Why lower()? Some parts of an email address are case-sensitive.
         #newemail = self.request.form.get("newemail", "").strip().lower()
-=======
+        self.request.response.addInfoNotification(
+            "The email address '%s' has been removed." % emailaddress.email)
+        self.next_url = self.action_url
+
+    def validate_action_set_preferred(self, action, data):
+        """Make sure the user selected an address."""
+        emailaddress = self._validate_selected_address(data,
+                                                       'VALIDATED_SELECTED')
+        if emailaddress is None:
+            return self.errors
+
+        if emailaddress.status == EmailAddressStatus.PREFERRED:
+            self.request.response.addInfoNotification(
+                "%s is already set as your contact address." % (
+                    emailaddress.email))
+        return self.errors
+
+    @action(_("Set as Contact Address"), name="set_preferred",
+            validator=validate_action_set_preferred)
+    def action_set_preferred(self, action, data):
+        """Set the selected email as preferred for the person in context."""
+        emailaddress = data['VALIDATED_SELECTED']
+        if emailaddress.status != EmailAddressStatus.PREFERRED:
+            self.context.setPreferredEmail(emailaddress)
+            self.request.response.addInfoNotification(
+                "Your contact address has been changed to: %s" % (
+                    emailaddress.email))
+        self.next_url = self.action_url
+
+    ### Actions to do with unvalidated email addresses.
+
+    def validate_action_confirm(self, action, data):
+        """Make sure the user selected an email address to confirm."""
+        self._validate_selected_address(data, 'UNVALIDATED_SELECTED')
+        return self.errors
+
+    @action(_('Confirm'), name='validate', validator=validate_action_confirm)
+    def action_confirm(self, action, data):
+        """Mail a validation URL to the selected email address."""
+        email = data['UNVALIDATED_SELECTED']
+        token = getUtility(ILoginTokenSet).new(
+                    self.context, getUtility(ILaunchBag).login, email.email,
+                    LoginTokenType.VALIDATEEMAIL)
+        token.sendEmailValidationRequest(self.request.getApplicationURL())
+        self.request.response.addInfoNotification(
+            "An e-mail message was sent to '%s' with "
+            "instructions on how to confirm that "
+            "it belongs to you." % email.email)
+        self.next_url = self.action_url
+
+    def validate_action_remove_unvalidated(self, action, data):
+        """Make sure the user selected an email address to remove."""
+        email = self._validate_selected_address(data, 'UNVALIDATED_SELECTED')
+        if email is not None and IEmailAddress.providedBy(email):
+            assert self.context.preferredemail.id != email.id
+        return self.errors
+
+    @action(_("Remove"), name="remove_unvalidated",
+            validator=validate_action_remove_unvalidated)
+    def action_remove_unvalidated(self, action, data):
+        """Delete the selected (un-validated) email address.
+
+        This selected address can be either on the EmailAddress table
+        marked with status NEW, or in the LoginToken table.
+        """
+        emailaddress = data['UNVALIDATED_SELECTED']
+        if IEmailAddress.providedBy(emailaddress):
+            emailaddress.destroySelf()
+            email = emailaddress.email
+        elif isinstance(emailaddress, unicode):
+            logintokenset = getUtility(ILoginTokenSet)
+            logintokenset.deleteByEmailRequesterAndType(
+                emailaddress, self.context, LoginTokenType.VALIDATEEMAIL)
+            email = emailaddress
+        else:
+            raise AssertionError("Selected address was not EmailAddress "
+                                 "or Unicode string!")
+
+        self.request.response.addInfoNotification(
+            "The email address '%s' has been removed." % email)
+        self.next_url = self.action_url
+
+    ### Actions to do with new email addresses
+
+    def validate_action_add_email(self, action, data):
+        """Make sure the user entered a valid email address.
+
+        The email address must be syntactically valid and must not already
+        be in use.
+        """
         self.validate_widgets(data,
                               [self.widgets['newemail'].context.__name__])
         newemail = data['newemail']
->>>>>>> d1a29cd2
         if not valid_email(newemail):
             self.addError(
                 "'%s' doesn't seem to be a valid email address." % newemail)
@@ -2983,17 +2943,6 @@
         email = getUtility(IEmailAddressSet).getByEmail(newemail)
         person = self.context
         if email is not None:
-<<<<<<< HEAD
-            if email.person.id == person.id:
-                self.addError(
-                    "The email address '%s' is already registered as your "
-                    "email address. This can be either because you already "
-                    "added this email address before or because it have "
-                    "been detected by our system as being yours. If "
-                    "it was detected by our system, it's probably shown "
-                    "on this page and is waiting to be confirmed as "
-                    "yours." % email.email)
-=======
             if email.person == person:
                 self.addError(
                     "The email address '%s' is already registered as your "
@@ -3002,7 +2951,6 @@
                     "detected it as being yours. If it was detected by our "
                     "system, it's probably shown on this page and is waiting "
                     "to be confirmed as yours." % email.email)
->>>>>>> d1a29cd2
             else:
                 owner = email.person
                 owner_name = urllib.quote(owner.name)
@@ -3014,13 +2962,8 @@
                     '<a href="%s">%s</a>. If you think that is a '
                     'duplicated account, you can <a href="%s">merge it</a> '
                     "into your account. "
-<<<<<<< HEAD
-                    % (email.email, canonical_url(owner), owner.browsername,
-                       merge_url))
-=======
                     % (email.email, canonical_url(owner),
                        cgi.escape(owner.browsername), merge_url))
->>>>>>> d1a29cd2
         return self.errors
 
     @action(_("Add"), name="add_email", validator=validate_action_add_email)
@@ -3041,7 +2984,6 @@
                 "provider might use 'greylisting', which could delay the "
                 "message for up to an hour or two.)" % newemail)
         self.next_url = self.action_url
-<<<<<<< HEAD
 
     ### Actions to do with subscription management.
     def validate_action_update_subscriptions(self, action, data):
@@ -3054,8 +2996,6 @@
     def action_update_subscriptions(self, action, data):
         import pdb; pdb.set_trace()
 
-=======
->>>>>>> d1a29cd2
 
 class TeamReassignmentView(ObjectReassignmentView):
 
