# Copyright 2004-2007 Canonical Ltd.  All rights reserved.
"""Security policies for using content objects.

"""
__metaclass__ = type

from zope.interface import implements, Interface
from zope.component import getUtility

from canonical.launchpad.interfaces import (
<<<<<<< HEAD
    IBazaarApplication, IBranch, IBranchMergeProposal, IBranchSubscription,
    IBug, IBugAttachment, IBugBranch, IBugNomination, IBugTracker, IBuild,
    IBuilder, IBuilderSet, ICodeImport, ICodeImportJob, ICodeImportJobSet,
    ICodeImportJobWorkflow, ICodeImportMachine, ICodeImportMachineSet,
    ICodeImportSet, IDistribution, IDistributionMirror, IDistroSeries,
=======
    IAnnouncement, IBazaarApplication, IBranch, IBranchMergeProposal,
    IBranchSubscription, IBug, IBugAttachment, IBugBranch, IBugNomination,
    IBugTracker, IBuild, IBuilder, IBuilderSet, ICodeImport,
    ICodeImportMachine, ICodeImportMachineSet, ICodeImportSet,
    IDistribution, IDistributionMirror, IDistroSeries,
>>>>>>> 10d49e10
    IDistroSeriesLanguage, IEntitlement, IFAQ, IFAQTarget, IHasBug,
    IHasDrivers, IHasOwner, IHWSubmission, ILanguage, ILanguagePack,
    ILanguageSet, ILaunchpadCelebrities, IMilestone, IPackageUpload,
    IPackageUploadQueue, IPerson, IPOFile, IPoll, IPollSubset, IPollOption,
    IPOTemplate, IPOTemplateSubset, IProduct, IProductRelease,
    IProductSeries, IQuestion, IQuestionTarget, IRequestedCDs,
    IShipItApplication, IShippingRequest, IShippingRequestSet, IShippingRun,
    ISpecification, ISpecificationSubscription, ISprint,
    ISprintSpecification, IStandardShipItRequest, IStandardShipItRequestSet,
    ITeam, ITeamMembership, ITranslationGroup, ITranslationGroupSet,
    ITranslationImportQueue, ITranslationImportQueueEntry, ITranslator,
    PackageUploadStatus, IPackaging, IProductReleaseFile)

from canonical.launchpad.webapp.authorization import check_permission
from canonical.launchpad.webapp.interfaces import IAuthorization


class AuthorizationBase:
    implements(IAuthorization)
    permission = None
    usedfor = None

    def __init__(self, obj):
        self.obj = obj

    def checkUnauthenticated(self):
        """Must return True or False.  See IAuthorization.checkUnauthenticated.
        """
        return False

    def checkAuthenticated(self, user):
        """Must return True or False.  See IAuthorization.checkAuthenticated.
        """
        return False


class AdminByAdminsTeam(AuthorizationBase):
    permission = 'launchpad.Admin'
    usedfor = Interface

    def checkAuthenticated(self, user):
        admins = getUtility(ILaunchpadCelebrities).admin
        return user.inTeam(admins)


class EditBugNominationStatus(AuthorizationBase):
    permission = 'launchpad.Driver'
    usedfor = IBugNomination

    def checkAuthenticated(self, user):
        return self.obj.canApprove(user)


class EditByOwnersOrAdmins(AuthorizationBase):
    permission = 'launchpad.Edit'
    usedfor = IHasOwner

    def checkAuthenticated(self, user):
        return (user.inTeam(self.obj.owner)
                or user.inTeam(getUtility(ILaunchpadCelebrities).admin))


class EditByRegistryExpertsOrOwnersOrAdmins(EditByOwnersOrAdmins):
    usedfor = None
    def checkAuthenticated(self, user):
        if user.inTeam(getUtility(ILaunchpadCelebrities).registry_experts):
            return True
        return EditByOwnersOrAdmins.checkAuthenticated(self, user)


class EditProduct(EditByRegistryExpertsOrOwnersOrAdmins):
    usedfor = IProduct


class EditPackaging(EditByRegistryExpertsOrOwnersOrAdmins):
    usedfor = IPackaging


class EditProductReleaseFile(AuthorizationBase):
    permission = 'launchpad.Edit'
    usedfor = IProductReleaseFile
    def checkAuthenticated(self, user):
        if (user.inTeam(getUtility(ILaunchpadCelebrities).registry_experts) or
            user.inTeam(self.obj.productrelease.productseries.owner) or
            user.inTeam(self.obj.productrelease.productseries.product.owner)):
            return True
        return False


class AdminDistributionMirrorByDistroOwnerOrMirrorAdminsOrAdmins(
        AuthorizationBase):
    permission = 'launchpad.Admin'
    usedfor = IDistributionMirror

    def checkAuthenticated(self, user):
        admins = getUtility(ILaunchpadCelebrities).admin
        return (user.inTeam(self.obj.distribution.owner) or
                user.inTeam(admins) or
                user.inTeam(self.obj.distribution.mirror_admin))


class EditDistributionMirrorByOwnerOrDistroOwnerOrMirrorAdminsOrAdmins(
        AuthorizationBase):
    permission = 'launchpad.Edit'
    usedfor = IDistributionMirror

    def checkAuthenticated(self, user):
        admins = getUtility(ILaunchpadCelebrities).admin
        return (user.inTeam(self.obj.owner) or user.inTeam(admins) or
                user.inTeam(self.obj.distribution.owner) or
                user.inTeam(self.obj.distribution.mirror_admin))


class EditSpecificationByTargetOwnerOrOwnersOrAdmins(AuthorizationBase):
    """We want everybody "related" to a specification to be able to edit it.
    You are related if you have a role on the spec, or if you have a role on
    the spec target (distro/product) or goal (distroseries/productseries).
    """

    permission = 'launchpad.Edit'
    usedfor = ISpecification

    def checkAuthenticated(self, user):
        assert self.obj.target
        admins = getUtility(ILaunchpadCelebrities).admin
        goaldrivers = []
        goalowner = None
        if self.obj.goal is not None:
            goalowner = self.obj.goal.owner
            goaldrivers = self.obj.goal.drivers
        for driver in goaldrivers:
            if user.inTeam(driver):
                return True
        return (user.inTeam(self.obj.target.owner) or
                user.inTeam(goalowner) or
                user.inTeam(self.obj.owner) or
                user.inTeam(self.obj.drafter) or
                user.inTeam(self.obj.assignee) or
                user.inTeam(self.obj.approver) or
                user.inTeam(admins))


class AdminSpecification(AuthorizationBase):
    permission = 'launchpad.Admin'
    usedfor = ISpecification

    def checkAuthenticated(self, user):
        assert self.obj.target
        targetowner = self.obj.target.owner
        targetdrivers = self.obj.target.drivers
        for driver in targetdrivers:
            if user.inTeam(driver):
                return True
        admins = getUtility(ILaunchpadCelebrities).admin
        return (user.inTeam(self.obj.target.owner) or
                user.inTeam(admins))


class DriverSpecification(AuthorizationBase):
    permission = 'launchpad.Driver'
    usedfor = ISpecification

    def checkAuthenticated(self, user):
        # If no goal is proposed for the spec then there can be no
        # drivers for it - we use launchpad.Driver on a spec to decide
        # if the person can see the page which lets you decide whether
        # to accept the goal, and if there is no goal then this is
        # extremely difficult to do :-)
        return (
            self.obj.goal and
            check_permission("launchpad.Driver", self.obj.goal))


class EditSprintSpecification(AuthorizationBase):
    """The sprint owner or driver can say what makes it onto the agenda for
    the sprint.
    """
    permission = 'launchpad.Driver'
    usedfor = ISprintSpecification

    def checkAuthenticated(self, user):
        admins = getUtility(ILaunchpadCelebrities).admin
        return (user.inTeam(self.obj.sprint.owner) or
                user.inTeam(self.obj.sprint.driver) or
                user.inTeam(admins))


class DriveSprint(AuthorizationBase):
    """The sprint owner or driver can say what makes it onto the agenda for
    the sprint.
    """
    permission = 'launchpad.Driver'
    usedfor = ISprint

    def checkAuthenticated(self, user):
        admins = getUtility(ILaunchpadCelebrities).admin
        return (user.inTeam(self.obj.owner) or
                user.inTeam(self.obj.driver) or
                user.inTeam(admins))


class Sprint(AuthorizationBase):
    """An attendee, owner, or driver of a sprint."""
    permission = 'launchpad.View'
    usedfor = ISprint

    def checkAuthenticated(self, user):
        admins = getUtility(ILaunchpadCelebrities).admin
        return (user.inTeam(self.obj.owner) or
                user.inTeam(self.obj.driver) or
                user in [attendance.attendee
                         for attendance in self.obj.attendances] or
                user.inTeam(admins))


class EditSpecificationSubscription(AuthorizationBase):
    """The subscriber, and people related to the spec or the target of the
    spec can determine who is essential."""
    permission = 'launchpad.Edit'
    usedfor = ISpecificationSubscription

    def checkAuthenticated(self, user):
        admins = getUtility(ILaunchpadCelebrities).admin
        if self.obj.specification.goal is not None:
            for driver in self.obj.specification.goal.drivers:
                if user.inTeam(driver):
                    return True
        else:
            for driver in self.obj.specification.target.drivers:
                if user.inTeam(driver):
                    return True
        return (user.inTeam(self.obj.person) or
                user.inTeam(self.obj.specification.owner) or
                user.inTeam(self.obj.specification.assignee) or
                user.inTeam(self.obj.specification.drafter) or
                user.inTeam(self.obj.specification.approver) or
                user.inTeam(admins))


class OnlyRosettaExpertsAndAdmins(AuthorizationBase):
    """Base class that allow access to Rosetta experts and Launchpad admins.
    """

    def checkAuthenticated(self, user):
        """Allow Launchpad's admins and Rosetta experts edit all fields."""
        celebrities = getUtility(ILaunchpadCelebrities)
        return (user.inTeam(celebrities.admin) or
                user.inTeam(celebrities.rosetta_experts))


class AdminProductTranslations(AuthorizationBase):
    permission = 'launchpad.TranslationsAdmin'
    usedfor = IProduct

    def checkAuthenticated(self, user):
        """Is the user able to manage `IProduct` translations settings?

        Any Launchpad/Launchpad Translations administrator or owners are
        able to change translation settings for a product.
        """
        celebrities = getUtility(ILaunchpadCelebrities)
        return (user.inTeam(self.obj.owner) or
                user.inTeam(celebrities.admin) or
                user.inTeam(celebrities.rosetta_experts))


class AdminSeriesByVCSImports(AuthorizationBase):
    permission = 'launchpad.Admin'
    usedfor = IProductSeries

    def checkAuthenticated(self, user):
        vcs_imports = getUtility(ILaunchpadCelebrities).vcs_imports
        return user.inTeam(vcs_imports)


class EditRequestedCDsByRecipientOrShipItAdmins(AuthorizationBase):
    permission = 'launchpad.Edit'
    usedfor = IRequestedCDs

    def checkAuthenticated(self, user):
        shipitadmins = getUtility(ILaunchpadCelebrities).shipit_admin
        return user == self.obj.request.recipient or user.inTeam(shipitadmins)


class EditShippingRequestByRecipientOrShipItAdmins(AuthorizationBase):
    permission = 'launchpad.Edit'
    usedfor = IShippingRequest

    def checkAuthenticated(self, user):
        shipitadmins = getUtility(ILaunchpadCelebrities).shipit_admin
        return user == self.obj.recipient or user.inTeam(shipitadmins)


class AdminShippingRequestByShipItAdmins(AuthorizationBase):
    permission = 'launchpad.Admin'
    usedfor = IShippingRequest

    def checkAuthenticated(self, user):
        shipitadmins = getUtility(ILaunchpadCelebrities).shipit_admin
        return user.inTeam(shipitadmins)


class AdminShippingRunByShipItAdmins(AdminShippingRequestByShipItAdmins):
    usedfor = IShippingRun


class AdminStandardShipItOrderSetByShipItAdmins(
        AdminShippingRequestByShipItAdmins):
    usedfor = IStandardShipItRequestSet


class AdminStandardShipItOrderByShipItAdmins(
        AdminShippingRequestByShipItAdmins):
    usedfor = IStandardShipItRequest


class AdminShipItApplicationByShipItAdmins(
        AdminShippingRequestByShipItAdmins):
    usedfor = IShipItApplication


class AdminShippingRequestSetByShipItAdmins(AdminShippingRequestByShipItAdmins):
    permission = 'launchpad.Admin'
    usedfor = IShippingRequestSet


class EditSeriesSourceByVCSImports(AuthorizationBase):
    permission = 'launchpad.EditSource'
    usedfor = IProductSeries

    def checkAuthenticated(self, user):
        vcs_imports = getUtility(ILaunchpadCelebrities).vcs_imports
        if user.inTeam(vcs_imports):
            return True
        elif not self.obj.syncCertified():
            return True
        return False


class EditMilestoneByTargetOwnerOrAdmins(AuthorizationBase):
    permission = 'launchpad.Edit'
    usedfor = IMilestone

    def checkAuthenticated(self, user):
        """Authorize the product or distribution owner."""
        celebrities = getUtility(ILaunchpadCelebrities)
        if user.inTeam(celebrities.admin):
            return True
        if user.inTeam(celebrities.registry_experts):
            return True
        return user.inTeam(self.obj.target.owner)


class AdminMilestoneByLaunchpadAdmins(AuthorizationBase):
    permission = 'launchpad.Admin'
    usedfor = IMilestone

    def checkAuthenticated(self, user):
        """Only the Launchpad admins need this, we are only going to use it
        for connecting up series and distroseriess where we did not have
        them."""
        admins = getUtility(ILaunchpadCelebrities).admin
        return user.inTeam(admins)


class AdminTeamByTeamOwnerOrLaunchpadAdmins(AuthorizationBase):
    permission = 'launchpad.Admin'
    usedfor = ITeam

    def checkAuthenticated(self, user):
        """Only the team owner and Launchpad admins have launchpad.Admin on a
        team.
        """
        admins = getUtility(ILaunchpadCelebrities).admin
        return user.inTeam(self.obj.teamowner) or user.inTeam(admins)


class EditTeamByTeamOwnerOrTeamAdminsOrAdmins(AuthorizationBase):
    permission = 'launchpad.Edit'
    usedfor = ITeam

    def checkAuthenticated(self, user):
        """The team owner and all team admins have launchpad.Edit on that team.

        The Launchpad admins also have launchpad.Edit on all teams.
        """
        return can_edit_team(self.obj, user)


class EditTeamMembershipByTeamOwnerOrTeamAdminsOrAdmins(AuthorizationBase):
    permission = 'launchpad.Edit'
    usedfor = ITeamMembership

    def checkAuthenticated(self, user):
        return can_edit_team(self.obj.team, user)


class EditPersonBySelfOrAdmins(AuthorizationBase):
    permission = 'launchpad.Edit'
    usedfor = IPerson

    def checkAuthenticated(self, user):
        """A user can edit the Person who is herself.

        The admin team can also edit any Person.
        """
        admins = getUtility(ILaunchpadCelebrities).admin
        return self.obj.id == user.id or user.inTeam(admins)


class EditPersonBySelf(AuthorizationBase):
    permission = 'launchpad.Special'
    usedfor = IPerson

    def checkAuthenticated(self, user):
        """A user can edit the Person who is herself."""
        return self.obj.id == user.id


class EditPollByTeamOwnerOrTeamAdminsOrAdmins(
        EditTeamMembershipByTeamOwnerOrTeamAdminsOrAdmins):
    permission = 'launchpad.Edit'
    usedfor = IPoll


class EditPollSubsetByTeamOwnerOrTeamAdminsOrAdmins(
        EditPollByTeamOwnerOrTeamAdminsOrAdmins):
    permission = 'launchpad.Edit'
    usedfor = IPollSubset


class EditPollOptionByTeamOwnerOrTeamAdminsOrAdmins(AuthorizationBase):
    permission = 'launchpad.Edit'
    usedfor = IPollOption

    def checkAuthenticated(self, user):
        return can_edit_team(self.obj.poll.team, user)


class AdminDistribution(AdminByAdminsTeam):
    """Soyuz involves huge chunks of data in the archive and librarian,
    so for the moment we are locking down admin and edit on distributions
    and distroseriess to the Launchpad admin team."""
    permission = 'launchpad.Admin'
    usedfor = IDistribution


class EditDistributionByDistroOwnersOrAdmins(AuthorizationBase):
    """The owner of a distribution should be able to edit its
    information; it is mainly administrative data, such as bug
    contacts. Note that creation of new distributions and distribution
    series is still protected with launchpad.Admin"""
    permission = 'launchpad.Edit'
    usedfor = IDistribution

    def checkAuthenticated(self, user):
        admins = getUtility(ILaunchpadCelebrities).admin
        return (user.inTeam(self.obj.owner) or
                user.inTeam(admins))


class AdminDistroSeries(AdminByAdminsTeam):
    """Soyuz involves huge chunks of data in the archive and librarian,
    so for the moment we are locking down admin and edit on distributions
    and distroseriess to the Launchpad admin team.

    NB: Please consult with SABDFL before modifying this permission because
        changing it could cause the archive to get rearranged, with tons of
        files moved to the new namespace, and mirrors would get very very
        upset. Then James T would be on your case.
    """
    permission = 'launchpad.Admin'
    usedfor = IDistroSeries


class EditDistroSeriesByOwnersOrDistroOwnersOrAdmins(AuthorizationBase):
    """The owner of the distro series should be able to modify some of the
    fields on the IDistroSeries

    NB: there is potential for a great mess if this is not done correctly so
    please consult with SABDFL before modifying these permissions.
    """
    permission = 'launchpad.Edit'
    usedfor = IDistroSeries

    def checkAuthenticated(self, user):
        admins = getUtility(ILaunchpadCelebrities).admin
        return (user.inTeam(self.obj.owner) or
                user.inTeam(self.obj.distribution.owner) or
                user.inTeam(admins))


class SeriesDrivers(AuthorizationBase):
    """Drivers can approve or decline features and target bugs.

    Drivers exist for distribution and product series.
    """
    permission = 'launchpad.Driver'
    usedfor = IHasDrivers

    def checkAuthenticated(self, user):
        for driver in self.obj.drivers:
            if user.inTeam(driver):
                return True
        admins = getUtility(ILaunchpadCelebrities).admin
        return user.inTeam(admins)


class EditProductSeries(EditByRegistryExpertsOrOwnersOrAdmins):
    usedfor = IProductSeries

    def checkAuthenticated(self, user):
        """Allow product owner, Rosetta Experts, or admins."""
        if user.inTeam(self.obj.product.owner):
            # The user is the owner of the product.
            return True
        # Rosetta experts need to be able to upload translations.
        rosetta_experts = getUtility(ILaunchpadCelebrities).rosetta_experts
        if user.inTeam(rosetta_experts):
            return True
        return EditByRegistryExpertsOrOwnersOrAdmins.checkAuthenticated(self, user)


class EditBugTask(AuthorizationBase):
    """Permission checker for editing objects linked to a bug.

    Allow any logged-in user to edit objects linked to public
    bugs. Allow only explicit subscribers to edit objects linked to
    private bugs.
    """
    permission = 'launchpad.Edit'
    usedfor = IHasBug

    def checkAuthenticated(self, user):
        admins = getUtility(ILaunchpadCelebrities).admin

        if user.inTeam(admins):
            # Admins can always edit bugtasks, whether they're reported on a
            # private bug or not.
            return True

        if not self.obj.bug.private:
            # This is a public bug, so anyone can edit it.
            return True
        else:
            # This is a private bug, and we know the user isn't an admin, so
            # we'll only allow editing if the user is explicitly subscribed to
            # this bug.
            for subscription in self.obj.bug.subscriptions:
                if user.inTeam(subscription.person):
                    return True

            return False


class PublicToAllOrPrivateToExplicitSubscribersForBugTask(AuthorizationBase):
    permission = 'launchpad.View'
    usedfor = IHasBug

    def checkAuthenticated(self, user):
        admins = getUtility(ILaunchpadCelebrities).admin

        if user.inTeam(admins):
            # Admins can always edit bugs, whether they're public or
            # private.
            return True

        if not self.obj.bug.private:
            # This is a public bug.
            return True
        else:
            # This is a private bug.
            for subscription in self.obj.bug.subscriptions:
                if user.inTeam(subscription.person):
                    return True

            return False

    def checkUnauthenticated(self):
        """Allow anonymous users to see non-private bugs only."""
        return not self.obj.bug.private


class EditPublicByLoggedInUserAndPrivateByExplicitSubscribers(
    AuthorizationBase):
    permission = 'launchpad.Edit'
    usedfor = IBug

    def checkAuthenticated(self, user):
        """Allow any logged in user to edit a public bug, and only
        explicit subscribers to edit private bugs.
        """
        admins = getUtility(ILaunchpadCelebrities).admin
        if not self.obj.private:
            # This is a public bug.
            return True
        elif user.inTeam(admins):
            # Admins can edit all bugs.
            return True
        else:
            # This is a private bug. Only explicit subscribers may edit it.
            for subscription in self.obj.subscriptions:
                if user.inTeam(subscription.person):
                    return True

        return False

    def checkUnauthenticated(self):
        """Never allow unauthenticated users to edit a bug."""
        return False


class PublicToAllOrPrivateToExplicitSubscribersForBug(AuthorizationBase):
    permission = 'launchpad.View'
    usedfor = IBug

    def checkAuthenticated(self, user):
        """Allow any user to see non-private bugs, but only explicit
        subscribers to see private bugs.
        """
        admins = getUtility(ILaunchpadCelebrities).admin
        if not self.obj.private:
            # This is a public bug.
            return True
        elif user.inTeam(admins):
            # Admins can view all bugs.
            return True
        else:
            # This is a private bug. Only explicit subscribers may view it.
            for subscription in self.obj.subscriptions:
                if user.inTeam(subscription.person):
                    return True

        return False

    def checkUnauthenticated(self):
        """Allow anonymous users to see non-private bugs only."""
        return not self.obj.private


class EditBugBranch(EditPublicByLoggedInUserAndPrivateByExplicitSubscribers):
    permission = 'launchpad.Edit'
    usedfor = IBugBranch

    def __init__(self, bug_branch):
        # The same permissions as for the BugBranch's bug should apply
        # to the BugBranch itself.
        self.obj = bug_branch.bug


class ViewBugAttachment(PublicToAllOrPrivateToExplicitSubscribersForBug):
    """Security adapter for viewing a bug attachment.

    If the user is authorized to view the bug, he's allowed to view the
    attachment.
    """
    permission = 'launchpad.View'
    usedfor = IBugAttachment

    def __init__(self, bugattachment):
        self.obj = bugattachment.bug


class EditBugAttachment(
    EditPublicByLoggedInUserAndPrivateByExplicitSubscribers):
    """Security adapter for editing a bug attachment.

    If the user is authorized to view the bug, he's allowed to edit the
    attachment.
    """
    permission = 'launchpad.Edit'
    usedfor = IBugAttachment

    def __init__(self, bugattachment):
        self.obj = bugattachment.bug


class EditAnnouncement(AuthorizationBase):
    permission = 'launchpad.Edit'
    usedfor = IAnnouncement

    def checkAuthenticated(self, user):
        """Allow the project owner and drivers to edit any project news."""

        assert self.obj.target
        if not user.inTeam(
            getUtility(ILaunchpadCelebrities).launchpad_beta_testers):
            return False
        if self.obj.target.drivers:
            for driver in self.obj.target.drivers:
                if user.inTeam(driver):
                    return True
        if user.inTeam(self.obj.target.owner):
            return True

        admins = getUtility(ILaunchpadCelebrities).admin
        return user.inTeam(admins)


class UseApiDoc(AuthorizationBase):
    permission = 'zope.app.apidoc.UseAPIDoc'
    usedfor = Interface

    def checkAuthenticated(self, user):
        return True


class OnlyBazaarExpertsAndAdmins(AuthorizationBase):
    """Base class that allows only the Launchpad admins and Bazaar
    experts."""

    def checkAuthenticated(self, user):
        bzrexperts = getUtility(ILaunchpadCelebrities).bazaar_experts
        admins = getUtility(ILaunchpadCelebrities).admin
        return user.inTeam(admins) or user.inTeam(bzrexperts)


class OnlyVcsImportsAndAdmins(AuthorizationBase):
    """Base class that allows only the Launchpad admins and VCS Imports
    experts."""

    def checkAuthenticated(self, user):
        vcsexpert = getUtility(ILaunchpadCelebrities).vcs_imports
        admins = getUtility(ILaunchpadCelebrities).admin
        return user.inTeam(admins) or user.inTeam(vcsexpert)


class AdminTheBazaar(OnlyVcsImportsAndAdmins):
    permission = 'launchpad.Admin'
    usedfor = IBazaarApplication


class SeeCodeImportSet(OnlyVcsImportsAndAdmins):
    """Control who can see the CodeImport listing page.

    Currently, we restrict the visibility of the new code import
    system to members of ~vcs-imports and Launchpad admins.
    """

    permission = 'launchpad.View'
    usedfor = ICodeImportSet


class SeeCodeImports(OnlyVcsImportsAndAdmins):
    """Control who can see the object view of a CodeImport.

    Currently, we restrict the visibility of the new code import
    system to members of ~vcs-imports and Launchpad admins.
    """
    permission = 'launchpad.View'
    usedfor = ICodeImport


class EditCodeImports(OnlyVcsImportsAndAdmins):
    """Control who can edit the object view of a CodeImport.

    Currently, we restrict the visibility of the new code import
    system to members of ~vcs-imports and Launchpad admins.
    """
    permission = 'launchpad.Edit'
    usedfor = ICodeImport


class SeeCodeImportJobs(OnlyVcsImportsAndAdmins):
    """Control who can see the object view of a CodeImportJob.

    Currently, we restrict the visibility of the new code import
    system to members of ~vcs-imports and Launchpad admins.
    """
    permission = 'launchpad.View'
    usedfor = ICodeImportJob


class SeeCodeImportJobSet(OnlyVcsImportsAndAdmins):
    """Control who can see the CodeImportJobSet utility.

    Currently, we restrict the visibility of the new code import
    system to members of ~vcs-imports and Launchpad admins.
    """
    permission = 'launchpad.View'
    usedfor = ICodeImportJobSet


class EditCodeImportJobWorkflow(OnlyVcsImportsAndAdmins):
    """Control who can use the CodeImportJobWorkflow utility.

    Currently, we restrict the visibility of the new code import
    system to members of ~vcs-imports and Launchpad admins.
    """
    permission = 'launchpad.Edit'
    usedfor = ICodeImportJobWorkflow


class SeeCodeImportMachineSet(OnlyVcsImportsAndAdmins):
    """Control who can see the CodeImportMachine listing page.

    Currently, we restrict the visibility of the new code import
    system to members of ~vcs-imports and Launchpad admins.
    """

    permission = 'launchpad.View'
    usedfor = ICodeImportMachineSet


class SeeCodeImportMachines(OnlyVcsImportsAndAdmins):
    """Control who can see the object view of a CodeImportMachine.

    Currently, we restrict the visibility of the new code import
    system to members of ~vcs-imports and Launchpad admins.
    """
    permission = 'launchpad.View'
    usedfor = ICodeImportMachine


class EditPOTemplateDetails(EditByOwnersOrAdmins):
    usedfor = IPOTemplate

    def checkAuthenticated(self, user):
        """Allow product/sourcepackage/potemplate owner, experts and admis.
        """
        if (self.obj.productseries is not None and
            user.inTeam(self.obj.productseries.product.owner)):
            # The user is the owner of the product.
            return True

        rosetta_experts = getUtility(ILaunchpadCelebrities).rosetta_experts

        return (EditByOwnersOrAdmins.checkAuthenticated(self, user) or
                user.inTeam(rosetta_experts))


class AdminPOTemplateDetails(OnlyRosettaExpertsAndAdmins):
    """Permissions to edit all aspects of an IPOTemplate."""
    permission = 'launchpad.Admin'
    usedfor = IPOTemplate


# XXX: Carlos Perello Marin 2005-05-24 bug=753: 
# This should be using SuperSpecialPermissions when implemented.
class AddPOTemplate(OnlyRosettaExpertsAndAdmins):
    permission = 'launchpad.Append'
    usedfor = IProductSeries


class EditPOFileDetails(EditByOwnersOrAdmins):
    usedfor = IPOFile

    def checkAuthenticated(self, user):
        """Allow anyone that can edit translations, owner, experts and admis.
        """
        rosetta_experts = getUtility(ILaunchpadCelebrities).rosetta_experts

        return (EditByOwnersOrAdmins.checkAuthenticated(self, user) or
                self.obj.canEditTranslations(user) or
                user.inTeam(rosetta_experts))


class ChangeTranslatorInGroup(OnlyRosettaExpertsAndAdmins):
    permission = 'launchpad.Edit'
    usedfor = ITranslator

    def checkAuthenticated(self, user):
        """Allow the owner of a translation group to edit the translator
        of any language in the group."""
        return (user.inTeam(self.obj.translationgroup.owner) or
                OnlyRosettaExpertsAndAdmins.checkAuthenticated(self, user))


class EditTranslationGroup(OnlyRosettaExpertsAndAdmins):
    permission = 'launchpad.Edit'
    usedfor = ITranslationGroup

    def checkAuthenticated(self, user):
        """Allow the owner of a translation group to edit the translator
        of any language in the group."""
        return (user.inTeam(self.obj.owner) or
                OnlyRosettaExpertsAndAdmins.checkAuthenticated(self, user))


class EditTranslationGroupSet(OnlyRosettaExpertsAndAdmins):
    permission = 'launchpad.Admin'
    usedfor = ITranslationGroupSet


class EditBugTracker(EditByRegistryExpertsOrOwnersOrAdmins):
    permission = 'launchpad.Edit'
    usedfor = IBugTracker


class EditProductRelease(EditByRegistryExpertsOrOwnersOrAdmins):
    permission = 'launchpad.Edit'
    usedfor = IProductRelease

    def checkAuthenticated(self, user):
        if (user.inTeam(self.obj.productseries.owner) or
            user.inTeam(self.obj.productseries.product.owner)):
            return True
        return EditByRegistryExpertsOrOwnersOrAdmins.checkAuthenticated(self, user)


class EditTranslationImportQueueEntry(OnlyRosettaExpertsAndAdmins):
    permission = 'launchpad.Edit'
    usedfor = ITranslationImportQueueEntry

    def checkAuthenticated(self, user):
        """Allow who added the entry, experts and admis.
        """
        rosetta_experts = getUtility(ILaunchpadCelebrities).rosetta_experts

        return (OnlyRosettaExpertsAndAdmins.checkAuthenticated(self, user) or
                user.inTeam(self.obj.importer))

class AdminTranslationImportQueueEntry(OnlyRosettaExpertsAndAdmins):
    permission = 'launchpad.Admin'
    usedfor = ITranslationImportQueueEntry

class AdminTranslationImportQueue(OnlyRosettaExpertsAndAdmins):
    permission = 'launchpad.Admin'
    usedfor = ITranslationImportQueue


class EditPackageUploadQueue(AdminByAdminsTeam):
    permission = 'launchpad.Edit'
    usedfor = IPackageUploadQueue

    def checkAuthenticated(self, user):
        """Check user presence in admins or distroseries upload admin team."""
        if AdminByAdminsTeam.checkAuthenticated(self, user):
            return True

        return user.inTeam(self.obj.distroseries.distribution.upload_admin)


class ViewPackageUploadQueue(EditPackageUploadQueue):
    permission = 'launchpad.View'
    usedfor = IPackageUploadQueue

    def checkAuthenticated(self, user):
        """Allow only members of the admin team to view unapproved entries.

        Any logged in user can view entries in other state.
        """
        if EditPackageUploadQueue.checkAuthenticated(self, user):
            return True
        # deny access to non-admin on unapproved records
        if self.obj.status == PackageUploadStatus.UNAPPROVED:
            return False

        return True


class EditPackageUpload(EditPackageUploadQueue):
    permission = 'launchpad.Edit'
    usedfor = IPackageUpload


class ViewPackageUpload(ViewPackageUploadQueue):
    permission = 'launchpad.View'
    usedfor = IPackageUpload


class AdminByBuilddAdmin(AuthorizationBase):
    permission = 'launchpad.Admin'

    def checkAuthenticated(self, user):
        """Allow admins and buildd_admins."""
        lp_admin = getUtility(ILaunchpadCelebrities).admin
        if user.inTeam(lp_admin):
            return True
        buildd_admin = getUtility(ILaunchpadCelebrities).buildd_admin
        return user.inTeam(buildd_admin)


class AdminBuilderSet(AdminByBuilddAdmin):
    usedfor = IBuilderSet


class AdminBuilder(AdminByBuilddAdmin):
    usedfor = IBuilder


# XXX cprov 2006-07-31: As soon as we have external builders, as presumed
# in the original plan, we should grant some rights to the owners and
# that's what Edit is for.
class EditBuilder(AdminByBuilddAdmin):
    permission = 'launchpad.Edit'
    usedfor = IBuilder


class AdminBuildRecord(AdminByBuilddAdmin):
    usedfor = IBuild


class EditBuildRecord(AdminByBuilddAdmin):
    permission = 'launchpad.Edit'
    usedfor = IBuild

    def checkAuthenticated(self, user):
        """Allow only BuilddAdmins and PPA owner."""
        if AdminByBuilddAdmin.checkAuthenticated(self, user):
            return True

        if self.obj.archive.owner and user.inTeam(self.obj.archive.owner):
            return True

        return False


class AdminQuestion(AdminByAdminsTeam):
    permission = 'launchpad.Admin'
    usedfor = IQuestion

    def checkAuthenticated(self, user):
        """Allow only admins and owners of the question pillar target."""
        context = self.obj.product or self.obj.distribution
        return (AdminByAdminsTeam.checkAuthenticated(self, user) or
                user.inTeam(context.owner))


class ModerateQuestion(AdminQuestion):
    permission = 'launchpad.Moderate'
    usedfor = IQuestion

    def checkAuthenticated(self, user):
        """Allow user who can administer the question and answer contacts."""
        if AdminQuestion.checkAuthenticated(self, user):
            return True
        for answer_contact in self.obj.target.answer_contacts:
            if user.inTeam(answer_contact):
                return True
        return False


class QuestionOwner(AuthorizationBase):
    permission = 'launchpad.Owner'
    usedfor = IQuestion

    def checkAuthenticated(self, user):
        """Allow the question's owner."""
        return user.inTeam(self.obj.owner)


class ModerateFAQTarget(EditByOwnersOrAdmins):
    permission = 'launchpad.Moderate'
    usedfor = IFAQTarget

    def checkAuthenticated(self, user):
        """Allow people with launchpad.Edit or an answer contact."""
        if EditByOwnersOrAdmins.checkAuthenticated(self, user):
            return True
        if IQuestionTarget.providedBy(self.obj):
            for answer_contact in self.obj.answer_contacts:
                if user.inTeam(answer_contact):
                    return True
        return False


class EditFAQ(AuthorizationBase):
    permission = 'launchpad.Edit'
    usedfor = IFAQ

    def checkAuthenticated(self, user):
        """Everybody who has launchpad.Moderate on the FAQ target is allowed.
        """
        return ModerateFAQTarget(self.obj.target).checkAuthenticated(user)


def can_edit_team(team, user):
    """Return True if the given user has edit rights for the given team."""
    if user.inTeam(getUtility(ILaunchpadCelebrities).admin):
        return True
    else:
        return team in user.getAdministratedTeams()


class AdminLanguageSet(OnlyRosettaExpertsAndAdmins):
    permission = 'launchpad.Admin'
    usedfor = ILanguageSet


class AdminLanguage(OnlyRosettaExpertsAndAdmins):
    permission = 'launchpad.Admin'
    usedfor = ILanguage


class AccessBranch(AuthorizationBase):
    """Controls visibility of branches.

    A person can see the branch if the branch is public, they are the owner
    of the branch, they are in the team that owns the branch, subscribed to
    the branch, or a launchpad administrator.
    """
    permission = 'launchpad.View'
    usedfor = IBranch

    def checkAuthenticated(self, user):
        if not self.obj.private:
            return True
        if user.inTeam(self.obj.owner):
            return True
        for subscriber in self.obj.subscribers:
            if user.inTeam(subscriber):
                return True
        return user.inTeam(getUtility(ILaunchpadCelebrities).admin)

    def checkUnauthenticated(self):
        return not self.obj.private


class AdminPOTemplateSubset(OnlyRosettaExpertsAndAdmins):
    permission = 'launchpad.Admin'
    usedfor = IPOTemplateSubset


class AdminDistroSeriesLanguage(OnlyRosettaExpertsAndAdmins):
    permission = 'launchpad.Admin'
    usedfor = IDistroSeriesLanguage


class AdminDistroSeriesTranslations(OnlyRosettaExpertsAndAdmins):
    permission = 'launchpad.TranslationsAdmin'
    usedfor = IDistroSeries


class BranchSubscriptionEdit(AuthorizationBase):
    permission = 'launchpad.Edit'
    usedfor = IBranchSubscription

    def checkAuthenticated(self, user):
        """Is the user able to edit a branch subscription?

        Any team member can edit a branch subscription for their team.
        Launchpad Admins can also edit any branch subscription.
        """
        admins = getUtility(ILaunchpadCelebrities).admin
        return user.inTeam(self.obj.person) or user.inTeam(admins)


class BranchMergeProposalEdit(AuthorizationBase):
    permission = 'launchpad.Edit'
    usedfor = IBranchMergeProposal

    def checkAuthenticated(self, user):
        """Is the user able to edit the branch merge request?

        The user is able to edit if they are:
          * the registrant of the merge proposal
          * the owner of the source_branch
          * the owner of the target_branch
          * an administrator
        """
        admins = getUtility(ILaunchpadCelebrities).admin
        return (user.inTeam(self.obj.registrant) or
                user.inTeam(self.obj.source_branch.owner) or
                user.inTeam(self.obj.target_branch.owner) or
                user.inTeam(admins))


class ViewEntitlement(AuthorizationBase):
    """Permissions to view IEntitlement objects.

    Allow the owner of the entitlement, the entitlement registrant,
    or any member of the team or any admin to view the entitlement.
    """
    permission = 'launchpad.View'
    usedfor = IEntitlement

    def checkAuthenticated(self, user):
        """Is the user able to view an Entitlement attribute?

        Any team member can edit a branch subscription for their team.
        Launchpad Admins can also edit any branch subscription.
        """
        admins = getUtility(ILaunchpadCelebrities).admin
        return (user.inTeam(self.obj.person) or
                user.inTeam(self.obj.registrant) or
                user.inTeam(admins))


class AdminDistroSeriesLanguagePacks(
    OnlyRosettaExpertsAndAdmins,
    EditDistroSeriesByOwnersOrDistroOwnersOrAdmins):
    permission = 'launchpad.LanguagePacksAdmin'
    usedfor = IDistroSeries

    def checkAuthenticated(self, user):
        """Is the user able to manage `IDistroSeries` language packs?

        Any Launchpad/Launchpad Translations administrator, people allowed to
        edit distroseries or members of IDistribution.language_pack_admin team
        are able to change the language packs available.
        """
        return (
            OnlyRosettaExpertsAndAdmins.checkAuthenticated(self, user) or
            EditDistroSeriesByOwnersOrDistroOwnersOrAdmins.checkAuthenticated(
                self, user) or
            user.inTeam(self.obj.distribution.language_pack_admin))


class AdminDistributionTranslations(OnlyRosettaExpertsAndAdmins,
                                    EditDistributionByDistroOwnersOrAdmins):
    permission = 'launchpad.TranslationsAdmin'
    usedfor = IDistribution

    def checkAuthenticated(self, user):
        """Is the user able to manage `IDistribution` translations settings?

        Any Launchpad/Launchpad Translations administrator or people allowed
        to edit distribution details are able to change translation settings
        for a distribution.
        """
        return (
            OnlyRosettaExpertsAndAdmins.checkAuthenticated(self, user) or
            EditDistributionByDistroOwnersOrAdmins.checkAuthenticated(
                self, user))


class AdminLanguagePack(OnlyRosettaExpertsAndAdmins):
    permission = 'launchpad.LanguagePacksAdmin'
    usedfor = ILanguagePack


class ViewHWSubmission(AuthorizationBase):
    permission = 'launchpad.View'
    usedfor = IHWSubmission

    def checkAuthenticated(self, user):
        """Can the user view the submission details?

        Submissions that not marked private are publicly visible,
        private submissions may only be accessed by their owner and by
        admins.
        """
        if not self.obj.private:
            return True

        admins = getUtility(ILaunchpadCelebrities).admin
        return user.inTeam(self.obj.owner) or user.inTeam(admins)

    def checkUnauthenticated(self):
        return not self.obj.private<|MERGE_RESOLUTION|>--- conflicted
+++ resolved
@@ -8,19 +8,12 @@
 from zope.component import getUtility
 
 from canonical.launchpad.interfaces import (
-<<<<<<< HEAD
-    IBazaarApplication, IBranch, IBranchMergeProposal, IBranchSubscription,
-    IBug, IBugAttachment, IBugBranch, IBugNomination, IBugTracker, IBuild,
-    IBuilder, IBuilderSet, ICodeImport, ICodeImportJob, ICodeImportJobSet,
-    ICodeImportJobWorkflow, ICodeImportMachine, ICodeImportMachineSet,
-    ICodeImportSet, IDistribution, IDistributionMirror, IDistroSeries,
-=======
     IAnnouncement, IBazaarApplication, IBranch, IBranchMergeProposal,
     IBranchSubscription, IBug, IBugAttachment, IBugBranch, IBugNomination,
     IBugTracker, IBuild, IBuilder, IBuilderSet, ICodeImport,
+    ICodeImportJob, ICodeImportJobSet, ICodeImportJobWorkflow,
     ICodeImportMachine, ICodeImportMachineSet, ICodeImportSet,
     IDistribution, IDistributionMirror, IDistroSeries,
->>>>>>> 10d49e10
     IDistroSeriesLanguage, IEntitlement, IFAQ, IFAQTarget, IHasBug,
     IHasDrivers, IHasOwner, IHWSubmission, ILanguage, ILanguagePack,
     ILanguageSet, ILaunchpadCelebrities, IMilestone, IPackageUpload,
