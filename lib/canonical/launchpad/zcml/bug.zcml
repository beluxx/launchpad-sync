<configure
    xmlns="http://namespaces.zope.org/zope"
    xmlns:browser="http://namespaces.zope.org/browser"
    xmlns:lp="http://launchpad.canonical.com"
    xmlns:i18n="http://namespaces.zope.org/i18n"
    i18n_domain="launchpad">

  <facet facet="bugs">

    <browser:menus
        module="canonical.launchpad.browser"
        classes="BugContextMenu"
        />

    <!-- Bug -->
    <content class="canonical.launchpad.database.Bug">
        <implements interface="canonical.launchpad.interfaces.IBug" />
        <allow attributes="id private bugtasks subscriptions syncUpdate
                           date_last_updated getDirectSubscribers
                           getIndirectSubscribers" />
        <require
            permission="launchpad.View"
            attributes="datecreated name title description ownerID
                        owner duplicateof communityscore communitytimestamp
                        hits hitstimestamp activityscore activitytimestamp
                        displayname activity initial_message bug_branches
                        productinfestations packageinfestations watches
                        externalrefs cves cve_links duplicates
                        attachments tickets specifications followup_subject
                        subscribe unsubscribe isSubscribed messages
                        notificationRecipientAddresses hasBranch
<<<<<<< HEAD
                        security_related tags" />
=======
                        security_related getMessageChunks" />
>>>>>>> 962180f9
        <require
            permission="launchpad.Edit"
            attributes="addChangeNotification addCommentNotification addWatch
                        linkCVE unlinkCVE findCvesInText newMessage
                        linkMessage addBranch addAttachment"
            set_attributes="datecreated date_last_updated name title description
                            ownerID owner duplicateof communityscore
                            communitytimestamp hits hitstimestamp activityscore
                            activitytimestamp activity initial_message private
                            security_related tags"
            />
    </content>

    <browser:defaultView
        for="canonical.launchpad.interfaces.IBug"
        name="+index" />

    <browser:url
        for="canonical.launchpad.interfaces.IBug"
        urldata="canonical.launchpad.browser.bug.BugURL" />

    <browser:page
        for="canonical.launchpad.interfaces.IBug"
        name="+index"
        class="canonical.launchpad.browser.BugWithoutContextView"
        permission="zope.Public"
        lp:url="malone/bugs/$Bug.id"
        attribute="redirectToNewBugPage" />

    <browser:page
        for="canonical.launchpad.interfaces.IBug"
        name="+text"
        class="canonical.launchpad.browser.BugTextView"
        permission="zope.Public"
        attribute="__call__"
        />

    <browser:page
        for="canonical.launchpad.interfaces.IBug"
        name="+listing-detailed"
        template="../templates/bug-listing-detailed.pt"
        permission="zope.Public" />

    <!-- BugSet -->
    <content class="canonical.launchpad.database.BugSet">
        <allow interface="canonical.launchpad.interfaces.IBugSet" />
    </content>

    <securedutility
        class="canonical.launchpad.database.BugSet"
        provides="canonical.launchpad.interfaces.IBugSet">
        <allow interface="canonical.launchpad.interfaces.IBugSet" />
    </securedutility>

    <browser:defaultView
        for="canonical.launchpad.interfaces.IBugSet"
        name="+index" />

    <browser:page
        name="+index"
        for="canonical.launchpad.interfaces.IBugSet"
        class="canonical.launchpad.browser.BugSetView"
        attribute="redirectToBug"
        permission="zope.Public" />

    <browser:pages
      for="canonical.launchpad.interfaces.IBug"
      class="canonical.launchpad.browser.BugView"
      permission="zope.Public">

      <browser:page
          name="+headline-tasks"
          template="../templates/bug-headline-tasks.pt"
          lp:url="malone/bugs/$Bug.id/+headline-tasks" />

      <!-- Bug Portlets. Note: These are also registered in
      bugtask.zcml so that the bug page doesn't break in several
      places due to the fact that its context is now an IBugTask,
      rather than an IBug. -->
      <browser:page
          name="+portlet-watch"
          template="../templates/bug-portlet-watch.pt" />
      <browser:page
          name="+portlet-details"
          template="../templates/bug-portlet-details.pt" />
      <browser:page
          name="+portlet-specs"
          template="../templates/bug-portlet-specs.pt" />
      <browser:page
          name="+portlet-tickets"
          template="../templates/bug-portlet-tickets.pt" />
      <browser:page
          name="+portlet-reference"
          template="../templates/bug-portlet-reference.pt" />
      <browser:page
          name="+portlet-duplicates"
          template="../templates/bug-portlet-duplicates.pt" />
      <browser:page
          name="+portlet-cve"
          template="../templates/bug-portlet-cve.pt" />
      <browser:page
          name="+portlet-attachments"
          template="../templates/bug-portlet-attachments.pt" />
    </browser:pages>

    <browser:page
        for="canonical.launchpad.interfaces.IBug"
        name="+portlet-subscribers"
        template="../templates/bug-portlet-subscribers.pt"
        permission="zope.Public" />

    <browser:page
        for="canonical.launchpad.interfaces.IBug"
        class="canonical.launchpad.browser.BugTaskView"
        name="+portlet-search"
        template="../templates/bugtarget-portlet-search.pt"
        permission="zope.Public" />

    <browser:navigation
        module="canonical.launchpad.browser"
        classes="BugSetNavigation"
        />

    <browser:url
        for="canonical.launchpad.interfaces.IBugSet"
        path_expression="string:bugs"
        parent_utility="canonical.launchpad.interfaces.IMaloneApplication"
        />

    <browser:generalform
        name="+package"
        for="canonical.launchpad.interfaces.IBugSet"
        schema="canonical.launchpad.interfaces.IBugAddForm"
        class="canonical.launchpad.browser.bugtarget.FileBugView"
        label="Report a bug about a package"
        fields="distribution packagename title comment security_related"
        arguments=""
        keyword_arguments="distribution packagename title comment
                           security_related"
        permission="launchpad.AnyPerson"
        template="../templates/malone-filebug.pt"
        lp:url="malone/bugs/+product">
        <browser:widget
           field="title"
           class="zope.app.form.browser.TextWidget"
           displayWidth="30" />
        <browser:widget
           field="comment"
           class="zope.app.form.browser.TextAreaWidget"
           height="10" />
    </browser:generalform>

    <!-- BugDelta -->
    <content class="canonical.launchpad.components.bug.BugDelta">
        <allow interface="canonical.launchpad.interfaces.IBugDelta" />
    </content>

  </facet>

</configure><|MERGE_RESOLUTION|>--- conflicted
+++ resolved
@@ -29,11 +29,7 @@
                         attachments tickets specifications followup_subject
                         subscribe unsubscribe isSubscribed messages
                         notificationRecipientAddresses hasBranch
-<<<<<<< HEAD
-                        security_related tags" />
-=======
-                        security_related getMessageChunks" />
->>>>>>> 962180f9
+                        security_related tags getMessageChunks" />
         <require
             permission="launchpad.Edit"
             attributes="addChangeNotification addCommentNotification addWatch
