--- conflicted
+++ resolved
@@ -17,16 +17,6 @@
 <div metal:fill-slot="main">
   <div metal:use-macro="context/@@launchpad_form/form">
 
-<<<<<<< HEAD
-  <p
-    tal:define="submitted view/emailFormSubmitted"
-    tal:condition="submitted"
-    tal:content="structure view/message"
-    class="informational message"
-  />
-
-  <form name="email" action="" method="POST">
-=======
     <metal:extra-info fill-slot="extra_info">
       <tal:block condition="context/preferredemail">
         <p>Your preferred contact address for all Launchpad e-mail is:</p>
@@ -34,7 +24,6 @@
           <li class="mail"><b tal:content="context/preferredemail/email" /></li>
         </ul>
       </tal:block>
->>>>>>> 41ec524c
 
       <tal:block tal:condition="not: context/preferredemail">
         <p>Currently you don't have a contact address in
@@ -52,21 +41,6 @@
       <input tal:replace="structure view/action_remove_validated/render" />
       <br /><br />
 
-<<<<<<< HEAD
-  <div style="padding: 0.7em 0em" id="confirmed-emails">
-    <div tal:repeat="email context/validatedemails" >
-      <label tal:attributes="for email/email">
-        <input type="radio" tal:attributes="value email/email; id email/email"
-               name="VALIDATED_SELECTED" />
-        <b tal:content="email/email" />
-      </label>
-    </div>
-  </div>
-  <input type="submit" value="Remove" name="REMOVE_VALIDATED" />
-  <input type="submit" value="Set as Contact Address" name="SET_PREFERRED" />
-  <br /><br /><br />
-  </tal:block>
-=======
       <tal:block tal:condition="view/unvalidated_addresses">
         <tal:widget define="widget nocall:view/widgets/UNVALIDATED_SELECTED">
           <metal:block use-macro="context/@@launchpad_form/widget_row" />
@@ -75,11 +49,20 @@
         <input tal:replace="structure view/action_remove_unvalidated/render" />
         <br /><br />
       </tal:block>
->>>>>>> 41ec524c
 
       <tal:widget define="widget nocall:view/widgets/newemail">
         <metal:block use-macro="context/@@launchpad_form/widget_row" />
       </tal:widget>
+
+      <tal:block tal:condition="view/mailing_list_widgets">
+        <h1>Mailing list subscriptions</h1>
+        <table>
+          <tr tal:repeat="widget view/mailing_list_widgets">
+            <metal:block use-macro="context/@@launchpad_form/widget_row" />
+          </tr>
+        </table>
+      </tal:block>
+
     </metal:widgets>
 
     <metal:widgets fill-slot="buttons">
@@ -87,39 +70,6 @@
     </metal:widgets>
   </div>
 
-<<<<<<< HEAD
-  </form>
-
-  <tal:block tal:condition="view/usable_team_mailing_lists">
-    <h1>Mailing list subscriptions</h1>
-
-    <form name="subscriptions" action="" method="POST">
-      <table>
-        <tr tal:repeat="mlist view/usable_team_mailing_lists">
-          <nothing tal:define="subscription
-           python:mlist.getSubscription(context)" />
-          <td><b replace="mlist/name">Launchpad Developers</b></td>
-          <td>
-            <select tal:attributes="name string:${email}_subscribe">
-              <option tal:attributes="checked
-                                      python:subscription.address=='Preferred'"
-                      name="Preferred" />
-              <option repeat="email context/emailAddresses"
-                      attributes="name string:${email}
-                                  checked python:subscription.address==email" />
-              <option tal:attributes="checked not:subscription"
-                      name="Don't subscribe" />
-            </select>
-          </td>
-        </tr>
-      </table>
-      <input type="submit" value="Apply changes"
-             name="CHANGE_SUBSCRIPTIONS" />>
-    </form>
-  </tal:block>
-
-=======
->>>>>>> 41ec524c
 </div>
 </body>
 </html>