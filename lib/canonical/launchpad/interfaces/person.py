# Copyright 2004 Canonical Ltd.  All rights reserved.

from zope.schema import Choice, Datetime, Int, Text, TextLine, Password
from zope.interface import Interface, Attribute
from zope.component import getUtility
from zope.i18nmessageid import MessageIDFactory
_ = MessageIDFactory('launchpad')

from canonical.lp.dbschema import TeamSubscriptionPolicy, TeamMembershipStatus


def _valid_person_name(name):
    """See IPersonSet.nameIsValidForInsertion()."""
    return getUtility(IPersonSet).nameIsValidForInsertion(name)


class IPerson(Interface):
    """A Person."""

    id = Int(
            title=_('ID'), required=True, readonly=True,
            )
    name = TextLine(
            title=_('Name'), required=True, readonly=True,
            constraint=_valid_person_name,
            description=_(
                "A short unique name, beginning with a lower-case "
                "letter or number, and containing only letters, "
                "numbers, dots, hyphens, or plus signs.")
            )
    displayname = TextLine(
            title=_('Display Name'), required=False, readonly=False,
            description=_("Your name as you would like it displayed "
            "throughout Launchpad. Most people use their full name "
            "here.")
            )
    givenname = TextLine(
            title=_('Given Name'), required=False, readonly=False,
            description=_("Your first name or given name, such as "
                "Mark, or Richard, or Joanna.")
            )
    familyname = TextLine(
            title=_('Family Name'), required=False, readonly=False,
            description=_("Your family name, the name "
                "you acquire from your parents.")
            )
    password = Password(
            title=_('Password'), required=True, readonly=False,
            description=_("The password you will use to access "
                "Launchpad services. ")
            )
    # TODO: This should be required in the DB, defaulting to something
    karma = Int(
            title=_('Karma'), required=False, readonly=True,
            )
    # TODO: This should be required in the DB, defaulting to something
    karmatimestamp = Datetime(
            title=_('Karma Timestamp'), required=False, readonly=True,
            )
    languages = Attribute(_('List of languages known by this person'))

    # this is not a date of birth, it is the date the person record was
    # created in this db
    datecreated = Datetime(
        title=_('Date Created'), required=True, readonly=True)

    # bounty relations
    ownedBounties = Attribute('Bounties issued by this person.')
    reviewerBounties = Attribute('Bounties reviewed by this person.')
    claimedBounties = Attribute('Bounties claimed by this person.')
    subscribedBounties = Attribute('Bounties to which this person subscribes.')

    sshkeys = Attribute(_('List of SSH keys'))

<<<<<<< HEAD
    timezone_name = TextLine(
        title=_('Timezone Name'), required=False, readonly=False
        )

    # XXX: These fields are used only to generate the form to create a
    # new person.
    email = TextLine(title=_('Email Address'), required=True,
            description=_("Please give your email address. You will "
                "log into the Launchpad using your email address and "
                "password. You will need to receive email at this "
                "address to complete your registration. We will never "
                "disclose, share or sell your personal information."))

    # XXX: This field is used only to generate the form to create a new person.
    password2 = Password(title=_('Confirm Password'), required=True,
            description=_("Enter your password again to make certain "
                "it is correct."))

=======
>>>>>>> 88b8c3cf
    # Properties of the Person object.
    ubuntite = Attribute("Ubuntite Flag")
    gpgkeys = Attribute("List of GPGkeys")
    irc = Attribute("IRC")
    reportedbugs = Attribute("All BugTasks reported by this Person.")
    wiki = Attribute("Wiki")
    jabber = Attribute("Jabber")
    archuser = Attribute("Arch user")
    packages = Attribute("A Selection of SourcePackageReleases")
    maintainerships = Attribute("This person's Maintainerships")
    activities = Attribute("Karma")
    memberships = Attribute(("List of TeamMembership objects for Teams this "
                             "Person is a member of. Either active, inactive "
                             "or proposed member."))
    translations = Attribute("Translations")
    guessedemails = Attribute("List of emails with status NEW. These email "
                              "addresses probably came from a gina or "
                              "POFileImporter run.")
    validatedemails = Attribute("Emails with status VALIDATED")
    unvalidatedemails = Attribute("Emails this person added in Launchpad "
                                  "but are not yet validated.")

    allmembers = Attribute("List of all direct/indirect members of this team. "
                           "If you want a method to check if a given person is "
                           "a member of a team, you should probably look at "
                           "IPerson.inTeam().")
    activemembers = Attribute("List of members with ADMIN or APPROVED status")
    administrators = Attribute("List of members with ADMIN status")
    expiredmembers = Attribute("List of members with EXPIRED status")
    approvedmembers = Attribute("List of members with APPROVED status")
    proposedmembers = Attribute("List of members with PROPOSED status")
    declinedmembers = Attribute("List of members with DECLINED status")
    inactivemembers = Attribute(("List of members with EXPIRED or "
                                 "DEACTIVATED status"))
    deactivatedmembers = Attribute("List of members with DEACTIVATED status")

    teamowner = Choice(title=_('Team Owner'), required=False, readonly=False,
                       vocabulary='ValidTeamOwner')
    teamownerID = Int(title=_("The Team Owner's ID or None"), required=False,
                      readonly=True)
    teamdescription = Text(title=_('Team Description'), required=False,
                           readonly=False)

    preferredemail = TextLine(
            title=_("Preferred Email Address"), description=_(
                "The preferred email address for this person. The one "
                "we'll use to communicate with them."), readonly=False)

    preferredemail_sha1 = TextLine(title=_("SHA-1 Hash of Preferred Email"),
            description=_("The SHA-1 hash of the preferred email address as "
                "a hexadecimal string. This is used as a key by FOAF RDF spec"
                ), readonly=True)

    defaultmembershipperiod = Int(
            title=_('Number of days a subscription lasts'), required=False,
            description=_(
                "The number of days a new subscription lasts "
                "before expiring. You can customize the length "
                "of an individual subscription when approving it. "
                "A value of 0 means subscriptions never expire.")
                )

    defaultrenewalperiod = Int(
            title=_('Number of days a renewed subscription lasts'),
            required=False,
            description=_(
                "The number of days a subscription lasts after "
                "being renewed. You can customize the lengths of "
                "individual renewals. A value of 0 means "
                "renewals last as long as new memberships.")
                )

    defaultexpirationdate = Attribute(
            "The date, according to team's default values, in which a newly "
            "approved membership will expire.")

    defaultrenewedexpirationdate = Attribute(
            "The date, according to team's default values, in "
            "which a just-renewed membership will expire.")

    subscriptionpolicy = Choice(
            title=_('Subscription Policy'),
            required=True, vocabulary='TeamSubscriptionPolicy',
            default=TeamSubscriptionPolicy.MODERATED,
            description=_(
                '"Moderated" means all subscriptions must be '
                'approved. "Open" means any user can join '
                'without approval. "Restricted" means new '
                'members can be added only by a team '
                'administrator.')
            )

    merged = Int(title=_('Merged Into'), required=False, readonly=True,
            description=_(
                'When a Person is merged into another Person, this attribute '
                'is set on the Person referencing the destination Person. If '
                'this is set to None, then this Person has not been merged '
                'into another and is still valid')
                )

    # title is required for the Launchpad Page Layout main template
    title = Attribute('Person Page Title')

    def browsername():
        """Return a textual name suitable for display in a browser."""

    def isTeam():
        """True if this Person is actually a Team, otherwise False."""

    def assignKarma(karmatype, points=None):
        """Assign <points> worth of karma to this Person.

        If <points> is None, then get the default number of points from the
        given karmatype.
        """

    def addLanguage(language):
        """Add a new language to the list of know languages."""

    def removeLanguage(language):
        """Removed the language from the list of know languages."""

    def inTeam(team):
        """Return True if this person is a member or the owner of <team>.
        
        This method is meant to be called by objects which implement either
        IPerson or ITeam, and it will return True when you ask if a Person is
        a member of himself (i.e. person1.inTeam(person1)).
        """

    def hasMembershipEntryFor(team):
        """Tell if this person is a direct member of the given team."""

    def hasParticipationEntryFor(team):
        """Tell if this person is a direct/indirect member of the given team."""

    def join(team):
        """Join the given team if its subscriptionpolicy is not RESTRICTED.

        Join the given team according to the policies and defaults of that
        team:
        - If the team subscriptionpolicy is OPEN, the user is added as
          an APPROVED member with a NULL TeamMembership.reviewer.
        - If the team subscriptionpolicy is MODERATED, the user is added as
          a PROPOSED member and one of the team's administrators have to
          approve the membership.

        This method returns True if this person was added as a member of
        <team> or False if that wasn't possible.

        Teams cannot call this method because they're not allowed to
        login and thus can't "join" another team. Instead, they're added
        as a member (using the addMember() method) by a team administrator.
        """

    def leave(team):
        """Leave the given team.

        If there's a membership entry for this person on the given team and
        its status is either APPROVED or ADMIN, we change the status to
        DEACTIVATED and remove the relevant entries in teamparticipation.

        Teams cannot call this method because they're not allowed to
        login and thus can't "leave" another team. Instead, they have their
        subscription deactivated (using the setMembershipStatus() method) by
        a team administrator.
        """

    def addMember(person, status=TeamMembershipStatus.APPROVED, reviewer=None,
                  comment=None):
        """Add person as a member of this team.

        Make sure status is either APPROVED or PROPOSED and add a
        TeamMembership entry for this person with the given status, reviewer,
        and reviewer comment. This method is also responsible for filling 
        the TeamParticipation table in case the status is APPROVED.
        """

    def setMembershipStatus(person, status, expires=None, reviewer=None,
                            comment=None):
        """Set the status of the person's membership on this team.

        Also set all other attributes of TeamMembership, which are <comment>,
        <reviewer> and <dateexpires>. This method will ensure that we only 
        allow the status transitions specified in the TeamMembership spec.
        It's also responsible for filling/cleaning the TeamParticipation 
        table when the transition requires it and setting the expiration 
        date, reviewer and reviewercomment.
        """

    def getSubTeams():
        """Return all subteams of this team.
        
        A subteam is any team that is (either directly or indirectly) a 
        member of this team. As an example, let's say we have this hierarchy
        of teams:
        
        Rosetta Translators
            Rosetta pt Translators
                Rosetta pt_BR Translators
        
        In this case, both "Rosetta pt Translators" and "Rosetta pt_BR
        Translators" are subteams of the "Rosetta Translators" team, and all
        members of both subteams are considered members of "Rosetta
        Translators".
        """

    def getSuperTeams():
        """Return all superteams of this team.

        A superteam is any team that this team is a member of. For example,
        let's say we have this hierarchy of teams, and we are the
        "Rosetta pt_BR Translators":

        Rosetta Translators
            Rosetta pt Translators
                Rosetta pt_BR Translators
        
        In this case, we will return both "Rosetta pt Translators" and 
        "Rosetta Translators", because we are member of both of them.
        """

    def subscriptionPolicyDesc():
        """Return a long description of this team's subscription policy."""


class ITeam(IPerson):
    """ITeam extends IPerson.

    The teamowner should never be None.
    """


class IPersonSet(Interface):
    """The set of Persons."""

    title = Attribute('Title')

    def __getitem__(personid):
        """Return the person with the given id.

        Raise KeyError if there is no such person.
        """

    def nameIsValidForInsertion(name):
        """Return true if <name> is valid and is not yet in the database.

        <name> will be valid if valid_name(name) returns True.
        """

    def newPerson(**kwargs):
        """Create a new Person with given keyword arguments.

        These keyword arguments will be passed to Person, which is an
        SQLBase class and will do all the checks needed before inserting
        anything in the database. Please refer to the Person implementation
        to see what keyword arguments are allowed.
        """

    def newTeam(**kwargs):
        """Create a new Team with given keyword arguments.

        These keyword arguments will be passed to Person, which is an
        SQLBase class and will do all the checks needed before inserting
        anything in the database. Please refer to the Person implementation
        to see what keyword arguments are allowed.
        """

    def get(personid, default=None):
        """Return the person with the given id.

        Return the default value if there is no such person.
        """

    def getByEmail(email, default=None):
        """Return the person with the given email address.

        Return the default value if there is no such person.
        """

    def getByName(name, default=None):
        """Return the person with the given name, ignoring merged persons.

        Return the default value if there is no such person.
        """

    def search(password=None):
        # The search API is minimal for the moment, to solve an
        # immediate problem. It will gradually be filled out with
        # more parameters as necessary.
        """Return a set of IPersons that satisfy the query arguments.

        Keyword arguments should always be used. The argument passing
        semantics are as follows:

        * personset.search(arg = 'foo'): Match all IPersons where
          IPerson.arg == 'foo'.

        * personset.search(arg = NULL): Match all the IPersons where
          IPerson.arg IS NULL.
        """

    def getAllTeams(orderBy=None):
        """Return all Teams.
        
        If you want the results ordered, you have to explicitly specify an
        <orderBy>. Otherwise the order used is not predictable.
        <orderBy> can be either a string with the column name you want to sort
        or a list of column names as strings.
        """

    def getAllPersons(orderBy=None):
        """Return all Persons, ignoring the merged ones.
        
        If you want the results ordered, you have to explicitly specify an
        <orderBy>. Otherwise the order used is not predictable.
        <orderBy> can be either a string with the column name you want to sort
        or a list of column names as strings.
        """

    def peopleCount():
        """Return the number of non-merged persons in the database."""

    def teamsCount():
        """Return the number of teams in the database."""

    def findByName(name, orderBy=None):
        """Return all non-merged Persons and Teams with name matching.
        
        If you want the results ordered, you have to explicitly specify an
        <orderBy>. Otherwise the order used is not predictable.
        <orderBy> can be either a string with the column name you want to sort
        or a list of column names as strings.
        """

    def findPersonByName(name, orderBy=None):
        """Return all not-merged Persons with name matching.

        If you want the results ordered, you have to explicitly specify an
        <orderBy>. Otherwise the order used is not predictable.
        <orderBy> can be either a string with the column name you want to sort
        or a list of column names as strings.
        """

    def findTeamByName(name, orderBy=None):
        """Return all Teams with name matching.

        If you want the results ordered, you have to explicitly specify an
        <orderBy>. Otherwise the order used is not predictable.
        <orderBy> can be either a string with the column name you want to sort
        or a list of column names as strings.
        """

    def getUbuntites():
        """Return a set of person with valid Ubuntite flag."""

    # TODO: Currently not declared part of the interface - we need to
    # sort out permissions as we need to ensure it can only be called
    # in specific instances. -- StuartBishop 20050331
    # XXX: salgado, 2005-03-31: can't we have this method declared in IPerson?
    # I can't see why we need it here.
    def merge(from_person, to_person):
        """Merge a person into another."""


class IEmailAddress(Interface):
    """The object that stores the IPerson's emails."""

    id = Int(title=_('ID'), required=True, readonly=True)
    email = Text(title=_('Email Address'), required=True, readonly=False)
    status = Int(title=_('Email Address Status'), required=True, readonly=False)
    person = Int(title=_('Person'), required=True, readonly=False)
    statusname = Attribute("StatusName")

    def destroySelf():
        """Delete this email from the database."""


class IEmailAddressSet(Interface):
    """The set of EmailAddresses."""

    def new(email, status, personID):
        """Create a new EmailAddress with the given email, pointing to person.

        Also make sure that the given status is in dbschema.
        """

    def __getitem__(emailid):
        """Return the email address with the given id.

        Raise KeyError if there is no such email address.
        """

    def get(emailid, default=None):
        """Return the email address with the given id.

        Return the default value if there is no such email address.
        """

    def getByPerson(personid):
        """Return all email addresses for the given person."""

    def getByEmail(email, default=None):
        """Return the EmailAddress object for the given email.

        Return the default value if there is no such email address.
        """


class ITeamMembership(Interface):
    """TeamMembership for Users"""

    id = Int(title=_('ID'), required=True, readonly=True)
    team = Int(title=_("Team"), required=True, readonly=False)
    person = Int(title=_("Member"), required=True, readonly=False)
    reviewer = Int(title=_("Reviewer"), required=False, readonly=False)

    datejoined = Text(title=_("Date Joined"), required=True, readonly=True)
    dateexpires = Text(title=_("Date Expires"), required=False, readonly=False)
    reviewercomment = Text(title=_("Reviewer Comment"), required=False,
                           readonly=False)
    status= Int(title=_("If Membership was approved or not"), required=True,
                readonly=False)

    # Properties
    statusname = Attribute("Status Name")

    def isExpired():
        """Return True if this membership's status is EXPIRED."""


class ITeamMembershipSet(Interface):
    """A Set for TeamMembership objects."""

    def getActiveMemberships(teamID, orderBy=None):
        """Return all active TeamMemberships for the given team.
        
        Active memberships are the ones with status APPROVED or ADMIN.
        If you want the results ordered, you have to explicitly specify an
        <orderBy>. Otherwise the order used is not predictable.
        <orderBy> can be either a string with the column name you want to sort
        or a list of column names as strings.
        """

    def getInactiveMemberships(teamID, orderBy=None):
        """Return all inactive TeamMemberships for the given team.
        
        Inactive memberships are the ones with status EXPIRED or DEACTIVATED.
        If you want the results ordered, you have to explicitly specify an
        <orderBy>. Otherwise the order used is not predictable.
        <orderBy> can be either a string with the column name you want to sort
        or a list of column names as strings.
        """

    def getProposedMemberships(teamID, orderBy=None):
        """Return all proposed TeamMemberships for the given team.
        
        Proposed memberships are the ones with status PROPOSED.
        If you want the results ordered, you have to explicitly specify an
        <orderBy>. Otherwise the order used is not predictable.
        <orderBy> can be either a string with the column name you want to sort
        or a list of column names as strings.
        """

    def getByPersonAndTeam(personID, teamID, default=None):
        """Return the TeamMembership object for the given person and team.

        If there's no TeamMembership for this person in this team, return the
        default value.
        """

    def getTeamMembersCount(teamID):
        """Return the number of members this team have.

        This includes active, inactive and proposed members.
        """


class ITeamMembershipSubset(Interface):
    """A Set for TeamMembership objects of a given team."""

    newmember = Choice(title=_('New member'), required=True,
                       vocabulary='Person',
                       description=_("The user or team which is going to be "
                                     "added as the new member of this team."))

    team = Attribute(_("The team for which this subset is for."))

    def getByPersonName(name, default=None):
        """Return the TeamMembership object for the person with the given name.

        If there's no TeamMembership for this person in this team, return the
        default value.
        """

    def getInactiveMemberships():
        """Return all TeamMembership objects for inactive members of this team.

        Inactive members are the ones with membership status of EXPIRED or 
        DEACTIVATED.
        """

    def getActiveMemberships():
        """Return all TeamMembership objects for active members of this team.

        Active members are the ones with membership status of APPROVED or ADMIN.
        """

    def getProposedMemberships():
        """Return all TeamMembership objects for proposed members of this team.

        Proposed members are the ones with membership status of PROPOSED.
        """


class ITeamParticipation(Interface):
    """A TeamParticipation.
    
    A TeamParticipation object represents a person being a member of a team.
    Please note that because a team is also a person in Launchpad, we can
    have a TeamParticipation object representing a team that is a member of
    another team. We can also have an object that represents a person being a
    member of itself.
    """

    id = Int(title=_('ID'), required=True, readonly=True)
    team = Int(title=_("The team"), required=True, readonly=False)
    person = Int(title=_("The member"), required=True, readonly=False)


class IRequestPeopleMerge(Interface):
    """This schema is used only because we want the PersonVocabulary."""

    dupeaccount = Choice(title=_('Duplicated Account'), required=True,
                         vocabulary='Person',
                         description=_("The duplicated account you found in "
                                       "Launchpad"))
<|MERGE_RESOLUTION|>--- conflicted
+++ resolved
@@ -72,27 +72,10 @@
 
     sshkeys = Attribute(_('List of SSH keys'))
 
-<<<<<<< HEAD
     timezone_name = TextLine(
         title=_('Timezone Name'), required=False, readonly=False
         )
 
-    # XXX: These fields are used only to generate the form to create a
-    # new person.
-    email = TextLine(title=_('Email Address'), required=True,
-            description=_("Please give your email address. You will "
-                "log into the Launchpad using your email address and "
-                "password. You will need to receive email at this "
-                "address to complete your registration. We will never "
-                "disclose, share or sell your personal information."))
-
-    # XXX: This field is used only to generate the form to create a new person.
-    password2 = Password(title=_('Confirm Password'), required=True,
-            description=_("Enter your password again to make certain "
-                "it is correct."))
-
-=======
->>>>>>> 88b8c3cf
     # Properties of the Person object.
     ubuntite = Attribute("Ubuntite Flag")
     gpgkeys = Attribute("List of GPGkeys")
