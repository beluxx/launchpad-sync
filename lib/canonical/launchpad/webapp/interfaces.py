--- conflicted
+++ resolved
@@ -7,13 +7,10 @@
 from zope.interface import Interface, Attribute, implements
 from zope.app.security.interfaces import IAuthenticationService, IPrincipal
 from zope.app.pluggableauth.interfaces import IPrincipalSource
-<<<<<<< HEAD
 from zope.app.rdb.interfaces import IZopeDatabaseAdapter
-=======
 from zope.schema import Int, Text, Object, Datetime, TextLine
 
 from canonical.launchpad import _
->>>>>>> 8e84088c
 
 
 class IPrincipalIdentifiedEvent(Interface):
@@ -104,7 +101,6 @@
     This is used for the launchpad.AnyPerson permission.
     """
 
-<<<<<<< HEAD
 
 class ILaunchpadDatabaseAdapter(IZopeDatabaseAdapter):
     """The Launchpad customized database adapter"""
@@ -125,7 +121,7 @@
         in read/write mode so calls to readonly() will need to be made
         after switchUser.
         """
-=======
+
 #
 # Browser notifications
 #
@@ -242,5 +238,4 @@
         """As per IHTTPApplicationResponse.redirect, except notifications
         are preserved.
         """
- 
->>>>>>> 8e84088c
+ 