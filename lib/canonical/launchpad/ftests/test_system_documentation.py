--- conflicted
+++ resolved
@@ -677,17 +677,15 @@
             stdout_logging=False,
             layer=LaunchpadFunctionalLayer
             ),
-<<<<<<< HEAD
     'branch-merge-proposals.txt': LayeredDocFileSuite(
             '../doc/branch-merge-proposals.txt',
             setUp=zopelessLaunchpadSecuritySetUp,
             tearDown=zopelessLaunchpadSecurityTearDown,
             optionflags=default_optionflags, layer=LaunchpadZopelessLayer,
-=======
+            ),
     'soyuz-set-of-uploads.txt': LayeredDocFileSuite(
             '../doc/soyuz-set-of-uploads.txt',
             layer=LaunchpadZopelessLayer, optionflags=default_optionflags
->>>>>>> 6e44667c
             ),
     }
 
