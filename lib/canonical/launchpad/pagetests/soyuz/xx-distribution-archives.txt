--- conflicted
+++ resolved
@@ -84,23 +84,6 @@
     ...
     deb-src ...</pre>
 
-<<<<<<< HEAD
-Disabled copy archives have the title rendered in gray colour
-(class="disabled") and a warning message stating that the archive
-is disabled.
-
-    >>> anon_browser.open("http://launchpad.dev/ubuntu/+archive/disabled-security-rebuild")
-    >>> print anon_browser.title
-    Copy archive disabled-security-rebuild for Marty Jupiter
-
-    >>> tag = find_tag_by_id(anon_browser.contents, 'archive-heading')
-    >>> print tag['class']
-    disabled
-
-    >>> tag = first_tag_by_class(anon_browser.contents, 'warning message')
-    >>> print extract_text(tag)
-    This archive has been disabled.
-=======
 The list of copy archives for a distribution may also include private
 copy archives. These should not be displayed unless the user has
 permission to view them.
@@ -136,4 +119,19 @@
     >>> main_content = find_main_content(admin_browser.contents)
     >>> 'intrepid-private-security-rebuild' in extract_text(main_content)
     True
->>>>>>> e2f982e6
+
+Disabled copy archives have the title rendered in gray colour
+(class="disabled") and a warning message stating that the archive
+is disabled.
+
+    >>> anon_browser.open("http://launchpad.dev/ubuntu/+archive/disabled-security-rebuild")
+    >>> print anon_browser.title
+    Copy archive disabled-security-rebuild for Marty Jupiter
+
+    >>> tag = find_tag_by_id(anon_browser.contents, 'archive-heading')
+    >>> print tag['class']
+    disabled
+
+    >>> tag = first_tag_by_class(anon_browser.contents, 'warning message')
+    >>> print extract_text(tag)
+    This archive has been disabled.
