<div id="structuralobjectheading">
  <div tal:content="structure context/fmt:heading_icon|nothing" />
  <tal:comment condition="nothing">
    XXX: This is a hack because we don't have a heading_icon for pages like
    /people, /distros, /products, etc.
  </tal:comment>
  <img tal:condition="not: context/fmt:heading_icon|nothing"
<<<<<<< HEAD
       alt="" src="/@@/nyet-heading" />
  <div class="intro" tal:content="view/getIntroHeading">Ubuntu 6.10</div>
  <div class="main" tal:content="view/getMainHeading">Edgy Eft</div>
=======
       alt="" src="/@@/nyet-gotchi" />
  <div class="intro" tal:define="intro view/getIntroHeading">
    <span tal:condition="not: intro"
          tal:replace="structure string:&nbsp;">&nbsp;
    </span><tal:intro condition="intro" replace="intro">Ubuntu
    specification:</tal:intro>
  </div>
  <div class="main" tal:content="view/getMainHeading">Use more foobar's</div>
>>>>>>> 995ed94d
</div><|MERGE_RESOLUTION|>--- conflicted
+++ resolved
@@ -5,11 +5,6 @@
     /people, /distros, /products, etc.
   </tal:comment>
   <img tal:condition="not: context/fmt:heading_icon|nothing"
-<<<<<<< HEAD
-       alt="" src="/@@/nyet-heading" />
-  <div class="intro" tal:content="view/getIntroHeading">Ubuntu 6.10</div>
-  <div class="main" tal:content="view/getMainHeading">Edgy Eft</div>
-=======
        alt="" src="/@@/nyet-gotchi" />
   <div class="intro" tal:define="intro view/getIntroHeading">
     <span tal:condition="not: intro"
@@ -18,5 +13,4 @@
     specification:</tal:intro>
   </div>
   <div class="main" tal:content="view/getMainHeading">Use more foobar's</div>
->>>>>>> 995ed94d
 </div>