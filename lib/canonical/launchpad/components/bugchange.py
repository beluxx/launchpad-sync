# Copyright 2009 Canonical Ltd.  All rights reserved.

"""Implementations for bug changes."""

__metaclass__ = type
__all__ = [
    'BranchLinkedToBug',
    'BranchUnlinkedFromBug',
    'BugDescriptionChange',
    'BugTagsChange',
    'BugTaskAdded',
    'BugTitleChange',
    'BugVisibilityChange',
    'BugWatchAdded',
    'BugWatchRemoved',
    'UnsubscribedFromBug',
    'get_bug_change_class',
    ]

from textwrap import dedent

from zope.interface import implements

from canonical.launchpad.interfaces.bugchange import (
    IBugChange)


def get_bug_change_class(obj, field_name):
    """Return a suitable IBugChange to describe obj and field_name."""
    try:
        return BUG_CHANGE_LOOKUP[field_name]
    except KeyError:
        return BugChangeBase


class BugChangeBase:
    """An abstract base class for Bug[Task]Changes."""

    implements(IBugChange)

    def __init__(self, when, person):
        self.person = person
        self.when = when

    def getBugActivity(self):
        """Return the `BugActivity` entry for this change."""
        raise NotImplementedError(self.getBugActivity)

    def getBugNotification(self):
        """Return the `BugNotification` for this event."""
        raise NotImplementedError(self.getBugNotification)

    def getBugNotificationRecipients(self):
        """Return the recipients for this event."""
        raise NotImplementedError(self.getBugNotificationRecipients)


class AttributeChange(BugChangeBase):
    """A mixin class that provides basic functionality for `IBugChange`s."""

    def __init__(self, when, person, what_changed, old_value, new_value,
                 recipients=None):
        super(AttributeChange, self).__init__(when, person)
        self.new_value = new_value
        self.old_value = old_value
        self.what_changed = what_changed
        self.recipients = recipients

    def getBugActivity(self):
        """Return the BugActivity data for the textual change."""
        return {
            'newvalue': self.new_value,
            'oldvalue': self.old_value,
            'whatchanged': self.what_changed,
            }

    def getBugNotificationRecipients(self):
        return self.recipients


class UnsubscribedFromBug(BugChangeBase):
    """A user got unsubscribed from a bug."""

    def __init__(self, when, person, unsubscribed_user):
        super(UnsubscribedFromBug, self).__init__(when, person)
        self.unsubscribed_user = unsubscribed_user

    def getBugActivity(self):
        """See `IBugChange`."""
        return dict(
            whatchanged='removed subscriber %s' % (
                self.unsubscribed_user.displayname))

    def getBugNotification(self):
        """See `IBugChange`."""
        return None


<<<<<<< HEAD
class BugTaskAdded(BugChangeBase):
    """A bug task got added to the bug."""

    def __init__(self, when, person, bug_task):
        super(BugTaskAdded, self).__init__(when, person)
        self.bug_task = bug_task
=======
class BugWatchAdded(BugChangeBase):
    """A bug watch was added to the bug."""

    def __init__(self, when, person, bug_watch):
        super(BugWatchAdded, self).__init__(when, person)
        self.bug_watch = bug_watch
>>>>>>> fec073b1

    def getBugActivity(self):
        """See `IBugChange`."""
        return dict(
<<<<<<< HEAD
            whatchanged='bug task added',
            newvalue=self.bug_task.bugtargetname)

    def getBugNotification(self):
        """See `IBugChange`."""
        if self.bug_task.bugwatch:
            change_info = u"** Also affects: %s via\n" % (
                self.bug_task.bugtargetname)
            change_info += u"   %s\n" % self.bug_task.bugwatch.url
        else:
            change_info = u"** Also affects: %s\n" % (
                self.bug_task.bugtargetname)
        change_info += u"%13s: %s\n" % (u"Importance",
            self.bug_task.importance.title)
        if self.bug_task.assignee:
            assignee = self.bug_task.assignee
            change_info += u"%13s: %s\n" % (u"Assignee",
                assignee.unique_displayname)
        change_info += u"%13s: %s" % (
            u"Status", self.bug_task.status.title)
        return {
            'text': change_info,
=======
            whatchanged='bug watch added',
            newvalue=self.bug_watch.url)

    def getBugNotification(self):
        """See `IBugChange`."""
        return {
            'text': (
                "** Bug watch added: %s #%s\n"
                "   %s" % (
                    self.bug_watch.bugtracker.title, self.bug_watch.remotebug,
                    self.bug_watch.url)),
            }

    def getBugNotificationRecipients(self):
        """See `IBugChange`."""
        return None


class BugWatchRemoved(BugChangeBase):
    """A bug watch was removed from the bug."""

    def __init__(self, when, person, bug_watch):
        super(BugWatchRemoved, self).__init__(when, person)
        self.bug_watch = bug_watch

    def getBugActivity(self):
        """See `IBugChange`."""
        return dict(
            whatchanged='bug watch removed',
            oldvalue=self.bug_watch.url)

    def getBugNotification(self):
        """See `IBugChange`."""
        return {
            'text': (
                "** Bug watch removed: %s #%s\n"
                "   %s" % (
                    self.bug_watch.bugtracker.title, self.bug_watch.remotebug,
                    self.bug_watch.url)),
>>>>>>> fec073b1
            }

    def getBugNotificationRecipients(self):
        """See `IBugChange`."""
<<<<<<< HEAD
        # Send the notification to the default recipients.
=======
>>>>>>> fec073b1
        return None


class BranchLinkedToBug(BugChangeBase):
    """A branch got linked to the bug."""

    def __init__(self, when, person, branch):
        super(BranchLinkedToBug, self).__init__(when, person)
        self.branch = branch

    def getBugActivity(self):
        """See `IBugChange`."""
        return dict(
            whatchanged='branch linked',
            newvalue=self.branch.bzr_identity)

    def getBugNotification(self):
        """See `IBugChange`."""
        return {'text': '** Branch linked: %s' % self.branch.bzr_identity}

    def getBugNotificationRecipients(self):
        """See `IBugChange`."""
        # Send the notification to the default recipients.
        return None


class BranchUnlinkedFromBug(BugChangeBase):
    """A branch got unlinked from the bug."""

    def __init__(self, when, person, branch):
        super(BranchUnlinkedFromBug, self).__init__(when, person)
        self.branch = branch

    def getBugActivity(self):
        """See `IBugChange`."""
        return dict(
            whatchanged='branch unlinked',
            oldvalue=self.branch.bzr_identity)

    def getBugNotification(self):
        """See `IBugChange`."""
        return {'text': '** Branch unlinked: %s' % self.branch.bzr_identity}

    def getBugNotificationRecipients(self):
        """See `IBugChange`."""
        # Send the notification to the default recipients.
        return None


class BugDescriptionChange(AttributeChange):
    """Describes a change to a bug's description."""

    def getBugNotification(self):
        from canonical.launchpad.mailnotification import get_unified_diff
        description_diff = get_unified_diff(
            self.old_value, self.new_value, 72)
        notification_text = (
            u"** Description changed:\n\n%s" % description_diff)
        return {'text': notification_text}


class BugTitleChange(AttributeChange):
    """Describes a change to a bug's title, aka summary."""

    def getBugActivity(self):
        activity = super(BugTitleChange, self).getBugActivity()

        # We return 'summary' instead of 'title' for title changes
        # because the bug's title is referred to as its summary in the
        # UI.
        activity['whatchanged'] = 'summary'
        return activity

    def getBugNotification(self):
        notification_text = dedent("""\
            ** Summary changed:

            - %s
            + %s""" % (self.old_value, self.new_value))
        return {'text': notification_text}


class BugVisibilityChange(AttributeChange):
    """Describes a change to a bug's visibility."""

    def _getVisibilityString(self, private):
        """Return a string representation of `private`.

        :return: 'Public' if private is False, 'Private' if
            private is True.
        """
        if private:
            return 'Private'
        else:
            return 'Public'

    def getBugActivity(self):
        # Use _getVisibilityString() to set old and new values
        # correctly. We lowercase them for UI consistency in the
        # activity log.
        old_value = self._getVisibilityString(self.old_value)
        new_value = self._getVisibilityString(self.new_value)
        return {
           'oldvalue': old_value.lower(),
           'newvalue': new_value.lower(),
           'whatchanged': 'visibility',
           }

    def getBugNotification(self):
        visibility_string = self._getVisibilityString(self.new_value)
        return {'text': "** Visibility changed to: %s" % visibility_string}


class BugSecurityChange(AttributeChange):
    """Describes a change to a bug's security setting."""

    activity_mapping = {
        (False, True): ('no', 'yes'),
        (True, False): ('yes', 'no'),
        }

    notification_mapping = {
        (False, True):
            u"** This bug has been flagged as a security vulnerability",
        (True, False):
            u"** This bug is no longer flagged as a security vulnerability",
        }

    def getBugActivity(self):
        old_value, new_value = self.activity_mapping[
            (self.old_value, self.new_value)]
        return {
           'oldvalue': old_value,
           'newvalue': new_value,
           'whatchanged': 'security vulnerability',
           }

    def getBugNotification(self):
        return {
            'text': self.notification_mapping[
                (self.old_value, self.new_value)]
            }


class BugTagsChange(AttributeChange):
    """Used to represent a change to an `IBug`s tags."""

    def getBugActivity(self):
        # Convert the new and old values into space-separated strings of
        # tags.
        new_value = " ".join(sorted(set(self.new_value)))
        old_value = " ".join(sorted(set(self.old_value)))

        return {
            'newvalue': new_value,
            'oldvalue': old_value,
            'whatchanged': self.what_changed,
            }

    def getBugNotification(self):
        new_tags = set(self.new_value)
        old_tags = set(self.old_value)
        added_tags = new_tags.difference(old_tags)
        removed_tags = old_tags.difference(new_tags)

        messages = []
        if len(added_tags) > 0:
            messages.append(
                "** Tags added: %s" % " ".join(sorted(added_tags)))
        if len(removed_tags) > 0:
            messages.append(
                "** Tags removed: %s" % " ".join(sorted(removed_tags)))

        return {'text': "\n".join(messages)}


class BugAttachmentChange(AttributeChange):
    """Used to represent a change to an `IBug`'s attachments."""

    def getBugActivity(self):
        if self.old_value is None:
            what_changed = "attachment added"
            old_value = None
            new_value = "%s %s" % (
                self.new_value.title, self.new_value.libraryfile.http_url)
        else:
            what_changed = "attachment removed"
            attachment = self.new_value
            old_value = "%s %s" % (
                self.old_value.title, self.old_value.libraryfile.http_url)
            new_value = None

        return {
            'newvalue': new_value,
            'oldvalue': old_value,
            'whatchanged': what_changed,
            }

    def getBugNotification(self):
        if self.old_value is None:
            message = '** Attachment added: "%s"\n   %s' % (
                self.new_value.title, self.new_value.libraryfile.http_url)
        else:
            message = '** Attachment removed: "%s"\n   %s' % (
                self.old_value.title, self.old_value.libraryfile.http_url)

        return {'text': message}


BUG_CHANGE_LOOKUP = {
    'description': BugDescriptionChange,
    'private': BugVisibilityChange,
    'security_related': BugSecurityChange,
    'tags': BugTagsChange,
    'title': BugTitleChange,
    'attachment': BugAttachmentChange,
    }<|MERGE_RESOLUTION|>--- conflicted
+++ resolved
@@ -96,26 +96,16 @@
         return None
 
 
-<<<<<<< HEAD
 class BugTaskAdded(BugChangeBase):
     """A bug task got added to the bug."""
 
     def __init__(self, when, person, bug_task):
         super(BugTaskAdded, self).__init__(when, person)
         self.bug_task = bug_task
-=======
-class BugWatchAdded(BugChangeBase):
-    """A bug watch was added to the bug."""
-
-    def __init__(self, when, person, bug_watch):
-        super(BugWatchAdded, self).__init__(when, person)
-        self.bug_watch = bug_watch
->>>>>>> fec073b1
-
-    def getBugActivity(self):
-        """See `IBugChange`."""
-        return dict(
-<<<<<<< HEAD
+
+    def getBugActivity(self):
+        """See `IBugChange`."""
+        return dict(
             whatchanged='bug task added',
             newvalue=self.bug_task.bugtargetname)
 
@@ -138,7 +128,23 @@
             u"Status", self.bug_task.status.title)
         return {
             'text': change_info,
-=======
+            }
+
+    def getBugNotificationRecipients(self):
+        """See `IBugChange`."""
+        # Send the notification to the default recipients.
+
+
+class BugWatchAdded(BugChangeBase):
+    """A bug watch was added to the bug."""
+
+    def __init__(self, when, person, bug_watch):
+        super(BugWatchAdded, self).__init__(when, person)
+        self.bug_watch = bug_watch
+
+    def getBugActivity(self):
+        """See `IBugChange`."""
+        return dict(
             whatchanged='bug watch added',
             newvalue=self.bug_watch.url)
 
@@ -178,15 +184,10 @@
                 "   %s" % (
                     self.bug_watch.bugtracker.title, self.bug_watch.remotebug,
                     self.bug_watch.url)),
->>>>>>> fec073b1
-            }
-
-    def getBugNotificationRecipients(self):
-        """See `IBugChange`."""
-<<<<<<< HEAD
-        # Send the notification to the default recipients.
-=======
->>>>>>> fec073b1
+            }
+
+    def getBugNotificationRecipients(self):
+        """See `IBugChange`."""
         return None
 
 
