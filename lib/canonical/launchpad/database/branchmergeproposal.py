--- conflicted
+++ resolved
@@ -158,16 +158,11 @@
 
     date_queued = UtcDateTimeCol(notNull=False, default=None)
 
-<<<<<<< HEAD
     votes = SQLMultipleJoin(
         'CodeReviewVote', joinColumn='branch_merge_proposal')
 
-    def getCreationNotificationRecipients(self, min_level):
-        """See IBranchMergeProposal.getCreationNotificationRecipients"""
-=======
     def getNotificationRecipients(self, min_level):
         """See IBranchMergeProposal.getNotificationRecipients"""
->>>>>>> 15590996
         recipients = {}
         branches = [self.source_branch, self.target_branch]
         if self.dependent_branch is not None:
