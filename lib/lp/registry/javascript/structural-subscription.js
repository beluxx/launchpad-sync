--- conflicted
+++ resolved
@@ -221,7 +221,6 @@
 }
 namespace.save_subscription = save_subscription;
 
-<<<<<<< HEAD
 function check_for_errors_in_overlay(overlay) {
     var has_errors = false;
     var errors = new Array();
@@ -245,11 +244,9 @@
     }
 };
 
-=======
 /**
  * Handle the activation of the edit subscription link.
  */
->>>>>>> 815f4412
 function edit_subscription_handler(context, form_data) {
     var has_errors = check_for_errors_in_overlay(add_subscription_overlay);
     if (has_errors)
@@ -269,7 +266,6 @@
     patch_bug_filter(context.filter_info.filter, form_data, on);
 }
 
-<<<<<<< HEAD
 function setup_overlay_validators(overlay, overlay_id) {
     overlay.field_validators = {
         name: get_error_for_subscription_name,
@@ -282,11 +278,9 @@
     };
 };
 
-=======
 /**
  * Populate the overlay element with the contents of the add/edit form.
  */
->>>>>>> 815f4412
 function create_overlay(content_box_id, overlay_id, submit_button,
         submit_callback) {
     // Create the overlay.
