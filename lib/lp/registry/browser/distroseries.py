--- conflicted
+++ resolved
@@ -647,7 +647,6 @@
         return getFeatureFlag("soyuz.derived_series_ui.enabled") is not None
 
     @property
-<<<<<<< HEAD
     def show_derivation_not_yet_available(self):
         return not self.is_derived_series_feature_enabled
 
@@ -669,13 +668,13 @@
         return (
             self.is_derived_series_feature_enabled and
             self.context.isInitializing())
-=======
+
+    @property
     def rebuilding_allowed(self):
         """If the distribution has got any initialized series already,
         rebuilding is not allowed.
         """
         return not self.context.distribution.has_published_sources
->>>>>>> 72a85678
 
     @property
     def next_url(self):
