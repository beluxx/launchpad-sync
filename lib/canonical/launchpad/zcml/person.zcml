--- conflicted
+++ resolved
@@ -351,17 +351,14 @@
   </browser:pages>
 
   <browser:page
-<<<<<<< HEAD
-      for="canonical.launchpad.interfaces.IPerson"
-      permission="zope.Public"
-      class="canonical.launchpad.browser.PersonView"
-      name="+mentoring"
-      template="../templates/person-mentoringoffers.pt"
-      />
-
-  <browser:pages
-=======
->>>>>>> 1c26e930
+    for="canonical.launchpad.interfaces.IPerson"
+    permission="zope.Public"
+    class="canonical.launchpad.browser.PersonView"
+    name="+mentoring"
+    template="../templates/person-mentoringoffers.pt"
+    />
+
+  <browser:page
     for="canonical.launchpad.interfaces.IPerson"
     class="canonical.launchpad.browser.PersonBranchesView"
     permission="zope.Public"
