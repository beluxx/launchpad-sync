--- conflicted
+++ resolved
@@ -24,12 +24,8 @@
     BrowserRequest, BrowserResponse, TestRequest)
 from zope.publisher.interfaces import NotFound
 from zope.publisher.xmlrpc import XMLRPCRequest, XMLRPCResponse
-<<<<<<< HEAD
 from zope.schema.interfaces import IBytes
-from zope.security.interfaces import Unauthorized
-=======
 from zope.security.interfaces import IParticipation, Unauthorized
->>>>>>> 8c3d3227
 from zope.security.checker import ProxyFactory
 from zope.security.proxy import (
     isinstance as zope_isinstance, removeSecurityProxy)
@@ -950,16 +946,16 @@
                 field = entry.schema.get(name)
                 if ICollectionField.providedBy(field):
                     result = self._traverseToScopedCollection(
-                        request, entry, field)
+                        request, entry, field, name)
                 elif IBytes.providedBy(field):
                     result = self._traverseToByteStorage(
-                        request, entry, field)
+                        request, entry, field, name)
             if result is not None:
                 return result
         return super(WebServicePublication, self).traverseName(
             request, ob, name)
 
-    def _traverseToByteStorage(self, request, entry, field):
+    def _traverseToByteStorage(self, request, entry, field, name):
         """Try to traverse to a byte storage resource in entry."""
         # Even if the library file is None, we want to allow
         # traversal, because the request might be a PUT request
@@ -967,7 +963,7 @@
         byte_storage = LibraryBackedByteStorage(entry, field.bind(entry))
         return byte_storage
 
-    def _traverseToScopedCollection(self, request, entry, field):
+    def _traverseToScopedCollection(self, request, entry, field, name):
         """Try to traverse to a collection in entry.
 
         This is done because we don't usually traverse to attributes
@@ -975,7 +971,7 @@
 
         This method returns None if a scoped collection cannot be found.
         """
-        collection = getattr(entry, field.__name__, None)
+        collection = getattr(entry, name, None)
         if collection is None:
             return None
         scoped_collection = ScopedCollection(entry.context, entry)
