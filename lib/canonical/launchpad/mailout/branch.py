# Copyright 2008 Canonical Ltd.  All rights reserved.

"""Email notifications related to branches."""

__metaclass__ = type


<<<<<<< HEAD
import transaction
from zope.component import getUtility
from zope.security.proxy import removeSecurityProxy

=======
>>>>>>> 018ee56b
from canonical.launchpad.components.branch import BranchDelta
from canonical.launchpad.interfaces import (
    BranchSubscriptionDiffSize, BranchSubscriptionNotificationLevel)
<<<<<<< HEAD
from canonical.launchpad.mail import format_address
=======
from canonical.launchpad.mail import simple_sendmail, format_address
>>>>>>> 018ee56b
from canonical.launchpad.mailout.basemailer import BaseMailer
from canonical.launchpad.webapp import canonical_url


<<<<<<< HEAD
=======
def email_branch_modified_notifications(branch, to_addresses,
                                        from_address, contents,
                                        recipients, subject=None,
                                        headers=None):
    """Send notification emails using the branch email template.

    Emails are sent one at a time to the listed addresses.
    """
    branch_title = branch.title
    if branch_title is None:
        branch_title = ''
    if subject is None:
        subject = '[Branch %s] %s' % (branch.unique_name, branch_title)
    if headers is None:
        headers = {}
    headers['X-Launchpad-Branch'] = branch.unique_name
    if branch.product is not None:
        headers['X-Launchpad-Project'] = branch.product.name

    template = get_email_template('branch-modified.txt')
    for address in to_addresses:
        params = {
            'delta': contents,
            'branch_title': branch_title,
            'branch_url': canonical_url(branch),
            'unsubscribe': '',
            'reason': ('You are receiving this branch notification '
                       'because you are subscribed to it.'),
            }
        subscription, rationale = recipients.getReason(address)
        # The only time that the subscription will be empty is if the owner
        # of the branch is being notified.
        if subscription is None:
            params['reason'] = (
                "You are getting this email as you are the owner of "
                "the branch and someone has edited the details.")
        elif not subscription.person.isTeam():
            # Give the users a link to unsubscribe.
            params['unsubscribe'] = (
                "\nTo unsubscribe from this branch go to "
                "%s/+edit-subscription." % canonical_url(branch))
        else:
            # Don't give teams an option to unsubscribe.
            pass
        headers['X-Launchpad-Message-Rationale'] = rationale

        body = template % params
        simple_sendmail(from_address, address, subject, body, headers)


def send_branch_revision_notifications(branch, from_address, message, diff,
                                       subject, revno):
    """Notify subscribers that a revision has been added (or removed)."""
    diff_size = diff.count('\n') + 1

    diff_size_to_email = dict(
        [(item, set()) for item in BranchSubscriptionDiffSize.items])

    recipients = branch.getNotificationRecipients()
    interested_levels = (
        BranchSubscriptionNotificationLevel.DIFFSONLY,
        BranchSubscriptionNotificationLevel.FULL)
    for email_address in recipients.getEmails():
        subscription, ignored = recipients.getReason(email_address)
        if subscription.notification_level in interested_levels:
            diff_size_to_email[subscription.max_diff_lines].add(email_address)

    headers = {'X-Launchpad-Branch-Revision-Number': str(revno)}

    for max_diff in diff_size_to_email:
        addresses = diff_size_to_email[max_diff]
        if len(addresses) == 0:
            continue
        if max_diff != BranchSubscriptionDiffSize.WHOLEDIFF:
            if max_diff == BranchSubscriptionDiffSize.NODIFF:
                contents = message
            elif diff_size > max_diff.value:
                diff_msg = (
                    'The size of the diff (%d lines) is larger than your '
                    'specified limit of %d lines' % (
                    diff_size, max_diff.value))
                contents = "%s\n%s" % (message, diff_msg)
            else:
                contents = "%s\n%s" % (message, diff)
        else:
            contents = "%s\n%s" % (message, diff)
        email_branch_modified_notifications(
            branch, addresses, from_address, contents, recipients, subject,
            headers)


>>>>>>> 018ee56b
def send_branch_modified_notifications(branch, event):
    """Notify the related people that a branch has been modifed."""
    branch_delta = BranchDelta.construct(
        event.object_before_modification, branch, event.user)
    if branch_delta is None:
        return
    # If there is no one interested, then bail out early.
    recipients = branch.getNotificationRecipients()
    interested_levels = (
        BranchSubscriptionNotificationLevel.ATTRIBUTEONLY,
        BranchSubscriptionNotificationLevel.FULL)
    actual_recipients = {}
    # If the person editing the branch isn't in the team of the owner
    # then notify the branch owner of the changes as well.
    if not event.user.inTeam(branch.owner):
        # Existing rationales are kept.
        recipients.add(branch.owner, None, None)
    for recipient in recipients:
        subscription, rationale = recipients.getReason(recipient)
        if (subscription is not None and
            subscription.notification_level not in interested_levels):
            continue
        if subscription is None:
            actual_recipients[recipient] = RecipientReason.forBranchOwner(
                branch, recipient)
        else:
            actual_recipients[recipient] = \
                RecipientReason.forBranchSubscriber(
                    subscription, recipient, rationale)
    from_address = format_address(
        event.user.displayname, event.user.preferredemail.email)
    mailer = BranchMailer.forBranchModified(branch, actual_recipients,
        from_address, branch_delta)
    mailer.sendAll()


class RecipientReason:
    """Reason for sending mail to a recipient."""

    def __init__(self, subscriber, recipient, branch, mail_header,
        reason_template, merge_proposal=None,
        max_diff_lines=BranchSubscriptionDiffSize.WHOLEDIFF):
        self.subscriber = subscriber
        self.recipient = recipient
        self.branch = branch
        self.mail_header = mail_header
        self.reason_template = reason_template
        self.merge_proposal = merge_proposal
        self.max_diff_lines = max_diff_lines

    @classmethod
    def forBranchSubscriber(
        klass, subscription, recipient, rationale, merge_proposal=None):
        """Construct RecipientReason for a branch subscriber."""
        return klass(
            subscription.person, recipient, subscription.branch, rationale,
            '%(entity_is)s subscribed to branch %(branch_name)s.',
            merge_proposal, subscription.max_diff_lines)

    @classmethod
    def forReviewer(klass, vote_reference, recipient):
        """Construct RecipientReason for a reviewer.

        The reviewer will be the sole recipient.
        """
        merge_proposal = vote_reference.branch_merge_proposal
        branch = merge_proposal.source_branch
        if vote_reference.comment is None:
            reason_template = (
                '%(entity_is)s requested to review %(merge_proposal)s.')
        else:
            reason_template = (
                '%(entity_is)s reviewing %(merge_proposal)s.')
        return klass(vote_reference.reviewer, recipient, branch,
                     'Reviewer', reason_template, merge_proposal)
    @classmethod
    def forBranchOwner(klass, branch, recipient):
        """Construct RecipientReason for a branch owner.

        The owner will be the sole recipient.
        """
        return klass(branch.owner, recipient, branch,
                     klass.makeRationale('Owner', branch.owner, recipient),
                     'You are getting this email as %(lc_entity_is)s the'
                     ' owner of the branch and someone has edited the'
                     ' details.')

    @staticmethod
    def makeRationale(rationale_base, subscriber, recipient):
        if subscriber.isTeam():
            return '%s @%s' % (rationale_base, subscriber.name)
        else:
            return rationale_base

    def getReason(self):
        """Return a string explaining why the recipient is a recipient."""
        template_values = {
            'branch_name': self.branch.bzr_identity,
            'entity_is': 'You are',
            'lc_entity_is': 'you are',
            }
        if self.merge_proposal is not None:
            source = self.merge_proposal.source_branch.bzr_identity
            target = self.merge_proposal.target_branch.bzr_identity
            template_values['merge_proposal'] = (
                'the proposed merge of %s into %s' % (source, target))
        if self.recipient != self.subscriber or self.subscriber.is_team:
            assert self.recipient.hasParticipationEntryFor(self.subscriber), (
                '%s does not participate in team %s.' %
                (self.recipient.displayname, self.subscriber.displayname))
            template_values['entity_is'] = (
                'Your team %s is' % self.subscriber.displayname)
            template_values['lc_entity_is'] = (
                'your team %s is' % self.subscriber.displayname)
        return (self.reason_template % template_values)


class BranchMailer(BaseMailer):
    """Send email notifications about a branch."""

    def __init__(self, subject, template_name, recipients, from_address,
                 delta=None, contents=None, diff=None, message_id=None,
                 revno=None):
        BaseMailer.__init__(self, subject, template_name, recipients,
                            from_address, delta, message_id)
        self.contents = contents
        self.diff = diff
        self.revno=revno

    @classmethod
    def forBranchModified(klass, branch, recipients, from_address, delta):
        subject = klass._branchSubject(branch)
        return BranchMailer(subject, 'branch-modified.txt', recipients,
                            from_address, delta=delta)

    @classmethod
    def forRevision(klass, db_branch, revno, from_address, contents, diff,
                    subject):
        recipients = db_branch.getNotificationRecipients()
        interested_levels = (
            BranchSubscriptionNotificationLevel.DIFFSONLY,
            BranchSubscriptionNotificationLevel.FULL)
        recipient_dict = {}
        for recipient in recipients:
            subscription, rationale = recipients.getReason(recipient)
            if subscription.notification_level in interested_levels:
                subscriber_reason = RecipientReason.forBranchSubscriber(
                    subscription, recipient, rationale)
                recipient_dict[recipient] = subscriber_reason
        subject = klass._branchSubject(db_branch, subject)
        return klass(subject, 'branch-modified.txt', recipient_dict,
            from_address, contents=contents, diff=diff, revno=revno)

    @staticmethod
    def _branchSubject(db_branch, subject=None):
        if subject is not None:
            return subject
        branch_title = db_branch.title
        if branch_title is None:
            branch_title = ''
        return '[Branch %s] %s' % (db_branch.unique_name, branch_title)

    def _diffText(self, max_diff):
        if self.diff is None:
            return self.contents or ''
        diff_size = self.diff.count('\n') + 1
        if max_diff != BranchSubscriptionDiffSize.WHOLEDIFF:
            if max_diff == BranchSubscriptionDiffSize.NODIFF:
                contents = self.contents
            elif diff_size > max_diff.value:
                diff_msg = (
                    'The size of the diff (%d lines) is larger than your '
                    'specified limit of %d lines' % (
                    diff_size, max_diff.value))
                contents = "%s\n%s" % (self.contents, diff_msg)
            else:
                contents = "%s\n%s" % (self.contents, self.diff)
        else:
            contents = "%s\n%s" % (self.contents, self.diff)
        return contents

    def _getHeaders(self, email):
        headers = BaseMailer._getHeaders(self, email)
        reason, rationale = self._recipients.getReason(email)
        headers['X-Launchpad-Branch'] = reason.branch.unique_name
        if reason.branch.product is not None:
            headers['X-Launchpad-Project'] = reason.branch.product.name
        if self.revno is not None:
            headers['X-Launchpad-Branch-Revision-Number'] = str(self.revno)
        return headers

    def _getTemplateParams(self, email):
        params = BaseMailer._getTemplateParams(self, email)
        reason, rationale = self._recipients.getReason(email)
        branch_title = reason.branch.title
        if branch_title is None:
            branch_title = ''
        params['branch_title'] = branch_title
        params['branch_url'] = canonical_url(reason.branch)
        if reason.recipient in reason.branch.subscribers:
            # Give subscribers a link to unsubscribe.
            params['unsubscribe'] = (
                "\nTo unsubscribe from this branch go to "
                "%s/+edit-subscription." % canonical_url(reason.branch))
        else:
            params['unsubscribe'] = ''
        params['diff'] = self._diffText(reason.max_diff_lines)
        params.setdefault('delta', '')
        return params

    @staticmethod
    def _format_user_address(user):
        return format_address(user.displayname, user.preferredemail.email)<|MERGE_RESOLUTION|>--- conflicted
+++ resolved
@@ -5,119 +5,14 @@
 __metaclass__ = type
 
 
-<<<<<<< HEAD
-import transaction
-from zope.component import getUtility
-from zope.security.proxy import removeSecurityProxy
-
-=======
->>>>>>> 018ee56b
 from canonical.launchpad.components.branch import BranchDelta
 from canonical.launchpad.interfaces import (
     BranchSubscriptionDiffSize, BranchSubscriptionNotificationLevel)
-<<<<<<< HEAD
 from canonical.launchpad.mail import format_address
-=======
-from canonical.launchpad.mail import simple_sendmail, format_address
->>>>>>> 018ee56b
 from canonical.launchpad.mailout.basemailer import BaseMailer
 from canonical.launchpad.webapp import canonical_url
 
 
-<<<<<<< HEAD
-=======
-def email_branch_modified_notifications(branch, to_addresses,
-                                        from_address, contents,
-                                        recipients, subject=None,
-                                        headers=None):
-    """Send notification emails using the branch email template.
-
-    Emails are sent one at a time to the listed addresses.
-    """
-    branch_title = branch.title
-    if branch_title is None:
-        branch_title = ''
-    if subject is None:
-        subject = '[Branch %s] %s' % (branch.unique_name, branch_title)
-    if headers is None:
-        headers = {}
-    headers['X-Launchpad-Branch'] = branch.unique_name
-    if branch.product is not None:
-        headers['X-Launchpad-Project'] = branch.product.name
-
-    template = get_email_template('branch-modified.txt')
-    for address in to_addresses:
-        params = {
-            'delta': contents,
-            'branch_title': branch_title,
-            'branch_url': canonical_url(branch),
-            'unsubscribe': '',
-            'reason': ('You are receiving this branch notification '
-                       'because you are subscribed to it.'),
-            }
-        subscription, rationale = recipients.getReason(address)
-        # The only time that the subscription will be empty is if the owner
-        # of the branch is being notified.
-        if subscription is None:
-            params['reason'] = (
-                "You are getting this email as you are the owner of "
-                "the branch and someone has edited the details.")
-        elif not subscription.person.isTeam():
-            # Give the users a link to unsubscribe.
-            params['unsubscribe'] = (
-                "\nTo unsubscribe from this branch go to "
-                "%s/+edit-subscription." % canonical_url(branch))
-        else:
-            # Don't give teams an option to unsubscribe.
-            pass
-        headers['X-Launchpad-Message-Rationale'] = rationale
-
-        body = template % params
-        simple_sendmail(from_address, address, subject, body, headers)
-
-
-def send_branch_revision_notifications(branch, from_address, message, diff,
-                                       subject, revno):
-    """Notify subscribers that a revision has been added (or removed)."""
-    diff_size = diff.count('\n') + 1
-
-    diff_size_to_email = dict(
-        [(item, set()) for item in BranchSubscriptionDiffSize.items])
-
-    recipients = branch.getNotificationRecipients()
-    interested_levels = (
-        BranchSubscriptionNotificationLevel.DIFFSONLY,
-        BranchSubscriptionNotificationLevel.FULL)
-    for email_address in recipients.getEmails():
-        subscription, ignored = recipients.getReason(email_address)
-        if subscription.notification_level in interested_levels:
-            diff_size_to_email[subscription.max_diff_lines].add(email_address)
-
-    headers = {'X-Launchpad-Branch-Revision-Number': str(revno)}
-
-    for max_diff in diff_size_to_email:
-        addresses = diff_size_to_email[max_diff]
-        if len(addresses) == 0:
-            continue
-        if max_diff != BranchSubscriptionDiffSize.WHOLEDIFF:
-            if max_diff == BranchSubscriptionDiffSize.NODIFF:
-                contents = message
-            elif diff_size > max_diff.value:
-                diff_msg = (
-                    'The size of the diff (%d lines) is larger than your '
-                    'specified limit of %d lines' % (
-                    diff_size, max_diff.value))
-                contents = "%s\n%s" % (message, diff_msg)
-            else:
-                contents = "%s\n%s" % (message, diff)
-        else:
-            contents = "%s\n%s" % (message, diff)
-        email_branch_modified_notifications(
-            branch, addresses, from_address, contents, recipients, subject,
-            headers)
-
-
->>>>>>> 018ee56b
 def send_branch_modified_notifications(branch, event):
     """Notify the related people that a branch has been modifed."""
     branch_delta = BranchDelta.construct(
