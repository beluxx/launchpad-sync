/*
  Add Comments to Launchpad database. Please keep these alphabetical by
  table.

     Copyright 2009-2010 Canonical Ltd.  This software is licensed under the
     GNU Affero General Public License version 3 (see the file LICENSE).
*/

-- Announcement

COMMENT ON TABLE Announcement IS 'A project announcement. This is a single item of news or information that the project is communicating. Announcements can be attached to a Project, a Product or a Distribution.';
COMMENT ON COLUMN Announcement.date_announced IS 'The date at which an announcement will become public, if it is active. If this is not set then the announcement will not become public until someone consciously publishes it (which sets this date).';
COMMENT ON COLUMN Announcement.url IS 'A web location for the announcement itself.';
COMMENT ON COLUMN Announcement.active IS 'Whether or not the announcement is public. This is TRUE by default, but can be set to FALSE if the project "retracts" the announcement.';

-- AnswerContact

COMMENT ON TABLE AnswerContact IS 'Defines the answer contact for a given question target. The answer contact will be automatically notified about changes to any questions filed on the question target.';
COMMENT ON COLUMN AnswerContact.product IS 'The product that the answer contact supports.';
COMMENT ON COLUMN AnswerContact.distribution IS 'The distribution that the answer contact supports.';
COMMENT ON COLUMN AnswerContact.sourcepackagename IS 'The sourcepackagename that the answer contact supports.';
COMMENT ON COLUMN AnswerContact.person IS 'The person or team associated with the question target.';
COMMENT ON COLUMN AnswerContact.date_created IS 'The date the answer contact was submitted.';

-- ApportJob

COMMENT ON TABLE ApportJob IS 'Contains references to jobs to be run against Apport BLOBs.';
COMMENT ON COLUMN ApportJob.blob IS 'The TemporaryBlobStorage entry on which the job is to be run.';
COMMENT ON COLUMN ApportJob.job_type IS 'The type of job (enumeration value). Allows us to query the database for a given subset of ApportJobs.';
COMMENT ON COLUMN ApportJob.json_data IS 'A JSON struct containing data for the job.';

-- ArchiveJob

COMMENT ON TABLE ArchiveJob is 'Contains references to jobs to be run against Archives.';
COMMENT ON COLUMN ArchiveJob.archive IS 'The archive on which the job is to be run.';
COMMENT ON COLUMN ArchiveJob.job_type IS 'The type of job (enumeration value). Allows us to query the database for a given subset of ArchiveJobs.';
COMMENT ON COLUMN ArchiveJob.json_data IS 'A JSON struct containing data for the job.';


-- Branch
COMMENT ON TABLE Branch IS 'Bzr branch';
COMMENT ON COLUMN Branch.registrant IS 'The user that registered the branch.';
COMMENT ON COLUMN Branch.branch_type IS 'Branches are currently one of HOSTED (1), MIRRORED (2), or IMPORTED (3).';
COMMENT ON COLUMN Branch.whiteboard IS 'Notes on the current status of the branch';
COMMENT ON COLUMN Branch.summary IS 'A single paragraph description of the branch';
COMMENT ON COLUMN Branch.lifecycle_status IS 'Authors assesment of the branchs maturity';
COMMENT ON COLUMN Branch.mirror_status_message IS 'The last message we got when mirroring this branch.';
COMMENT ON COLUMN Branch.last_mirrored IS 'The time when the branch was last mirrored.';
COMMENT ON COLUMN Branch.last_mirrored_id IS 'The revision ID of the branch when it was last mirrored.';
COMMENT ON COLUMN Branch.last_scanned IS 'The time when the branch was last scanned.';
COMMENT ON COLUMN Branch.last_scanned_id IS 'The revision ID of the branch when it was last scanned.';
COMMENT ON COLUMN Branch.revision_count IS 'The number of revisions in the associated bazaar branch revision_history.';
COMMENT ON COLUMN Branch.next_mirror_time IS 'The time when we will next mirror this branch (NULL means never). This will be set automatically by pushing to a hosted branch, which, once mirrored, will be set back to NULL.';
COMMENT ON COLUMN Branch.private IS 'If the branch is private, then only the owner and subscribers of the branch can see it.';
COMMENT ON COLUMN Branch.date_last_modified IS 'A branch is modified any time a user updates something using a view, a new revision for the branch is scanned, or the branch is linked to a bug, blueprint or merge proposal.';
COMMENT ON COLUMN Branch.reviewer IS 'The reviewer (person or) team are able to transition merge proposals targetted at the branch throught the CODE_APPROVED state.';
COMMENT ON COLUMN Branch.home_page IS 'This column is deprecated and to be removed soon.';
COMMENT ON COLUMN Branch.branch_format IS 'The bzr branch format';
COMMENT ON COLUMN Branch.repository_format IS 'The bzr repository format';
COMMENT ON COLUMN Branch.metadir_format IS 'The bzr metadir format';
COMMENT ON COLUMN Branch.stacked_on IS 'The Launchpad branch that this branch is stacked on (if any).';
COMMENT ON COLUMN Branch.distroseries IS 'The distribution series that the branch belongs to.';
COMMENT ON COLUMN Branch.sourcepackagename IS 'The source package this is a branch of.';
COMMENT ON COLUMN Branch.size_on_disk IS 'The size in bytes of this branch in the mirrored area.';
COMMENT ON COLUMN Branch.merge_queue IS 'A reference to the BranchMergeQueue record that manages merges.';
COMMENT ON COLUMN Branch.merge_queue_config IS 'A JSON string of configuration values that can be read by a merge queue script.';
COMMENT ON COLUMN Branch.transitively_private IS 'A branch is transitively private if it is explicitly private or is stacked on a transitively private branch.';

-- BranchMergeQueue
COMMENT ON TABLE BranchMergeQueue IS 'Queue for managing the merge workflow for branches.';
COMMENT ON COLUMN BranchMergeQueue.id IS 'The id of the merge queue.';
COMMENT ON COLUMN BranchMergeQueue.registrant IS 'A reference to the person who created the merge queue.';
COMMENT ON COLUMN BranchMergeQueue.owner IS 'A reference to the person who owns the merge queue.';
COMMENT ON COLUMN BranchMergeQueue.name IS 'The name of the queue.';
COMMENT ON COLUMN BranchMergeQueue.description IS 'A description of the queue.';
COMMENT ON COLUMN BranchMergeQueue.configuration IS 'A JSON string of configuration data to be read by the merging script.';
COMMENT ON COLUMN BranchMergeQueue.date_created IS 'The date the queue was created.';


-- BranchJob

COMMENT ON TABLE BranchJob IS 'Contains references to jobs that are executed for a branch.';
COMMENT ON COLUMN BranchJob.job IS 'A reference to a row in the Job table that has all the common job details.';
COMMENT ON COLUMN BranchJob.branch IS 'The branch that this job is for.';
COMMENT ON COLUMN BranchJob.job_type IS 'The type of job, like new revisions, or attribute change.';
COMMENT ON COLUMN BranchJob.json_data IS 'Data that is specific to the type of job, whether this be the revisions to send email out for, or the changes that were recorded for the branch.';

-- BranchMergeProposal

COMMENT ON TABLE BranchMergeProposal IS 'Branch merge proposals record the intent of landing (or merging) one branch on another.';
COMMENT ON COLUMN BranchMergeProposal.registrant IS 'The person that created the merge proposal.';
COMMENT ON COLUMN BranchMergeProposal.source_branch IS 'The branch where the work is being written.  This branch contains the changes that the registrant wants to land.';
COMMENT ON COLUMN BranchMergeProposal.target_branch IS 'The branch where the user wants the changes from the source branch to be merged into.';
COMMENT ON COLUMN BranchMergeProposal.dependent_branch IS 'If the source branch was not branched off the target branch, then this is considered the dependent_branch.';
COMMENT ON COLUMN BranchMergeProposal.date_created IS 'When the registrant created the merge proposal.';
COMMENT ON COLUMN BranchMergeProposal.whiteboard IS 'Used to write other information about the branch, like test URLs.';
COMMENT ON COLUMN BranchMergeProposal.merge_diff IS 'The diff showing the predicted result of a merge.';
COMMENT ON COLUMN BranchMergeProposal.merged_revno IS 'This is the revision number of the revision on the target branch that includes the merge from the source branch.';
COMMENT ON COLUMN BranchMergeProposal.merge_reporter IS 'This is the user that marked the proposal as merged.';
COMMENT ON COLUMN BranchMergeProposal.date_merged IS 'This is the date that merge occurred.';
COMMENT ON COLUMN BranchMergeProposal.commit_message IS 'This is the commit message that is to be used when the branch is landed by a robot.';
COMMENT ON COLUMN BranchMergeProposal.queue_position IS 'The position on the merge proposal in the overall landing queue.  If the branch has a merge_robot set and the merge robot controls multiple branches then the queue position is unique over all the queued merge proposals for the landing robot.';
COMMENT ON COLUMN BranchMergeProposal.queue_status IS 'This is the current state of the merge proposal.';
COMMENT ON COLUMN BranchMergeProposal.date_review_requested IS 'The date that the merge proposal enters the REVIEW_REQUESTED state. This is stored so that we can determine how long a branch has been waiting for code approval.';
COMMENT ON COLUMN BranchMergeProposal.reviewer IS 'The individual who said that the code in this branch is OK to land.';
COMMENT ON COLUMN BranchMergeProposal.date_reviewed IS 'When the reviewer said the code is OK to land.';
COMMENT ON COLUMN BranchMergeProposal.reviewed_revision_id IS 'The Bazaar revision ID that was approved to land.';
COMMENT ON COLUMN BranchMergeProposal.queuer IS 'The individual who submitted the branch to the merge queue. This is usually the merge proposal registrant.';
COMMENT ON COLUMN BranchMergeProposal.date_queued IS 'When the queuer submitted the branch to the merge queue.';
COMMENT ON COLUMN BranchMergeProposal.queued_revision_id IS 'The Bazaar revision ID that is queued to land.';
COMMENT ON COLUMN BranchMergeProposal.merger IS 'The merger is the person who merged the branch.';
COMMENT ON COLUMN BranchMergeProposal.merged_revision_id IS 'The Bazaar revision ID that was actually merged.  If the owner of the source branch is a trusted person, this may be different than the revision_id that was actually queued or reviewed.';
COMMENT ON COLUMN BranchMergeProposal.date_merge_started IS 'If the merge is performed by a bot the time the merge was started is recorded otherwise it is NULL.';
COMMENT ON COLUMN BranchMergeProposal.date_merge_finished IS 'If the merge is performed by a bot the time the merge was finished is recorded otherwise it is NULL.';
COMMENT ON COLUMN BranchMergeProposal.merge_log_file IS 'If the merge is performed by a bot the log file is accessible from the librarian.';
COMMENt ON COLUMN BranchMergeProposal.root_message_id IS 'The root message of this BranchMergeProposal''s mail thread.';
COMMENT ON COLUMN BranchMergeProposal.superseded_by IS 'The proposal to merge has been superceded by this one.';


-- BranchMergeProposalJob

COMMENT ON TABLE BranchMergeProposalJob IS 'Contains references to jobs that are executed for a branch merge proposal.';
COMMENT ON COLUMN BranchMergeProposalJob.job IS 'A reference to a row in the Job table that has all the common job details.';
COMMENT ON COLUMN BranchMergeProposalJob.branch_merge_proposal IS 'The branch merge proposal that this job is for.';
COMMENT ON COLUMN BranchMergeProposalJob.job_type IS 'The type of job, like new proposal, review comment, or new review requested.';
COMMENT ON COLUMN BranchMergeProposalJob.json_data IS 'Data that is specific to the type of job, normally references to code review messages and or votes.';

-- SeriesSourcePackageBranch

COMMENT ON TABLE SeriesSourcePackageBranch IS 'Link between branches and distribution suite.';
COMMENT ON COLUMN SeriesSourcePackageBranch.distroseries IS 'The distroseries the branch is linked to.';
COMMENT ON COLUMN SeriesSourcePackageBranch.pocket IS 'The pocket the branch is linked to.';
COMMENT ON COLUMN SeriesSourcePackageBranch.sourcepackagename IS 'The sourcepackagename the branch is linked to.';
COMMENT ON COLUMN SeriesSourcePackageBranch.branch IS 'The branch being linked to a distribution suite.';
COMMENT ON COLUMN SeriesSourcePackageBranch.registrant IS 'The person who registered this link.';
COMMENT ON COLUMN SeriesSourcePackageBranch.date_created IS 'The date this link was created.';

-- SubunitStream

COMMENT ON TABLE SubunitStream IS 'Raw gz compressed subunit streams.';
COMMENT ON COLUMN SubunitStream.uploader IS 'The account used to upload the stream.';
COMMENT ON COLUMN SubunitStream.date_created IS 'The date of the upload.';
COMMENT ON COLUMN SubunitStream.branch IS 'The branch which the stream was created on/for/with.';
COMMENT ON COLUMN SubunitStream.stream IS 'The library file alias which contains the stream content.';

-- BranchSubscription

COMMENT ON TABLE BranchSubscription IS 'An association between a person or team and a bazaar branch.';
COMMENT ON COLUMN BranchSubscription.person IS 'The person or team associated with the branch.';
COMMENT ON COLUMN BranchSubscription.branch IS 'The branch associated with the person or team.';
COMMENT ON COLUMN BranchSubscription.notification_level IS 'The level of email the person wants to receive from branch updates.';
COMMENT ON COLUMN BranchSubscription.max_diff_lines IS 'If the generated diff for a revision is larger than this number, then the diff is not sent in the notification email.';
COMMENT ON COLUMN BranchSubscription.review_level IS 'The level of email the person wants to receive from review activity';

-- BranchVisibilityPolicy

COMMENT ON TABLE BranchVisibilityPolicy IS 'Defines the policy for the initial visibility of branches.';
COMMENT ON COLUMN BranchVisibilityPolicy.project IS 'Even though projects don''t directly have branches themselves, if a product of the project does not specify its own branch visibility policies, those of the project are used.';
COMMENT ON COLUMN BranchVisibilityPolicy.product IS 'The product that the visibility policies apply to.';
COMMENT ON COLUMN BranchVisibilityPolicy.team IS 'Refers to the team that the policy applies to.  NULL is used to indicate ALL people, as there is no team defined for *everybody*.';
COMMENT ON COLUMN BranchVisibilityPolicy.policy IS 'An enumerated type, one of PUBLIC or PRIVATE.  PUBLIC is the default value.';

-- Bug

COMMENT ON TABLE Bug IS 'A software bug that requires fixing. This particular bug may be linked to one or more products or source packages to identify the location(s) that this bug is found.';
COMMENT ON COLUMN Bug.name IS 'A lowercase name uniquely identifying the bug';
COMMENT ON COLUMN Bug.private IS 'Is this bug private? If so, only explicit subscribers will be able to see it';
COMMENT ON COLUMN Bug.security_related IS 'Is this bug a security issue?';
COMMENT ON COLUMN Bug.description IS 'A detailed description of the bug. Initially this will be set to the contents of the initial email or bug filing comment, but later it can be edited to give a more accurate description of the bug itself rather than the symptoms observed by the reporter.';
COMMENT ON COLUMN Bug.date_last_message IS 'When the last BugMessage was attached to this Bug. Maintained by a trigger on the BugMessage table.';
COMMENT ON COLUMN Bug.number_of_duplicates IS 'The number of bugs marked as duplicates of this bug, populated by a trigger after setting the duplicateof of bugs.';
COMMENT ON COLUMN Bug.message_count IS 'The number of messages (currently just comments) on this bugbug, maintained by the set_bug_message_count_t trigger.';
COMMENT ON COLUMN Bug.users_affected_count IS 'The number of users affected by this bug, maintained by the set_bug_users_affected_count_t trigger.';
COMMENT ON COLUMN Bug.heat IS 'The relevance of this bug. This value is computed periodically using bug_affects_person and other bug values.';
COMMENT ON COLUMN Bug.heat_last_updated IS 'The time this bug''s heat was last updated, or NULL if the heat has never yet been updated.';
COMMENT ON COLUMN Bug.latest_patch_uploaded IS 'The time when the most recent patch has been attached to this bug or NULL if no patches are attached';

-- BugBranch
COMMENT ON TABLE BugBranch IS 'A branch related to a bug, most likely a branch for fixing the bug.';
COMMENT ON COLUMN BugBranch.bug IS 'The bug associated with this branch.';
COMMENT ON COLUMN BugBranch.branch IS 'The branch associated to the bug.';
COMMENT ON COLUMN BugBranch.revision_hint IS 'An optional revision at which this branch became interesting to this bug, and/or may contain a fix for the bug.';
COMMENT ON COLUMN BugBranch.whiteboard IS 'Additional information about the status of the bugfix in this branch.';
COMMENT ON COLUMN BugBranch.registrant IS 'The person who linked the bug to the branch.';

-- BugJob
COMMENT ON TABLE BugJob IS 'Contains references to jobs to be run against Bugs.';
COMMENT ON COLUMN BugJob.bug IS 'The bug on which the job is to be run.';
COMMENT ON COLUMN BugJob.job_type IS 'The type of job (enumeration value). Allows us to query the database for a given subset of BugJobs.';
COMMENT ON COLUMN BugJob.json_data IS 'A JSON struct containing data for the job.';

-- BugMute
COMMENT ON TABLE BugMute IS 'Mutes for bug notifications.';
COMMENT ON COLUMN BugMute.person IS 'The person that muted all notifications from this bug.';
COMMENT ON COLUMN BugMute.bug IS 'The bug of this record';
COMMENT ON COLUMN BugMute.date_created IS 'The date at which this mute was created.';

-- BugNomination
COMMENT ON TABLE BugNomination IS 'A bug nominated for fixing in a distroseries or productseries';
COMMENT ON COLUMN BugNomination.bug IS 'The bug being nominated.';
COMMENT ON COLUMN BugNomination.distroseries IS 'The distroseries for which the bug is nominated.';
COMMENT ON COLUMN BugNomination.productseries IS 'The productseries for which the bug is nominated.';
COMMENT ON COLUMN BugNomination.status IS 'The status of the nomination.';
COMMENT ON COLUMN BugNomination.date_created IS 'The date the nomination was submitted.';
COMMENT ON COLUMN BugNomination.date_decided IS 'The date the nomination was approved or declined.';
COMMENT ON COLUMN BugNomination.owner IS 'The person that submitted the nomination';
COMMENT ON COLUMN BugNomination.decider IS 'The person who approved or declined the nomination';

--- BugSubscription
COMMENT ON TABLE BugSubscription IS 'A subscription by a Person to a bug.';
COMMENT ON COLUMN BugSubscription.bug_notification_level IS 'The level of notifications which the Person will receive from this subscription.';

-- BugSubscriptionFilter
COMMENT ON TABLE BugSubscriptionFilter IS 'A filter with search criteria. Emails are sent only if the affected bug matches the specified parameters. The parameters are the same as those used for bugtask searches.';
COMMENT ON COLUMN BugSubscriptionFilter.structuralsubscription IS 'The structural subscription to be filtered.';
COMMENT ON COLUMN BugSubscriptionFilter.bug_notification_level IS 'The volume and type of bug notifications this filter will allow. The value is an item of the enumeration `BugNotificationLevel`.';
COMMENT ON COLUMN BugSubscriptionFilter.find_all_tags IS 'If set, search for bugs having all tags specified in BugSubscriptionFilterTag, else search for bugs having any of the tags specified in BugSubscriptionFilterTag.';
COMMENT ON COLUMN BugSubscriptionFilter.include_any_tags IS 'If True, include messages for bugs having any tag set.';
COMMENT ON COLUMN BugSubscriptionFilter.exclude_any_tags IS 'If True, exclude bugs having any tag set.';
COMMENT ON COLUMN BugSubscriptionFilter.other_parameters IS 'Other filter paremeters. Actual filtering is implemented on Python level.';
COMMENT ON COLUMN BugSubscriptionFilter.description IS 'A description of the filter, allowing subscribers to note the intent of the filter.';

-- BugSubscriptionFilterStatus
COMMENT ON TABLE BugSubscriptionFilterStatus IS 'Filter a bugsubscription by bug task status.';
COMMENT ON COLUMN BugSubscriptionFilterStatus.filter IS 'The subscription filter of this record.';
COMMENT ON COLUMN BugSubscriptionFilterStatus.status IS 'The bug task status.';

-- BugSubscriptionFilterImportance
COMMENT ON TABLE BugSubscriptionFilterImportance IS 'Filter a bugsubscription by bug task status.';
COMMENT ON COLUMN BugSubscriptionFilterImportance.filter IS 'The subscription filter of this record.';
COMMENT ON COLUMN BugSubscriptionFilterImportance.importance IS 'The bug task importance.';

-- BugSubscriptionFilterTag
COMMENT ON TABLE BugSubscriptionFilterTag IS 'Filter by bug tag.';
COMMENT ON COLUMN BugSubscriptionFilterTag.filter IS 'The subscription filter of this record.';
COMMENT ON COLUMN BugSubscriptionFilterTag.tag IS 'A bug tag.';
COMMENT ON COLUMN BugSubscriptionFilterTag.include IS 'If True, send only messages for bugs having this tag, else send only messages for bugs which do not have this tag.';

-- BugSubscriptionFilterMute
COMMENT ON TABLE BugSubscriptionFilterMute IS 'Mutes for subscription filters.';
COMMENT ON COLUMN BugSubscriptionFilterMute.person IS 'The person that muted their subscription to this filter.';
COMMENT ON COLUMN BugSubscriptionFilterMute.filter IS 'The subscription filter of this record';
COMMENT ON COLUMN BugSubscriptionFilterMute.date_created IS 'The date at which this mute was created.';

-- BugSummary

COMMENT ON TABLE BugSummary IS 'A fact table for bug metadata aggregate queries. Each row represents the number of bugs that are in the system addressed by all the dimensions (e.g. product or productseries etc). ';
COMMENT ON COLUMN BugSummary.milestone IS 'A milestone present on the bug. All bugs are also aggregated with a NULL entry for milestone to permit querying totals (because the milestone figures cannot be summed as many milestones can be on a single bug)';
COMMENT ON COLUMN BugSummary.sourcepackagename IS 'The sourcepackagename for the aggregate. Counting bugs in a distribution/distroseries requires selecting all rows by sourcepackagename. If this is too slow, add the bug to the NULL row and select with sourcepackagename is NULL to exclude them from the calculations';

-- BugTag
COMMENT ON TABLE BugTag IS 'Attaches simple text tags to a bug.';
COMMENT ON COLUMN BugTag.bug IS 'The bug the tags is attached to.';
COMMENT ON COLUMN BugTag.tag IS 'The text representation of the tag.';

-- OfficialBugTag
COMMENT ON TABLE OfficialBugTag IS 'Bug tags that have been officially endorced by this product''s or distribution''s lead';

-- BugTask
COMMENT ON TABLE BugTask IS 'Links a given Bug to a particular (sourcepackagename, distro) or product.';
COMMENT ON COLUMN BugTask.targetnamecache IS 'A cached value of the target name of this bugtask, to make it easier to sort and search on the target name.';
COMMENT ON COLUMN BugTask.bug IS 'The bug that is assigned to this (sourcepackagename, distro) or product.';
COMMENT ON COLUMN BugTask.product IS 'The product in which this bug shows up.';
COMMENT ON COLUMN BugTask.productseries IS 'The product series to which the bug is targeted';
COMMENT ON COLUMN BugTask.sourcepackagename IS 'The name of the sourcepackage in which this bug shows up.';
COMMENT ON COLUMN BugTask.distribution IS 'The distro of the named sourcepackage.';
COMMENT ON COLUMN BugTask.status IS 'The general health of the bug, e.g. Accepted, Rejected, etc.';
COMMENT ON COLUMN BugTask.importance IS 'The importance of fixing the bug.';
COMMENT ON COLUMN BugTask.binarypackagename IS 'The name of the binary package built from the source package. This column may only contain a value if this bug task is linked to a sourcepackage (not a product)';
COMMENT ON COLUMN BugTask.assignee IS 'The person who has been assigned to fix this bug in this product or (sourcepackagename, distro)';
COMMENT ON COLUMN BugTask.date_assigned IS 'The date on which the bug in this (sourcepackagename, distro) or product was assigned to someone to fix';
COMMENT ON COLUMN BugTask.datecreated IS 'A timestamp for the creation of this bug assignment. Note that this is not the date the bug was created (though it might be), it''s the date the bug was assigned to this product, which could have come later.';
COMMENT ON COLUMN BugTask.date_confirmed IS 'The date when this bug transitioned from an unconfirmed status to a confirmed one. If the state regresses to a one that logically occurs before Confirmed, e.g., Unconfirmed, this date is cleared.';
COMMENT ON COLUMN BugTask.date_inprogress IS 'The date on which this bug transitioned from not being in progress to a state >= In Progress. If the status moves back to a pre-In Progress state, this date is cleared';
COMMENT ON COLUMN BugTask.date_closed IS 'The date when this bug transitioned to a resolved state, e.g., Rejected, Fix Released, etc. If the state changes back to a pre-closed state, this date is cleared';
COMMENT ON COLUMN BugTask.milestone IS 'A way to mark a bug for grouping purposes, e.g. to say it needs to be fixed by version 1.2';
COMMENT ON COLUMN BugTask.bugwatch IS 'This column allows us to link a bug
task to a bug watch. In other words, we are connecting the state of the task
to the state of the bug in a different bug tracking system. To the best of
our ability we''ll try and keep the bug task syncronised with the state of
the remote bug watch.';
COMMENT ON COLUMN BugTask.date_left_new IS 'The date when this bug first transitioned out of the NEW status.';
COMMENT ON COLUMN BugTask.date_triaged IS 'The date when this bug transitioned to a status >= TRIAGED.';
COMMENT ON COLUMN BugTask.date_fix_committed IS 'The date when this bug transitioned to a status >= FIXCOMMITTED.';
COMMENT ON COLUMN BugTask.date_fix_released IS 'The date when this bug transitioned to a FIXRELEASED status.';
COMMENT ON COLUMN BugTask.date_left_closed IS 'The date when this bug last transitioned out of a CLOSED status.';
COMMENT ON COLUMN BugTask.date_milestone_set IS 'The date when this bug was targed to the milestone that is currently set.';
COMMENT ON COLUMN BugTask.heat_rank IS 'The heat bin in which this bugtask appears, as a value from the BugTaskHeatRank enumeration.';
COMMENT ON COLUMN BugTask.heat IS 'The relevance of this bug. This value is computed periodically using bug_affects_person and other bug values.';


-- BugNotification

COMMENT ON TABLE BugNotification IS 'The text representation of changes to a bug, which are used to send email notifications to bug changes.';
COMMENT ON COLUMN BugNotification.bug IS 'The bug that was changed.';
COMMENT ON COLUMN BugNotification.message IS 'The message the contains the textual representation of the change.';
COMMENT ON COLUMN BugNotification.is_comment IS 'Is the change a comment addition.';
COMMENT ON COLUMN BugNotification.date_emailed IS 'When this notification was emailed to the bug subscribers.';
COMMENT ON COLUMN BugNotification.activity IS 'The BugActivity record corresponding to this notification, if any.';
COMMENT ON COLUMN BugNotification.status IS 'The status of this bug notification: pending, omitted, or sent.';


-- BugNotificationAttachment

COMMENT ON TABLE BugNotificationAttachment IS 'Attachments to be attached to a bug notification.';
COMMENT ON COLUMN BugNotificationAttachment.message IS 'A message to be attached to the sent bug notification. It will be attached as a mime/multipart part, with a content type of message/rfc822.';
COMMENT ON COLUMN BugNotificationAttachment.bug_notification IS 'The bug notification, to which things should be attached to.';


-- BugNotificationFilter

COMMENT ON TABLE BugNotificationFilter IS 'BugSubscriptionFilters that caused BugNotification to be generated.';
COMMENT ON COLUMN BugNotificationFilter.bug_subscription_filter IS 'A BugSubscriptionFilter that caused a notification to go off.';
COMMENT ON COLUMN BugNotificationFilter.bug_notification IS 'The bug notification which a filter caused to be emitted.';


-- BugNotificationRecipient
COMMENT ON TABLE BugNotificationRecipient IS 'The recipient for a bug notification.';
COMMENT ON COLUMN BugNotificationRecipient.bug_notification IS 'The notification this recipient should get.';
COMMENT ON COLUMN BugNotificationRecipient.person IS 'The person who should receive this notification.';
COMMENT ON COLUMN BugNotificationRecipient.reason_header IS 'The reason this person is receiving this notification (the value for the X-Launchpad-Message-Rationale header).';
COMMENT ON COLUMN BugNotificationRecipient.reason_body IS 'A line of text describing the reason this person is receiving this notification (to be included in the email message).';


-- BugTracker

COMMENT ON TABLE BugTracker IS 'A bug tracker in some other project. Malone allows us to link Malone bugs with bugs recorded in other bug tracking systems, and to keep the status of the relevant bug task in sync with the status in that upstream bug tracker. So, for example, you might note that Malone bug #43224 is the same as a bug in the Apache bugzilla, number 534536. Then when the upstream guys mark that bug fixed in their bugzilla, Malone know that the bug is fixed upstream.';
COMMENT ON COLUMN BugTracker.bugtrackertype IS 'The type of bug tracker, a pointer to the table of bug tracker types. Currently we know about debbugs and bugzilla bugtrackers, and plan to support roundup and sourceforge as well.';
COMMENT ON COLUMN BugTracker.name IS 'The unique name of this bugtracker, allowing us to refer to it directly.';
COMMENT ON COLUMN BugTracker.summary IS 'A brief summary of this bug tracker, which might for example list any interesting policies regarding the use of the bug tracker. The summary is displayed in bold at the top of the bug tracker page.';
COMMENT ON COLUMN BugTracker.title IS 'A title for the bug tracker, used in listings of all the bug trackers and also displayed at the top of the descriptive page for the bug tracker.';
COMMENT ON COLUMN BugTracker.contactdetails IS 'The contact details of the people responsible for that bug tracker. This allows us to coordinate the syncing of bugs to and from that bug tracker with the responsible people on the other side.';
COMMENT ON COLUMN BugTracker.baseurl IS 'The base URL for this bug tracker. Using our knowledge of the bugtrackertype, and the details in the BugWatch table we are then able to calculate relative URLs for relevant pages in the bug tracker based on this baseurl.';
COMMENT ON COLUMN BugTracker.owner IS 'The person who created this bugtracker entry and who thus has permission to modify it. Ideally we would like this to be the person who coordinates the running of the actual bug tracker upstream.';
COMMENT ON COLUMN BugTracker.version IS 'The version of the bug tracker software being used.';
COMMENT ON COLUMN BugTracker.block_comment_pushing IS 'Whether to block pushing comments to the bug tracker. Having a value of false means that we will push the comments if the bug tracker supports it.';
COMMENT ON COLUMN BugTracker.has_lp_plugin IS 'Whether we have confirmed that the Launchpad plugin was installed on the bug tracker, the last time checkwatches was run.';

-- BugTrackerAlias

COMMENT ON TABLE BugTrackerAlias IS 'A bugtracker alias is a URL that also refers to the same bugtracker as the master bugtracker. For example, a bugtracker might be accessible as both http://www.bugsrus.com/ and http://bugsrus.com/. A bugtracker can have many aliases, and all of them are checked to prevents users registering duplicate bugtrackers inadvertently.';
COMMENT ON COLUMN BugTrackerAlias.bugtracker IS 'The master bugtracker that this alias refers to.';
COMMENT ON COLUMN BugTrackerAlias.base_url IS 'Another base URL for this bug tracker. See BugTracker.baseurl.';

-- BugTrackerPerson

COMMENT ON TABLE BugTrackerPerson IS 'A mapping from a user in an external bug tracker to a Person record in Launchpad. This is used when we can''t get an e-mail address from the bug tracker.';
COMMENT ON COLUMN BugTrackerPerson.date_created IS 'When was this mapping added.';
COMMENT ON COLUMN BugTrackerPerson.bugtracker IS 'The external bug tracker in which this user has an account.';
COMMENT ON COLUMN BugTrackerPerson.name IS 'The (within the bug tracker) unique username in the external bug tracker.';
COMMENT ON COLUMN BugTrackerPerson.person IS 'The Person record in Launchpad this user corresponds to.';

-- BugTrackerComponent

COMMENT ON TABLE BugTrackerComponent IS 'A software component in a remote bug tracker, which can be linked to the corresponding source package in a distribution using this table.';
COMMENT ON COLUMN BugTrackerComponent.name IS 'The name of the component as registered in the remote bug tracker.';
COMMENT ON COLUMN BugTrackerComponent.is_visible IS 'Whether to display or hide the item in the Launchpad user interface.';
COMMENT ON COLUMN BugTrackerComponent.is_custom IS 'Whether the item was added by a user in Launchpad or is kept in sync with the remote bug tracker.';
COMMENT ON COLUMN BugTrackerComponent.component_group IS 'The product or other higher level category used by the remote bug tracker to group projects, if any.';
COMMENT ON COLUMN BugTrackerComponent.distribution IS 'Link to the distribution for the associated source package.  This can be NULL if no ling has been established.';
COMMENT ON COLUMN BugTrackerComponent.source_package_name IS 'The text name of the source package in a distribution that corresponds to this component.  This can be NULL if no link has been established yet.';

-- BugTrackerComponentGroup

COMMENT ON TABLE BugTrackerComponentGroup IS 'A collection of components as modeled in a remote bug tracker, often referred to as a product.  Some bug trackers do not categorize software components this way, so they will have a single default component group that all components belong to.';
COMMENT ON COLUMN BugTrackerComponentGroup.name IS 'The product or category name used in the remote bug tracker for grouping components.';
COMMENT ON COLUMN BugTrackerComponentGroup.bug_tracker IS 'The external bug tracker this component group belongs to.';

-- BugCve

COMMENT ON TABLE BugCve IS 'A table that records the link between a given malone bug number, and a CVE entry.';


-- BugWatch

COMMENT ON COLUMN BugWatch.last_error_type IS 'The type of error which last prevented this entry from being updated. Legal values are defined by the BugWatchErrorType enumeration.';
COMMENT ON COLUMN BugWatch.remote_importance IS 'The importance of the bug as returned by the remote server. This will be converted into a Launchpad BugTaskImportance value.';
COMMENT ON COLUMN BugWatch.remote_lp_bug_id IS 'The bug in Launchpad that the remote bug is pointing at. This can be different than the BugWatch.bug column, since the same remote bug can be linked from multiple bugs in Launchpad, but the remote bug can only link to a single bug in Launchpad. The main use case for this column is to avoid having to query the remote bug tracker for this information, in order to decide whether we need to give this information to the remote bug tracker.';
COMMENT ON COLUMN BugWatch.next_check IS 'The time after which the watch should next be checked. Note that this does not denote an exact schedule for the next check since checkwatches only runs periodically.';


-- BugWatchActivity

COMMENT ON TABLE BugWatchActivity IS 'This table contains a record of each update for a given bug watch. This allows us to track whether a given update was successful or not and, if not, the details of the error which caused the update to fail.';
COMMENT ON COLUMN BugWatchActivity.bug_watch IS 'The bug_watch to which this activity entry relates.';
COMMENT ON COLUMN BugWatchActivity.activity_date IS 'The datetime at which the activity occurred.';
COMMENT ON COLUMN BugWatchActivity.result IS 'The result of the update. Legal values are defined in the BugWatchErrorType enumeration. An update is considered successful if its error_type is NULL.';
COMMENT ON COLUMN BugWatchActivity.message IS 'The message (if any) associated with the update.';
COMMENT ON COLUMN BugWatchActivity.oops_id IS 'The OOPS id, if any, associated with the error that caused the update to fail.';


-- BugAffectsPerson

COMMENT ON TABLE BugAffectsPerson IS 'This table maintains a mapping between bugs and users indicating that they are affected by that bug. The value is calculated and cached in the Bug.users_affected_count column.';
COMMENT ON COLUMN BugAffectsPerson.bug IS 'The bug affecting this person.';
COMMENT ON COLUMN BugAffectsPerson.person IS 'The person affected by this bug.';


-- CodeImport

COMMENT ON TABLE CodeImport IS 'The persistent record of an import from a foreign version control system to Bazaar, from the initial request to the regularly updated import branch.';
COMMENT ON COLUMN CodeImport.branch IS 'The Bazaar branch produced by the import system.  Always non-NULL: a placeholder branch is created when the import is created.  The import is associated to a Product and Series though the branch.';
COMMENT ON COLUMN CodeImport.registrant IS 'The person who originally requested this import.';
COMMENT ON COLUMN CodeImport.owner IS 'The person who is currently responsible for keeping the import details up to date, initially set to the registrant. This person can edit some of the details of the code import branch.';
COMMENT ON COLUMN CodeImport.review_status IS 'Whether this code import request has been reviewed, and whether it was accepted.';
COMMENT ON COLUMN CodeImport.rcs_type IS 'The revision control system used by the import source. The value is defined in dbschema.RevisionControlSystems.';
COMMENT ON COLUMN CodeImport.url IS 'The URL of the foreign VCS branch for this import.';
COMMENT ON COLUMN CodeImport.cvs_root IS 'The $CVSROOT details, probably of the form :pserver:user@host:/path.';
COMMENT ON COLUMN CodeImport.cvs_module IS 'The module in cvs_root to import, often the name of the project.';
COMMENT ON COLUMN CodeImport.date_last_successful IS 'When this code import last succeeded. NULL if this import has never succeeded.';
COMMENT ON COLUMN CodeImport.assignee IS 'The person in charge of delivering this code import and interacting with the owner.';
COMMENT ON COLUMN Codeimport.update_interval IS 'How often should this import be updated. If NULL, defaults to a system-wide value set by the Launchpad administrators.';
--COMMENT ON COLUMN CodeImport.modified_by IS 'The user modifying the CodeImport.  This column is never actually set in the database -- it is only present to communicate to the trigger that creates the event, which will intercept and remove the value for this column.';

-- CodeImportEvent

COMMENT ON TABLE CodeImportEvent IS 'A record of events in the code import system.  Rows in this table are created by triggers on other code import tables.';
COMMENT ON COLUMN CodeImportEvent.entry_type IS 'The type of event that is recorded by this entry. Legal values are defined by the CodeImportEventType enumeration.';
COMMENT ON COLUMN CodeImportEvent.code_import IS 'The code import that was associated to this event, if any and if it has not been deleted.';
COMMENT ON COLUMN CodeImportEvent.person IS 'The user who caused the event, if the event is not automatically generated.';
COMMENT ON COLUMN CodeImportEvent.machine IS 'The code import machine that was concerned by this event, if any.';

-- CodeImportEventData

COMMENT ON TABLE CodeImportEventData IS 'Additional data associated to a particular code import event.';
COMMENT ON COLUMN CodeImportEventData.event IS 'The event the data is associated to.';
COMMENT ON COLUMN CodeImportEventData.data_type IS 'The type of additional data, from the CodeImportEventDataType enumeration.';
COMMENT ON COLUMN CodeImportEventData.data_value IS 'The value of the additional data.  A string.';

-- CodeImportJob

COMMENT ON TABLE CodeImportJob IS 'A pending or active code import job.  There is always such a row for any active import, but it will not run until date_due is in the past.';
COMMENT ON COLUMN CodeImportJob.code_import IS 'The code import that is being worked upon.';
COMMENT ON COLUMN CodeImportJob.machine IS 'The machine job is currently scheduled to run on, or where the job is currently running.';
COMMENT ON COLUMN CodeImportJob.date_due IS 'When the import should happen.';
COMMENT ON COLUMN CodeImportJob.state IS 'One of PENDING (waiting until its due or a machine is online), SCHEDULED (assigned to a machine, but not yet running) or RUNNING (actually in the process of being imported now).';
COMMENT ON COLUMN CodeImportJob.requesting_user IS 'The user who requested the import, if any. Set if and only if reason = REQUEST.';
COMMENT ON COLUMN CodeImportJob.ordering IS 'A measure of how urgent the job is -- queue entries with lower "ordering" should be processed first, or in other works "ORDER BY ordering" returns the most import jobs first.';
COMMENT ON COLUMN CodeImportJob.heartbeat IS 'While the job is running, this field should be updated frequently to indicate that the import job hasn''t crashed.';
COMMENT ON COLUMN CodeImportJob.logtail IS 'The last few lines of output produced by the running job. It should be updated at the same time as the heartbeat.';
COMMENT ON COLUMN CodeImportJob.date_started IS 'When the import began to be processed.';

-- CodeImportResult

COMMENT ON TABLE CodeImportResult IS 'A completed code import job.';
COMMENT ON COLUMN CodeImportResult.code_import IS 'The code import for which the job was run.';
COMMENT ON COLUMN CodeImportResult.machine IS 'The machine the job ran on.';
COMMENT ON COLUMN CodeImportResult.log_file IS 'A partial log of the job for users to see. It is normally only recorded if the job failed in a step that interacts with the remote repository. If a job was successful, or failed in a houskeeping step, the log file would not contain information useful to the user.';
COMMENT ON COLUMN CodeImportResult.log_excerpt IS 'The last few lines of the partial log, in case it is set.';
COMMENT ON COLUMN CodeImportResult.status IS 'How the job ended. Success, some kind of failure, or some kind of interruption before completion.';
COMMENT ON COLUMN CodeImportResult.date_job_started IS 'When the job started to run (date_created is when it finished).';
--COMMENT ON COLUMN CodeImportResult.killing_user IS 'The user who killed the job.';

-- CodeImportMachine

COMMENT ON TABLE CodeImportMachine IS 'The record of a machine capable of performing jobs for the code import system.';
COMMENT ON COLUMN CodeImportMachine.hostname IS 'The (unique) hostname of the machine.';
COMMENT ON COLUMN CodeImportMachine.heartbeat IS 'When the code-import-controller daemon was last known to be running on this machine. If it is not updated for a long time the machine state will change to offline.';
COMMENT ON COLUMN CodeImportMachine.state IS 'Whether the controller daemon on this machine is offline, online, or quiescing (running but not accepting new jobs).';
--COMMENT ON COLUMN CodeImportMachine.quiescing_requested_by IS 'The user who put this machine in the quiescing state.';
--COMMENT ON COLUMN CodeImportMachine.quiescing_message IS 'The reason for the quiescing request.';
--COMMENT ON COLUMN CodeImportMachine.offline_reason IS 'The reason the machine was taken offline, from the CodeImportMachineOfflineReason enumeration.';


-- CodeReviewMessage

COMMENT ON TABLE CodeReviewMessage IS 'A message that is part of a code review discussion.';
COMMENT ON COLUMN CodeReviewMessage.branch_merge_proposal IS 'The merge proposal that is being discussed.';
COMMENT ON COLUMN CodeReviewMessage.message IS 'The actual message.';
COMMENT ON COLUMN CodeReviewMessage.vote IS 'The reviewer''s vote for this message.';
COMMENT ON COLUMN CodeReviewMessage.vote_tag IS 'A short description of the vote';

-- CodeReviewVote

COMMENT ON TABLE CodeReviewVote IS 'Reference to a person''s last vote in a code review discussion.';
COMMENT ON COLUMN CodeReviewVote.branch_merge_proposal IS 'The BranchMergeProposal for the code review.';
COMMENT ON COLUMN CodeReviewVote.reviewer IS 'The person performing the review.';
COMMENT ON COLUMN CodeReviewVote.review_type IS 'The aspect of the code being reviewed.';
COMMENT ON COLUMN CodeReviewVote.registrant IS 'The person who registered this vote';
COMMENT ON COLUMN CodeReviewVote.vote_message IS 'The message associated with the vote';
COMMENT ON COLUMN CodeReviewVote.date_created IS 'The date this vote reference was created';

-- CommercialSubscription
COMMENT ON TABLE CommercialSubscription is 'A Commercial Subscription entry for a project.  Projects with licenses of Other/Proprietary must purchase a subscription in order to use Launchpad.';
COMMENT ON COLUMN CommercialSubscription.date_created IS 'The date this subscription was created in Launchpad.';
COMMENT ON COLUMN CommercialSubscription.date_last_modified IS 'The date this subscription was last modified.';
COMMENT ON COLUMN CommercialSubscription.date_starts IS 'The beginning date for this subscription.  It is invalid until that date.';
COMMENT ON COLUMN CommercialSubscription.date_expires IS 'The expiration date for this subscription.  It is invalid after that date.';
COMMENT ON COLUMN CommercialSubscription.status IS 'The current status.  One of: SUBSCRIBED, LAPSED, SUSPENDED.';
COMMENT ON COLUMN CommercialSubscription.product IS 'The product this subscription enables.';
COMMENT ON COLUMN CommercialSubscription.registrant IS 'The person who created this subscription.';
COMMENT ON COLUMN CommercialSubscription.purchaser IS 'The person who purchased this subscription.';
COMMENT ON COLUMN CommercialSubscription.whiteboard IS 'A place for administrators to store comments related to this subscription.';
COMMENT ON COLUMN CommercialSubscription.sales_system_id IS 'A reference in the external sales system (e.g. Salesforce) that can be used to identify this subscription.';

-- CustomLanguageCode
COMMENT ON TABLE CustomLanguageCode IS 'Overrides translation importer''s interpretation of language codes where needed.';
COMMENT ON COLUMN CustomLanguageCode.product IS 'Product for which this custom language code applies (alternative to distribution + source package name).';
COMMENT ON COLUMN CustomLanguageCode.distribution IS 'Distribution in which this custom language code applies (if not a product).';
COMMENT ON COLUMN CustomLanguageCode.sourcepackagename IS 'Source package name to which this custom language code applies; goes with distribution.';
COMMENT ON COLUMN CustomLanguageCode.language_code IS 'Custom language code; need not be for a real language, and typically not for a "useful" language.';
COMMENT ON COLUMN CustomLanguageCode.language IS 'Language to which code really refers in this context, or NULL if files with this code are to be rejected.';

-- CVE

COMMENT ON TABLE CVE IS 'A CVE Entry. The formal database of CVE entries is available at http://cve.mitre.org/ and we sync that database into Launchpad on a regular basis.';
COMMENT ON COLUMN CVE.sequence IS 'The official CVE entry number. It takes the form XXXX-XXXX where the first four digits are a year indicator, like 2004, and the latter four are the sequence number of the vulnerability in that year.';
COMMENT ON COLUMN CVE.status IS 'The current status of the CVE. The values are documented in dbschema.CVEState, and are Entry, Candidate, and Deprecated.';
COMMENT ON COLUMN CVE.datemodified IS 'The last time this CVE entry changed in some way - including addition or modification of references.';


-- CveReference

COMMENT ON TABLE CveReference IS 'A reference in the CVE system that shows what outside tracking numbers are associated with the CVE. These are tracked in the CVE database and extracted from the daily XML dump that we fetch.';
COMMENT ON COLUMN CveReference.source IS 'The SOURCE of the CVE reference. This is a text string, like XF or BUGTRAQ or MSKB. Each string indicates a different kind of reference. The list of known types is documented on the CVE web site. At some future date we might turn this into an enum rather than a text, but for the moment we prefer to keep it fluid and just suck in what CVE gives us. This means that CVE can add new source types without us having to update our code.';
COMMENT ON COLUMN CveReference.url IS 'The URL to this reference out there on the web, if it was present in the CVE database.';
COMMENT ON COLUMN CveReference.content IS 'The content of the ref in the CVE database. This is sometimes a comment, sometimes a description, sometimes a bug number... it is not predictable.';

-- Diff

COMMENT ON TABLE Diff IS 'Information common to static or preview diffs';
COMMENT ON COLUMN Diff.added_lines_count IS 'The number of lines added in the diff.';
COMMENT ON COLUMN Diff.diff_text IS 'The library copy of the fulltext of the diff';
COMMENT ON COLUMN Diff.diff_lines_count IS 'The number of lines in the diff';
COMMENT ON COLUMN Diff.diffstat IS 'Statistics about the diff';
COMMENT ON COLUMN Diff.removed_lines_count IS 'The number of lines removed in the diff';

-- DistributionSourcepackage

COMMENT ON TABLE DistributionSourcePackage IS 'Representing a sourcepackage in a distribution across all distribution series.';
COMMENT ON COLUMN DistributionSourcePackage.bug_reporting_guidelines IS 'Guidelines to the end user for reporting bugs on a particular a source package in a distribution.';
COMMENT ON COLUMN DistributionSourcePackage.max_bug_heat IS 'The highest heat value across bugs for this source package. NULL means it has not yet been calculated.';
COMMENT ON COLUMN DistributionSourcePackage.total_bug_heat IS 'Sum of bug heat matching the package distribution and sourcepackagename. NULL means it has not yet been calculated.';
COMMENT ON COLUMN DistributionSourcePackage.bug_count IS 'Number of bugs matching the package distribution and sourcepackagename. NULL means it has not yet been calculated.';
COMMENT ON COLUMN DistributionSourcePackage.po_message_count IS 'Number of translations matching the package distribution and sourcepackagename. NULL means it has not yet been calculated.';
COMMENT ON COLUMN DistributionSourcePackage.is_upstream_link_allowed IS 'Whether an upstream link may be added if it does not already exist.';
COMMENT ON COLUMN DistributionSourcePackage.bug_reported_acknowledgement IS 'A message of acknowledgement to display to a bug reporter after they\'ve reported a new bug.';
COMMENT ON COLUMN DistributionSourcePackage.enable_bugfiling_duplicate_search IS 'Enable/disable a search for posiible duplicates when a bug is filed.';

-- DistributionSourcePackageCache

COMMENT ON TABLE DistributionSourcePackageCache IS 'A cache of the text associated with binary and source packages in the distribution. This table allows for fast queries to find a source packagename that matches a given text.';
COMMENT ON COLUMN DistributionSourcePackageCache.distribution IS 'The distribution in which we are checking.';
COMMENT ON COLUMN DistributionSourcePackageCache.sourcepackagename IS 'The source package name for which we are caching details.';
COMMENT ON COLUMN DistributionSourcePackageCache.name IS 'The source package name itself. This is just a copy of the value of sourcepackagename.name. We have it here so it can be part of the full text index.';
COMMENT ON COLUMN DistributionSourcePackageCache.binpkgnames IS 'The binary package names of binary packages generated from these source packages across all architectures.';
COMMENT ON COLUMN DistributionSourcePackageCache.binpkgsummaries IS 'The aggregated summaries of all the binary packages generated from these source packages in this distribution.';
COMMENT ON COLUMN DistributionSourcePackageCache.binpkgdescriptions IS 'The aggregated description of all the binary packages generated from these source packages in this distribution.';
COMMENT ON COLUMN DistributionSourcePackageCache.changelog IS 'A concatenation of the source package release changelogs for this source package, where the status is not REMOVED.';
COMMENT ON COLUMN DistributionSourcePackageCache.archive IS 'The archive where the source is published.';

-- DistroSeriesDifference
COMMENT ON TABLE DistroSeriesDifference IS 'A difference of versions for a package in a derived distroseries and its parent distroseries.';
COMMENT ON COLUMN DistroSeriesDifference.derived_series IS 'The derived distroseries with the difference from its parent.';
COMMENT ON COLUMN DistroSeriesDifference.parent_series IS 'The parent distroseries with the difference from its child.';
COMMENT ON COLUMN DistroSeriesDifference.source_package_name IS 'The name of the source package which is different in the two series.';
COMMENT ON COLUMN DistroSeriesDifference.package_diff IS 'The most recent package diff that was created for the base version to derived version.';
COMMENT ON COLUMN DistroSeriesDifference.parent_package_diff IS 'The most recent package diff that was created for the base version to the parent version.';
COMMENT ON COLUMN DistroSeriesDifference.status IS 'A distroseries difference can be needing attention, ignored or resolved.';
COMMENT ON COLUMN DistroSeriesDifference.difference_type IS 'The type of difference that this record represents - a package unique to the derived series, or missing, or in both.';
COMMENT ON COLUMN DistroSeriesDifference.source_version IS 'The version of the package in the derived series.';
COMMENT ON COLUMN DistroSeriesDifference.parent_source_version IS 'The version of the package in the parent series.';
COMMENT ON COLUMN DistroSeriesDifference.base_version IS 'The common base version of the package for the derived and parent series.';

-- DistroSeriesDifferenceMessage
COMMENT ON TABLE DistroSeriesDifferenceMessage IS 'A message/comment on a distro series difference.';
COMMENT ON COLUMN DistroSeriesDifferenceMessage.distro_series_difference IS 'The distro series difference for this comment.';
COMMENT ON COLUMN DistroSeriesDifferenceMessage.message IS 'The comment for the distro series difference.';

-- DistroSeriesParent
COMMENT ON TABLE DistroSeriesParent IS 'A list of all the derived distroseries for a parent series.';
COMMENT ON COLUMN DistroSeriesParent.derived_series is 'The derived distroseries';
COMMENT ON COLUMN DistroSeriesParent.parent_series is 'The parent distroseries';
COMMENT ON COLUMN DistroSeriesParent.initialized is 'Whether or not the derived series was initialized by copying packages from the parent.';
COMMENT ON COLUMN DistroSeriesParent.is_overlay is 'Whether or not the derived series is an overlay over the parent series.';
COMMENT ON COLUMN DistroSeriesParent.ordering is 'The parent ordering. Parents are ordered in ascending order starting from 1.';
COMMENT ON COLUMN DistroSeriesParent.pocket is 'The pocket for this overlay.';
COMMENT ON COLUMN DistroSeriesParent.component is 'The component for this overlay.';

-- DistroSeriesPackageCache

COMMENT ON TABLE DistroSeriesPackageCache IS 'A cache of the text associated with binary packages in the distroseries. This table allows for fast queries to find a binary packagename that matches a given text.';
COMMENT ON COLUMN DistroSeriesPackageCache.distroseries IS 'The distroseries in which we are checking.';
COMMENT ON COLUMN DistroSeriesPackageCache.binarypackagename IS 'The binary package name for which we are caching details.';
COMMENT ON COLUMN DistroSeriesPackageCache.name IS 'The binary package name itself. This is just a copy of the value of binarypackagename.name. We have it here so it can be part of the full text index.';
COMMENT ON COLUMN DistroSeriesPackageCache.summary IS 'A single summary for one of the binary packages of this name in this distroseries. We could potentially have binary packages in different architectures with the same name and different summaries, so this is a way of collapsing to one arbitrarily-chosen one, for display purposes. The chances of actually having different summaries and descriptions is pretty small. It could happen, though, because of the way package superseding works when a package does not build on a specific architecture.';
COMMENT ON COLUMN DistroSeriesPackageCache.summaries IS 'The aggregated summaries of all the binary packages with this name in this distroseries.';
COMMENT ON COLUMN DistroSeriesPackageCache.descriptions IS 'The aggregated description of all the binary packages with this name in this distroseries.';
COMMENT ON COLUMN DistroSeriesPackageCache.archive IS 'The archive where the binary is published.';

-- EmailAddress

COMMENT ON COLUMN EmailAddress.email IS 'An email address used by a Person. The email address is stored in a casesensitive way, but must be case insensitivly unique.';
COMMENT ON INDEX emailaddress__person__key IS 'Ensures that a Person only has one preferred email address';
COMMENT ON INDEX emailaddress__account__key IS 'Ensures that an Account only has one preferred email address';


-- FeaturedProject

COMMENT ON TABLE FeaturedProject IS 'A list of featured projects. This table is really just a list of pillarname IDs, if a project''s pillar name is in this list then it is a featured project and will be listed on the Launchpad home page.';
COMMENT ON COLUMN FeaturedProject.pillar_name IS 'A reference to PillarName.id';

-- FeatureFlag

COMMENT ON TABLE FeatureFlag IS
    'Configuration that varies by the active scope and that \
can be changed without restarting Launchpad
<https://dev.launchpad.net/LEP/FeatureFlags>';

COMMENT ON COLUMN FeatureFlag.scope IS
    'Scope in which this setting is active';

COMMENT ON COLUMN FeatureFlag.priority IS
    'Higher priority flags override lower';

COMMENT ON COLUMN FeatureFlag.flag IS
    'Name of the flag being controlled';

-- FeatureFlagChange

COMMENT ON TABLE FeatureFlagChangelogEntry IS 'A record of changes to the FeatureFlag table.';
COMMENT ON COLUMN FeatureFlagChangelogEntry.date_changed IS 'The timestamp for when the change was made';
COMMENT ON COLUMN FeatureFlagChangelogEntry.diff IS 'A unified diff of the change.';
COMMENT ON COLUMN FeatureFlagChangelogEntry.comment IS 'A comment explaining the change.';
COMMENT ON COLUMN FeatureFlagChangelogEntry.person IS 'The person who made this change.';

-- KarmaCategory

COMMENT ON TABLE KarmaCategory IS 'A category of karma. This allows us to
present an overall picture of the different areas where a user has been
active.';


-- LaunchpadStatistic

COMMENT ON TABLE LaunchpadStatistic IS 'A store of system-wide statistics or other integer values, keyed by names. The names are unique and the values can be any integer. Each field has a place to store the timestamp when it was last updated, so it is possible to know how far out of date any given statistic is.';

-- MailingList

COMMENT ON TABLE MailingList IS 'The mailing list for a team.  Teams may have zero or one mailing list, and a mailing list is associated with exactly one team.  This table manages the state changes that a team mailing list can go through, and it contains information that will be used to instruct Mailman how to create, delete, and modify mailing lists (via XMLRPC).';
COMMENT ON COLUMN MailingList.team IS 'The team this mailing list is associated with.';
COMMENT ON COLUMN MailingList.registrant IS 'The id of the Person who requested this list be created.';
COMMENT ON COLUMN MailingList.date_registered IS 'Date the list was requested to be created';
COMMENT ON COLUMN MailingList.reviewer IS 'The id of the Person who reviewed the creation request, or NULL if not yet reviewed.';
COMMENT ON COLUMN MailingList.date_reviewed IS 'The date the request was reviewed, or NULL if not yet reviewed.';
COMMENT ON COLUMN MailingList.date_activated IS 'The date the list was (last) activated.  If the list is not yet active, this field will be NULL.';
COMMENT ON COLUMN MailingList.status IS 'The current status of the mailing list, as a dbschema.MailingListStatus value.';
COMMENT ON COLUMN MailingList.welcome_message IS 'Text sent to new members when they are subscribed to the team list.  If NULL, no welcome message is sent.';

-- MailingListSubscription

COMMENT ON TABLE MailingListSubscription IS 'Track the subscriptions of a person to team mailing lists.';
COMMENT ON COLUMN MailingListSubscription.person IS 'The person who is subscribed to the mailing list.';
COMMENT ON COLUMN MailingListSubscription.mailing_list IS 'The mailing list this person is subscribed to.';
COMMENT ON COLUMN MailingListSubscription.date_joined IS 'The date this person subscribed to the mailing list.';
COMMENT ON COLUMN MailingListSubscription.email_address IS 'Which of the person''s email addresses are subscribed to the mailing list.  This may be NULL to indicate that it''s the person''s preferred address.';

-- MergeDirectiveJob
COMMENT ON TABLE MergeDirectiveJob IS 'A job to process a merge directive.';
COMMENT ON COLUMN MergeDirectiveJob.job IS 'The job associated with this MergeDirectiveJob.';
COMMENT ON COLUMN MergeDirectiveJob.merge_directive IS 'Full MIME content of the message containing the merge directive.';
COMMENt ON COLUMN MergeDirectiveJob.action IS 'Enumeration of the action to perform with the merge directive; push or create merge proposal.';


-- MessageApproval

COMMENT ON TABLE MessageApproval IS 'Track mailing list postings awaiting approval from the team owner.';
COMMENT ON COLUMN MessageApproval.message IS 'Foreign key to message table pointing to the posted message.';
COMMENT ON COLUMN MessageApproval.posted_by IS 'The person who posted the message.';
COMMENT ON COLUMN MessageApproval.mailing_list IS 'The mailing list to which the message was posted.';
COMMENT ON COLUMN MessageApproval.posted_message IS 'Foreign key to libraryfilealias table pointing to where the posted message''s text lives.';
COMMENT ON COLUMN MessageApproval.posted_date IS 'The date the message was posted.';
COMMENT ON COLUMN MessageApproval.status IS 'The status of the posted message.  Values are described in dbschema.PostedMessageStatus.';
COMMENT ON COLUMN MessageApproval.reason IS 'The reason for the current status if any. This information will be displayed to the end user and mailing list moderators need to be aware of this - not a private whiteboard.';
COMMENT ON COLUMN MessageApproval.disposed_by IS 'The person who disposed of (i.e. approved or rejected) the message, or NULL if no disposition has yet been made.';
COMMENT ON COLUMN MessageApproval.disposal_date IS 'The date on which this message was disposed, or NULL if no disposition has yet been made.';


-- PreviewDiff
COMMENT ON TABLE PreviewDiff IS 'Contains information about preview diffs, without duplicating information with BranchMergeProposal.';
COMMENT ON COLUMN PreviewDiff.conflicts IS 'The text description of any conflicts present.';
COMMENT ON COLUMN PreviewDiff.diff IS 'The last Diff generated for this PreviewDiff.';
COMMENT ON COLUMN PreviewDiff.dependent_revision_id IS 'The dependant branch revision_id used to generate this diff.';
COMMENT ON COLUMN PreviewDiff.source_revision_id IS 'The source branch revision_id used to generate this diff.';
COMMENT ON COLUMN PreviewDiff.target_revision_id IS 'The target branch revision_id used to generate this diff.';


-- Product
COMMENT ON TABLE Product IS 'Product: a DOAP Product. This table stores core information about an open source product. In Launchpad, anything that can be shipped as a tarball would be a product, and in some cases there might be products for things that never actually ship, depending on the project. For example, most projects will have a \'website\' product, because that allows you to file a Malone bug against the project website. Note that these are not actual product releases, which are stored in the ProductRelease table.';
COMMENT ON COLUMN Product.owner IS 'The Product owner would typically be the person who created this product in Launchpad. But we will encourage the upstream maintainer of a product to become the owner in Launchpad. The Product owner can edit any aspect of the Product, as well as appointing people to specific roles with regard to the Product. Also, the owner can add a new ProductRelease and also edit Rosetta POTemplates associated with this product.';
COMMENT ON COLUMN Product.registrant IS 'The Product registrant is the Person who created the product in Launchpad.  It is set at creation and is never changed thereafter.';
COMMENT ON COLUMN Product.summary IS 'A brief summary of the product. This will be displayed in bold at the top of the product page, above the description.';
COMMENT ON COLUMN Product.description IS 'A detailed description of the product, highlighting primary features of the product that may be of interest to end-users. The description may also include links and other references to useful information on the web about this product. The description will be displayed on the product page, below the product summary.';
COMMENT ON COLUMN Product.project IS 'Every Product belongs to one and only one Project, which is referenced in this column.';
COMMENT ON COLUMN Product.listurl IS 'This is the URL where information about a mailing list for this Product can be found. The URL might point at a web archive or at the page where one can subscribe to the mailing list.';
COMMENT ON COLUMN Product.programminglang IS 'This field records, in plain text, the name of any significant programming languages used in this product. There are no rules, conventions or restrictions on this field at present, other than basic sanity. Examples might be "Python", "Python, C" and "Java".';
COMMENT ON COLUMN Product.downloadurl IS 'The download URL for a Product should be the best place to download that product, typically off the relevant Project web site. This should not point at the actual file, but at a web page with download information.';
COMMENT ON COLUMN Product.lastdoap IS 'This column stores a cached copy of the last DOAP description we saw for this product. See the Project.lastdoap field for more info.';
COMMENT ON COLUMN Product.sourceforgeproject IS 'The SourceForge project name for this product. This is not unique as SourceForge doesn''t use the same project/product structure as DOAP.';
COMMENT ON COLUMN Product.freshmeatproject IS 'The FreshMeat project name for this product. This is not unique as FreshMeat does not have the same project/product structure as DOAP';
COMMENT ON COLUMN Product.reviewed IS 'Whether or not someone at Canonical has reviewed this product.';
COMMENT ON COLUMN Product.active IS 'Whether or not this product should be considered active.';
COMMENT ON COLUMN Product.translationgroup IS 'The TranslationGroup that is responsible for translations for this product. Note that the Product may be part of a Project which also has a TranslationGroup, in which case the translators from both the product and project translation group have permission to edit the translations of this product.';
COMMENT ON COLUMN Product.translationpermission IS 'The level of openness of this product''s translation process. The enum lists different approaches to translation, from the very open (anybody can edit any translation in any language) to the completely closed (only designated translators can make any changes at all).';
COMMENT ON COLUMN Product.official_rosetta IS 'Whether or not this product upstream uses Rosetta for its official translation team and coordination. This is a useful indicator in terms of whether translations in Rosetta for this upstream will quickly move upstream.';
COMMENT ON COLUMN Product.official_malone IS 'Whether or not this product upstream uses Malone for an official bug tracker. This is useful to help indicate whether or not people are likely to pick up on bugs registered in Malone.';
COMMENT ON COLUMN Product.official_answers IS 'Whether or not this product upstream uses Answers officialy. This is useful to help indicate whether or not that a question will receive an answer.';
COMMENT ON COLUMN Product.bug_supervisor IS 'Person who is responsible for managing bugs on this product.';
COMMENT ON COLUMN Product.security_contact IS 'The person or team who handles security-related issues in the product.';
COMMENT ON COLUMN Product.driver IS 'This is a driver for the overall product. This driver will be able to approve nominations of bugs and specs to any series in the product, including backporting to old stable series. You want the smallest group of "overall drivers" here, because you can add specific drivers to each series individually.';
COMMENT ON COLUMN Product.translation_focus IS 'The ProductSeries that should get the translation effort focus.';
--COMMENT ON COLUMN Product.bugtracker IS 'The external bug tracker that is used to track bugs primarily for this product, if it''s different from the project bug tracker.';
COMMENT ON COLUMN Product.development_focus IS 'The product series that is the current focus of development.';
COMMENT ON COLUMN Product.homepage_content IS 'A home page for this product in the Launchpad.';
COMMENT ON COLUMN Product.icon IS 'The library file alias to a small image to be used as an icon whenever we are referring to a product.';
COMMENT ON COLUMN Product.mugshot IS 'The library file alias of a mugshot image to display as the branding of a product, on its home page.';
COMMENT ON COLUMN Product.logo IS 'The library file alias of a smaller version of this product''s mugshot.';
COMMENT ON COLUMN Product.private_bugs IS 'Indicates whether bugs filed in this product are automatically marked as private.';
COMMENT ON COLUMN Product.private_specs IS 'Indicates whether specs filed in this product are automatically marked as private.';
COMMENT ON COLUMN Product.license_info IS 'Additional information about licenses that are not included in the License enumeration.';
COMMENT ON COLUMN Product.enable_bug_expiration IS 'Indicates whether automatic bug expiration is enabled.';
COMMENT ON COLUMN Product.official_blueprints IS 'Whether or not this product upstream uses Blueprints officially. This is useful to help indicate whether or not the upstream project will be actively watching the blueprints in Launchpad.';
COMMENT ON COLUMN Product.bug_reporting_guidelines IS 'Guidelines to the end user for reporting bugs on this product.';
COMMENT ON COLUMN Product.reviewer_whiteboard IS 'A whiteboard for Launchpad admins, registry experts and the project owners to capture the state of current issues with the project.';
COMMENT ON COLUMN Product.license_approved IS 'The Other/Open Source license has been approved by an administrator.';
COMMENT ON COLUMN Product.remote_product IS 'The ID of this product on its remote bug tracker.';
COMMENT ON COLUMN Product.max_bug_heat IS 'The highest heat value across bugs for this product.';
COMMENT ON COLUMN Product.date_next_suggest_packaging IS 'The date when Launchpad can resume suggesting Ubuntu packages that the project provides.';
COMMENT ON COLUMN Product.bug_reported_acknowledgement IS 'A message of acknowledgement to display to a bug reporter after they\'ve reported a new bug.';
COMMENT ON COLUMN Product.enable_bugfiling_duplicate_search IS 'Enable/disable a search for posiible duplicates when a bug is filed.';

-- ProductLicense
COMMENT ON TABLE ProductLicense IS 'The licenses that cover the software for a product.';
COMMENT ON COLUMN ProductLicense.product IS 'Foreign key to the product that has licenses associated with it.';
COMMENT ON COLUMN ProductLicense.license IS 'An integer referencing a value in the License enumeration in product.py';

-- ProductRelease

COMMENT ON TABLE ProductRelease IS 'A Product Release. This is table stores information about a specific ''upstream'' software release, like Apache 2.0.49 or Evolution 1.5.4.';
COMMENT ON COLUMN ProductRelease.milestone IS 'The milestone for this product release. This is scheduled to become a NOT NULL column, so every product release will be linked to a unique milestone.';
COMMENT ON COLUMN ProductRelease.datecreated IS 'The timestamp when this product release was created.';
COMMENT ON COLUMN ProductRelease.datereleased IS 'The date when this version of the product was released.';
COMMENT ON COLUMN ProductRelease.release_notes IS 'Description of changes in this product release.';
COMMENT ON COLUMN ProductRelease.changelog IS 'Detailed description of changes in this product release.';
COMMENT ON COLUMN ProductRelease.owner IS 'The person who created this product release.';

-- ProductReleaseFile

COMMENT ON TABLE ProductReleaseFile IS 'Links a ProductRelease to one or more files in the Librarian.';
COMMENT ON COLUMN ProductReleaseFile.productrelease IS 'This is the product release this file is associated with';
COMMENT ON COLUMN ProductReleaseFile.libraryfile IS 'This is the librarian entry';
COMMENT ON COLUMN ProductReleaseFile.signature IS 'This is the signature of the librarian entry as uploaded by the user.';
COMMENT ON COLUMN ProductReleaseFile.description IS 'A description of what the file contains';
COMMENT ON COLUMN ProductReleaseFile.filetype IS 'An enum of what kind of file this is. Code tarballs are marked for special treatment (importing into bzr)';
COMMENT ON COLUMN ProductReleaseFile.uploader IS 'The person who uploaded this file.';
COMMENT ON COLUMN ProductReleaseFile.date_uploaded IS 'The date this file was uploaded.';
COMMENT on COLUMN ProductReleaseFile.id IS '';

-- ProductSeries
COMMENT ON TABLE ProductSeries IS 'A ProductSeries is a set of product releases that are related to a specific version of the product. Typically, each major release of the product starts a new ProductSeries. These often map to a branch in the revision control system of the project, such as "2_0_STABLE". A few conventional Series names are "head" for releases of the HEAD branch, "1.0" for releases with version numbers like "1.0.0" and "1.0.1".  Each product has at least one ProductSeries';
COMMENT ON COLUMN ProductSeries.name IS 'The name of the ProductSeries is like a unix name, it should not contain any spaces and should start with a letter or number. Good examples are "2.0", "3.0", "head" and "development".';
COMMENT ON COLUMN ProductSeries.status IS 'The current status of this productseries.';
COMMENT ON COLUMN ProductSeries.summary IS 'A summary of this Product Series. A good example would include the date the series was initiated and whether this is the current recommended series for people to use. The summary is usually displayed at the top of the page, in bold, just beneath the title and above the description, if there is a description field.';
COMMENT ON COLUMN ProductSeries.driver IS 'This is a person or team who can approve spes and bugs for implementation or fixing in this specific series. Note that the product drivers and project drivers can also do this for any series in the product or project, so use this only for the specific team responsible for this specific series.';
COMMENT ON COLUMN ProductSeries.releasefileglob IS 'A fileglob that lets us
see which URLs are potentially new upstream tarball releases. For example:
http://ftp.gnu.org/gnu/libtool/libtool-1.5.*.gz.';
COMMENT ON COLUMN ProductSeries.releaseverstyle IS 'An enum giving the style
of this product series release version numbering system.  The options are
documented in dbschema.UpstreamReleaseVersionStyle.  Most applications use
Gnu style numbering, but there are other alternatives.';
COMMENT ON COLUMN ProductSeries.branch IS 'The branch for this product
series.';
COMMENT ON COLUMN ProductSeries.translations_autoimport_mode IS 'Level of
translations imports from codehosting branch: None, templates only, templates
and translations. See TranslationsBranchImportMode.';
COMMENT ON COLUMN ProductSeries.translations_branch IS 'Branch to push translations updates to.';

-- Project
COMMENT ON TABLE Project IS 'Project: A DOAP Project. This table is the core of the DOAP section of the Launchpad database. It contains details of a single open source Project and is the anchor point for products, potemplates, and translationefforts.';
COMMENT ON COLUMN Project.owner IS 'The owner of the project will initially be the person who creates this Project in the system. We will encourage upstream project leaders to take on this role. The Project owner is able to edit the project.';
COMMENT ON COLUMN Project.registrant IS 'The registrant is the Person who created the project in Launchpad.  It is set at creation and is never changed thereafter.';
COMMENT ON COLUMN Project.driver IS 'This person or team has the ability to approve specs as goals for any series in any product in the project. Similarly, this person or team can approve bugs as targets for fixing in any series, or backporting of fixes to any series.';
COMMENT ON COLUMN Project.summary IS 'A brief summary of this project. This
will be displayed in bold text just above the description and below the
title. It should be a single paragraph of not more than 80 words.';
COMMENT ON COLUMN Project.description IS 'A detailed description of this
project. This should primarily be focused on the organisational aspects of
the project, such as the people involved and the structures that the project
uses to govern itself. It might refer to the primary products of the project
but the detailed descriptions of those products should be in the
Product.description field, not here. So, for example, useful information
such as the dates the project was started and the way the project
coordinates itself are suitable here.';
COMMENT ON COLUMN Project.homepageurl IS 'The home page URL of this project. Note that this could well be the home page of the main product of this project as well, if the project is too small to have a separate home page for project and product.';
COMMENT ON COLUMN Project.wikiurl IS 'This is the URL of a wiki that includes information about the project. It might be a page in a bigger wiki, or it might be the top page of a wiki devoted to this project.';
COMMENT ON COLUMN Project.lastdoap IS 'This column stores a cached copy of the last DOAP description we saw for this project. We cache the last DOAP fragment for this project because there may be some aspects of it which we are unable to represent in the database (such as multiple homepageurl''s instead of just a single homepageurl) and storing the DOAP file allows us to re-parse it later and recover this information when our database model has been updated appropriately.';
COMMENT ON COLUMN Project.name IS 'A short lowercase name uniquely identifying the product. Use cases include being used as a key in URL traversal.';
COMMENT ON COLUMN Project.sourceforgeproject IS 'The SourceForge project name for this project. This is not unique as SourceForge doesn''t use the same project/product structure as DOAP.';
COMMENT ON COLUMN Project.freshmeatproject IS 'The FreshMeat project name for this project. This is not unique as FreshMeat does not have the same project/product structure as DOAP';
COMMENT ON COLUMN Project.reviewed IS 'Whether or not someone at Canonical has reviewed this project.';
COMMENT ON COLUMN Project.active IS 'Whether or not this project should be considered active.';
COMMENT ON COLUMN Project.translationgroup IS 'The translation group that has permission to edit translations across all products in this project. Note that individual products may have their own translationgroup, in which case those translators will also have permission to edit translations for that product.';
COMMENT ON COLUMN Project.translationpermission IS 'The level of openness of
this project''s translation process. The enum lists different approaches to
translation, from the very open (anybody can edit any translation in any
language) to the completely closed (only designated translators can make any
changes at all).';
-- COMMENT ON COLUMN Project.bugtracker IS 'The external bug tracker that is used to track bugs primarily for products within this project.';
COMMENT ON COLUMN Project.homepage_content IS 'A home page for this project in the Launchpad.';
COMMENT ON COLUMN Project.icon IS 'The library file alias to a small image to be used as an icon whenever we are referring to a project.';
COMMENT ON COLUMN Project.mugshot IS 'The library file alias of a mugshot image to display as the branding of a project, on its home page.';
COMMENT ON COLUMN Project.logo IS 'The library file alias of a smaller version of this product''s mugshot.';
COMMENT ON COLUMN Project.bug_reporting_guidelines IS 'Guidelines to the end user for reporting bugs on products in this project.';
COMMENT ON COLUMN Project.reviewer_whiteboard IS 'A whiteboard for Launchpad admins, registry experts and the project owners to capture the state of current issues with the project.';
COMMENT ON COLUMN Project.max_bug_heat IS 'The highest heat value across bugs for products in this project.';
COMMENT ON COLUMN Project.bug_reported_acknowledgement IS 'A message of acknowledgement to display to a bug reporter after they\'ve reported a new bug.';

-- POTMsgSet
COMMENT ON TABLE POTMsgSet IS 'This table is stores a collection of msgids
without their translations and all kind of information associated to that set
of messages that could be found in a potemplate file.';
COMMENT ON COLUMN POTMsgSet.context IS 'Context uniquely defining a message when there are messages with same primemsgids.';
COMMENT ON COLUMN POTMsgSet.msgid_singular IS 'The singular msgid for this message.';
COMMENT ON COLUMN POTMsgSet.msgid_plural IS 'The plural msgid for this message.';
COMMENT ON COLUMN POTMsgSet.potemplate IS 'The potemplate where this message set is stored.';
COMMENT ON COLUMN POTMsgSet.commenttext IS 'The comment text that is associated to this message set.';
COMMENT ON COLUMN POTMsgSet.filereferences IS 'The list of files and their line number where this message set was extracted from.';
COMMENT ON COLUMN POTMsgSet.sourcecomment IS 'The comment that was extracted from the source code.';
COMMENT ON COLUMN POTMsgSet.flagscomment IS 'The flags associated with this set (like c-format).';

-- POTemplate
COMMENT ON TABLE POTemplate IS 'This table stores a pot file for a given product.';
COMMENT ON COLUMN POTemplate.sourcepackagename IS 'A reference to a sourcepackage name from where this POTemplate comes.';
COMMENT ON COLUMN POTemplate.distroseries IS 'A reference to the distribution from where this POTemplate comes.';
COMMENT ON COLUMN POTemplate.sourcepackageversion IS 'The sourcepackage version string from where this potemplate was imported last time with our buildd <-> Rosetta gateway.';
COMMENT ON COLUMN POTemplate.header IS 'The header of a .pot file when we import it. Most important info from it is POT-Creation-Date and custom headers.';
COMMENT ON COLUMN POTemplate.name IS 'The name of the POTemplate set. It must be unique';
COMMENT ON COLUMN POTemplate.productseries IS 'A reference to a ProductSeries from where this POTemplate comes.';
COMMENT ON COLUMN POTemplate.path IS 'The path to the .pot source file inside the tarball tree, including the filename.';
COMMENT ON COLUMN POTemplate.from_sourcepackagename IS 'The sourcepackagename from where the last .pot file came (only if it''s different from POTemplate.sourcepackagename)';
COMMENT ON COLUMN POTemplate.source_file IS 'Reference to Librarian file storing the last uploaded template file.';
COMMENT ON COLUMN POTemplate.source_file_format IS 'File format for the Librarian file referenced in "source_file" column.';
COMMENT ON COLUMN POTemplate.translation_domain IS 'The translation domain for this POTemplate';

-- POFile
COMMENT ON TABLE POFile IS 'This table stores a PO file for a given PO template.';
COMMENT ON COLUMN POFile.path IS 'The path (included the filename) inside the tree from where the content was imported.';
COMMENT ON COLUMN POFile.from_sourcepackagename IS 'The sourcepackagename from where the last .po file came (only if it''s different from POFile.potemplate.sourcepackagename)';
COMMENT ON COLUMN POFile.unreviewed_count IS 'Number of POTMsgSets with new,
unreviewed TranslationMessages for this POFile.';

-- TranslationRelicensingAgreement
COMMENT ON TABLE TranslationRelicensingAgreement IS 'Who of translation contributors wants their translations relicensed and who does not.';
COMMENT ON COLUMN TranslationRelicensingAgreement.person IS 'A translator which has submitted their answer.';
COMMENT ON COLUMN TranslationRelicensingAgreement.allow_relicensing IS 'Does this person want their translations relicensed under BSD.';
COMMENT ON COLUMN TranslationRelicensingAgreement.date_decided IS 'Date when the last change of opinion was registered.';

-- TranslationTemplatesBuild
COMMENT ON TABLE TranslationTemplatesBuild IS 'Build-farm record of a translation templates build.';
COMMENT ON COLUMN TranslationTemplatesBuild.build_farm_job IS 'Associated BuildFarmJob.';
COMMENT ON COLUMN TranslationTemplatesBuild.branch IS 'Branch to build templates out of.';

-- RevisionAuthor
COMMENT ON TABLE RevisionAuthor IS 'All distinct authors for revisions.';
COMMENT ON COLUMN RevisionAuthor.name IS 'The exact text extracted from the branch revision.';
COMMENT ON COLUMN RevisionAuthor.email IS 'A valid email address extracted from the name.  This email address may or may not be associated with a Launchpad user at this stage.';
COMMENT ON COLUMN RevisionAuthor.person IS 'The Launchpad person that has a verified email address that matches the email address of the revision author.';

-- RevisionCache
COMMENT ON TABLE RevisionCache IS 'A cache of revisions where the revision date is in the last 30 days.';
COMMENT ON COLUMN RevisionCache.revision IS 'A reference to the actual revision.';
COMMENT ON COLUMN RevisionCache.revision_author IS 'A refernce to the revision author for the revision.';
COMMENT ON COLUMN RevisionCache.revision_date IS 'The date the revision was made.  Should be within 30 days of today (or the cleanup code is not cleaning up).';
COMMENT ON COLUMN RevisionCache.product IS 'The product that the revision is found in (if it is indeed in a particular product).';
COMMENT ON COLUMN RevisionCache.distroseries IS 'The distroseries for which a source package branch contains the revision.';
COMMENT ON COLUMN RevisionCache.sourcepackagename IS 'The sourcepackagename for which a source package branch contains the revision.';
COMMENT ON COLUMN RevisionCache.private IS 'True if the revision is only found in private branches, False if it can be found in a non-private branch.';

-- Sprint
COMMENT ON TABLE Sprint IS 'A meeting, sprint or conference. This is a convenient way to keep track of a collection of specs that will be discussed, and the people that will be attending.';
COMMENT ON COLUMN Sprint.driver IS 'The driver (together with the registrant or owner) is responsible for deciding which topics will be accepted onto the agenda of the sprint.';
COMMENT ON COLUMN Sprint.time_zone IS 'The timezone of the sprint, stored in text format from the Olsen database names, like "US/Eastern".';
COMMENT ON COLUMN Sprint.homepage_content IS 'A home page for this sprint in the Launchpad.';
COMMENT ON COLUMN Sprint.icon IS 'The library file alias to a small image to be used as an icon whenever we are referring to a sprint.';
COMMENT ON COLUMN Sprint.mugshot IS 'The library file alias of a mugshot image to display as the branding of a sprint, on its home page.';
COMMENT ON COLUMN Sprint.logo IS 'The library file alias of a smaller version of this sprint''s mugshot.';

-- SprintAttendance
COMMENT ON TABLE SprintAttendance IS 'The record that someone will be attending a particular sprint or meeting.';
COMMENT ON COLUMN SprintAttendance.attendee IS 'The person attending the sprint.';
COMMENT ON COLUMN SprintAttendance.sprint IS 'The sprint the person is attending.';
COMMENT ON COLUMN SprintAttendance.time_starts IS 'The time from which the person will be available to participate in meetings at the sprint.';
COMMENT ON COLUMN SprintAttendance.time_ends IS 'The time of departure from the sprint or conference - this is the last time at which the person is available for meetings during the sprint.';
COMMENT ON COLUMN SprintAttendance.is_physical IS 'Is the person physically attending the sprint';


-- SprintSpecification
COMMENT ON TABLE SprintSpecification IS 'The link between a sprint and a specification, so that we know which specs are going to be discussed at which sprint.';
COMMENT ON COLUMN SprintSpecification.status IS 'Whether or not the spec has been approved on the agenda for this sprint.';
COMMENT ON COLUMN SprintSpecification.whiteboard IS 'A place to store comments specifically related to this spec being on the agenda of this meeting.';
COMMENT ON COLUMN SprintSpecification.registrant IS 'The person who nominated this specification for the agenda of the sprint.';
COMMENT ON COLUMN SprintSpecification.decider IS 'The person who approved or declined this specification for the sprint agenda.';
COMMENT ON COLUMN SprintSpecification.date_decided IS 'The date this specification was approved or declined for the agenda.';

-- TeamMembership
COMMENT ON TABLE TeamMembership IS 'The direct membership of a person on a given team.';
COMMENT ON COLUMN TeamMembership.person IS 'The person.';
COMMENT ON COLUMN TeamMembership.team IS 'The team.';
COMMENT ON COLUMN TeamMembership.status IS 'The state of the membership.';
COMMENT ON COLUMN TeamMembership.date_created IS 'The date this membership was created.';
COMMENT ON COLUMN TeamMembership.date_joined IS 'The date this membership was made active for the first time.';
COMMENT ON COLUMN TeamMembership.date_expires IS 'The date this membership will expire, if any.';
COMMENT ON COLUMN TeamMembership.last_changed_by IS 'The person who reviewed the last change to this membership.';
COMMENT ON COLUMN TeamMembership.last_change_comment IS 'The comment left by the reviewer for the change.';
COMMENT ON COLUMN TeamMembership.date_last_changed IS 'The date this membership was last changed.';
COMMENT ON COLUMN TeamMembership.proposed_by IS 'The user who proposed the person as member of the team.';
COMMENT ON COLUMN TeamMembership.proponent_comment IS 'The comment left by the proponent.';
COMMENT ON COLUMN TeamMembership.date_proposed IS 'The date of the proposal.';
COMMENT ON COLUMN TeamMembership.acknowledged_by IS 'The member (or someone acting on his behalf) who accepts an invitation to join a team';
COMMENT ON COLUMN TeamMembership.date_acknowledged IS 'The date of acknowledgement.';
COMMENT ON COLUMN TeamMembership.acknowledger_comment IS 'The comment left by the person who acknowledged the membership.';
COMMENT ON COLUMN TeamMembership.reviewed_by IS 'The team admin who reviewed (approved/declined) the membership.';
COMMENT ON COLUMN TeamMembership.reviewer_comment IS 'The comment left by the approver.';
COMMENT ON COLUMN TeamMembership.date_reviewed IS 'The date the membership was
approved/declined.';

-- TeamParticipation
COMMENT ON TABLE TeamParticipation IS 'The participation of a person on a team, which can be a direct or indirect membership.';
COMMENT ON COLUMN TeamParticipation.person IS 'The member.';
COMMENT ON COLUMN TeamParticipation.team IS 'The team.';

-- TranslationMessage
COMMENT ON TABLE TranslationMessage IS 'This table stores a concrete
translation for a POTMsgSet message. It knows who, when and where did it,
and whether it was reviewed by someone and when was it reviewed.';
COMMENT ON COLUMN TranslationMessage.potmsgset IS 'The template message which
this translation message is a translation of.';
COMMENT ON COLUMN TranslationMessage.date_created IS 'The date we saw this
translation first.';
COMMENT ON COLUMN TranslationMessage.submitter IS 'The person that made
the submission through the web to Launchpad, or the last translator on the
translation file that we are processing, or the person who uploaded that
pofile to Launchpad. In short, our best guess as to the person who is
contributing that translation.';
COMMENT ON COLUMN TranslationMessage.date_reviewed IS 'The date when this
message was reviewed for last time.';
COMMENT ON COLUMN TranslationMessage.reviewer IS 'The person who did the
review and accepted current translations.';
COMMENT ON COLUMN TranslationMessage.msgstr0 IS 'Translation for plural form 0
(if any).';
COMMENT ON COLUMN TranslationMessage.msgstr1 IS 'Translation for plural form 1
(if any).';
COMMENT ON COLUMN TranslationMessage.msgstr2 IS 'Translation for plural form 2
(if any).';
COMMENT ON COLUMN TranslationMessage.msgstr3 IS 'Translation for plural form 3
(if any).';
COMMENT ON COLUMN TranslationMessage.comment IS 'Text of translator
comment from the translation file.';
COMMENT ON COLUMN TranslationMessage.origin IS 'The source of this
translation. This indicates whether the translation was in a translation file
that we parsed (probably one published in a package or branch or tarball), in
which case its value will be 1, or was submitted through the web, in which
case its value will be 2.';
COMMENT ON COLUMN TranslationMessage.validation_status IS 'Whether we have
validated this translation. Being 0 the value that says this row has not been
validated yet, 1 the value that says it is correct and 2 the value noting that
there was an unknown error with the validation.';
COMMENT ON COLUMN TranslationMessage.is_current_ubuntu IS 'Whether this translation
is being used in Ubuntu.';
COMMENT ON COLUMN TranslationMessage.is_current_upstream IS 'Whether this translation
is being used upstream.';
COMMENT ON COLUMN TranslationMessage.was_obsolete_in_last_import IS 'Whether
this translation was obsolete in last imported file.';

-- Question
COMMENT ON TABLE Question IS 'A question, or support request, for a distribution or for an application. Such questions are created by end users who need support on a particular feature or package or product.';
COMMENT ON COLUMN Question.assignee IS 'The person who has been assigned to resolve this question. Note that there is no requirement that every question be assigned somebody. Anybody can chip in to help resolve a question, and if they think they have done so we call them the "answerer".';
COMMENT ON COLUMN Question.answerer IS 'The person who last claimed to have "solved" this support question, giving a response that the owner believe should be sufficient to close the question. This will move the status of the question to "SOLVED". Note that the only person who can actually set the status to SOLVED is the person who asked the question.';
COMMENT ON COLUMN Question.answer IS 'The QuestionMessage that was accepted by the submitter as the "answer" to the question';
COMMENT ON COLUMN Question.product IS 'The upstream product to which this quesiton is related. Note that a quesiton MUST be linked either to a product, or to a distribution.';
COMMENT ON COLUMN Question.distribution IS 'The distribution for which a question was filed. Note that a request MUST be linked either to a product or a distribution.';
COMMENT ON COLUMN Question.sourcepackagename IS 'An optional source package name. This only makes sense if the question is bound to a distribution.';
COMMENT ON COLUMN Question.datelastquery IS 'The date we last saw a comment from the requester (owner).';
COMMENT ON COLUMN Question.datelastresponse IS 'The date we last saw a comment from somebody other than the requester.';
COMMENT ON COLUMN Question.dateaccepted IS 'The date we "confirmed" or "accepted" this question. It is usually set to the date of the first response by someone other than the requester. This allows us to track the time between first request and first response.';
COMMENT ON COLUMN Question.datedue IS 'The date this question is "due", if such a date can be established. Usually this will be set automatically on the basis of a support contract SLA commitment.';
COMMENT ON COLUMN Question.date_solved IS 'The date this question was last marked as solved by the requester (owner). The requester either found a solution, or accepted an answer from another user.';
COMMENT ON COLUMN Question.dateclosed IS 'The date the requester marked this question CLOSED.';
COMMENT ON COLUMN Question.language IS 'The language of the question''s title and description.';
COMMENT ON COLUMN Question.whiteboard IS 'A general status whiteboard. This is a scratch space to which arbitrary data can be added (there is only one constant whiteboard with no history). It is displayed at the top of the question. So its a useful way for projects to add their own semantics or metadata to the Answer Tracker.';
COMMENT ON COLUMN Question.faq IS 'The FAQ document that contains the long answer to this question.';

-- QuestionBug

COMMENT ON TABLE QuestionBug IS 'A link between a question and a bug, showing that the bug is somehow related to this question.';

-- QuestionMessage

COMMENT ON TABLE QuestionMessage IS 'A link between a question and a message. This means that the message will be displayed on the question page.';
COMMENT ON COLUMN QuestionMessage.action IS 'The action on the question that was done with this message. This is a value from the QuestionAction enum.';
COMMENT ON COLUMN QuestionMessage.new_status IS 'The status of the question after this message.';
COMMENT ON COLUMN QuestionMessage.owner IS 'Denormalised owner from Message, used for efficient queries on commentors.';

-- QuestionReopening

COMMENT ON TABLE QuestionReopening IS 'A record of the times when a question was re-opened. In each case we store the time that it happened, the person who did it, and the person who had previously answered / rejected the question.';
COMMENT ON COLUMN QuestionReopening.reopener IS 'The person who reopened the question.';
COMMENT ON COLUMN QuestionReopening.answerer IS 'The person who was previously listed as the answerer of the question.';
COMMENT ON COLUMN QuestionReopening.priorstate IS 'The state of the question before it was reopened. You can reopen a question that is ANSWERED, or CLOSED, or REJECTED.';


-- QuestionSubscription

COMMENT ON TABLE QuestionSubscription IS 'A subscription of a person to a particular question.';


-- FAQ
COMMENT ON TABLE FAQ IS 'A technical document containing the answer to a common question.';
COMMENT ON COLUMN FAQ.id IS 'The FAQ document sequence number.';
COMMENT ON COLUMN FAQ.title IS 'The document title.';
COMMENT ON COLUMN FAQ.tags IS 'White-space separated list of tags.';
COMMENT ON COLUMN FAQ.content IS 'The content of FAQ. It can also contain a short summary and a link.';
COMMENT ON COLUMN FAQ.product IS 'The product to which this document is
related. Either "product" or "distribution" must be set.';
COMMENT ON COLUMN FAQ.distribution IS 'The distribution to which this document
is related. Either "product" or "distribution" must be set.';
COMMENT ON COLUMN FAQ.owner IS 'The person who created the document.';
COMMENT ON COLUMN FAQ.date_created IS 'The datetime when the document was created.';
COMMENT ON COLUMN FAQ.last_updated_by IS 'The person who last modified the document.';
COMMENT ON COLUMN FAQ.date_last_updated IS 'The datetime when the document was last modified.';


-- DistroSeriesLanguage

COMMENT ON TABLE DistroSeriesLanguage IS 'A cache of the current translation status of that language across an entire distroseries.';
COMMENT ON COLUMN DistroSeriesLanguage.dateupdated IS 'The date these statistucs were last updated.';
COMMENT ON COLUMN DistroSeriesLanguage.currentcount IS 'As per IRosettaStats.';
COMMENT ON COLUMN DistroSeriesLanguage.updatescount IS 'As per IRosettaStats.';
COMMENT ON COLUMN DistroSeriesLanguage.rosettacount IS 'As per IRosettaStats.';
COMMENT ON COLUMN DistroSeriesLanguage.unreviewed_count IS 'As per IRosettaStats.';
COMMENT ON COLUMN DistroSeriesLanguage.contributorcount IS 'The total number of contributors to the translation of this distroseries into this language.';

COMMENT ON COLUMN SourcePackageName.name IS
    'A lowercase name identifying one or more sourcepackages';
COMMENT ON COLUMN BinaryPackageName.name IS
    'A lowercase name identifying one or more binarypackages';


-- Distribution

COMMENT ON COLUMN Distribution.members IS 'Person or team with upload and commit priviledges relating to this distribution. Other rights may be assigned to this role in the future.';
COMMENT ON COLUMN Distribution.mirror_admin IS 'Person or team with privileges to mark a mirror as official.';
COMMENT ON COLUMN Distribution.driver IS 'The team or person responsible for approving goals for each release in the distribution. This should usually be a very small team because the Distribution driver can approve items for backporting to past releases as well as the current release under development. Each distroseries has its own driver too, so you can have the small superset in the Distribution driver, and then specific teams per distroseries for backporting, for example, or for the current release management team on the current development focus release.';
COMMENT ON COLUMN Distribution.translationgroup IS 'The translation group that is responsible for all translation work in this distribution.';
COMMENT ON COLUMN Distribution.translationpermission IS 'The level of openness of this distribution\'s translation process. The enum lists different approaches to translation, from the very open (anybody can edit any translation in any language) to the completely closed (only designated translators can make any changes at all).';
COMMENT ON COLUMN Distribution.bug_supervisor IS 'Person who is responsible for managing bugs on this distribution.';
COMMENT ON COLUMN Distribution.security_contact IS 'The person or team who handles security-related issues in the distribution.';
COMMENT ON COLUMN Distribution.official_rosetta IS 'Whether or not this distribution uses Rosetta for its official translation team and coordination.';
COMMENT ON COLUMN Distribution.official_malone IS 'Whether or not this distribution uses Malone for an official bug tracker.';
COMMENT ON COLUMN Distribution.official_answers IS 'Whether or not this product upstream uses Answers officialy.';

COMMENT ON COLUMN Distribution.translation_focus IS 'The DistroSeries that should get the translation effort focus.';
COMMENT ON COLUMN Distribution.language_pack_admin IS 'The Person or Team that handle language packs for the distro release.';
COMMENT ON COLUMN Distribution.enable_bug_expiration IS 'Indicates whether automatic bug expiration is enabled.';
COMMENT ON COLUMN Distribution.bug_reporting_guidelines IS 'Guidelines to the end user for reporting bugs on this distribution.';
COMMENT ON COLUMN Distribution.reviewer_whiteboard IS 'A whiteboard for Launchpad admins, registry experts and the project owners to capture the state of current issues with the project.';
COMMENT ON COLUMN Distribution.max_bug_heat IS 'The highest heat value across bugs for this distribution.';
COMMENT ON COLUMN Distribution.bug_reported_acknowledgement IS 'A message of acknowledgement to display to a bug reporter after they\'ve reported a new bug.';
COMMENT ON COLUMN Distribution.registrant IS 'The person in launchpad who registered this distribution.';
COMMENT ON COLUMN Distribution.package_derivatives_email IS 'The optional email address template to use when sending emails about package updates in a distributrion. The string {package_name} in the template will be replaced with the actual package name being updated.';

-- DistroSeries

COMMENT ON COLUMN DistroSeries.summary IS 'A brief summary of the distro release. This will be displayed in bold at the top of the distroseries page, above the distroseries description. It should include any high points that are particularly important to draw to the attention of users.';
COMMENT ON COLUMN DistroSeries.description IS 'An extensive list of the features in this release of the distribution. This will be displayed on the main distro release page, below the summary.';
COMMENT ON COLUMN DistroSeries.hide_all_translations IS 'Whether we should hid
e all available translations for this distro release to non admin users.';
COMMENT ON COLUMN DistroSeries.messagecount IS 'This is a cached value and may be a few hours out of sync with reality. It should, however, be in sync with the values in DistroSeriesLanguage, and should never be updated separately. The total number of translation messages in this distro release, as per IRosettaStats.';
COMMENT ON COLUMN DistroSeries.nominatedarchindep IS 'This is the DistroArchSeries nominated to build architecture independent packages within this DistroRelase, it is mandatory for buildable distroseries, i.e., Auto Build System will avoid to create build jobs for a DistroSeries with no nominatedarchindep, but the database model allow us to do it (for non-buildable DistroSeries). See further info in NominatedArchIndep specification.';
COMMENT ON COLUMN DistroSeries.binarycount IS 'A cache of the number of distinct binary package names published in this distro release.';
COMMENT ON COLUMN DistroSeries.sourcecount IS 'A cache of the number of distinct source package names published in this distro release.';
COMMENT ON COLUMN DistroSeries.language_pack_base IS 'Current full export language pack for this distribution release.';
COMMENT ON COLUMN DistroSeries.language_pack_delta IS 'Current language pack update based on language_pack_base information.';
COMMENT ON COLUMN DistroSeries.language_pack_proposed IS 'Either a full or update language pack being tested to be used in language_pack_base or language_pack_delta.';
COMMENT ON COLUMN DistroSeries.language_pack_full_export_requested IS 'Whether next language pack export should be a full export or an update.';


-- PackageCopyJob

COMMENT ON TABLE PackageCopyJob IS 'Contains references to jobs for copying packages between archives.';
COMMENT ON COLUMN PackageCopyJob.source_archive IS 'The archive from which packages are copied.';
COMMENT ON COLUMN PackageCopyJob.target_archive IS 'The archive to which packages are copied.';
COMMENT ON COLUMN PackageCopyJob.target_distroseries IS 'The distroseries to which packages are copied.';
COMMENT ON COLUMN PackageCopyJob.job_type IS 'The type of job';
COMMENT ON COLUMN PackageCopyJob.json_data IS 'A JSON struct containing data for the job.';


-- PackageDiff

COMMENT ON TABLE PackageDiff IS 'This table stores diffs bettwen two scpecific SourcePackageRelease versions.';
COMMENT ON COLUMN PackageDiff.date_requested IS 'Instant when the diff was requested.';
COMMENT ON COLUMN PackageDiff.requester IS 'The Person responsible for the request.';
COMMENT ON COLUMN PackageDiff.from_source IS 'The SourcePackageRelease to diff from.';
COMMENT ON COLUMN PackageDiff.to_source IS 'The SourcePackageRelease to diff to.';
COMMENT ON COLUMN PackageDiff.date_fulfilled IS 'Instant when the diff was completed.';
COMMENT ON COLUMN PackageDiff.diff_content IS 'LibraryFileAlias containing the th diff results.';
COMMENT ON COLUMN PackageDiff.status IS 'Request status, PENDING(0) when created then goes to COMPLETED(1) or FAILED(2), both terminal status where diff_content and date_fulfilled will contain the results of the request.';


-- PackageUpload
COMMENT ON TABLE PackageUpload IS 'An upload. This table stores information pertaining to uploads to a given DistroSeries/Archive.';

COMMENT ON COLUMN PackageUpload.status IS 'This is an integer field containing the current status of the upload. Possible values are given by the UploadStatus class in dbschema.py';

COMMENT ON COLUMN PackageUpload.distroseries IS 'This integer field refers to the DistroSeries to which this upload is targeted';

COMMENT ON COLUMN PackageUpload.pocket IS 'This is the pocket the upload is targeted at.';

COMMENT ON COLUMN PackageUpload.changesfile IS 'The changes file associated with this upload. It is null for records refering to a delayed-copy.';

COMMENT ON COLUMN PackageUpload.archive IS 'The archive to which this upload is targetted.';

-- PackageUploadSource
COMMENT ON TABLE PackageUploadSource IS 'Link between an upload and a source package. This table stores information pertaining to the source files in a package upload.';

COMMENT ON COLUMN PackageUploadSource.packageupload IS 'This integer field refers to the PackageUpload row that this source belongs to.';

COMMENT ON COLUMN PackageUploadSource.sourcepackagerelease IS 'This integer field refers to the SourcePackageRelease record related to this upload.';

-- PackageUploadBuild
COMMENT ON TABLE PackageUploadBuild IS 'An upload binary build. This table stores information pertaining to the builds in a package upload.';

COMMENT ON COLUMN PackageUploadBuild.packageupload IS 'This integer field refers to the PackageUpload row that this source belongs to.';

COMMENT ON COLUMN PackageUploadBuild.build IS 'This integer field refers to the Build record related to this upload.';

-- PackageUploadCustom
COMMENT ON TABLE PackageUploadCustom IS 'An uploaded custom format file. This table stores information pertaining to the custom upload formats in a package upload.';

COMMENT ON COLUMN PackageUploadCustom.packageupload IS 'The PackageUpload row this refers to.';

COMMENT ON COLUMN PackageUploadCustom.customformat IS 'The format of this particular custom uploaded file.';

COMMENT ON COLUMN PackageUploadCustom.libraryfilealias IS 'The actual file as a librarian alias.';

-- SourcePackageName
COMMENT ON COLUMN SourcePackageName.name IS
    'A lowercase name identifying one or more sourcepackages';
COMMENT ON COLUMN BinaryPackageName.name IS
    'A lowercase name identifying one or more binarypackages';

-- BinaryPackagePublishingHistory
COMMENT ON TABLE BinaryPackagePublishingHistory IS 'PackagePublishingHistory: The history of a BinaryPackagePublishing record. This table represents the lifetime of a publishing record from inception to deletion. Records are never removed from here and in time the publishing table may become a view onto this table. A column being NULL indicates there''s no data for that state transition. E.g. a package which is removed without being superseded won''t have datesuperseded or supersededby filled in.';
COMMENT ON COLUMN BinaryPackagePublishingHistory.binarypackagename IS 'Reference to a BinaryPackageName.';
COMMENT ON COLUMN BinaryPackagePublishingHistory.binarypackagerelease IS 'The binarypackage being published.';
COMMENT ON COLUMN BinaryPackagePublishingHistory.distroarchseries IS 'The distroarchseries into which the binarypackage is being published.';
COMMENT ON COLUMN BinaryPackagePublishingHistory.status IS 'The current status of the publishing.';
COMMENT ON COLUMN BinaryPackagePublishingHistory.component IS 'The component into which the publishing takes place.';
COMMENT ON COLUMN BinaryPackagePublishingHistory.section IS 'The section into which the publishing takes place.';
COMMENT ON COLUMN BinaryPackagePublishingHistory.priority IS 'The priority at which the publishing takes place.';
COMMENT ON COLUMN BinaryPackagePublishingHistory.datecreated IS 'The date/time on which the publishing record was created.';
COMMENT ON COLUMN BinaryPackagePublishingHistory.datepublished IS 'The date/time on which the source was actually published into an archive.';
COMMENT ON COLUMN BinaryPackagePublishingHistory.datesuperseded IS 'The date/time on which the source was superseded by a new source.';
COMMENT ON COLUMN BinaryPackagePublishingHistory.supersededby IS 'The build which superseded this package. This seems odd but it is important because a new build may not actually build a given binarypackage and we need to supersede it appropriately';
COMMENT ON COLUMN BinaryPackagePublishingHistory.datemadepending IS 'The date/time on which this publishing record was made to be pending removal from the archive.';
COMMENT ON COLUMN BinaryPackagePublishingHistory.scheduleddeletiondate IS 'The date/time at which the package is/was scheduled to be deleted.';
COMMENT ON COLUMN BinaryPackagePublishingHistory.dateremoved IS 'The date/time at which the package was actually deleted.';
COMMENT ON COLUMN BinaryPackagePublishingHistory.pocket IS 'The pocket into which this record is published. The RELEASE pocket (zero) provides behaviour as normal. Other pockets may append things to the distroseries name such as the UPDATES pocket (-updates) or the SECURITY pocket (-security).';
COMMENT ON COLUMN BinaryPackagePublishingHistory.archive IS 'Target archive for this publishing record.';
COMMENT ON COLUMN BinaryPackagePublishingHistory.removed_by IS 'Person responsible for the removal.';
COMMENT ON COLUMN BinaryPackagePublishingHistory.removal_comment IS 'Reason why the publication was removed.';

-- ProcessorFamily

COMMENT ON TABLE ProcessorFamily IS 'An architecture, that might consist of several actual processors. Different distributions call these architectures different things, so we have an "architecturetag" in DistroArchSeries that might be different to the architecture''s name.';
COMMENT ON COLUMN ProcessorFamily.name IS 'The name of the architecture. This is a short unix-style name such as i386 or amd64';
COMMENT ON COLUMN ProcessorFamily.title IS 'A title for the architecture. For example "Intel i386 Compatible".';
COMMENT ON COLUMN ProcessorFamily.description IS 'A description for this processor family. It might include any gotchas such as the fact that i386 does not necessarily mean that code would run on a 386... Ubuntu for example requires a 486.';

-- Processor

COMMENT ON TABLE Processor IS 'A single processor for which code might be compiled. For example, i386, P2, P3, P4, Itanium1, Itanium2... each processor belongs to a ProcessorFamily, and it might be that a package is compiled several times for a given Family, with different optimisation settings for each processor.';
COMMENT ON COLUMN Processor.name IS 'The name of this processor, for example, i386, Pentium, P2, P3, P4, Itanium, Itanium2, K7, Athlon, Opteron... it should be short and unique.';
COMMENT ON COLUMN Processor.family IS 'The ProcessorFamily for this Processor.';

-- DistroArchSeries

COMMENT ON COLUMN DistroArchSeries.processorfamily IS 'A link to the ProcessorFamily table, giving the architecture of this DistroArchSeries.';
COMMENT ON COLUMN DistroArchSeries.architecturetag IS 'The name of this architecture in the context of this specific distro release. For example, some distributions might label amd64 as amd64, others might call is x86_64. This information is used, for example, in determining the names of the actual package files... such as the "amd64" part of "apache2_2.0.56-1_amd64.deb"';
COMMENT ON COLUMN DistroArchSeries.official IS 'Whether or not this architecture or "port" is an official release. If it is not official then you may not be able to install it or get all the packages for it.';
COMMENT ON COLUMN DistroArchSeries.package_count IS 'A cache of the number of binary packages published in this distro arch release. The count only includes packages published in the release pocket.';
COMMENT ON COLUMN DistroArchSeries.supports_virtualized IS 'Whether or not
virtualized build support should be provided by this specific distroarchseries';
COMMENT ON COLUMN DistroArchSeries.enabled IS 'Whether to allow build creation and publishing for this DistroArchSeries.';

-- LauncpadDatabaseRevision
COMMENT ON TABLE LaunchpadDatabaseRevision IS 'This table contains a list of the database patches that have been successfully applied to this database.';
COMMENT ON COLUMN LaunchpadDatabaseRevision.major IS 'Major number. This is the version of the baseline schema the patch was made agains.';
COMMENT ON COLUMN LaunchpadDatabaseRevision.minor IS 'Minor number. Patches made during development each increment the minor number.';
COMMENT ON COLUMN LaunchpadDatabaseRevision.patch IS 'The patch number will hopefully always be ''0'', as it exists to support emergency patches made to the production server. eg. If production is running ''4.0.0'' and needs to have a patch applied ASAP, we would create a ''4.0.1'' patch and roll it out. We then may need to refactor all the existing ''4.x.0'' patches.';

-- Karma
COMMENT ON TABLE Karma IS 'Used to quantify all the ''operations'' a user performs inside the system, which maybe reporting and fixing bugs, uploading packages, end-user support, wiki editting, etc.';
COMMENT ON COLUMN Karma.action IS 'A foreign key to the KarmaAction table.';
COMMENT ON COLUMN Karma.datecreated IS 'A timestamp for the assignment of this Karma.';
COMMENT ON COLUMN Karma.Person IS 'The Person for wich this Karma was assigned.';
COMMENT ON COLUMN Karma.product IS 'The Product on which a person performed an action that resulted on this karma.';
COMMENT ON COLUMN Karma.distribution IS 'The Distribution on which a person performed an action that resulted on this karma.';
COMMENT ON COLUMN Karma.sourcepackagename IS 'The SourcePackageName on which a person performed an action that resulted on this karma.';

-- KarmaAction
COMMENT ON TABLE KarmaAction IS 'Stores all the actions that would give karma to the user which performed it.';
COMMENT ON COLUMN KarmaAction.name IS 'The unique name of this action.';
COMMENT ON COLUMN KarmaAction.category IS 'A dbschema value used to group actions together.';
COMMENT ON COLUMN KarmaAction.points IS 'The number of points this action is worth of.';

-- KarmaCache
COMMENT ON TABLE KarmaCache IS 'Stores a cached value of a person''s karma points, grouped by the action category and the context where that action was performed.';
COMMENT ON COLUMN KarmaCache.Person IS 'The person which performed the actions of this category, and thus got the karma.';
COMMENT ON COLUMN KarmaCache.Category IS 'The category of the actions.';
COMMENT ON COLUMN KarmaCache.KarmaValue IS 'The karma points of all actions of this category performed by this person on this context (product/distribution).';
COMMENT ON COLUMN Karma.product IS 'The Product on which a person performed an action that resulted on this karma.';
COMMENT ON COLUMN Karma.product IS 'The Project to which this Product belongs.  An entry on this table with a non-NULL Project and a NULL Product represents the total karma of the person across all products of that project..';
COMMENT ON COLUMN Karma.distribution IS 'The Distribution on which a person performed an action that resulted on this karma.';
COMMENT ON COLUMN Karma.sourcepackagename IS 'The SourcePackageName on which a person performed an action that resulted on this karma.';


-- Account
COMMENT ON TABLE Account IS 'An account that may be used for authenticating to Canonical or other systems.';
COMMENT ON COLUMN Account.status IS 'The status of the account.';
COMMENT ON COLUMN Account.status_comment IS 'The comment on the status of the account.';
COMMENT ON COLUMN Person.creation_rationale IS 'The rationale for the creation of this Account -- a PersonCreationRationale value.';
COMMENT ON COLUMN Account.date_status_set IS 'When the status was last changed.';
COMMENT ON COLUMN Account.displayname IS 'Name to display when rendering information about this account.';


-- AccountPassword
COMMENT ON TABLE AccountPassword IS 'A password used to authenticate an Account.';
COMMENT ON COLUMN AccountPassword.password IS 'SSHA digest encrypted password.';


-- Person
COMMENT ON TABLE Person IS 'A row represents a person if teamowner is NULL, and represents a team if teamowner is set.';
COMMENT ON COLUMN Person.account IS 'The Account linked to this Person, if there is one.';
COMMENT ON COLUMN Person.displayname IS 'Person or group''s name as it should be rendered to screen';
COMMENT ON COLUMN Person.teamowner IS 'id of the team owner. Team owners will have authority to add or remove people from the team.';
COMMENT ON COLUMN Person.teamdescription IS 'Informative description of the team. Format and restrictions are as yet undefined.';
COMMENT ON COLUMN Person.name IS 'Short mneumonic name uniquely identifying this person or team. Useful for url traversal or in places where we need to unambiguously refer to a person or team (as displayname is not unique).';
COMMENT ON COLUMN Person.language IS 'Preferred language for this person (unset for teams). UI should be displayed in this language wherever possible.';
COMMENT ON COLUMN Person.homepage_content IS 'A home page for this person in the Launchpad. In short, this is like a personal wiki page. The person will get to edit their own page, and it will be published on /people/foo/. Note that this is in text format, and will migrate to being in Moin format as a sort of mini-wiki-homepage.';
COMMENT ON COLUMN Person.icon IS 'The library file alias to a small image to be used as an icon whenever we are referring to that person.';
COMMENT ON COLUMN Person.mugshot IS 'The library file alias of a hackermugshot image to display as the "face" of a person, on their home page.';
COMMENT ON COLUMN Person.logo IS 'The library file alias of a smaller version of this person''s mugshot.';
COMMENT ON COLUMN Person.creation_rationale IS 'The rationale for the creation of this person -- a dbschema value.';
COMMENT ON COLUMN Person.creation_comment IS 'A text comment for the creation of this person.';
COMMENT ON COLUMN Person.registrant IS 'The user who created this profile.';
COMMENT ON COLUMN Person.subscriptionpolicy IS 'The policy for new members to join this team.';
COMMENT ON COLUMN Person.renewal_policy IS 'The policy for membership renewal on this team.';
COMMENT ON COLUMN Person.personal_standing IS 'The standing of the person, which indicates (for now, just) whether the person can post to a mailing list without requiring first post moderation.  Values are documented in dbschema.PersonalStanding.';
COMMENT ON COLUMN Person.personal_standing_reason IS 'The reason a person\'s standing has changed.';
COMMENT ON COLUMN Person.mail_resumption_date IS 'A NULL resumption date or a date in the past indicates that there is no vacation in effect.  Vacations are granular to the day, so a datetime is not necessary.';
COMMENT ON COLUMN Person.mailing_list_auto_subscribe_policy IS 'The auto-subscription policy for the person, i.e. whether and how the user is automatically subscribed to mailing lists for teams they join.  Values are described in dbschema.MailingListAutoSubscribePolicy.';
COMMENT ON COLUMN Person.mailing_list_receive_duplicates IS 'True means the user wants to receive list copies of messages on which they are explicitly named as a recipient.';
COMMENT ON COLUMN Person.visibility IS 'person.PersonVisibility enumeration which can be set to Public, Public with Private Membership, or Private.';
COMMENT ON COLUMN Person.verbose_bugnotifications  IS 'If true, all bugnotifications sent to this Person will include the bug description.';

COMMENT ON TABLE PersonSettings IS 'Flags and settings corresponding to a Person. These are in a separate table to remove infrequently used data from the Person table itself.';
COMMENT ON COLUMN PersonSettings.selfgenerated_bugnotifications  IS 'If true, users receive bugnotifications for actions they personally triggered.';

COMMENT ON VIEW ValidPersonCache IS 'A materialized view listing the Person.ids of all valid people (but not teams).';

-- PersonLanguage
COMMENT ON TABLE PersonLanguage IS 'PersonLanguage: This table stores the preferred languages that a Person has, it''s used in Rosetta to select the languages that should be showed to be translated.';
COMMENT ON COLUMN PersonLanguage.person IS 'This field is a reference to a Person object that has this preference.';
COMMENT ON COLUMN PersonLanguage.language IS 'This field is a reference to a Language object that says that the Person associated to this row knows how to translate/understand this language.';

-- PersonLocation
COMMENT ON TABLE PersonLocation IS 'The geographical coordinates and time zone for a person.';
COMMENT ON COLUMN PersonLocation.time_zone IS 'The name of the time zone this person prefers (if unset, UTC is used).  UI should display dates and times in this time zone wherever possible.';
COMMENT ON COLUMN PersonLocation.latitude IS 'The latitude this person has given for their default location.';
COMMENT ON COLUMN PersonLocation.longitude IS 'The longitude this person has given for their default location.';
COMMENT ON COLUMN PersonLocation.last_modified_by IS 'The person who last updated this record. We allow people to provide location and time zone information for other users, when those users have not specified their own location. This allows people to garden the location information for their teams, for example, like a wiki.';
COMMENT ON COLUMN PersonLocation.date_last_modified IS 'The date this record was last modified.';
COMMENT ON COLUMN PersonLocation.locked IS 'Whether or not this record can be modified by someone other than the person himself?';
COMMENT ON COLUMN PersonLocation.visible IS 'Should this person\'s location and time zone be visible to others?';


-- PersonNotification
COMMENT ON TABLE PersonNotification IS 'Notifications to be sent that are related to edits and changes of the details of a specific person or team. Note that these are not keyed against the "person who will be notified", these are notifications "about a person". We use this table to queue up notifications that can then be sent asyncronously - when one user edits information about another person (like the PersonLocation) we want to notify the person concerned that their details have been modified but we do not want to do this during the handling of the form submission. So we store the reminder to notify here, and send it later in a batch. This is modelled on the pattern of BugNotification.';
COMMENT ON COLUMN PersonNotification.person IS 'The Person who has been edited or modified.';
COMMENT ON COLUMN PersonNotification.body IS 'The textual body of the notification to be sent.';
COMMENT ON COLUMN PersonNotification.subject IS 'The subject of the mail to be sent.';
COMMENT ON COLUMN PersonNotification.date_emailed IS 'When this notification was emailed to the relevant people.';

-- PersonTransferJob

COMMENT ON TABLE PersonTransferJob IS 'Contains references to jobs for adding team members or merging person entries.';
COMMENT ON COLUMN PersonTransferJob.job IS 'A reference to a row in the Job table that has all the common job details.';
COMMENT ON COLUMN PersonTransferJob.job_type IS 'The type of job, like add-member notification or merge persons.';
COMMENT ON COLUMN PersonTransferJob.json_data IS 'Data that is specific to the type of job, normally stores text to append to email notifications.';
COMMENT ON COLUMN PersonTransferJob.minor_person IS 'The person that is being added is a new member or being merged into another person.';
COMMENT ON COLUMN PersonTransferJob.major_person IS 'The team receiving a new member or the person that another person is merged into.';

-- QuestionJob

COMMENT ON TABLE QuestionJob IS 'Contains references to jobs regarding questions.';
COMMENT ON COLUMN QuestionJob.job IS 'A reference to a row in the Job table that has all the common job details.';
COMMENT ON COLUMN QuestionJob.job_type IS 'The type of job, such as new-answer-notification.';
COMMENT ON COLUMN QuestionJob.json_data IS 'Data that is specific to the type of job, normally stores text to append to email notifications.';
COMMENT ON COLUMN QuestionJob.question IS 'The newly added question message.';

-- BugMessages
COMMENT ON TABLE BugMessage IS 'This table maps a message to a bug. In other words, it shows that a particular message is associated with a particular bug.';
COMMENT ON COLUMN BugMessage.bugwatch IS 'The external bug this bug comment was imported from.';
COMMENT ON COLUMN BugMessage.remote_comment_id IS 'The id this bug comment has in the external bug tracker, if it is an imported comment. If it is NULL while having a bugwatch set, this comment was added in Launchpad and needs to be pushed to the external bug tracker.';
COMMENT ON COLUMN BugMessage.index IS 'The index (used in urls) of the message in a particular bug.';
COMMENT ON COLUMN BugMessage.owner IS 'Denormalised owner from Message, used for efficient queries on commentors.';

-- Messaging subsytem
COMMENT ON TABLE Message IS 'This table stores a single RFC822-style message. Messages can be threaded (using the parent field). These messages can then be referenced from elsewhere in the system, such as the BugMessage table, integrating messageboard facilities with the rest of The Launchpad.';
COMMENT ON COLUMN Message.parent IS 'A "parent message". This allows for some level of threading in Messages.';
COMMENT ON COLUMN Message.subject IS 'The title text of the message, or the subject if it was an email.';
COMMENT ON COLUMN Message.distribution IS 'The distribution in which this message originated, if we know it.';
COMMENT ON COLUMN Message.raw IS 'The original unadulterated message if it arrived via email. This is required to provide access to the original, undecoded message.';
COMMENT ON COLUMN Message.visible IS 'If false, the message is hidden and should not be shown in any UI.';

COMMENT ON TABLE MessageChunk IS 'This table stores a single chunk of a possibly multipart message. There will be at least one row in this table for each message. text/* parts are stored in the content column. All other parts are stored in the Librarian and referenced via the blob column. If both content and blob are NULL, then this chunk has been removed (eg. offensive, legal reasons, virus etc.)';
COMMENT ON COLUMN MessageChunk.content IS 'Text content for this chunk of the message. This content is full text searchable.';
COMMENT ON COLUMN MessageChunk.blob IS 'Binary content for this chunk of the message.';
COMMENT ON COLUMN MessageChunk.sequence IS 'Order of a particular chunk. Chunks are orders in ascending order starting from 1.';

-- Comments on Lucille views
COMMENT ON VIEW SourcePackageFilePublishing IS 'This view is used mostly by Lucille while performing publishing and unpublishing operations. It lists all the files associated with a sourcepackagerelease and collates all the textual representations needed for publishing components etc to allow rapid queries from SQLObject.';
COMMENT ON VIEW BinaryPackageFilePublishing IS 'This view is used mostly by Lucille while performing publishing and unpublishing operations. It lists all the files associated with a binarypackage and collates all the textual representations needed for publishing components etc to allow rapid queries from SQLObject.';

-- SourcePackageRelease

COMMENT ON TABLE SourcePackageRelease IS 'SourcePackageRelease: A source
package release. This table represents a specific release of a source
package. Source package releases may be published into a distroseries, or
even multiple distroseries.';
COMMENT ON COLUMN SourcePackageRelease.creator IS 'The creator of this
sourcepackagerelease. This is the person referred to in the top entry in the
package changelog in debian terms. Note that a source package maintainer in
Ubuntu might be person A, but a particular release of that source package
might in fact have been created by a different person B. The maintainer
would be recorded in the Maintainership table, while the creator of THIS
release would be recorded in the SourcePackageRelease.creator field.';
COMMENT ON COLUMN SourcePackageRelease.version IS 'The version string for
this source package release. E.g. "1.0-2" or "1.4-5ubuntu9.1". Note that, in
ubuntu-style and redhat-style distributions, the version+sourcepackagename
is unique, even across distroseries. In other words, you cannot have a
foo-1.2-1 package in Hoary that is different from foo-1.2-1 in Warty.';
COMMENT ON COLUMN SourcePackageRelease.dateuploaded IS 'The date/time that
this sourcepackagerelease was first uploaded to the Launchpad.';
COMMENT ON COLUMN SourcePackageRelease.urgency IS 'The urgency of the
upload. This is generally used to prioritise buildd activity but may also be
used for "testing" systems or security work in the future. The "urgency" is
set by the uploader, in the DSC file.';
COMMENT ON COLUMN SourcePackageRelease.dscsigningkey IS 'The GPG key used to
sign the DSC. This is not necessarily the maintainer''s key, or the
creator''s key. For example, it''s possible to produce a package, then ask a
sponsor to upload it.';
COMMENT ON COLUMN SourcePackageRelease.component IS 'The component in which
this sourcepackagerelease is intended (by the uploader) to reside. E.g.
main, universe, restricted. Note that the distribution managers will often
override this data and publish the package in an entirely different
component.';
COMMENT ON COLUMN SourcePackageRelease.changelog_entry IS 'Changelog text section extracted from the changesfile.';
COMMENT ON COLUMN SourcePackageRelease.builddepends IS 'The build
dependencies for this source package release.';
COMMENT ON COLUMN SourcePackageRelease.builddependsindep IS 'The
architecture-independant build dependancies for this source package release.';
COMMENT ON COLUMN SourcePackageRelease.architecturehintlist IS 'The
architectures which this source package release believes it should be built.
This is used as a hint to the build management system when deciding what
builds are still needed.';
COMMENT ON COLUMN SourcePackageRelease.format IS 'The format of this
sourcepackage release, e.g. DPKG, RPM, EBUILD, etc. This is an enum, and the
values are listed in dbschema.SourcePackageFormat';
COMMENT ON COLUMN SourcePackageRelease.dsc IS 'The "Debian Source Control"
file for the sourcepackagerelease, from its upload into Ubuntu for the
first time.';
COMMENT ON COLUMN SourcePackageRelease.upload_distroseries IS 'The
distroseries into which this source package release was uploaded into
Launchpad / Ubuntu for the first time. In general, this will be the
development Ubuntu release into which this package was uploaded. For a
package which was unchanged between warty and hoary, this would show Warty.
For a package which was uploaded into Hoary, this would show Hoary.';
COMMENT ON COLUMN SourcePackageRelease.upload_archive IS 'The archive into which this sourcepackagerelese was originally uploaded.';
COMMENT ON COLUMN SourcePackageRelease.section IS 'This integer field references the Section which the source package claims to be in';
COMMENT ON COLUMN SourcePackageRelease.maintainer IS 'Reference to the person noted as source package maintainer in the DSC.';
COMMENT ON COLUMN SourcePackageRelease.sourcepackagename IS 'Reference to a SourcePackageName.';
COMMENT ON COLUMN SourcePackageRelease.dsc_maintainer_rfc822 IS 'The original maintainer line in RFC-822 format, to be used in archive indexes.';
COMMENT ON COLUMN SourcePackageRelease.dsc_standards_version IS 'DSC standards version (such as "3.6.2", "3.5.9", etc) used to build this source.';
COMMENT ON COLUMN SourcePackageRelease.dsc_format IS 'DSC format version (such as "1.0").';
COMMENT ON COLUMN SourcePackageRelease.dsc_binaries IS 'DSC binary line, claimed binary-names produce by this source.';
COMMENT ON COLUMN SourcePackageRelease.copyright IS 'The copyright associated with this sourcepackage. Often in the case of debian packages and will be found after the installation in /usr/share/doc/<binarypackagename>/copyright';
COMMENT ON COLUMN SourcePackageRelease.build_conflicts IS 'The list of packages that will conflict with this source while building, as mentioned in the control file "Build-Conflicts:" field.';
COMMENT ON COLUMN SourcePackageRelease.build_conflicts_indep IS 'The list of packages that will conflict with this source while building in architecture independent environment, as mentioned in the control file "Build-Conflicts-Indep:" field.';
COMMENT ON COLUMN SourcePackageRelease.changelog IS 'The LibraryFileAlias ID of changelog associated with this sourcepackage.  Often in the case of debian packages and will be found after the installation in /usr/share/doc/<binarypackagename>/changelog.Debian.gz';
COMMENT ON COLUMN SourcePackageRelease.user_defined_fields IS 'A JSON struct containing a sequence of key-value pairs with user defined fields in the control file.';
COMMENT ON COLUMN SourcePackageRelease.homepage IS 'Upstream project homepage URL, not checked for validity.';

-- SourcePackageName

COMMENT ON TABLE SourcePackageName IS 'SourcePackageName: A soyuz source package name.';

-- SourcePackageRecipeData

COMMENT ON TABLE SourcePackageRecipeData IS 'The database representation of a BaseRecipeBranch from bzr-builder.  Exactly one of sourcepackage_recipe or sourcepackage_recipe_build will be non-NULL.';
COMMENT ON COLUMN SourcePackageRecipeData.base_branch IS 'The branch the recipe is based on.';
COMMENT ON COLUMN SourcePackageRecipeData.recipe_format IS 'The format version of the recipe.';
COMMENT ON COLUMN SourcePackageRecipeData.deb_version_template IS 'The template for the revision number of the build.';
COMMENT ON COLUMN SourcePackageRecipeData.revspec IS 'The revision from base_branch to use.';
COMMENT ON COLUMN SourcePackageRecipeData.sourcepackage_recipe IS 'The recipe that this data is for.';
COMMENT ON COLUMN SourcePackageRecipeData.sourcepackage_recipe_build IS 'The build that resulted in this manifest.';

-- SourcePackageRecipeDataInstruction

COMMENT ON TABLE SourcePackageRecipeDataInstruction IS 'A line from the recipe, specifying a branch to nest or merge.';
COMMENT ON COLUMN SourcePackageRecipeDataInstruction.name IS 'The name of the instruction.';
COMMENT ON COLUMN SourcePackageRecipeDataInstruction.type IS 'The type of the instruction (MERGE == 1, NEST == 2).';
COMMENT ON COLUMN SourcePackageRecipeDataInstruction.comment IS 'The comment from the recipe about this instruction.';
COMMENT ON COLUMN SourcePackageRecipeDataInstruction.line_number IS 'The line number of the instruction in the recipe.';
COMMENT ON COLUMN SourcePackageRecipeDataInstruction.branch IS 'The branch being merged or nested.';
COMMENT ON COLUMN SourcePackageRecipeDataInstruction.revspec IS 'The revision of the branch to use.';
COMMENT ON COLUMN SourcePackageRecipeDataInstruction.directory IS 'The location to nest at, if this is a nest/nest-part instruction.';
COMMENT ON COLUMN SourcePackageRecipeDataInstruction.source_directory IS 'The location in the branch to nest, if this is a nest-part instruction.';
COMMENT ON COLUMN SourcePackageRecipeDataInstruction.recipe_data IS 'The SourcePackageRecipeData this instruction is part of.';
COMMENT ON COLUMN SourcePackageRecipeDataInstruction.parent_instruction IS 'The nested branch this instruction applies to, or NULL for a top-level instruction.';

-- SourcePackageRecipe

COMMENT ON TABLE SourcePackageRecipe IS 'A recipe for assembling a source package from branches.';
COMMENT ON COLUMN SourcePackageRecipe.registrant IS 'The person who created this recipe.';
COMMENT ON COLUMN SourcePackageRecipe.owner IS 'The person or team who can edit this recipe.';
COMMENT ON COLUMN SourcePackageRecipe.name IS 'The name of the recipe in the web/URL.';
COMMENT ON COLUMN SourcePackageRecipe.build_daily IS 'If true, this recipe should be built daily.';
COMMENT ON COLUMN SourcePackageRecipe.is_stale IS 'True if this recipe has not been built since a branch was updated.';

COMMENT ON COLUMN SourcePackageREcipe.daily_build_archive IS 'The archive to build into for daily builds.';

-- SourcePackageRecipeDistroSeries

COMMENT ON TABLE SourcePackageRecipeDistroSeries IS 'Link table for sourcepackagerecipe and distroseries.';
COMMENT ON COLUMN SourcePackageRecipeDistroSeries.distroseries IS 'The primary key of the DistroSeries.';
COMMENT ON COLUMN SourcePackageRecipeDistroSeries.sourcepackagerecipe IS 'The primary key of the SourcePackageRecipe.';

-- SourcePackageRecipeBuild

COMMENT ON TABLE SourcePackageRecipeBuild IS 'The build record for the process of building a source package as described by a recipe.';
COMMENT ON COLUMN SourcePackageRecipeBuild.distroseries IS 'The distroseries the build was for.';
COMMENT ON COLUMN SourcePackageRecipeBuild.package_build IS 'The package_build with the base information about this build.';
COMMENT ON COLUMN SourcePackageRecipeBuild.requester IS 'Who requested the build.';
COMMENT ON COLUMN SourcePackageRecipeBuild.recipe IS 'The recipe being processed.';
COMMENT ON COLUMN SourcePackageRecipeBuild.manifest IS 'The evaluated recipe that was built.';

-- SourcePackageRecipeBuildJob

COMMENT ON TABLE SourcePackageRecipeBuildJob IS 'The link between a SourcePackageRecipeBuild row and a Job row to schedule a build of a source package recipe.';
COMMENT ON COLUMN SourcePackageRecipeBuildJob.sourcepackage_recipe_build IS 'The build record describing the package being built.';

-- Specification

COMMENT ON TABLE Specification IS 'A feature specification. At the moment we do not store the actual specification, we store a URL for the spec, which is managed in a wiki somewhere else. We store the overall state of the spec, as well as queueing information about who needs to review the spec, and why.';
COMMENT ON COLUMN Specification.assignee IS 'The person who has been assigned to implement this specification.';
COMMENT ON COLUMN Specification.drafter IS 'The person who has been asked to draft this specification. They are responsible for getting the spec to "approved" state.';
COMMENT ON COLUMN Specification.approver IS 'The person who is responsible for approving the specification in due course, and who will probably be required to review the code itself when it is being implemented.';
COMMENT ON COLUMN Specification.product IS 'The product for which this is a feature specification. The specification must be connected either to a product, or to a distribution.';
COMMENT ON COLUMN Specification.distribution IS 'The distribution for which this is a feature specification. The specification must be connected either to a product, or to a distribution.';
COMMENT ON COLUMN Specification.distroseries IS 'If this is not NULL, then it means that the release managers have targeted this feature to be released in the given distroseries. It is not necessary to target a distroseries, but this is a useful way of know which specifications are, for example, BreezyGoals.';
COMMENT ON COLUMN Specification.productseries IS 'This is an indicator that the specification is planned, or targeted, for implementation in a given product series. It is not necessary to target a spec to a series, but it is a useful way of showing which specs are planned to implement for a given series.';
COMMENT ON COLUMN Specification.milestone IS 'This is an indicator that the feature defined in this specification is expected to be delivered for a given milestone. Note that milestones are not necessarily releases, they are a way of identifying a point in time and grouping bugs and features around that.';
COMMENT ON COLUMN Specification.definition_status IS 'An enum called SpecificationDefinitionStatus that shows what the current status (new, draft, implemented etc) the spec is currently in.';
COMMENT ON COLUMN Specification.priority IS 'An enum that gives the implementation priority (low, medium, high, emergency) of the feature defined in this specification.';
COMMENT ON COLUMN Specification.specurl IS 'The URL where the specification itself can be found. This is usually a wiki page somewhere.';
COMMENT ON COLUMN Specification.whiteboard IS 'As long as the specification is somewhere else (i.e. not in Launchpad) it will be useful to have a place to hold some arbitrary message or status flags that have meaning to the project, not Launchpad. This whiteboard is just the place for it.';
COMMENT ON COLUMN Specification.superseded_by IS 'The specification which replaced this specification.';
COMMENT ON COLUMN Specification.implementation_status IS 'The implementation status of this specification. This field is used to track the actual delivery of the feature (implementing the spec), as opposed to the definition of expected behaviour (writing the spec).';
COMMENT ON COLUMN Specification.goalstatus IS 'Whether or not the drivers for the goal product series or distro release have accepted this specification as a goal.';
COMMENT ON COLUMN Specification.goal_proposer IS 'The person who proposed this spec as a goal for the productseries or distroseries.';
COMMENT ON COLUMN Specification.date_goal_proposed IS 'The date the spec was proposed as a goal.';
COMMENT ON COLUMN Specification.goal_decider IS 'The person who approved or declined this goal.';
COMMENT ON COLUMN Specification.date_goal_decided IS 'The date this goal was accepted or declined.';
COMMENT ON COLUMN Specification.completer IS 'The person who changed the state of the spec in such a way that it was determined to be completed.';
COMMENT ON COLUMN Specification.date_completed IS 'The date this specification was completed or marked obsolete. This lets us chart the progress of a project (or a release) over time in terms of features implemented.';
-- COMMENT ON CONSTRAINT specification_completion_recorded_chk ON Specification IS 'A constraint to ensure that we have recorded the date of completion if the specification is in fact considered completed. The SQL behind the completion test is repeated at a code level in database/specification.py: as Specification.completeness, please ensure that the constraint is kept in sync with the code.';
COMMENT ON CONSTRAINT specification_completion_fully_recorded_chk ON Specification IS 'A constraint that ensures, where we have a date_completed, that we also have a completer. This means that the resolution was fully recorded.';
COMMENT ON COLUMN Specification.private IS 'Specification is private.';

-- SpecificationFeedback
COMMENT ON TABLE SpecificationFeedback IS 'A table representing a review request of a specification, from one user to another, with an optional message.';
COMMENT ON COLUMN SpecificationFeedback.reviewer IS 'The person who has been asked to do the review.';
COMMENT ON COLUMN SpecificationFeedback.requester IS 'The person who made the request.';
COMMENT ON COLUMN SpecificationFeedback.queuemsg IS 'An optional text message for the reviewer, from the requester.';

-- SpecificationBranch
COMMENT ON TABLE SpecificationBranch IS 'A branch related to a specification, most likely a branch for implementing the specification.  It is possible to have multiple branches for a given specification especially in the situation where the specification requires modifying multiple products.';
COMMENT ON COLUMN SpecificationBranch.specification IS 'The specification associated with this branch.';
COMMENT ON COLUMN SpecificationBranch.branch IS 'The branch associated to the specification.';
COMMENT ON COLUMN SpecificationBranch.registrant IS 'The person who linked the specification to the branch.';

-- SpecificationBug
COMMENT ON TABLE SpecificationBug IS 'A table linking a specification and a bug. This is used to provide for easy navigation from bugs to related specs, and vice versa.';

-- SpecificationSubscription
COMMENT ON TABLE SpecificationSubscription IS 'A table capturing a subscription of a person to a specification.';
COMMENT ON COLUMN SpecificationSubscription.essential IS 'A field that indicates whether or not this person is essential to discussions on the planned feature. This is used by the meeting scheduler to ensure that all the essential people are at any automatically scheduled BOFs discussing that spec.';

-- SpecificationDependency
COMMENT ON TABLE SpecificationDependency IS 'A table that stores information about which specification needs to be implemented before another specification can be implemented. We can create a chain of dependencies, and use that information for scheduling and prioritisation of work.';
COMMENT ON COLUMN SpecificationDependency.specification IS 'The spec for which we are creating a dependency.';
COMMENT ON COLUMN SpecificationDependency.dependency IS 'The spec on which it is dependant.';

-- SpecificationMessage
COMMENT ON TABLE SpecificationMessage IS 'Comments and discussion on a Specification.';

-- BinaryPackageRelease

COMMENT ON TABLE BinaryPackageRelease IS 'BinaryPackageRelease: A soyuz binary package representation. This table stores the records for each binary package uploaded into the system. Each sourcepackagerelease may build various binarypackages on various architectures.';
COMMENT ON COLUMN BinaryPackageRelease.binarypackagename IS 'A reference to the name of the binary package';
COMMENT ON COLUMN BinaryPackageRelease.version IS 'The version of the binary package. E.g. "1.0-2"';
COMMENT ON COLUMN BinaryPackageRelease.summary IS 'A summary of the binary package. Commonly used on listings of binary packages';
COMMENT ON COLUMN BinaryPackageRelease.description IS 'A longer more detailed description of the binary package';
COMMENT ON COLUMN BinaryPackageRelease.build IS 'The build in which this binarypackage was produced';
COMMENT ON COLUMN BinaryPackageRelease.binpackageformat IS 'The binarypackage format. E.g. RPM, DEB etc';
COMMENT ON COLUMN BinaryPackageRelease.component IS 'The archive component that this binarypackage is in. E.g. main, universe etc';
COMMENT ON COLUMN BinaryPackageRelease.section IS 'The archive section that this binarypackage is in. E.g. devel, libdevel, editors';
COMMENT ON COLUMN BinaryPackageRelease.priority IS 'The priority that this package has. E.g. Base, Standard, Extra, Optional';
COMMENT ON COLUMN BinaryPackageRelease.shlibdeps IS 'The shared library dependencies of this binary package';
COMMENT ON COLUMN BinaryPackageRelease.depends IS 'The list of packages this binarypackage depends on';
COMMENT ON COLUMN BinaryPackageRelease.recommends IS 'The list of packages this binarypackage recommends. Recommended packages often enhance the behaviour of a package.';
COMMENT ON COLUMN BinaryPackageRelease.suggests IS 'The list of packages this binarypackage suggests.';
COMMENT ON COLUMN BinaryPackageRelease.conflicts IS 'The list of packages this binarypackage conflicts with.';
COMMENT ON COLUMN BinaryPackageRelease.replaces IS 'The list of packages this binarypackage replaces files in. Often this is used to provide an upgrade path between two binarypackages of different names';
COMMENT ON COLUMN BinaryPackageRelease.provides IS 'The list of virtual packages (or real packages under some circumstances) which this binarypackage provides.';
COMMENT ON COLUMN BinaryPackageRelease.essential IS 'Whether or not this binarypackage is essential to the smooth operation of a base system';
COMMENT ON COLUMN BinaryPackageRelease.installedsize IS 'What the installed size of the binarypackage is. This is represented as a number of kilobytes of storage.';
COMMENT ON COLUMN BinaryPackageRelease.architecturespecific IS 'This field indicates whether or not a binarypackage is architecture-specific. If it is not specific to any given architecture then it can automatically be included in all the distroarchseries which pertain.';
COMMENT ON COLUMN BinaryPackageRelease.pre_depends IS 'The list of packages this binary requires to be installed beforehand in apt/dpkg format, as it is in control file "Pre-Depends:" field.';
COMMENT ON COLUMN BinaryPackageRelease.enhances IS 'The list of packages pointed as "enhanced" after the installation of this package, as it is in control file "Enhances:" field.';
COMMENT ON COLUMN BinaryPackageRelease.breaks IS 'The list of packages which will be broken by the installtion of this package, as it is in the control file "Breaks:" field.';
COMMENT ON COLUMN BinaryPackageRelease.debug_package IS 'The corresponding binary package release containing debug symbols for this binary, if any.';
COMMENT ON COLUMN BinaryPackageRelease.user_defined_fields IS 'A JSON struct containing a sequence of key-value pairs with user defined fields in the control file.';
COMMENT ON COLUMN BinaryPackageRelease.homepage IS 'Upstream project homepage URL, not checked for validity.';

-- BinaryPackageReleaseContents

COMMENT ON TABLE BinaryPackageReleaseContents IS 'BinaryPackageReleaseContents: Mapping table that maps from BinaryPackageReleases to path names.';
COMMENT ON COLUMN BinaryPackageReleaseContents.binarypackagerelease IS 'The BinaryPackageRelease that contains the path name.';
COMMENT ON COLUMN BinaryPackageReleaseContents.binarypackagepath IS 'The path name, via the BinaryPackagePath table.';

-- BinaryPackageFile

COMMENT ON TABLE BinaryPackageFile IS 'BinaryPackageFile: A soyuz <-> librarian link table. This table represents the ownership in the librarian of a file which represents a binary package';
COMMENT ON COLUMN BinaryPackageFile.binarypackagerelease IS 'The binary package which is represented by the file';
COMMENT ON COLUMN BinaryPackageFile.libraryfile IS 'The file in the librarian which represents the package';
COMMENT ON COLUMN BinaryPackageFile.filetype IS 'The "type" of the file. E.g. DEB, RPM';

-- BinaryPackageName

COMMENT ON TABLE BinaryPackageName IS 'BinaryPackageName: A soyuz binary package name.';

-- BinaryPackagePath

COMMENT ON TABLE BinaryPackagePath IS 'BinaryPackagePath: A table of filenames shipped in binary packages.';
COMMENT ON COLUMN BinaryPackagePath.path IS 'The full path of the file.';

-- Distribution

COMMENT ON TABLE Distribution IS 'Distribution: A soyuz distribution. A distribution is a collection of DistroSeries. Distributions often group together policy and may be referred to by a name such as "Ubuntu" or "Debian"';
COMMENT ON COLUMN Distribution.name IS 'The unique name of the distribution as a short lowercase name suitable for use in a URL.';
COMMENT ON COLUMN Distribution.title IS 'The title of the distribution. More a "display name" as it were. E.g. "Ubuntu" or "Debian GNU/Linux"';
COMMENT ON COLUMN Distribution.description IS 'A description of the distribution. More detailed than the title, this column may also contain information about the project this distribution is run by.';
COMMENT ON COLUMN Distribution.domainname IS 'The domain name of the distribution. This may be used both for linking to the distribution and for context-related stuff.';
COMMENT ON COLUMN Distribution.owner IS 'The person in launchpad who is in ultimate-charge of this distribution within launchpad.';
COMMENT ON COLUMN Distribution.upload_sender IS 'The email address (and name) of the default sender used by the upload processor. If NULL, we fall back to the default sender in the launchpad config.';
COMMENT ON COLUMN Distribution.upload_admin IS 'Person foreign key which have access to modify the queue ui. If NULL, we fall back to launchpad admin members';
COMMENT ON COLUMN Distribution.homepage_content IS 'A home page for this distribution in the Launchpad.';
COMMENT ON COLUMN Distribution.icon IS 'The library file alias to a small image to be used as an icon whenever we are referring to a distribution.';
COMMENT ON COLUMN Distribution.mugshot IS 'The library file alias of a mugshot image to display as the branding of a distribution, on its home page.';
COMMENT ON COLUMN Distribution.logo IS 'The library file alias of a smaller version of this distributions''s mugshot.';

-- DistroSeries

COMMENT ON TABLE DistroSeries IS 'DistroSeries: A soyuz distribution release. A DistroSeries is a given version of a distribution. E.g. "Warty" "Hoary" "Sarge" etc.';
COMMENT ON COLUMN DistroSeries.distribution IS 'The distribution which contains this distroseries.';
COMMENT ON COLUMN DistroSeries.name IS 'The unique name of the distroseries. This is a short name in lower case and would be used in sources.list configuration and in generated URLs. E.g. "warty" "sarge" "sid"';
COMMENT ON COLUMN DistroSeries.title IS 'The display-name title of the distroseries E.g. "Warty Warthog"';
COMMENT ON COLUMN DistroSeries.description IS 'The long detailed description of the release. This may describe the focus of the release or other related information.';
COMMENT ON COLUMN DistroSeries.version IS 'The version of the release. E.g. warty would be "4.10" and hoary would be "5.4"';
COMMENT ON COLUMN DistroSeries.releasestatus IS 'The current release status of this distroseries. E.g. "pre-release freeze" or "released"';
COMMENT ON COLUMN DistroSeries.datereleased IS 'The date on which this distroseries was released. (obviously only valid for released distributions)';
COMMENT ON COLUMN DistroSeries.parent_series IS 'The parent distroseries on which this distribution is based. This is related to the inheritance stuff.';
COMMENT ON COLUMN DistroSeries.registrant IS 'The user who registered this distroseries.';
COMMENT ON COLUMN DistroSeries.driver IS 'This is a person or team who can act as a driver for this specific release - note that the distribution drivers can also set goals for any release.';
COMMENT ON COLUMN DistroSeries.changeslist IS 'The email address (name name) of the changes announcement list for this distroseries. If NULL, no announcement mail will be sent.';
COMMENT ON COLUMN DistroSeries.defer_translation_imports IS 'Don''t accept PO imports for this release just now.';
COMMENT ON COLUMN DistroSeries.include_long_descriptions IS 'Include long descriptions in Packages rather than in Translation-en.';


-- DistroArchSeries

COMMENT ON TABLE DistroArchSeries IS 'DistroArchSeries: A soyuz distribution release for a given architecture. A distroseries runs on various architectures. The distroarchseries groups that architecture-specific stuff.';
COMMENT ON COLUMN DistroArchSeries.distroseries IS 'The distribution which this distroarchseries is part of.';


-- LibraryFileContent

COMMENT ON TABLE LibraryFileContent IS 'LibraryFileContent: A librarian file''s contents. The librarian stores files in a safe and transactional way. This table represents the contents of those files within the database.';
COMMENT ON COLUMN LibraryFileContent.datecreated IS 'The date on which this librarian file was created';
COMMENT ON COLUMN LibraryFileContent.filesize IS 'The size of the file';
COMMENT ON COLUMN LibraryFileContent.sha1 IS 'The SHA1 sum of the file''s contents';
COMMENT ON COLUMN LibraryFileContent.md5 IS 'The MD5 sum of the file''s contents';
COMMENT ON COLUMN LibraryFileContent.sha256 IS 'The SHA256 sum of the file''s contents';

-- LibraryFileAlias

COMMENT ON TABLE LibraryFileAlias IS 'LibraryFileAlias: A librarian file''s alias. The librarian stores, along with the file contents, a record stating the file name and mimetype. This table represents it.';
COMMENT ON COLUMN LibraryFileAlias.content IS 'The libraryfilecontent which is the data in this file.';
COMMENT ON COLUMN LibraryFileAlias.filename IS 'The name of the file. E.g. "foo_1.0-1_i386.deb"';
COMMENT ON COLUMN LibraryFileAlias.mimetype IS 'The mime type of the file. E.g. "application/x-debian-package"';
COMMENT ON COLUMN LibraryFileAlias.expires IS 'The expiry date of this file. If NULL, this item may be removed as soon as it is no longer referenced. If set, the item will not be removed until this date. Once the date is passed, the file may be removed from disk even if this item is still being referenced (in which case content.deleted will be true)';
COMMENT ON COLUMN LibraryFileAlias.last_accessed IS 'Roughly when this file was last retrieved from the Librarian. Initially set to this item''s creation date.';
COMMENT ON COLUMN LibraryFileAlias.date_created IS 'The timestamp when this alias was created.';
COMMENT ON COLUMN LibraryFileAlias.restricted IS 'Is this file available only from the restricted librarian?';
COMMENT ON COLUMN LibraryFileAlias.hits IS 'The number of times this file has been downloaded.';

COMMENT ON TABLE LibraryFileDownloadCount IS 'The number of daily downloads for a given LibraryFileAlias.';
COMMENT ON COLUMN LibraryFileDownloadCount.libraryfilealias IS 'The LibraryFileAlias.';
COMMENT ON COLUMN LibraryFileDownloadCount.day IS 'The day of the downloads.';
COMMENT ON COLUMN LibraryFileDownloadCount.count IS 'The number of downloads.';
COMMENT ON COLUMN LibraryFileDownloadCount.country IS 'The country from where the download requests came from.';

COMMENT ON TABLE ParsedApacheLog IS 'A parsed apache log file for librarian.';
COMMENT ON COLUMN ParsedApacheLog.first_line IS 'The first line of this log file, smashed to ASCII. This uniquely identifies the log file, even if its filename is changed by log rotation or archival.';
COMMENT ON COLUMN ParsedApacheLog.bytes_read IS 'The number of bytes from this log file that have been parsed.';

-- SourcePackageReleaseFile

COMMENT ON TABLE SourcePackageReleaseFile IS 'SourcePackageReleaseFile: A soyuz source package release file. This table links sourcepackagereleasehistory records to the files which comprise the input.';
COMMENT ON COLUMN SourcePackageReleaseFile.libraryfile IS 'The libraryfilealias embodying this file';
COMMENT ON COLUMN SourcePackageReleaseFile.filetype IS 'The type of the file. E.g. TAR, DIFF, DSC';
COMMENT ON COLUMN SourcePackageReleaseFile.sourcepackagerelease IS 'The sourcepackagerelease that this file belongs to';

COMMENT ON TABLE LoginToken IS 'LoginToken stores one time tokens used by Launchpad for validating email addresses and other tasks that require verifying an email address is valid such as password recovery and account merging. This table will be cleaned occasionally to remove expired tokens. Expiry time is not yet defined.';
COMMENT ON COLUMN LoginToken.requester IS 'The Person that made this request. This will be null for password recovery requests.';
COMMENT ON COLUMN LoginToken.requesteremail IS 'The email address that was used to login when making this request. This provides an audit trail to help the end user confirm that this is a valid request. It is not a link to the EmailAddress table as this may be changed after the request is made. This field will be null for password recovery requests.';
COMMENT ON COLUMN LoginToken.email IS 'The email address that this request was sent to.';
COMMENT ON COLUMN LoginToken.created IS 'The timestamp that this request was made.';
COMMENT ON COLUMN LoginToken.tokentype IS 'The type of request, as per dbschema.TokenType.';
COMMENT ON COLUMN LoginToken.token IS 'The token (not the URL) emailed used to uniquely identify this request. This token will be used to generate a URL that when clicked on will continue a workflow.';
COMMENT ON COLUMN LoginToken.fingerprint IS 'The GPG key fingerprint to be validated on this transaction, it means that a new register will be created relating this given key with the requester in question. The requesteremail still passing for the same usual checks.';
COMMENT ON COLUMN LoginToken.date_consumed IS 'The date and time when this token was consumed. It''s NULL if it hasn''t been consumed yet.';


COMMENT ON TABLE Milestone IS 'An identifier that helps a maintainer group together things in some way, e.g. "1.2" could be a Milestone that bazaar developers could use to mark a task as needing fixing in bazaar 1.2.';
COMMENT ON COLUMN Milestone.name IS 'The identifier text, e.g. "1.2."';
COMMENT ON COLUMN Milestone.product IS 'The product for which this is a milestone.';
COMMENT ON COLUMN Milestone.codename IS 'A fun or easier to remember name for the milestone/release.';
COMMENT ON COLUMN Milestone.distribution IS 'The distribution to which this milestone belongs, if it is a distro milestone.';
COMMENT ON COLUMN Milestone.distroseries IS 'The distroseries for which this is a milestone. A milestone on a distroseries is ALWAYS also a milestone for the same distribution. This is because milestones started out on products/distributions but are moving to being on series/distroseries.';
COMMENT ON COLUMN Milestone.productseries IS 'The productseries for which this is a milestone. A milestone on a productseries is ALWAYS also a milestone for the same product. This is because milestones started out on products/distributions but are moving to being on series/distroseries.';
COMMENT ON COLUMN Milestone.dateexpected IS 'If set, the date on which we expect this milestone to be delivered. This allows for optional sorting by date.';
COMMENT ON COLUMN Milestone.active IS 'Whether or not this milestone should be displayed in general listings. All milestones will be visible on the "page of milestones for product foo", but we want to be able to screen out obviously old milestones over time, for the general listings and vocabularies.';
COMMENT ON COLUMN Milestone.summary IS 'This can be used to summarize the changes included in past milestones and to document the status of current milestones.';

-- BuildFarmJob, and its related tables, PackageBuild, BinaryPackageBuild
COMMENT ON TABLE BuildFarmJob IS 'BuildFarmJob: This table stores the information common to all jobs on the Launchpad build farm.';
COMMENT ON COLUMN BuildFarmJob.processor IS 'Points to the required processor target for this job, or null.';
COMMENT ON COLUMN BuildFarmJob.virtualized IS 'The virtualization setting required by this build farm job, or null.';
COMMENT ON COLUMN BuildFarmJob.date_created IS 'When the build farm job record was created.';
COMMENT ON COLUMN BuildFarmJob.date_started IS 'When the build farm job started being processed.';
COMMENT ON COLUMN BuildFarmJob.date_finished IS 'When the build farm job finished being processed.';
COMMENT ON COLUMN BuildFarmJob.date_first_dispatched IS 'The instant the build was dispatched the first time. This value will not get overridden if the build is retried.';
COMMENT ON COLUMN BuildFarmJob.builder IS 'Points to the builder which processed this build farm job.';
COMMENT ON COLUMN BuildFarmJob.status IS 'Stores the current build status.';
COMMENT ON COLUMN BuildFarmJob.log IS 'Points to the log for this build farm job file stored in librarian.';
COMMENT ON COLUMN BuildFarmJob.job_type IS 'The type of build farm job to which this record corresponds.';
COMMENT ON COLUMN BuildFarmJob.failure_count IS 'The number of consecutive failures on this job.  If excessive, the job may be terminated.';

-- PackageBuild
COMMENT ON TABLE PackageBuild IS 'PackageBuild: This table stores the information common to build farm jobs that build source or binary packages.';
COMMENT ON COLUMN PackageBuild.build_farm_job IS 'Points to the build farm job with the base information.';
COMMENT ON COLUMN PackageBuild.archive IS 'Targeted archive for this package build.';
COMMENT ON COLUMN PackageBuild.pocket IS 'Stores the target pocket identifier for this package build.';
COMMENT ON COLUMN PackageBuild.upload_log IS 'Reference to a LibraryFileAlias containing the upload log messages generated while processing the packages resulting from this package build.';
COMMENT ON COLUMN PackageBuild.dependencies IS 'Contains a debian-like dependency line specifying the current missing-dependencies for this package.';

-- BinaryPackageBuild
COMMENT ON TABLE BinaryPackageBuild IS 'BinaryPackageBuild: This table links a package build with a distroarchseries and sourcepackagerelease.';
COMMENT ON COLUMN BinaryPackageBuild.package_build IS 'Points to the related package build with the base information.';
COMMENT ON COLUMN BinaryPackageBuild.distro_arch_series IS 'Points the target DistroArchSeries for this build.';
COMMENT ON COLUMN BinaryPackageBuild.source_package_release IS 'SourcePackageRelease which originated this build.';

-- Builder
COMMENT ON TABLE Builder IS 'Builder: This table stores the build-slave registry and status information as: name, url, trusted, builderok, builderaction, failnotes.';
COMMENT ON COLUMN Builder.builderok IS 'Should a builder fail for any reason, from out-of-disk-space to not responding to the buildd master, the builderok flag is set to false and the failnotes column is filled with a reason.';
COMMENT ON COLUMN Builder.failnotes IS 'This column gets filled out with a textual description of how/why a builder has failed. If the builderok column is true then the value in this column is irrelevant and should be treated as NULL or empty.';
COMMENT ON COLUMN Builder.virtualized IS 'Whether or not the builder is a virtual Xen builder. Packages coming via ubuntu workflow are trusted to build on non-Xen and do not need facist behaviour to be built. Other packages like ppa/grumpy incoming packages can contain malicious code, so are unstrusted and build in a Xen virtual machine.';
COMMENT ON COLUMN Builder.url IS 'The url to the build slave. There may be more than one build slave on a given host so this url includes the port number to use. The default port number for a build slave is 8221';
COMMENT ON COLUMN Builder.manual IS 'Whether or not builder was manual mode, i.e., collect any result from the it, but do not dispach anything to it automatically.';
COMMENT ON COLUMN Builder.vm_host IS 'The virtual machine host associated to this builder. It should be empty for "native" builders (old fashion or architectures not yet supported by XEN).';
COMMENT ON COLUMN Builder.active IS 'Whether to present or not the builder in the public list of builders avaialble. It is used to hide transient or defunct builders while they get fixed.';
COMMENT ON COLUMN Builder.failure_count IS 'The number of consecutive failures on this builder.  Is reset to zero after a sucessful dispatch.';

-- BuildQueue
COMMENT ON TABLE BuildQueue IS 'BuildQueue: The queue of jobs in progress/scheduled to run on the Soyuz build farm.';
COMMENT ON COLUMN BuildQueue.builder IS 'The builder assigned to this build. Some builds will have a builder assigned to queue them up; some will be building on the specified builder already; others will not have a builder yet (NULL) and will be waiting to be assigned into a builder''s queue';
COMMENT ON COLUMN BuildQueue.logtail IS 'The tail end of the log of the current build. This is updated regularly as the buildd master polls the buildd slaves. Once the build is complete; the full log will be lodged with the librarian and linked into the build table.';
COMMENT ON COLUMN BuildQueue.lastscore IS 'The last score ascribed to this build record. This can be used in the UI among other places.';
COMMENT ON COLUMN BuildQueue.manual IS 'Indicates if the current record was or not rescored manually, if so it get skipped from the auto-score procedure.';
COMMENT ON COLUMN BuildQueue.job IS 'Foreign key to the `Job` table row with the generic job data.';
COMMENT ON COLUMN BuildQueue.job_type IS 'Type of job (enumeration value), enables us to find/query the correct table with the data specific to this type of job.';
COMMENT ON COLUMN BuildQueue.estimated_duration IS 'Estimated job duration, based on previous running times of comparable jobs.';
COMMENT ON COLUMN BuildQueue.processor IS 'The processor required by the associated build farm job.';
COMMENT ON COLUMN BuildQueue.virtualized IS 'The virtualization setting required by the associated build farm job.';

-- Mirrors

COMMENT ON TABLE Mirror IS 'Stores general information about mirror sites. Both regular pull mirrors and top tier mirrors are included.';
COMMENT ON COLUMN Mirror.baseurl IS 'The base URL to the mirror, including protocol and optional trailing slash.';
COMMENT ON COLUMN Mirror.country IS 'The country where the mirror is located.';
COMMENT ON COLUMN Mirror.name IS 'Unique name for the mirror, suitable for use in URLs.';
COMMENT ON COLUMN Mirror.description IS 'Description of the mirror.';
COMMENT ON COLUMN Mirror.freshness IS 'dbschema.MirrorFreshness enumeration indicating freshness.';
COMMENT ON COLUMN Mirror.lastcheckeddate IS 'UTC timestamp of when the last check for freshness and consistency was made. NULL indicates no check has ever been made.';
COMMENT ON COLUMN Mirror.approved IS 'True if this mirror has been approved by the Ubuntu/Canonical mirror manager, otherwise False.';

COMMENT ON TABLE MirrorContent IS 'Stores which distroarchseries and compoenents a given mirror has.';
COMMENT ON COLUMN MirrorContent.distroarchseries IS 'A distroarchseries that this mirror contains.';
COMMENT ON COLUMN MirrorContent.component IS 'What component of the distroarchseries that this mirror contains.';

COMMENT ON TABLE MirrorSourceContent IS 'Stores which distroseries and components a given mirror that includes source packages has.';
COMMENT ON COLUMN MirrorSourceContent.distroseries IS 'A distroseries that this mirror contains.';
COMMENT ON COLUMN MirrorSourceContent.component IS 'What component of the distroseries that this sourcepackage mirror contains.';

-- SourcePackagePublishingHistory

COMMENT ON TABLE SourcePackagePublishingHistory IS 'SourcePackagePublishingHistory: The history of a SourcePackagePublishing record. This table represents the lifetime of a publishing record from inception to deletion. Records are never removed from here and in time the publishing table may become a view onto this table. A column being NULL indicates there''s no data for that state transition. E.g. a package which is removed without being superseded won''t have datesuperseded or supersededby filled in.';
COMMENT ON COLUMN SourcePackagePublishingHistory.sourcepackagename IS 'Reference to a SourcePackageName.';
COMMENT ON COLUMN SourcePackagePublishingHistory.sourcepackagerelease IS 'The sourcepackagerelease being published.';
COMMENT ON COLUMN SourcePackagePublishingHistory.distroseries IS 'The distroseries into which the sourcepackagerelease is being published.';
COMMENT ON COLUMN SourcePackagePublishingHistory.status IS 'The current status of the publishing.';
COMMENT ON COLUMN SourcePackagePublishingHistory.component IS 'The component into which the publishing takes place.';
COMMENT ON COLUMN SourcePackagePublishingHistory.section IS 'The section into which the publishing takes place.';
COMMENT ON COLUMN SourcePackagePublishingHistory.datecreated IS 'The date/time on which the publishing record was created.';
COMMENT ON COLUMN SourcePackagePublishingHistory.datepublished IS 'The date/time on which the source was actually published into an archive.';
COMMENT ON COLUMN SourcePackagePublishingHistory.datesuperseded IS 'The date/time on which the source was superseded by a new source.';
COMMENT ON COLUMN SourcePackagePublishingHistory.supersededby IS 'The source which superseded this one.';
COMMENT ON COLUMN SourcePackagePublishingHistory.datemadepending IS 'The date/time on which this publishing record was made to be pending removal from the archive.';
COMMENT ON COLUMN SourcePackagePublishingHistory.scheduleddeletiondate IS 'The date/time at which the source is/was scheduled to be deleted.';
COMMENT ON COLUMN SourcePackagePublishingHistory.dateremoved IS 'The date/time at which the source was actually deleted.';
COMMENT ON COLUMN SourcePackagePublishingHistory.pocket IS 'The pocket into which this record is published. The RELEASE pocket (zero) provides behaviour as normal. Other pockets may append things to the distroseries name such as the UPDATES pocket (-updates), the SECURITY pocket (-security) and the PROPOSED pocket (-proposed)';
COMMENT ON COLUMN SourcePackagePublishingHistory.removed_by IS 'Person responsible for the removal.';
COMMENT ON COLUMN SourcePackagePublishingHistory.removal_comment IS 'Reason why the publication was removed.';
COMMENT ON COLUMN SourcePackagePublishingHistory.archive IS 'The target archive for this publishing record.';
COMMENT ON COLUMN SourcePackagePublishingHistory.ancestor IS 'The source package record published immediately before this one.';

-- Packaging
COMMENT ON TABLE Packaging IS 'DO NOT JOIN THROUGH THIS TABLE. This is a set
of information linking upstream product series (branches) to distro
packages, but it''s not planned or likely to be complete, in the sense that
we do not attempt to have information for every branch in every derivative
distro managed in Launchpad. So don''t join through this table to get from
product to source package, or vice versa. Rather, use the
ProductSeries.sourcepackages attribute, or the
SourcePackage.productseries attribute. You may need to create a
SourcePackage with a given sourcepackagename and distroseries, then use its
.productrelease attribute. The code behind those methods does more than just
join through the tables, it is also smart enough to look at related
distro''s and parent distroseries, and at Ubuntu in particular.';
COMMENT ON COLUMN Packaging.productseries IS 'The upstream product series
that has been packaged in this distroseries sourcepackage.';
COMMENT ON COLUMN Packaging.sourcepackagename IS 'The source package name for
the source package that includes the upstream productseries described in
this Packaging record. There is no requirement that such a sourcepackage
actually be published in the distro.';
COMMENT ON COLUMN Packaging.distroseries IS 'The distroseries in which the
productseries has been packaged.';
COMMENT ON COLUMN Packaging.packaging IS 'A dbschema Enum (PackagingType)
describing the way the upstream productseries has been packaged. Generally
it will be of type PRIME, meaning that the upstream productseries is the
primary substance of the package, but it might also be INCLUDES, if the
productseries has been included as a statically linked library, for example.
This allows us to say that a given Source Package INCLUDES libneon but is a
PRIME package of tla, for example. By INCLUDES we mean that the code is
actually lumped into the package as ancilliary support material, rather
than simply depending on a separate packaging of that code.';
COMMENT ON COLUMN Packaging.owner IS 'This is not the "owner" in the sense
of giving the person any special privileges to edit the Packaging record,
it is simply a record of who told us about this packaging relationship. Note
that we do not keep a history of these, so if someone sets it correctly,
then someone else sets it incorrectly, we lose the first setting.';

COMMENT ON TABLE PackagingJob IS 'A Job related to a Packaging entry.';
COMMENT ON COLUMN PackagingJob.id IS '';
COMMENT ON COLUMN PackagingJob.job IS 'The Job related to this PackagingJob.';
COMMENT ON COLUMN PackagingJob.job_type IS 'An enumeration specifying the type of job to perform.';
COMMENT ON COLUMN PackagingJob.productseries IS 'The productseries of the Packaging.';
COMMENT ON COLUMN PackagingJob.sourcepackagename IS 'The sourcepackage of the Packaging.';
COMMENT ON COLUMN PackagingJob.distroseries IS 'The distroseries of the Packaging.';
COMMENT ON COLUMN PackagingJob.potemplate IS 'A POTemplate to restrict the job to or NULL if all templates need to be handled.';

-- Translator / TranslationGroup

COMMENT ON TABLE TranslationGroup IS 'This represents an organised translation group that spans multiple languages. Effectively it consists of a list of people (pointers to Person), and each Person is associated with a Language. So, for each TranslationGroup we can ask the question "in this TranslationGroup, who is responsible for translating into Arabic?", for example.';
COMMENT ON COLUMN TranslationGroup.translation_guide_url IS 'URL with documentation about general rules for translation work done by this translation group.';

COMMENT ON TABLE Translator IS 'A translator is a person in a TranslationGroup who is responsible for a particular language. At the moment, there can only be one person in a TranslationGroup who is the Translator for a particular language. If you want multiple people, then create a launchpad team and assign that team to the language.';
COMMENT ON COLUMN Translator.translationgroup IS 'The TranslationGroup for which this Translator is working.';
COMMENT ON COLUMN Translator.language IS 'The language for which this Translator is responsible in this TranslationGroup. Note that the same person may be responsible for multiple languages, but any given language can only have one Translator within the TranslationGroup.';
COMMENT ON COLUMN Translator.translator IS 'The Person who is responsible for this language in this translation group.';
COMMENT ON COLUMN Translator.style_guide_url IS 'URL with translation style guide of a particular translation team.';

-- PocketChroot
COMMENT ON TABLE PocketChroot IS 'PocketChroots: Which chroot belongs to which pocket of which distroarchseries. Any given pocket of any given distroarchseries needs a specific chroot in order to be built. This table links it all together.';
COMMENT ON COLUMN PocketChroot.distroarchseries IS 'Which distroarchseries this chroot applies to.';
COMMENT ON COLUMN PocketChroot.pocket IS 'Which pocket of the distroarchseries this chroot applies to. Valid values are specified in dbschema.PackagePublishingPocket';
COMMENT ON COLUMN PocketChroot.chroot IS 'The chroot used by the pocket of the distroarchseries.';

-- POExportRequest
COMMENT ON TABLE POExportRequest IS
'A request from a user that a PO template or a PO file be exported
asynchronously.';
COMMENT ON COLUMN POExportRequest.person IS
'The person who made the request.';
COMMENT ON COLUMN POExportRequest.potemplate IS
'The PO template being requested.';
COMMENT ON COLUMN POExportRequest.pofile IS
'The PO file being requested, or NULL.';
COMMENT ON COLUMN POExportRequest.format IS
'The format the user would like the export to be in. See the RosettaFileFormat DB schema for possible values.';

-- GPGKey
COMMENT ON TABLE GPGKey IS 'A GPG key belonging to a Person';
COMMENT ON COLUMN GPGKey.keyid IS 'The 8 character GPG key id, uppercase and no whitespace';
COMMENT ON COLUMN GPGKey.fingerprint IS 'The 40 character GPG fingerprint, uppercase and no whitespace';
COMMENT ON COLUMN GPGKey.active IS 'True if this key is active for use in Launchpad context, false could be deactivated by user or revoked in the global key ring.';
COMMENT ON COLUMN GPGKey.algorithm IS 'The algorithm used to generate this key. Valid values defined in dbschema.GPGKeyAlgorithms';
COMMENT ON COLUMN GPGKey.keysize IS 'Size of the key in bits, as reported by GPG. We may refuse to deal with keysizes < 768 bits in the future.';
COMMENT ON COLUMN GPGKey.can_encrypt IS 'Whether the key has been validated for use in encryption (as opposed to just signing)';

-- Poll
COMMENT ON TABLE Poll IS 'The polls belonging to teams.';
COMMENT ON COLUMN Poll.team IS 'The team this poll belongs to';
COMMENT ON COLUMN Poll.name IS 'The unique name of this poll.';
COMMENT ON COLUMN Poll.title IS 'The title of this poll.';
COMMENT ON COLUMN Poll.dateopens IS 'The date and time when this poll opens.';
COMMENT ON COLUMN Poll.datecloses IS 'The date and time when this poll closes.';
COMMENT ON COLUMN Poll.proposition IS 'The proposition that is going to be voted.';
COMMENT ON COLUMN Poll.type IS 'The type of this poll (Simple, Preferential, etc).';
COMMENT ON COLUMN Poll.allowspoilt IS 'If people can spoil their votes.';
COMMENT ON COLUMN Poll.secrecy IS 'If people votes are SECRET (no one can see), ADMIN (team administrators can see) or PUBLIC (everyone can see).';

-- PollOption
COMMENT ON TABLE PollOption IS 'The options belonging to polls.';
COMMENT ON COLUMN PollOption.poll IS 'The poll this options belongs to.';
COMMENT ON COLUMN PollOption.name IS 'The name of this option.';
COMMENT ON COLUMN PollOption.title IS 'A short title for this option.';
COMMENT ON COLUMN PollOption.active IS 'If TRUE, people will be able to vote on this option. Otherwise they don''t.';

-- Vote
COMMENT ON TABLE Vote IS 'The table where we store the actual votes of people.  It may or may not have a reference to the person who voted, depending on the poll''s secrecy.';
COMMENT ON COLUMN Vote.person IS 'The person who voted. It''s NULL for secret polls.';
COMMENT ON COLUMN Vote.poll IS 'The poll for which this vote applies.';
COMMENT ON COLUMN Vote.preference IS 'Used to identify in what order the options were chosen by a given user (in case of preferential voting).';
COMMENT ON COLUMN Vote.option IS 'The choosen option.';
COMMENT ON COLUMN Vote.token IS 'A unique token that''s give to the user so he can change his vote later.';

-- VoteCast
COMMENT ON TABLE VoteCast IS 'Here we store who has already voted in a poll, to ensure they do not vote again, and potentially to notify people that they may still vote.';
COMMENT ON COLUMN VoteCast.person IS 'The person who voted.';
COMMENT ON COLUMN VoteCast.poll IS 'The poll in which this person voted.';

-- Language
COMMENT ON TABLE Language IS 'A human language.';
COMMENT ON COLUMN Language.code IS 'The ISO 639 code for this language';
COMMENT ON COLUMN Language.uuid IS 'Mozilla language pack unique ID';
COMMENT ON COLUMN Language.englishname IS 'The english name for this language';
COMMENT ON COLUMN Language.nativename IS 'The name of this language in the language itself';
COMMENT ON COLUMN Language.pluralforms IS 'The number of plural forms this language has';
COMMENT ON COLUMN Language.pluralexpression IS 'The plural expression for this language, as used by gettext';
COMMENT ON COLUMN Language.visible IS 'Whether this language should usually be visible or not';
COMMENT ON COLUMN Language.direction IS 'The direction that text is written in this language';

-- Continent
COMMENT ON TABLE Continent IS 'A continent in this huge world.';
COMMENT ON COLUMN Continent.code IS 'A two-letter code for a continent.';
COMMENT ON COLUMN Continent.name IS 'The name of the continent.';

-- DistributionJob

COMMENT ON TABLE DistributionJob IS 'Contains references to jobs to be run on distributions.';
COMMENT ON COLUMN DistributionJob.distribution IS 'The distribution to be acted on.';
COMMENT ON COLUMN DistributionJob.distroseries IS 'The distroseries to be acted on.';
COMMENT ON COLUMN DistributionJob.job_type IS 'The type of job';
COMMENT ON COLUMN DistributionJob.json_data IS 'A JSON struct containing data for the job.';

-- DistributionMirror
COMMENT ON TABLE DistributionMirror IS 'A mirror of a given distribution.';
COMMENT ON COLUMN DistributionMirror.distribution IS 'The distribution to which the mirror refers to.';
COMMENT ON COLUMN DistributionMirror.name IS 'The unique name of the mirror.';
COMMENT ON COLUMN DistributionMirror.http_base_url IS 'The HTTP URL used to access the mirror.';
COMMENT ON COLUMN DistributionMirror.ftp_base_url IS 'The FTP URL used to access the mirror.';
COMMENT ON COLUMN DistributionMirror.rsync_base_url IS 'The Rsync URL used to access the mirror.';
COMMENT ON COLUMN DistributionMirror.displayname IS 'The displayname of the mirror.';
COMMENT ON COLUMN DistributionMirror.description IS 'A description of the mirror.';
COMMENT ON COLUMN DistributionMirror.owner IS 'The owner of the mirror.';
COMMENT ON COLUMN DistributionMirror.reviewer IS 'The person who reviewed the mirror.';
COMMENT ON COLUMN DistributionMirror.speed IS 'The speed of the mirror''s Internet link.';
COMMENT ON COLUMN DistributionMirror.country IS 'The country where the mirror is located.';
COMMENT ON COLUMN DistributionMirror.content IS 'The content that is mirrored.';
COMMENT ON COLUMN DistributionMirror.official_candidate IS 'Is the mirror a candidate for becoming an official mirror?';
COMMENT ON COLUMN DistributionMirror.enabled IS 'Is this mirror enabled?';
COMMENT ON COLUMN DistributionMirror.status IS 'This mirror''s status.';
COMMENT ON COLUMN DistributionMirror.whiteboard IS 'Notes on the current status of the mirror';
COMMENT ON COLUMN DistributionMirror.date_created IS 'The date and time the mirror was created.';
COMMENT ON COLUMN DistributionMirror.date_reviewed IS 'The date and time the mirror was reviewed.';
COMMENT ON COLUMN DistributionMirror.country_dns_mirror IS 'Is the mirror a country DNS mirror?';

-- MirrorDistroArchSeries
COMMENT ON TABLE MirrorDistroArchSeries IS 'The mirror of the packages of a given Distro Arch Release.';
COMMENT ON COLUMN MirrorDistroArchSeries.distribution_mirror IS 'The distribution mirror.';
COMMENT ON COLUMN MirrorDistroArchSeries.distroarchseries IS 'The distro arch series.';
COMMENT ON COLUMN MirrorDistroArchSeries.freshness IS 'The freshness of the mirror, that is, how up-to-date it is.';
COMMENT ON COLUMN MirrorDistroArchSeries.pocket IS 'The PackagePublishingPocket.';

-- MirrorDistroSeriesSource
COMMENT ON TABLE MirrorDistroSeriesSource IS 'The mirror of a given Distro Release';
COMMENT ON COLUMN MirrorDistroSeriesSource.distribution_mirror IS 'The distribution mirror.';
COMMENT ON COLUMN MirrorDistroSeriesSource.distroseries IS 'The Distribution Release.';
COMMENT ON COLUMN MirrorDistroSeriesSource.freshness IS 'The freshness of the mirror, that is, how up-to-date it is.';

-- MirrorCDImageDistroSeries
COMMENT ON TABLE MirrorCDImageDistroSeries IS 'The mirror of a given CD/DVD image.';
COMMENT ON COLUMN MirrorCDImageDistroSeries.distribution_mirror IS 'The distribution mirror.';
COMMENT ON COLUMN MirrorCDImageDistroSeries.distroseries IS 'The Distribution Release.';
COMMENT ON COLUMN MirrorCDImageDistroSeries.flavour IS 'The Distribution Release Flavour.';

-- MirrorProbeRecord
COMMENT ON TABLE MirrorProbeRecord IS 'Records stored when a mirror is probed.';
COMMENT ON COLUMN MirrorProbeRecord.distribution_mirror IS 'The DistributionMirror.';
COMMENT ON COLUMN MirrorProbeRecord.log_file IS 'The log file of the probe.';
COMMENT ON COLUMN MirrorProbeRecord.date_created IS 'The date and time the probe was performed.';

-- TranslationImportQueueEntry
COMMENT ON TABLE TranslationImportQueueEntry IS 'Queue with translatable resources pending to be imported into Rosetta.';
COMMENT ON COLUMN TranslationImportQueueEntry.path IS 'The path (included the filename) where this file was stored when we imported it.';
COMMENT ON COLUMN TranslationImportQueueEntry.content IS 'The file content that is being imported.';
COMMENT ON COLUMN TranslationImportQueueEntry.format IS 'The file format of the content that is being imported.';
COMMENT ON COLUMN TranslationImportQueueEntry.importer IS 'The person that did the import.';
COMMENT ON COLUMN TranslationImportQueueEntry.dateimported IS 'The timestamp when the import was done.';
COMMENT ON COLUMN TranslationImportQueueEntry.distroseries IS 'The distribution release related to this import.';
COMMENT ON COLUMN TranslationImportQueueEntry.sourcepackagename IS 'The source package name related to this import.';
COMMENT ON COLUMN TranslationImportQueueEntry.productseries IS 'The product series related to this import.';
COMMENT ON COLUMN TranslationImportQueueEntry.by_maintainer IS 'Notes whether this upload was done by the maintiner of the package or project.';
COMMENT ON COLUMN TranslationImportQueueEntry.pofile IS 'Link to the POFile where this import will end.';
COMMENT ON COLUMN TranslationImportQueueEntry.potemplate IS 'Link to the POTemplate where this import will end.';
COMMENT ON COLUMN TranslationImportQueueEntry.date_status_changed IS 'The date when the status of this entry was changed.';
COMMENT ON COLUMN TranslationImportQueueEntry.status IS 'The status of the import: 1 Approved, 2 Imported, 3 Deleted, 4 Failed, 5 Needs Review, 6 Blocked.';
COMMENT ON COLUMN TranslationImportQueueEntry.error_output IS 'Error output from last import attempt.';

-- Archive
COMMENT ON TABLE Archive IS 'A package archive. Commonly either a distribution''s main_archive or a ppa''s archive.';
COMMENT ON COLUMN Archive.owner IS 'Identifies the PPA owner when it has one.';
COMMENT ON COLUMN Archive.displayname IS 'User defined displayname for this archive.';
COMMENT ON COLUMN Archive.description IS 'Allow users to describe their PPAs content.';
COMMENT ON COLUMN Archive.enabled IS 'Whether or not the PPA is enabled for accepting uploads.';
COMMENT ON COLUMN Archive.authorized_size IS 'Size, in MiB, allowed for this PPA.';
COMMENT ON COLUMN Archive.distribution IS 'The distribution that uses this archive.';
COMMENT ON COLUMN Archive.purpose IS 'The purpose of this archive, e.g. COMMERCIAL.  See the ArchivePurpose DBSchema item.';
COMMENT ON COLUMN Archive.status IS 'The status of this archive, e.g. ACTIVE.  See the ArchiveState DBSchema item.';
COMMENT ON COLUMN Archive.private IS 'Whether or not the archive is private. This affects the global visibility of the archive.';
COMMENT ON COLUMN Archive.package_description_cache IS 'Text blob containing all source and binary names and descriptions concatenated. Used to to build the tsearch indexes on this table.';
COMMENT ON COLUMN Archive.sources_cached IS 'Number of sources already cached for this archive.';
COMMENT ON COLUMN Archive.binaries_cached IS 'Number of binaries already cached for this archive.';
COMMENT ON COLUMN Archive.require_virtualized IS 'Whether this archive has binaries that should be built on a virtual machine, e.g. PPAs';
COMMENT ON COLUMN Archive.name IS 'The name of the archive.';
COMMENT ON COLUMN Archive.publish IS 'Whether this archive should be published.';
COMMENT ON COLUMN Archive.date_updated IS 'When were the rebuild statistics last updated?';
COMMENT ON COLUMN Archive.total_count IS 'How many source packages are in the rebuild archive altogether?';
COMMENT ON COLUMN Archive.pending_count IS 'How many packages still need building?';
COMMENT ON COLUMN Archive.succeeded_count IS 'How many source packages were built sucessfully?';
COMMENT ON COLUMN Archive.failed_count IS 'How many packages failed to build?';
COMMENT ON COLUMN Archive.building_count IS 'How many packages are building at present?';
COMMENT ON COLUMN Archive.signing_key IS 'The GpgKey used for signing this archive.';
COMMENT ON COLUMN Archive.removed_binary_retention_days IS 'The number of days before superseded or deleted binary files are expired in the librarian, or zero for never.';
COMMENT ON COLUMN Archive.num_old_versions_published IS 'The number of versions of a package to keep published before older versions are superseded.';
COMMENT ON COLUMN Archive.relative_build_score IS 'A delta to the build score that is applied to all builds in this archive.';
COMMENT ON COLUMN Archive.external_dependencies IS 'Newline-separated list of repositories to be used to retrieve any external build dependencies when building packages in this archive, in the format: deb http[s]://[user:pass@]<host>[/path] %(series)s[-pocket] [components]  The series variable is replaced with the series name of the context build.  This column is specifically and only intended for OEM migration to Launchpad and should be re-examined in October 2010 to see if it is still relevant.';
COMMENT ON COLUMN Archive.commercial IS 'Whether this archive is a commercial Archive and should appear in the Software Center.';
COMMENT ON COLUMN Archive.build_debug_symbols IS 'Whether builds for this archive should create debug symbol packages.';

-- ArchiveAuthToken

COMMENT ON TABLE ArchiveAuthToken IS 'Authorisation tokens to use in .htaccess for published archives.';
COMMENT ON COLUMN ArchiveAuthToken.archive IS 'The archive to which this token refers.';
COMMENT ON COLUMN ArchiveAuthToken.person IS 'The person to which this token applies.';
COMMENT ON COLUMN ArchiveAuthToken.date_created IS 'The date and time this token was created.';
COMMENT ON COLUMN ArchiveAuthToken.date_deactivated IS 'The date and time this token was deactivated.';
COMMENT ON COLUMN ArchiveAuthToken.token IS 'The token text for this authorisation.';

-- ArchiveDependency
COMMENT ON TABLE ArchiveDependency IS 'This table maps a given archive to all other archives it should depend on.';
COMMENT ON COLUMN ArchiveDependency.date_created IS 'Instant when the dependency was created.';
COMMENT ON COLUMN ArchiveDependency.archive IS 'The archive where the dependency should be applied.';
COMMENT ON COLUMN ArchiveDependency.dependency IS 'The archive to depend on.';

-- ArchivePermission

COMMENT ON TABLE ArchivePermission IS 'ArchivePermission: A record of who has permission to upload and approve uploads to an archive (and hence a distribution)';
COMMENT ON COLUMN ArchivePermission.date_created IS 'The date that this permission was created.';
COMMENT ON COLUMN ArchivePermission.archive IS 'The archive to which this permission applies.';
COMMENT ON COLUMN ArchivePermission.permission IS 'The permission type being granted.';
COMMENT ON COLUMN ArchivePermission.person IS 'The person or team to whom the permission is being granted.';
COMMENT ON COLUMN ArchivePermission.component IS 'The component to which this upload permission applies.';
COMMENT ON COLUMN ArchivePermission.sourcepackagename IS 'The source package name to which this permission applies.  This can be used to provide package-level permissions to single users.';
COMMENT ON COLUMN ArchivePermission.packageset IS 'The package set to which this permission applies.';
COMMENT ON COLUMN ArchivePermission.explicit IS 'This flag is set for package sets containing high-profile packages that must not break and/or require specialist skills for proper handling e.g. the kernel.';

-- ArchiveSubscriber

COMMENT ON TABLE ArchiveSubscriber IS 'An authorised person or team subscription to an archive.';
COMMENT ON COLUMN ArchiveSubscriber.archive IS 'The archive that the subscriber is authorised to see.';
COMMENT ON COLUMN ArchiveSubscriber.registrant IS 'The person who authorised this subscriber.';
COMMENT ON COLUMN ArchiveSubscriber.date_created IS 'The date and time this subscription was created.';
COMMENT ON COLUMN ArchiveSubscriber.subscriber IS 'The person or team that this subscription refers to.';
COMMENT ON COLUMN ArchiveSubscriber.date_expires IS 'The date and time this subscription will expire. If NULL, it does not expire.';
COMMENT ON COLUMN ArchiveSubscriber.status IS 'The status of the subscription, e.g. PENDING, ACTIVE, CANCELLING, CANCELLED.';
COMMENT ON COLUMN ArchiveSubscriber.description IS 'An optional note for the archive owner to describe the subscription.';
COMMENT ON COLUMN ArchiveSubscriber.date_cancelled IS 'The date and time this subscription was revoked.';
COMMENT ON COLUMN ArchiveSubscriber.cancelled_by IS 'The person who revoked this subscription.';

-- PackageCopyRequest

COMMENT ON TABLE PackageCopyRequest IS 'PackageCopyRequest: A table that captures the status and the details of an inter-archive package copy operation.';
COMMENT ON COLUMN PackageCopyRequest.requester IS 'The person who requested the archive operation.';
COMMENT ON COLUMN PackageCopyRequest.source_archive IS 'The archive from which packages are to be copied.';
COMMENT ON COLUMN PackageCopyRequest.source_distroseries IS 'The distroseries to which the packages to be copied belong in the source archive.';
COMMENT ON COLUMN PackageCopyRequest.source_component IS 'The component to which the packages to be copied belong in the source archive.';
COMMENT ON COLUMN PackageCopyRequest.source_pocket IS 'The pocket for the packages to be copied.';
COMMENT ON COLUMN PackageCopyRequest.target_archive IS 'The archive to which packages will be copied.';
COMMENT ON COLUMN PackageCopyRequest.target_distroseries IS 'The target distroseries.';
COMMENT ON COLUMN PackageCopyRequest.target_component IS 'The target component.';
COMMENT ON COLUMN PackageCopyRequest.target_pocket IS 'The target pocket.';
COMMENT ON COLUMN PackageCopyRequest.status IS 'Archive operation status, may be one of: new, in-progress, complete, failed, cancelling, cancelled.';
COMMENT ON COLUMN PackageCopyRequest.reason IS 'The reason why this copy operation was requested.';
COMMENT ON COLUMN PackageCopyRequest.date_created IS 'Date of creation for this archive operation.';
COMMENT ON COLUMN PackageCopyRequest.date_started IS 'Start date/time of this archive operation.';
COMMENT ON COLUMN PackageCopyRequest.date_completed IS 'When did this archive operation conclude?';

-- ArchiveArch

COMMENT ON TABLE ArchiveArch IS 'ArchiveArch: A table that allows a user to specify which architectures an archive requires or supports.';
COMMENT ON COLUMN ArchiveArch.archive IS 'The archive for which an architecture is specified.';
COMMENT ON COLUMN ArchiveArch.processorfamily IS 'The architecture specified for the archive on hand.';

-- Component
COMMENT ON TABLE Component IS 'Known components in Launchpad';
COMMENT ON COLUMN Component.name IS 'Component name text';
COMMENT ON COLUMN Component.description IS 'Description of this component.';


-- Section
COMMENT ON TABLE Section IS 'Known sections in Launchpad';
COMMENT ON COLUMN Section.name IS 'Section name text';


-- ComponentSelection
COMMENT ON TABLE ComponentSelection IS 'Allowed components in a given distroseries.';
COMMENT ON COLUMN ComponentSelection.distroseries IS 'Refers to the distroseries in question.';
COMMENT ON COLUMN ComponentSelection.component IS 'Refers to the component in qestion.';


-- SectionSelection
COMMENT ON TABLE SectionSelection IS 'Allowed sections in a given distroseries.';
COMMENT ON COLUMN SectionSelection.distroseries IS 'Refers to the distroseries in question.';
COMMENT ON COLUMN SectionSelection.section IS 'Refers to the section in question.';

-- PillarName
COMMENT ON TABLE PillarName IS 'A cache of the names of our "Pillar''s" (distribution, product, project) to ensure uniqueness in this shared namespace. This is a materialized view maintained by database triggers.';
COMMENT ON COLUMN PillarName.alias_for IS 'An alias for another pillarname. Rows with this column set are not maintained by triggers.';

-- POFileTranslator
COMMENT ON TABLE POFileTranslator IS 'A materialized view caching who has translated what pofile.';
COMMENT ON COLUMN POFileTranslator.person IS 'The person who submitted the translation.';
COMMENT ON COLUMN POFileTranslator.pofile IS 'The pofile the translation was submitted for.';
COMMENT ON COLUMN POFileTranslator.latest_message IS 'Latest translation
message added to the translation file.';
COMMENT ON COLUMN POFileTranslator.date_last_touched IS 'When was added latest
translation message.';

-- NameBlacklist
COMMENT ON TABLE NameBlacklist IS 'A list of regular expressions used to blacklist names.';
COMMENT ON COLUMN NameBlacklist.regexp IS 'A Python regular expression. It will be compiled with the IGNORECASE, UNICODE and VERBOSE flags. The Python search method will be used rather than match, so ^ markers should be used to indicate the start of a string.';
COMMENT ON COLUMN NameBlacklist.comment IS 'An optional comment on why this regexp was entered. It should not be displayed to non-admins and its only purpose is documentation.';
COMMENT ON COLUMN NameBlacklist.admin IS 'The person who can override the blacklisted name.';

-- ScriptActivity
COMMENT ON TABLE ScriptActivity IS 'Records of successful runs of scripts ';
COMMENT ON COLUMN ScriptActivity.name IS 'The name of the script';
COMMENT ON COLUMN ScriptActivity.hostname IS 'The hostname of the machine where the script was run';
COMMENT ON COLUMN ScriptActivity.date_started IS 'The date at which the script started';
COMMENT ON COLUMN ScriptActivity.date_completed IS 'The date at which the script completed';

-- RevisionProperty
COMMENT ON TABLE RevisionProperty IS 'A collection of name and value pairs that appear on a revision.';
COMMENT ON COLUMN RevisionProperty.revision IS 'The revision which has properties.';
COMMENT ON COLUMN RevisionProperty.name IS 'The name of the property.';
COMMENT ON COLUMN RevisionProperty.value IS 'The value of the property.';

-- Entitlement
COMMENT ON TABLE Entitlement IS 'Entitlements and usage of privileged features.';
COMMENT ON COLUMN Entitlement.person IS 'The person to which the entitlements apply.';
COMMENT ON COLUMN Entitlement.registrant IS 'The person (admin) who registered this entitlement.  It is NULL if imported directly from an external sales system.';
COMMENT ON COLUMN Entitlement.approved_by IS 'The person who approved this entitlement.  It is NULL if imported directly from an external sales system.';
COMMENT ON COLUMN Entitlement.date_approved IS 'Approval date of entitlement.  It is NULL if imported directly from an external sales system.';
COMMENT ON COLUMN Entitlement.date_created IS 'Creation date of entitlement.';
COMMENT ON COLUMN Entitlement.date_starts IS 'When this entitlement becomes active.';
COMMENT ON COLUMN Entitlement.date_expires IS 'When this entitlement expires.';
COMMENT ON COLUMN Entitlement.entitlement_type IS 'The type of this entitlement (e.g. private bug).';
COMMENT ON COLUMN Entitlement.quota IS 'Number of this entitlement allowed.';
COMMENT ON COLUMN Entitlement.amount_used IS 'Quantity of this entitlement allocation that is used.';
COMMENT ON COLUMN Entitlement.whiteboard IS 'A place for administrator notes.';
COMMENT ON COLUMN Entitlement.state IS 'The state (REQUESTED, ACTIVE, INACTIVE) of the entitlement.';
COMMENT ON COLUMN Entitlement.is_dirty IS 'This entitlement has been modified and the state needst to be updated on the external system.';
COMMENT ON COLUMN Entitlement.distribution IS 'The distribution to which this entitlement applies.';
COMMENT ON COLUMN Entitlement.product IS 'The product to which this entitlement applies.';
COMMENT ON COLUMN Entitlement.project IS 'The project to which this entitlement applies.';

-- ProductSubscription
-- COMMENT ON TABLE ProductSubscription IS 'Defines the support contacts for a given product. The support contacts will be automatically subscribed to every support request filed on the product.';

-- LanguagePack
COMMENT ON TABLE LanguagePack IS 'Store exported language packs for DistroSeries.';
COMMENT ON COLUMN LanguagePack.file IS 'Librarian file where the language pack is stored.';
COMMENT ON COLUMN LanguagePack.date_exported IS 'When was exported the language pack.';
COMMENT ON COLUMN LanguagePack.date_last_used IS 'When did we stop using the language pack. It''s used to decide whether we can remove it completely from the system. When it''s being used, its value is NULL';
COMMENT ON COLUMN LanguagePack.distroseries IS 'The distribution series from where this language pack was exported.';
COMMENT ON COLUMN LanguagePack.type IS 'Type of language pack. There are two types available, 1: Full export, 2: Update export based on language_pack_that_updates export.';
COMMENT ON COLUMN LanguagePack.updates IS 'The LanguagePack that this one updates.';

-- HWSubmission
COMMENT ON TABLE HWSubmission IS 'Raw HWDB submission data';
COMMENT ON COLUMN HWSubmission.date_created IS 'Date and time of the submission (generated by the client).';
COMMENT ON COLUMN HWSubmission.date_submitted IS 'Date and time of the submission (generated by the server).';
COMMENT ON COLUMN HWSubmission.format IS 'The format version of the submitted data, as given by the HWDB client. See HWSubmissionFormat for valid values.';
COMMENT ON COLUMN HWSubmission.status IS 'The status of the submission. See HWSubmissionProcessingStatus for valid values.';
COMMENT ON COLUMN HWSubmission.private IS 'If false, the submitter allows public access to the data. If true, the data may be used only for statistical purposes.';
COMMENT ON COLUMN HWSubmission.contactable IS 'If True, the submitter agrees to be contacted by upstream developers and package maintainers for tests etc.';
COMMENT ON COLUMN HWSubmission.submission_key IS 'A unique submission ID.';
COMMENT ON COLUMN HWSubmission.owner IS 'A reference to the Person table: The owner/submitter of the data.';
COMMENT ON COLUMN HWSubmission.distroarchseries IS 'A reference to the distroarchseries of the submission. This value is null, if the submitted values for distribution, distroseries and architecture do not match an existing entry in the Distroarchseries table.';
COMMENT ON COLUMN HWSubmission.raw_submission IS 'A reference to a row of LibraryFileAlias. The library file contains the raw submission data.';
COMMENT ON COLUMN HWSubmission.system_fingerprint IS 'A reference to an entry of the HWDBSystemFingerPrint table. This table stores the system name as returned by HAL (system.vendor, system.product)';
COMMENT ON COLUMN HWSubmission.raw_emailaddress IS 'The email address of the submitter.';

COMMENT ON TABLE HWSubmissionBug IS 'Link bugs to HWDB submissions';

COMMENT ON TABLE HWSystemFingerprint IS 'A distinct list of "fingerprints" (HAL system.name, system.vendor) from raw submission data';
COMMENT ON COLUMN HWSystemFingerprint.fingerprint IS 'The fingerprint';

COMMENT ON TABLE HWDriver IS 'Information about a driver for a device';
COMMENT ON COLUMN HWDriver.package_name IS 'The Debian package name a driver is a part of';
COMMENT ON COLUMN HWDriver.name IS 'The name of a driver.';

COMMENT ON VIEW HWDriverNames IS 'A view returning the distinct driver names stored in HWDriver.';
COMMENT ON COLUMN HWDriverNames.name IS 'The name of a driver.';

COMMENT ON VIEW HWDriverPackageNames IS 'A view returning the distinct Debian package names stored in HWDriver.';
COMMENT ON COLUMN HWDriverPackageNames.package_name IS 'The Debian package name a driver is a part of.';

COMMENT ON TABLE HWVendorName IS 'A list of hardware vendor names.';
COMMENT ON COLUMN HWVendorName.name IS 'The name of a vendor.';

COMMENT ON TABLE HWVendorId IS 'Associates tuples (bus, vendor ID for this bus) with vendor names.';
COMMENT ON COLUMN HWVendorId.bus IS 'The bus.';
COMMENT ON COLUMN HWVendorId.vendor_id_for_bus IS 'The ID of a vendor for the bus given by column `bus`';

COMMENT ON TABLE HWDevice IS 'Basic information on devices.';
COMMENT ON COLUMN HWDevice.bus_vendor_id IS 'A reference to a HWVendorID record.';
COMMENT ON COLUMN HWDevice.bus_product_id IS 'The bus product ID of a device';
COMMENT ON COLUMN HWDevice.variant IS 'An optional additional description for a device that shares its vendor and product ID with another, technically different, device.';
COMMENT ON COLUMN HWDevice.name IS 'The human readable product name of the device.';
COMMENT ON COLUMN HWDevice.submissions IS 'The number of submissions that contain this device.';

COMMENT ON TABLE HWDeviceClass IS 'Capabilities of a device.';
COMMENT ON COLUMN HWDeviceClass.device IS 'A reference to a device.';
COMMENT ON COLUMN HWDeviceClass.main_class IS 'The main class of a device. Legal values are defined by the HWMainClass enumeration.';
COMMENT ON COLUMN HWDeviceClass.sub_class IS 'The sub-class of a device. Legal values are defined by the HWSubClass enumeration.';

COMMENT ON TABLE HWDeviceNameVariant IS 'Alternative vendor and product names of devices.';
COMMENT ON COLUMN HWDeviceNameVariant.vendor_name IS 'The alternative vendor name.';
COMMENT ON COLUMN HWDeviceNameVariant.product_name IS 'The alternative product name.';
COMMENT ON COLUMN HWDeviceNameVariant.device IS 'The device named by this alternative vendor and product names.';
COMMENT ON COLUMN HWDeviceNameVariant.submissions IS 'The number of submissions containing this alternative vendor and product name.';

COMMENT ON TABLE HWDeviceDriverLink IS 'Combinations of devices and drivers mentioned in submissions.';
COMMENT ON COLUMN HWDeviceDriverLink.device IS 'The device controlled by the driver.';
COMMENT ON COLUMN HWDeviceDriverLink.driver IS 'The driver controlling the device.';

COMMENT ON TABLE HWSubmissionDevice IS 'Links between devices and submissions.';
COMMENT ON COLUMN HWSubmissionDevice.device_driver_link IS 'The combination (device, driver) mentioned in a submission.';
COMMENT ON COLUMN HWSubmissionDevice.submission IS 'The submission mentioning this (device, driver) combination.';
COMMENT ON COLUMN HWSubmissionDevice.parent IS 'The parent device of this device.';
COMMENT ON COLUMN HWSubmissionDevice.hal_device_id IS 'The ID of the HAL node of this device in the submitted data.';

COMMENT ON TABLE HWTest IS 'General information about a device test.';
COMMENT ON COLUMN HWTest.namespace IS 'The namespace of a test.';
COMMENT ON COLUMN HWTest.name IS 'The name of a test.';

COMMENT ON TABLE HWTestAnswerChoice IS 'Choice values of multiple choice tests/questions.';
COMMENT ON COLUMN HWTestAnswerChoice.choice IS 'The choice value.';
COMMENT ON COLUMN HWTestAnswerChoice.test IS 'The test this choice belongs to.';

COMMENT ON TABLE HWTestAnswer IS 'The answer for a test from a submission. This can be either a multiple choice selection or a numerical value. Exactly one of the columns choice, intval, floatval must be non-null.';
COMMENT ON COLUMN HWTestAnswer.test IS 'The test answered by this answer.';
COMMENT ON COLUMN HWTestAnswer.choice IS 'The selected value of a multiple choice test.';
COMMENT ON COLUMN HWTestAnswer.intval IS 'The integer result of a test with a numerical result.';
COMMENT ON COLUMN HWTestAnswer.floatval IS 'The double precision floating point number result of a test with a numerical result.';
COMMENT ON COLUMN HWTestAnswer.unit IS 'The physical unit of a test with a numerical result.';

COMMENT ON TABLE HWTestAnswerCount IS 'Accumulated results of tests. Either the column choice or the columns average and sum_square must be non-null.';
COMMENT ON COLUMN HWTestAnswerCount.test IS 'The test.';
COMMENT ON COLUMN HWTestAnswerCount.distroarchseries IS 'The distroarchseries for which results are accumulated,';
COMMENT ON COLUMN HWTestAnswerCount.choice IS 'The choice value of a multiple choice test.';
COMMENT ON COLUMN HWTestAnswerCount.average IS 'The average value of the result of a numerical test.';
COMMENT ON COLUMN HWTestAnswerCount.sum_square IS 'The sum of the squares of the results of a numerical test.';
COMMENT ON COLUMN HWTestAnswerCount.unit IS 'The physical unit of a numerical test result.';
COMMENT ON COLUMN HWTestAnswerCount.num_answers IS 'The number of submissions from which the result is accumulated.';

COMMENT ON TABLE HWTestAnswerDevice IS 'Association of test results and device/driver combinations.';
COMMENT ON COLUMN HWTestAnswerDevice.answer IS 'The test answer.';
COMMENT ON COLUMN HWTestAnswerDevice.device_driver IS 'The device/driver combination.';

COMMENT ON TABLE HWTestAnswerCountDevice IS 'Association of accumulated test results and device/driver combinations.';
COMMENT ON COLUMN HWTestAnswerCountDevice.answer IS 'The test answer.';
COMMENT ON COLUMN HWTestAnswerCountDevice.device_driver IS 'The device/driver combination.';


COMMENT ON TABLE HWDMIHandle IS 'A DMI Handle appearing in the DMI data of a submission.';
COMMENT ON COLUMN HWDMIHandle.handle IS 'The ID of the handle.';
COMMENT ON COLUMN HWDMIHandle.type IS 'The type of the handle.';


COMMENT ON TABLE HWDMIValue IS 'Key/value pairs of DMI data of a handle.';
COMMENT ON COLUMN HWDMIValue.key IS 'The key.';
COMMENT ON COLUMN HWDMIValue.value IS 'The value';
COMMENT ON COLUMN HWDMIValue.handle IS 'The handle to which this key/value pair belongs.';

-- IncrementalDiff
COMMENT ON TABLE IncrementalDiff IS 'Incremental diffs for merge proposals.';
COMMENT ON COLUMN IncrementalDiff.diff IS 'The contents of the diff.';
COMMENT ON COLUMN IncrementalDiff.branch_merge_proposal IS 'The merge proposal the diff is for.';
COMMENT ON COLUMN IncrementalDiff.old_revision IS 'The revision the diff is from.';
COMMENT ON COLUMN IncrementalDiff.new_revision IS 'The revision the diff is to.';


-- Job

COMMENT ON TABLE Job IS 'Common info about a job.';
COMMENT ON COLUMN Job.requester IS 'Ther person who requested this job (if applicable).';
COMMENT ON COLUMN Job.reason IS 'The reason that this job was created (if applicable)';
COMMENT ON COLUMN Job.status IS 'An enum (JobStatus) indicating the job status, one of: new, in-progress, complete, failed, cancelling, cancelled.';
COMMENT ON COLUMN Job.progress IS 'The percentage complete.  Can be NULL for some jobs that do not report progress.';
COMMENT ON COLUMN Job.last_report_seen IS 'The last time the progress was reported.';
COMMENT ON COLUMN Job.next_report_due IS 'The next time a progress report is expected.';
COMMENT ON COLUMN Job.attempt_count IS 'The number of times this job has been attempted.';
COMMENT ON COLUMN Job.max_retries IS 'The maximum number of retries valid for this job.';
COMMENT ON COLUMN Job.log IS 'If provided, this is the tail of the log file being generated by the running job.';
COMMENT ON COLUMN Job.scheduled_start IS 'The time when the job should start';
COMMENT ON COLUMN Job.lease_expires IS 'The time when the lease expires.';
COMMENT ON COLUMN Job.date_created IS 'The time when the job was created.';
COMMENT ON COLUMN Job.date_started IS 'If the job has started, the time when the job started.';
COMMENT ON COLUMN Job.date_finished IS 'If the job has finished, the time when the job finished.';


-- StructuralSubscription
COMMENT ON TABLE StructuralSubscription IS 'A subscription to notifications about a Launchpad structure';
COMMENT ON COLUMN StructuralSubscription.product IS 'The subscription\`s target, when it is a product.';
COMMENT ON COLUMN StructuralSubscription.productseries IS 'The subscription\`s target, when it is a product series.';
COMMENT ON COLUMN StructuralSubscription.project IS 'The subscription\`s target, when it is a project.';
COMMENT ON COLUMN StructuralSubscription.milestone IS 'The subscription\`s target, when it is a milestone.';
COMMENT ON COLUMN StructuralSubscription.distribution IS 'The subscription\`s target, when it is a distribution.';
COMMENT ON COLUMN StructuralSubscription.distroseries IS 'The subscription\`s target, when it is a distribution series.';
COMMENT ON COLUMN StructuralSubscription.sourcepackagename IS 'The subscription\`s target, when it is a source-package';
COMMENT ON COLUMN StructuralSubscription.subscriber IS 'The person subscribed.';
COMMENT ON COLUMN StructuralSubscription.subscribed_by IS 'The person initiating the subscription.';
COMMENT ON COLUMN StructuralSubscription.date_created IS 'The date on which this subscription was created.';
COMMENT ON COLUMN StructuralSubscription.date_last_updated IS 'The date on which this subscription was last updated.';

-- OAuth
COMMENT ON TABLE OAuthConsumer IS 'A third part application that will access Launchpad on behalf of one of our users.';
COMMENT ON COLUMN OAuthConsumer.key IS 'The unique key for this consumer.';
COMMENT ON COLUMN OAuthConsumer.secret IS 'The secret used by this consumer (together with its key) to identify itself with Launchpad.';
COMMENT ON COLUMN OAuthConsumer.date_created IS 'The creation date.';
COMMENT ON COLUMN OAuthConsumer.disabled IS 'Is this consumer disabled?';

COMMENT ON TABLE OAuthRequestToken IS 'A request token which, once authorized by the user, is exchanged for an access token.';
COMMENT ON COLUMN OAuthRequestToken.consumer IS 'The consumer which is going to access the protected resources.';
COMMENT ON COLUMN OAuthRequestToken.person IS 'The person who authorized this token.';
COMMENT ON COLUMN OAuthRequestToken.permission IS 'The permission given by the
person to the consumer.';
COMMENT ON COLUMN OAuthRequestToken.key IS 'This token''s unique key.';
COMMENT ON COLUMN OAuthRequestToken.secret IS 'The secret used by the consumer (together with the token''s key) to get an access token once the user has authorized its use.';
COMMENT ON COLUMN OAuthRequestToken.date_created IS 'The date/time in which the token was created.';
COMMENT ON COLUMN OAuthRequestToken.date_expires IS 'When the authorization is to expire.';
COMMENT ON COLUMN OAuthRequestToken.date_reviewed IS 'When the authorization request was authorized or rejected by the person.';
COMMENT ON COLUMN OAuthRequestToken.product IS 'The product associated with this token.';
COMMENT ON COLUMN OAuthRequestToken.project IS 'The project associated with this token.';
COMMENT ON COLUMN OAuthRequestToken.distribution IS 'The distribution associated with this token.';
COMMENT ON COLUMN OAuthRequestToken.sourcepackagename IS 'The sourcepackagename associated with this token.';

COMMENT ON TABLE OAuthAccessToken IS 'An access token used by the consumer to act on behalf of one of our users.';
COMMENT ON COLUMN OAuthAccessToken.consumer IS 'The consumer which is going to access the protected resources.';
COMMENT ON COLUMN OAuthAccessToken.person IS 'The person on whose behalf the
consumer will access Launchpad.';
COMMENT ON COLUMN OAuthAccessToken.permission IS 'The permission given by that person to the consumer.';
COMMENT ON COLUMN OAuthAccessToken.key IS 'This token''s unique key.';
COMMENT ON COLUMN OAuthAccessToken.secret IS 'The secret used by the consumer (together with the token''s key) to access Launchpad on behalf of the person.';
COMMENT ON COLUMN OAuthAccessToken.date_created IS 'The date/time in which the token was created.';
COMMENT ON COLUMN OAuthAccessToken.date_expires IS 'The date/time in which this token will stop being accepted by Launchpad.';
COMMENT ON COLUMN OAuthAccessToken.product IS 'The product associated with this token.';
COMMENT ON COLUMN OAuthAccessToken.project IS 'The project associated with this token.';
COMMENT ON COLUMN OAuthAccessToken.distribution IS 'The distribution associated with this token.';
COMMENT ON COLUMN OAuthAccessToken.sourcepackagename IS 'The sourcepackagename associated with this token.';

COMMENT ON TABLE OAuthNonce IS 'The unique nonce for any request with a given timestamp and access token. This is generated by the consumer.';
COMMENT ON COLUMN OAuthNonce.access_token IS 'The access token.';
COMMENT ON COLUMN OAuthNonce.nonce IS 'The nonce itself.';
COMMENT ON COLUMN OAuthNonce.request_timestamp IS 'The date and time (as a timestamp) in which the request was made.';

COMMENT ON TABLE UserToUserEmail IS 'A log of all direct user-to-user email contacts that have gone through Launchpad.';
COMMENT ON COLUMN UserToUserEmail.sender IS 'The person sending this email.';
COMMENT ON COLUMN UserToUserEmail.recipient IS 'The person receiving this email.';
COMMENT ON COLUMN UserToUserEmail.date_sent IS 'The date the email was sent.';
COMMENT ON COLUMN UserToUserEmail.subject IS 'The Subject: header.';
COMMENT ON COLUMN UserToUserEmail.message_id IS 'The Message-ID: header.';

-- Packageset

COMMENT ON TABLE Packageset IS 'Package sets facilitate the grouping of packages (in a given distro series) for purposes like the control of upload permissions, etc.';
COMMENT ON COLUMN Packageset.date_created IS 'Date and time of creation.';
COMMENT ON COLUMN Packageset.owner IS 'The Person or team who owns the package set';
COMMENT ON COLUMN Packageset.name IS 'The name for the package set on hand.';
COMMENT ON COLUMN Packageset.description IS 'The description for the package set on hand.';
COMMENT ON COLUMN Packageset.packagesetgroup IS 'The group this package set is affiliated with.';
COMMENT ON COLUMN Packageset.distroseries IS 'The distro series this package set belongs to.';

-- PackagesetGroup

COMMENT ON TABLE PackagesetGroup IS 'Package set groups keep track of equivalent package sets across distro series boundaries.';
COMMENT ON COLUMN Packageset.date_created IS 'Date and time of creation.';
COMMENT ON COLUMN Packageset.owner IS 'The Person or team who owns the package
set group.';

-- PackagesetSources

COMMENT ON TABLE PackagesetSources IS 'This table associates package sets and source package names.';
COMMENT ON COLUMN PackagesetSources.packageset IS 'The associated package set.';
COMMENT ON COLUMN PackagesetSources.sourcepackagename IS 'The associated source package name.';

-- PackagesetInclusion
COMMENT ON TABLE PackagesetInclusion IS 'sets may form a set-subset hierarchy; this table facilitates the definition of these set-subset relationships.';
COMMENT ON COLUMN PackagesetInclusion.parent IS 'The package set that is including a subset.';
COMMENT ON COLUMN PackagesetInclusion.child IS 'The package set that is being included as a subset.';

-- FlatPackagesetInclusion
COMMENT ON TABLE FlatPackagesetInclusion IS 'In order to facilitate the querying of set-subset relationships an expanded or flattened representation of the set-subset hierarchy is provided by this table.';
COMMENT ON COLUMN FlatPackagesetInclusion.parent IS 'The package set that is (directly or indirectly) including a subset.';
COMMENT ON COLUMN FlatPackagesetInclusion.child IS 'The package set that is being included as a subset.';

-- SourcePackageFormatSelection
COMMENT ON TABLE SourcePackageFormatSelection IS 'Allowed source package formats for a given distroseries.';
COMMENT ON COLUMN SourcePackageFormatSelection.distroseries IS 'Refers to the distroseries in question.';
COMMENT ON COLUMN SourcePackageFormatSelection.format IS 'The SourcePackageFormat to allow.';

COMMENT ON TABLE DatabaseReplicationLag IS 'A cached snapshot of database replication lag between our master Slony node and its slaves.';
COMMENT ON COLUMN DatabaseReplicationLag.node IS 'The Slony node number identifying the slave database.';
COMMENT ON COLUMN DatabaseReplicationLag.lag IS 'lag time.';
COMMENT ON COLUMN DatabaseReplicationLag.updated IS 'When this value was updated.';

-- DatabaseTableStats
COMMENT ON TABLE DatabaseTableStats IS 'Snapshots of pg_stat_user_tables to let us calculate arbitrary deltas';

-- DatabaseCpuStats
COMMENT ON TABLE DatabaseCpuStats IS 'Snapshots of CPU utilization per database username.';
COMMENT ON COLUMN DatabaseCpuStats.cpu IS '% CPU utilization * 100, as reported by ps -o cp';

-- SuggestivePOTemplate
COMMENT ON TABLE SuggestivePOTemplate IS
'Cache of POTemplates that can provide external translation suggestions.';

-- OpenIdIdentifier
COMMENT ON TABLE OpenIdIdentifier IS
'OpenId Identifiers that can be used to log into an Account.';
COMMENT ON COLUMN OpenIdIdentifier.identifier IS
<<<<<<< HEAD
'OpenId Identifier. This should be a URL, but is currently just a token that can be used to generate the Identity URL for the Canonical SSO OpenId Provider.';

-- POFileStatsJob
COMMENT ON TABLE POFileStatsJob IS
'Scheduled jobs that are to update POFile statistics.';
COMMENT ON COLUMN POFileStatsJob.job IS 'A reference to a row in the Job table that has all the common job details.';
COMMENT ON COLUMN POFileStatsJob.pofile IS 'The POFile that this job is for.';
=======
'OpenId Identifier. This should be a URL, but is currently just a token that can be used to generate the Identity URL for the Canonical SSO OpenId Provider.';
>>>>>>> 885b4eaa
<|MERGE_RESOLUTION|>--- conflicted
+++ resolved
@@ -2398,14 +2398,4 @@
 COMMENT ON TABLE OpenIdIdentifier IS
 'OpenId Identifiers that can be used to log into an Account.';
 COMMENT ON COLUMN OpenIdIdentifier.identifier IS
-<<<<<<< HEAD
-'OpenId Identifier. This should be a URL, but is currently just a token that can be used to generate the Identity URL for the Canonical SSO OpenId Provider.';
-
--- POFileStatsJob
-COMMENT ON TABLE POFileStatsJob IS
-'Scheduled jobs that are to update POFile statistics.';
-COMMENT ON COLUMN POFileStatsJob.job IS 'A reference to a row in the Job table that has all the common job details.';
-COMMENT ON COLUMN POFileStatsJob.pofile IS 'The POFile that this job is for.';
-=======
-'OpenId Identifier. This should be a URL, but is currently just a token that can be used to generate the Identity URL for the Canonical SSO OpenId Provider.';
->>>>>>> 885b4eaa
+'OpenId Identifier. This should be a URL, but is currently just a token that can be used to generate the Identity URL for the Canonical SSO OpenId Provider.';