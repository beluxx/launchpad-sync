# Copyright 2009 Canonical Ltd.  This software is licensed under the
# GNU Affero General Public License version 3 (see the file LICENSE).

__metaclass__ = type
__all__ = ['BuildFarmJob']


from zope.component import getUtility
from zope.interface import classProvides, implements

from canonical.launchpad.webapp.interfaces import (
    DEFAULT_FLAVOR, IStoreSelector, MAIN_STORE)

from lp.buildmaster.interfaces.buildfarmjob import (
    IBuildFarmJob, IBuildFarmCandidateJobSelection,
    ISpecificBuildFarmJobClass)


class BuildFarmJob:
    """Mix-in class for `IBuildFarmJob` implementations."""
    implements(IBuildFarmJob)
    classProvides(IBuildFarmCandidateJobSelection, ISpecificBuildFarmJobClass)

    def score(self):
        """See `IBuildFarmJob`."""
        raise NotImplementedError

    def getLogFileName(self):
        """See `IBuildFarmJob`."""
        raise NotImplementedError

    def getName(self):
        """See `IBuildFarmJob`."""
        raise NotImplementedError

    def getTitle(self):
        """See `IBuildFarmJob`."""
<<<<<<< HEAD
        raise NotImplementedError()
=======
        raise NotImplementedError
>>>>>>> f4a18af0

    def jobStarted(self):
        """See `IBuildFarmJob`."""
        pass

    def jobReset(self):
        """See `IBuildFarmJob`."""
        pass

    def jobAborted(self):
        """See `IBuildFarmJob`."""
        pass

    @property
    def processor(self):
        """See `IBuildFarmJob`."""
        return None

    @property
    def virtualized(self):
        """See `IBuildFarmJob`."""
        return None

    @staticmethod
    def addCandidateSelectionCriteria(processor, virtualized):
        """See `IBuildFarmCandidateJobSelection`."""
        return ([], '')

    @classmethod
    def getByJob(cls, job):
        """See `ISpecificBuildFarmJobClass`.
        This base implementation should work for most build farm job
        types, but some need to override it.
        """
        store = getUtility(IStoreSelector).get(MAIN_STORE, DEFAULT_FLAVOR)
        return store.find(cls, cls.job == job).one()

    @staticmethod
    def postprocessCandidate(job, logger):
        """See `IBuildFarmCandidateJobSelection`."""
        return True<|MERGE_RESOLUTION|>--- conflicted
+++ resolved
@@ -35,11 +35,7 @@
 
     def getTitle(self):
         """See `IBuildFarmJob`."""
-<<<<<<< HEAD
-        raise NotImplementedError()
-=======
         raise NotImplementedError
->>>>>>> f4a18af0
 
     def jobStarted(self):
         """See `IBuildFarmJob`."""
