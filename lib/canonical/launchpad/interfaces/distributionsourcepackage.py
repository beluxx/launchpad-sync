--- conflicted
+++ resolved
@@ -16,24 +16,12 @@
     IStructuralSubscriptionTarget)
 
 
-<<<<<<< HEAD
 class IDistributionSourcePackage(IBugTarget, IStructuralSubscriptionTarget):
-=======
-class DuplicateBugContactError(Exception):
-    """Raised when trying to add a package bug contact that already exists."""
-
-
-class DeleteBugContactError(Exception):
-    """Raised when an error occurred trying to delete a bug contact."""
-
-
-class IDistributionSourcePackage(IBugTarget):
     """Represents a source package in a distribution.
 
     Create IDistributionSourcePackages by invoking
     `IDistribution.getSourcePackage()`.
     """
->>>>>>> 0c139faf
 
     distribution = Attribute("The distribution.")
     sourcepackagename = Attribute("The source package name.")
@@ -48,12 +36,8 @@
         "package with that name is published in this distroseries.")
 
     releases = Attribute(
-<<<<<<< HEAD
         "The list of all releases of this source package "
         "in this distribution.")
-=======
-        "A list of all releases of this source package in this distribution.")
->>>>>>> 0c139faf
 
     publishing_history = Attribute(
         "Return a list of publishing records for this source package in this "
@@ -112,28 +96,4 @@
 
         Distro sourcepackages compare not equal if either of their distribution
         or sourcepackagename compare not equal.
-<<<<<<< HEAD
-        """
-=======
-        """
-
-    def addBugContact(person):
-        """Add a bug contact for this package.
-
-        :person: An IPerson or ITeam.
-        """
-
-    def removeBugContact(person):
-        """Remove a bug contact from this package.
-
-        :person: An IPerson or ITeam.
-        """
-
-
-class IDistributionSourcePackageManageBugcontacts(Interface):
-    """Schema for the manage bug contacts form."""
-    make_me_a_bugcontact = Bool(
-        title=u"I want to receive all bugmail for this source package",
-        required=False)
-
->>>>>>> 0c139faf
+        """