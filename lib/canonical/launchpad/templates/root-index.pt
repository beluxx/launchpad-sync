--- conflicted
+++ resolved
@@ -63,7 +63,7 @@
           <img alt="" src="/@@/product_icon.gif" />
         </td>
         <td>
-          <b><a href="/products/bzr">Bazaar VCS</a></b>
+          <b><a href="/products/bzr">Bazaar</a></b>
           <p class="lesser">
       Bazaar (or bzr) is a fast distributed revision
       control system that is free, written in Python, and with an
@@ -77,20 +77,11 @@
           <img alt="" src="/@@/product_icon.gif" />
         </td>
         <td>
-<<<<<<< HEAD
           <b><a href="/products/gnomebaker">GnomeBaker</a></b>
           <p class="lesser">
       GnomeBaker is a popular CD burning GUI application for the Gnome desktop
       environment. It uses the Launchpad primarily for translation services
       through Rosetta.
-=======
-          <b><a href="/products/bzr">Bazaar</a></b>
-          <p class="lesser">
-      Bazaar (or bzr) is a next-generation distributed revision
-      control system that is free, written in Python, and has an
-      interface similar to CVS and Subversion. It uses the Launchpad for
-      bug tracking and planning.
->>>>>>> 286ef34a
           </p>
         </td>
       </tr>
