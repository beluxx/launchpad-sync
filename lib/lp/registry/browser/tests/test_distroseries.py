--- conflicted
+++ resolved
@@ -48,10 +48,7 @@
     DistroSeriesDifferenceStatus,
     DistroSeriesDifferenceType,
     )
-<<<<<<< HEAD
-=======
 from lp.registry.interfaces.pocket import PackagePublishingPocket
->>>>>>> 1d7df754
 from lp.registry.interfaces.series import SeriesStatus
 from lp.services.features import (
     get_relevant_feature_controller,
