#!/usr/bin/env python
#
# Copyright 2009, 2010 Canonical Ltd.  This software is licensed under the
# GNU Affero General Public License version 3 (see the file LICENSE).

import ez_setup


ez_setup.use_setuptools()

from setuptools import setup, find_packages

__version__ = '2.2.3'

setup(
    name='lp',
    version=__version__,
    packages=find_packages('lib'),
    package_dir={'': 'lib'},
    include_package_data=True,
    zip_safe=False,
    maintainer='Launchpad Developers',
    description=('A unique collaboration and Bazaar code hosting platform '
                 'for software projects.'),
    license='Affero GPL v3',
    # this list should only contain direct dependencies--things imported or
    # used in zcml.
    install_requires=[
        'ampoule',
        'auditorclient',
        'auditorfixture',
        'backports.lzma',
        'BeautifulSoup',
        'bzr',
        'cssselect',
        'cssutils',
        'dkimpy',
        # Required for dkimpy
        'dnspython',
        'fixtures',
        'FeedParser',
        'feedvalidator',
        'funkload',
        'html5browser',
        'httmock',
        'pygpgme',
        'python-debian',
        'python-keystoneclient',
        'python-subunit',
        'python-swiftclient',
        'launchpad-buildd',
        'launchpadlib',
        'lazr.batchnavigator',
        'lazr.config',
        'lazr.delegates',
        'lazr.enum',
        'lazr.lifecycle',
        'lazr.restful',
        'lazr.jobrunner',
        'lazr.smtptest',
        'lazr.sshserver',
        'lazr.testing',
        'lazr.uri',
        'lpjsmin',
        'Markdown',
        'mechanize',
        'meliae',
        'mock',
        'oauth',
        'oops',
        'oops_amqp',
        'oops_datedir_repo',
        'oops_timeline',
        'oops_twisted',
        'oops_wsgi',
        'paramiko',
        'pgbouncer',
        'psycopg2',
        'pyasn1',
        'pymacaroons',
        'pystache',
        'python-memcached',
        'python-openid',
        'pytz',
        'PyYAML',
        'rabbitfixture',
        'requests',
        'requests-toolbelt',
        's4',
        'setproctitle',
        'setuptools',
        'six',
        'Sphinx',
        'soupmatchers',
        'sourcecodegen',
        'storm',
        'subvertpy',
        'testscenarios',
        'testtools',
        'timeline',
        'transaction',
        'Twisted',
        'txfixtures',
        'txlongpollfixture',
        'wadllib',
        'z3c.pt',
        'z3c.ptcompat',
        'zc.zservertracelog',
        'zope.app.appsetup',
        'zope.app.http',
        'zope.app.publication',
        'zope.app.publisher',
        'zope.app.server',
        'zope.app.testing',
        'zope.app.wsgi',
        'zope.authentication',
        'zope.contenttype',
        'zope.component[zcml]',
        'zope.datetime',
        'zope.error',
        'zope.event',
        'zope.exceptions',
        'zope.formlib',
        'zope.i18n',
        'zope.interface',
        'zope.lifecycleevent',
        'zope.location',
        'zope.login',
        'zope.pagetemplate',
        'zope.principalregistry',
        'zope.publisher',
        'zope.proxy',
        'zope.schema',
        'zope.security',
        'zope.securitypolicy',
        'zope.sendmail',
        'zope.server',
        'zope.session',
        'zope.tal',
        'zope.tales',
        'zope.testbrowser',
        'zope.testing',
        'zope.traversing',
        'zope.viewlet',  # only fixing a broken dependency
        'zope.vocabularyregistry',
        # Loggerhead dependencies. These should be removed once
        # bug 383360 is fixed and we include it as a source dist.
        'Paste',
        'PasteDeploy',
        'SimpleTAL',
    ],
    url='https://launchpad.net/',
    classifiers=[
        "Development Status :: 5 - Production/Stable",
        "Intended Audience :: Developers",
        "Programming Language :: Python",
    ],
    extras_require=dict(
        docs=[
            'Sphinx',
            'z3c.recipe.sphinxdoc',
        ]
    ),
    entry_points=dict(
        console_scripts=[  # `console_scripts` is a magic name to setuptools
            'apiindex = lp.scripts.utilities.apiindex:main',
<<<<<<< HEAD
            'harness = lp.scripts.harness:python',
            'jsbuild = lp.scripts.utilities.js.jsbuild:main',
            'killservice = lp.scripts.utilities.killservice:main',
            'run = lp.scripts.runlaunchpad:start_launchpad',
            'run-testapp = lp.scripts.runlaunchpad:start_testapp',
            'start_librarian = lp.scripts.runlaunchpad:start_librarian',
            'twistd = twisted.scripts.twistd:run',
            'with-xvfb = lp.scripts.utilities.withxvfb:main',
=======
            'bzr = lp.scripts.utilities.bzr:main',
            'combine-css = lp.scripts.utilities.js.combinecss:main',
            'harness = lp.scripts.harness:python',
            'jsbuild = lp.scripts.utilities.js.jsbuild:main',
            'kill-test-services = lp.scripts.utilities.killtestservices:main',
            'killservice = lp.scripts.utilities.killservice:main',
            'retest = lp.testing.utilities.retest:main',
            'run = lp.scripts.runlaunchpad:start_launchpad',
            'run-testapp = lp.scripts.runlaunchpad:start_testapp',
            'sprite-util = lp.scripts.utilities.spriteutil:main',
            'start_librarian = lp.scripts.runlaunchpad:start_librarian',
            'twistd = twisted.scripts.twistd:run',
            'watch_jsbuild = lp.scripts.utilities.js.watchjsbuild:main',
>>>>>>> 026c10f2
        ]
    ),
)<|MERGE_RESOLUTION|>--- conflicted
+++ resolved
@@ -164,16 +164,6 @@
     entry_points=dict(
         console_scripts=[  # `console_scripts` is a magic name to setuptools
             'apiindex = lp.scripts.utilities.apiindex:main',
-<<<<<<< HEAD
-            'harness = lp.scripts.harness:python',
-            'jsbuild = lp.scripts.utilities.js.jsbuild:main',
-            'killservice = lp.scripts.utilities.killservice:main',
-            'run = lp.scripts.runlaunchpad:start_launchpad',
-            'run-testapp = lp.scripts.runlaunchpad:start_testapp',
-            'start_librarian = lp.scripts.runlaunchpad:start_librarian',
-            'twistd = twisted.scripts.twistd:run',
-            'with-xvfb = lp.scripts.utilities.withxvfb:main',
-=======
             'bzr = lp.scripts.utilities.bzr:main',
             'combine-css = lp.scripts.utilities.js.combinecss:main',
             'harness = lp.scripts.harness:python',
@@ -187,7 +177,7 @@
             'start_librarian = lp.scripts.runlaunchpad:start_librarian',
             'twistd = twisted.scripts.twistd:run',
             'watch_jsbuild = lp.scripts.utilities.js.watchjsbuild:main',
->>>>>>> 026c10f2
+            'with-xvfb = lp.scripts.utilities.withxvfb:main',
         ]
     ),
 )