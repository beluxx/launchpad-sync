# Copyright 2009 Canonical Ltd.  This software is licensed under the
# GNU Affero General Public License version 3 (see the file LICENSE).

# pylint: disable-msg=W0231

"""Helper classes for testing ExternalSystem."""

__metaclass__ = type

import os
import re
import random
import time
import urlparse
import xmlrpclib

from StringIO import StringIO
from datetime import datetime, timedelta
from httplib import HTTPMessage
from urllib2 import BaseHandler, HTTPError, Request

from zope.component import getUtility

from canonical.config import config
from canonical.database.sqlbase import commit, ZopelessTransactionManager
from lp.bugs.externalbugtracker import (
    BugNotFound, BugTrackerConnectError, Bugzilla, DebBugs,
    ExternalBugTracker, Mantis, RequestTracker, Roundup, SourceForge,
    Trac)
from lp.bugs.externalbugtracker.trac import (
    FAULT_TICKET_NOT_FOUND, LP_PLUGIN_BUG_IDS_ONLY, LP_PLUGIN_FULL,
    LP_PLUGIN_METADATA_AND_COMMENTS, LP_PLUGIN_METADATA_ONLY)
from lp.bugs.externalbugtracker.xmlrpc import (
    UrlLib2Transport)
from canonical.launchpad.ftests import login, logout
from lp.bugs.interfaces.bugtask import BugTaskImportance, BugTaskStatus
from lp.bugs.interfaces.externalbugtracker import (
    UNKNOWN_REMOTE_IMPORTANCE, UNKNOWN_REMOTE_STATUS)
from canonical.launchpad.database import BugTracker
from lp.bugs.interfaces.bugtracker import IBugTrackerSet
from lp.registry.interfaces.person import IPersonSet
from canonical.launchpad.interfaces.logintoken import ILoginTokenSet
from lp.bugs.scripts import debbugs
from canonical.launchpad.testing.systemdocs import ordered_dict_as_string
from canonical.launchpad.webapp import urlappend
from canonical.launchpad.xmlrpc import ExternalBugTrackerTokenAPI
from canonical.testing.layers import LaunchpadZopelessLayer


def new_bugtracker(bugtracker_type, base_url='http://bugs.some.where'):
    """Create a new bug tracker using the 'launchpad db user.

    Before calling this function, the current transaction should be
    commited, since the current connection to the database will be
    closed. After returning from this function, a new connection using
    the checkwatches db user is created.
    """
    assert ZopelessTransactionManager._installed is not None, (
        "This function can only be used for Zopeless tests.")
    LaunchpadZopelessLayer.switchDbUser('launchpad')
    owner = getUtility(IPersonSet).getByEmail('no-priv@canonical.com')
    bugtracker_set = getUtility(IBugTrackerSet)
    index = 1
    name = '%s-checkwatches' % (bugtracker_type.name.lower(),)
    while bugtracker_set.getByName("%s-%d" % (name, index)) is not None:
        index += 1
    name += '-%d' % index
    bugtracker = BugTracker(
        name=name,
        title='%s *TESTING*' % (bugtracker_type.title,),
        bugtrackertype=bugtracker_type,
        baseurl=base_url,
        summary='-', contactdetails='-',
        owner=owner)
    commit()
    LaunchpadZopelessLayer.switchDbUser(config.checkwatches.dbuser)
    return getUtility(IBugTrackerSet).getByName(name)


def read_test_file(name):
    """Return the contents of the test file named :name:

    Test files are located in lib/canonical/launchpad/ftests/testfiles
    """
    file_path = os.path.join(os.path.dirname(__file__), 'testfiles', name)

    test_file = open(file_path, 'r')
    return test_file.read()


def print_bugwatches(bug_watches, convert_remote_status=None):
    """Print the bug watches for a BugTracker, ordered by remote bug id.

    :bug_watches: A set of BugWatches to print.

    :convert_remote_status: A convertRemoteStatus method from an
        ExternalBugTracker instance, which will convert a bug's remote
        status into a Launchpad BugTaskStatus. See
        `ExternalBugTracker.convertRemoteStatus()`.

    Bug watches will be printed in the form: Remote bug <id>:
    <remote_status>. If convert_remote_status is callable it will be
    used to convert the watches' remote statuses to Launchpad
    BugTaskStatuses and these will be output instead.
    """
    watches = dict((int(bug_watch.remotebug), bug_watch)
        for bug_watch in bug_watches)

    for remote_bug_id in sorted(watches.keys()):
        status = watches[remote_bug_id].remotestatus
        if callable(convert_remote_status):
            status = convert_remote_status(status)

        print 'Remote bug %d: %s' % (remote_bug_id, status)


def convert_python_status(status, resolution):
    """Convert a human readable status and resolution into a Python
    bugtracker status and resolution string.
    """
    status_map = {'open': 1, 'closed': 2, 'pending': 3}
    resolution_map = {
        'None': 'None',
        'accepted': 1,
        'duplicate': 2,
        'fixed': 3,
        'invalid': 4,
        'later': 5,
        'out-of-date': 6,
        'postponed': 7,
        'rejected': 8,
        'remind': 9,
        'wontfix': 10,
        'worksforme': 11
    }

    return "%s:%s" % (status_map[status], resolution_map[resolution])

def set_bugwatch_error_type(bug_watch, error_type):
    """Set the last_error_type field of a bug watch to a given error type."""
    login('foo.bar@canonical.com')
    bug_watch.remotestatus = None
    bug_watch.last_error_type = error_type
    bug_watch.updateStatus(UNKNOWN_REMOTE_STATUS, BugTaskStatus.UNKNOWN)
    logout()


class TestExternalBugTracker(ExternalBugTracker):
    """A test version of `ExternalBugTracker`.

    Implements all the methods required of an `IExternalBugTracker`
    implementation, though it doesn't actually do anything.
    """

    def __init__(self, baseurl='http://example.com/'):
        super(TestExternalBugTracker, self).__init__(baseurl)

    def getRemoteBug(self, remote_bug):
        """Return the tuple (None, None) as a representation of a remote bug.

        We add this method here to prevent tests which need to call it,
        but which make no use of the output, from failing.
        """
        return None, None

    def convertRemoteStatus(self, remote_status):
        """Always return UNKNOWN_REMOTE_STATUS.

        This method exists to satisfy the implementation requirements of
        `IExternalBugTracker`.
        """
        return BugTaskStatus.UNKNOWN

    def getRemoteImportance(self, bug_id):
        """Stub implementation."""
        return UNKNOWN_REMOTE_IMPORTANCE

    def convertRemoteImportance(self, remote_importance):
        """Stub implementation."""
        return BugTaskImportance.UNKNOWN

    def getRemoteStatus(self, bug_id):
        """Stub implementation."""
        return UNKNOWN_REMOTE_STATUS


class TestBrokenExternalBugTracker(TestExternalBugTracker):
    """A test version of ExternalBugTracker, designed to break."""

    initialize_remote_bugdb_error = None
    get_remote_status_error = None

    def initializeRemoteBugDB(self, bug_ids):
        """Raise the error specified in initialize_remote_bugdb_error.

        If initialize_remote_bugdb_error is None, None will be returned.
        See `ExternalBugTracker`.
        """
        if self.initialize_remote_bugdb_error:
            # We have to special case BugTrackerConnectError as it takes
            # two non-optional arguments.
            if self.initialize_remote_bugdb_error is BugTrackerConnectError:
                raise self.initialize_remote_bugdb_error(
                    "http://example.com", "Testing")
            else:
                raise self.initialize_remote_bugdb_error("Testing")

    def getRemoteStatus(self, bug_id):
        """Raise the error specified in get_remote_status_error.

        If get_remote_status_error is None, None will be returned.
        See `ExternalBugTracker`.
        """
        if self.get_remote_status_error:
            raise self.get_remote_status_error("Testing")


class TestBugzilla(Bugzilla):
    """Bugzilla ExternalSystem for use in tests.

    It overrides _getPage and _postPage, so that access to a real Bugzilla
    instance isn't needed.
    """
    # We set the batch_query_threshold to zero so that only
    # getRemoteBugBatch() is used to retrieve bugs, since getRemoteBug()
    # calls getRemoteBugBatch() anyway.
    batch_query_threshold = 0
    trace_calls = False

    version_file = 'gnome_bugzilla_version.xml'
    buglist_file = 'gnome_buglist.xml'
    bug_item_file = 'gnome_bug_li_item.xml'

    buglist_page = 'buglist.cgi'
    bug_id_form_element = 'bug_id'

    def __init__(self, baseurl='http://bugzilla.example.com/', version=None):
        Bugzilla.__init__(self, baseurl, version=version)
        self.bugzilla_bugs = self._getBugsToTest()

    def getExternalBugTrackerToUse(self):
        # Always return self here since we test this separately.
        return self

    def _getBugsToTest(self):
        """Return a dict with bugs in the form bug_id: (status, resolution)"""
        return {3224: ('RESOLVED', 'FIXED'),
                328430: ('UNCONFIRMED', '')}

    def _readBugItemFile(self):
        """Reads in the file for an individual bug item.

        This method exists really only to allow us to check that the
        file is being used. So what?
        """
        return read_test_file(self.bug_item_file)

    def _getPage(self, page):
        """GET a page.

        Only handles xml.cgi?id=1 so far.
        """
        if self.trace_calls:
            print "CALLED _getPage()"
        if page == 'xml.cgi?id=1':
            data = read_test_file(self.version_file)
            # Add some latin1 to test bug 61129
            return data % dict(non_ascii_latin1="\xe9")
        else:
            raise AssertionError('Unknown page: %s' % page)

    def _postPage(self, page, form):
        """POST to the specified page.

        :form: is a dict of form variables being POSTed.

        Only handles buglist.cgi so far.
        """
        if self.trace_calls:
            print "CALLED _postPage()"
        if page == self.buglist_page:
            buglist_xml = read_test_file(self.buglist_file)
            bug_ids = str(form[self.bug_id_form_element]).split(',')
            bug_li_items = []
            status_tag = None
            for bug_id in bug_ids:
                bug_id = int(bug_id)
                if bug_id not in self.bugzilla_bugs:
                    #Unknown bugs aren't included in the resulting xml.
                    continue
                bug_status, bug_resolution = self.bugzilla_bugs[int(bug_id)]
                bug_item = self._readBugItemFile() % {
                    'bug_id': bug_id,
                    'status': bug_status,
                    'resolution': bug_resolution,
                    }
                bug_li_items.append(bug_item)
            return buglist_xml % {
                'bug_li_items': '\n'.join(bug_li_items),
                'page': page
            }
        else:
            raise AssertionError('Unknown page: %s' % page)


class TestWeirdBugzilla(TestBugzilla):
    """Test support for a few corner cases in Bugzilla.

        - UTF8 data in the files being parsed.
        - bz:status instead of bz:bug_status
    """
    bug_item_file = 'weird_non_ascii_bug_li_item.xml'

    def _getBugsToTest(self):
        return {2000: ('ASSIGNED', ''),
                123543: ('RESOLVED', 'FIXED')}


class TestBrokenBugzilla(TestBugzilla):
    """Test parsing of a Bugzilla which returns broken XML."""
    bug_item_file = 'broken_bug_li_item.xml'

    def _getBugsToTest(self):
        return {42: ('ASSIGNED', ''),
                2000: ('RESOLVED', 'FIXED')}


class TestIssuezilla(TestBugzilla):
    """Test support for Issuezilla, with slightly modified XML."""
    version_file = 'issuezilla_version.xml'
    buglist_file = 'issuezilla_buglist.xml'
    bug_item_file = 'issuezilla_item.xml'

    buglist_page = 'xml.cgi'
    bug_id_form_element = 'id'

    def _getBugsToTest(self):
        return {2000: ('RESOLVED', 'FIXED'),
                123543: ('ASSIGNED', '')}


class TestOldBugzilla(TestBugzilla):
    """Test support for older Bugzilla versions."""
    version_file = 'ximian_bugzilla_version.xml'
    buglist_file = 'ximian_buglist.xml'
    bug_item_file = 'ximian_bug_item.xml'

    buglist_page = 'xml.cgi'
    bug_id_form_element = 'id'

    def _getBugsToTest(self):
        return {42: ('RESOLVED', 'FIXED'),
                123543: ('ASSIGNED', '')}


class FakeHTTPConnection:
    """A fake HTTP connection."""
    def putheader(self, header, value):
        print "%s: %s" % (header, value)


class TestBugzillaXMLRPCTransport(UrlLib2Transport):
    """A test implementation of the Bugzilla XML-RPC interface."""

    local_datetime = None
    timezone = 'UTC'
    utc_offset = 0
    print_method_calls = False

    bugs = {
        1: {'alias': '',
            'assigned_to': 'test@canonical.com',
            'component': 'GPPSystems',
            'creation_time': datetime(2008, 6, 10, 16, 19, 53),
            'id': 1,
            'internals': {},
            'is_open': True,
            'last_change_time': datetime(2008, 6, 10, 16, 19, 53),
            'priority': 'P1',
            'product': 'Marvin',
            'resolution': 'FIXED',
            'severity': 'normal',
            'status': 'RESOLVED',
            'summary': "That bloody robot still exists.",
            },
        2: {'alias': 'bug-two',
            'assigned_to': 'marvin@heartofgold.ship',
            'component': 'Crew',
            'creation_time': datetime(2008, 6, 11, 9, 23, 12),
            'id': 2,
            'internals': {},
            'is_open': True,
            'last_change_time': datetime(2008, 6, 11, 9, 24, 29),
            'priority': 'P1',
            'product': 'HeartOfGold',
            'resolution': '',
            'severity': 'high',
            'status': 'NEW',
            'summary': 'Collect unknown persons in docking bay 2.',
            },
        }

    # Map aliases onto bugs.
    bug_aliases = {
        'bug-two': 2,
        }

    # Comments are mapped to bug IDs.
    comment_id_index = 4
    new_comment_time = datetime(2008, 6, 20, 11, 42, 42)
    bug_comments = {
        1: {
            1: {'author': 'trillian',
                'id': 1,
                'number': 1,
                'text': "I'd really appreciate it if Marvin would "
                        "enjoy life a bit.",
                'time': datetime(2008, 6, 16, 12, 44, 29),
                },
            2: {'author': 'marvin',
                'id': 3,
                'number': 2,
                'text': "Life? Don't talk to me about life.",
                'time': datetime(2008, 6, 16, 13, 22, 29),
                },
            },
        2: {
            1: {'author': 'trillian',
                'id': 2,
                'number': 1,
                'text': "Bring the passengers to the bridge please Marvin.",
                'time': datetime(2008, 6, 16, 13, 8, 8),
                },
             2: {'author': 'Ford Prefect <ford.prefect@h2g2.com>',
                'id': 4,
                'number': 2,
                'text': "I appear to have become a perfectly safe penguin.",
                'time': datetime(2008, 6, 17, 20, 28, 40),
                },
            },
        }

    # Map namespaces onto method names.
    methods = {
        'Launchpad': [
            'add_comment',
            'comments',
            'get_bugs',
            'login',
            'time',
            'set_link',
            ],
        'Test': ['login_required']
        }

    # Methods that require authentication.
    auth_required_methods = [
        'add_comment',
        'login_required',
        'set_link',
        ]

    expired_cookie = None

    def expireCookie(self, cookie):
        """Mark the cookie as expired."""
        self.expired_cookie = cookie

    @property
    def auth_cookie(self):
        cookies = self.cookie_processor.cookiejar._cookies

        assert len(cookies) < 2, (
            "There should only be cookies for one domain.")

        if len(cookies) == 1:
            [(domain, domain_cookies)] = cookies.items()
            return domain_cookies.get('', {}).get('Bugzilla_logincookie')
        else:
            return None

    @property
    def has_valid_auth_cookie(self):
        return (self.auth_cookie is not None and
                self.auth_cookie is not self.expired_cookie)

    def request(self, host, handler, request, verbose=None):
        """Call the corresponding XML-RPC method.

        The method name and arguments are extracted from `request`. The
        method on this class with the same name as the XML-RPC method is
        called, with the extracted arguments passed on to it.
        """
        args, method_name = xmlrpclib.loads(request)
        method_prefix, method_name = method_name.split('.')

        assert method_prefix in self.methods, (
            "All methods should be in one of the following namespaces: %s"
            % self.methods.keys())

        assert method_name in self.methods[method_prefix], (
            "No method '%s' in namespace '%s'." %
            (method_name, method_prefix))

        # If the method requires authentication and we have no auth
        # cookie, throw a Fault.
        if (method_name in self.auth_required_methods and
            not self.has_valid_auth_cookie):
            raise xmlrpclib.Fault(410, 'Login Required')

        if self.print_method_calls:
            if len(args) > 0:
                arguments = ordered_dict_as_string(args[0])
            else:
                arguments = ''

            print "CALLED %s.%s(%s)" % (method_prefix, method_name, arguments)

        method = getattr(self, method_name)
        return method(*args)

    def time(self):
        """Return a dict of the local time, UTC time and the timezone."""
        local_datetime = self.local_datetime
        if local_datetime is None:
            local_datetime = datetime(2008, 5, 1, 1, 1, 1)

        # We return xmlrpc dateTimes rather than doubles since that's
        # what BugZilla will return.
        local_time = xmlrpclib.DateTime(local_datetime.timetuple())

        utc_offset_delta = timedelta(seconds=self.utc_offset)
        utc_date_time = local_datetime - utc_offset_delta

        utc_time = xmlrpclib.DateTime(utc_date_time.timetuple())
        return {
            'local_time': local_time,
            'utc_time': utc_time,
            'tz_name': self.timezone,
            }

    def login_required(self):
        # This method only exists to demonstrate login required methods.
        return "Wonderful, you've logged in! Aren't you a clever biped?"

    def _consumeLoginToken(self, token_text):
        """Try to consume a login token."""
        token = getUtility(ILoginTokenSet)[token_text]

        if token.tokentype.name != 'BUGTRACKER':
            raise AssertionError(
                'Invalid token type: %s' % token.tokentype.name)
        if token.date_consumed is not None:
            raise AssertionError("Token has already been consumed.")
        token.consume()

        if self.print_method_calls:
            print "Successfully validated the token."

    def _handleLoginToken(self, token_text):
        """A wrapper around _consumeLoginToken().

        We can override this method when we need to do things Zopelessly.
        """
        self._consumeLoginToken(token_text)

    def login(self, arguments):
        token_text = arguments['token']
        self._handleLoginToken(token_text)
        self._setAuthCookie()

        # We always return the same user ID.
        # This has to be listified because xmlrpclib tries to expand
        # sequences of length 1.
        return [{'user_id': 42}]

    def _setAuthCookie(self):
        # Generate some random cookies to use.
        random_cookie_1 = str(random.random())
        random_cookie_2 = str(random.random())

        self.setCookie('Bugzilla_login=%s;' % random_cookie_1)
        self.setCookie('Bugzilla_logincookie=%s;' % random_cookie_2)

    def get_bugs(self, arguments):
        """Return a list of bug dicts for a given set of bug IDs."""
        bug_ids = arguments.get('ids')
        products = arguments.get('products')

        assert bug_ids is not None or products is not None, (
            "One of ('ids', 'products') should be specified")

        bugs_to_return = []
        bugs = dict(self.bugs)

        # We enforce permissiveness, since we'll always call this method
        # with permissive=True in the Real World.
        permissive = arguments.get('permissive', False)
        assert permissive, "get_bugs() must be called with permissive=True"

        # If a changed_since argument is specified, marshall it into a
        # datetime so that we can use it for comparisons.
        # XXX 2008-08-05 gmb (bug 254999):
        #     We can remove these lines once we upgrade to python 2.5.
        changed_since = arguments.get('changed_since')
        if changed_since is not None:
            changed_since_timetuple = time.strptime(
                str(changed_since), '%Y%m%dT%H:%M:%S')
            changed_since = datetime(*changed_since_timetuple[:6])

        # If we have some products but no bug_ids we just get all the
        # bug IDs for those products and stuff them in the bug_ids list
        # for processing below.
        if bug_ids is None:
            bug_ids = [
                bug_id for bug_id, bug in self.bugs.items()
                    if bug['product'] in products]

        for id in bug_ids:
            # If the ID is an int, look up the bug directly. We copy the
            # bug dict into a local variable so we can manipulate the
            # data in it.
            try:
                id = int(id)
                bug_dict = dict(self.bugs[int(id)])
            except ValueError:
                bug_dict = dict(self.bugs[self.bug_aliases[id]])
            except KeyError:
                # We ignore KeyErrors (since permissive == True, which
                # means that we ignore invalid bug IDs).
                continue

            # If changed_since is specified, discard all the bugs whose
            # last_change_time is < changed_since.
            if (changed_since is not None and
                bug_dict['last_change_time'] < changed_since):
                continue

            # If the bug doesn't belong to one of the products in the
            # products list, ignore it.
            if (products is not None and
                bug_dict['product'] not in products):
                continue

            # Update the DateTime fields of the bug dict so that they
            # look like ones that would be sent over XML-RPC.
            for time_field in ('creation_time', 'last_change_time'):
                datetime_value = bug_dict[time_field]
                timestamp = time.mktime(datetime_value.timetuple())
                xmlrpc_datetime = xmlrpclib.DateTime(timestamp)
                bug_dict[time_field] = xmlrpc_datetime

            bugs_to_return.append(bug_dict)

        # "Why are you returning a list here?" I hear you cry. Well,
        # dear reader, it's because xmlrpclib:1387 tries to expand
        # sequences of length 1. When you return a dict, that line
        # explodes in your face. Annoying? Insane? You bet.
        return [{'bugs': bugs_to_return}]

    def _copy_comment(self, comment, fields_to_return=None):
        # Copy wanted fields.
        comment = dict(
            (key, value) for (key, value) in comment.iteritems()
            if fields_to_return is None or key in fields_to_return)
        # Replace the time field with an XML-RPC DateTime.
        if 'time' in comment:
            comment['time'] = xmlrpclib.DateTime(
                comment['time'].timetuple())
        return comment


    def comments(self, arguments):
        """Return comments for a given set of bugs."""
        # We'll always pass bug IDs when we call comments().
        assert 'bug_ids' in arguments, (
            "Bug.comments() must always be called with a bug_ids parameter.")

        bug_ids = arguments['bug_ids']
        comment_ids = arguments.get('ids')
        fields_to_return = arguments.get('include_fields')
        comments_by_bug_id = {}

        for bug_id in bug_ids:
            comments_for_bug = self.bug_comments[bug_id].values()

            # We stringify bug_id when using it as a dict key because
            # all XML-RPC dict keys are strings (a key for an XML-RPC
            # dict can have a value but no type; hence Python defaults
            # to treating them as strings).
            comments_by_bug_id[str(bug_id)] = [
                self._copy_comment(comment, fields_to_return)
                for comment in comments_for_bug
                if comment_ids is None or comment['id'] in comment_ids]

        # More xmlrpclib:1387 odd-knobbery avoidance.
        return [{'bugs': comments_by_bug_id}]

    def add_comment(self, arguments):
        """Add a comment to a bug."""
        assert 'id' in arguments, (
            "Bug.add_comment() must always be called with an id parameter.")
        assert 'comment' in arguments, (
            "Bug.add_comment() must always be called with a comment "
            "parameter.")

        bug_id = arguments['id']
        comment = arguments['comment']

        # If the bug doesn't exist, raise a fault.
        if int(bug_id) not in self.bugs:
            raise xmlrpclib.Fault(101, "Bug #%s does not exist." % bug_id)

        # If we don't have comments for the bug already, create an empty
        # comment dict.
        if bug_id not in self.bug_comments:
            self.bug_comments[bug_id] = {}

        # Work out the number for the new comment on that bug.
        if len(self.bug_comments[bug_id]) == 0:
            comment_number = 1
        else:
            comment_numbers = sorted(self.bug_comments[bug_id].keys())
            latest_comment_number = comment_numbers[-1]
            comment_number = latest_comment_number + 1

        # Add the comment to the bug.
        comment_id = self.comment_id_index + 1
        comment_dict = {
            'author': 'launchpad',
            'id': comment_id,
            'number': comment_number,
            'time': self.new_comment_time,
            'text': comment,
            }
        self.bug_comments[bug_id][comment_number] = comment_dict

        self.comment_id_index = comment_id

        # We have to return a list here because xmlrpclib will try to
        # expand sequences of length 1. Trying to do that on a dict will
        # cause it to explode.
        return [{'comment_id': comment_id}]

    def set_link(self, arguments):
        """Set the Launchpad bug ID for a given Bugzilla bug.

        :returns: The current Launchpad bug ID for the Bugzilla bug or
            0 if one is not set.
        """
        bug_id = int(arguments['id'])
        launchpad_id = arguments['launchpad_id']

        # Extract the current launchpad_id from the bug, then update
        # that field.
        bug = self.bugs[bug_id]
        old_launchpad_id = bug['internals'].get('launchpad_id', 0)
        bug['internals']['launchpad_id'] = launchpad_id

        # We need to return a list here because xmlrpclib will try to
        # expand sequences of length 1, which will fail horribly when
        # the sequence is in fact a dict.
        return [{'launchpad_id': old_launchpad_id}]


class TestBugzillaAPIXMLRPCTransport(TestBugzillaXMLRPCTransport):
    """A test implementation of the Bugzilla 3.4 XML-RPC API."""

    # Map namespaces onto method names.
    methods = {
        'Bug': [
            'add_comment',
            'comments',
            'get',
            'search',
            ],
        'Bugzilla': [
            'time',
            'version',
            ],
        'Test': ['login_required'],
        'User': ['login'],
        }

    # Methods that require authentication.
    auth_required_methods = [
        'add_comment',
        'login_required',
        ]

    # The list of users that can log in.
    users = [
        {'login': 'foo.bar@canonical.com', 'password': 'test'},
        ]

    # A list of comments on bugs.
    bug_comments = {
        1: {
            1: {'author': 'trillian',
                'bug_id': 1,
                'id': 1,
                'is_private': False,
                'text': "I'd really appreciate it if Marvin would "
                        "enjoy life a bit.",
                'time': datetime(2008, 6, 16, 12, 44, 29),
                },
            2: {'author': 'marvin',
                'bug_id': 1,
                'id': 3,
                'is_private': False,
                'text': "Life? Don't talk to me about life.",
                'time': datetime(2008, 6, 16, 13, 22, 29),
                },
            },
        2: {
            1: {'author': 'trillian',
                'bug_id': 2,
                'id': 2,
                'is_private': False,
                'text': "Bring the passengers to the bridge please Marvin.",
                'time': datetime(2008, 6, 16, 13, 8, 8),
                },
             2: {'author': 'Ford Prefect <ford.prefect@h2g2.com>',
                'bug_id': 2,
                'id': 4,
                'is_private': False,
                'text': "I appear to have become a perfectly safe penguin.",
                'time': datetime(2008, 6, 17, 20, 28, 40),
                },
            },
        }

    def version(self):
        """Return the version of Bugzilla being used."""
        # This is to work around the old "xmlrpclib tries to expand
        # sequences of length 1" problem (see above).
        return [{'version': '3.4.1+'}]

    def login(self, arguments):
        login = arguments['login']
        password = arguments['password']

        # Clear the old login cookie for the sake of being thorough.
        self.expireCookie(self.auth_cookie)

        for user in self.users:
            if user['login'] == login and user['password'] == password:
                self._setAuthCookie()
                return [{'id': self.users.index(user)}]
            else:
                raise xmlrpclib.Fault(
                    300,
                    "The username or password you entered is not valid.")

    def time(self):
        """Return a dict of the local time and associated data."""
        # We cheat slightly by calling the superclass to get the time
        # data. We do this the old fashioned way because XML-RPC
        # Transports don't support new-style classes.
        time_dict = TestBugzillaXMLRPCTransport.time(self)
        offset_hours = (self.utc_offset / 60) / 60
        offset_string = '+%02d00' % offset_hours

        return {
            'db_time': time_dict['local_time'],
            'tz_name': time_dict['tz_name'],
            'tz_offset': offset_string,
            'tz_short_name': time_dict['tz_name'],
            'web_time': time_dict['local_time'],
            'web_time_utc': time_dict['utc_time'],
            }

    def get(self, arguments):
        """Return a list of bug dicts for a given set of bug ids."""
        # This method is actually just a synonym for get_bugs().
        return self.get_bugs(arguments)

    def search(self, arguments):
        """Return a list of bug dicts that match search criteria."""
        assert 'permissive' not in arguments, (
            "You can't pass 'permissive' to Bug.search()")

        search_args = {'permissive': True}

        # Convert the search arguments into something that get_bugs()
        # understands. This may seem like a hack, but since we're only
        # trying to simulate the way Bugzilla behaves it doesn't really
        # matter that we just pass the buck to get_bugs().
        if arguments.get('last_change_time') is not None:
            search_args['changed_since'] = arguments['last_change_time']

        if arguments.get('id') is not None:
            search_args['ids'] = arguments['id']
        else:
            search_args['ids'] = [
                bug_id for bug_id in self.bugs]

        if arguments.get('product') is not None:
            product_list = arguments['product']
            assert isinstance(product_list, list), (
                "product parameter must be a list.")

            search_args['products'] = product_list

        return self.get_bugs(search_args)

    def comments(self, arguments):
        """Return comments for a given set of bugs."""
        # Turn the arguments into something that
        # TestBugzillaXMLRPCTransport.comments() will understand and
        # then pass the buck.
        comments_args = dict(arguments)
        fields_to_return = arguments.get('include_fields')
        if arguments.get('ids') is not None:
            # We nuke the 'ids' argument because it means something
            # different when passed to TestBugzillaXMLRPCTransport.comments.
            del comments_args['ids']
            comments_args['bug_ids'] = arguments['ids']
<<<<<<< HEAD
            [return_dict] = TestBugzillaXMLRPCTransport.comments(
                self, comments_args)
=======
            [returned_dict] = TestBugzillaXMLRPCTransport.comments(
                self, comments_args)

            # We need to move the comments for each bug in to a
            # 'comments' dict.
            bugs_dict = returned_dict['bugs']
            bug_comments_dict = {}
            for bug_id, comment_list in bugs_dict.items():
                bug_comments_dict[bug_id] = {'comments': comment_list}

            return_dict = {'bugs': bug_comments_dict}
>>>>>>> a1bd61c0
        else:
            return_dict = {'bugs': {}}

        if arguments.get('comment_ids') is not None:
            # We need to return all the comments listed.
            comments_to_return = {}
            for bug_id, comments in self.bug_comments.items():
                for comment_number, comment in comments.items():
                    if comment['id'] in arguments['comment_ids']:
                        comments_to_return[comment['id']] = (
                            self._copy_comment(comment, fields_to_return))

            return_dict['comments'] = comments_to_return

        # Stop xmlrpclib:1387 from throwing a wobbler at having a
        # length-1 dict to deal with.
        return [return_dict]

    def add_comment(self, arguments):
        """Add a comment to a bug."""
        assert 'id' in arguments, (
            "Bug.add_comment() must always be called with an id parameter.")
        assert 'comment' in arguments, (
            "Bug.add_comment() must always be called with an comment "
            "parameter.")

        bug_id = arguments['id']
        comment = arguments['comment']

        # If the bug doesn't exist, raise a fault.
        if int(bug_id) not in self.bugs:
            raise xmlrpclib.Fault(101, "Bug #%s does not exist." % bug_id)

        # If we don't have comments for the bug already, create an empty
        # comment dict.
        if bug_id not in self.bug_comments:
            self.bug_comments[bug_id] = {}

        # Work out the number for the new comment on that bug.
        if len(self.bug_comments[bug_id]) == 0:
            comment_number = 1
        else:
            comment_numbers = sorted(self.bug_comments[bug_id].keys())
            latest_comment_number = comment_numbers[-1]
            comment_number = latest_comment_number + 1

        # Add the comment to the bug.
        comment_id = self.comment_id_index + 1
        comment_dict = {
            'author': 'launchpad',
            'bug_id': bug_id,
            'id': comment_id,
            'is_private': False,
            'time': self.new_comment_time,
            'text': comment,
            }
        self.bug_comments[bug_id][comment_number] = comment_dict

        self.comment_id_index = comment_id

        # We have to return a list here because xmlrpclib will try to
        # expand sequences of length 1. Trying to do that on a dict will
        # cause it to explode.
        return [{'id': comment_id}]


class TestMantis(Mantis):
    """Mantis ExternalSystem for use in tests.

    It overrides _getPage and _postPage, so that access to a real
    Mantis instance isn't needed.
    """

    trace_calls = False

    def _getPage(self, page):
        if self.trace_calls:
            print "CALLED _getPage(%r)" % (page,)
        if page == "csv_export.php":
            return read_test_file('mantis_example_bug_export.csv')
        elif page.startswith('view.php?id='):
            bug_id = page.split('id=')[-1]
            return read_test_file('mantis--demo--bug-%s.html' % bug_id)
        else:
            return ''

    def _postPage(self, page, form):
        if self.trace_calls:
            print "CALLED _postPage(%r, ...)" % (page,)
        return ''

    def cleanCache(self):
        """Clean the csv_data cache."""
        # Remove the self._csv_data_cached_value if it exists.
        try:
            del self._csv_data_cached_value
        except AttributeError:
            pass


class TestTrac(Trac):
    """Trac ExternalBugTracker for testing purposes.

    It overrides urlopen, so that access to a real Trac instance isn't needed,
    and supportsSingleExports so that the tests don't fail due to the lack of
    a network connection. Also, it overrides the default batch_query_threshold
    for the sake of making test data sane.
    """

    # We remove the batch_size limit for the purposes of the tests so
    # that we can test batching and not batching correctly.
    batch_size = None
    batch_query_threshold = 10
    csv_export_file = None
    supports_single_exports = True
    trace_calls = False

    def getExternalBugTrackerToUse(self):
        return self

    def supportsSingleExports(self, bug_ids):
        """See `Trac`."""
        return self.supports_single_exports

    def urlopen(self, url):
        file_path = os.path.join(os.path.dirname(__file__), 'testfiles')

        if self.trace_calls:
            print "CALLED urlopen(%r)" % (url,)

        if self.csv_export_file is not None:
            csv_export_file = self.csv_export_file
        elif re.match('.*/ticket/[0-9]+\?format=csv$', url):
            csv_export_file = 'trac_example_single_ticket_export.csv'
        else:
            csv_export_file = 'trac_example_ticket_export.csv'

        return open(file_path + '/' + csv_export_file, 'r')


class MockTracRemoteBug:
    """A mockup of a remote Trac bug."""

    def __init__(self, id, last_modified=None, status=None, resolution=None,
        comments=None):
        self.id = id
        self.last_modified = last_modified
        self.status = status
        self.resolution = resolution

        if comments is not None:
            self.comments = comments
        else:
            self.comments = []

    def asDict(self):
        """Return the bug's metadata, but not its comments, as a dict."""
        return {
            'id': self.id,
            'status': self.status,
            'resolution': self.resolution,}


class TestInternalXMLRPCTransport:
    """Test XML-RPC Transport for the internal XML-RPC server.

    This transport executes all methods as the 'launchpad' db user, and
    then switches back to the 'checkwatches' user.
    """

    def __init__(self, quiet=False):
        self.quiet = quiet

    def request(self, host, handler, request, verbose=None):
        args, method_name = xmlrpclib.loads(request)
        method = getattr(self, method_name)
        LaunchpadZopelessLayer.switchDbUser('launchpad')
        result = method(*args)
        LaunchpadZopelessLayer.txn.commit()
        LaunchpadZopelessLayer.switchDbUser(config.checkwatches.dbuser)
        return result

    def newBugTrackerToken(self):
        token_api = ExternalBugTrackerTokenAPI(None, None)

        if not self.quiet:
            print "Using XML-RPC to generate token."

        return token_api.newBugTrackerToken()


def strip_trac_comment(comment):
    """Tidy up a comment dict and return it as the Trac LP Plugin would."""
    # bug_info() doesn't return comment users, so we delete them.
    if 'user' in comment:
        del comment['user']

    return comment


class TestTracXMLRPCTransport(UrlLib2Transport):
    """An XML-RPC transport to be used when testing Trac."""

    remote_bugs = {}
    launchpad_bugs = {}
    seconds_since_epoch = None
    local_timezone = 'UTC'
    utc_offset = 0
    expired_cookie = None

    def expireCookie(self, cookie):
        """Mark the cookie as expired."""
        self.expired_cookie = cookie

    @property
    def auth_cookie(self):
        cookies = self.cookie_processor.cookiejar._cookies
        return cookies.get('example.com', {}).get('', {}).get('trac_auth')

    @property
    def has_valid_auth_cookie(self):
        return (self.auth_cookie is not None and
                self.auth_cookie is not self.expired_cookie)

    def request(self, host, handler, request, verbose=None):
        """Call the corresponding XML-RPC method.

        The method name and arguments are extracted from `request`. The
        method on this class with the same name as the XML-RPC method is
        called, with the extracted arguments passed on to it.
        """
        assert handler.endswith('/xmlrpc'), (
            'The Trac endpoint must end with /xmlrpc')
        args, method_name = xmlrpclib.loads(request)
        prefix = 'launchpad.'
        assert method_name.startswith(prefix), (
            'All methods should be in the launchpad namespace')
        if (self.auth_cookie is None or
            self.auth_cookie == self.expired_cookie):
            # All the Trac XML-RPC methods need authentication.
            raise xmlrpclib.ProtocolError(
                method_name, errcode=403, errmsg="Forbidden",
                headers=None)

        method_name = method_name[len(prefix):]
        method = getattr(self, method_name)
        return method(*args)

    def bugtracker_version(self):
        """Return the bug tracker version information."""
        return ['0.11.0', '1.0', False]

    def time_snapshot(self):
        """Return the current time."""
        if self.seconds_since_epoch is None:
            local_time = int(time.time())
        else:
            local_time = self.seconds_since_epoch
        utc_time = local_time - self.utc_offset
        return [self.local_timezone, local_time, utc_time]

    @property
    def utc_time(self):
        """Return the current UTC time for this bug tracker."""
        # This is here for the sake of not having to use
        # time_snapshot()[2] all the time, which is a bit opaque.
        return self.time_snapshot()[2]

    def bug_info(self, level, criteria=None):
        """Return info about a bug or set of bugs.

        :param level: The level of detail to return about the bugs
            requested. This can be one of:
            0: Return IDs only.
            1: Return Metadata only.
            2: Return Metadata + comment IDs.
            3: Return all data about each bug.

        :param criteria: The selection criteria by which bugs will be
            returned. Possible keys include:
            modified_since: An integer timestamp. If specified, only
                bugs modified since this timestamp will
                be returned.
            bugs: A list of bug IDs. If specified, only bugs whose IDs are in
                this list will be returned.

        Return a list of [ts, bugs] where ts is a utc timestamp as
        returned by `time_snapshot()` and bugs is a list of bug dicts.
        """
        # XXX 2008-04-12 gmb:
        #     This is only a partial implementation of this; it will
        #     grow over time as implement different methods that call
        #     this method. See bugs 203564, 158703 and 158705.

        # We sort the list of bugs for the sake of testing.
        bug_ids = sorted([bug_id for bug_id in self.remote_bugs.keys()])
        bugs_to_return = []
        missing_bugs = []

        for bug_id in bug_ids:
            bugs_to_return.append(self.remote_bugs[bug_id])

        if criteria is None:
            criteria = {}

        # If we have a modified_since timestamp, we return bugs modified
        # since that time.
        if 'modified_since' in criteria:
            # modified_since is an integer timestamp, so we convert it
            # to a datetime.
            modified_since = datetime.fromtimestamp(
                criteria['modified_since'])

            bugs_to_return = [
                bug for bug in bugs_to_return
                if bug.last_modified > modified_since]

        # If we have a list of bug IDs specified, we only return
        # those members of bugs_to_return that are in that
        # list.
        if 'bugs' in criteria:
            bugs_to_return = [
                bug for bug in bugs_to_return
                if bug.id in criteria['bugs']]

            # We make a separate list of bugs that don't exist so that
            # we can return them with a status of 'missing' later.
            missing_bugs = [
                bug_id for bug_id in criteria['bugs']
                if bug_id not in self.remote_bugs]

        # We only return what's required based on the level parameter.
        # For level 0, only IDs are returned.
        if level == LP_PLUGIN_BUG_IDS_ONLY:
            bugs_to_return = [{'id': bug.id} for bug in bugs_to_return]
        # For level 1, we return the bug's metadata, too.
        elif level == LP_PLUGIN_METADATA_ONLY:
            bugs_to_return = [bug.asDict() for bug in bugs_to_return]
        # At level 2, we also return comment IDs for each bug.
        elif level == LP_PLUGIN_METADATA_AND_COMMENTS:
            bugs_to_return = [
                dict(bug.asDict(), comments=[
                    comment['id'] for comment in bug.comments])
                for bug in bugs_to_return]
        # At level 3, we return the full comment dicts along with the
        # bug metadata. Tne comment dicts do not include the user field,
        # however.
        elif level == LP_PLUGIN_FULL:
            bugs_to_return = [
                dict(bug.asDict(),
                     comments=[strip_trac_comment(dict(comment))
                               for comment in bug.comments])
                for bug in bugs_to_return]

        # Tack the missing bugs onto the end of our list of bugs. These
        # will always be returned in the same way, no matter what the
        # value of the level argument.
        missing_bugs = [
            {'id': bug_id, 'status': 'missing'} for bug_id in missing_bugs]

        return [self.utc_time, bugs_to_return + missing_bugs]

    def get_comments(self, comments):
        """Return a list of comment dicts.

        :param comments: The IDs of the comments to return. Comments
            that don't exist will be returned with a type value of
            'missing'.
        """
        # It's a bit tedious having to loop through all the bugs and
        # their comments like this, but it's easier than creating a
        # horribly complex implementation for the sake of testing.
        comments_to_return = []

        for bug in self.remote_bugs.values():
            for comment in bug.comments:
                if comment['id'] in comments:
                    comments_to_return.append(comment)

        # For each of the missing ones, return a dict with a type of
        # 'missing'.
        comment_ids_to_return = sorted([
            comment['id'] for comment in comments_to_return])
        missing_comments = [
            {'id': comment_id, 'type': 'missing'}
            for comment_id in comments
            if comment_id not in comment_ids_to_return]

        return [self.utc_time, comments_to_return + missing_comments]

    def add_comment(self, bugid, comment):
        """Add a comment to a bug.

        :param bugid: The integer ID of the bug to which the comment
            should be added.
        :param comment: The comment to be added as a string.
        """
        # Calculate the comment ID from the bug's ID and the number of
        # comments against that bug.
        comments = self.remote_bugs[str(bugid)].comments
        comment_id = "%s-%s" % (bugid, len(comments) + 1)

        comment_dict = {
            'comment': comment,
            'id': comment_id,
            'time': self.utc_time,
            'type': 'comment',
            'user': 'launchpad',
            }

        comments.append(comment_dict)

        return [self.utc_time, comment_id]

    def get_launchpad_bug(self, bugid):
        """Get the Launchpad bug ID for a given remote bug.

        The remote bug to Launchpad bug mappings are stored in the
        launchpad_bugs dict.

        If `bugid` references a remote bug that doesn't exist, raise a
        Fault.

        If a remote bug doesn't have a Launchpad bug mapped to it,
        return 0. Otherwise return the mapped Launchpad bug ID.
        """
        if bugid not in self.remote_bugs:
            raise xmlrpclib.Fault(
                FAULT_TICKET_NOT_FOUND, 'Ticket does not exist')

        return [self.utc_time, self.launchpad_bugs.get(bugid, 0)]

    def set_launchpad_bug(self, bugid, launchpad_bug):
        """Set the Launchpad bug ID for a remote bug.

        If `bugid` references a remote bug that doesn't exist, raise a
        Fault.

        Return the current UTC timestamp.
        """
        if bugid not in self.remote_bugs:
            raise xmlrpclib.Fault(
                FAULT_TICKET_NOT_FOUND, 'Ticket does not exist')

        self.launchpad_bugs[bugid] = launchpad_bug

        # Return a list, since xmlrpclib insists on trying to expand
        # results.
        return [self.utc_time]


class TestRoundup(Roundup):
    """Roundup ExternalBugTracker for testing purposes.

    It overrides urlopen, so that access to a real Roundup instance isn't
    needed.
    """

    # We remove the batch_size limit for the purposes of the tests so
    # that we can test batching and not batching correctly.
    batch_size = None
    trace_calls = False

    def urlopen(self, url):
        if self.trace_calls:
            print "CALLED urlopen(%r)" % (url,)

        file_path = os.path.join(os.path.dirname(__file__), 'testfiles')

        if self.host == 'bugs.python.org':
            return open(
                file_path + '/' + 'python_example_ticket_export.csv', 'r')
        else:
            return open(
                file_path + '/' + 'roundup_example_ticket_export.csv', 'r')


class TestRequestTracker(RequestTracker):
    """A Test-oriented `RequestTracker` implementation.

    Overrides _getPage() and _postPage() so that access to an RT
    instance is not needed.
    """
    trace_calls = False
    simulate_bad_response = False

    def urlopen(self, page, data=None):
        file_path = os.path.join(os.path.dirname(__file__), 'testfiles')
        path = urlparse.urlparse(page)[2].lstrip('/')
        if self.trace_calls:
            print "CALLED urlopen(%r)" % path

        if self.simulate_bad_response:
            return open(file_path + '/' + 'rt-sample-bug-bad.txt')

        if path == self.batch_url:
            return open(file_path + '/' + 'rt-sample-bug-batch.txt')
        else:
            # We extract the ticket ID from the url and use that to find
            # the test file we want.
            page_re = re.compile('REST/1.0/ticket/([0-9]+)/show')
            bug_id = page_re.match(path).groups()[0]

            return open(file_path + '/' + 'rt-sample-bug-%s.txt' % bug_id)


class TestSourceForge(SourceForge):
    """Test-oriented SourceForge ExternalBugTracker.

    Overrides _getPage() so that access to SourceForge itself is not
    required.
    """

    trace_calls = False

    def _getPage(self, page):
        if self.trace_calls:
            print "CALLED _getPage(%r)" % (page,)

        page_re = re.compile('support/tracker.php\?aid=([0-9]+)')
        bug_id = page_re.match(page).groups()[0]

        file_path = os.path.join(
            os.path.dirname(__file__), 'testfiles',
            'sourceforge-sample-bug-%s.html' % bug_id)
        return open(file_path, 'r').read()


class TestDebianBug(debbugs.Bug):
    """A debbugs bug that doesn't require the debbugs db."""

    def __init__(self, reporter_email='foo@example.com', package='evolution',
                 summary='Test Summary', description='Test description.',
                 status='open', severity=None, tags=None, id=None):
        if tags is None:
            tags = []
        self.originator = reporter_email
        self.package = package
        self.subject = summary
        self.description = description
        self.status = status
        self.severity = severity
        self.tags = tags
        self.id = id
        self._emails = []

    def __getattr__(self, name):
        # We redefine this method here to as to avoid some of the
        # behaviour of debbugs.Bug from raising spurious errors during
        # testing.
        return getattr(self, name, None)


class TestDebBugsDB:
    """A debbugs db object that doesn't require access to the debbugs db."""

    def __init__(self):
        self._data_path = os.path.join(os.path.dirname(__file__),
            'testfiles')
        self._data_file = 'debbugs-1-comment.txt'
        self.fail_on_load_log = False

    @property
    def data_file(self):
        return os.path.join(self._data_path, self._data_file)

    def load_log(self, bug):
        """Load the comments for a particular debian bug."""
        if self.fail_on_load_log:
            raise debbugs.LogParseFailed(
                'debbugs-log.pl exited with code 512')

        comment_data = open(self.data_file).read()
        bug._emails = []
        bug.comments = [comment.strip() for comment in
            comment_data.split('--\n')]


class TestDebBugs(DebBugs):
    """A Test-oriented Debbugs ExternalBugTracker.

    It allows you to pass in bugs to be used, instead of relying on an
    existing debbugs db.
    """
    sync_comments = False

    def __init__(self, baseurl, bugs):
        super(TestDebBugs, self).__init__(baseurl)
        self.bugs = bugs
        self.debbugs_db = TestDebBugsDB()

    def _findBug(self, bug_id):
        if bug_id not in self.bugs:
            raise BugNotFound(bug_id)

        bug = self.bugs[bug_id]
        self.debbugs_db.load_log(bug)
        return bug


class Urlib2TransportTestInfo:
    """A url info object for use in the test, returning
    a hard-coded cookie header.
    """
    cookies = 'foo=bar'
    def getheaders(self, header):
        """Return the hard-coded cookie header."""
        if header.lower() in ('cookie', 'set-cookie', 'set-cookie2'):
            return [self.cookies]


class Urlib2TransportTestHandler(BaseHandler):
    """A test urllib2 handler returning a hard-coded response."""

    def default_open(self, req):
        """Catch all requests and return a hard-coded response.

        The response body is an XMLRPC response. In addition we set the
        info of the response to contain a cookie.
        """
        assert (
            isinstance(req, Request),
            'Expected a urllib2.Request, got %s' % req)

        if 'testError' in req.data:
            raise HTTPError(
                req.get_full_url(), 500, 'Internal Error', {}, None)

        elif ('testRedirect' in req.data and
              'redirected' not in req.get_full_url()):
            # Big hack to make calls to testRedirect act as though a 302
            # has been received. Note the slightly cheaty check for
            # 'redirected' in the URL. This is to stop urllib2 from
            # whinging about infinite loops.
            redirect_url = urlappend(
                req.get_full_url(), 'redirected')

            headers = HTTPMessage(StringIO())
            headers['location'] = redirect_url

            response = StringIO()
            response.info = lambda: headers
            response.geturl = lambda: req.get_full_url()
            response.code = 302
            response.msg = 'Moved'
            response = self.parent.error(
                'http', req, response, 302, 'Moved',
                headers)

        else:
            xmlrpc_response = xmlrpclib.dumps(
                (req.get_full_url(),), methodresponse=True)
            response = StringIO(xmlrpc_response)
            info = Urlib2TransportTestInfo()
            response.info = lambda: info
            response.code = 200
            response.geturl = lambda: req.get_full_url()
            response.msg = ''

        return response

def patch_transport_opener(transport):
    """Patch the transport's opener to use a test handler."""
    transport.opener.add_handler(Urlib2TransportTestHandler())<|MERGE_RESOLUTION|>--- conflicted
+++ resolved
@@ -916,10 +916,6 @@
             # different when passed to TestBugzillaXMLRPCTransport.comments.
             del comments_args['ids']
             comments_args['bug_ids'] = arguments['ids']
-<<<<<<< HEAD
-            [return_dict] = TestBugzillaXMLRPCTransport.comments(
-                self, comments_args)
-=======
             [returned_dict] = TestBugzillaXMLRPCTransport.comments(
                 self, comments_args)
 
@@ -931,7 +927,6 @@
                 bug_comments_dict[bug_id] = {'comments': comment_list}
 
             return_dict = {'bugs': bug_comments_dict}
->>>>>>> a1bd61c0
         else:
             return_dict = {'bugs': {}}
 
