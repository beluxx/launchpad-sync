// Some Javascript code from Plone Solutions
// http://www.plonesolutions.com, thanks!

function registerLaunchpadFunction(func) {
    // registers a function to fire onload.
    // Use this for initilaizing any javascript that should fire once the page
    // has been loaded.
    connect(window, 'onload', func);
}

function sendWindowDims() {
    // XXX sinzui 2008-08-06 bug=255459:
    // We do not want to record browser dimensions until we can limit
    // collection to once per visit.
    dims = getViewportDimensions();
    doSimpleXMLHttpRequest('/+dims', dims);
}

function getContentArea() {
    // to end all doubt on where the content sits. It also felt a bit
    // silly doing this over and over in every function, even if it is
    // a tiny operation. Just guarding against someone changing the
    // names again, in the name of semantics or something.... ;)
    var node = document.getElementById('maincontent');
    if (!node) {node = $('content');}
    if (!node) {node = $('mainarea');}
    return node;
}

function activateCollapsibles() {
    // a script that searches for sections that can be (or are
    // already) collapsed - and enables the collapse-behavior

    // usage : give the class "collapsible" to a fieldset also, give
    // it a <legend> with some descriptive text.  you can also add the
    // class "collapsed" amounting to a total of
    // <fieldset class="collapsible collapsed"> to make the section
    // pre-collapsed

    // terminate if we hit a non-compliant DOM implementation
    if (!document.getElementsByTagName)
        return false;
    if (!document.getElementById)
        return false;

    // only search in the content-area
    var contentarea = getContentArea();
    if (!contentarea)
        return false;

    // gather all objects that are to be collapsed
    // we only do fieldsets for now. perhaps DIVs later...
    var collapsibles = contentarea.getElementsByTagName('fieldset');

    for (var i = 0; i < collapsibles.length; i++) {
        if (collapsibles[i].className.indexOf('collapsible') == -1)
            continue;

        var legends = collapsibles[i].getElementsByTagName('LEGEND');

        // get the legend
        // if there is no legend, we do not touch the fieldset at all.
        // we assume that if there is a legend, there is only
        // one. nothing else makes any sense
        if (!legends.length)
            continue;
        var legend = legends[0];

        //create an anchor to handle click-events
        var anchor = document.createElement('a');
        anchor.href = '#';
        anchor.onclick = toggleCollapsible;

        // add the icon/button with its functionality to the legend
        var icon = document.createElement('img');
        icon.setAttribute('src','/@@/treeExpanded');
        icon.setAttribute('class','collapseIcon');
        icon.setAttribute('height','14');
        icon.setAttribute('width','14');

        // insert the icon icon at the start of the anchor
        anchor.appendChild(icon);

        // reparent all the legend's children into a span, and the span
        // into an anchor. The span is used to underline the legend
        // text; because the img is inside the anchor, we can't
        // underline the whole anchor.
        var span = document.createElement('span');
        while (legend.hasChildNodes()) {
            var child = legend.firstChild;
            legend.removeChild(child);
            span.appendChild(child);
        }
        anchor.appendChild(span);

        // add the anchor to the legend
        legend.appendChild(anchor);

        // wrap the contents inside a div to make turning them on and
        // off simpler.  unless something very strange happens, this
        // new div should always be the last childnode we'll give it a
        // class to make sure.

        var hiderWrapper = document.createElement('div');
        hiderWrapper.setAttribute('class','collapseWrapper');

        // also add a new div describing that the element is collapsed.
        var collapsedDescription = document.createElement('div');
        collapsedDescription.setAttribute('class','collapsedText');
        collapsedDescription.style.display = 'none';

        // if the fieldset has the class of "collapsed", pre-collapse
        // it. This can be used to preserve valuable UI-space
        if (collapsibles[i].className.indexOf('collapsed') != -1 ) {
            icon.setAttribute('src','/@@/treeCollapsed');
            collapsedDescription.style.display = 'block';
            setElementClass(hiderWrapper, 'collapsed');
            // Unhide the fieldset, now that all of its children are hidden:
            removeElementClass(collapsibles[i], 'collapsed');
        }

        // now we have the wrapper div.. Stuff all the contents inside it
        var nl = collapsibles[i].childNodes.length;
        for (var j = 0; j < nl; j++){
            var node = collapsibles[i].childNodes[0];
            if (node.nodeName == 'LEGEND') {
                if (collapsibles[i].childNodes.length > 1) {
                    hiderWrapper.appendChild(collapsibles[i].childNodes[1]);
                }
            } else {
                hiderWrapper.appendChild(collapsibles[i].childNodes[0]);
            }
        }
        // and add it to the document
        collapsibles[i].appendChild(hiderWrapper);
        collapsibles[i].insertBefore(collapsedDescription, hiderWrapper);
    }
}
registerLaunchpadFunction(activateCollapsibles);

function toggleCollapsible(e) {
    // this is the function that collapses/expands fieldsets.

    // "this" is the node that the event is attached to
    var node = this;

    // walk up the node hierarchy until we find the <legend> element
    while (node.nodeName.toLowerCase() != 'legend') {
        node = node.parentNode;
        if (!node)
            return false;
    }

    // the expander image is legend -> a -> img
    var icon = node.firstChild.firstChild;
    var legend = node;

    if (icon.getAttribute('src').indexOf('/@@/treeCollapsed') != -1) {
        // that was an ugly check, but IE rewrites image sources to
        // absolute urls from some sick reason....
        icon.setAttribute('src','/@@/treeExpanded');
        swapElementClass(legend.parentNode.lastChild, 'collapsed', 'expanded');
        swapElementClass(
            legend.parentNode.childNodes[1], 'expanded', 'collapsed');
    } else {
        icon.setAttribute('src','/@@/treeCollapsed');
        swapElementClass(legend.parentNode.lastChild, 'expanded', 'collapsed');
        swapElementClass(
            legend.parentNode.childNodes[1], 'collapsed', 'expanded');
    }
    return false;
}

function activateFoldables() {
    // Create links to toggle the display of foldable content.
    var included = getElementsByTagAndClassName(
        'span', 'foldable', document);
    var quoted = getElementsByTagAndClassName(
        'span', 'foldable-quoted', document);
    var elements = concat(included, quoted)
    for (var i = 0; i < elements.length; i++) {
        var span = elements[i];
        if (span.className == 'foldable-quoted') {
            var quoted_lines = span.getElementsByTagName('br');
            if (quoted_lines && quoted_lines.length <= 11) {
                // We do not hide short quoted passages (12 lines) by default.
                continue;
            }
        }

        var ellipsis = document.createElement('a');
        ellipsis.style.textDecoration = 'underline';
        ellipsis.href = 'javascript:void(0)';
        ellipsis.onclick = toggleFoldable;
        ellipsis.appendChild(document.createTextNode('[...]'));

        span.parentNode.insertBefore(ellipsis, span);
        span.insertBefore(document.createElement('br'), span.firstChild);
        span.style.display = 'none';
        if (span.nextSibling) {
            // Text lines follows this span.
            var br = document.createElement('br');
            span.parentNode.insertBefore(br, span.nextSibling);
        }
    }
}
registerLaunchpadFunction(activateFoldables);

function toggleFoldable(e) {
    // Collapse/expand a folded passage of text or a signature.
    var node = this;
    while (node = node.nextSibling) {
        if (node.nodeType != 1 && node.className.indexOf('foldable') == -1) {
            // node is not an ELEMENT_NODE of foldable class
            continue;
        }
        if (node.style.display == 'none') {
            node.style.display = 'inline';
        } else {
            node.style.display = 'none';
        }
    }
}

function toggleExpandableTableRow(element_id) {
      row = document.getElementById(element_id)
      view_icon = document.getElementById(element_id + "-arrow")
      if (row.style.display == "table-row") {
        row.style.display = "none";
        view_icon.setAttribute("src", "/@@/treeCollapsed")
      } else {
        row.style.display = "table-row";
        view_icon.setAttribute("src", "/@@/treeExpanded")
      }
      return false;
}

function toggleExpandableTableRows(class_name) {
      view_icon = document.getElementById(class_name + "-arrow");
      all_page_tags = document.getElementsByTagName("*");
      for (i = 0; i < all_page_tags.length; i++) {
          row = all_page_tags[i];
          if (row.className == class_name) {
              if (row.style.display == "table-row") {
                row.style.display = "none";
                view_icon.setAttribute("src", "/@@/treeCollapsed");
              } else {
                row.style.display = "table-row";
                view_icon.setAttribute("src", "/@@/treeExpanded");
              }
          }
      }
      return false;
}

// Enable or disable the beta.launchpad.net redirect
function setBetaRedirect(enable) {
    var expire = new Date();
    if (enable) {
        expire.setTime(expire.getTime() + 1000);
        document.cookie = ('inhibit_beta_redirect=0; Expires=' +
                           expire.toGMTString() + cookie_scope);
        alert('Redirection to the beta site has been enabled');
    } else {
        expire.setTime(expire.getTime() + 2 * 60 * 60 * 1000);
        document.cookie = ('inhibit_beta_redirect=1; Expires=' +
                           expire.toGMTString() + cookie_scope);
        alert('You will not be redirected to the beta site for 2 hours');
    }
    return false;
}

// Add/remove items between selection lists by double clicking:
function addSelectedKeywords(fromlist,tolist) {
    var predefSubjects = document.getElementById(fromlist);
    for (var x = 0; x < predefSubjects.length; x++) {
        if (predefSubjects[x].selected) {
            addNewKeyword(tolist, predefSubjects[x].text);
        }
    }
}

function addNewKeyword(tolist, newWord) {
    var selSubjects = document.getElementById(tolist);
    for (var x = 0; x < selSubjects.length; x++) {
        if (selSubjects[x].text == newWord) {
            return false;
        }
    }
    var ssl = selSubjects.length;
    selSubjects[ssl] = new Option(newWord);
}

function selectAllWords() {
    var keyword = document.getElementsByTagName('select');

    for (var i = 0; i < keyword.length; i++) {
        if (keyword[i].multiple) {
            for (var x = 0; x < keyword[i].options.length; x++) {
                keyword[i].options[x].selected = true;
            }
        }
    }
}

function removeWords(thelist) {
    var selSubjects = document.getElementById(thelist);

    for (var x = selSubjects.length-1; x >= 0 ; x--) {
        if (selSubjects[x].selected) {
            selSubjects[x] = null;
        }
    }
}

// XXX: jamesh 2006-08-09
// The setFocus() function should be removed once we've migrated away
// from GeneralForm.

// Focus on error or tabindex=1
function setFocus() {
    var xre = new RegExp(/\berror\b/);
    var formnodes, formnode, divnodes, node, inputnodes, inputnode;

    // Search only forms to avoid spending time on regular text
    formnodes = document.getElementsByTagName('form');
    for (var f = 0; (formnode = formnodes.item(f)); f++) {
        // Search for errors first, focus on first error if found
        divnodes = formnode.getElementsByTagName('div');
        for (var i = 0; (node = divnodes.item(i)); i++) {
            if (xre.exec(node.className)) {
                inputnode = node.getElementsByTagName('input').item(0);
                if (inputnode) {
                    inputnode.focus();
                    return;
                }
            }
        }

        // If no error, focus on input element with tabindex 1
        var inputnodes = formnode.getElementsByTagName('input');
        for (var i = 0; (node = inputnodes.item(i)); i++) {
           if (node.getAttribute('tabindex') == 1) {
               node.focus();
               return;
           }
        }
    }
}
registerLaunchpadFunction(setFocus);

function setFocusByName(name) {
    // Focus the first element matching the given name which can be focused.
    var nodes = document.getElementsByName(name);
    for (var i = 0; i < nodes.length; i++) {
        var node = nodes[i];
        if (node.focus) {
            node.focus();
            break;
        }
    }
}

function popup_window(url, name, width, height) {
    var iframe = document.getElementById('popup_iframe_' + name);
    if (!iframe.src) {
        // The first time this handler runs the window may not have been
        // set up yet; sort that out.
        iframe.style.width = width + 'px';
        iframe.style.height = height + 'px';
        iframe.style.position = 'absolute';
        iframe.style.background = 'white';
        iframe.src = url
    }
    iframe.style.display = 'inline';
    // I haven't found a way of making the search form focus again when
    // the popup window is redisplayed. I tried doing an
    //    iframe.contentDocument.searchform.search.focus()
    // but nothing happens.. -- kiko, 2007-03-12
}

// from richard braine for the source import forms
function morf(x) {
    // morf morphs form. it takes a radio choice as argument
    // and shows and hides given divs as a result
    function showdiv() {
        for(var i = 0; i < arguments.length; i++) {
            //document.all[arguments[i]].style.visibility='visible';
            document.getElementById(arguments[i]).style.visibility='visible';
        }
    }
    function hidediv(){
        for(var i = 0; i < arguments.length; i++) {
            //document.all[arguments[i]].style.visibility='hidden';
            document.getElementById(arguments[i]).style.visibility='hidden';
        }
    }
    switch(true){
    case x=='cvs':
        showdiv('cvsdetails');
        hidediv('svndetails');
        break;
    case x=='svn':
        showdiv('svndetails');
        hidediv('cvsdetails');
        break;
    // case x=='arch':
    //     showdiv('archdetails');
    //     hidediv('cvsdetails', 'svndetails');
    //     break;
    }
}

function selectWidget(widget_name, event) {
  if (event && (event.keyCode == 9 || event.keyCode == 13))
      // Avoid firing if user is tabbing through or simply pressing
      // enter to submit the form.
      return;
  document.getElementById(widget_name).checked = true;
}

// Set the disabled attribute of the widgets with the given ids.
function setDisabled(disabled /* widget_ids ... */) {
    for (var i=1; i<arguments.length; i++) {
        var widget = document.getElementById(arguments[i])
        widget.disabled = disabled
    }
}

function insertAllExpansionButtons() {
    expandable_fields = getElementsByTagAndClassName(
        'input', 'expandable');
    forEach(expandable_fields, insertExpansionButton);
}

function insertExpansionButton(expandable_field) {
    var button = createDOM(
        'button', {
            'style': 'padding: 0;',
            'title': 'Makes the field larger, so you can see more text.'
        }
    );
    var icon = createDOM(
        'img', {
            'alt': 'Enlarge Field',
            'src': '/+icing/translations-add-more-lines.gif',
        }
    );
    appendChildNodes(button, icon);
    function buttonOnClick(e) {
        upgradeToTextAreaForTranslation(expandable_field.id);
        e.preventDefault();
        removeElement(button);
        return false;
    }
    connect(button, 'onclick', buttonOnClick);
    insertSiblingNodesAfter(expandable_field, button);
}

function convertTextInputToTextArea(text_input_id, rows) {
    var current_text_input = getElement(text_input_id);
    var new_text_area = document.createElement("textarea");
    var attributes = {
        'id': text_input_id,
        'rows': rows,
        'name': getNodeAttribute(current_text_input, 'name'),
        'lang': getNodeAttribute(current_text_input, 'lang'),
        'dir': getNodeAttribute(current_text_input, 'dir')
    };

    updateNodeAttributes(new_text_area, attributes);

    // we set the javascript events because updateNodeAttributes gets confused
    // with those events, because it says that 'event' is not defined. 'event'
    // is one of the arguments of the javascript call that is being copied.
    new_text_area.setAttribute('onKeyPress', getNodeAttribute(current_text_input, 'onkeypress'));
    new_text_area.setAttribute('onChange', getNodeAttribute(current_text_input, 'onchange'));
    new_text_area.value = current_text_input.value;
    swapDOM(current_text_input, new_text_area);
    return new_text_area;
}

function upgradeToTextAreaForTranslation(text_input_id) {
    var rows = 6;
    current_text_input = $(text_input_id);
<<<<<<< HEAD
    convertTextInputToTextArea(text_input_id, rows);
    current_text_input.focus();
=======
    text_area = convertTextInputToTextArea(text_input_id, rows);
    text_area.focus();
>>>>>>> 3cdfe1b8
}

function unescapeHTML(unescaped_string) {
    // Based on prototype's unescapeHTML method.
    // See launchpad bug #78788 for details.
    var div = document.createElement('div');
    div.innerHTML = unescaped_string;
    return div.childNodes[0] ? div.childNodes[0].nodeValue : '';
}

function copyInnerHTMLById(from_id, to_id) {
    var from = getElement(from_id);
    var to = getElement(to_id);

    // The replacement regex strips all tags from the html.
    to.value = unescapeHTML(from.innerHTML.replace(/<\/?[^>]+>/gi, ""));

}

function writeTextIntoPluralTranslationFields(
    from_id, to_id_pattern, nplurals) {
    // skip when x is 0, as that is the singular
    for (var x = 1; x < nplurals; x++) {
        to_id = to_id_pattern + x + "_new";
        copyInnerHTMLById(from_id, to_id);
    }
}

function switchBugBranchFormAndWhiteboard(id) {
    var div = document.getElementById('bugbranch' + id);
    var wb = document.getElementById('bugbranch' + id + '-wb');

    if (div.style.display == "none") {
        /* Expanding the form */
        if (wb != null) {
            wb.style.display = "none";
        }
        div.style.display = "block";
        /* Use two focus calls to get the browser to scroll to the end of the
         * form first, then focus back to the first field of the form.
         */
        document.getElementById('field'+id+'.actions.update').focus();
        document.getElementById('field'+id+'.status').focus();
    } else {
        if (wb != null) {
            wb.style.display = "block";
        }
        div.style.display = "none";
    }
    return false;
}

function switchSpecBranchFormAndSummary(id) {
    /* The document has two identifiable elements for each
     * spec-branch link:
     *    'specbranchX' which is the div containing the edit form
     *    'specbranchX-summary' which is the div contining the sumary
     * where X is the database id of the link.
     */
    var div = document.getElementById('specbranch' + id);
    var wb = document.getElementById('specbranch' + id + '-summary');

    if (div.style.display == "none") {
        /* Expanding the form */
        if (wb != null) {
            wb.style.display = "none";
        }
        div.style.display = "block";
        /* Use two focus calls to get the browser to scroll to the end of the
         * form first, then focus back to the first field of the form.
         */
        document.getElementById('field' + id + '.actions.change').focus();
        document.getElementById('field' + id + '.summary').focus();
    } else {
        if (wb != null) {
            wb.style.display = "block";
        }
        div.style.display = "none";
    }
    return false;
}

function activateConstrainBugExpiration() {
    // Constrain enable_bug_expiration to the Launchpad Bugs radio input.
    // The Launchpad bug tracker is either the first item in a product's
    // bugtracker field, or it is a distribution's official_malone field.
    var bug_tracker_input = getElement('field.bugtracker.0');
    if (! bug_tracker_input) {
        bug_tracker_input = getElement('field.official_malone');
    }
    var bug_expiration_input = getElement('field.enable_bug_expiration');
    if (! bug_tracker_input || ! bug_expiration_input) {
        return;
    }
    // Disable enable_bug_expiration onload if Launchpad is not the
    // bug tracker.
    if (! bug_tracker_input.checked) {
        bug_expiration_input.disabled = true;
    }
    constraint = function (e) {
        if (bug_tracker_input.checked) {
            bug_expiration_input.disabled = false;
            bug_expiration_input.checked = true;
        } else {
            bug_expiration_input.checked = false;
            bug_expiration_input.disabled = true;
        }
    }
    inputs = document.getElementsByTagName('input');
    for (var i = 0; i < inputs.length; i++) {
        if (inputs[i].name == 'field.bugtracker'
            || inputs[i].name == 'field.official_malone') {
            inputs[i].onclick = constraint;
        }
    }
}
registerLaunchpadFunction(activateConstrainBugExpiration);

function updateField(field, enabled)
{
    field.disabled = !enabled;
}


function collapseRemoteCommentReply(comment_index) {
   $('remote_comment_reply_tree_icon_' + comment_index).src = '/@@/treeCollapsed';
   $('remote_comment_reply_div_' + comment_index).style.display = 'none';
}

function expandRemoteCommentReply(comment_index) {
   $('remote_comment_reply_tree_icon_' + comment_index).src = '/@@/treeExpanded';
   $('remote_comment_reply_div_' + comment_index).style.display = 'block';
}

function toggleRemoteCommentReply(comment_index) {
   var imgname = $('remote_comment_reply_tree_icon_' + comment_index).src.split('/').pop();
   var expanded = (imgname == 'treeExpanded');
   if (expanded) {
       collapseRemoteCommentReply(comment_index);
   } else {
       expandRemoteCommentReply(comment_index);
   }
}

function connectRemoteCommentReply(comment_index) {
    function toggleFunc() {
        toggleRemoteCommentReply(comment_index);
        return false;
    }

    function func() {
        $('remote_comment_reply_expand_link_' + comment_index).onclick = toggleFunc;
    }

    registerLaunchpadFunction(func);
}

function renderPersonMapSmall(center_lat, center_lng) {
    if (GBrowserIsCompatible()) {
        var mapdiv = $("person_map_div");
        mapdiv.style.width = '400px';
        var map = new GMap2(mapdiv);
        center = new GLatLng(center_lat, center_lng);
        map.setCenter(center, 1);
        map.setMapType(G_NORMAL_MAP);
        map.addControl(new GSmallZoomControl());
        map.enableScrollWheelZoom();
        var marker = new GMarker(center);
        map.addOverlay(marker);
    }
}

function setMarkersInfoWindow(data, team_map, required_bounds) {
    var xml = GXml.parse(data);
    var markers = xml.documentElement.getElementsByTagName("participant");
   
    for (var i = 0; i < markers.length; i++) {
        var point = new GLatLng(
            parseFloat(markers[i].getAttribute("lat")),
            parseFloat(markers[i].getAttribute("lng")));
        if (required_bounds) {
            required_bounds.extend(point);
        }
        var marker = new GMarker(point);
        var myHTML = '<div align="center">'
        myHTML += '<a href="' + markers[i].getAttribute("url") + '">'
        myHTML += markers[i].getAttribute("displayname") + ' ('
        myHTML += markers[i].getAttribute("name") + ')<br /></a>'
        myHTML += markers[i].getAttribute("logo_html") + '<br />'
        myHTML += 'Local time: '
        myHTML += markers[i].getAttribute('local_time') + '</div>'
        marker.bindInfoWindowHtml(myHTML);
        team_map.addOverlay(marker);
    }
}

function renderTeamMap(min_lat, max_lat, min_lng, max_lng, center_lat,
                       center_lng) {
    if (GBrowserIsCompatible()) {
        var dims = getViewportDimensions();
        var mapdiv = $("team_map_div");
        var mapheight = (parseInt(mapdiv.offsetWidth) / 16 * 9);
        mapheight = Math.min(mapheight, dims.h - 180);
        mapheight = Math.max(mapheight, 400);
        mapdiv.style.height = mapheight + 'px';
       
        var team_map = new GMap2(mapdiv);
        var center = new GLatLng(center_lat, center_lng);
        team_map.setCenter(center, 0);
        team_map.setMapType(G_HYBRID_MAP);
        sw = GLatLng(min_lat, min_lng);
        ne = GLatLng(max_lat, max_lng);
        var required_bounds = new GLatLngBounds(sw, ne);
        var zoom_level = team_map.getBoundsZoomLevel(required_bounds);
        zoom_level = Math.min(
            G_HYBRID_MAP.getMaximumResolution(), zoom_level);
        team_map.setZoom(zoom_level);
        team_map.addControl(new GLargeMapControl());
        team_map.addControl(new GMapTypeControl());
        team_map.addControl(new GOverviewMapControl());
        team_map.addControl(new GScaleControl());
        team_map.enableScrollWheelZoom();
        GDownloadUrl("+mapdata", function(data) {
            setMarkersInfoWindow(data, team_map);
            });
    }
}

function setMarkersInfoWindowForSmallMap(data, team_map) {
    var required_bounds = new GLatLngBounds();
    setMarkersInfoWindow(data, team_map, required_bounds);
    var zoom_level = team_map.getBoundsZoomLevel(required_bounds);
    zoom_level = Math.min(4, zoom_level - 1);
    team_map.setZoom(zoom_level);
}

function renderTeamMapSmall(center_lat, center_lng) {
    if (GBrowserIsCompatible()) {
        var mapdiv = $("team_map_div");
        mapdiv.style.width = '400px';
        var team_map = new GMap2(mapdiv);
        var center = new GLatLng(center_lat, center_lng);
        team_map.setCenter(center, 1);
        team_map.setMapType(G_NORMAL_MAP);
        team_map.enableScrollWheelZoom();
        GDownloadUrl("+mapdata", function(data) {
            setMarkersInfoWindowForSmallMap(data, team_map);
            });
    }
}

function setLocation(lat, lng, tz_name, latname, lngname) {
    $(latname).value = lat;
    $(lngname).value = lng;

    var request = new JSONScriptRequest();
    var url = 'http://ba-ws.geonames.net/timezoneJSON'
        + "?username=launchpad&lat=" + lat.toString()
        + "&lng=" + lng.toString();

    $("tz_spinner").src = "/@@/spinner";
    request.open("GET", url);

    function succeeded() {
      if (request.readyState == 4) {
        if (request.responseText) {
          tz = request.responseJSON.timezoneId;
          $(tz_name).value = tz;
          $("tz_spinner").src = "/@@/nospin";
        }
      }
    }
    request.onreadystatechange = succeeded;
    request.send(null);
}

function renderLargeMap(center_lat, center_lng, displayname, name, logo_html,
                        lat_name, lng_name, tz_name, zoom, show_marker) {
    if (GBrowserIsCompatible()) {
        var dims = getViewportDimensions();
        var mapdiv = $('map_div');
        var mapheight = (parseInt(mapdiv.offsetWidth) / 16 * 9);
        mapheight = Math.min(mapheight, dims.h - 180);
        mapheight = Math.max(mapheight, 400);
        mapdiv.style.height = mapheight + 'px';

        var map = new GMap2(mapdiv);
        center = new GLatLng(center_lat, center_lng);
        map.setCenter(center, zoom);
        map.setMapType(G_HYBRID_MAP);
        map.addControl(new GLargeMapControl());
        map.addControl(new GMapTypeControl());
        map.addControl(new GOverviewMapControl());
        map.addControl(new GScaleControl());
        map.enableScrollWheelZoom();

        var marker = new GMarker(center, {draggable: true});
        var myHTML = '<div style="text-align: center">'
        myHTML = myHTML + '<strong>' + displayname + '</strong><br />'
        myHTML = myHTML + logo_html + '<br />'
        myHTML = myHTML + '(' + name + ')</div>'
        marker.bindInfoWindowHtml(myHTML, {maxWidth: 120});

        GEvent.addListener(marker, "dragend", function() {
            point = marker.getLatLng();
            setLocation(
                point.lat(), point.lng(), tz_name, lat_name, lng_name);
        });

        GEvent.addListener(marker, "dragstart", function() {
            marker.closeInfoWindow();
        });

        map.addOverlay(marker);
        if (!show_marker) {
            marker.hide();
        };

        GEvent.addListener(map, "zoomend", function() {
            marker.closeInfoWindow();
        });

        GEvent.addListener(map, "click", function(overlay, point) {
            marker.setPoint(point);
            if (marker.isHidden()) {
                marker.show();
                map.panTo(point);
            };
            setLocation(
                point.lat(), point.lng(), tz_name, lat_name, lng_name);
        });
    }
}

function switchDisplay(tag_id1, tag_id2) {
    var tag1 = getElement(tag_id1);
    var tag2 = getElement(tag_id2);
    var display = tag1.style.display;
    tag1.style.display = tag2.style.display;
    tag2.style.display = display;
    return false;
}<|MERGE_RESOLUTION|>--- conflicted
+++ resolved
@@ -483,13 +483,8 @@
 function upgradeToTextAreaForTranslation(text_input_id) {
     var rows = 6;
     current_text_input = $(text_input_id);
-<<<<<<< HEAD
-    convertTextInputToTextArea(text_input_id, rows);
-    current_text_input.focus();
-=======
     text_area = convertTextInputToTextArea(text_input_id, rows);
     text_area.focus();
->>>>>>> 3cdfe1b8
 }
 
 function unescapeHTML(unescaped_string) {
