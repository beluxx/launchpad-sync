# Copyright 2004-2007 Canonical Ltd.  All rights reserved.
"""Implementation classes for a Person."""

__metaclass__ = type
__all__ = [
    'Person', 'PersonSet', 'SSHKey', 'SSHKeySet', 'WikiName', 'WikiNameSet',
    'JabberID', 'JabberIDSet', 'IrcID', 'IrcIDSet']

from datetime import datetime, timedelta
import pytz
import sha

from zope.interface import implements, alsoProvides
from zope.component import getUtility
from zope.event import notify

from sqlobject import (
    BoolCol, ForeignKey, IntCol, MultipleJoin, SQLMultipleJoin,
    SQLObjectNotFound, SQLRelatedJoin, StringCol)
from sqlobject.sqlbuilder import AND, OR, SQLConstant

from canonical.config import config
from canonical.database import postgresql
from canonical.database.constants import UTC_NOW, DEFAULT
from canonical.database.datetimecol import UtcDateTimeCol
from canonical.database.enumcol import EnumCol
from canonical.database.sqlbase import (
    cursor, flush_database_caches, flush_database_updates, quote, quote_like,
    sqlvalues, SQLBase)

from canonical.foaf import nickname
from canonical.cachedproperty import cachedproperty

from canonical.launchpad.database.answercontact import AnswerContact
from canonical.launchpad.database.karma import KarmaCategory
from canonical.launchpad.database.language import Language
from canonical.launchpad.event.karma import KarmaAssignedEvent
from canonical.launchpad.event.team import JoinTeamEvent, TeamInvitationEvent
from canonical.launchpad.helpers import contactEmailAddresses, shortlist

from canonical.lp.dbschema import ArchivePurpose

from canonical.launchpad.interfaces import (
<<<<<<< HEAD
    AccountStatus, BugTaskImportance, BugTaskSearchParams, BugTaskStatus,
    EmailAddressStatus, IBugTaskSet, IDistribution, IDistributionSet,
    IEmailAddress, IEmailAddressSet, IGPGKeySet, IHasIcon, IHasLogo,
    IHasMugshot, IHWSubmissionSet, IIrcID, IIrcIDSet, IJabberID, IJabberIDSet, ILaunchBag,
    ILaunchpadCelebrities, ILaunchpadStatisticSet, ILoginTokenSet,
    INACTIVE_ACCOUNT_STATUSES, IPasswordEncryptor, IPerson, IPersonSet,
    IPillarNameSet, IProduct, ISignedCodeOfConductSet, ISourcePackageNameSet,
    ISSHKey, ISSHKeySet, ITeam, ITranslationGroupSet, IWikiName, IWikiNameSet,
    JoinNotAllowed, LoginTokenType, PersonCreationRationale,
    QUESTION_STATUS_DEFAULT_SEARCH, ShipItConstants, ShippingRequestStatus,
    SpecificationDefinitionStatus, SpecificationFilter,
    SpecificationImplementationStatus, SpecificationSort, SSHKeyType,
    TeamMembershipRenewalPolicy, TeamMembershipStatus, TeamSubscriptionPolicy,
    UBUNTU_WIKI_URL, UNRESOLVED_BUGTASK_STATUSES)
=======
    AccountStatus, BugTaskSearchParams, BugTaskStatus, EmailAddressStatus,
    IBugTaskSet, IDistribution, IDistributionSet, IEmailAddress,
    IEmailAddressSet, IGPGKeySet, IHasIcon, IHasLogo, IHasMugshot,
    IHWSubmissionSet, IIrcID, IIrcIDSet, IJabberID, IJabberIDSet,
    ILaunchBag, ILaunchpadCelebrities, ILaunchpadStatisticSet,
    ILoginTokenSet, IMailingListSet, INACTIVE_ACCOUNT_STATUSES,
    IPasswordEncryptor, IPerson, IPersonSet, IPillarNameSet, IProduct,
    ISignedCodeOfConductSet, ISourcePackageNameSet, ISSHKey, ISSHKeySet,
    ITeam, ITranslationGroupSet, IWikiName, IWikiNameSet, JoinNotAllowed,
    LoginTokenType, PersonCreationRationale, QUESTION_STATUS_DEFAULT_SEARCH,
    ShipItConstants, ShippingRequestStatus, SpecificationDefinitionStatus,
    SpecificationFilter, SpecificationImplementationStatus,
    SpecificationSort, SSHKeyType, TeamMembershipRenewalPolicy,
    TeamMembershipStatus, TeamSubscriptionPolicy, UBUNTU_WIKI_URL,
    UNRESOLVED_BUGTASK_STATUSES)
>>>>>>> 89b1e8f3

from canonical.launchpad.database.archive import Archive
from canonical.launchpad.database.codeofconduct import SignedCodeOfConduct
from canonical.launchpad.database.branch import Branch
from canonical.launchpad.database.bugtask import (
    BugTask, get_bug_privacy_filter, search_value_to_where_condition)
from canonical.launchpad.database.emailaddress import EmailAddress
from canonical.launchpad.database.karma import KarmaCache, KarmaTotalCache
from canonical.launchpad.database.logintoken import LoginToken
from canonical.launchpad.database.pillar import PillarName
from canonical.launchpad.database.pofile import POFileTranslator
from canonical.launchpad.database.karma import KarmaAction, Karma
from canonical.launchpad.database.mentoringoffer import MentoringOffer
from canonical.launchpad.database.packagebugcontact import PackageBugContact
from canonical.launchpad.database.shipit import (
    MIN_KARMA_ENTRIES_TO_BE_TRUSTED_ON_SHIPIT, ShippingRequest)
from canonical.launchpad.database.sourcepackagerelease import (
    SourcePackageRelease)
from canonical.launchpad.database.specification import (
    HasSpecificationsMixin, Specification)
from canonical.launchpad.database.specificationfeedback import (
    SpecificationFeedback)
from canonical.launchpad.database.specificationsubscription import (
    SpecificationSubscription)
from canonical.launchpad.database.translationimportqueue import (
    HasTranslationImportsMixin)
from canonical.launchpad.database.teammembership import (
    TeamMembership, TeamMembershipSet, TeamParticipation)
from canonical.launchpad.database.question import QuestionPersonSearch

from canonical.launchpad.searchbuilder import any


class ValidPersonOrTeamCache(SQLBase):
    """Flags if a Person or Team is active and usable in Launchpad.

    This is readonly, as the underlying table is maintained using
    database triggers.
    """
    # Look Ma, no columns! (apart from id)


class Person(SQLBase, HasSpecificationsMixin, HasTranslationImportsMixin):
    """A Person."""

    implements(IPerson, IHasIcon, IHasLogo, IHasMugshot)

    sortingColumns = SQLConstant(
        "person_sort_key(Person.displayname, Person.name)")
    # When doing any sort of set operations (union, intersect, except_) with
    # SQLObject we can't use sortingColumns because the table name Person is
    # not available in that context, so we use this one.
    _sortingColumnsForSetOperations = SQLConstant(
        "person_sort_key(displayname, name)")
    _defaultOrder = sortingColumns

    name = StringCol(dbName='name', alternateID=True, notNull=True)
    password = StringCol(dbName='password', default=None)
    displayname = StringCol(dbName='displayname', notNull=True)
    teamdescription = StringCol(dbName='teamdescription', default=None)
    homepage_content = StringCol(default=None)
    icon = ForeignKey(
        dbName='icon', foreignKey='LibraryFileAlias', default=None)
    logo = ForeignKey(
        dbName='logo', foreignKey='LibraryFileAlias', default=None)
    mugshot = ForeignKey(
        dbName='mugshot', foreignKey='LibraryFileAlias', default=None)
    openid_identifier = StringCol(
            dbName='openid_identifier', alternateID=True, notNull=True,
            default=DEFAULT)

    account_status = EnumCol(
        enum=AccountStatus, default=AccountStatus.NOACCOUNT)
    account_status_comment = StringCol(default=None)

    city = StringCol(default=None)
    phone = StringCol(default=None)
    country = ForeignKey(dbName='country', foreignKey='Country', default=None)
    province = StringCol(default=None)
    postcode = StringCol(default=None)
    addressline1 = StringCol(default=None)
    addressline2 = StringCol(default=None)
    organization = StringCol(default=None)

    teamowner = ForeignKey(dbName='teamowner', foreignKey='Person',
                           default=None)

    sshkeys = SQLMultipleJoin('SSHKey', joinColumn='person')

    renewal_policy = EnumCol(
        enum=TeamMembershipRenewalPolicy,
        default=TeamMembershipRenewalPolicy.NONE)
    subscriptionpolicy = EnumCol(
        dbName='subscriptionpolicy',
        enum=TeamSubscriptionPolicy,
        default=TeamSubscriptionPolicy.MODERATED)
    defaultrenewalperiod = IntCol(dbName='defaultrenewalperiod', default=None)
    defaultmembershipperiod = IntCol(dbName='defaultmembershipperiod',
                                     default=None)

    merged = ForeignKey(dbName='merged', foreignKey='Person', default=None)

    datecreated = UtcDateTimeCol(notNull=True, default=UTC_NOW)
    creation_rationale = EnumCol(enum=PersonCreationRationale, default=None)
    creation_comment = StringCol(default=None)
    registrant = ForeignKey(
        dbName='registrant', foreignKey='Person', default=None)
    hide_email_addresses = BoolCol(notNull=True, default=False)

    # SQLRelatedJoin gives us also an addLanguage and removeLanguage for free
    languages = SQLRelatedJoin('Language', joinColumn='person',
                            otherColumn='language',
                            intermediateTable='PersonLanguage',
                            orderBy='englishname')

    subscribed_branches = SQLRelatedJoin(
        'Branch', joinColumn='person', otherColumn='branch',
        intermediateTable='BranchSubscription', prejoins=['product'])
    ownedBounties = SQLMultipleJoin('Bounty', joinColumn='owner',
        orderBy='id')
    reviewerBounties = SQLMultipleJoin('Bounty', joinColumn='reviewer',
        orderBy='id')
    # XXX: matsubara 2006-03-06 bug=33935:
    # Is this really needed? There's no attribute 'claimant' in the Bounty
    # database class or interface, but the column exists in the database.
    claimedBounties = MultipleJoin('Bounty', joinColumn='claimant',
        orderBy='id')
    subscribedBounties = SQLRelatedJoin('Bounty', joinColumn='person',
        otherColumn='bounty', intermediateTable='BountySubscription',
        orderBy='id')
    authored_branches = SQLMultipleJoin(
        'Branch', joinColumn='author', prejoins=['product'])
    signedcocs = SQLMultipleJoin('SignedCodeOfConduct', joinColumn='owner')
    ircnicknames = SQLMultipleJoin('IrcID', joinColumn='person')
    jabberids = SQLMultipleJoin('JabberID', joinColumn='person')
    timezone = StringCol(dbName='timezone', default='UTC')

    entitlements = SQLMultipleJoin('Entitlement', joinColumn='person')

    def _init(self, *args, **kw):
        """Mark the person as a team when created or fetched from database."""
        SQLBase._init(self, *args, **kw)
        if self.teamownerID is not None:
            alsoProvides(self, ITeam)

    # specification-related joins
    @property
    def approver_specs(self):
        return shortlist(Specification.selectBy(
            approver=self, orderBy=['-datecreated']))

    @property
    def assigned_specs(self):
        return shortlist(Specification.selectBy(
            assignee=self, orderBy=['-datecreated']))

    @property
    def assigned_specs_in_progress(self):
        replacements = sqlvalues(assignee=self)
        replacements['started_clause'] = Specification.started_clause
        replacements['completed_clause'] = Specification.completeness_clause
        query = """
            (assignee = %(assignee)s)
            AND (%(started_clause)s)
            AND NOT (%(completed_clause)s)
            """ % replacements
        return Specification.select(query, orderBy=['-date_started'], limit=5)

    @property
    def created_specs(self):
        return shortlist(Specification.selectBy(
            owner=self, orderBy=['-datecreated']))

    @property
    def drafted_specs(self):
        return shortlist(Specification.selectBy(
            drafter=self, orderBy=['-datecreated']))

    @property
    def feedback_specs(self):
        return shortlist(Specification.select(
            AND(Specification.q.id == SpecificationFeedback.q.specificationID,
                SpecificationFeedback.q.reviewerID == self.id),
            clauseTables=['SpecificationFeedback'],
            orderBy=['-datecreated']))

    @property
    def subscribed_specs(self):
        specification_id = SpecificationSubscription.q.specificationID
        return shortlist(Specification.select(
            AND (Specification.q.id == specification_id,
                 SpecificationSubscription.q.personID == self.id),
            clauseTables=['SpecificationSubscription'],
            orderBy=['-datecreated']))

    # mentorship
    @property
    def mentoring_offers(self):
        """See `IPerson`"""
        return MentoringOffer.select("""MentoringOffer.id IN
        (SELECT MentoringOffer.id
            FROM MentoringOffer
            LEFT OUTER JOIN BugTask ON
                MentoringOffer.bug = BugTask.bug
            LEFT OUTER JOIN Bug ON
                BugTask.bug = Bug.id
            LEFT OUTER JOIN Specification ON
                MentoringOffer.specification = Specification.id
            WHERE
                MentoringOffer.owner = %s
                """ % sqlvalues(self.id) + """ AND (
                BugTask.id IS NULL OR NOT
                (Bug.private IS TRUE OR
                  (""" + BugTask.completeness_clause +"""))) AND (
                Specification.id IS NULL OR NOT
                (""" + Specification.completeness_clause +")))",
            )

    @property
    def team_mentorships(self):
        """See `IPerson`"""
        return MentoringOffer.select("""MentoringOffer.id IN
        (SELECT MentoringOffer.id
            FROM MentoringOffer
            JOIN TeamParticipation ON
                MentoringOffer.team = TeamParticipation.person
            LEFT OUTER JOIN BugTask ON
                MentoringOffer.bug = BugTask.bug
            LEFT OUTER JOIN Bug ON
                BugTask.bug = Bug.id
            LEFT OUTER JOIN Specification ON
                MentoringOffer.specification = Specification.id
            WHERE
                TeamParticipation.team = %s
                """ % sqlvalues(self.id) + """ AND (
                BugTask.id IS NULL OR NOT
                (Bug.private IS TRUE OR
                  (""" + BugTask.completeness_clause +"""))) AND (
                Specification.id IS NULL OR NOT
                (""" + Specification.completeness_clause +")))",
            )

    @property
    def unique_displayname(self):
        """See `IPerson`."""
        return "%s (%s)" % (self.displayname, self.name)

    @property
    def browsername(self):
        """Return a name suitable for display on a web page.

        Originally, this was calculated but now we just use displayname.
        You should continue to use this method, however, as we may want to
        change again, such as returning '$displayname ($name)'.
        """
        return self.displayname

    @property
    def has_any_specifications(self):
        """See `IHasSpecifications`."""
        return self.all_specifications.count()

    @property
    def all_specifications(self):
        return self.specifications(filter=[SpecificationFilter.ALL])

    @property
    def valid_specifications(self):
        return self.specifications(filter=[SpecificationFilter.VALID])

    def specifications(self, sort=None, quantity=None, filter=None):
        """See `IHasSpecifications`."""

        # Make a new list of the filter, so that we do not mutate what we
        # were passed as a filter
        if not filter:
            # if no filter was passed (None or []) then we must decide the
            # default filtering, and for a person we want related incomplete
            # specs
            filter = [SpecificationFilter.INCOMPLETE]

        # now look at the filter and fill in the unsaid bits

        # defaults for completeness: if nothing is said about completeness
        # then we want to show INCOMPLETE
        completeness = False
        for option in [
            SpecificationFilter.COMPLETE,
            SpecificationFilter.INCOMPLETE]:
            if option in filter:
                completeness = True
        if completeness is False:
            filter.append(SpecificationFilter.INCOMPLETE)

        # defaults for acceptance: in this case we have nothing to do
        # because specs are not accepted/declined against a person

        # defaults for informationalness: we don't have to do anything
        # because the default if nothing is said is ANY

        # if no roles are given then we want everything
        linked = False
        roles = set([
            SpecificationFilter.CREATOR,
            SpecificationFilter.ASSIGNEE,
            SpecificationFilter.DRAFTER,
            SpecificationFilter.APPROVER,
            SpecificationFilter.FEEDBACK,
            SpecificationFilter.SUBSCRIBER])
        for role in roles:
            if role in filter:
                linked = True
        if not linked:
            for role in roles:
                filter.append(role)

        # sort by priority descending, by default
        if sort is None or sort == SpecificationSort.PRIORITY:
            order = ['-priority', 'Specification.definition_status',
                     'Specification.name']
        elif sort == SpecificationSort.DATE:
            order = ['-Specification.datecreated', 'Specification.id']

        # figure out what set of specifications we are interested in. for
        # products, we need to be able to filter on the basis of:
        #
        #  - role (owner, drafter, approver, subscriber, assignee etc)
        #  - completeness.
        #  - informational.
        #

        # in this case the "base" is quite complicated because it is
        # determined by the roles so lets do that first

        base = '(1=0'  # we want to start with a FALSE and OR them
        if SpecificationFilter.CREATOR in filter:
            base += ' OR Specification.owner = %(my_id)d'
        if SpecificationFilter.ASSIGNEE in filter:
            base += ' OR Specification.assignee = %(my_id)d'
        if SpecificationFilter.DRAFTER in filter:
            base += ' OR Specification.drafter = %(my_id)d'
        if SpecificationFilter.APPROVER in filter:
            base += ' OR Specification.approver = %(my_id)d'
        if SpecificationFilter.SUBSCRIBER in filter:
            base += """ OR Specification.id in
                (SELECT specification FROM SpecificationSubscription
                 WHERE person = %(my_id)d)"""
        if SpecificationFilter.FEEDBACK in filter:
            base += """ OR Specification.id in
                (SELECT specification FROM SpecificationFeedback
                 WHERE reviewer = %(my_id)d)"""
        base += ') '

        # filter out specs on inactive products
        base += """AND (Specification.product IS NULL OR
                        Specification.product NOT IN
                         (SELECT Product.id FROM Product
                          WHERE Product.active IS FALSE))
                """

        base = base % {'my_id': self.id}

        query = base
        # look for informational specs
        if SpecificationFilter.INFORMATIONAL in filter:
            query += (' AND Specification.implementation_status = %s' %
                quote(SpecificationImplementationStatus.INFORMATIONAL))

        # filter based on completion. see the implementation of
        # Specification.is_complete() for more details
        completeness =  Specification.completeness_clause

        if SpecificationFilter.COMPLETE in filter:
            query += ' AND ( %s ) ' % completeness
        elif SpecificationFilter.INCOMPLETE in filter:
            query += ' AND NOT ( %s ) ' % completeness

        # Filter for validity. If we want valid specs only then we should
        # exclude all OBSOLETE or SUPERSEDED specs
        if SpecificationFilter.VALID in filter:
            query += (
                ' AND Specification.definition_status NOT IN ( %s, ''%s ) ' %
                sqlvalues(SpecificationDefinitionStatus.OBSOLETE,
                          SpecificationDefinitionStatus.SUPERSEDED))

        # ALL is the trump card
        if SpecificationFilter.ALL in filter:
            query = base

        # Filter for specification text
        for constraint in filter:
            if isinstance(constraint, basestring):
                # a string in the filter is a text search filter
                query += ' AND Specification.fti @@ ftq(%s) ' % quote(
                    constraint)

        # now do the query, and remember to prejoin to people
        results = Specification.select(query, orderBy=order,
            limit=quantity, prejoins=['assignee', 'approver', 'drafter'])
        return results

    def searchQuestions(self, search_text=None,
                        status=QUESTION_STATUS_DEFAULT_SEARCH,
                        language=None, sort=None, participation=None,
                        needs_attention=None):
        """See `IPerson`."""
        return QuestionPersonSearch(
                person=self,
                search_text=search_text,
                status=status, language=language, sort=sort,
                participation=participation,
                needs_attention=needs_attention
                ).getResults()

    def getQuestionLanguages(self):
        """See `IQuestionTarget`."""
        return set(Language.select(
            """Language.id = language AND Question.id IN (
            SELECT id FROM Question
                      WHERE owner = %(personID)s OR answerer = %(personID)s OR
                           assignee = %(personID)s
            UNION SELECT question FROM QuestionSubscription
                  WHERE person = %(personID)s
            UNION SELECT question
                  FROM QuestionMessage JOIN Message ON (message = Message.id)
                  WHERE owner = %(personID)s
            )""" % sqlvalues(personID=self.id),
            clauseTables=['Question'], distinct=True))

    @property
    def translatable_languages(self):
        """See `IPerson`."""
        return Language.select("""
            Language.id = PersonLanguage.language AND
            PersonLanguage.person = %s AND
            Language.code <> 'en' AND
            Language.visible""" % quote(self),
            clauseTables=['PersonLanguage'], orderBy='englishname')

    def getDirectAnswerQuestionTargets(self):
        """See `IPerson`."""
        answer_contacts = AnswerContact.select(
            'person = %s' % sqlvalues(self))
        return self._getQuestionTargetsFromAnswerContacts(answer_contacts)

    def getTeamAnswerQuestionTargets(self):
        """See `IPerson`."""
        answer_contacts = AnswerContact.select(
            '''AnswerContact.person = TeamParticipation.team
            AND TeamParticipation.person = %(personID)s
            AND AnswerContact.person != %(personID)s''' % sqlvalues(
                personID=self.id),
            clauseTables=['TeamParticipation'], distinct=True)
        return self._getQuestionTargetsFromAnswerContacts(answer_contacts)

    def _getQuestionTargetsFromAnswerContacts(self, answer_contacts):
        """Return a list of valid IQuestionTargets.

        Provided AnswerContact query results, a distinct list of Products,
        Distributions, and SourcePackages is returned.
        """
        targets = []
        for answer_contact in answer_contacts:
            if answer_contact.product is not None:
                target = answer_contact.product
            elif answer_contact.sourcepackagename is not None:
                assert answer_contact.distribution is not None, (
                    "Missing distribution.")
                distribution = answer_contact.distribution
                target = distribution.getSourcePackage(
                    answer_contact.sourcepackagename)
            elif answer_contact.distribution is not None:
                target = answer_contact.distribution
            else:
                raise AssertionError('Unknown IQuestionTarget.')

            if not target in targets:
                targets.append(target)

        return targets

    @property
    def branches(self):
        """See `IPerson`."""
        ret = self.authored_branches.union(self.registered_branches)
        ret = ret.union(self.subscribed_branches)
        return ret.orderBy('-id')

    @property
    def registered_branches(self):
        """See `IPerson`."""
        query = """Branch.owner = %d AND
                   (Branch.author != %d OR Branch.author is NULL)"""
        return Branch.select(query % (self.id, self.id),
                             prejoins=["product"])


    def getBugContactPackages(self):
        """See `IPerson`."""
        package_bug_contacts = shortlist(
            PackageBugContact.selectBy(bugcontact=self),
            longest_expected=25)

        packages_for_bug_contact = [
            package_bug_contact.distribution.getSourcePackage(
                package_bug_contact.sourcepackagename)
            for package_bug_contact in package_bug_contacts]

        packages_for_bug_contact.sort(key=lambda x: x.name)

        return packages_for_bug_contact

    def getBugContactOpenBugCounts(self, user):
        """See `IPerson`."""
        # We could use IBugTask.search() to get all the counts, but
        # that's slow, since we'd need to issue one query per package
        # and count we want.
        open_bugs_cond = (
            'BugTask.status %s' % search_value_to_where_condition(
                any(*UNRESOLVED_BUGTASK_STATUSES)))

        sum_template = "SUM(CASE WHEN %s THEN 1 ELSE 0 END) AS %s"
        sums = [
            sum_template % (open_bugs_cond, 'open_bugs'),
            sum_template % (
                'BugTask.importance %s' % search_value_to_where_condition(
                    BugTaskImportance.CRITICAL), 'open_critical_bugs'),
            sum_template % (
                'BugTask.assignee IS NULL', 'open_unassigned_bugs'),
            sum_template % (
                'BugTask.status %s' % search_value_to_where_condition(
                    BugTaskStatus.INPROGRESS), 'open_inprogress_bugs')]

        conditions = [
            'Bug.id = BugTask.bug',
            open_bugs_cond,
            'PackageBugContact.bugcontact = %s' % sqlvalues(self),
            'BugTask.sourcepackagename = PackageBugContact.sourcepackagename',
            'BugTask.distribution = PackageBugContact.distribution',
            'Bug.duplicateof is NULL']
        privacy_filter = get_bug_privacy_filter(user)
        if privacy_filter:
            conditions.append(privacy_filter)

        query = """SELECT BugTask.distribution,
                          BugTask.sourcepackagename,
                          %(sums)s
                   FROM BugTask, Bug, PackageBugContact
                   WHERE %(conditions)s
                   GROUP BY BugTask.distribution, BugTask.sourcepackagename"""
        cur = cursor()
        cur.execute(query % dict(
            sums=', '.join(sums), conditions=' AND '.join(conditions)))
        distribution_set = getUtility(IDistributionSet)
        sourcepackagename_set = getUtility(ISourcePackageNameSet)
        packages_with_bugs = set()
        L = []
        for row in shortlist(cur.dictfetchall()):
            distribution = distribution_set.get(row['distribution'])
            sourcepackagename = sourcepackagename_set.get(
                row['sourcepackagename'])
            source_package = distribution.getSourcePackage(sourcepackagename)
            # XXX: Bjorn Tillenius 2006-12-15:
            # Add a tuple instead of the distribution package
            # directly, since DistributionSourcePackage doesn't define a
            # __hash__ method.
            packages_with_bugs.add((distribution, sourcepackagename))
            package_counts = dict(
                package=source_package,
                open=row['open_bugs'],
                open_critical=row['open_critical_bugs'],
                open_unassigned=row['open_unassigned_bugs'],
                open_inprogress=row['open_inprogress_bugs'])
            L.append(package_counts)

        # Only packages with open bugs were included in the query. Let's
        # add the rest of the packages as well.
        all_packages = set(
            (distro_package.distribution, distro_package.sourcepackagename)
            for distro_package in self.getBugContactPackages())
        for distribution, sourcepackagename in all_packages.difference(
                packages_with_bugs):
            package_counts = dict(
                package=distribution.getSourcePackage(sourcepackagename),
                open=0, open_critical=0, open_unassigned=0,
                open_inprogress=0)
            L.append(package_counts)

        return L

    def getBranch(self, product_name, branch_name):
        """See `IPerson`."""
        # import here to work around a circular import problem
        from canonical.launchpad.database import Product

        if product_name is None or product_name == '+junk':
            return Branch.selectOne(
                'owner=%d AND product is NULL AND name=%s'
                % (self.id, quote(branch_name)))
        else:
            product = Product.selectOneBy(name=product_name)
            if product is None:
                return None
            return Branch.selectOneBy(owner=self, product=product,
                                      name=branch_name)

    def findPathToTeam(self, team):
        """See `IPerson`."""
        # This is our guarantee that _getDirectMemberIParticipateIn() will
        # never return None
        assert self.hasParticipationEntryFor(team), (
            "%s doesn't seem to be a member/participant in %s"
            % (self.name, team.name))
        assert team.isTeam(), "You can't pass a person to this method."
        path = [team]
        team = self._getDirectMemberIParticipateIn(team)
        while team != self:
            path.insert(0, team)
            team = self._getDirectMemberIParticipateIn(team)
        return path

    def _getDirectMemberIParticipateIn(self, team):
        """Return a direct member of the given team that this person
        participates in.

        If there are more than one direct member of the given team that this
        person participates in, the one with the oldest creation date is
        returned.
        """
        query = AND(
            TeamMembership.q.teamID == team.id,
            TeamMembership.q.personID == Person.q.id,
            OR(TeamMembership.q.status == TeamMembershipStatus.ADMIN,
               TeamMembership.q.status == TeamMembershipStatus.APPROVED),
            TeamParticipation.q.teamID == Person.q.id,
            TeamParticipation.q.personID == self.id)
        clauseTables = ['TeamMembership', 'TeamParticipation']
        member = Person.selectFirst(
            query, clauseTables=clauseTables, orderBy='datecreated')
        assert member is not None, (
            "%(person)s is an indirect member of %(team)s but %(person)s "
            "is not a participant in any direct member of %(team)s"
            % dict(person=self.name, team=team.name))
        return member

    def isTeam(self):
        """See `IPerson`."""
        return self.teamowner is not None

    @cachedproperty
    def is_trusted_on_shipit(self):
        """See `IPerson`."""
        min_entries = MIN_KARMA_ENTRIES_TO_BE_TRUSTED_ON_SHIPIT
        return Karma.selectBy(person=self).count() >= min_entries

    def shippedShipItRequestsOfCurrentSeries(self):
        """See `IPerson`."""
        query = '''
            ShippingRequest.recipient = %s
            AND ShippingRequest.id = RequestedCDs.request
            AND RequestedCDs.distrorelease = %s
            AND ShippingRequest.shipment IS NOT NULL
            ''' % sqlvalues(self.id, ShipItConstants.current_distroseries)
        return ShippingRequest.select(
            query, clauseTables=['RequestedCDs'], distinct=True,
            orderBy='-daterequested')

    def lastShippedRequest(self):
        """See `IPerson`."""
        query = ("recipient = %s AND status = %s"
                 % sqlvalues(self.id, ShippingRequestStatus.SHIPPED))
        return ShippingRequest.selectFirst(query, orderBy=['-daterequested'])

    def pastShipItRequests(self):
        """See `IPerson`."""
        query = """
            recipient = %(id)s AND (
                status IN (%(denied)s, %(cancelled)s, %(shipped)s))
            """ % sqlvalues(id=self.id, denied=ShippingRequestStatus.DENIED,
                            cancelled=ShippingRequestStatus.CANCELLED,
                            shipped=ShippingRequestStatus.SHIPPED)
        return ShippingRequest.select(query, orderBy=['id'])

    def currentShipItRequest(self):
        """See `IPerson`."""
        query = """
            recipient = %(id)s
            AND status NOT IN (%(denied)s, %(cancelled)s, %(shipped)s)
            """ % sqlvalues(id=self.id, denied=ShippingRequestStatus.DENIED,
                            cancelled=ShippingRequestStatus.CANCELLED,
                            shipped=ShippingRequestStatus.SHIPPED)
        results = shortlist(
            ShippingRequest.select(query, orderBy=['id'], limit=2))
        count = len(results)
        assert (self == getUtility(ILaunchpadCelebrities).shipit_admin or
                count <= 1), ("Only the shipit-admins team is allowed to "
                              "have more than one open shipit request")
        if count == 1:
            return results[0]
        else:
            return None

    def searchTasks(self, search_params, *args):
        """See `IPerson`."""
        return getUtility(IBugTaskSet).search(search_params, *args)

    def getProjectsAndCategoriesContributedTo(self, limit=5):
        """See `IPerson`."""
        contributions = []
        results = self._getProjectsWithTheMostKarma(limit=limit)
        for pillar_name, karma in results:
            pillar = getUtility(IPillarNameSet).getByName(pillar_name)
            contributions.append(
                {'project': pillar,
                 'categories': self._getContributedCategories(pillar)})
        return contributions

    def _getProjectsWithTheMostKarma(self, limit=10):
        """Return the names and karma points of of this person on the
        product/distribution with that name.

        The results are ordered descending by the karma points and limited to
        the given limit.
        """
        # We want this person's total karma on a given context (that is,
        # across all different categories) here; that's why we use a
        # "KarmaCache.category IS NULL" clause here.
        query = """
            SELECT PillarName.name, KarmaCache.karmavalue
            FROM KarmaCache
            JOIN PillarName ON
                COALESCE(KarmaCache.distribution, -1) =
                COALESCE(PillarName.distribution, -1)
                AND
                COALESCE(KarmaCache.product, -1) =
                COALESCE(PillarName.product, -1)
            WHERE person = %(person)s
                AND KarmaCache.category IS NULL
                AND KarmaCache.project IS NULL
            ORDER BY karmavalue DESC, name
            LIMIT %(limit)s;
            """ % sqlvalues(person=self, limit=limit)
        cur = cursor()
        cur.execute(query)
        return cur.fetchall()

    def getOwnedOrDrivenPillars(self):
        """See `IPerson`."""
        query = """
            SELECT name
            FROM product, teamparticipation
            WHERE teamparticipation.person = %(person)s
                AND (driver = teamparticipation.team
                     OR owner = teamparticipation.team)

            UNION

            SELECT name
            FROM project, teamparticipation
            WHERE teamparticipation.person = %(person)s
                AND (driver = teamparticipation.team
                     OR owner = teamparticipation.team)

            UNION

            SELECT name
            FROM distribution, teamparticipation
            WHERE teamparticipation.person = %(person)s
                AND (driver = teamparticipation.team
                     OR owner = teamparticipation.team)
            """ % sqlvalues(person=self)
        cur = cursor()
        cur.execute(query)
        names = [sqlvalues(str(name)) for [name] in cur.fetchall()]
        if not names:
            return PillarName.select("1=2")
        quoted_names = ','.join([name for [name] in names])
        return PillarName.select(
            "PillarName.name IN (%s) AND PillarName.active IS TRUE" %
            quoted_names, prejoins=['distribution', 'project', 'product'],
            orderBy=['PillarName.distribution', 'PillarName.project',
                     'PillarName.product'])

    def iterTopProjectsContributedTo(self, limit=10):
        getByName = getUtility(IPillarNameSet).getByName
        for name, ignored in self._getProjectsWithTheMostKarma(limit=limit):
            yield getByName(name)

    def _getContributedCategories(self, pillar):
        """Return the KarmaCategories to which this person has karma on the
        given pillar.

        The given pillar must be either an IProduct or an IDistribution.
        """
        if IProduct.providedBy(pillar):
            where_clause = "product = %s" % sqlvalues(pillar)
        elif IDistribution.providedBy(pillar):
            where_clause = "distribution = %s" % sqlvalues(pillar)
        else:
            raise AssertionError(
                "Pillar must be a product or distro, got %s" % pillar)
        replacements = sqlvalues(person=self)
        replacements['where_clause'] = where_clause
        query = """
            SELECT DISTINCT KarmaCategory.id
            FROM KarmaCategory
            JOIN KarmaCache ON KarmaCache.category = KarmaCategory.id
            WHERE %(where_clause)s
                AND category IS NOT NULL
                AND person = %(person)s
            """ % replacements
        cur = cursor()
        cur.execute(query)
        ids = ",".join(str(id) for [id] in cur.fetchall())
        return KarmaCategory.select("id IN (%s)" % ids)

    @property
    def karma_category_caches(self):
        """See `IPerson`."""
        return KarmaCache.select(
            AND(
                KarmaCache.q.personID == self.id,
                KarmaCache.q.categoryID != None,
                KarmaCache.q.productID == None,
                KarmaCache.q.projectID == None,
                KarmaCache.q.distributionID == None,
                KarmaCache.q.sourcepackagenameID == None),
            orderBy=['category'])

    @property
    def karma(self):
        """See `IPerson`."""
        cache = KarmaTotalCache.selectOneBy(person=self)
        if cache is None:
            # Newly created accounts may not be in the cache yet, meaning the
            # karma updater script hasn't run since the account was created.
            return 0
        else:
            return cache.karma_total

    @property
    def is_valid_person_or_team(self):
        """See `IPerson`."""
        try:
            if ValidPersonOrTeamCache.get(self.id) is not None:
                return True
        except SQLObjectNotFound:
            pass
        return False

    @property
    def is_valid_person(self):
        """See `IPerson`."""
        if self.isTeam():
            return False
        return self.is_valid_person_or_team

    @property
    def is_openid_enabled(self):
        """See `IPerson`."""
        if self.isTeam():
            return False

        if not self.is_valid_person:
            return False

        if config.launchpad.openid_users == 'all':
            return True

        openid_users = getUtility(IPersonSet).getByName(
                config.launchpad.openid_users
                )
        assert openid_users is not None, \
                'No Person %s found' % config.launchpad.openid_users
        if self.inTeam(openid_users):
            return True

        return False

    def assignKarma(self, action_name, product=None, distribution=None,
                    sourcepackagename=None):
        """See `IPerson`."""
        # Teams don't get Karma. Inactive accounts don't get Karma.
        # The system user and janitor, does not get karma.
        # No warning, as we don't want to place the burden on callsites
        # to check this.
        if (not self.is_valid_person
            or self.id == getUtility(ILaunchpadCelebrities).janitor.id):
            return None

        if product is not None:
            assert distribution is None and sourcepackagename is None
        elif distribution is not None:
            assert product is None
        else:
            raise AssertionError(
                'You must provide either a product or a distribution.')

        try:
            action = KarmaAction.byName(action_name)
        except SQLObjectNotFound:
            raise AssertionError(
                "No KarmaAction found with name '%s'." % action_name)

        karma = Karma(
            person=self, action=action, product=product,
            distribution=distribution, sourcepackagename=sourcepackagename)
        notify(KarmaAssignedEvent(self, karma))
        return karma

    def latestKarma(self, quantity=25):
        """See `IPerson`."""
        return Karma.selectBy(person=self,
            orderBy='-datecreated')[:quantity]

    # XXX: StuartBishop 2006-05-10:
    # This cache should no longer be needed once CrowdControl lands,
    # as apparently it will also cache this information.
    _inTeam_cache = None

    def inTeam(self, team):
        """See `IPerson`."""
        if team is None:
            return False

        if team.id == self.id: # Short circuit - would return True anyway
            return True

        if self._inTeam_cache is None: # Initialize cache
            self._inTeam_cache = {}
        else:
            try:
                return self._inTeam_cache[team.id] # Return from cache
            except KeyError:
                pass # Or fall through

        tp = TeamParticipation.selectOneBy(team=team, person=self)
        if tp is not None or self.id == team.teamownerID:
            in_team = True
        elif team.isTeam() and not team.teamowner.inTeam(team):
            # The owner is not a member but must retain his rights over
            # this team. This person may be a member of the owner, and in this
            # case it'll also have rights over this team.
            in_team = self.inTeam(team.teamowner)
        else:
            in_team = False

        self._inTeam_cache[team.id] = in_team
        return in_team

    def hasParticipationEntryFor(self, team):
        """See `IPerson`."""
        return bool(TeamParticipation.selectOneBy(person=self, team=team))

    def leave(self, team):
        """See `IPerson`."""
        assert not ITeam.providedBy(self)

        self._inTeam_cache = {} # Flush the cache used by the inTeam method

        active = [TeamMembershipStatus.ADMIN, TeamMembershipStatus.APPROVED]
        tm = TeamMembership.selectOneBy(person=self, team=team)
        if tm is None or tm.status not in active:
            # Ok, we're done. You are not an active member and still
            # not being.
            return

        tm.setStatus(TeamMembershipStatus.DEACTIVATED, self)

    def join(self, team):
        """See `IPerson`."""
        assert not self.isTeam(), (
            "Teams take no actions in Launchpad, thus they can't join() "
            "another team. Instead, you have to addMember() them.")

        if self in team.activemembers:
            return

        expired = TeamMembershipStatus.EXPIRED
        proposed = TeamMembershipStatus.PROPOSED
        approved = TeamMembershipStatus.APPROVED
        declined = TeamMembershipStatus.DECLINED
        deactivated = TeamMembershipStatus.DEACTIVATED

        if team.subscriptionpolicy == TeamSubscriptionPolicy.RESTRICTED:
            raise JoinNotAllowed("This is a restricted team")
        elif team.subscriptionpolicy == TeamSubscriptionPolicy.MODERATED:
            status = proposed
        elif team.subscriptionpolicy == TeamSubscriptionPolicy.OPEN:
            status = approved
        else:
            raise AssertionError(
                "Unknown subscription policy: %s" % team.subscriptionpolicy)

        self._inTeam_cache = {} # Flush the cache used by the inTeam method

        team.addMember(self, reviewer=self, status=status)

    #
    # ITeam methods
    #
    def getSuperTeams(self):
        """See `IPerson`."""
        query = """
            Person.id = TeamParticipation.team AND
            TeamParticipation.person = %s AND
            TeamParticipation.team != %s
            """ % sqlvalues(self.id, self.id)
        return Person.select(query, clauseTables=['TeamParticipation'])

    def getSubTeams(self):
        """See `IPerson`."""
        query = """
            Person.id = TeamParticipation.person AND
            TeamParticipation.team = %s AND
            TeamParticipation.person != %s AND
            Person.teamowner IS NOT NULL
            """ % sqlvalues(self.id, self.id)
        return Person.select(query, clauseTables=['TeamParticipation'])

    def getTeamAdminsEmailAddresses(self):
        """See `IPerson`."""
        assert self.isTeam()
        to_addrs = set()
        for person in self.getDirectAdministrators():
            to_addrs.update(contactEmailAddresses(person))
        return sorted(to_addrs)

    def addMember(self, person, reviewer, comment=None, force_team_add=False,
                  status=TeamMembershipStatus.APPROVED):
        """See `IPerson`."""
        assert self.isTeam(), "You cannot add members to a person."
        assert status in [TeamMembershipStatus.APPROVED,
                          TeamMembershipStatus.PROPOSED,
                          TeamMembershipStatus.ADMIN], (
            "You can't add a member with this status: %s." % status.name)

        event = JoinTeamEvent
        if person.isTeam():
            assert not self.hasParticipationEntryFor(person), (
                "Team '%s' is a member of '%s'. As a consequence, '%s' can't "
                "be added as a member of '%s'"
                % (self.name, person.name, person.name, self.name))
            # By default, teams can only be invited as members, meaning that
            # one of the team's admins will have to accept the invitation
            # before the team is made a member. If force_team_add is True,
            # though, then we'll add a team as if it was a person.
            if not force_team_add:
                status = TeamMembershipStatus.INVITED
                event = TeamInvitationEvent

        old_status = None
        expires = self.defaultexpirationdate
        tm = TeamMembership.selectOneBy(person=person, team=self)
        if tm is not None:
            old_status = tm.status
            tm.reviewer = reviewer
            # We can't use tm.setExpirationDate() here because the reviewer
            # here will be the member themselves when they join an OPEN team.
            tm.dateexpires = expires
            tm.reviewercomment = comment
            tm.setStatus(status, reviewer)
        else:
            TeamMembershipSet().new(
                person, self, status, dateexpires=expires, reviewer=reviewer,
                reviewercomment=comment)
            notify(event(person, self))

    # The three methods below are not in the IPerson interface because we want
    # to protect them with a launchpad.Edit permission. We could do that by
    # defining explicit permissions for all IPerson methods/attributes in
    # the zcml but that's far from optimal given the size of IPerson.
    def acceptInvitationToBeMemberOf(self, team, comment):
        """Accept an invitation to become a member of the given team.

        There must be a TeamMembership for this person and the given team with
        the INVITED status. The status of this TeamMembership will be changed
        to APPROVED.
        """
        tm = TeamMembership.selectOneBy(person=self, team=team)
        assert tm is not None
        assert tm.status == TeamMembershipStatus.INVITED
        tm.setStatus(
            TeamMembershipStatus.APPROVED, getUtility(ILaunchBag).user,
            reviewercomment=comment)

    def declineInvitationToBeMemberOf(self, team, comment):
        """Decline an invitation to become a member of the given team.

        There must be a TeamMembership for this person and the given team with
        the INVITED status. The status of this TeamMembership will be changed
        to INVITATION_DECLINED.
        """
        tm = TeamMembership.selectOneBy(person=self, team=team)
        assert tm is not None
        assert tm.status == TeamMembershipStatus.INVITED
        tm.setStatus(
            TeamMembershipStatus.INVITATION_DECLINED,
            getUtility(ILaunchBag).user, reviewercomment=comment)

    def renewTeamMembership(self, team):
        """Renew the TeamMembership for this person on the given team.

        The given team's renewal policy must be ONDEMAND and the membership
        must be active (APPROVED or ADMIN) and set to expire in less than
        DAYS_BEFORE_EXPIRATION_WARNING_IS_SENT days.
        """
        tm = TeamMembership.selectOneBy(person=self, team=team)
        assert tm.canBeRenewedByMember(), (
            "This membership can't be renewed by the member himself.")

        assert (team.defaultrenewalperiod is not None
                and team.defaultrenewalperiod > 0), (
            'Teams with a renewal policy of ONDEMAND must specify '
            'a default renewal period greater than 0.')
        # Keep the same status, change the expiration date and send a
        # notification explaining the membership has been renewed.
        tm.dateexpires += timedelta(days=team.defaultrenewalperiod)
        tm.sendSelfRenewalNotification()

    def deactivateAllMembers(self, comment, reviewer):
        """Deactivate all members of this team."""
        assert self.isTeam(), "This method is only available for teams."
        assert reviewer.inTeam(getUtility(ILaunchpadCelebrities).admin), (
            "Only Launchpad admins can deactivate all members of a team")
        for membership in self.getActiveMemberships():
            membership.setStatus(
                TeamMembershipStatus.DEACTIVATED, reviewer, comment)

    def setMembershipData(self, person, status, reviewer, expires=None,
                          comment=None):
        """See `IPerson`."""
        tm = TeamMembership.selectOneBy(person=person, team=self)
        assert tm is not None
        tm.setExpirationDate(expires, reviewer)
        tm.setStatus(status, reviewer, reviewercomment=comment)

    def getAdministratedTeams(self):
        """See `IPerson`."""
        owner_of_teams = Person.select('''
            Person.teamowner = TeamParticipation.team
            AND TeamParticipation.person = %s
            ''' % sqlvalues(self),
            clauseTables=['TeamParticipation'])
        admin_of_teams = Person.select('''
            Person.id = TeamMembership.team
            AND TeamMembership.status = %(admin)s
            AND TeamMembership.person = TeamParticipation.team
            AND TeamParticipation.person = %(person)s
            ''' % sqlvalues(person=self, admin=TeamMembershipStatus.ADMIN),
            clauseTables=['TeamParticipation', 'TeamMembership'])
        return admin_of_teams.union(
            owner_of_teams, orderBy=self._sortingColumnsForSetOperations)

    def getDirectAdministrators(self):
        """See `IPerson`."""
        assert self.isTeam(), 'Method should only be called on a team.'
        owner = Person.select("id = %s" % sqlvalues(self.teamowner))
        return self.adminmembers.union(
            owner, orderBy=self._sortingColumnsForSetOperations)

    def getMembersByStatus(self, status, orderBy=None):
        """See `IPerson`."""
        query = ("TeamMembership.team = %s AND TeamMembership.status = %s "
                 "AND TeamMembership.person = Person.id" %
                 sqlvalues(self.id, status))
        if orderBy is None:
            orderBy = Person.sortingColumns
        return Person.select(
            query, clauseTables=['TeamMembership'], orderBy=orderBy)

    def _getEmailsByStatus(self, status):
        query = AND(EmailAddress.q.personID==self.id,
                    EmailAddress.q.status==status)
        return EmailAddress.select(query)

    @property
    def ubuntuwiki(self):
        """See `IPerson`."""
        return getUtility(IWikiNameSet).getUbuntuWikiByPerson(self)

    @property
    def otherwikis(self):
        """See `IPerson`."""
        return getUtility(IWikiNameSet).getOtherWikisByPerson(self)

    @property
    def allwikis(self):
        return getUtility(IWikiNameSet).getAllWikisByPerson(self)

    @property
    def title(self):
        """See `IPerson`."""
        return self.browsername

    @property
    def allmembers(self):
        """See `IPerson`."""
        query = """
            Person.id = TeamParticipation.person AND
            TeamParticipation.team = %s AND
            TeamParticipation.person != %s
            """ % sqlvalues(self.id, self.id)
        return Person.select(query, clauseTables=['TeamParticipation'])

    @property
    def all_member_count(self):
        """See `IPerson`."""
        return self.allmembers.count()

    @property
    def invited_members(self):
        """See `IPerson`."""
        return self.getMembersByStatus(TeamMembershipStatus.INVITED)

    @property
    def invited_member_count(self):
        """See `IPerson`."""
        return self.invited_members.count()

    @property
    def deactivatedmembers(self):
        """See `IPerson`."""
        return self.getMembersByStatus(TeamMembershipStatus.DEACTIVATED)

    @property
    def deactivated_member_count(self):
        """See `IPerson`."""
        return self.deactivatedmembers.count()

    @property
    def expiredmembers(self):
        """See `IPerson`."""
        return self.getMembersByStatus(TeamMembershipStatus.EXPIRED)

    @property
    def expired_member_count(self):
        """See `IPerson`."""
        return self.expiredmembers.count()

    @property
    def proposedmembers(self):
        """See `IPerson`."""
        return self.getMembersByStatus(TeamMembershipStatus.PROPOSED)

    @property
    def proposed_member_count(self):
        """See `IPerson`."""
        return self.proposedmembers.count()

    @property
    def adminmembers(self):
        """See `IPerson`."""
        return self.getMembersByStatus(TeamMembershipStatus.ADMIN)

    @property
    def approvedmembers(self):
        """See `IPerson`."""
        return self.getMembersByStatus(TeamMembershipStatus.APPROVED)

    @property
    def activemembers(self):
        """See `IPerson`."""
        return self.approvedmembers.union(
            self.adminmembers, orderBy=self._sortingColumnsForSetOperations)

    @property
    def active_member_count(self):
        """See `IPerson`."""
        return self.activemembers.count()

    @property
    def inactivemembers(self):
        """See `IPerson`."""
        return self.expiredmembers.union(
            self.deactivatedmembers,
            orderBy=self._sortingColumnsForSetOperations)

    @property
    def inactive_member_count(self):
        """See `IPerson`."""
        return self.inactivemembers.count()

    @property
    def pendingmembers(self):
        """See `IPerson`."""
        return self.proposedmembers.union(
            self.invited_members,
            orderBy=self._sortingColumnsForSetOperations)

    # XXX: kiko 2005-10-07:
    # myactivememberships and getActiveMemberships are rather
    # confusingly named, and I just fixed bug 2871 as a consequence of
    # this. Is there a way to improve it?
    @property
    def myactivememberships(self):
        """See `IPerson`."""
        return TeamMembership.select("""
            TeamMembership.person = %s AND status in %s AND
            Person.id = TeamMembership.team
            """ % sqlvalues(self.id, [TeamMembershipStatus.APPROVED,
                                      TeamMembershipStatus.ADMIN]),
            clauseTables=['Person'],
            orderBy=Person.sortingColumns)

    @property
    def open_membership_invitations(self):
        """See `IPerson`."""
        return TeamMembership.select("""
            TeamMembership.person = %s AND status = %s
            AND Person.id = TeamMembership.team
            """ % sqlvalues(self.id, TeamMembershipStatus.INVITED),
            clauseTables=['Person'],
            orderBy=Person.sortingColumns)

    def deactivateAccount(self, comment):
        """Deactivate this person's Launchpad account.

        Deactivating an account means:
            - Setting its password to NULL;
            - Removing the user from all teams he's a member of;
            - Changing all his email addresses' status to NEW;
            - Revoking Code of Conduct signatures of that user;
            - Reassigning bugs/specs assigned to him;
            - Changing the ownership of products/projects/teams owned by him.
        """
        assert self.is_valid_person, (
            "You can only deactivate an account of a valid person.")

        for membership in self.myactivememberships:
            self.leave(membership.team)
        # Make sure all further queries don't see this person as a member of
        # any teams.
        flush_database_updates()

        # Deactivate CoC signatures, invalidate email addresses, unassign bug
        # tasks and specs and reassign pillars and teams.
        for coc in self.signedcocs:
            coc.active = False
        for email in self.validatedemails:
            email.status = EmailAddressStatus.NEW
        params = BugTaskSearchParams(self, assignee=self)
        for bug_task in self.searchTasks(params):
            assert bug_task.assignee == self, (
                "This bugtask (%s) should be assigned to this person."
                % bug_task.id)
            bug_task.transitionToAssignee(None)
        for spec in self.assigned_specs:
            spec.assignee = None
        registry = getUtility(ILaunchpadCelebrities).registry
        for team in Person.selectBy(teamowner=self):
            team.teamowner = registry
        for pillar_name in self.getOwnedOrDrivenPillars():
            pillar = pillar_name.pillar
            if pillar.owner == self:
                pillar.owner = registry
            elif pillar.driver == self:
                pillar.driver = registry
            else:
                raise AssertionError(
                    "This person must be the owner or driver of this project "
                    "(%s)" % pillar.pillar.name)

        # Nuke all subscriptions of this person.
        removals = [
            ('BountySubscription', 'person'),
            ('BranchSubscription', 'person'),
            ('BugSubscription', 'person'),
            ('QuestionSubscription', 'person'),
            ('POSubscription', 'person'),
            ('SpecificationSubscription', 'person'),
            ('PackageBugContact', 'bugcontact'),
            ('AnswerContact', 'person')]
        cur = cursor()
        for table, person_id_column in removals:
            cur.execute("DELETE FROM %s WHERE %s=%d"
                        % (table, person_id_column, self.id))

        # Update the account's status, password, preferred email and name.
        self.account_status = AccountStatus.DEACTIVATED
        self.account_status_comment = comment
        self.password = None
        self.preferredemail.status = EmailAddressStatus.NEW
        self._preferredemail_cached = None
        base_new_name = self.name + '-deactivatedaccount'
        new_name = base_new_name
        count = 1
        while Person.selectOneBy(name=new_name) is not None:
            new_name = base_new_name + str(count)
            count += 1
        self.name = new_name

    def getActiveMemberships(self):
        """See `IPerson`."""
        return self._getMembershipsByStatuses(
            [TeamMembershipStatus.ADMIN, TeamMembershipStatus.APPROVED])

    def getInactiveMemberships(self):
        """See `IPerson`."""
        return self._getMembershipsByStatuses(
            [TeamMembershipStatus.EXPIRED, TeamMembershipStatus.DEACTIVATED])

    def getInvitedMemberships(self):
        """See `IPerson`."""
        return self._getMembershipsByStatuses([TeamMembershipStatus.INVITED])

    def getProposedMemberships(self):
        """See `IPerson`."""
        return self._getMembershipsByStatuses([TeamMembershipStatus.PROPOSED])

    def _getMembershipsByStatuses(self, statuses):
        assert self.isTeam(), 'This method is only available for teams.'
        statuses = ",".join(quote(status) for status in statuses)
        # We don't want to escape 'statuses' so we can't easily use
        # sqlvalues() on the query below.
        query = """
            TeamMembership.status IN (%s)
            AND Person.id = TeamMembership.person
            AND TeamMembership.team = %d
            """ % (statuses, self.id)
        return TeamMembership.select(
            query, clauseTables=['Person'], orderBy=Person.sortingColumns)

    def getLatestApprovedMembershipsForPerson(self, limit=5):
        """See `IPerson`."""
        result = self.myactivememberships
        result.orderBy(['-datejoined'])
        return result[:limit]

    @property
    def teams_participated_in(self):
        """See `IPerson`."""
        return Person.select("""
            Person.id = TeamParticipation.team
            AND TeamParticipation.person = %s
            AND Person.teamowner IS NOT NULL
            """ % sqlvalues(self.id),
            clauseTables=['TeamParticipation'],
            orderBy=Person.sortingColumns)

    @property
    def teams_indirectly_participated_in(self):
        """See `IPerson`."""
        return Person.select("""
              -- we are looking for teams, so we want "people" that are on the
              -- teamparticipation.team side of teamparticipation
            Person.id = TeamParticipation.team AND
              -- where this person participates in the team
            TeamParticipation.person = %s AND
              -- but not the teamparticipation for "this person in himself"
              -- which exists for every person
            TeamParticipation.team != %s AND
              -- nor do we want teams in which the person is a direct
              -- participant, so we exclude the teams in which there is
              -- a teammembership for this person
            TeamParticipation.team NOT IN
              (SELECT TeamMembership.team FROM TeamMembership WHERE
                      TeamMembership.person = %s AND
                      TeamMembership.status IN (%s, %s))
            """ % sqlvalues(self.id, self.id, self.id,
                            TeamMembershipStatus.APPROVED,
                            TeamMembershipStatus.ADMIN),
            clauseTables=['TeamParticipation'],
            orderBy=Person.sortingColumns)

    @property
    def teams_with_icons(self):
        """See `IPerson`."""
        return Person.select("""
            Person.id = TeamParticipation.team
            AND TeamParticipation.person = %s
            AND Person.teamowner IS NOT NULL
            AND Person.icon IS NOT NULL
            AND TeamParticipation.team != %s
            """ % sqlvalues(self.id, self.id),
            clauseTables=['TeamParticipation'],
            orderBy=Person.sortingColumns)

    @property
    def defaultexpirationdate(self):
        """See `IPerson`."""
        days = self.defaultmembershipperiod
        if days:
            return datetime.now(pytz.timezone('UTC')) + timedelta(days)
        else:
            return None

    @property
    def defaultrenewedexpirationdate(self):
        """See `IPerson`."""
        days = self.defaultrenewalperiod
        if days:
            return datetime.now(pytz.timezone('UTC')) + timedelta(days)
        else:
            return None

    @property
    def translation_history(self):
        """See `IPerson`."""
        # Note that we can't use selectBy here because of the prejoins.
        history = POFileTranslator.select(
            "POFileTranslator.person = %s AND "
            "POFileTranslator.pofile = POFile.id AND "
            "POFile.language = Language.id AND "
            "Language.code != 'en'" % sqlvalues(self),
            prejoins=[
                "pofile.potemplate",
                "latest_posubmission",
                "latest_posubmission.pomsgset.potmsgset.primemsgid_",
                "latest_posubmission.potranslation"],
            clauseTables=['Language', 'POFile'],
            orderBy="-date_last_touched")
        return history

    @property
    def translation_groups(self):
        """See `IPerson`."""
        return getUtility(ITranslationGroupSet).getByPerson(self)

    def validateAndEnsurePreferredEmail(self, email):
        """See `IPerson`."""
        assert not self.isTeam(), "This method must not be used for teams."
        if not IEmailAddress.providedBy(email):
            raise TypeError, (
                "Any person's email address must provide the IEmailAddress "
                "interface. %s doesn't." % email)
        # XXX stevea 2005-07-05:
        # This is here because of an SQLobject comparison oddity.
        assert email.person.id == self.id, 'Wrong person! %r, %r' % (
            email.person, self)

        # This email is already validated and is this person's preferred
        # email, so we have nothing to do.
        if self.preferredemail == email:
            return

        if self.preferredemail is None:
            # This branch will be executed only in the first time a person
            # uses Launchpad. Either when creating a new account or when
            # resetting the password of an automatically created one.
            self._setPreferredEmail(email)
        else:
            email.status = EmailAddressStatus.VALIDATED
            getUtility(IHWSubmissionSet).setOwnership(email)

    def setContactAddress(self, email):
        """See `IPerson`."""
        assert self.isTeam(), "This method must be used only for teams."
        self._setPreferredEmail(email)

    def setPreferredEmail(self, email):
        """See `IPerson`."""
        assert not self.isTeam(), "This method must not be used for teams."
        if self.preferredemail is None:
            # This is the first time we're confirming this person's email
            # address, so we now assume this person has a Launchpad account.
            # XXX: This is a hack! In the future we won't have this
            # association between accounts and confirmed addresses, but this
            # will do for now. -- Guilherme Salgado, 2007-07-03
            self.account_status = AccountStatus.ACTIVE
            self.account_status_comment = None
        self._setPreferredEmail(email)

    def _setPreferredEmail(self, email):
        """Set this person's preferred email to the given email address.

        If the person already has an email address, then its status is
        changed to VALIDATED and the given one is made its preferred one.

        The given email address must implement IEmailAddress and be owned by
        this person.
        """
        if not IEmailAddress.providedBy(email):
            raise TypeError, (
                "Any person's email address must provide the IEmailAddress "
                "interface. %s doesn't." % email)
        assert email.person.id == self.id

        if self.preferredemail is not None:
            self.preferredemail.status = EmailAddressStatus.VALIDATED
            # We need to flush updates, because we don't know what order
            # SQLObject will issue the changes and we can't set the new
            # address to PREFERRED until the old one has been set to VALIDATED
            self.preferredemail.syncUpdate()

        # Get the non-proxied EmailAddress object, so we can call
        # syncUpdate() on it.
        email = EmailAddress.get(email.id)
        email.status = EmailAddressStatus.PREFERRED
        email.syncUpdate()
        getUtility(IHWSubmissionSet).setOwnership(email)
        # Now we update our cache of the preferredemail
        setattr(self, '_preferredemail_cached', email)

    @cachedproperty('_preferredemail_cached')
    def preferredemail(self):
        """See `IPerson`."""
        emails = self._getEmailsByStatus(EmailAddressStatus.PREFERRED)
        # There can be only one preferred email for a given person at a
        # given time, and this constraint must be ensured in the DB, but
        # it's not a problem if we ensure this constraint here as well.
        emails = shortlist(emails)
        length = len(emails)
        assert length <= 1
        if length:
            return emails[0]
        else:
            return None

    @property
    def preferredemail_sha1(self):
        """See `IPerson`."""
        preferredemail = self.preferredemail
        if preferredemail:
            return sha.new(
                'mailto:' + preferredemail.email).hexdigest().upper()
        else:
            return None

    @property
    def validatedemails(self):
        """See `IPerson`."""
        return self._getEmailsByStatus(EmailAddressStatus.VALIDATED)

    @property
    def unvalidatedemails(self):
        """See `IPerson`."""
        query = """
            requester = %s
            AND (tokentype=%s OR tokentype=%s)
            AND date_consumed IS NULL
            """ % sqlvalues(self.id, LoginTokenType.VALIDATEEMAIL,
                            LoginTokenType.VALIDATETEAMEMAIL)
        return sorted(set(token.email for token in LoginToken.select(query)))

    @property
    def guessedemails(self):
        """See `IPerson`."""
        return self._getEmailsByStatus(EmailAddressStatus.NEW)

    @property
    def pendinggpgkeys(self):
        """See `IPerson`."""
        logintokenset = getUtility(ILoginTokenSet)
        return sorted(set(token.fingerprint for token in
                      logintokenset.getPendingGPGKeys(requesterid=self.id)))

    @property
    def inactivegpgkeys(self):
        """See `IPerson`."""
        gpgkeyset = getUtility(IGPGKeySet)
        return gpgkeyset.getGPGKeys(ownerid=self.id, active=False)

    @property
    def gpgkeys(self):
        """See `IPerson`."""
        gpgkeyset = getUtility(IGPGKeySet)
        return gpgkeyset.getGPGKeys(ownerid=self.id)

    def getLatestMaintainedPackages(self):
        """See `IPerson`."""
        return self._latestSeriesQuery()

    def getLatestUploadedButNotMaintainedPackages(self):
        """See `IPerson`."""
        return self._latestSeriesQuery(uploader_only=True)

    def getLatestUploadedPPAPackages(self):
        """See `IPerson`."""
        return self._latestSeriesQuery(
            uploader_only=True, ppa_only=True)

    def _latestSeriesQuery(self, uploader_only=False, ppa_only=False):
        """Return the sourcepackagereleases (SPRs) related to this person.

        :param uploader_only: controls if we are interested in SPRs where
            the person in question is only the uploader (creator) and not the
            maintainer (debian-syncs), or, if the flag is False, it returns all
            SPR maintained by this person.

        :param ppa_only: controls if we are interested only in source
            package releases targeted to any PPAs or, if False, sources targeted
            to primary archives.

        Active 'ppa_only' flag is usually associated with active 'uploader_only'
        because there shouldn't be any sense of maintainership for packages
        uploaded to PPAs by someone else than the user himself.
        """
        clauses = ['sourcepackagerelease.upload_archive = archive.id']

        if uploader_only:
            clauses.append(
                'sourcepackagerelease.creator = %s' % quote(self.id))
            clauses.append(
                'sourcepackagerelease.maintainer != %s' % quote(self.id))
        else:
            clauses.append(
                'sourcepackagerelease.maintainer = %s' % quote(self.id))

        if ppa_only:
            clauses.append('archive.purpose = %s' % quote(ArchivePurpose.PPA))
        else:
            clauses.append('archive.purpose != %s' % quote(ArchivePurpose.PPA))

        query_clause = " AND ".join(clauses)
        query = """
            SourcePackageRelease.id IN (
                SELECT DISTINCT ON (uploaddistrorelease, sourcepackagename,
                                    upload_archive)
                       sourcepackagerelease.id
                  FROM sourcepackagerelease, archive
                 WHERE %s
              ORDER BY uploaddistrorelease, sourcepackagename, upload_archive,
                       dateuploaded DESC
              )
              """ % (query_clause)

        return SourcePackageRelease.select(
            query,
            orderBy=['-SourcePackageRelease.dateuploaded',
                     'SourcePackageRelease.id'],
            prejoins=['sourcepackagename', 'maintainer', 'upload_archive'])

    def isUploader(self, distribution):
        """See `IPerson`."""
        for acl in distribution.uploaders:
            if self in acl:
                return True
        return False

    @cachedproperty
    def is_ubuntero(self):
        """See `IPerson`."""
        sigset = getUtility(ISignedCodeOfConductSet)
        lastdate = sigset.getLastAcceptedDate()

        query = AND(SignedCodeOfConduct.q.active==True,
                    SignedCodeOfConduct.q.ownerID==self.id,
                    SignedCodeOfConduct.q.datecreated>=lastdate)

        return bool(SignedCodeOfConduct.select(query).count())

    @property
    def activesignatures(self):
        """See `IPerson`."""
        sCoC_util = getUtility(ISignedCodeOfConductSet)
        return sCoC_util.searchByUser(self.id)

    @property
    def inactivesignatures(self):
        """See `IPerson`."""
        sCoC_util = getUtility(ISignedCodeOfConductSet)
        return sCoC_util.searchByUser(self.id, active=False)

    @property
    def archive(self):
        """See `IPerson`."""
        return Archive.selectOneBy(owner=self)


class PersonSet:
    """The set of persons."""
    implements(IPersonSet)

    def __init__(self):
        self.title = 'People registered with Launchpad'

    def topPeople(self):
        """See `IPersonSet`."""
        # The odd ordering here is to ensure we hit the PostgreSQL
        # indexes. It will not make any real difference outside of tests.
        query = """
            id in (
                SELECT person FROM KarmaTotalCache
                ORDER BY karma_total DESC, person DESC
                LIMIT 5
                )
            """
        top_people = shortlist(Person.select(query))
        top_people.sort(key=lambda obj: (obj.karma, obj.id), reverse=True)
        return top_people

    def newTeam(self, teamowner, name, displayname, teamdescription=None,
                subscriptionpolicy=TeamSubscriptionPolicy.MODERATED,
                defaultmembershipperiod=None, defaultrenewalperiod=None):
        """See `IPersonSet`."""
        assert teamowner
        team = Person(teamowner=teamowner, name=name, displayname=displayname,
                teamdescription=teamdescription,
                defaultmembershipperiod=defaultmembershipperiod,
                defaultrenewalperiod=defaultrenewalperiod,
                subscriptionpolicy=subscriptionpolicy)
        # Here we add the owner as a team admin manually because we know what
        # we're doing (so we don't need to do any sanity checks) and we don't
        # want any email notifications to be sent.
        TeamMembershipSet().new(
            teamowner, team, TeamMembershipStatus.ADMIN, reviewer=teamowner)
        return team

    def createPersonAndEmail(
            self, email, rationale, comment=None, name=None,
            displayname=None, password=None, passwordEncrypted=False,
            hide_email_addresses=False, registrant=None):
        """See `IPersonSet`."""
        if name is None:
            try:
                name = nickname.generate_nick(email)
            except nickname.NicknameGenerationError:
                return None, None
        else:
            if self.getByName(name, ignore_merged=False) is not None:
                return None, None

        if not passwordEncrypted and password is not None:
            password = getUtility(IPasswordEncryptor).encrypt(password)

        if not displayname:
            displayname = name.capitalize()
        person = self._newPerson(
            name, displayname, hide_email_addresses, rationale=rationale,
            comment=comment, password=password, registrant=registrant)

        email = getUtility(IEmailAddressSet).new(email, person)
        return person, email

    def _newPerson(self, name, displayname, hide_email_addresses,
                   rationale, comment=None, password=None, registrant=None):
        """Create and return a new Person with the given attributes.

        Also generate a wikiname for this person that's not yet used in the
        Ubuntu wiki.
        """
        assert self.getByName(name, ignore_merged=False) is None
        person = Person(
            name=name, displayname=displayname, password=password,
            creation_rationale=rationale, creation_comment=comment,
            hide_email_addresses=hide_email_addresses, registrant=registrant)

        wikinameset = getUtility(IWikiNameSet)
        wikiname = nickname.generate_wikiname(
            person.displayname, wikinameset.exists)
        wikinameset.new(person, UBUNTU_WIKI_URL, wikiname)
        return person

    def ensurePerson(self, email, displayname, rationale, comment=None,
                     registrant=None):
        """See `IPersonSet`."""
        person = self.getByEmail(email)
        if person:
            return person
        person, dummy = self.createPersonAndEmail(
            email, rationale, comment=comment, displayname=displayname,
            registrant=registrant)
        return person

    def getByName(self, name, ignore_merged=True):
        """See `IPersonSet`."""
        query = (Person.q.name == name)
        if ignore_merged:
            query = AND(query, Person.q.mergedID==None)
        return Person.selectOne(query)

    def getByOpenIdIdentifier(self, openid_identifier):
        """Returns a Person with the given openid_identifier, or None.

        None is returned if the person is not enabled for OpenID usage
        (see Person.is_openid_enabled).
        """
        person = Person.selectOne(
                Person.q.openid_identifier == openid_identifier
                )
        if person is not None and person.is_openid_enabled:
            return person
        else:
            return None

    def updateStatistics(self, ztm):
        """See `IPersonSet`."""
        stats = getUtility(ILaunchpadStatisticSet)
        stats.update('people_count', self.getAllPersons().count())
        ztm.commit()
        stats.update('teams_count', self.getAllTeams().count())
        ztm.commit()

    def peopleCount(self):
        """See `IPersonSet`."""
        return getUtility(ILaunchpadStatisticSet).value('people_count')

    def getAllPersons(self, orderBy=None):
        """See `IPersonSet`."""
        if orderBy is None:
            orderBy = Person.sortingColumns
        query = AND(Person.q.teamownerID==None, Person.q.mergedID==None)
        return Person.select(query, orderBy=orderBy)

    def getAllValidPersons(self, orderBy=None):
        """See `IPersonSet`."""
        if orderBy is None:
            orderBy = Person.sortingColumns
        return Person.select(
            "Person.id = ValidPersonOrTeamCache.id AND teamowner IS NULL",
            clauseTables=["ValidPersonOrTeamCache"], orderBy=orderBy
            )

    def teamsCount(self):
        """See `IPersonSet`."""
        return getUtility(ILaunchpadStatisticSet).value('teams_count')

    def getAllTeams(self, orderBy=None):
        """See `IPersonSet`."""
        if orderBy is None:
            orderBy = Person.sortingColumns
        return Person.select(Person.q.teamownerID!=None, orderBy=orderBy)

    def find(self, text, orderBy=None):
        """See `IPersonSet`."""
        if orderBy is None:
            orderBy = Person._sortingColumnsForSetOperations
        text = text.lower()
        base_query = ("Person.account_status not in (%s)"
                      % ','.join(sqlvalues(*INACTIVE_ACCOUNT_STATUSES)))
        # Teams may not have email addresses, so we need to either use a LEFT
        # OUTER JOIN or do a UNION between two queries. Using a UNION makes
        # it a lot faster than with a LEFT OUTER JOIN.
        email_query = base_query + """
            AND EmailAddress.person = Person.id
            AND lower(EmailAddress.email) LIKE %s || '%%'
            """ % quote_like(text)
        results = Person.select(email_query, clauseTables=['EmailAddress'])
        name_query = "fti @@ ftq(%s) AND merged is NULL" % quote(text)
        name_query += " AND " + base_query
        return results.union(Person.select(name_query), orderBy=orderBy)

    def findPerson(
            self, text="", orderBy=None, exclude_inactive_accounts=True):
        """See `IPersonSet`."""
        if orderBy is None:
            orderBy = Person._sortingColumnsForSetOperations
        text = text.lower()
        base_query = """
            Person.teamowner IS NULL
            AND Person.merged IS NULL
            AND EmailAddress.person = Person.id
            """
        if exclude_inactive_accounts:
            base_query += (" AND Person.account_status not in (%s)"
                           % ','.join(sqlvalues(*INACTIVE_ACCOUNT_STATUSES)))
        clauseTables = ['EmailAddress']
        if text:
            # We use a UNION here because this makes things *a lot* faster
            # than if we did a single SELECT with the two following clauses
            # ORed.
            email_query = ("%s AND lower(EmailAddress.email) LIKE %s || '%%'"
                           % (base_query, quote_like(text)))
            name_query = ('%s AND Person.fti @@ ftq(%s)'
                          % (base_query, quote(text)))
            results = Person.select(email_query, clauseTables=clauseTables)
            results = results.union(
                Person.select(name_query, clauseTables=clauseTables))
        else:
            results = Person.select(base_query, clauseTables=clauseTables)

        return results.orderBy(orderBy)

    def findTeam(self, text, orderBy=None):
        """See `IPersonSet`."""
        if orderBy is None:
            orderBy = Person._sortingColumnsForSetOperations
        text = text.lower()
        # Teams may not have email addresses, so we need to either use a LEFT
        # OUTER JOIN or do a UNION between two queries. Using a UNION makes
        # it a lot faster than with a LEFT OUTER JOIN.
        email_query = """
            Person.teamowner IS NOT NULL AND
            EmailAddress.person = Person.id AND
            lower(EmailAddress.email) LIKE %s || '%%'
            """ % quote_like(text)
        results = Person.select(email_query, clauseTables=['EmailAddress'])
        name_query = """
             Person.teamowner IS NOT NULL AND
             Person.fti @@ ftq(%s)
            """ % quote(text)
        return results.union(Person.select(name_query), orderBy=orderBy)

    def get(self, personid):
        """See `IPersonSet`."""
        try:
            return Person.get(personid)
        except SQLObjectNotFound:
            return None

    def getByEmail(self, email):
        """See `IPersonSet`."""
        emailaddress = getUtility(IEmailAddressSet).getByEmail(email)
        if emailaddress is None:
            return None
        assert emailaddress.person is not None
        return emailaddress.person

    def getUbunteros(self, orderBy=None):
        """See `IPersonSet`."""
        if orderBy is None:
            # The fact that the query below is unique makes it
            # impossible to use person_sort_key(), and rewriting it to
            # use a subselect is more expensive. -- kiko
            orderBy = ["Person.displayname", "Person.name"]
        sigset = getUtility(ISignedCodeOfConductSet)
        lastdate = sigset.getLastAcceptedDate()

        query = AND(Person.q.id==SignedCodeOfConduct.q.ownerID,
                    SignedCodeOfConduct.q.active==True,
                    SignedCodeOfConduct.q.datecreated>=lastdate)

        return Person.select(query, distinct=True, orderBy=orderBy)

    def getPOFileContributors(self, pofile):
        """See `IPersonSet`."""
        contributors = Person.select("""
            POFileTranslator.person = Person.id AND
            POFileTranslator.pofile = %s""" % quote(pofile),
            clauseTables=["POFileTranslator"],
            distinct=True,
            # XXX: kiko 2006-10-19:
            # We can't use Person.sortingColumns because this is a
            # distinct query. To use it we'd need to add the sorting
            # function to the column results and then ignore it -- just
            # like selectAlso does, ironically.
            orderBy=["Person.displayname", "Person.name"])
        return contributors

    def getPOFileContributorsByDistroSeries(self, distroseries, language):
        """See `IPersonSet`."""
        contributors = Person.select("""
            POFileTranslator.person = Person.id AND
            POFileTranslator.pofile = POFile.id AND
            POFile.language = %s AND
            POFile.potemplate = POTemplate.id AND
            POTemplate.distrorelease = %s AND
            POTemplate.iscurrent = TRUE"""
                % sqlvalues(language, distroseries),
            clauseTables=["POFileTranslator", "POFile", "POTemplate"],
            distinct=True,
            # See comment in getPOFileContributors about how we can't
            # use Person.sortingColumns.
            orderBy=["Person.displayname", "Person.name"])
        return contributors

    def latest_teams(self, limit=5):
        """See `IPersonSet`."""
        return Person.select("Person.teamowner IS NOT NULL",
            orderBy=['-datecreated'], limit=limit)


    def merge(self, from_person, to_person):
        """See `IPersonSet`."""
        # Sanity checks
        if not IPerson.providedBy(from_person):
            raise TypeError('from_person is not a person.')
        if not IPerson.providedBy(to_person):
            raise TypeError('to_person is not a person.')
        assert getUtility(IMailingListSet).get(from_person.name) is None, (
            "Can't merge teams which have mailing lists into other teams.")

        # since we are doing direct SQL manipulation, make sure all
        # changes have been flushed to the database
        flush_database_updates()

        if getUtility(IEmailAddressSet).getByPerson(from_person).count() > 0:
            raise AssertionError('from_person still has email addresses.')

        if from_person.isTeam() and from_person.allmembers.count() > 0:
            raise AssertionError(
                "Only teams without active members can be merged")

        # Get a database cursor.
        cur = cursor()

        references = list(postgresql.listReferences(cur, 'person', 'id'))

        # These table.columns will be skipped by the 'catch all'
        # update performed later
        skip = [
            ('teammembership', 'person'),
            ('teammembership', 'team'),
            ('teamparticipation', 'person'),
            ('teamparticipation', 'team'),
            ('personlanguage', 'person'),
            ('person', 'merged'),
            ('emailaddress', 'person'),
            ('karmacache', 'person'),
            ('karmatotalcache', 'person'),
            # Polls are not carried over when merging teams.
            ('poll', 'team'),
            # We can safely ignore the mailinglist table as there's a sanity
            # check above which prevents teams with associated mailing lists
            # from being merged.
            ('mailinglist', 'team'),
            # I don't think we need to worry about the votecast and vote
            # tables, because a real human should never have two accounts
            # in Launchpad that are active members of a given team and voted
            # in a given poll. -- GuilhermeSalgado 2005-07-07
            # We also can't afford to change poll results after they are
            # closed -- StuartBishop 20060602
            ('votecast', 'person'),
            ('vote', 'person'),
            # This table is handled entirely by triggers
            ('validpersonorteamcache', 'id'),
            ]

        # Sanity check. If we have an indirect reference, it must
        # be ON DELETE CASCADE. We only have one case of this at the moment,
        # but this code ensures we catch any new ones added incorrectly.
        for src_tab, src_col, ref_tab, ref_col, updact, delact in references:
            # If the ref_tab and ref_col is not Person.id, then we have
            # an indirect reference. Ensure the update action is 'CASCADE'
            if ref_tab != 'person' and ref_col != 'id':
                if updact != 'c':
                    raise RuntimeError(
                        '%s.%s reference to %s.%s must be ON UPDATE CASCADE'
                        % (src_tab, src_col, ref_tab, ref_col)
                        )

        # These rows are in a UNIQUE index, and we can only move them
        # to the new Person if there is not already an entry. eg. if
        # the destination and source persons are both subscribed to a bounty,
        # we cannot change the source persons subscription. We just leave them
        # as noise for the time being.

        to_id = to_person.id
        from_id = from_person.id

        # Update GPGKey. It won't conflict, but our sanity checks don't
        # know that
        cur.execute(
            'UPDATE GPGKey SET owner=%(to_id)d WHERE owner=%(from_id)d'
            % vars())
        skip.append(('gpgkey','owner'))

        # Update OpenID. Just trash the authorizations for from_id - don't
        # risk opening up auth wider than the user actually wants.
        cur.execute("""
                DELETE FROM OpenIdAuthorization WHERE person=%(from_id)d
                """ % vars()
                )
        skip.append(('openidauthorization', 'person'))

        # Update WikiName. Delete the from entry for our internal wikis
        # so it can be reused. Migrate the non-internal wikinames.
        # Note we only allow one wikiname per person for the UBUNTU_WIKI_URL
        # wiki.
        quoted_internal_wikiname = quote(UBUNTU_WIKI_URL)
        cur.execute("""
            DELETE FROM WikiName
            WHERE person=%(from_id)d AND wiki=%(quoted_internal_wikiname)s
            """ % vars()
            )
        cur.execute("""
            UPDATE WikiName SET person=%(to_id)d WHERE person=%(from_id)d
            """ % vars()
            )
        skip.append(('wikiname', 'person'))

        # Update shipit shipments
        cur.execute('''
            UPDATE ShippingRequest SET recipient=%(to_id)s
            WHERE recipient = %(from_id)s AND (
                shipment IS NOT NULL
                OR status IN (%(cancelled)s, %(denied)s)
                OR NOT EXISTS (
                    SELECT TRUE FROM ShippingRequest
                    WHERE recipient = %(to_id)s
                        AND status = %(shipped)s
                    LIMIT 1
                    )
                )
            ''' % sqlvalues(to_id=to_id, from_id=from_id,
                            cancelled=ShippingRequestStatus.CANCELLED,
                            denied=ShippingRequestStatus.DENIED,
                            shipped=ShippingRequestStatus.SHIPPED))
        # Technically, we don't need the not cancelled nor denied
        # filter, as these rows should have already been dealt with.
        # I'm using it anyway for added paranoia.
        cur.execute('''
            DELETE FROM RequestedCDs USING ShippingRequest
            WHERE RequestedCDs.request = ShippingRequest.id
                AND recipient = %(from_id)s
                AND status NOT IN (%(cancelled)s, %(denied)s, %(shipped)s)
            ''' % sqlvalues(from_id=from_id,
                            cancelled=ShippingRequestStatus.CANCELLED,
                            denied=ShippingRequestStatus.DENIED,
                            shipped=ShippingRequestStatus.SHIPPED))
        cur.execute('''
            DELETE FROM ShippingRequest
            WHERE recipient = %(from_id)s
                AND status NOT IN (%(cancelled)s, %(denied)s, %(shipped)s)
            ''' % sqlvalues(from_id=from_id,
                            cancelled=ShippingRequestStatus.CANCELLED,
                            denied=ShippingRequestStatus.DENIED,
                            shipped=ShippingRequestStatus.SHIPPED))
        skip.append(('shippingrequest', 'recipient'))

        # Update the Branches that will not conflict, and fudge the names of
        # ones that *do* conflict
        cur.execute('''
            SELECT product, name FROM Branch WHERE owner = %(to_id)d
            ''' % vars())
        possible_conflicts = set(tuple(r) for r in cur.fetchall())
        cur.execute('''
            SELECT id, product, name FROM Branch WHERE owner = %(from_id)d
            ORDER BY id
            ''' % vars())
        for id, product, name in list(cur.fetchall()):
            new_name = name
            suffix = 1
            while (product, new_name) in possible_conflicts:
                new_name = '%s-%d' % (name, suffix)
                suffix += 1
            possible_conflicts.add((product, new_name))
            new_name = new_name.encode('US-ASCII')
            name = name.encode('US-ASCII')
            cur.execute('''
                UPDATE Branch SET owner = %(to_id)s, name = %(new_name)s
                WHERE owner = %(from_id)s AND name = %(name)s
                    AND (%(product)s IS NULL OR product = %(product)s)
                ''', vars())
        skip.append(('branch','owner'))

        # Update MailingListSubscription. Note that no remaining records
        # will have email_address set, as we assert earlier that the
        # from_person has no email addresses.
        # Update records that don't conflict
        cur.execute('''
            UPDATE MailingListSubscription
            SET person=%(to_id)d
            WHERE person=%(from_id)d
                AND mailing_list NOT IN (
                    SELECT mailing_list
                    FROM MailingListSubscription
                    WHERE person=%(to_id)d
                    )
            ''' % vars())
        # Then trash the remainders
        cur.execute('''
            DELETE FROM MailingListSubscription WHERE person=%(from_id)d
            ''' % vars())
        skip.append(('mailinglistsubscription', 'person'))

        # Update only the BranchSubscription that will not conflict
        cur.execute('''
            UPDATE BranchSubscription
            SET person=%(to_id)d
            WHERE person=%(from_id)d AND branch NOT IN
                (
                SELECT branch
                FROM BranchSubscription
                WHERE person = %(to_id)d
                )
            ''' % vars())
        # and delete those left over
        cur.execute('''
            DELETE FROM BranchSubscription WHERE person=%(from_id)d
            ''' % vars())
        skip.append(('branchsubscription', 'person'))

        # Update only the BountySubscriptions that will not conflict
        # XXX: StuartBishop 2005-03-31:
        # Add sampledata and test to confirm this case
        cur.execute('''
            UPDATE BountySubscription
            SET person=%(to_id)d
            WHERE person=%(from_id)d AND bounty NOT IN
                (
                SELECT bounty
                FROM BountySubscription
                WHERE person = %(to_id)d
                )
            ''' % vars())
        # and delete those left over
        cur.execute('''
            DELETE FROM BountySubscription WHERE person=%(from_id)d
            ''' % vars())
        skip.append(('bountysubscription', 'person'))

        # Update only the AnswerContacts that will not conflict
        cur.execute('''
            UPDATE AnswerContact
            SET person=%(to_id)d
            WHERE person=%(from_id)d
                AND distribution IS NULL
                AND product NOT IN (
                    SELECT product
                    FROM AnswerContact
                    WHERE person = %(to_id)d
                    )
            ''' % vars())
        cur.execute('''
            UPDATE AnswerContact
            SET person=%(to_id)d
            WHERE person=%(from_id)d
                AND distribution IS NOT NULL
                AND (distribution, sourcepackagename) NOT IN (
                    SELECT distribution,sourcepackagename
                    FROM AnswerContact
                    WHERE person = %(to_id)d
                    )
            ''' % vars())
        # and delete those left over
        cur.execute('''
            DELETE FROM AnswerContact WHERE person=%(from_id)d
            ''' % vars())
        skip.append(('answercontact', 'person'))

        # Update only the QuestionSubscriptions that will not conflict
        cur.execute('''
            UPDATE QuestionSubscription
            SET person=%(to_id)d
            WHERE person=%(from_id)d AND question NOT IN
                (
                SELECT question
                FROM QuestionSubscription
                WHERE person = %(to_id)d
                )
            ''' % vars())
        # and delete those left over
        cur.execute('''
            DELETE FROM QuestionSubscription WHERE person=%(from_id)d
            ''' % vars())
        skip.append(('questionsubscription', 'person'))

        # Update only the MentoringOffers that will not conflict
        cur.execute('''
            UPDATE MentoringOffer
            SET owner=%(to_id)d
            WHERE owner=%(from_id)d AND id NOT IN
                (
                SELECT id
                FROM MentoringOffer
                WHERE owner = %(to_id)d
                )
            ''' % vars())
        cur.execute('''
            UPDATE MentoringOffer
            SET team=%(to_id)d
            WHERE team=%(from_id)d AND id NOT IN
                (
                SELECT id
                FROM MentoringOffer
                WHERE team = %(to_id)d
                )
            ''' % vars())
        # and delete those left over
        cur.execute('''
            DELETE FROM MentoringOffer
            WHERE owner=%(from_id)d OR team=%(from_id)d
            ''' % vars())
        skip.append(('mentoringoffer', 'owner'))
        skip.append(('mentoringoffer', 'team'))

        # Update PackageBugContact entries
        cur.execute('''
            UPDATE PackageBugContact SET bugcontact=%(to_id)s
            WHERE bugcontact=%(from_id)s
            ''', vars())
        skip.append(('packagebugcontact', 'bugcontact'))

        # Update the SpecificationFeedback entries that will not conflict
        # and trash the rest.

        # First we handle the reviewer.
        cur.execute('''
            UPDATE SpecificationFeedback
            SET reviewer=%(to_id)d
            WHERE reviewer=%(from_id)d AND specification NOT IN
                (
                SELECT specification
                FROM SpecificationFeedback
                WHERE reviewer = %(to_id)d
                )
            ''' % vars())
        cur.execute('''
            DELETE FROM SpecificationFeedback WHERE reviewer=%(from_id)d
            ''' % vars())
        skip.append(('specificationfeedback', 'reviewer'))

        # And now we handle the requester.
        cur.execute('''
            UPDATE SpecificationFeedback
            SET requester=%(to_id)d
            WHERE requester=%(from_id)d AND specification NOT IN
                (
                SELECT specification
                FROM SpecificationFeedback
                WHERE requester = %(to_id)d
                )
            ''' % vars())
        cur.execute('''
            DELETE FROM SpecificationFeedback WHERE requester=%(from_id)d
            ''' % vars())
        skip.append(('specificationfeedback', 'requester'))

        # Update the SpecificationSubscription entries that will not conflict
        # and trash the rest
        cur.execute('''
            UPDATE SpecificationSubscription
            SET person=%(to_id)d
            WHERE person=%(from_id)d AND specification NOT IN
                (
                SELECT specification
                FROM SpecificationSubscription
                WHERE person = %(to_id)d
                )
            ''' % vars())
        cur.execute('''
            DELETE FROM SpecificationSubscription WHERE person=%(from_id)d
            ''' % vars())
        skip.append(('specificationsubscription', 'person'))

        # Update only the SprintAttendances that will not conflict
        cur.execute('''
            UPDATE SprintAttendance
            SET attendee=%(to_id)d
            WHERE attendee=%(from_id)d AND sprint NOT IN
                (
                SELECT sprint
                FROM SprintAttendance
                WHERE attendee = %(to_id)d
                )
            ''' % vars())
        # and delete those left over
        cur.execute('''
            DELETE FROM SprintAttendance WHERE attendee=%(from_id)d
            ''' % vars())
        skip.append(('sprintattendance', 'attendee'))

        # Update only the POSubscriptions that will not conflict
        # XXX: StuartBishop 2005-03-31:
        # Add sampledata and test to confirm this case.
        cur.execute('''
            UPDATE POSubscription
            SET person=%(to_id)d
            WHERE person=%(from_id)d AND id NOT IN (
                SELECT a.id
                    FROM POSubscription AS a, POSubscription AS b
                    WHERE a.person = %(from_id)d AND b.person = %(to_id)d
                    AND a.language = b.language
                    AND a.potemplate = b.potemplate
                    )
            ''' % vars())
        skip.append(('posubscription', 'person'))

        # Update only the POExportRequests that will not conflict
        # and trash the rest
        cur.execute('''
            UPDATE POExportRequest
            SET person=%(to_id)d
            WHERE person=%(from_id)d AND id NOT IN (
                SELECT a.id FROM POExportRequest AS a, POExportRequest AS b
                WHERE a.person = %(from_id)d AND b.person = %(to_id)d
                AND a.potemplate = b.potemplate
                AND a.pofile = b.pofile
                )
            ''' % vars())
        cur.execute('''
            DELETE FROM POExportRequest WHERE person=%(from_id)d
            ''' % vars())
        skip.append(('poexportrequest', 'person'))

        # Update the POSubmissions. They should not conflict since each of
        # them is independent
        cur.execute('''
            UPDATE POSubmission
            SET person=%(to_id)d
            WHERE person=%(from_id)d
            ''' % vars())
        skip.append(('posubmission', 'person'))

        # Handle the POFileTranslator cache by doing nothing. As it is
        # maintained by triggers, the data migration has already been done
        # for us when we updated the source tables.
        skip.append(('pofiletranslator', 'person'))

        # Update only the TranslationImportQueueEntry that will not conflict
        # and trash the rest
        cur.execute('''
            UPDATE TranslationImportQueueEntry
            SET importer=%(to_id)d
            WHERE importer=%(from_id)d AND id NOT IN (
                SELECT a.id
                FROM TranslationImportQueueEntry AS a,
                     TranslationImportQueueEntry AS b
                WHERE a.importer = %(from_id)d AND b.importer = %(to_id)d
                AND a.distrorelease = b.distrorelease
                AND a.sourcepackagename = b.sourcepackagename
                AND a.productseries = b.productseries
                AND a.path = b.path
                )
            ''' % vars())
        cur.execute('''
            DELETE FROM TranslationImportQueueEntry WHERE importer=%(from_id)d
            ''' % vars())
        skip.append(('translationimportqueueentry', 'importer'))

        # XXX cprov 2007-02-22 bug=87098:
        # Since we only allow one PPA for each user,
        # we can't reassign the old user archive to the new user.
        # It need to be done manually, probably by reasinning all publications
        # to the old PPA to the new one, performing a careful_publishing on it
        # and removing the old one from disk.
        skip.append(('archive', 'owner'))

        # Sanity check. If we have a reference that participates in a
        # UNIQUE index, it must have already been handled by this point.
        # We can tell this by looking at the skip list.
        for src_tab, src_col, ref_tab, ref_col, updact, delact in references:
            uniques = postgresql.listUniques(cur, src_tab, src_col)
            if len(uniques) > 0 and (src_tab, src_col) not in skip:
                raise NotImplementedError(
                        '%s.%s reference to %s.%s is in a UNIQUE index '
                        'but has not been handled' % (
                            src_tab, src_col, ref_tab, ref_col
                            )
                        )

        # Handle all simple cases
        for src_tab, src_col, ref_tab, ref_col, updact, delact in references:
            if (src_tab, src_col) in skip:
                continue
            cur.execute('UPDATE %s SET %s=%d WHERE %s=%d' % (
                src_tab, src_col, to_person.id, src_col, from_person.id
                ))

        # Transfer active team memberships
        approved = TeamMembershipStatus.APPROVED
        admin = TeamMembershipStatus.ADMIN
        cur.execute(
            'SELECT team, status FROM TeamMembership WHERE person = %s '
            'AND status IN (%s,%s)'
            % sqlvalues(from_person, approved, admin))
        for team_id, status in cur.fetchall():
            cur.execute('SELECT status FROM TeamMembership WHERE person = %s '
                        'AND team = %s'
                        % sqlvalues(to_person, team_id))
            result = cur.fetchone()
            if result:
                current_status = result[0]
                # Now we can safely delete from_person's membership record,
                # because we know to_person has a membership entry for this
                # team, so may only need to change its status.
                cur.execute(
                    'DELETE FROM TeamMembership WHERE person = %s '
                    'AND team = %s' % sqlvalues(from_person, team_id))

                if current_status == admin.value:
                    # to_person is already an administrator of this team, no
                    # need to do anything else.
                    continue
                # to_person is either an approved or an inactive member,
                # while from_person is either admin or approved. That means we
                # can safely set from_person's membership status on
                # to_person's membership.
                assert status in (approved.value, admin.value)
                cur.execute(
                    'UPDATE TeamMembership SET status = %s WHERE person = %s '
                    'AND team = %s' % sqlvalues(status, to_person, team_id))
            else:
                # to_person is not a member of this team. just change
                # from_person with to_person in the membership record.
                cur.execute(
                    'UPDATE TeamMembership SET person = %s WHERE person = %s '
                    'AND team = %s'
                    % sqlvalues(to_person, from_person, team_id))

        cur.execute('SELECT team FROM TeamParticipation WHERE person = %s '
                    'AND person != team' % sqlvalues(from_person))
        for team_id in cur.fetchall():
            cur.execute(
                'SELECT team FROM TeamParticipation WHERE person = %s '
                'AND team = %s' % sqlvalues(to_person, team_id))
            if not cur.fetchone():
                cur.execute(
                    'UPDATE TeamParticipation SET person = %s WHERE '
                    'person = %s AND team = %s'
                    % sqlvalues(to_person, from_person, team_id))
            else:
                cur.execute(
                    'DELETE FROM TeamParticipation WHERE person = %s AND '
                    'team = %s' % sqlvalues(from_person, team_id))

        # Flag the account as merged
        cur.execute('''
            UPDATE Person SET merged=%(to_id)d WHERE id=%(from_id)d
            ''' % vars())

        # Append a -merged suffix to the account's name.
        name = base = "%s-merged" % from_person.name.encode('ascii')
        cur.execute("SELECT id FROM Person WHERE name = %s" % sqlvalues(name))
        i = 1
        while cur.fetchone():
            name = "%s%d" % (base, i)
            cur.execute("SELECT id FROM Person WHERE name = %s"
                        % sqlvalues(name))
            i += 1
        cur.execute("UPDATE Person SET name = %s WHERE id = %s"
                    % sqlvalues(name, from_person))

        # Since we've updated the database behind SQLObject's back,
        # flush its caches.
        flush_database_caches()

    def getTranslatorsByLanguage(self, language):
        """See `IPersonSet`."""
        # XXX CarlosPerelloMarin 2007-03-31 bug=102257:
        # The KarmaCache table doesn't have a field to store karma per
        # language, so we are actually returning the people with the most
        # translation karma that have this language selected in their
        # preferences.
        return Person.select('''
            PersonLanguage.person = Person.id AND
            PersonLanguage.language = %s AND
            KarmaCache.person = Person.id AND
            KarmaCache.product IS NULL AND
            KarmaCache.project IS NULL AND
            KarmaCache.sourcepackagename IS NULL AND
            KarmaCache.distribution IS NULL AND
            KarmaCache.category = KarmaCategory.id AND
            KarmaCategory.name = 'translations'
            ''' % sqlvalues(language), orderBy=['-KarmaCache.karmavalue'],
            clauseTables=[
                'PersonLanguage', 'KarmaCache', 'KarmaCategory'])


class PersonLanguage(SQLBase):
    _table = 'PersonLanguage'

    person = ForeignKey(foreignKey='Person', dbName='person', notNull=True)
    language = ForeignKey(foreignKey='Language', dbName='language',
                          notNull=True)


class SSHKey(SQLBase):
    implements(ISSHKey)

    _table = 'SSHKey'

    person = ForeignKey(foreignKey='Person', dbName='person', notNull=True)
    keytype = EnumCol(dbName='keytype', notNull=True, enum=SSHKeyType)
    keytext = StringCol(dbName='keytext', notNull=True)
    comment = StringCol(dbName='comment', notNull=True)


class SSHKeySet:
    implements(ISSHKeySet)

    def new(self, person, keytype, keytext, comment):
        return SSHKey(person=person, keytype=keytype, keytext=keytext,
                      comment=comment)

    def getByID(self, id, default=None):
        try:
            return SSHKey.get(id)
        except SQLObjectNotFound:
            return default


class WikiName(SQLBase):
    implements(IWikiName)

    _table = 'WikiName'

    person = ForeignKey(dbName='person', foreignKey='Person', notNull=True)
    wiki = StringCol(dbName='wiki', notNull=True)
    wikiname = StringCol(dbName='wikiname', notNull=True)

    @property
    def url(self):
        return self.wiki + self.wikiname


class WikiNameSet:
    implements(IWikiNameSet)

    def getByWikiAndName(self, wiki, wikiname):
        """See `IWikiNameSet`."""
        return WikiName.selectOneBy(wiki=wiki, wikiname=wikiname)

    def getUbuntuWikiByPerson(self, person):
        """See `IWikiNameSet`."""
        return WikiName.selectOneBy(person=person, wiki=UBUNTU_WIKI_URL)

    def getOtherWikisByPerson(self, person):
        """See `IWikiNameSet`."""
        return WikiName.select(AND(WikiName.q.personID==person.id,
                                   WikiName.q.wiki!=UBUNTU_WIKI_URL))

    def getAllWikisByPerson(self, person):
        """See `IWikiNameSet`."""
        return WikiName.selectBy(person=person)

    def get(self, id, default=None):
        """See `IWikiNameSet`."""
        wiki = WikiName.selectOneBy(id=id)
        if wiki is None:
            return default
        return wiki

    def new(self, person, wiki, wikiname):
        """See `IWikiNameSet`."""
        return WikiName(person=person, wiki=wiki, wikiname=wikiname)

    def exists(self, wikiname, wiki=UBUNTU_WIKI_URL):
        """See `IWikiNameSet`."""
        return WikiName.selectOneBy(wiki=wiki, wikiname=wikiname) is not None


class JabberID(SQLBase):
    implements(IJabberID)

    _table = 'JabberID'
    _defaultOrder = ['jabberid']

    person = ForeignKey(dbName='person', foreignKey='Person', notNull=True)
    jabberid = StringCol(dbName='jabberid', notNull=True)


class JabberIDSet:
    implements(IJabberIDSet)

    def new(self, person, jabberid):
        """See `IJabberIDSet`"""
        return JabberID(person=person, jabberid=jabberid)

    def getByJabberID(self, jabberid, default=None):
        """See `IJabberIDSet`"""
        jabber = JabberID.selectOneBy(jabberid=jabberid)
        if jabber is None:
            return default
        return jabber

    def getByPerson(self, person):
        """See `IJabberIDSet`"""
        return JabberID.selectBy(person=person)


class IrcID(SQLBase):
    implements(IIrcID)

    _table = 'IrcID'

    person = ForeignKey(dbName='person', foreignKey='Person', notNull=True)
    network = StringCol(dbName='network', notNull=True)
    nickname = StringCol(dbName='nickname', notNull=True)


class IrcIDSet:
    implements(IIrcIDSet)

    def new(self, person, network, nickname):
        return IrcID(person=person, network=network, nickname=nickname)<|MERGE_RESOLUTION|>--- conflicted
+++ resolved
@@ -41,38 +41,21 @@
 from canonical.lp.dbschema import ArchivePurpose
 
 from canonical.launchpad.interfaces import (
-<<<<<<< HEAD
     AccountStatus, BugTaskImportance, BugTaskSearchParams, BugTaskStatus,
     EmailAddressStatus, IBugTaskSet, IDistribution, IDistributionSet,
-    IEmailAddress, IEmailAddressSet, IGPGKeySet, IHasIcon, IHasLogo,
-    IHasMugshot, IHWSubmissionSet, IIrcID, IIrcIDSet, IJabberID, IJabberIDSet, ILaunchBag,
-    ILaunchpadCelebrities, ILaunchpadStatisticSet, ILoginTokenSet,
-    INACTIVE_ACCOUNT_STATUSES, IPasswordEncryptor, IPerson, IPersonSet,
-    IPillarNameSet, IProduct, ISignedCodeOfConductSet, ISourcePackageNameSet,
-    ISSHKey, ISSHKeySet, ITeam, ITranslationGroupSet, IWikiName, IWikiNameSet,
-    JoinNotAllowed, LoginTokenType, PersonCreationRationale,
-    QUESTION_STATUS_DEFAULT_SEARCH, ShipItConstants, ShippingRequestStatus,
+    IEmailAddress, IEmailAddressSet, IGPGKeySet, IHWSubmissionSet, IHasIcon,
+    IHasLogo, IHasMugshot, IIrcID, IIrcIDSet, IJabberID, IJabberIDSet,
+    ILaunchBag, ILaunchpadCelebrities, ILaunchpadStatisticSet, ILoginTokenSet,
+    IMailingListSet, INACTIVE_ACCOUNT_STATUSES, IPasswordEncryptor, IPerson,
+    IPersonSet, IPillarNameSet, IProduct, ISSHKey, ISSHKeySet,
+    ISignedCodeOfConductSet, ISourcePackageNameSet, ITeam,
+    ITranslationGroupSet, IWikiName, IWikiNameSet, JoinNotAllowed,
+    LoginTokenType, PersonCreationRationale, QUESTION_STATUS_DEFAULT_SEARCH,
+    SSHKeyType, ShipItConstants, ShippingRequestStatus,
     SpecificationDefinitionStatus, SpecificationFilter,
-    SpecificationImplementationStatus, SpecificationSort, SSHKeyType,
+    SpecificationImplementationStatus, SpecificationSort,
     TeamMembershipRenewalPolicy, TeamMembershipStatus, TeamSubscriptionPolicy,
     UBUNTU_WIKI_URL, UNRESOLVED_BUGTASK_STATUSES)
-=======
-    AccountStatus, BugTaskSearchParams, BugTaskStatus, EmailAddressStatus,
-    IBugTaskSet, IDistribution, IDistributionSet, IEmailAddress,
-    IEmailAddressSet, IGPGKeySet, IHasIcon, IHasLogo, IHasMugshot,
-    IHWSubmissionSet, IIrcID, IIrcIDSet, IJabberID, IJabberIDSet,
-    ILaunchBag, ILaunchpadCelebrities, ILaunchpadStatisticSet,
-    ILoginTokenSet, IMailingListSet, INACTIVE_ACCOUNT_STATUSES,
-    IPasswordEncryptor, IPerson, IPersonSet, IPillarNameSet, IProduct,
-    ISignedCodeOfConductSet, ISourcePackageNameSet, ISSHKey, ISSHKeySet,
-    ITeam, ITranslationGroupSet, IWikiName, IWikiNameSet, JoinNotAllowed,
-    LoginTokenType, PersonCreationRationale, QUESTION_STATUS_DEFAULT_SEARCH,
-    ShipItConstants, ShippingRequestStatus, SpecificationDefinitionStatus,
-    SpecificationFilter, SpecificationImplementationStatus,
-    SpecificationSort, SSHKeyType, TeamMembershipRenewalPolicy,
-    TeamMembershipStatus, TeamSubscriptionPolicy, UBUNTU_WIKI_URL,
-    UNRESOLVED_BUGTASK_STATUSES)
->>>>>>> 89b1e8f3
 
 from canonical.launchpad.database.archive import Archive
 from canonical.launchpad.database.codeofconduct import SignedCodeOfConduct
