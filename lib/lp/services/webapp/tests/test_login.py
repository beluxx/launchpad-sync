--- conflicted
+++ resolved
@@ -150,7 +150,6 @@
         yield
     finally:
         sreg.SRegResponse.fromSuccessResponse = orig_method
-<<<<<<< HEAD
 
 
 @contextmanager
@@ -161,18 +160,6 @@
         return MacaroonResponse(
             discharge_macaroon_raw=success_response.discharge_macaroon_raw)
 
-=======
-
-
-@contextmanager
-def MacaroonResponse_fromSuccessResponse_stubbed():
-
-    def macaroonFromFakeSuccessResponse(cls, success_response,
-                                        signed_only=True):
-        return MacaroonResponse(
-            discharge_macaroon_raw=success_response.discharge_macaroon_raw)
-
->>>>>>> 11bd6cf4
     orig_method = MacaroonResponse.fromSuccessResponse
     # Use a stub MacaroonResponse.fromSuccessResponse that works with
     # FakeOpenIDResponses instead of real ones.
@@ -499,13 +486,8 @@
             main_content)
 
     def test_discharge_macaroon(self):
-<<<<<<< HEAD
-        # If a discharge macaroon was requested and received, it is added to
-        # the starting URL as a query string parameter.
-=======
         # If a discharge macaroon was requested and received, the view
         # returns a form that submits it to the starting URL.
->>>>>>> 11bd6cf4
         test_email = 'test-example@example.com'
         person = self.factory.makePerson(email=test_email)
         identifier = ITestOpenIDPersistentIdentity(
@@ -515,10 +497,7 @@
             full_name='Foo User', discharge_macaroon_raw='dummy discharge')
         form = {
             'starting_url': 'http://launchpad.dev/after-login',
-<<<<<<< HEAD
-=======
             'discharge_macaroon_action': 'field.actions.complete',
->>>>>>> 11bd6cf4
             'discharge_macaroon_field': 'field.discharge_macaroon',
             }
         with SRegResponse_fromSuccessResponse_stubbed():
@@ -527,14 +506,6 @@
                     openid_response, form=form)
         self.assertTrue(view.login_called)
         self.assertEqual('dummy discharge', view.discharge_macaroon_raw)
-<<<<<<< HEAD
-        response = view.request.response
-        self.assertEqual(httplib.TEMPORARY_REDIRECT, response.getStatus())
-        self.assertEqual(
-            form['starting_url'] +
-            '?field.discharge_macaroon=dummy+discharge',
-            response.getHeader('Location'))
-=======
         discharge_form = find_tag_by_id(html, 'discharge-form')
         self.assertEqual(form['starting_url'], discharge_form['action'])
         self.assertThat(
@@ -549,7 +520,6 @@
                     'value': Equals('dummy discharge'),
                     }),
                 ]))
->>>>>>> 11bd6cf4
 
     def test_discharge_macaroon_missing(self):
         # If a discharge macaroon was requested but not received, the login
@@ -563,10 +533,7 @@
             full_name='Foo User')
         form = {
             'starting_url': 'http://launchpad.dev/after-login',
-<<<<<<< HEAD
-=======
             'discharge_macaroon_action': 'field.actions.complete',
->>>>>>> 11bd6cf4
             'discharge_macaroon_field': 'field.discharge_macaroon',
             }
         with SRegResponse_fromSuccessResponse_stubbed():
@@ -900,13 +867,8 @@
         # extension.
         caveat_id = 'ask SSO'
         form = {
-<<<<<<< HEAD
-            'field.callback': '1',
-            'macaroon_caveat_id': caveat_id,
-=======
             'macaroon_caveat_id': caveat_id,
             'discharge_macaroon_action': 'field.actions.complete',
->>>>>>> 11bd6cf4
             'discharge_macaroon_field': 'field.discharge_macaroon',
             }
         request = LaunchpadTestRequest(form=form, method='POST')
@@ -924,19 +886,11 @@
         return_to_args = dict(urlparse.parse_qsl(
             urlparse.urlsplit(view.openid_request.return_to).query))
         self.assertEqual(
-<<<<<<< HEAD
-            'field.discharge_macaroon',
-            return_to_args['discharge_macaroon_field'])
-        starting_url_args = dict(urlparse.parse_qsl(
-            urlparse.urlsplit(return_to_args['starting_url']).query))
-        self.assertEqual('1', starting_url_args['field.callback'])
-=======
             'field.actions.complete',
             return_to_args['discharge_macaroon_action'])
         self.assertEqual(
             'field.discharge_macaroon',
             return_to_args['discharge_macaroon_field'])
->>>>>>> 11bd6cf4
 
     def test_logs_to_timeline(self):
         # Beginning an OpenID association makes an HTTP request to the
