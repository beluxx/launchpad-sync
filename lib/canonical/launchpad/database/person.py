# Copyright 2004 Canonical Ltd.  All rights reserved.

__metaclass__ = type

# Zope interfaces
from zope.interface import implements
from zope.component import ComponentLookupError, getUtility

# SQL imports
from sqlobject import DateTimeCol, ForeignKey, IntCol, StringCol, BoolCol
from sqlobject import MultipleJoin, RelatedJoin, SQLObjectNotFound
from canonical.database.sqlbase import SQLBase
from canonical.database.constants import UTC_NOW

# canonical imports
from canonical.launchpad.interfaces import IPerson, IPersonSet, IEmailAddress
from canonical.launchpad.interfaces import IObjectAuthorization
from canonical.launchpad.interfaces import IPasswordEncryptor
from canonical.launchpad.interfaces import ITeamParticipationSet
<<<<<<< HEAD
from canonical.launchpad.interfaces import ICalendarOwner
from canonical.launchpad.database.pofile import POTemplate
from canonical.launchpad.database.calendar import Calendar
=======
from canonical.launchpad.interfaces import ISourcePackageSet

from canonical.launchpad.database.translation_effort import TranslationEffort
from canonical.launchpad.database.soyuz import DistributionRole
from canonical.launchpad.database.soyuz import DistroReleaseRole
from canonical.launchpad.database.bug import Bug

from canonical.launchpad.webapp.interfaces import ILaunchpadPrincipal
>>>>>>> 28fa8c7f
from canonical.lp.dbschema import KarmaField
from canonical.lp import dbschema
from canonical.foaf import nickname

# python imports
from datetime import datetime


class Person(SQLBase):
    """A Person."""

<<<<<<< HEAD
    implements(IPerson, ICalendarOwner)

    _columns = [
        StringCol('name', alternateID=True),
        StringCol('displayname', default=None),
        StringCol('givenname', default=None),
        StringCol('familyname', default=None),
        StringCol('password', default=None),
        ForeignKey(name='teamowner', foreignKey='Person', dbName='teamowner',
            default=None),
        StringCol('teamdescription', default=None),
        IntCol('karma', default=0),
        DateTimeCol('karmatimestamp', default=UTC_NOW),
    ]
=======
    implements(IPerson, IObjectAuthorization)
>>>>>>> 28fa8c7f

    name = StringCol(dbName='name', alternateID=True)
    password = StringCol(dbName='password', default=None)
    givenname = StringCol(dbName='givenname', default=None)
    familyname = StringCol(dbName='familyname', default=None)
    displayname = StringCol(dbName='displayname', default=None)
    teamdescription = StringCol(dbName='teamdescription', default=None)

    teamowner = ForeignKey(dbName='teamowner', foreignKey='Person', 
                           default=None)

    sshkeys = MultipleJoin('SSHKey', joinColumn='person')

    karma = IntCol(dbName='karma', default=0)
    karmatimestamp = DateTimeCol(dbName='karmatimestamp', default=UTC_NOW)

    # RelatedJoin gives us also an addLanguage and removeLanguage for free
    languages = RelatedJoin('Language', joinColumn='person', 
                            otherColumn='language', 
                            intermediateTable='PersonLanguage')

    def checkPermission(self, principal, permission):
        if permission == "launchpad.Edit":
            teamowner = getattr(self.teamowner, 'id', None)
            if principal.id == teamowner:
                # I'm the team owner and want to change the team
                # information.
                return True
            return self.id == principal.id

    _calendar = ForeignKey(dbName='calendar', foreignKey='Calendar',
                           default=None, forceDBName=True)
    def calendar(self):
        if not self._calendar:
            self._calendar = Calendar(ownerID=self.id,
                                      title=self.displayname,
                                      revision=0)
        return self._calendar
    calendar = property(calendar)


    # XXX Marius Gedminas, 2004-12-13.
    #     the following function is buggy and untested
    def browsername(self):
        """Returns a name suitable for display on a web page.

        1. If we have a displayname, then browsername is the displayname.

        2. If we have a familyname or givenname, then the browsername
           is "FAMILYNAME Givenname".

        3. If we have no displayname, no familyname and no givenname,
           the browsername is self.name.

        >>> class DummyPerson:
        ...     displayname = None
        ...     familyname = None
        ...     givenname = None
        ...     name = 'the_name'
        ...     # This next line is some special evil magic to allow us to
        ...     # unit test browsername() in isolation.
        ...     browsername = Person.browsername.im_func
        ...
        >>> person = DummyPerson()

        Check with just the name.

        >>> person.browsername()
        'the_name'

        Check with givenname and name.  Just givenname is used.

        >>> person.givenname = 'the_givenname'
        >>> person.browsername()
        'the_givenname'

        Check with givenname, familyname and name.  Both givenname and
        familyname are used.

        >>> person.familyname = 'the_familyname'
        >>> person.browsername()
        'THE_FAMILYNAME the_givenname'

        Check with givenname, familyname, name and displayname.
        Only displayname is used.

        >>> person.displayname = 'the_displayname'
        >>> person.browsername()
        'the_displayname'

        Remove familyname to check with givenname, name and displayname.
        Only displayname is used.

        >>> person.familyname = None
        >>> person.browsername()
        'the_displayname'

        """
        if self.displayname:
            return self.displayname
        elif self.familyname or self.givenname:
            # Make a list containing either ['FAMILYNAME'] or
            # ['FAMILYNAME', 'Givenname'] or ['Givenname'].
            # Then turn it into a space-separated string.
            L = []
            if self.familyname is not None:
                L.append(self.familyname.upper())
            if self.givenname is not None:
                L.append(self.givenname)
            return ' '.join(L)
        else:
            return self.name

    # XXX: not implemented
    def maintainedProjects(self):
        '''SELECT Project.* FROM Project
            WHERE Project.owner = self.id
            '''

    # XXX: not implemented
    def translatedProjects(self):
        '''SELECT Project.* FROM Project, Product, POTemplate, POFile
            WHERE
                POFile.owner = self.id AND
                POFile.template = POTemplate.id AND
                POTemplate.product = Product.id AND
                Product.project = Project.id
            ORDER BY ???
        '''
        raise NotImplementedError

    def translatedTemplates(self):
        '''
        SELECT * FROM POTemplate WHERE
            id IN (SELECT potemplate FROM pomsgset WHERE
                id IN (SELECT pomsgset FROM POTranslationSighting WHERE
                    origin = 2
                ORDER BY datefirstseen DESC))
        '''
        return POTemplate.select('''
            id IN (
                SELECT potemplate FROM potmsgset WHERE id IN (
                    SELECT potmsgset FROM pomsgset WHERE id IN (
                        SELECT pomsgset FROM POTranslationSighting WHERE origin = 2
                            ORDER BY datefirstseen DESC)))
            ''')

    def assignKarma(self, karmafield, points=None):
        if karmafield not in KarmaField.items:
            raise TypeError('"%s" is not a valid KarmaField value')
        if points is None:
            try:
                points = KARMA_POINTS[karmafield]
            except KeyError:
                # What about defining a default number of points?
                points = 0
                # Print a warning here, cause someone forgot to add the
                # karmafield to KARMA_POINTS.
        Karma(person=self, karmafield=karmafield.value, points=points)
        # XXX: I think we should recalculate the karma here.
        self.karma += points

    def inTeam(self, team_name):
        team = Person.byName(team_name)
        if not team.teamowner:
            raise ValueError, '%s not a team!' % team_name

        tp = TeamParticipation.selectBy(teamID=team.id, personID=self.id)
        if len(tp) > 0:
            return True
        else:
            return False

    #
    # Properties
    #

    def _roleset(self):
        return [item.title for item in dbschema.MembershipRole.items]

    roleset = property(_roleset)

    def _statusset(self):
        return [item.title for item in dbschema.MembershipStatus.items]

    statusset = property(_statusset)

    def _members(self): 
        members = Membership.selectBy(teamID=self.id)
        if members.count() == 0:
            members = None                
        return members

    members = property(_members)

    def _teams(self):
        # FIXME: (my_team) Daniel Debonzi 2004-10-13
        # My Teams should be:
        # -> the Teams owned by me
        # OR
        # -> the Teams which I'm member (as It is)
        teams = Membership.selectBy(personID=self.id)
        if teams.count() == 0:
            teams = None                
        return teams

    teams = property(_teams)

    def _subteams(self):
        teampart = getUtility(ITeamParticipationSet)
        subteams = teampart.getSubTeams(self.id)
        if subteams.count() == 0:
            subteams = None                
        return subteams

    subteams = property(_subteams)

    def _distroroles(self):
        distroroles = DistributionRole.selectBy(personID=self.id)
        if distroroles.count() == 0:
            distroroles = None
        return distroroles

    distroroles = property(_distroroles)

    def _distroreleaseroles(self):
        distroreleaseroles = DistroReleaseRole.selectBy(personID=self.id)
        if distroreleaseroles.count() == 0:
            distroreleaseroles = None
        return distroreleaseroles

    distroreleaseroles = property(_distroreleaseroles)

    def _emails(self):
        return EmailAddress.selectBy(personID=self.id)

    emails = property(_emails)

    def _bugs(self):
        return Bug.selectBy(ownerID=self.id)

    bugs= property(_bugs)

    def _translations(self):
        return TranslationEffort.selectBy(ownerID=self.id)

    translations = property(_translations)

    def _activities(self):
        return Karma.selectBy(personID=self.id)

    activities = property(_activities)

    def _wiki(self):
        wiki = WikiName.selectBy(personID=self.id)
        count = wiki.count()
        if count:
            assert count == 1
            return wiki[0]

    wiki = property(_wiki)

    def _jabber(self):
        jabber = JabberID.selectBy(personID=self.id)
        if jabber.count() == 0:
            return None
        return jabber[0]

    jabber = property(_jabber)

    def _archuser(self):
        archuser = ArchUserID.selectBy(personID=self.id)
        if archuser.count() == 0:
            return None
        return archuser[0]

    archuser = property(_archuser)

    def _irc(self):
        irc = IrcID.selectBy(personID=self.id)
        if irc.count() == 0:
            return None
        return irc[0]

    irc = property(_irc)

    def _gpg(self):
        gpg = GPGKey.selectBy(personID=self.id)
        if gpg.count() == 0:
            return None
        return gpg[0]

    gpg = property(_gpg)

    def _getSourcesByPerson(self):
        sputil = getUtility(ISourcePackageSet)
        return sputil.getByPersonID(self.id)

    packages = property(_getSourcesByPerson)


class PersonSet(object):
    """The set of persons."""
    implements(IPersonSet)

    def __iter__(self):
        return self.getall()

    def __getitem__(self, personid):
        """See IPersonSet."""
        person = self.get(personid)
        if person is None:
            raise KeyError, personid
        else:
            return person

    def getByName(self, name):
        results = Person.selectBy(name=name)
        assert results.count() == 1
        return results[0]

    def get(self, personid, default=None):
        """See IPersonSet."""
        try:
            return Person.get(personid)
        except SQLObjectNotFound:
            return default

    def getAll(self):
        return Person.select(orderBy='displayname')

    def getByEmail(self, email, default=None):
        """See IPersonSet."""
        results = EmailAddress.selectBy(email=email)
        resultscount = results.count()
        if resultscount == 0:
            return default
        elif resultscount == 1:
            return results[0].person
        else:
            raise AssertionError(
                'There were %s email addresses matching %s'
                % (resultscount, email))

    def getContributorsForPOFile(self, pofile):
        return Person.select('''
            POTranslationSighting.active = True AND
            POTranslationSighting.person = Person.id AND
            POTranslationSighting.pomsgset = POMsgSet.id AND
            POMsgSet.pofile = %d''' % pofile.id,
            clauseTables=('POTranslationSighting', 'POMsgSet',),
            distinct=True, orderBy='displayname')


def createPerson(displayname, givenname, familyname, password, email):
    """Creates a new person"""

    nick = nickname.generate_nick(email)
    now = datetime.utcnow()

    if Person.selectBy(name=nick).count() > 0:
        return
    
    password = getUtility(IPasswordEncryptor).encrypt(password)
    
    person = Person(displayname=displayname,
                    givenname=givenname,
                    familyname=familyname,
                    password=password,
                    teamownerID=None,
                    teamdescription=None,
                    karma=0,
                    karmatimestamp=now,
                    name=nick)

    EmailAddress(person=person.id,
                 email=email,
                 status=int(dbschema.EmailAddressStatus.NEW))

    return person


def createTeam(displayname, teamowner, teamdescription, email):
    """Creates a new team"""

    nick = nickname.generate_nick(email)
    now = datetime.utcnow()

    if Person.selectBy(name=nick).count() > 0:
        return
    
    role = dbschema.MembershipRole.ADMIN.value
    status = dbschema.MembershipStatus.CURRENT.value

    team = Person(displayname=displayname,
                  givenname=None,
                  familyname=None,
                  teamownerID=teamowner,
                  teamdescription=teamdescription,
                  karma=0,
                  karmatimestamp=now,
                  name=nick)

    EmailAddress(person=team.id,
                 email=email,
                 status=int(dbschema.EmailAddressStatus.NEW))

    Membership(personID=teamowner,
               team=team.id,
               role=role,
               status=status)

    TeamParticipation(personID=teamowner,
                      teamID=team.id)

    return team


def personFromPrincipal(principal):
    """Adapt canonical.launchpad.webapp.interfaces.ILaunchpadPrincipal
       to IPerson
    """
    if ILaunchpadPrincipal.providedBy(principal):
        return Person.get(principal.id)
    else:
        # This is not actually necessary when this is used as an adapter
        # from ILaunchpadPrincipal, as we know we always have an
        # ILaunchpadPrincipal.
        #
        # When Zope3 interfaces allow returning None for "cannot adapt"
        # we can return None here.
        ##return None
        raise ComponentLookupError


class EmailAddress(SQLBase):
    implements(IEmailAddress)

    _table = 'EmailAddress'

    email = StringCol(dbName='email', notNull=True, unique=True)
    status = IntCol(dbName='status', notNull=True)
    person = ForeignKey(dbName='person', foreignKey='Person', notNull=True)

    def _statusname(self):
        for status in dbschema.EmailAddressStatus.items:
            if status.value == self.status:
                return status.title
        return 'Unknown (%d)' %self.status
    
    statusname = property(_statusname)


class GPGKey(SQLBase):
    _table = 'GPGKey'

    person = ForeignKey(dbName='person', foreignKey='Person', notNull=True)

    keyid = StringCol(dbName='keyid', notNull=True)
    pubkey = StringCol(dbName='pubkey', notNull=True)
    fingerprint = StringCol(dbName='fingerprint', notNull=True)

    keysize = IntCol(dbName='keysize', notNull=True)
    algorithm = IntCol(dbName='algorithm', notNull=True)

    revoked = BoolCol(dbName='revoked', notNull=True)

    def _algorithmname(self):
        for algorithm in dbschema.GPGKeyAlgorithms.items:
            if algorithm.value == self.algorithm:
                return algorithm.title
        return 'Unknown (%d)' %self.algorithm
    
    algorithmname = property(_algorithmname)


class SSHKey(SQLBase):
    _table = 'SSHKey'
    person = ForeignKey(foreignKey='Person', dbName='person', notNull=True)
    keytype = StringCol(dbName='keytype', notNull=True)
    keytext = StringCol(dbName='keytext', notNull=True)
    comment = StringCol(dbName='comment', notNull=True)


class ArchUserID(SQLBase):
    _table = 'ArchUserID'

    person = ForeignKey(dbName='person', foreignKey='Person', notNull=True)
    archuserid = StringCol(dbName='archuserid', notNull=True)
    

class WikiName(SQLBase):
    _table = 'WikiName'

    person = ForeignKey(dbName='person', foreignKey='Person', notNull=True)
    wiki = StringCol(dbName='wiki', notNull=True)
    wikiname = StringCol(dbName='wikiname', notNull=True)


class JabberID(SQLBase):
    _table = 'JabberID'

    person = ForeignKey(dbName='person', foreignKey='Person', notNull=True)
    jabberid = StringCol(dbName='jabberid', notNull=True)


class IrcID(SQLBase):
    _table = 'IrcID'

    person = ForeignKey(dbName='person', foreignKey='Person', notNull=True)
    network = StringCol(dbName='network', notNull=True)
    nickname = StringCol(dbName='nickname', notNull=True)


class Membership(SQLBase):
    _table = 'Membership'

    team = ForeignKey(foreignKey='Person', dbName='team', notNull=True)
    person = ForeignKey(dbName='person', foreignKey='Person', notNull=True)
    role = IntCol(dbName='role', notNull=True)
    status = IntCol(dbName='status', notNull=True)

    def _rolename(self):
        for role in dbschema.MembershipRole.items:
            if role.value == self.role:
                return role.title
        return 'Unknown (%d)' %self.role
    
    rolename = property(_rolename)

    def _statusname(self):
        for status in dbschema.MembershipStatus.items:
            if status.value == self.status:
                return status.title
        return 'Unknown (%d)' %self.status
    
    statusname = property(_statusname)

class TeamParticipationSet(object):
    """ A Set for TeamParticipation objects. """

    implements(ITeamParticipationSet)

    def getSubTeams(self, teamID):
        clauseTables = ('person',)
        query = ("team = %d "
                 "AND Person.id = TeamParticipation.person "
                 "AND Person.teamowner IS NOT NULL" % teamID)

        return TeamParticipation.select(query, clauseTables=clauseTables)


class TeamParticipation(SQLBase):
    _table = 'TeamParticipation'

    team = ForeignKey(foreignKey='Person', dbName='team', notNull=True)
    person = ForeignKey(dbName='person', foreignKey='Person', notNull=True)


class Karma(SQLBase):
    _table = 'Karma'

    person = ForeignKey(dbName='person', foreignKey='Person', notNull=True)
    points = IntCol(dbName='points', notNull=True, default=0)
    karmafield = IntCol(dbName='karmafield', notNull=True)
    datecreated = DateTimeCol(dbName='datecreated', notNull=True, default='NOW')

    def _karmafieldname(self):
        try:
            return KarmaField.items[self.karmafield].title
        except KeyError:
            return 'Unknown (%d)' % self.karmafield

    karmafieldname = property(_karmafieldname)


# XXX: These points are totally *CRAP*.
KARMA_POINTS = {KarmaField.BUG_REPORT: 10,
                KarmaField.BUG_FIX: 20,
                KarmaField.BUG_COMMENT: 5,
                KarmaField.WIKI_EDIT: 2,
                KarmaField.WIKI_CREATE: 3,
                KarmaField.PACKAGE_UPLOAD: 10}
<|MERGE_RESOLUTION|>--- conflicted
+++ resolved
@@ -17,20 +17,16 @@
 from canonical.launchpad.interfaces import IObjectAuthorization
 from canonical.launchpad.interfaces import IPasswordEncryptor
 from canonical.launchpad.interfaces import ITeamParticipationSet
-<<<<<<< HEAD
+from canonical.launchpad.interfaces import ISourcePackageSet
 from canonical.launchpad.interfaces import ICalendarOwner
-from canonical.launchpad.database.pofile import POTemplate
-from canonical.launchpad.database.calendar import Calendar
-=======
-from canonical.launchpad.interfaces import ISourcePackageSet
 
 from canonical.launchpad.database.translation_effort import TranslationEffort
 from canonical.launchpad.database.soyuz import DistributionRole
 from canonical.launchpad.database.soyuz import DistroReleaseRole
 from canonical.launchpad.database.bug import Bug
+from canonical.launchpad.database.calendar import Calendar
 
 from canonical.launchpad.webapp.interfaces import ILaunchpadPrincipal
->>>>>>> 28fa8c7f
 from canonical.lp.dbschema import KarmaField
 from canonical.lp import dbschema
 from canonical.foaf import nickname
@@ -42,24 +38,7 @@
 class Person(SQLBase):
     """A Person."""
 
-<<<<<<< HEAD
-    implements(IPerson, ICalendarOwner)
-
-    _columns = [
-        StringCol('name', alternateID=True),
-        StringCol('displayname', default=None),
-        StringCol('givenname', default=None),
-        StringCol('familyname', default=None),
-        StringCol('password', default=None),
-        ForeignKey(name='teamowner', foreignKey='Person', dbName='teamowner',
-            default=None),
-        StringCol('teamdescription', default=None),
-        IntCol('karma', default=0),
-        DateTimeCol('karmatimestamp', default=UTC_NOW),
-    ]
-=======
-    implements(IPerson, IObjectAuthorization)
->>>>>>> 28fa8c7f
+    implements(IPerson, IObjectAuthorization, ICalendarOwner)
 
     name = StringCol(dbName='name', alternateID=True)
     password = StringCol(dbName='password', default=None)
@@ -80,15 +59,6 @@
     languages = RelatedJoin('Language', joinColumn='person', 
                             otherColumn='language', 
                             intermediateTable='PersonLanguage')
-
-    def checkPermission(self, principal, permission):
-        if permission == "launchpad.Edit":
-            teamowner = getattr(self.teamowner, 'id', None)
-            if principal.id == teamowner:
-                # I'm the team owner and want to change the team
-                # information.
-                return True
-            return self.id == principal.id
 
     _calendar = ForeignKey(dbName='calendar', foreignKey='Calendar',
                            default=None, forceDBName=True)
@@ -100,9 +70,16 @@
         return self._calendar
     calendar = property(calendar)
 
-
-    # XXX Marius Gedminas, 2004-12-13.
-    #     the following function is buggy and untested
+    def checkPermission(self, principal, permission):
+        if permission == "launchpad.Edit":
+            teamowner = getattr(self.teamowner, 'id', None)
+            if principal.id == teamowner:
+                # I'm the team owner and want to change the team
+                # information.
+                return True
+            return self.id == principal.id
+
+
     def browsername(self):
         """Returns a name suitable for display on a web page.
 
