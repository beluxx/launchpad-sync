# Copyright 2005, 2008 Canonical Ltd.  All rights reserved.
# pylint: disable-msg=E0211,E0213,F0401,W0611

"""Branch interfaces."""

__metaclass__ = type

__all__ = [
    'bazaar_identity',
    'BRANCH_NAME_VALIDATION_ERROR_MESSAGE',
    'branch_name_validator',
    'BranchCannotBePrivate',
    'BranchCannotBePublic',
    'BranchCreationException',
    'BranchCreationForbidden',
    'BranchCreationNoTeamOwnedJunkBranches',
    'BranchCreatorNotMemberOfOwnerTeam',
    'BranchCreatorNotOwner',
    'BranchExists',
    'BranchTypeError',
    'CannotDeleteBranch',
    'DEFAULT_BRANCH_STATUS_IN_LISTING',
    'get_blacklisted_hostnames',
    'IBranch',
    'IBranchBatchNavigator',
    'IBranchCloud',
    'IBranchDelta',
    'IBranchBatchNavigator',
    'IBranchNavigationMenu',
    'IBranchSet',
    'NoSuchBranch',
    'UnknownBranchTypeError',
    'user_has_special_branch_access',
    ]

from cgi import escape
from operator import attrgetter
import re

from zope.component import getUtility
from zope.interface import Interface, Attribute
from zope.schema import (
    Bool, Int, Choice, Text, TextLine, Datetime)

from lazr.restful.fields import CollectionField, Reference, ReferenceChoice
from lazr.restful.declarations import (
    call_with, collection_default_content, export_as_webservice_collection,
    export_as_webservice_entry, export_read_operation, export_write_operation,
    exported, operation_parameters, operation_returns_entry, REQUEST_USER)

from canonical.config import config

from canonical.launchpad import _
from canonical.launchpad.fields import (
    ParticipatingPersonChoice, PublicPersonChoice, URIField, Whiteboard)
from canonical.launchpad.validators import LaunchpadValidationError
from lp.code.bzr import BranchFormat, ControlFormat, RepositoryFormat
from lp.code.enums import (
    BranchLifecycleStatus,
    BranchMergeControlStatus,
    BranchSubscriptionNotificationLevel, BranchSubscriptionDiffSize,
    CodeReviewNotificationLevel,
    UICreatableBranchType,
    )
from lp.code.interfaces.branchlookup import IBranchLookup
from lp.code.interfaces.branchtarget import IHasBranchTarget
from lp.code.interfaces.linkedbranch import ICanHasLinkedBranch
from canonical.launchpad.interfaces.launchpad import ILaunchpadCelebrities
from lp.registry.interfaces.role import IHasOwner
from lp.registry.interfaces.person import IPerson
from canonical.launchpad.webapp.interfaces import (
    ITableBatchNavigator, NameLookupFailed)
from canonical.launchpad.webapp.menu import structured


DEFAULT_BRANCH_STATUS_IN_LISTING = (
    BranchLifecycleStatus.EXPERIMENTAL,
    BranchLifecycleStatus.DEVELOPMENT,
    BranchLifecycleStatus.MATURE)


class BranchCreationException(Exception):
    """Base class for branch creation exceptions."""


class BranchExists(BranchCreationException):
    """Raised when creating a branch that already exists."""

    def __init__(self, existing_branch):
        # XXX: JonathanLange 2008-12-04 spec=package-branches: This error
        # message logic is incorrect, but the exact text is being tested
        # in branch-xmlrpc.txt.
        params = {'name': existing_branch.name}
        if existing_branch.product is None:
            params['maybe_junk'] = 'junk '
            params['context'] = existing_branch.owner.name
        else:
            params['maybe_junk'] = ''
            params['context'] = '%s in %s' % (
                existing_branch.owner.name, existing_branch.product.name)
        message = (
            'A %(maybe_junk)sbranch with the name "%(name)s" already exists '
            'for %(context)s.' % params)
        self.existing_branch = existing_branch
        BranchCreationException.__init__(self, message)


class CannotDeleteBranch(Exception):
    """The branch cannot be deleted at this time."""


class UnknownBranchTypeError(Exception):
    """Raised when the user specifies an unrecognized branch type."""


class BranchCreationForbidden(BranchCreationException):
    """A Branch visibility policy forbids branch creation.

    The exception is raised if the policy for the product does not allow
    the creator of the branch to create a branch for that product.
    """


class BranchCreatorNotMemberOfOwnerTeam(BranchCreationException):
    """Branch creator is not a member of the owner team.

    Raised when a user is attempting to create a branch and set the owner of
    the branch to a team that they are not a member of.
    """


class BranchCreationNoTeamOwnedJunkBranches(BranchCreationException):
    """We forbid the creation of team-owned +junk branches.

    Raised when a user is attempting to create a team-owned +junk branch.
    """

    error_message = (
        "+junk branches are only available for individuals. Please consider "
        "registering a project for collaborating on branches: "
        "https://help.launchpad.net/Projects/Registering")

    def __init__(self):
        BranchCreationException.__init__(self, self.error_message)


class BranchCreatorNotOwner(BranchCreationException):
    """A user cannot create a branch belonging to another user.

    Raised when a user is attempting to create a branch and set the owner of
    the branch to another user.
    """


class BranchTypeError(Exception):
    """An operation cannot be performed for a particular branch type.

    Some branch operations are only valid for certain types of branches.  The
    BranchTypeError exception is raised if one of these operations is called
    with a branch of the wrong type.
    """


class BranchCannotBePublic(Exception):
    """The branch cannot be made public."""


class BranchCannotBePrivate(Exception):
    """The branch cannot be made private."""


class NoSuchBranch(NameLookupFailed):
    """Raised when we try to load a branch that does not exist."""

    _message_prefix = "No such branch"


def get_blacklisted_hostnames():
    """Return a list of hostnames blacklisted for Branch URLs."""
    hostnames = config.codehosting.blacklisted_hostnames
    # If nothing specified, return an empty list. Special-casing since
    # ''.split(',') == [''].
    if hostnames == '':
        return []
    return hostnames.split(',')


class BranchURIField(URIField):

    #XXX leonardr 2009-02-12 [bug=328588]:
    # This code should be removed once the underlying database restriction
    # is removed.
    trailing_slash = False

    # XXX leonardr 2009-02-12 [bug=328588]:
    # This code should be removed once the underlying database restriction
    # is removed.
    def normalize(self, input):
        """Be extra-strict about trailing slashes."""
        input = super(BranchURIField, self).normalize(input)
        if self.trailing_slash == False and input[-1] == '/':
            # ensureNoSlash() doesn't trim the slash if the path
            # is empty (eg. http://example.com/). Due to the database
            # restriction on branch URIs, we need to remove a trailing
            # slash in all circumstances.
            input = input[:-1]
        return input

    def _validate(self, value):
        # import here to avoid circular import
        from canonical.launchpad.webapp import canonical_url
        from lazr.uri import URI

        super(BranchURIField, self)._validate(value)

        # XXX thumper 2007-06-12:
        # Move this validation code into IBranchSet so it can be
        # reused in the XMLRPC code, and the Authserver.
        # This also means we could get rid of the imports above.

        uri = URI(self.normalize(value))
        launchpad_domain = config.vhost.mainsite.hostname
        if uri.underDomain(launchpad_domain):
            message = _(
                "For Launchpad to mirror a branch, the original branch "
                "cannot be on <code>${domain}</code>.",
                mapping={'domain': escape(launchpad_domain)})
            raise LaunchpadValidationError(structured(message))

        for hostname in get_blacklisted_hostnames():
            if uri.underDomain(hostname):
                message = _(
                    'Launchpad cannot mirror branches from %s.' % hostname)
                raise LaunchpadValidationError(structured(message))

        # As well as the check against the config, we also need to check
        # against the actual text used in the database constraint.
        constraint_text = 'http://bazaar.launchpad.net'
        if value.startswith(constraint_text):
            message = _(
                "For Launchpad to mirror a branch, the original branch "
                "cannot be on <code>${domain}</code>.",
                mapping={'domain': escape(constraint_text)})
            raise LaunchpadValidationError(structured(message))

        if IBranch.providedBy(self.context) and self.context.url == str(uri):
            return # url was not changed

        if uri.path == '/':
            message = _(
                "URLs for branches cannot point to the root of a site.")
            raise LaunchpadValidationError(message)

        branch = getUtility(IBranchLookup).getByUrl(str(uri))
        if branch is not None:
            message = _(
                'The bzr branch <a href="${url}">${branch}</a> is '
                'already registered with this URL.',
                mapping={'url': canonical_url(branch),
                         'branch': escape(branch.displayname)})
            raise LaunchpadValidationError(structured(message))


BRANCH_NAME_VALIDATION_ERROR_MESSAGE = _(
    "Branch names must start with a number or letter.  The characters +, -, "
    "_, . and @ are also allowed after the first character.")


# This is a copy of the pattern in database/schema/trusted.sql.  Don't
# change this without changing that.
valid_branch_name_pattern = re.compile(r"^(?i)[a-z0-9][a-z0-9+\.\-@_]*\Z")


def valid_branch_name(name):
    """Return True if the name is valid as a branch name, otherwise False.

    The rules for what is a valid branch name are described in
    BRANCH_NAME_VALIDATION_ERROR_MESSAGE.
    """
    if valid_branch_name_pattern.match(name):
        return True
    return False


def branch_name_validator(name):
    """Return True if the name is valid, or raise a LaunchpadValidationError.
    """
    if not valid_branch_name(name):
        raise LaunchpadValidationError(
            _("Invalid branch name '${name}'. ${message}",
              mapping={'name': name,
                       'message': BRANCH_NAME_VALIDATION_ERROR_MESSAGE}))
    return True


class IBranchBatchNavigator(ITableBatchNavigator):
    """A marker interface for registering the appropriate branch listings."""


class IBranchNavigationMenu(Interface):
    """A marker interface to indicate the need to show the branch menu."""


class IBranch(IHasOwner, IHasBranchTarget):
    """A Bazaar branch."""

    # Mark branches as exported entries for the Launchpad API.
    export_as_webservice_entry(plural_name='branches')

    id = Int(title=_('ID'), readonly=True, required=True)

    # XXX: TimPenhey 2007-08-31
    # The vocabulary set for branch_type is only used for the creation
    # of branches through the automatically generated forms, and doesn't
    # actually represent the complete range of real values that branch_type
    # may actually hold.  Import branches are not created in the same
    # way as Hosted, Mirrored or Remote branches.
    # There are two option:
    #   1) define a separate schema to use in the UI (sledgehammer solution)
    #   2) work out some way to specify a restricted vocabulary in the view
    # Personally I'd like a LAZR way to do number 2.
    branch_type = exported(
        Choice(
            title=_("Branch Type"), required=True, readonly=True,
            vocabulary=UICreatableBranchType))

    name = exported(
        TextLine(
            title=_('Name'), required=True, constraint=branch_name_validator,
            description=_(
                "Keep very short, unique, and descriptive, because it will "
                "be used in URLs.  "
                "Examples: main, devel, release-1.0, gnome-vfs.")))

    url = exported(
        BranchURIField(
            title=_('Branch URL'), required=False,
            allowed_schemes=['http', 'https', 'ftp', 'sftp', 'bzr+ssh'],
            allow_userinfo=False,
            allow_query=False,
            allow_fragment=False,
            trailing_slash=False,
            description=_(
                "This is the external location where the Bazaar "
                "branch is hosted.")))

    description = exported(
        Text(
            title=_('Description'), required=False,
            description=_(
                'A short description of the changes in this branch.')))

    branch_format = exported(
        Choice(
            title=_("Branch Format"),
            required=False, readonly=True,
            vocabulary=BranchFormat))

    repository_format = exported(
        Choice(
            title=_("Repository Format"),
            required=False, readonly=True,
            vocabulary=RepositoryFormat))

    control_format = exported(
        Choice(
            title=_("Control Directory"),
            required=False, readonly=True,
            vocabulary=ControlFormat))

    whiteboard = exported(
        Whiteboard(
            title=_('Whiteboard'), required=False,
            description=_('Notes on the current status of the branch.')))

    mirror_status_message = exported(
        Text(
            title=_('The last message we got when mirroring this branch.'),
            required=False, readonly=True))

    private = exported(
        Bool(
            title=_("Keep branch confidential"), required=False,
            readonly=True, default=False,
            description=_(
                "Make this branch visible only to its subscribers.")))

    @operation_parameters(
        private=Bool(title=_("Keep branch confidential")))
    @export_write_operation()
    def setPrivate(private):
        """Set the branch privacy for this branch."""

    # People attributes
    registrant = exported(
        PublicPersonChoice(
            title=_("The user that registered the branch."),
            required=True, readonly=True,
            vocabulary='ValidPersonOrTeam'))
    owner = exported(
        ParticipatingPersonChoice(
            title=_('Owner'),
            required=True,
            vocabulary='UserTeamsParticipationPlusSelf',
            description=_("Either yourself or a team you are a member of. "
                          "This controls who can modify the branch.")))

    reviewer = exported(
        PublicPersonChoice(
            title=_('Default Review Team'),
            required=False,
            vocabulary='ValidPersonOrTeam',
            description=_("The reviewer of a branch is the person or team "
                          "that is responsible for reviewing proposals and "
                          "merging into this branch.")))

    # XXX: JonathanLange 2008-11-24: Export these.
    distroseries = Choice(
        title=_("Distribution Series"), required=False,
        vocabulary='DistroSeries',
        description=_(
            "The distribution series that this branch belongs to. Branches "
            "do not have to belong to a distribution series, they can also "
            "belong to a project or be junk branches."))

    sourcepackagename = Choice(
        title=_("Source Package Name"), required=True,
        vocabulary='SourcePackageName',
        description=_(
            "The source package that this is a branch of. Source package "
            "branches always belong to a distribution series."))

    distribution = Attribute(
        "The IDistribution that this branch belongs to. None if not a "
        "package branch.")

    sourcepackage = Attribute(
        "The ISourcePackage that this branch belongs to. None if not a "
        "package branch.")

    code_reviewer = Attribute(
        "The reviewer if set, otherwise the owner of the branch.")

    namespace = Attribute(
        "The namespace of this branch, as an `IBranchNamespace`.")

    # Product attributes
    # ReferenceChoice is Interface rather than IProduct as IProduct imports
    # IBranch and we'd get import errors.  IPerson does a similar trick.
    # The schema is set properly to `IProduct` in _schema_circular_imports.
    product = exported(
        ReferenceChoice(
            title=_('Project'),
            required=False,
            vocabulary='Product',
            schema=Interface,
            description=_("The project this branch belongs to.")),
        exported_as='project')

    # Display attributes
    unique_name = exported(
        Text(title=_('Unique name'), readonly=True,
             description=_("Unique name of the branch, including the "
                           "owner and project names.")))

    displayname = exported(
        Text(title=_('Display name'), readonly=True,
             description=_(
                "The branch unique_name.")),
        exported_as='display_name')

    # Stats and status attributes
    lifecycle_status = exported(
        Choice(
            title=_('Status'), vocabulary=BranchLifecycleStatus,
            default=BranchLifecycleStatus.DEVELOPMENT))

    # Mirroring attributes. For more information about how these all relate to
    # each other, look at
    # 'lib/canonical/launchpad/doc/puller-state-table.ods'.
    last_mirrored = exported(
        Datetime(
            title=_("Last time this branch was successfully mirrored."),
            required=False, readonly=True))
    last_mirrored_id = Text(
        title=_("Last mirrored revision ID"), required=False,
        description=_("The head revision ID of the branch when last "
                      "successfully mirrored."))
    last_mirror_attempt = exported(
        Datetime(
            title=_("Last time a mirror of this branch was attempted."),
            required=False, readonly=True))
    mirror_failures = Attribute(
        "Number of failed mirror attempts since the last successful mirror.")
    next_mirror_time = Datetime(
        title=_("If this value is more recent than the last mirror attempt, "
                "then the branch will be mirrored on the next mirror run."),
        required=False)

    # Scanning attributes
    last_scanned = exported(
        Datetime(
            title=_("Last time this branch was successfully scanned."),
            required=False, readonly=True))
    last_scanned_id = exported(
        TextLine(
            title=_("Last scanned revision ID"),
            required=False, readonly=True,
            description=_("The head revision ID of the branch when last "
                          "successfully scanned.")))

    revision_count = exported(
        Int(
            title=_("Revision count"), readonly=True,
            description=_("The revision number of the tip of the branch.")))

    stacked_on = Attribute('Stacked-on branch')

    warehouse_url = Attribute(
        "URL for accessing the branch by ID. "
        "This is for in-datacentre services only and allows such services to "
        "be unaffected during branch renames. "
        "See doc/bazaar for more information about the branch warehouse.")

    # Bug attributes
    bug_branches = CollectionField(
            title=_("The bug-branch link objects that link this branch "
                    "to bugs."),
            readonly=True,
            value_type=Reference(schema=Interface)) # Really IBugBranch

    linked_bugs = exported(
        CollectionField(
            title=_("The bugs linked to this branch."),
        readonly=True,
        value_type=Reference(schema=Interface))) # Really IBug

    @call_with(registrant=REQUEST_USER)
    @operation_parameters(
        bug=Reference(schema=Interface)) # Really IBug
    @export_write_operation()
    def linkBug(bug, registrant):
        """Link a bug to this branch.

        :param bug: IBug to link.
        :param registrant: IPerson linking the bug.
        """

    @call_with(user=REQUEST_USER)
    @operation_parameters(
        bug=Reference(schema=Interface)) # Really IBug
    @export_write_operation()
    def unlinkBug(bug, user):
        """Unlink a bug to this branch.

        :param bug: IBug to unlink.
        :param user: IPerson unlinking the bug.
        """

    # Specification attributes
    spec_links = exported(
        CollectionField(
            title=_("Specification linked to this branch."),
            readonly=True,
            value_type=Reference(Interface))) # Really ISpecificationBranch

    @call_with(registrant=REQUEST_USER)
    @operation_parameters(
        spec=Reference(schema=Interface)) # Really ISpecification
    @export_write_operation()
    def linkSpecification(spec, registrant):
        """Link an ISpecification to a branch.

        :param spec: ISpecification to link.
        :param registrant: IPerson unlinking the spec.
        """

    @call_with(user=REQUEST_USER)
    @operation_parameters(
        spec=Reference(schema=Interface)) # Really ISpecification
    @export_write_operation()
    def unlinkSpecification(spec, user):
        """Unlink an ISpecification to a branch.

        :param spec: ISpecification to unlink.
        :param user: IPerson unlinking the spec.
        """

    pending_writes = Attribute(
        "Whether there is new Bazaar data for this branch.")

    # Joins
    revision_history = Attribute(
        """The sequence of BranchRevision for the mainline of that branch.

        They are ordered with the most recent revision first, and the list
        only contains those in the "leftmost tree", or in other words
        the revisions that match the revision history from bzrlib for this
        branch.
        """)
    subscriptions = exported(
        CollectionField(
            title=_("BranchSubscriptions associated to this branch."),
            readonly=True,
            value_type=Reference(Interface))) # Really IBranchSubscription

    subscribers = exported(
        CollectionField(
            title=_("Persons subscribed to this branch."),
            readonly=True,
            value_type=Reference(IPerson)))

    date_created = exported(
        Datetime(
            title=_('Date Created'),
            required=True,
            readonly=True))

    date_last_modified = exported(
        Datetime(
            title=_('Date Last Modified'),
            required=True,
            readonly=False))

    def destroySelf(break_references=False):
        """Delete the specified branch.

        BranchRevisions associated with this branch will also be deleted.
        :param break_references: If supplied, break any references to this
            branch by deleting items with mandatory references and
            NULLing other references.
        :raise: CannotDeleteBranch if the branch cannot be deleted.
        """

    def latest_revisions(quantity=10):
        """A specific number of the latest revisions in that branch."""

    # These attributes actually have a value_type of IBranchMergeProposal,
    # but uses Interface to prevent circular imports, and the value_type is
    # set near IBranchMergeProposal.
    landing_targets = exported(
        CollectionField(
            title=_('Landing Targets'),
            description=_(
                'A collection of the merge proposals where this branch is '
                'the source branch.'),
            readonly=True,
            value_type=Reference(Interface)))
    landing_candidates = exported(
        CollectionField(
            title=_('Landing Candidates'),
            description=_(
                'A collection of the merge proposals where this branch is '
                'the target branch.'),
            readonly=True,
            value_type=Reference(Interface)))
    dependent_branches = exported(
        CollectionField(
            title=_('Dependent Branches'),
            description=_(
                'A collection of the merge proposals that are dependent '
                'on this branch.'),
            readonly=True,
            value_type=Reference(Interface)))

    def isBranchMergeable(other_branch):
        """Is the other branch mergeable into this branch (or vice versa)."""

    def addLandingTarget(registrant, target_branch, dependent_branch=None,
                         whiteboard=None, date_created=None,
                         needs_review=False, initial_comment=None,
                         review_requests=None):
        """Create a new BranchMergeProposal with this branch as the source.

        Both the target_branch and the dependent_branch, if it is there,
        must be branches of the same project as the source branch.

        Branches without associated projects, junk branches, cannot
        specify landing targets.

        :param registrant: The person who is adding the landing target.
        :param target_branch: Must be another branch, and different to self.
        :param dependent_branch: Optional but if it is not None, it must be
            another branch.
        :param whiteboard: Optional.  Just text, notes or instructions
            pertinant to the landing such as testing notes.
        :param date_created: Used to specify the date_created value of the
            merge request.
        :param needs_review: Used to specify the proposal is ready for
            review right now.
        :param initial_comment: An optional initial comment can be added
            when adding the new target.
        :param review_requests: An optional list of (`Person`, review_type).
        """

    def getStackedBranches():
        """The branches that are stacked on this one."""

    def getStackedBranchesWithIncompleteMirrors():
        """Branches that are stacked on this one but aren't done mirroring.

        In particular, these are branches that have started mirroring but have
        not yet succeeded. Failed branches are included.
        """

    merge_queue = Attribute(
        "The queue that contains the QUEUED proposals for this branch.")

    merge_control_status = Choice(
        title=_('Merge Control Status'), required=True,
        vocabulary=BranchMergeControlStatus,
        default=BranchMergeControlStatus.NO_QUEUE)

    def getMergeQueue():
        """The proposals that are QUEUED to land on this branch."""

    def revisions_since(timestamp):
        """Revisions in the history that are more recent than timestamp."""

    code_is_browseable = Attribute(
        "Is the code in this branch accessable through codebrowse?")

    def codebrowse_url(*extras):
        """Construct a URL for this branch in codebrowse.

        :param extras: Zero or more path segments that will be joined onto the
            end of the URL (with `bzrlib.urlutils.join`).
        """

    # Don't use Object -- that would cause an import loop with ICodeImport.
    code_import = Attribute("The associated CodeImport, if any.")

    bzr_identity = exported(
        Text(
            title=_('Bazaar Identity'),
            readonly=True,
            description=_(
                'The bzr branch path as accessed by Launchpad. If the '
                'branch is associated with a product as the primary '
                'development focus, then the result should be lp:product.  '
                'If the branch is related to a series, then '
                'lp:product/series.  Otherwise the result is '
                'lp:~user/product/branch-name.')))

    def addToLaunchBag(launchbag):
        """Add information about this branch to `launchbag'.

        Use this when traversing to this branch in the web UI.

        In particular, add information about the branch's target to the
        launchbag. If the branch has a product, add that; if it has a source
        package, add lots of information about that.

        :param launchbag: `ILaunchBag`.
        """

    def canBeDeleted():
        """Can this branch be deleted in its current state.

        A branch is considered deletable if it has no revisions, is not
        linked to any bugs, specs, productseries, or code imports, and
        has no subscribers.
        """

    def deletionRequirements():
        """Determine what is required to delete this branch.

        :return: a dict of {object: (operation, reason)}, where object is the
            object that must be deleted or altered, operation is either
            "delete" or "alter", and reason is a string explaining why the
            object needs to be touched.
        """

    def associatedProductSeries():
        """Return the product series that this branch is associated with.

        A branch may be associated with a product series is either a
        branch.  Also a branch can be associated with more than one product
        series as a branch.
        """

    def associatedSuiteSourcePackages():
        """Return the suite source packages that this branch is linked to."""

    # subscription-related methods
    @operation_parameters(
        person=Reference(
            title=_("The person to subscribe."),
            schema=IPerson),
        notification_level=Choice(
            title=_("The level of notification to subscribe to."),
            vocabulary=BranchSubscriptionNotificationLevel),
        max_diff_lines=Choice(
            title=_("The max number of lines for diff email."),
            vocabulary=BranchSubscriptionDiffSize),
        code_review_level=Choice(
            title=_("The level of code review notification emails."),
            vocabulary=CodeReviewNotificationLevel))
    @operation_returns_entry(Interface) # Really IBranchSubscription
    @export_write_operation()
    def subscribe(person, notification_level, max_diff_lines,
                  code_review_level):
        """Subscribe this person to the branch.

        :param person: The `Person` to subscribe.
        :param notification_level: The kinds of branch changes that cause
            notification.
        :param max_diff_lines: The maximum number of lines of diff that may
            appear in a notification.
        :param code_review_level: The kinds of code review activity that cause
            notification.
        :return: new or existing BranchSubscription."""

    @operation_parameters(
        person=Reference(
            title=_("The person to unsubscribe"),
            schema=IPerson))
    @operation_returns_entry(Interface) # Really IBranchSubscription
    @export_read_operation()
    def getSubscription(person):
        """Return the BranchSubscription for this person."""

    def hasSubscription(person):
        """Is this person subscribed to the branch?"""

    @operation_parameters(
        person=Reference(
            title=_("The person to unsubscribe"),
            schema=IPerson))
    @export_write_operation()
    def unsubscribe(person):
        """Remove the person's subscription to this branch."""

    def getSubscriptionsByLevel(notification_levels):
        """Return the subscriptions that are at the given notification levels.

        :param notification_levels: An iterable of
            `BranchSubscriptionNotificationLevel`s
        :return: An SQLObject query result.
        """

    def getBranchRevision(sequence=None, revision=None, revision_id=None):
        """Get the associated `BranchRevision`.

        One and only one parameter is to be not None.

        :param sequence: The revno of the revision in the mainline history.
        :param revision: A `Revision` object.
        :param revision_id: A revision id string.
        :return: A `BranchRevision` or None.
        """

    def createBranchRevision(sequence, revision):
        """Create a new `BranchRevision` for this branch."""

    def createBranchRevisionFromIDs(revision_id_sequence_pairs):
        """Create a batch of BranchRevision objects.

        :param revision_id_sequence_pairs: A sequence of (revision_id,
            sequence) pairs.  The revision_ids are assumed to have been
            inserted already; no checking of this is done.
        """

    def getTipRevision():
        """Return the `Revision` associated with the `last_scanned_id`.

        Will return None if last_scanned_id is None, or if the id
        is not found (as in a ghost revision).
        """

    def updateScannedDetails(db_revision, revision_count):
        """Updates attributes associated with the scanning of the branch.

        A single entry point that is called solely from the branch scanner
        script.

        :param revision: The `Revision` that is the tip, or None if empty.
        :param revision_count: The number of revisions in the history
                               (main line revisions).
        """

    def getNotificationRecipients():
        """Return a complete INotificationRecipientSet instance.

        The INotificationRecipientSet instance contains the subscribers
        and their subscriptions.
        """

    def getScannerData():
        """Retrieve the full ancestry of a branch for the branch scanner.

        The branch scanner script is the only place where we need to retrieve
        all the BranchRevision rows for a branch. Since the ancestry of some
        branches is into the tens of thousands we don't want to materialise
        BranchRevision instances for each of these.

        :return: tuple of three items.
            1. Ancestry set of bzr revision-ids.
            2. History list of bzr revision-ids. Similar to the result of
               bzrlib.Branch.revision_history().
            3. Dictionnary mapping bzr bzr revision-ids to the database ids of
               the corresponding BranchRevision rows for this branch.
        """

    def getPullURL():
        """Return the URL used to pull the branch into the mirror area."""

    @export_write_operation()
    def requestMirror():
        """Request that this branch be mirrored on the next run of the branch
        puller.
        """

    def startMirroring():
        """Signal that this branch is being mirrored."""

    def mirrorComplete(last_revision_id):
        """Signal that a mirror attempt has completed successfully.

        :param last_revision_id: The revision ID of the tip of the mirrored
            branch.
        """

    def mirrorFailed(reason):
        """Signal that a mirror attempt failed.

        :param reason: An error message that will be displayed on the branch
            detail page.
        """

    def commitsForDays(since):
        """Get a list of commit counts for days since `since`.

        This method returns all commits for the branch, so this includes
        revisions brought in through merges.

        :return: A list of tuples like (date, count).
        """

    needs_upgrading = Attribute("Whether the branch needs to be upgraded.")


class IBranchSet(Interface):
    """Interface representing the set of branches."""

    export_as_webservice_collection(IBranch)

    def countBranchesWithAssociatedBugs():
        """Return the number of branches that have bugs associated.

        Only counts public branches.
        """

    def getRecentlyChangedBranches(
        branch_count=None,
        lifecycle_statuses=DEFAULT_BRANCH_STATUS_IN_LISTING,
        visible_by_user=None):
        """Return a result set of branches that have been recently updated.

        Only HOSTED and MIRRORED branches are returned in the result set.

        If branch_count is specified, the result set will contain at most
        branch_count items.

        If lifecycle_statuses evaluates to False then branches
        of any lifecycle_status are returned, otherwise only branches
        with a lifecycle_status of one of the lifecycle_statuses
        are returned.

        :param visible_by_user: If a person is not supplied, only public
            branches are returned.  If a person is supplied both public
            branches, and the private branches that the person is entitled to
            see are returned.  Private branches are only visible to the owner
            and subscribers of the branch, and to LP admins.
        :type visible_by_user: `IPerson` or None
        """

    def getRecentlyImportedBranches(
        branch_count=None,
        lifecycle_statuses=DEFAULT_BRANCH_STATUS_IN_LISTING,
        visible_by_user=None):
        """Return a result set of branches that have been recently imported.

        The result set only contains IMPORTED branches.

        If branch_count is specified, the result set will contain at most
        branch_count items.

        If lifecycle_statuses evaluates to False then branches
        of any lifecycle_status are returned, otherwise only branches
        with a lifecycle_status of one of the lifecycle_statuses
        are returned.

        :param visible_by_user: If a person is not supplied, only public
            branches are returned.  If a person is supplied both public
            branches, and the private branches that the person is entitled to
            see are returned.  Private branches are only visible to the owner
            and subscribers of the branch, and to LP admins.
        :type visible_by_user: `IPerson` or None
        """

    def getRecentlyRegisteredBranches(
        branch_count=None,
        lifecycle_statuses=DEFAULT_BRANCH_STATUS_IN_LISTING,
        visible_by_user=None):
        """Return a result set of branches that have been recently registered.

        If branch_count is specified, the result set will contain at most
        branch_count items.

        If lifecycle_statuses evaluates to False then branches
        of any lifecycle_status are returned, otherwise only branches
        with a lifecycle_status of one of the lifecycle_statuses
        are returned.

        :param visible_by_user: If a person is not supplied, only public
            branches are returned.  If a person is supplied both public
            branches, and the private branches that the person is entitled to
            see are returned.  Private branches are only visible to the owner
            and subscribers of the branch, and to LP admins.
        :type visible_by_user: `IPerson` or None
        """

    def getLatestBranchesForProduct(product, quantity, visible_by_user=None):
        """Return the most recently created branches for the product.

        At most `quantity` branches are returned. Branches that have been
        merged or abandoned don't appear in the results -- only branches that
        match `DEFAULT_BRANCH_STATUS_IN_LISTING`.

        :param visible_by_user: If a person is not supplied, only public
            branches are returned.  If a person is supplied both public
            branches, and the private branches that the person is entitled to
            see are returned.  Private branches are only visible to the owner
            and subscribers of the branch, and to LP admins.
        :type visible_by_user: `IPerson` or None
        """
        # XXX: JonathanLange 2008-11-27 spec=package-branches: This API needs
        # to change for source package branches.

    @operation_parameters(
        unique_name=TextLine(title=_('Branch unique name'), required=True))
    @operation_returns_entry(IBranch)
    @export_read_operation()
    def getByUniqueName(unique_name):
        """Find a branch by its ~owner/product/name unique name.

        Return None if no match was found.
        """

    @operation_parameters(
        url=TextLine(title=_('Branch URL'), required=True))
    @operation_returns_entry(IBranch)
    @export_read_operation()
    def getByUrl(url):
        """Find a branch by URL.

        Either from the external specified in Branch.url, from the URL on
        http://bazaar.launchpad.net/ or the lp: URL.

        Return None if no match was found.
        """

    @collection_default_content()
    def getBranches(limit=50):
        """Return a collection of branches."""


class IBranchDelta(Interface):
    """The quantitative changes made to a branch that was edited or altered.
    """

    branch = Attribute("The IBranch, after it's been edited.")
    user = Attribute("The IPerson that did the editing.")

    # fields on the branch itself, we provide just the new changed value
    name = Attribute("Old and new names or None.")
    title = Attribute("Old and new branch titles or None.")
    summary = Attribute("The branch summary or None.")
    url = Attribute("Old and new branch URLs or None.")
    whiteboard = Attribute("The branch whiteboard or None.")
    lifecycle_status = Attribute("Old and new lifecycle status, or None.")
    revision_count = Attribute("Old and new revision counts, or None.")
    last_scanned_id = Attribute("The revision id of the tip revision.")


class IBranchCloud(Interface):
    """A utility to generate data for branch clouds.

    A branch cloud is a tag cloud of products, sized and styled based on the
    branches in those products.
    """

    def getProductsWithInfo(num_products=None):
        """Get products with their branch activity information.

        :return: a `ResultSet` of (product, num_branches, last_revision_date).
        """


def bazaar_identity(branch, is_dev_focus):
    """Return the shortest lp: style branch identity."""
    lp_prefix = config.codehosting.bzr_lp_prefix

    # XXX: TimPenhey 2008-05-06 bug=227602: Since at this stage the launchpad
    # name resolution is not authenticated, we can't resolve series branches
    # that end up pointing to private branches, so don't show short names for
    # the branch if it is private.
    if branch.private:
        return lp_prefix + branch.unique_name

    use_series = None
    # XXX: JonathanLange 2009-03-21 spec=package-branches: This should
    # probably delegate to IBranch.target. I would do it now if I could figure
    # what all the optimization code is for.
    if branch.product is not None:
        if is_dev_focus:
            return lp_prefix + branch.product.name

        # If there are no associated series, then use the unique name.
        associated_series = sorted(
            branch.associatedProductSeries(), key=attrgetter('datecreated'))
        if len(associated_series) == 0:
            return lp_prefix + branch.unique_name
        # Use the most recently created series.
        use_series = associated_series[-1]
        return "%(prefix)s%(product)s/%(series)s" % {
            'prefix': lp_prefix,
            'product': use_series.product.name,
            'series': use_series.name}

    if branch.sourcepackage is not None:
<<<<<<< HEAD
        sourcepackage = branch.sourcepackage
        distro_package = sourcepackage.distribution_sourcepackage
        linked_branch = ICanHasLinkedBranch(distro_package)
        if linked_branch.branch == branch:
            return lp_prefix + linked_branch.bzr_identity
        linked_branches = sourcepackage.linked_branches
        for pocket, linked_branch in linked_branches:
            if linked_branch == branch:
                return lp_prefix + sourcepackage.getPocketPath(pocket)
=======
        suite_sourcepackages = branch.associatedSuiteSourcePackages()
        # Take the first link if there is one.
        if len(suite_sourcepackages) > 0:
            suite_source_package = suite_sourcepackages[0]
            return lp_prefix + suite_source_package.path
>>>>>>> 590f90ca

    return lp_prefix + branch.unique_name


def user_has_special_branch_access(user):
    """Admins and bazaar experts have special access.

    :param user: A 'Person' or None.
    """
    if user is None:
        return False
    celebs = getUtility(ILaunchpadCelebrities)
    return user.inTeam(celebs.admin) or user.inTeam(celebs.bazaar_experts)<|MERGE_RESOLUTION|>--- conflicted
+++ resolved
@@ -1130,23 +1130,15 @@
             'series': use_series.name}
 
     if branch.sourcepackage is not None:
-<<<<<<< HEAD
-        sourcepackage = branch.sourcepackage
-        distro_package = sourcepackage.distribution_sourcepackage
+        distro_package = branch.sourcepackage.distribution_sourcepackage
         linked_branch = ICanHasLinkedBranch(distro_package)
         if linked_branch.branch == branch:
             return lp_prefix + linked_branch.bzr_identity
-        linked_branches = sourcepackage.linked_branches
-        for pocket, linked_branch in linked_branches:
-            if linked_branch == branch:
-                return lp_prefix + sourcepackage.getPocketPath(pocket)
-=======
         suite_sourcepackages = branch.associatedSuiteSourcePackages()
         # Take the first link if there is one.
         if len(suite_sourcepackages) > 0:
             suite_source_package = suite_sourcepackages[0]
             return lp_prefix + suite_source_package.path
->>>>>>> 590f90ca
 
     return lp_prefix + branch.unique_name
 
