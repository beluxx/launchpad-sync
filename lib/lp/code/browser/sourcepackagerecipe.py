--- conflicted
+++ resolved
@@ -28,11 +28,6 @@
 
 from canonical.database.constants import UTC_NOW
 from canonical.launchpad.browser.launchpad import Hierarchy
-<<<<<<< HEAD
-from canonical.launchpad.browser.librarian import FileNavigationMixin
-from canonical.launchpad.webapp.interfaces import ILaunchBag
-=======
->>>>>>> a0f9eb7d
 from canonical.launchpad.webapp import (
     action, canonical_url, ContextMenu, custom_widget,
     enabled_with_permission, LaunchpadEditFormView, LaunchpadFormView,
@@ -135,7 +130,7 @@
 
     facet = 'branches'
 
-    links = ('request_builds',)
+    links = ('request_builds', )
 
     def request_builds(self):
         """Provide a link for requesting builds of a recipe."""
@@ -244,7 +239,7 @@
         'name',
         'description',
         'owner',
-        'build_daily'
+        'build_daily',
         ])
     daily_build_archive = Choice(vocabulary='TargetPPAs',
         title=u'Daily build archive')
@@ -353,7 +348,8 @@
     def initial_values(self):
         return {
             'distros': self.context.distroseries,
-            'recipe_text': str(self.context.builder_recipe),}
+            'recipe_text': str(self.context.builder_recipe),
+            }
 
     @property
     def cancel_url(self):
@@ -376,8 +372,8 @@
                 # XXX: bug=592513 We shouldn't be hardcoding "run" here.
                 self.setFieldError(
                     'recipe_text',
-                    'The bzr-builder instruction "run" is not permitted here.'
-                    )
+                    'The bzr-builder instruction "run" is not '
+                    'permitted here.')
                 return
 
 
