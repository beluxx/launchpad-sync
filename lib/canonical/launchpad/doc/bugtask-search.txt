= Searching BugTasks =

BugTasks are usually searched through an IBugTarget's searchTasks()
method, but they all delegate the search to IBugTaskSet.search(). That
method accepts a single parameter; an BugTaskSearchParams instance.

    >>> from canonical.launchpad.interfaces import (
    ...     BugTaskSearchParams, IBugTaskSet)
    >>> bugtask_set = getUtility(IBugTaskSet)
    >>> all_public = BugTaskSearchParams(user=None)
    >>> found_bugtasks = bugtask_set.search(all_public)

    >>> from canonical.launchpad.database import BugTask
    >>> all_public_bugtasks = BugTask.select(
    ...     "BugTask.bug = Bug.id AND Bug.private = false",
    ...     clauseTables=['Bug'])
    >>> found_bugtasks.count() == all_public_bugtasks.count()
    True

== Searching by bug contact ==

The 'bug_contact' parameter allows you to search bugtasks that a certain
person is responsible for. A person can be a bug contact for a product,
a distribution, or a distribution source package. No Privileges Person
isn't a bug contact, so no bugs are found for him:

    >>> from canonical.launchpad.interfaces import IPersonSet
    >>> no_priv = getUtility(IPersonSet).getByName('no-priv')
    >>> no_priv_bug_contact = BugTaskSearchParams(
    ...     user=None, bug_contact=no_priv)
    >>> found_bugtasks = bugtask_set.search(no_priv_bug_contact)
    >>> found_bugtasks.count()
    0

=== Product bug contact ===

Firefox has a few bugs:

    >>> from canonical.launchpad.interfaces import IProductSet
    >>> firefox = getUtility(IProductSet).getByName('firefox')
    >>> firefox_bugs = firefox.searchTasks(all_public)
    >>> firefox_bugs.count() > 0
    True

If No Privileges is specified as Firefox' bug contact, searching for his
bugs return all of Firefox' bugs.

    >>> login('foo.bar@canonical.com')
    >>> from canonical.launchpad.ftests import syncUpdate
    >>> firefox.bugcontact = no_priv
    >>> syncUpdate(firefox)

    >>> found_bugtasks = bugtask_set.search(no_priv_bug_contact)
    >>> found_bugtasks.count() == firefox_bugs.count()
    True

    >>> found_targets = set(
    ...     bugtask.target.bugtargetname for bugtask in found_bugtasks)
    >>> for target_name in sorted(found_targets):
    ...     print target_name
    firefox (upstream)

=== Package bug contact ===

Firefox in Ubuntu also has a few bugs:

    >>> from canonical.launchpad.interfaces import (
    ...     IDistributionSet, IDistributionSourcePackage)
    >>> ubuntu = getUtility(IDistributionSet).getByName("ubuntu")
    >>> ubuntu_firefox = ubuntu.getSourcePackage("mozilla-firefox")
    >>> all_public = BugTaskSearchParams(user=None)
    >>> ubuntu_firefox_bugs = ubuntu_firefox.searchTasks(all_public)
    >>> ubuntu_firefox_bugs.count() > 0
    True

If No Privileges Person is added as a bug contact for this package,
searching for his bugs returns all bugs in this package, as well as the
previous bugs (since he is also a bug contact for the Firefox product).

    >>> ubuntu_firefox.addBugContact(no_priv)
    >>> found_bugtasks = bugtask_set.search(no_priv_bug_contact)
    >>> found_bugtasks.count() == (
    ...     firefox_bugs.count() + ubuntu_firefox_bugs.count())
    True

    >>> found_targets = set(
    ...     bugtask.target.bugtargetname for bugtask in found_bugtasks)
    >>> for target_name in sorted(found_targets):
    ...     print target_name
    firefox (upstream)
    mozilla-firefox (Ubuntu)

=== Distribution bug contact ===

If someone is bug contact for Firefox, Firefox in Ubuntu, and Ubuntu,
all bugs in Firefox and Ubuntu are returned. Bugs in the Ubuntu Firefox
package are included in the Ubuntu bugs, so they won't be returned
twice.

    >>> all_public = BugTaskSearchParams(user=None)
    >>> ubuntu_bugs = ubuntu.searchTasks(all_public)
    >>> ubuntu_bugs.count() > 0
    True

    >>> ubuntu.bugcontact = no_priv
    >>> syncUpdate(ubuntu)
    >>> found_bugtasks = bugtask_set.search(no_priv_bug_contact)
    >>> found_bugtasks.count() == firefox_bugs.count() + ubuntu_bugs.count()
    True

<<<<<<< HEAD
== Searching in comments ==

By default, comments are also searched when specifying a search text.
For example, no Firefox bugs are found when searching for
'wordincomment'.

    >>> comment_search = BugTaskSearchParams(
    ...     user=None, searchtext='wordincomment')
    >>> found_bugtasks = firefox.searchTasks(comment_search)
    >>> found_bugtasks.count()
    0

If we add a comment containg the the search string to bug one, that bug
will be returned by the search.

    >>> from canonical.launchpad.interfaces import IBugSet
    >>> bug_one = getUtility(IBugSet).get(1)
    >>> bug_one.newMessage(no_priv, 'No subject', 'some wordincomment')
    <Message at ...>

    # Add another comment to make sure that it won't cause the same
    # bugtask to be returned twice.
    >>> bug_one.newMessage(no_priv, 'No subject', 'another wordincomment')
    <Message at ...>

    >>> found_bugtasks = firefox.searchTasks(comment_search)
    >>> for bugtask in found_bugtasks:
    ...     print "#%s" % bugtask.bug.id
    #1

    # Of course, searching in a project not containing bug #1 doesn't
    # return any matches.
    >>> evolution = getUtility(IProductSet).getByName('evolution')
    >>> found_bugtasks = evolution.searchTasks(comment_search)
    >>> found_bugtasks.count()
    0
=======
== Searching by bug reporter ==

The 'bug_reporter' parameter allows you to search for bugs reported by a
certain person.

    >>> foo_bar = getUtility(IPersonSet).getByEmail('foo.bar@canonical.com')
    >>> reported_by_foo_bar = BugTaskSearchParams(
    ...     user=None, bug_reporter=foo_bar)
    >>> reported_by_foo_bar.setDistribution(ubuntu)
    >>> found_bugtasks = bugtask_set.search(reported_by_foo_bar)
    >>> for bugtask in found_bugtasks:
    ...     print "#%s in %s reported by %s" % (
    ...         bugtask.bug.id, bugtask.targetname,
    ...         bugtask.bug.owner.displayname)
    #9 in thunderbird (Ubuntu) reported by Foo Bar
    #10 in linux-source-2.6.15 (Ubuntu) reported by Foo Bar
>>>>>>> 992f0b32
<|MERGE_RESOLUTION|>--- conflicted
+++ resolved
@@ -108,7 +108,6 @@
     >>> found_bugtasks.count() == firefox_bugs.count() + ubuntu_bugs.count()
     True
 
-<<<<<<< HEAD
 == Searching in comments ==
 
 By default, comments are also searched when specifying a search text.
@@ -145,7 +144,7 @@
     >>> found_bugtasks = evolution.searchTasks(comment_search)
     >>> found_bugtasks.count()
     0
-=======
+
 == Searching by bug reporter ==
 
 The 'bug_reporter' parameter allows you to search for bugs reported by a
@@ -161,5 +160,4 @@
     ...         bugtask.bug.id, bugtask.targetname,
     ...         bugtask.bug.owner.displayname)
     #9 in thunderbird (Ubuntu) reported by Foo Bar
-    #10 in linux-source-2.6.15 (Ubuntu) reported by Foo Bar
->>>>>>> 992f0b32
+    #10 in linux-source-2.6.15 (Ubuntu) reported by Foo Bar