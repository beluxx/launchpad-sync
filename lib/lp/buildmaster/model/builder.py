--- conflicted
+++ resolved
@@ -80,11 +80,8 @@
 from lp.services.job.model.job import Job
 from lp.services.osutils import until_no_eintr
 from lp.services.propertycache import cachedproperty
-<<<<<<< HEAD
+from lp.services.twistedsupport.processmonitor import ProcessWithTimeout
 from lp.services.twistedsupport.xmlrpc import BlockingProxy
-=======
-from lp.services.twistedsupport.processmonitor import ProcessWithTimeout
->>>>>>> d1dd7a70
 # XXX Michael Nelson 2010-01-13 bug=491330
 # These dependencies on soyuz will be removed when getBuildRecords()
 # is moved.
@@ -185,13 +182,9 @@
     def ensurepresent(self, sha1sum, url, username, password):
         # XXX: Nothing external calls this. Make it private.
         """Attempt to ensure the given file is present."""
-<<<<<<< HEAD
-        return self._server.callRemote(
-            'ensurepresent', sha1sum, url, username, password)
-=======
         return defer.succeed(
-            self._server.ensurepresent(sha1sum, url, username, password))
->>>>>>> d1dd7a70
+            self._server.callRemote(
+                'ensurepresent', sha1sum, url, username, password))
 
     def getFile(self, sha_sum):
         """Construct a file-like object to return the named file."""
@@ -210,17 +203,9 @@
         :return: a Deferred
         """
         resume_command = config.builddmaster.vm_resume_command % {
-<<<<<<< HEAD
-            'vm_host': self._vm_host}
-        resume_argv = resume_command.split()
-        resume_process = subprocess.Popen(
-            resume_argv, stdout=subprocess.PIPE, stderr=subprocess.PIPE)
-        stdout, stderr = resume_process.communicate()
-=======
             'vm_host': self.vm_host}
         # Twisted API requires string but the configuration provides unicode.
         resume_argv = [str(term) for term in resume_command.split()]
->>>>>>> d1dd7a70
 
         d = defer.Deferred()
         p = ProcessWithTimeout(
@@ -235,18 +220,11 @@
         :param libraryfilealias: An `ILibraryFileAlias`.
         """
         url = libraryfilealias.http_url
-<<<<<<< HEAD
         logger.debug(
             "Asking builder on %s to ensure it has file %s (%s, %s)" % (
                 self._file_cache_url, libraryfilealias.filename, url,
                 libraryfilealias.content.sha1))
-        self.sendFileToSlave(libraryfilealias.content.sha1, url)
-=======
-        logger.debug("Asking builder on %s to ensure it has file %s "
-                     "(%s, %s)" % (self.urlbase, libraryfilealias.filename,
-                                   url, libraryfilealias.content.sha1))
         return self.sendFileToSlave(libraryfilealias.content.sha1, url)
->>>>>>> d1dd7a70
 
     def sendFileToSlave(self, sha1, url, username="", password=""):
         """Helper to send the file at 'url' with 'sha1' to this builder."""
