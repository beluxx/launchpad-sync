--- conflicted
+++ resolved
@@ -10,14 +10,6 @@
 from testtools.matchers import LessThan
 from zope.component import getUtility
 
-<<<<<<< HEAD
-from zope.component import getUtility
-
-from canonical.testing.layers import DatabaseFunctionalLayer
-from lp.bugs.interfaces.bugtask import IBugTaskSet
-from lp.testing import ANONYMOUS, login_person, login, TestCaseWithFactory
-from lp.testing.views import create_initialized_view
-=======
 from canonical.launchpad.webapp import canonical_url
 from canonical.testing.layers import DatabaseFunctionalLayer
 from lp.bugs.interfaces.bugtask import IBugTaskSet
@@ -30,7 +22,6 @@
     TestCaseWithFactory,
     )
 from lp.testing.matchers import HasQueryCount
->>>>>>> babe4117
 from lp.testing.memcache import MemcacheTestCase
 from lp.testing.views import create_initialized_view
 from lp.testing._webservice import QueryCollector
@@ -170,12 +161,6 @@
         view = create_initialized_view(milestone, '+delete', form=form)
         self.assertEqual([], view.errors)
         self.assertEqual(0, len(product.all_milestones))
-<<<<<<< HEAD
-
-
-def test_suite():
-    return unittest.TestLoader().loadTestsFromName(__name__)
-=======
         self.assertEqual(0, product.development_focus.all_bugtasks.count())
 
 
@@ -242,5 +227,4 @@
             enumerate(collector.queries)]
         self.assertEqual(with_1_private_bug, with_3_private_bugs,
             "different query count: \n%s\n******************\n%s\n" % (
-            '\n'.join(with_1_queries), '\n'.join(with_3_queries)))
->>>>>>> babe4117
+            '\n'.join(with_1_queries), '\n'.join(with_3_queries)))