--- conflicted
+++ resolved
@@ -12,13 +12,8 @@
     IBazaarApplication, IBranch, IBranchMergeProposal, IBranchSubscription,
     IBug, IBugAttachment, IBugBranch, IBugNomination, IBugTracker, IBuild,
     IBuilder, IBuilderSet, ICodeImport, ICodeImportJobSet,
-<<<<<<< HEAD
     ICodeImportJobWorkflow, ICodeImportMachine,
-    ICodeReviewMessage, IDistribution, IDistributionMirror, IDistroSeries,
-=======
-    ICodeImportJobWorkflow, ICodeImportMachine, ICodeImportSet,
     ICodeReviewComment, IDistribution, IDistributionMirror, IDistroSeries,
->>>>>>> fa99c59d
     IDistroSeriesLanguage, IEntitlement, IFAQ, IFAQTarget, IHWSubmission,
     IHasBug, IHasDrivers, IHasOwner, ILanguage, ILanguagePack, ILanguageSet,
     ILaunchpadCelebrities, IMailingListSet, IMilestone, IOAuthAccessToken,
