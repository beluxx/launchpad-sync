--- conflicted
+++ resolved
@@ -27,14 +27,11 @@
 from lp.soyuz.interfaces.binarypackagebuild import IBinaryPackageBuildSet
 from lp.soyuz.interfaces.publishing import PackagePublishingStatus
 from lp.soyuz.model.binarypackagebuildbehavior import (
-<<<<<<< HEAD
-    BinaryPackageBuildBehavior)
+    BinaryPackageBuildBehavior,
+    )
 from lp.soyuz.tests.soyuzbuilddhelpers import (
     AbortedSlave,
     MockBuilder,
-=======
-    BinaryPackageBuildBehavior,
->>>>>>> 090dd41a
     )
 from lp.soyuz.tests.test_publishing import SoyuzTestPublisher
 from lp.testing import TestCaseWithFactory
