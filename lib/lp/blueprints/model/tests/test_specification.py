--- conflicted
+++ resolved
@@ -179,7 +179,6 @@
         self.assertEqual(title, work_item.title)
         self.assertEqual(milestone, work_item.milestone)
 
-<<<<<<< HEAD
     def test_workitems_text_no_workitems(self):
         spec = self.factory.makeSpecification()
         self.assertEqual('', spec.workitems_text)
@@ -258,7 +257,6 @@
                                 (milestone1.name, work_item1.title, milestone2.name,
                                  work_item2.title))
         self.assertEqual(expected_wi_text, spec.workitems_text)
-=======
     def test_work_items_property(self):
         spec = self.factory.makeSpecification()
         wi1 = self.factory.makeSpecificationWorkItem(
@@ -400,5 +398,4 @@
             specification=spec, sequence=sequence)
         return dict(
             title=wi.title, status=wi.status, assignee=wi.assignee,
-            milestone=wi.milestone, sequence=sequence)
->>>>>>> e3fd46fa
+            milestone=wi.milestone, sequence=sequence)