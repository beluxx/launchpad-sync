# Copyright 2010-2011 Canonical Ltd.  This software is licensed under the
# GNU Affero General Public License version 3 (see the file LICENSE).

__metaclass__ = type

import unittest

from BeautifulSoup import BeautifulSoup
import soupmatchers
from storm.zope.interfaces import IResultSet
from zope.component import getUtility
from zope.security.proxy import removeSecurityProxy

from canonical.config import config
from canonical.launchpad.interfaces.launchpad import ILaunchpadCelebrities
from canonical.launchpad.testing.pages import find_tag_by_id
from canonical.launchpad.webapp.batching import BatchNavigator
from canonical.launchpad.webapp.publisher import canonical_url
from canonical.testing.layers import (
    DatabaseFunctionalLayer,
    LaunchpadFunctionalLayer,
    LaunchpadZopelessLayer,
    )
from lp.registry.browser.distroseries import (
    BLACKLISTED,
    HIGHER_VERSION_THAN_PARENT,
    NON_BLACKLISTED,
    )
from lp.registry.enum import (
    DistroSeriesDifferenceStatus,
    DistroSeriesDifferenceType,
    )
from lp.services.features import (
    getFeatureFlag,
    per_thread,
    )
from lp.services.features.flags import FeatureController
from lp.services.features.model import (
    FeatureFlag,
    getFeatureStore,
    )
<<<<<<< HEAD
from lp.services.features import (
    getFeatureFlag,
    install_feature_controller,
    )
=======
>>>>>>> b76c6fdb
from lp.testing import (
    login_person,
    person_logged_in,
    TestCaseWithFactory,
    )
from lp.testing.views import create_initialized_view


class TestDistroSeriesNeedsPackagesView(TestCaseWithFactory):
    """Test the distroseries +needs-packaging view."""

    layer = LaunchpadZopelessLayer

    def test_cached_unlinked_packages(self):
        ubuntu = getUtility(ILaunchpadCelebrities).ubuntu
        distroseries = self.factory.makeDistroSeries(distribution=ubuntu)
        view = create_initialized_view(distroseries, '+needs-packaging')
        naked_packages = removeSecurityProxy(view.cached_unlinked_packages)
        self.assertTrue(
            IResultSet.providedBy(
                view.cached_unlinked_packages.currentBatch().list),
            '%s should batch IResultSet so that slicing will limit the '
            'query' % view.cached_unlinked_packages.currentBatch().list)


class TestDistroSeriesView(TestCaseWithFactory):
    """Test the distroseries +index view."""

    layer = LaunchpadZopelessLayer

    def test_needs_linking(self):
        ubuntu = getUtility(ILaunchpadCelebrities).ubuntu
        distroseries = self.factory.makeDistroSeries(distribution=ubuntu)
        view = create_initialized_view(distroseries, '+index')
        self.assertEqual(view.needs_linking, None)


def set_derived_series_ui_feature_flag(test_case):
    # Helper to set the feature flag enabling the derived series ui.
    ignore = getFeatureStore().add(FeatureFlag(
        scope=u'default', flag=u'soyuz.derived-series-ui.enabled',
        value=u'on', priority=1))

    # XXX Michael Nelson 2010-09-21 bug=631884
    # Currently LaunchpadTestRequest doesn't set per-thread
    # features.
    def in_scope(value):
        return True
    install_feature_controller(FeatureController(in_scope))
    test_case.addCleanup(install_feature_controller, None)


class DistroSeriesLocalPackageDiffsPageTestCase(TestCaseWithFactory):
    """Test the distroseries +localpackagediffs page."""

    layer = DatabaseFunctionalLayer

    def setUp(self):
        super(DistroSeriesLocalPackageDiffsPageTestCase,
              self).setUp('foo.bar@canonical.com')
        set_derived_series_ui_feature_flag(self)
        self.simple_user = self.factory.makePerson()

    def test_filter_form_if_differences(self):
        # Test that the page includes the filter form if differences
        # are present
        login_person(self.simple_user)
        derived_series = self.factory.makeDistroSeries(
            name='derilucid', parent_series=self.factory.makeDistroSeries(
                name='lucid'))
        current_difference = self.factory.makeDistroSeriesDifference(
            derived_series=derived_series)

        view = create_initialized_view(
            derived_series, '+localpackagediffs', principal=self.simple_user)

        self.assertIsNot(
            None,
            find_tag_by_id(view(), 'distroseries-localdiff-search-filter'),
            "Form filter should be shown when there are differences.")

    def test_filter_noform_if_nodifferences(self):
        # Test that the page doesn't includes the filter form if no
        # differences are present
        login_person(self.simple_user)
        derived_series = self.factory.makeDistroSeries(
            name='derilucid', parent_series=self.factory.makeDistroSeries(
                name='lucid'))

        view = create_initialized_view(
            derived_series, '+localpackagediffs', principal=self.simple_user)

        self.assertIs(
            None,
            find_tag_by_id(view(), 'distroseries-localdiff-search-filter'),
            "Form filter should not be shown when there are no differences.")


class DistroSeriesLocalPackageDiffsTestCase(TestCaseWithFactory):
    """Test the distroseries +localpackagediffs view."""

    layer = LaunchpadZopelessLayer

    def test_view_redirects_without_feature_flag(self):
        # If the feature flag soyuz.derived-series-ui.enabled is not set the
        # view simply redirects to the derived series.
        derived_series = self.factory.makeDistroSeries(
            name='derilucid', parent_series=self.factory.makeDistroSeries(
                name='lucid'))

        self.assertIs(
            None, getFeatureFlag('soyuz.derived-series-ui.enabled'))
        view = create_initialized_view(
            derived_series, '+localpackagediffs')

        response = view.request.response
        self.assertEqual(302, response.getStatus())
        self.assertEqual(
            canonical_url(derived_series), response.getHeader('location'))

    def test_label(self):
        # The view label includes the names of both series.
        derived_series = self.factory.makeDistroSeries(
            name='derilucid', parent_series=self.factory.makeDistroSeries(
                name='lucid'))

        view = create_initialized_view(
            derived_series, '+localpackagediffs')

        self.assertEqual(
            "Source package differences between 'Derilucid' and "
            "parent series 'Lucid'",
            view.label)

    def test_batch_includes_needing_attention_only(self):
        # The differences attribute includes differences needing
        # attention only.
        derived_series = self.factory.makeDistroSeries(
            name='derilucid', parent_series=self.factory.makeDistroSeries(
                name='lucid'))
        current_difference = self.factory.makeDistroSeriesDifference(
            derived_series=derived_series)
        old_difference = self.factory.makeDistroSeriesDifference(
            derived_series=derived_series,
            status=DistroSeriesDifferenceStatus.RESOLVED)

        view = create_initialized_view(
            derived_series, '+localpackagediffs')

        self.assertContentEqual(
            [current_difference], view.cached_differences.batch)

    def test_batch_includes_different_versions_only(self):
        # The view contains differences of type DIFFERENT_VERSIONS only.
        derived_series = self.factory.makeDistroSeries(
            name='derilucid', parent_series=self.factory.makeDistroSeries(
                name='lucid'))
        different_versions_diff = self.factory.makeDistroSeriesDifference(
            derived_series=derived_series)
        unique_diff = self.factory.makeDistroSeriesDifference(
            derived_series=derived_series,
            difference_type=(
                DistroSeriesDifferenceType.UNIQUE_TO_DERIVED_SERIES))

        view = create_initialized_view(
            derived_series, '+localpackagediffs')

        self.assertContentEqual(
            [different_versions_diff], view.cached_differences.batch)

    def test_template_includes_help_link(self):
        # The help link for popup help is included.
        derived_series = self.factory.makeDistroSeries(
            name='derilucid', parent_series=self.factory.makeDistroSeries(
                name='lucid'))

        set_derived_series_ui_feature_flag(self)
        view = create_initialized_view(
            derived_series, '+localpackagediffs')

        soup = BeautifulSoup(view())
        help_links = soup.findAll(
            'a', href='/+help/soyuz/derived-series-syncing.html')
        self.assertEqual(1, len(help_links))

    def test_diff_row_includes_last_comment_only(self):
        # The most recent comment is rendered for each difference.
        derived_series = self.factory.makeDistroSeries(
            name='derilucid', parent_series=self.factory.makeDistroSeries(
                name='lucid'))
        difference = self.factory.makeDistroSeriesDifference(
            derived_series=derived_series)
        difference.addComment(difference.owner, "Earlier comment")
        difference.addComment(difference.owner, "Latest comment")

        set_derived_series_ui_feature_flag(self)
        view = create_initialized_view(
            derived_series, '+localpackagediffs')

        # Find all the rows within the body of the table
        # listing the differences.
        soup = BeautifulSoup(view())
        diff_table = soup.find('table', {'class': 'listing'})
        rows = diff_table.tbody.findAll('tr')

        self.assertEqual(1, len(rows))
        self.assertIn("Latest comment", unicode(rows[0]))
        self.assertNotIn("Earlier comment", unicode(rows[0]))

    def test_diff_row_links_to_extra_details(self):
        # The source package name links to the difference details.
        derived_series = self.factory.makeDistroSeries(
            name='derilucid', parent_series=self.factory.makeDistroSeries(
                name='lucid'))
        difference = self.factory.makeDistroSeriesDifference(
            derived_series=derived_series)

        set_derived_series_ui_feature_flag(self)
        view = create_initialized_view(
            derived_series, '+localpackagediffs')
        soup = BeautifulSoup(view())
        diff_table = soup.find('table', {'class': 'listing'})
        row = diff_table.tbody.findAll('tr')[0]

        href = canonical_url(difference).replace('http://launchpad.dev', '')
        links = row.findAll('a', href=href)
        self.assertEqual(1, len(links))
        self.assertEqual(difference.source_package_name.name, links[0].string)


class DistroSeriesLocalPackageDiffsFunctionalTestCase(TestCaseWithFactory):

    layer = LaunchpadFunctionalLayer

    def test_higher_radio_mentions_parent(self):
        set_derived_series_ui_feature_flag(self)
        derived_series = self.factory.makeDistroSeries(
            name='derilucid', parent_series=self.factory.makeDistroSeries(
                name='lucid',
                displayname='Lucid'))
        diff1 = self.factory.makeDistroSeriesDifference(
            derived_series=derived_series,
            source_package_name_str="my-src-package")
        view = create_initialized_view(
            derived_series,
            '+localpackagediffs')

        radio_title = \
            "&nbsp;Blacklisted packages with a higher version than in 'Lucid'"
        radio_option_matches = soupmatchers.HTMLContains(
            soupmatchers.Tag(
                "radio displays parent's name", 'label',
                text=radio_title),
            )
        self.assertThat(view.render(), radio_option_matches)

    def test_batch_filtered(self):
        # The name_filter parameter allows to filter packages by name.
        set_derived_series_ui_feature_flag(self)
        derived_series = self.factory.makeDistroSeries(
            name='derilucid', parent_series=self.factory.makeDistroSeries(
                name='lucid'))
        diff1 = self.factory.makeDistroSeriesDifference(
            derived_series=derived_series,
            source_package_name_str="my-src-package")
        diff2 = self.factory.makeDistroSeriesDifference(
            derived_series=derived_series,
            source_package_name_str="my-second-src-package")

        filtered_view = create_initialized_view(
            derived_series,
            '+localpackagediffs',
            query_string='field.name_filter=my-src-package')
        unfiltered_view = create_initialized_view(
            derived_series,
            '+localpackagediffs')

        self.assertContentEqual(
            [diff1], filtered_view.cached_differences.batch)
        self.assertContentEqual(
            [diff2, diff1], unfiltered_view.cached_differences.batch)

    def test_batch_non_blacklisted(self):
        # The default filter is all non blacklisted differences.
        set_derived_series_ui_feature_flag(self)
        derived_series = self.factory.makeDistroSeries(
            name='derilucid', parent_series=self.factory.makeDistroSeries(
                name='lucid'))
        diff1 = self.factory.makeDistroSeriesDifference(
            derived_series=derived_series,
            source_package_name_str="my-src-package")
        diff2 = self.factory.makeDistroSeriesDifference(
            derived_series=derived_series,
            source_package_name_str="my-second-src-package")
        blacklisted_diff = self.factory.makeDistroSeriesDifference(
            derived_series=derived_series,
            status=DistroSeriesDifferenceStatus.BLACKLISTED_CURRENT)

        filtered_view = create_initialized_view(
            derived_series,
            '+localpackagediffs',
            query_string='field.package_type=%s' % NON_BLACKLISTED)
        filtered_view2 = create_initialized_view(
            derived_series,
            '+localpackagediffs')

        self.assertContentEqual(
            [diff2, diff1], filtered_view.cached_differences.batch)
        self.assertContentEqual(
            [diff2, diff1], filtered_view2.cached_differences.batch)

    def test_batch_differences_packages(self):
        # field.package_type parameter allows to list only
        # blacklisted differences.
        set_derived_series_ui_feature_flag(self)
        derived_series = self.factory.makeDistroSeries(
            name='derilucid', parent_series=self.factory.makeDistroSeries(
                name='lucid'))
        blacklisted_diff = self.factory.makeDistroSeriesDifference(
            derived_series=derived_series,
            status=DistroSeriesDifferenceStatus.BLACKLISTED_CURRENT)

        blacklisted_view = create_initialized_view(
            derived_series,
            '+localpackagediffs',
            query_string='field.package_type=%s' % BLACKLISTED)
        unblacklisted_view = create_initialized_view(
            derived_series,
            '+localpackagediffs')

        self.assertContentEqual(
            [blacklisted_diff], blacklisted_view.cached_differences.batch)
        self.assertContentEqual(
            [], unblacklisted_view.cached_differences.batch)

    def test_batch_blacklisted_differences_with_higher_version(self):
        # field.package_type parameter allows to list only
        # blacklisted differences with a child's version higher than parent's.
        set_derived_series_ui_feature_flag(self)
        derived_series = self.factory.makeDistroSeries(
            name='derilucid', parent_series=self.factory.makeDistroSeries(
                name='lucid'))
        blacklisted_diff_higher = self.factory.makeDistroSeriesDifference(
            derived_series=derived_series,
            status=DistroSeriesDifferenceStatus.BLACKLISTED_CURRENT,
            versions={'base': '1.1', 'parent': '1.3', 'derived': '1.10'})
        blacklisted_diff_not_higher = self.factory.makeDistroSeriesDifference(
            derived_series=derived_series,
            status=DistroSeriesDifferenceStatus.BLACKLISTED_CURRENT,
            versions={'base': '1.1', 'parent': '1.12', 'derived': '1.10'})

        blacklisted_view = create_initialized_view(
            derived_series,
            '+localpackagediffs',
            query_string='field.package_type=%s' % HIGHER_VERSION_THAN_PARENT)
        unblacklisted_view = create_initialized_view(
            derived_series,
            '+localpackagediffs')

        self.assertContentEqual(
            [blacklisted_diff_higher],
            blacklisted_view.cached_differences.batch)
        self.assertContentEqual(
            [], unblacklisted_view.cached_differences.batch)

    def test_canPerformSync_non_editor(self):
        # Non-editors do not see options to sync.
        derived_series = self.factory.makeDistroSeries(
            name='derilucid', parent_series=self.factory.makeDistroSeries(
                name='lucid'))
        difference = self.factory.makeDistroSeriesDifference(
            derived_series=derived_series)

        set_derived_series_ui_feature_flag(self)
        with person_logged_in(self.factory.makePerson()):
            view = create_initialized_view(
                derived_series, '+localpackagediffs')

        self.assertFalse(view.canPerformSync())

    def test_canPerformSync_editor(self):
        # Editors are presented with options to perform syncs.
        derived_series = self.factory.makeDistroSeries(
            name='derilucid', parent_series=self.factory.makeDistroSeries(
                name='lucid'))
        difference = self.factory.makeDistroSeriesDifference(
            derived_series=derived_series)

        set_derived_series_ui_feature_flag(self)
        with person_logged_in(derived_series.owner):
            view = create_initialized_view(
                derived_series, '+localpackagediffs')
            self.assertTrue(view.canPerformSync())

    # XXX 2010-10-29 michaeln bug=668334
    # The following three tests pass locally but there is a bug with
    # per-thread features when running with a larger subset of tests.
    # These should be re-enabled once the above bug is fixed.
    def disabled_test_sync_notification_on_success(self):
        # Syncing one or more diffs results in a stub notification.
        derived_series = self.factory.makeDistroSeries(
            name='derilucid', parent_series=self.factory.makeDistroSeries(
                name='lucid'))
        difference = self.factory.makeDistroSeriesDifference(
            source_package_name_str='my-src-name',
            derived_series=derived_series)

        set_derived_series_ui_feature_flag(self)
        with person_logged_in(derived_series.owner):
            view = create_initialized_view(
                derived_series, '+localpackagediffs',
                method='POST', form={
                    'field.selected_differences': [
                        difference.source_package_name.name,
                        ],
                    'field.actions.sync': 'Sync',
                    })

        self.assertEqual(0, len(view.errors))
        notifications = view.request.response.notifications
        self.assertEqual(1, len(notifications))
        self.assertEqual(
            "The following sources would have been synced if this wasn't "
            "just a stub operation: my-src-name",
            notifications[0].message)
        self.assertEqual(302, view.request.response.getStatus())

    def disabled_test_sync_error_nothing_selected(self):
        # An error is raised when a sync is requested without any selection.
        derived_series = self.factory.makeDistroSeries(
            name='derilucid', parent_series=self.factory.makeDistroSeries(
                name='lucid'))
        difference = self.factory.makeDistroSeriesDifference(
            source_package_name_str='my-src-name',
            derived_series=derived_series)

        set_derived_series_ui_feature_flag(self)
        with person_logged_in(derived_series.owner):
            view = create_initialized_view(
                derived_series, '+localpackagediffs',
                method='POST', form={
                    'field.selected_differences': [],
                    'field.actions.sync': 'Sync',
                    })

        self.assertEqual(1, len(view.errors))
        self.assertEqual(
            'No differences selected.', view.errors[0])

    def disabled_test_sync_error_invalid_selection(self):
        # An error is raised when an invalid difference is selected.
        derived_series = self.factory.makeDistroSeries(
            name='derilucid', parent_series=self.factory.makeDistroSeries(
                name='lucid'))
        difference = self.factory.makeDistroSeriesDifference(
            source_package_name_str='my-src-name',
            derived_series=derived_series)

        set_derived_series_ui_feature_flag(self)
        with person_logged_in(derived_series.owner):
            view = create_initialized_view(
                derived_series, '+localpackagediffs',
                method='POST', form={
                    'field.selected_differences': ['some-other-name'],
                    'field.actions.sync': 'Sync',
                    })

        self.assertEqual(2, len(view.errors))
        self.assertEqual(
            'No differences selected.', view.errors[0])
        self.assertEqual(
            'Invalid value', view.errors[1].error_name)


class TestMilestoneBatchNavigatorAttribute(TestCaseWithFactory):
    """Test the series.milestone_batch_navigator attribute."""

    layer = LaunchpadZopelessLayer

    def test_distroseries_milestone_batch_navigator(self):
        ubuntu = getUtility(ILaunchpadCelebrities).ubuntu
        distroseries = self.factory.makeDistroSeries(distribution=ubuntu)
        for name in ('a', 'b', 'c', 'd'):
            distroseries.newMilestone(name)
        view = create_initialized_view(distroseries, name='+index')
        self._check_milestone_batch_navigator(view)

    def test_productseries_milestone_batch_navigator(self):
        product = self.factory.makeProduct()
        for name in ('a', 'b', 'c', 'd'):
            product.development_focus.newMilestone(name)

        view = create_initialized_view(
            product.development_focus, name='+index')
        self._check_milestone_batch_navigator(view)

    def _check_milestone_batch_navigator(self, view):
        config.push('default-batch-size', """
        [launchpad]
        default_batch_size: 2
        """)
        self.assert_(
            isinstance(view.milestone_batch_navigator, BatchNavigator),
            'milestone_batch_navigator is not a BatchNavigator object: %r'
            % view.milestone_batch_navigator)
        self.assertEqual(4, view.milestone_batch_navigator.batch.total())
        expected = [
            'd',
            'c',
            ]
        milestone_names = [
            item.name
            for item in view.milestone_batch_navigator.currentBatch()]
        self.assertEqual(expected, milestone_names)
        config.pop('default-batch-size')


def test_suite():
    return unittest.TestLoader().loadTestsFromName(__name__)<|MERGE_RESOLUTION|>--- conflicted
+++ resolved
@@ -32,6 +32,7 @@
     )
 from lp.services.features import (
     getFeatureFlag,
+    install_feature_controller,
     per_thread,
     )
 from lp.services.features.flags import FeatureController
@@ -39,13 +40,6 @@
     FeatureFlag,
     getFeatureStore,
     )
-<<<<<<< HEAD
-from lp.services.features import (
-    getFeatureFlag,
-    install_feature_controller,
-    )
-=======
->>>>>>> b76c6fdb
 from lp.testing import (
     login_person,
     person_logged_in,
