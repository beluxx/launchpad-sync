--- conflicted
+++ resolved
@@ -20,13 +20,9 @@
           >Select Languages...</a>
 
           <a tal:condition="not: request/lp:person"
-<<<<<<< HEAD
-            href="/people/+editlanguages">Select Languages...</a>
-=======
              tal:attributes="href string:${request/URL}/+login">
             Login to select your languages...
           </a>
->>>>>>> 75ca3a74
         </li>
       </ul>
 
