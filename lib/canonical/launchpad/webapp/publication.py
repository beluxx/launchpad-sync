# (c) Canonical Ltd. 2004-2006, all rights reserved.

__metaclass__ = type

import gc
import os
import thread
from time import strftime
import traceback
import urllib

import tickcount

from psycopg2.extensions import TransactionRollbackError
from storm.exceptions import DisconnectionError, IntegrityError
import transaction

from zope.app import zapi  # used to get at the adapters service
import zope.app.publication.browser
from zope.app.publication.interfaces import BeforeTraverseEvent
from zope.app.security.interfaces import IUnauthenticatedPrincipal
from zope.component import getUtility, queryView
from zope.event import notify
from zope.interface import implements, providedBy

from zope.publisher.interfaces import IPublishTraverse, Retry
from zope.publisher.interfaces.browser import IDefaultSkin, IBrowserRequest
from zope.publisher.publish import mapply

from zope.security.proxy import removeSecurityProxy
from zope.security.management import newInteraction

from canonical.config import config
from canonical.mem import (
    countsByType, deltaCounts, mostRefs, printCounts, readCounts, resident)
from canonical.launchpad.webapp.interfaces import (
    ILaunchpadRoot, IOpenLaunchBag, OffsiteFormPostError)
import canonical.launchpad.layers as layers
from canonical.launchpad.webapp.interfaces import IPlacelessAuthUtility
import canonical.launchpad.webapp.adapter as da
from canonical.launchpad.webapp.opstats import OpStats
from canonical.launchpad.webapp.uri import URI, InvalidURIError
from canonical.launchpad.webapp.vhosts import allvhosts


__all__ = [
    'LoginRoot',
    'LaunchpadBrowserPublication'
    ]


class LoginRoot:
    """Object that provides IPublishTraverse to return only itself.

    We anchor the +login view to this object.  This allows other
    special namespaces to be traversed, but doesn't traverse other
    normal names.
    """
    implements(IPublishTraverse)

    def publishTraverse(self, request, name):
        if not request.getTraversalStack():
            root_object = getUtility(ILaunchpadRoot)
            view = queryView(root_object, name, request)
            return view
        else:
            return self


class LaunchpadBrowserPublication(
    zope.app.publication.browser.BrowserPublication):
    """Subclass of z.a.publication.BrowserPublication that removes ZODB.

    This subclass undoes the ZODB-specific things in ZopePublication, a
    superclass of z.a.publication.BrowserPublication.
    """
    # This class does not __init__ its parent or specify exception types
    # so that it can replace its parent class.
    # pylint: disable-msg=W0231,W0702

    root_object_interface = ILaunchpadRoot

    def __init__(self, db):
        self.db = db

    def annotateTransaction(self, txn, request, ob):
        """See `zope.app.publication.zopepublication.ZopePublication`.

        We override the method to simply save the authenticated user id
        in the transaction.
        """
        # It is possible that request.principal is None if the principal has
        # not been set yet.
        if request.principal is not None:
            txn.setUser(request.principal.id)

        return txn

    def getDefaultTraversal(self, request, ob):
        superclass = zope.app.publication.browser.BrowserPublication
        return superclass.getDefaultTraversal(self, request, ob)

    def getApplication(self, request):
        end_of_traversal_stack = request.getTraversalStack()[:1]
        if end_of_traversal_stack == ['+login']:
            return LoginRoot()
        else:
            bag = getUtility(IOpenLaunchBag)
            if bag.site is None:
                root_object = getUtility(self.root_object_interface)
                bag.add(root_object)
            else:
                root_object = bag.site
            return root_object

    # The below overrides to zopepublication (callTraversalHooks,
    # afterTraversal, and _maybePlacefullyAuthenticate) make the
    # assumption that there will never be a ZODB "local"
    # authentication service (such as the "pluggable auth service").
    # If this becomes untrue at some point, the code will need to be
    # revisited.

<<<<<<< HEAD
=======
    @staticmethod
    def clearSQLOSCache():
        # Big boot for fixing SQLOS transaction issues - nuke the
        # connection cache at the start of a transaction. This shouldn't
        # affect performance much, as psycopg does connection pooling.
        #
        # XXX Steve Alexander 2004-12-14: Move this to SQLOS, in a method
        # that is subscribed to the transaction begin event rather than
        # hacking it into traversal.
        name = getUtility(IConnectionName).name
        key = (thread.get_ident(), name)
        cache = sqlos.connection.connCache
        connection = cache.pop(key, None)
        if connection is not None:
            connection._makeObsolete()
        # SQLOS Connection objects also only register themselves for
        # the transaction in which they are instantiated - this is
        # no longer a problem as we are nuking the connection cache,
        # but it is still an issue in SQLOS that needs to be fixed.
        #name = getUtility(IConnectionName).name
        #con = sqlos.connection.getConnection(None, name)
        #t = transaction.get_transaction()
        #t.join(con._dm)

>>>>>>> f97ada08
    def beforeTraversal(self, request):
        request._traversalticks_start = tickcount.tickcount()
        threadid = thread.get_ident()
        threadrequestfile = open('thread-%s.request' % threadid, 'w')
        try:
            request_txt = unicode(request).encode('UTF-8')
        except:
            request_txt = 'Exception converting request to string\n\n'
            try:
                request_txt += traceback.format_exc()
            except:
                request_txt += 'Unable to render traceback!'
        threadrequestfile.write(request_txt)
        threadrequestfile.close()

        # Tell our custom database adapter that the request has started.
        da.set_request_started()

        newInteraction(request)
        transaction.begin()

        getUtility(IOpenLaunchBag).clear()

        # Set the default layer.
        adapters = zapi.getGlobalSiteManager().adapters
        layer = adapters.lookup((providedBy(request),), IDefaultSkin, '')
        if layer is not None:
            layers.setAdditionalLayer(request, layer)

        principal = self.getPrincipal(request)
        request.setPrincipal(principal)
        self.maybeRestrictToTeam(request)
        self.maybeBlockOffsiteFormPost(request)

    def getPrincipal(self, request):
        """Return the authenticated principal for this request."""
        auth_utility = getUtility(IPlacelessAuthUtility)
        principal = auth_utility.authenticate(request)
        if principal is None:
            principal = auth_utility.unauthenticatedPrincipal()
            assert principal is not None, "Missing unauthenticated principal."
        return principal

    def maybeRestrictToTeam(self, request):

        from canonical.launchpad.interfaces import (
            IPersonSet, IPerson, ITeam, ILaunchpadCelebrities)
        restrict_to_team = config.launchpad.restrict_to_team
        if not restrict_to_team:
            return

        restrictedlogin = '+restricted-login'
        restrictedinfo = '+restricted-info'

        # Always allow access to +restrictedlogin and +restrictedinfo.
        traversal_stack = request.getTraversalStack()
        if (traversal_stack == [restrictedlogin] or
            traversal_stack == [restrictedinfo]):
            return

        principal = request.principal
        team = getUtility(IPersonSet).getByName(restrict_to_team)
        if team is None:
            raise AssertionError(
                'restrict_to_team "%s" not found' % restrict_to_team)
        elif not ITeam.providedBy(team):
            raise AssertionError(
                'restrict_to_team "%s" is not a team' % restrict_to_team)

        if IUnauthenticatedPrincipal.providedBy(principal):
            location = '/%s' % restrictedlogin
        else:
            # We have a team we can work with.
            user = IPerson(principal)
            if (user.inTeam(team) or
                user.inTeam(getUtility(ILaunchpadCelebrities).admin)):
                return
            else:
                location = '/%s' % restrictedinfo

        non_restricted_url = self.getNonRestrictedURL(request)
        if non_restricted_url is not None:
            location += '?production=%s' % urllib.quote(non_restricted_url)

        request.response.setResult('')
        request.response.redirect(location, temporary_if_possible=True)
        # Quash further traversal.
        request.setTraversalStack([])

    def getNonRestrictedURL(self, request):
        """Returns the non-restricted version of the request URL.

        The intended use is for determining the equivalent URL on the
        production Launchpad instance if a user accidentally ends up
        on a restrict_to_team Launchpad instance.

        If a non-restricted URL can not be determined, None is returned.
        """
        base_host = config.vhost.mainsite.hostname
        production_host = config.launchpad.non_restricted_hostname
        # If we don't have a production hostname, or it is the same as
        # this instance, then we can't provide a nonRestricted URL.
        if production_host is None or base_host == production_host:
            return None

        # Are we under the main site's domain?
        uri = URI(request.getURL())
        if not uri.host.endswith(base_host):
            return None

        # Update the hostname, and complete the URL from the request:
        new_host = uri.host[:-len(base_host)] + production_host
        uri = uri.replace(host=new_host, path=request['PATH_INFO'])
        query_string = request.get('QUERY_STRING')
        if query_string:
            uri = uri.replace(query=query_string)
        return str(uri)

    def maybeBlockOffsiteFormPost(self, request):
        """Check if an attempt was made to post a form from a remote site.

        The OffsiteFormPostError exception is raised if the following
        holds true:
          1. the request method is POST
          2. the HTTP referer header is not empty
          3. the host portion of the referrer is not a registered vhost
        """
        if request.method != 'POST':
            return
        # XXX: jamesh 2007-11-23 bug=124421:
        # Allow offsite posts to our OpenID endpoint.  Ideally we'd
        # have a better way of marking this URL as allowing offsite
        # form posts.
        if request['PATH_INFO'] == '/+openid':
            return
        referrer = request.getHeader('referer') # match HTTP spec misspelling
        if not referrer:
            return
        # XXX: jamesh 2007-04-26 bug=98437:
        # The Zope testing infrastructure sets a default (incorrect)
        # referrer value of "localhost" or "localhost:9000" if no
        # referrer is included in the request.  We let it pass through
        # here for the benefits of the tests.  Web browsers send full
        # URLs so this does not open us up to extra XSRF attacks.
        if referrer in ['localhost', 'localhost:9000']:
            return
        # Extract the hostname from the referrer URI
        try:
            hostname = URI(referrer).host
        except InvalidURIError:
            hostname = None
        if hostname not in allvhosts.hostnames:
            raise OffsiteFormPostError(referrer)

    def callObject(self, request, ob):
        """See `zope.publisher.interfaces.IPublication`.

        Our implementation make sure that no result is returned on
        redirect.

        It also sets the launchpad.userid and launchpad.pageid WSGI
        environment variables.
        """
        request._publicationticks_start = tickcount.tickcount()
        if request.response.getStatus() in [301, 302, 303, 307]:
            return ''

        request.setInWSGIEnvironment(
            'launchpad.userid', request.principal.id)

        # launchpad.pageid contains an identifier of the form
        # ContextName:ViewName. It will end up in the page log.
        unrestricted_ob = removeSecurityProxy(ob)
        context = removeSecurityProxy(
            getattr(unrestricted_ob, 'context', None))
        if context is None:
            pageid = ''
        else:
            # ZCML registration will set the name under which the view
            # is accessible in the instance __name__ attribute. We use
            # that if it's available, otherwise fall back to the class
            # name.
            if getattr(unrestricted_ob, '__name__', None) is not None:
                view_name = unrestricted_ob.__name__
            else:
                view_name = unrestricted_ob.__class__.__name__
            pageid = '%s:%s' % (context.__class__.__name__, view_name)
        # The view name used in the pageid usually comes from ZCML and so
        # it will be a unicode string although it shouldn't.  To avoid
        # problems we encode it into ASCII.
        request.setInWSGIEnvironment(
            'launchpad.pageid', pageid.encode('ASCII'))

        return mapply(ob, request.getPositionalArguments(), request)

    def afterCall(self, request, ob):
        """See `zope.publisher.interfaces.IPublication`.

        Our implementation calls self.finishReadOnlyRequest(), which by
        default aborts the transaction, for read-only requests.
        Because of this we cannot chain to the superclass and implement
        the whole behaviour here.
        """
        orig_env = request._orig_env
        assert hasattr(request, '_publicationticks_start'), (
            'request._publicationticks_start, which should have been set by '
            'callObject(), was not found.')
        ticks = tickcount.difference(
            request._publicationticks_start, tickcount.tickcount())
        request.setInWSGIEnvironment('launchpad.publicationticks', ticks)
        # Annotate the transaction with user data. That was done by
        # zope.app.publication.zopepublication.ZopePublication.
        txn = transaction.get()
        self.annotateTransaction(txn, request, ob)

        # Abort the transaction on a read-only request.
        if request.method in ['GET', 'HEAD']:
            self.finishReadOnlyRequest(txn)
        else:
            txn.commit()

        # Don't render any content for a HEAD.  This was done
        # by zope.app.publication.browser.BrowserPublication
        if request.method == 'HEAD':
            request.response.setResult('')

    def finishReadOnlyRequest(self, txn):
        """Hook called at the end of a read-only request.

        By default it abort()s the transaction, but subclasses may need to
        commit it instead, so they must overwrite this.
        """
        txn.abort()

    def callTraversalHooks(self, request, ob):
        """ We don't want to call _maybePlacefullyAuthenticate as does
        zopepublication """
        notify(BeforeTraverseEvent(ob, request))

    def afterTraversal(self, request, ob):
        """ We don't want to call _maybePlacefullyAuthenticate as does
        zopepublication."""
        assert hasattr(request, '_traversalticks_start'), (
            'request._traversalticks_start, which should have been set by '
            'beforeTraversal(), was not found.')
        ticks = tickcount.difference(
            request._traversalticks_start, tickcount.tickcount())
        request.setInWSGIEnvironment('launchpad.traversalticks', ticks)

        # Debugging code. Please leave. -- StuartBishop 20050622
        # Set 'threads 1' in launchpad.conf if you are using this.
        # from canonical.mem import printCounts, mostRefs, memory
        # from datetime import datetime
        # mem = memory()
        # try:
        #     delta = mem - self._debug_mem
        # except AttributeError:
        #     print '= Startup memory %d bytes' % mem
        #     delta = 0
        # self._debug_mem = mem
        # now = datetime.now().strftime('%H:%M:%S')
        # print '== %s (%.1f MB/%+d bytes) %s' % (
        #         now, mem/(1024*1024), delta, str(request.URL))
        # print str(request.URL)
        # printCounts(mostRefs(4))

    def _maybePlacefullyAuthenticate(self, request, ob):
        """ This should never be called because we've excised it in
        favor of dealing with auth in events; if it is called for any
        reason, raise an error """
        raise NotImplementedError

    def handleException(self, object, request, exc_info, retry_allowed=True):
        orig_env = request._orig_env
        ticks = tickcount.tickcount()
        if (hasattr(request, '_publicationticks_start') and
            not orig_env.has_key('launchpad.publicationticks')):
            # The traversal process has been started but hasn't completed.
            assert orig_env.has_key('launchpad.traversalticks'), (
                'We reached the publication process so we must have finished '
                'the traversal.')
            ticks = tickcount.difference(
                request._publicationticks_start, ticks)
            request.setInWSGIEnvironment('launchpad.publicationticks', ticks)
        elif (hasattr(request, '_traversalticks_start') and
              not orig_env.has_key('launchpad.traversalticks')):
            # The traversal process has been started but hasn't completed.
            ticks = tickcount.difference(
                request._traversalticks_start, ticks)
            request.setInWSGIEnvironment('launchpad.traversalticks', ticks)
        else:
            # The exception wasn't raised in the middle of the traversal nor
            # the publication, so there's nothing we need to do here.
            pass

        # Reraise Retry exceptions rather than log.
        # XXX stub 20070317: Remove this when the standard
        # handleException method we call does this (bug to be fixed upstream)
        if retry_allowed and isinstance(
            exc_info[1], (Retry, DisconnectionError, IntegrityError,
                          TransactionRollbackError)):
            if request.supportsRetry():
                # Remove variables used for counting ticks as this request is
                # going to be retried.
                orig_env.pop('launchpad.traversalticks', None)
                orig_env.pop('launchpad.publicationticks', None)
            if isinstance(exc_info[1], Retry):
                raise
            raise Retry(exc_info)
        superclass = zope.app.publication.browser.BrowserPublication
        superclass.handleException(self, object, request, exc_info,
                                   retry_allowed)
        # If it's a HEAD request, we don't care about the body, regardless of
        # exception.
        # UPSTREAM: Should this be part of zope,
        #           or is it only required because of our customisations?
        #        - Andrew Bennetts, 2005-03-08
        if request.method == 'HEAD':
            request.response.setResult('')

    def endRequest(self, request, object):
        superclass = zope.app.publication.browser.BrowserPublication
        superclass.endRequest(self, request, object)
        da.clear_request_started()

        if config.debug.references:
            self.debugReferencesLeak(request)

        # Maintain operational statistics.
        OpStats.stats['requests'] += 1

        # Increment counters for HTTP status codes we track individually
        # NB. We use IBrowserRequest, as other request types such as
        # IXMLRPCRequest use IHTTPRequest as a superclass.
        # This should be fine as Launchpad only deals with browser
        # and XML-RPC requests.
        if IBrowserRequest.providedBy(request):
            OpStats.stats['http requests'] += 1
            status = request.response.getStatus()
            if status == 404: # Not Found
                OpStats.stats['404s'] += 1
            elif status == 500: # Unhandled exceptions
                OpStats.stats['500s'] += 1
            elif status == 503: # Timeouts
                OpStats.stats['503s'] += 1

            # Increment counters for status code groups.
            OpStats.stats[str(status)[0] + 'XXs'] += 1

    def debugReferencesLeak(self, request):
        """See what kind of references are increasing.

        This logs the current RSS and references count by types in a
        scoreboard file. If that file exists, we compare the current stats
        with the previous one and logs the increase along the current page id.

        Note that this only provides reliable results when only one thread is
        processing requests.
        """
        gc.collect()
        current_rss = resident()
        current_garbage_count = len(gc.garbage)
        # Convert type to string, because that's what we get when reading
        # the old scoreboard.
        current_refs = [
            (count, str(ref_type)) for count, ref_type in mostRefs(n=0)]
        # Add G as prefix to types on the garbage list.
        current_garbage = [
            (count, 'G%s' % str(ref_type))
            for count, ref_type in countsByType(gc.garbage, n=0)]
        scoreboard_path = config.debug.references_scoreboard_file

        # Read in previous scoreboard if it exists.
        if os.path.exists(scoreboard_path):
            scoreboard = open(scoreboard_path, 'r')
            try:
                stats = scoreboard.readline().split()
                prev_rss = int(stats[0].strip())
                prev_garbage_count = int(stats[1].strip())
                prev_refs = readCounts(scoreboard, '=== GARBAGE ===\n')
                prev_garbage = readCounts(scoreboard)
            finally:
                scoreboard.close()
            mem_leak = current_rss - prev_rss
            garbage_leak = current_garbage_count - prev_garbage_count
            delta_refs = list(deltaCounts(prev_refs, current_refs))
            delta_refs.extend(deltaCounts(prev_garbage, current_garbage))
            self.logReferencesLeak(request, mem_leak, delta_refs)

        # Save the current scoreboard.
        scoreboard = open(scoreboard_path, 'w')
        try:
            scoreboard.write("%d %d\n" % (current_rss, current_garbage_count))
            printCounts(current_refs, scoreboard)
            scoreboard.write('=== GARBAGE ===\n')
            printCounts(current_garbage, scoreboard)
        finally:
            scoreboard.close()

    def logReferencesLeak(self, request, mem_leak, delta_refs):
        """Log the time, pageid, increase in RSS and increase in references.
        """
        log = open(config.debug.references_leak_log, 'a')
        try:
            pageid = request._orig_env.get('launchpad.pageid', 'Unknown')
            # It can happen that the pageid is ''?!?
            if pageid == '':
                pageid = 'Unknown'
            leak_in_mb = float(mem_leak) / (1024*1024)
            formatted_delta = "; ".join(
                "%s=%d" % (ref_type, count)
                for count, ref_type in delta_refs)
            log.write('%s %s %.2fMb %s\n' % (
                strftime('%Y-%m-%d:%H:%M:%S'),
                pageid,
                leak_in_mb,
                formatted_delta))
        finally:
            log.close()


class InvalidThreadsConfiguration(Exception):
    """Exception thrown when the number of threads isn't set correctly."""


def debug_references_startup_check(event):
    """Event handler for IProcessStartingEvent.

    If debug/references is set to True, we make sure that the number of
    threads is configured to 1. We also delete any previous scoreboard file.
    """
    if not config.debug.references:
        return

    if config.threads != 1:
        raise InvalidThreadsConfiguration(
            "Number of threads should be one when debugging references.")

    # Remove any previous scoreboard, the content is meaningless once
    # the server is restarted.
    if os.path.exists(config.debug.references_scoreboard_file):
        os.remove(config.debug.references_scoreboard_file)
<|MERGE_RESOLUTION|>--- conflicted
+++ resolved
@@ -120,33 +120,6 @@
     # If this becomes untrue at some point, the code will need to be
     # revisited.
 
-<<<<<<< HEAD
-=======
-    @staticmethod
-    def clearSQLOSCache():
-        # Big boot for fixing SQLOS transaction issues - nuke the
-        # connection cache at the start of a transaction. This shouldn't
-        # affect performance much, as psycopg does connection pooling.
-        #
-        # XXX Steve Alexander 2004-12-14: Move this to SQLOS, in a method
-        # that is subscribed to the transaction begin event rather than
-        # hacking it into traversal.
-        name = getUtility(IConnectionName).name
-        key = (thread.get_ident(), name)
-        cache = sqlos.connection.connCache
-        connection = cache.pop(key, None)
-        if connection is not None:
-            connection._makeObsolete()
-        # SQLOS Connection objects also only register themselves for
-        # the transaction in which they are instantiated - this is
-        # no longer a problem as we are nuking the connection cache,
-        # but it is still an issue in SQLOS that needs to be fixed.
-        #name = getUtility(IConnectionName).name
-        #con = sqlos.connection.getConnection(None, name)
-        #t = transaction.get_transaction()
-        #t.join(con._dm)
-
->>>>>>> f97ada08
     def beforeTraversal(self, request):
         request._traversalticks_start = tickcount.tickcount()
         threadid = thread.get_ident()
