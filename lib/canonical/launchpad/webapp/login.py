--- conflicted
+++ resolved
@@ -333,32 +333,3 @@
 
     def success(self):
         return self.submitted and not self.errortext
-<<<<<<< HEAD
-=======
-
-
-def sendPasswordResetEmail(token, appurl):
-    template = open(
-        'lib/canonical/launchpad/emailtemplates/forgottenpassword.txt').read()
-    fromaddress = "Launchpad Team <noreply@canonical.com>"
-
-    replacements = {'longstring': token.token,
-                    'toaddress': token.email, 
-                    'appurl': appurl}
-    message = template % replacements
-
-    subject = "Launchpad: Forgotten Password"
-    simple_sendmail(fromaddress, str(token.email), subject, message)
-
-
-
-def sendNewUserEmail(token, appurl):
-    template = open(
-        'lib/canonical/launchpad/emailtemplates/newuser-email.txt').read()
-    replacements = {'longstring': token.token, 'appurl': appurl}
-    message = template % replacements
-
-    fromaddress = "The Launchpad Team <noreply@canonical.com>"
-    subject = "Launchpad Account Creation Instructions"
-    simple_sendmail(fromaddress, str(token.email), subject, message)
->>>>>>> 5095fe8c
