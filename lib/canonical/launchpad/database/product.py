# Copyright 2004-2007 Canonical Ltd.  All rights reserved.

"""Database classes including and related to Product."""

__metaclass__ = type
__all__ = ['Product', 'ProductSet']


from operator import attrgetter

from zope.interface import implements
from zope.component import getUtility

from sqlobject import (
    ForeignKey, StringCol, BoolCol, SQLMultipleJoin, SQLRelatedJoin,
    SQLObjectNotFound, AND)

from canonical.database.sqlbase import quote, SQLBase, sqlvalues
from canonical.database.constants import UTC_NOW
from canonical.database.datetimecol import UtcDateTimeCol
from canonical.database.enumcol import EnumCol

from canonical.cachedproperty import cachedproperty

from canonical.lp.dbschema import (
    TranslationPermission, SpecificationSort, SpecificationFilter,
    SpecificationStatus, RosettaImportStatus)

from canonical.launchpad.helpers import shortlist

from canonical.launchpad.database.answercontact import AnswerContact
from canonical.launchpad.database.branch import BranchSet
from canonical.launchpad.database.branchvisibilitypolicy import (
    BranchVisibilityPolicyMixin)
from canonical.launchpad.database.bugtarget import BugTargetBase
from canonical.launchpad.database.karma import KarmaContextMixin
from canonical.launchpad.database.bug import (
    BugSet, get_bug_tags, get_bug_tags_open_count)
from canonical.launchpad.database.bugtask import BugTask
from canonical.launchpad.database.productseries import ProductSeries
from canonical.launchpad.database.productbounty import ProductBounty
from canonical.launchpad.database.distribution import Distribution
from canonical.launchpad.database.productrelease import ProductRelease
from canonical.launchpad.database.bugtask import BugTaskSet
from canonical.launchpad.database.language import Language
from canonical.launchpad.database.packaging import Packaging
from canonical.launchpad.database.mentoringoffer import MentoringOffer
from canonical.launchpad.database.question import (
    SimilarQuestionsSearch, Question, QuestionTargetSearch, QuestionSet,
    QuestionTargetMixin)
from canonical.launchpad.database.milestone import Milestone
from canonical.launchpad.database.specification import (
    HasSpecificationsMixin, Specification)
from canonical.launchpad.database.sprint import HasSprintsMixin
from canonical.launchpad.database.translationimportqueue import (
    TranslationImportQueueEntry)
from canonical.launchpad.database.cal import Calendar
from canonical.launchpad.interfaces import (
    ICalendarOwner,
    IHasIcon,
    IHasLogo,
    IHasMugshot,
    IHasTranslationImports,
    ILaunchpadCelebrities,
    ILaunchpadStatisticSet,
    IPersonSet,
    IProduct,
    IProductSet,
    IQuestionTarget,
    NotFoundError,
    QUESTION_STATUS_DEFAULT_SEARCH,
    )


class Product(SQLBase, BugTargetBase, HasSpecificationsMixin, HasSprintsMixin,
              KarmaContextMixin, BranchVisibilityPolicyMixin,
              QuestionTargetMixin):
    """A Product."""

    implements(IProduct, ICalendarOwner, IQuestionTarget,
               IHasLogo, IHasMugshot, IHasIcon, IHasTranslationImports)

    _table = 'Product'

    project = ForeignKey(
        foreignKey="Project", dbName="project", notNull=False, default=None)
    owner = ForeignKey(
        foreignKey="Person", dbName="owner", notNull=True)
    bugcontact = ForeignKey(
        dbName='bugcontact', foreignKey='Person', notNull=False, default=None)
    security_contact = ForeignKey(
        dbName='security_contact', foreignKey='Person', notNull=False,
        default=None)
    driver = ForeignKey(
        foreignKey="Person", dbName="driver", notNull=False, default=None)
    name = StringCol(
        dbName='name', notNull=True, alternateID=True, unique=True)
    displayname = StringCol(dbName='displayname', notNull=True)
    title = StringCol(dbName='title', notNull=True)
    summary = StringCol(dbName='summary', notNull=True)
    description = StringCol(notNull=False, default=None)
    datecreated = UtcDateTimeCol(
        dbName='datecreated', notNull=True, default=UTC_NOW)
    homepageurl = StringCol(dbName='homepageurl', notNull=False, default=None)
    homepage_content = StringCol(default=None)
    icon = ForeignKey(
        dbName='icon', foreignKey='LibraryFileAlias', default=None)
    logo = ForeignKey(
        dbName='logo', foreignKey='LibraryFileAlias', default=None)
    mugshot = ForeignKey(
        dbName='mugshot', foreignKey='LibraryFileAlias', default=None)
    screenshotsurl = StringCol(
        dbName='screenshotsurl', notNull=False, default=None)
    wikiurl =  StringCol(dbName='wikiurl', notNull=False, default=None)
    programminglang = StringCol(
        dbName='programminglang', notNull=False, default=None)
    downloadurl = StringCol(dbName='downloadurl', notNull=False, default=None)
    lastdoap = StringCol(dbName='lastdoap', notNull=False, default=None)
    translationgroup = ForeignKey(
        dbName='translationgroup', foreignKey='TranslationGroup',
        notNull=False, default=None)
    translationpermission = EnumCol(
        dbName='translationpermission', notNull=True,
        schema=TranslationPermission, default=TranslationPermission.OPEN)
    bugtracker = ForeignKey(
        foreignKey="BugTracker", dbName="bugtracker", notNull=False,
        default=None)
    official_answers = BoolCol(
        dbName='official_answers', notNull=True, default=False)
    official_malone = BoolCol(
        dbName='official_malone', notNull=True, default=False)
    official_rosetta = BoolCol(
        dbName='official_rosetta', notNull=True, default=False)
    active = BoolCol(dbName='active', notNull=True, default=True)
    reviewed = BoolCol(dbName='reviewed', notNull=True, default=False)
    private_bugs = BoolCol(
        dbName='private_bugs', notNull=True, default=False)
    autoupdate = BoolCol(dbName='autoupdate', notNull=True, default=False)
    freshmeatproject = StringCol(notNull=False, default=None)
    sourceforgeproject = StringCol(notNull=False, default=None)
    # While the interface defines this field as required, we need to
    # allow it to be NULL so we can create new product records before
    # the corresponding series records.
    development_focus = ForeignKey(
        foreignKey="ProductSeries", dbName="development_focus", notNull=False,
        default=None)

    calendar = ForeignKey(
        dbName='calendar', foreignKey='Calendar', default=None,
        forceDBName=True)

    def _getBugTaskContextWhereClause(self):
        """See BugTargetBase."""
        return "BugTask.product = %d" % self.id

    def getExternalBugTracker(self):
        """See `IProduct`."""
        if self.official_malone:
            return None
        elif self.bugtracker is not None:
            return self.bugtracker
        elif self.project is not None:
            return self.project.bugtracker
        else:
            return None

    def searchTasks(self, search_params):
        """See canonical.launchpad.interfaces.IBugTarget."""
        search_params.setProduct(self)
        return BugTaskSet().search(search_params)

    def getUsedBugTags(self):
        """See `IBugTarget`."""
        return get_bug_tags("BugTask.product = %s" % sqlvalues(self))

    def getUsedBugTagsWithOpenCounts(self, user):
        """See `IBugTarget`."""
        return get_bug_tags_open_count(
            "BugTask.product = %s" % sqlvalues(self), user)

    def getOrCreateCalendar(self):
        if not self.calendar:
            self.calendar = Calendar(
                title='%s Product Calendar' % self.displayname,
                revision=0)
        return self.calendar

    branches = SQLMultipleJoin('Branch', joinColumn='product',
        orderBy='id')
    serieses = SQLMultipleJoin('ProductSeries', joinColumn='product',
        orderBy='name')

    @property
    def name_with_project(self):
        """See lib.canonical.launchpad.interfaces.IProduct"""
        if self.project and self.project.name != self.name:
            return self.project.name + ": " + self.name
        return self.name

    @property
    def releases(self):
        return ProductRelease.select(
            AND(ProductRelease.q.productseriesID == ProductSeries.q.id,
                ProductSeries.q.productID == self.id),
            clauseTables=['ProductSeries'],
            orderBy=['version']
            )

    @property
    def drivers(self):
        """See `IProduct`."""
        drivers = set()
        drivers.add(self.driver)
        if self.project is not None:
            drivers.add(self.project.driver)
        drivers.discard(None)
        if len(drivers) == 0:
            if self.project is not None:
                drivers.add(self.project.owner)
            else:
                drivers.add(self.owner)
        return sorted(drivers, key=lambda driver: driver.browsername)

    bounties = SQLRelatedJoin(
        'Bounty', joinColumn='product', otherColumn='bounty',
        intermediateTable='ProductBounty')

    @property
    def all_milestones(self):
        """See `IProduct`."""
        return Milestone.selectBy(
            product=self, orderBy=['dateexpected', 'name'])

    @property
    def milestones(self):
        """See `IProduct`."""
        return Milestone.selectBy(
            product=self, visible=True, orderBy=['dateexpected', 'name'])

    @property
    def sourcepackages(self):
        from canonical.launchpad.database.sourcepackage import SourcePackage
        clause = """ProductSeries.id=Packaging.productseries AND
                    ProductSeries.product = %s
                    """ % sqlvalues(self.id)
        clauseTables = ['ProductSeries']
        ret = Packaging.select(clause, clauseTables,
            prejoins=["sourcepackagename", "distroseries.distribution"])
        sps = [SourcePackage(sourcepackagename=r.sourcepackagename,
                             distroseries=r.distroseries) for r in ret]
        return sorted(sps, key=lambda x:
            (x.sourcepackagename.name, x.distroseries.name,
             x.distroseries.distribution.name))

    @property
    def distrosourcepackages(self):
        from canonical.launchpad.database.distributionsourcepackage \
            import DistributionSourcePackage
        clause = """ProductSeries.id=Packaging.productseries AND
                    ProductSeries.product = %s
                    """ % sqlvalues(self.id)
        clauseTables = ['ProductSeries']
        ret = Packaging.select(clause, clauseTables,
            prejoins=["sourcepackagename", "distroseries.distribution"])
        distros = set()
        dsps = []
        for packaging in ret:
            distro = packaging.distroseries.distribution
            if distro in distros:
                continue
            distros.add(distro)
            dsps.append(DistributionSourcePackage(
                sourcepackagename=packaging.sourcepackagename,
                distribution=distro))
        return sorted(dsps, key=lambda x:
            (x.sourcepackagename.name, x.distribution.name))

    @property
    def bugtargetname(self):
        """See `IBugTarget`."""
        return '%s (upstream)' % self.name

    def getLatestBranches(self, quantity=5, visible_by_user=None):
        """See `IProduct`."""
        return shortlist(
            BranchSet().getLatestBranchesForProduct(
                self, quantity, visible_by_user))

    def getPackage(self, distroseries):
        """See `IProduct`."""
        if isinstance(distroseries, Distribution):
            distroseries = distroseries.currentrelease
        for pkg in self.sourcepackages:
            if pkg.distroseries == distroseries:
                return pkg
        else:
            raise NotFoundError(distroseries)

    def getMilestone(self, name):
        """See `IProduct`."""
        return Milestone.selectOne("""
            product = %s AND
            name = %s
            """ % sqlvalues(self.id, name))

    def createBug(self, bug_params):
        """See `IBugTarget`."""
        bug_params.setBugTarget(product=self)
        return BugSet().createBug(bug_params)

    def _getBugTaskContextClause(self):
        """See BugTargetBase."""
        return 'BugTask.product = %s' % sqlvalues(self)

    def newQuestion(self, owner, title, description, language=None,
                    datecreated=None):
        """See `IQuestionTarget`."""
        return QuestionSet.new(title=title, description=description,
            owner=owner, product=self, datecreated=datecreated,
            language=language)

    def getQuestion(self, question_id):
        """See `IQuestionTarget`."""
        try:
            question = Question.get(question_id)
        except SQLObjectNotFound:
            return None
        # Verify that the question is actually for this target.
        if question.target != self:
            return None
        return question

    def searchQuestions(self, search_text=None,
                        status=QUESTION_STATUS_DEFAULT_SEARCH,
                        language=None, sort=None, owner=None,
                        needs_attention_from=None, unsupported=False):
        """See `IQuestionCollection`."""
        if unsupported:
            unsupported_target = self
        else:
            unsupported_target = None

        return QuestionTargetSearch(
            product=self,
            search_text=search_text, status=status,
            language=language, sort=sort, owner=owner,
            needs_attention_from=needs_attention_from,
            unsupported_target=unsupported_target).getResults()


    def findSimilarQuestions(self, title):
        """See `IQuestionTarget`."""
        return SimilarQuestionsSearch(title, product=self).getResults()

    def _getTargetTypes(self):
        """See QuestionTargetMixin."""
        return {'product': self}

    def removeAnswerContact(self, person):
        """See `IQuestionTarget`."""
        if person not in self.answer_contacts:
            return False
        answer_contact = AnswerContact.selectOneBy(
            product=self, person=person)
        answer_contact.destroySelf()
        return True

    @property
    def answer_contacts(self):
        """See `IQuestionTarget`."""
        answer_contacts = AnswerContact.selectBy(product=self)
        return sorted(
            [answer_contact.person for answer_contact in answer_contacts],
            key=attrgetter('displayname'))

    @property
    def direct_answer_contacts(self):
        """See `IQuestionTarget`."""
        return self.answer_contacts

    def getQuestionLanguages(self):
        """See `IQuestionTarget`."""
        return set(Language.select(
            'Language.id = Question.language AND '
            'Question.product = %s' % sqlvalues(self.id),
            clauseTables=['Question'], distinct=True))

    @property
    def translatable_packages(self):
        """See `IProduct`."""
        packages = set(package for package in self.sourcepackages
                       if len(package.currentpotemplates) > 0)
        # Sort packages by distroseries.name and package.name
        return sorted(packages, key=lambda p: (p.distroseries.name, p.name))

    @property
    def translatable_series(self):
        """See `IProduct`."""
        series = ProductSeries.select('''
            POTemplate.productseries = ProductSeries.id AND
            ProductSeries.product = %d
            ''' % self.id,
            clauseTables=['POTemplate'],
            orderBy='datecreated', distinct=True)
        return list(series)

    @property
    def primary_translatable(self):
        """See `IProduct`."""
        packages = self.translatable_packages
        ubuntu = getUtility(ILaunchpadCelebrities).ubuntu
        targetseries = ubuntu.currentseries
        # First, go with the latest product series that has templates:
        series = self.translatable_series
        if series:
            return series[0]
        # Otherwise, look for an Ubuntu package in the current distroseries:
        for package in packages:
            if package.distroseries == targetseries:
                return package
        # now let's make do with any ubuntu package
        for package in packages:
            if package.distribution == ubuntu:
                return package
        # or just any package
        if len(packages) > 0:
            return packages[0]
        # capitulate
        return None

    @property
    def mentoring_offers(self):
        """See `IProduct`"""
        via_specs = MentoringOffer.select("""
            Specification.product = %s AND
            Specification.id = MentoringOffer.specification
            """ % sqlvalues(self.id) + """ AND NOT
            (""" + Specification.completeness_clause +")",
            clauseTables=['Specification'],
            distinct=True)
        via_bugs = MentoringOffer.select("""
            BugTask.product = %s AND
            BugTask.bug = MentoringOffer.bug AND
            BugTask.bug = Bug.id AND
            Bug.private IS FALSE
            """ % sqlvalues(self.id) + """ AND NOT (
            """ + BugTask.completeness_clause + ")",
            clauseTables=['BugTask', 'Bug'],
            distinct=True)
        return via_specs.union(via_bugs, orderBy=['-date_created', '-id'])

    @property
    def translationgroups(self):
        tg = []
        if self.translationgroup:
            tg.append(self.translationgroup)
        if self.project:
            if self.project.translationgroup:
                if self.project.translationgroup not in tg:
                    tg.append(self.project.translationgroup)

    @property
    def aggregatetranslationpermission(self):
        perms = [self.translationpermission]
        if self.project:
            perms.append(self.project.translationpermission)
        # XXX reviewer please describe a better way to explicitly order
        # the enums. The spec describes the order, and the values make
        # it work, and there is space left for new values so we can
        # ensure a consistent sort order in future, but there should be
        # a better way.
        return max(perms)

    @property
    def has_any_specifications(self):
        """See `IHasSpecifications`."""
        return self.all_specifications.count()

    @property
    def all_specifications(self):
        return self.specifications(filter=[SpecificationFilter.ALL])

    @property
    def valid_specifications(self):
        return self.specifications(filter=[SpecificationFilter.VALID])

    def specifications(self, sort=None, quantity=None, filter=None):
        """See `IHasSpecifications`."""

        # Make a new list of the filter, so that we do not mutate what we
        # were passed as a filter
        if not filter:
            # filter could be None or [] then we decide the default
            # which for a product is to show incomplete specs
            filter = [SpecificationFilter.INCOMPLETE]

        # now look at the filter and fill in the unsaid bits

        # defaults for completeness: if nothing is said about completeness
        # then we want to show INCOMPLETE
        completeness = False
        for option in [
            SpecificationFilter.COMPLETE,
            SpecificationFilter.INCOMPLETE]:
            if option in filter:
                completeness = True
        if completeness is False:
            filter.append(SpecificationFilter.INCOMPLETE)

        # defaults for acceptance: in this case we have nothing to do
        # because specs are not accepted/declined against a distro

        # defaults for informationalness: we don't have to do anything
        # because the default if nothing is said is ANY

        # sort by priority descending, by default
        if sort is None or sort == SpecificationSort.PRIORITY:
            order = (
                ['-priority', 'Specification.status', 'Specification.name'])
        elif sort == SpecificationSort.DATE:
            order = ['-Specification.datecreated', 'Specification.id']

        # figure out what set of specifications we are interested in. for
        # products, we need to be able to filter on the basis of:
        #
        #  - completeness.
        #  - informational.
        #
        base = 'Specification.product = %s' % self.id
        query = base
        # look for informational specs
        if SpecificationFilter.INFORMATIONAL in filter:
            query += ' AND Specification.informational IS TRUE'

        # filter based on completion. see the implementation of
        # Specification.is_complete() for more details
        completeness =  Specification.completeness_clause

        if SpecificationFilter.COMPLETE in filter:
            query += ' AND ( %s ) ' % completeness
        elif SpecificationFilter.INCOMPLETE in filter:
            query += ' AND NOT ( %s ) ' % completeness

        # Filter for validity. If we want valid specs only then we should
        # exclude all OBSOLETE or SUPERSEDED specs
        if SpecificationFilter.VALID in filter:
            query += ' AND Specification.status NOT IN ( %s, %s ) ' % \
                sqlvalues(SpecificationStatus.OBSOLETE,
                          SpecificationStatus.SUPERSEDED)

        # ALL is the trump card
        if SpecificationFilter.ALL in filter:
            query = base

        # Filter for specification text
        for constraint in filter:
            if isinstance(constraint, basestring):
                # a string in the filter is a text search filter
                query += ' AND Specification.fti @@ ftq(%s) ' % quote(
                    constraint)

        # now do the query, and remember to prejoin to people
        results = Specification.select(query, orderBy=order, limit=quantity)
        return results.prejoin(['assignee', 'approver', 'drafter'])

    def getSpecification(self, name):
        """See `ISpecificationTarget`."""
        return Specification.selectOneBy(product=self, name=name)

    def getSeries(self, name):
        """See `IProduct`."""
        return ProductSeries.selectOneBy(product=self, name=name)

    def newSeries(self, owner, name, summary, branch=None):
        return ProductSeries(product=self, owner=owner, name=name,
                             summary=summary, user_branch=branch)

    def getRelease(self, version):
        return ProductRelease.selectOne("""
            ProductRelease.productseries = ProductSeries.id AND
            ProductSeries.product = %s AND
            ProductRelease.version = %s
            """ % sqlvalues(self.id, version),
            clauseTables=['ProductSeries'])

    def packagedInDistros(self):
        distros = Distribution.select(
            "Packaging.productseries = ProductSeries.id AND "
            "ProductSeries.product = %s AND "
            "Packaging.distrorelease = DistroRelease.id AND "
            "DistroRelease.distribution = Distribution.id"
            "" % sqlvalues(self.id),
            clauseTables=['Packaging', 'ProductSeries', 'DistroRelease'],
            orderBy='name',
            distinct=True
            )
        return distros

    def ensureRelatedBounty(self, bounty):
        """See `IProduct`."""
        for curr_bounty in self.bounties:
            if bounty.id == curr_bounty.id:
                return None
        ProductBounty(product=self, bounty=bounty)
        return None

    def newBranch(self, name, title, url, home_page, lifecycle_status,
                  summary, whiteboard):
<<<<<<< HEAD
        """See IProduct."""
        return BranchSet().new(
            product=self, name=name, title=title, url=url, home_page=home_page,
            lifecycle_status=lifecycle_status, summary=summary,
            whiteboard=whiteboard)
=======
        """See `IProduct`."""
        # XXX thumper-angry - FIX THIS!!!!
        # use BranchSet
        from canonical.launchpad.database import Branch
        return Branch(
            product=self, name=name, title=title, url=url,
            home_page=home_page, lifecycle_status=lifecycle_status,
            summary=summary, whiteboard=whiteboard)
>>>>>>> a83b479f

    def getFirstEntryToImport(self):
        """See `IHasTranslationImports`."""
        return TranslationImportQueueEntry.selectFirst(
            '''status=%s AND
            productseries=ProductSeries.id AND
            ProductSeries.product=%s''' % sqlvalues(
            RosettaImportStatus.APPROVED,
            self.id),
            clauseTables=['ProductSeries'],
            orderBy='TranslationImportQueueEntry.dateimported')


class ProductSet:
    implements(IProductSet)

    def __init__(self):
        self.title = "Projects in Launchpad"

    def __getitem__(self, name):
        """See canonical.launchpad.interfaces.product.IProductSet."""
        item = Product.selectOneBy(name=name, active=True)
        if item is None:
            raise NotFoundError(name)
        return item

    def __iter__(self):
        """See canonical.launchpad.interfaces.product.IProductSet."""
        return iter(self.all_active)

    @property
    def people(self):
        return getUtility(IPersonSet)

    def latest(self, quantity=5):
        return self.all_active[:quantity]

    @property
    def all_active(self):
        results = Product.selectBy(
            active=True, orderBy="-Product.datecreated")
        # The main product listings include owner, so we prejoin it in
        return results.prejoin(["owner"])

    def get(self, productid):
        """See canonical.launchpad.interfaces.product.IProductSet."""
        try:
            return Product.get(productid)
        except SQLObjectNotFound:
            raise NotFoundError("Product with ID %s does not exist" %
                                str(productid))

    def getByName(self, name, default=None, ignore_inactive=False):
        """See canonical.launchpad.interfaces.product.IProductSet."""
        if ignore_inactive:
            product = Product.selectOneBy(name=name, active=True)
        else:
            product = Product.selectOneBy(name=name)
        if product is None:
            return default
        return product

    def getProductsWithBranches(self):
        """See `IProductSet`."""
        return Product.select(
            'Product.id in (select distinct(product) from Branch)',
            orderBy='name')

    def createProduct(self, owner, name, displayname, title, summary,
                      description=None, project=None, homepageurl=None,
                      screenshotsurl=None, wikiurl=None,
                      downloadurl=None, freshmeatproject=None,
                      sourceforgeproject=None, programminglang=None,
                      reviewed=False, mugshot=None, logo=None,
                      icon=None):
        """See canonical.launchpad.interfaces.product.IProductSet."""
        product = Product(
            owner=owner, name=name, displayname=displayname,
            title=title, project=project, summary=summary,
            description=description, homepageurl=homepageurl,
            screenshotsurl=screenshotsurl, wikiurl=wikiurl,
            downloadurl=downloadurl, freshmeatproject=freshmeatproject,
            sourceforgeproject=sourceforgeproject,
            programminglang=programminglang, reviewed=reviewed,
            icon=icon, logo=logo, mugshot=mugshot)

        # Create a default trunk series and set it as the development focus
        trunk = product.newSeries(owner, 'trunk', 'The "trunk" series '
            'represents the primary line of development rather than '
            'a stable release branch. This is sometimes also called MAIN '
            'or HEAD.')
        product.development_focus = trunk

        return product

    def forReview(self):
        """See canonical.launchpad.interfaces.product.IProductSet."""
        return Product.select("reviewed IS FALSE")

    def search(self, text=None, soyuz=None,
               rosetta=None, malone=None,
               bazaar=None,
               show_inactive=False):
        """See canonical.launchpad.interfaces.product.IProductSet."""
        # XXX: the soyuz argument is unused
        #   -- kiko, 2006-03-22
        clauseTables = set()
        clauseTables.add('Product')
        queries = []
        if text:
            queries.append("Product.fti @@ ftq(%s) " % sqlvalues(text))
        if rosetta:
            clauseTables.add('POTemplate')
            clauseTables.add('ProductRelease')
            clauseTables.add('ProductSeries')
            queries.append("POTemplate.productrelease=ProductRelease.id")
            queries.append("ProductRelease.productseries=ProductSeries.id")
            queries.append("ProductSeries.product=product.id")
        if malone:
            clauseTables.add('BugTask')
            queries.append('BugTask.product=Product.id')
        if bazaar:
            clauseTables.add('ProductSeries')
            queries.append('(ProductSeries.import_branch IS NOT NULL OR '
                           'ProductSeries.user_branch IS NOT NULL)')
        if 'ProductSeries' in clauseTables:
            queries.append('ProductSeries.product=Product.id')
        if not show_inactive:
            queries.append('Product.active IS TRUE')
        query = " AND ".join(queries)
        return Product.select(query, distinct=True,
                              prejoins=["owner"],
                              clauseTables=clauseTables)

    def getTranslatables(self):
        """See `IProductSet`"""
        upstream = Product.select('''
            Product.id = ProductSeries.product AND
            POTemplate.productseries = ProductSeries.id AND
            Product.official_rosetta
            ''',
            clauseTables=['ProductSeries', 'POTemplate'],
            orderBy='Product.title',
            distinct=True)
        return upstream

    def featuredTranslatables(self, maximumproducts=8):
        """See `IProductSet`"""
        randomresults = Product.select('''id IN
            (SELECT Product.id FROM Product, ProductSeries, POTemplate
               WHERE Product.id = ProductSeries.product AND
                     POTemplate.productseries = ProductSeries.id AND
                     Product.official_rosetta
               ORDER BY random())
            ''',
            distinct=True)

        results = list(randomresults[:maximumproducts])
        results.sort(lambda a, b: cmp(a.title, b.title))
        return results

    @cachedproperty
    def stats(self):
        return getUtility(ILaunchpadStatisticSet)

    def count_all(self):
        return self.stats.value('active_products')

    def count_translatable(self):
        return self.stats.value('products_with_translations')

    def count_reviewed(self):
        return self.stats.value('reviewed_products')

    def count_buggy(self):
        return self.stats.value('products_with_translations')

    def count_featureful(self):
        return self.stats.value('products_with_blueprints')

    def count_answered(self):
        return self.stats.value('products_with_questions')

    def count_codified(self):
        return self.stats.value('products_with_branches')

<|MERGE_RESOLUTION|>--- conflicted
+++ resolved
@@ -604,25 +604,6 @@
         ProductBounty(product=self, bounty=bounty)
         return None
 
-    def newBranch(self, name, title, url, home_page, lifecycle_status,
-                  summary, whiteboard):
-<<<<<<< HEAD
-        """See IProduct."""
-        return BranchSet().new(
-            product=self, name=name, title=title, url=url, home_page=home_page,
-            lifecycle_status=lifecycle_status, summary=summary,
-            whiteboard=whiteboard)
-=======
-        """See `IProduct`."""
-        # XXX thumper-angry - FIX THIS!!!!
-        # use BranchSet
-        from canonical.launchpad.database import Branch
-        return Branch(
-            product=self, name=name, title=title, url=url,
-            home_page=home_page, lifecycle_status=lifecycle_status,
-            summary=summary, whiteboard=whiteboard)
->>>>>>> a83b479f
-
     def getFirstEntryToImport(self):
         """See `IHasTranslationImports`."""
         return TranslationImportQueueEntry.selectFirst(
