--- conflicted
+++ resolved
@@ -24,12 +24,8 @@
 
 from canonical.launchpad.helpers import shortlist
 from canonical.launchpad.interfaces import (
-<<<<<<< HEAD
-    ISourcePackage, IHasBuildRecords, ILaunchpadCelebrities, ITicketTarget,
+    ISourcePackage, IHasBuildRecords, ITicketTarget,
     TICKET_STATUS_DEFAULT_SEARCH)
-=======
-    ISourcePackage, IHasBuildRecords)
->>>>>>> c98191fb
 from canonical.launchpad.components.bugtarget import BugTargetBase
 
 from canonical.launchpad.database.bugtask import BugTaskSet
