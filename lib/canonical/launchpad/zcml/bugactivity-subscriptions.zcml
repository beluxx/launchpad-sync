--- conflicted
+++ resolved
@@ -61,15 +61,4 @@
           canonical.launchpad.event.interfaces.ISQLObjectCreatedEvent"
      handler="canonical.launchpad.subscribers.bugactivity.record_bug_attachment_added" />
 
-<<<<<<< HEAD
-=======
-    <!--
- <subscriber
-     for="canonical.launchpad.interfaces.IBugExternalRef
-          zope.app.event.interfaces.IObjectCreatedEvent"
-     handler="canonical.launchpad.mailnotification.notify_bug_external_ref_added" />
-
--->
-
->>>>>>> 31f58828
 </configure>