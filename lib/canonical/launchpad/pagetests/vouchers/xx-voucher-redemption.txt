--- conflicted
+++ resolved
@@ -155,39 +155,4 @@
     >>> browser.open('http://launchpad.dev/~bac/+vouchers')
     >>> browser.getControl('Cancel').click()
     >>> print browser.url
-<<<<<<< HEAD
-    http://launchpad.dev/~bac
-=======
-    http://launchpad.dev/~bac
-
-
-== Protecting the rollout ==
-
-If the is_subscription_feature_active config variable is false,
-then a simple message will be displayed instead of showing the form.
-# XXX BradCrittenden 2008-05-22 bug=234070
-# Remove this config when the feature is launched.
-
-    >>> from canonical.config import config
-    >>> from textwrap import dedent
-    >>> import transaction
-    >>> from canonical.database.sqlbase import flush_database_updates
-    >>> test_data = dedent("""
-    ...     [commercial]
-    ...     is_subscription_feature_active: False
-    ...     """)
-    >>> config.push('test_data', test_data)
-    >>> flush_database_updates()
-    >>> transaction.commit()
-    >>> browser.open('http://launchpad.dev/~bac/+vouchers')
-    >>> main = find_main_content(browser.contents)
-    >>> print extract_text(main)
-    Profile...
-    Redeem Vouchers for Commercial Subscriptions
-    Voucher redemption is not yet enabled in Launchpad.
-
-
-== Cleanup ==
-
-    >>> test_config_data = config.pop('test_data')
->>>>>>> 615037a9
+    http://launchpad.dev/~bac