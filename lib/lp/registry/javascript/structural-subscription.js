--- conflicted
+++ resolved
@@ -46,15 +46,9 @@
 }
 
 var overlay_error_handler = new Y.lp.client.ErrorHandler();
-
-/* We need to use a closure to evalute add_subscription_overlay
- * when method is called. */
 overlay_error_handler.showError = function(error_msg) {
   add_subscription_overlay.showError(error_msg);
 }
-
-// Expose for testing.
-namespace._failure_handler = failure_handler;
 
 /**
  * Does the list contain the target?
@@ -159,11 +153,7 @@
     var y_config = {
         method: "POST",
         headers: {'X-HTTP-Method-Override': 'DELETE'},
-<<<<<<< HEAD
         on: {failure: overlay_error_handler.getFailureHandler()},
-=======
-        on: {failure: failure_handler},
->>>>>>> b6c77d8e
     };
     Y.io(filter.self_link, y_config);
 }
@@ -188,20 +178,12 @@
                     namespace._delete_filter(bug_filter);
                     // Call the failure handler to report the original
                     // error to the user.
-<<<<<<< HEAD
                     failure_func = overlay_error_handler.getFailureHandler();
                     failure_func.apply(this, arguments);
                 }};
                 patch_bug_filter(bug_filter.getAttrs(), form_data, on);
             },
             failure: overlay_error_handler.getFailureHandler()
-=======
-                    namespace._failure_handler.apply(this, arguments);
-                }};
-                patch_bug_filter(bug_filter.getAttrs(), form_data, on);
-            },
-            failure: failure_handler
->>>>>>> b6c77d8e
         },
         parameters: {
             subscriber: who,
@@ -900,14 +882,11 @@
 }
 
 function make_delete_handler(filter, filter_id, subscriber_id) {
-<<<<<<< HEAD
     var error_handler = new Y.lp.client.ErrorHandler();
     error_handler.showError = function(error_msg) {
       var unsubscribe_node = Y.one('#unsubscribe-'+filter_id.toString());
       Y.lp.app.errors.display_error(unsubscribe_node, error_msg);
     };
-=======
->>>>>>> b6c77d8e
     return function() {
         var y_config = {
             method: "POST",
