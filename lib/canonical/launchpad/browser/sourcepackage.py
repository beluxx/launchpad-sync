--- conflicted
+++ resolved
@@ -77,7 +77,6 @@
     return changelog
 
 
-<<<<<<< HEAD
 class SourcePackageSOP(StructuralObjectPresentation):
 
     def getIntroHeading(self):
@@ -100,10 +99,7 @@
         raise NotImplementedError
 
 
-class SourcePackageFacets(StandardLaunchpadFacets):
-=======
 class SourcePackageFacets(TicketTargetFacetMixin, StandardLaunchpadFacets):
->>>>>>> 295f5199
 
     usedfor = ISourcePackage
     enable_only = ['overview', 'bugs', 'support', 'translations']
