--- conflicted
+++ resolved
@@ -328,14 +328,8 @@
            canonical.launchpad.event.interfaces.ISQLObjectModifiedEvent"
       handler="canonical.launchpad.mailout.branch.send_branch_modified_notifications" />
 
-<<<<<<< HEAD
-  <content class="canonical.launchpad.mailout.branch.RecipientReason">
+  <class class="canonical.launchpad.mailout.branch.RecipientReason">
       <allow attributes="getReason branch mail_header recipient max_diff_lines"
       />
-  </content>
-=======
-  <class class="canonical.launchpad.mailout.branch.RecipientReason">
-      <allow attributes="getReason branch mail_header recipient" />
-  </class>
->>>>>>> 7c758f40
+  </class>
 </configure>