--- conflicted
+++ resolved
@@ -148,7 +148,6 @@
     git_path = Unicode(name="git_path", allow_none=True)
     build_file = Unicode(name="build_file", allow_none=False)
     build_path = Unicode(name="build_path", allow_none=False)
-
     _build_args = JSON(name="build_args", allow_none=True)
 
     require_virtualized = Bool(name="require_virtualized", default=True,
@@ -161,11 +160,7 @@
     def __init__(self, name, registrant, owner, oci_project, git_ref,
                  description=None, official=False, require_virtualized=True,
                  build_file=None, build_daily=False, date_created=DEFAULT,
-<<<<<<< HEAD
-                 allow_internet=True, build_args=None):
-=======
-                 allow_internet=True, build_path=None):
->>>>>>> ddbd9c3b
+                 allow_internet=True, build_args=None, build_path=None):
         if not getFeatureFlag(OCI_RECIPE_ALLOW_CREATE):
             raise OCIRecipeFeatureDisabled()
         super(OCIRecipe, self).__init__()
@@ -182,11 +177,8 @@
         self.date_last_modified = date_created
         self.git_ref = git_ref
         self.allow_internet = allow_internet
-<<<<<<< HEAD
         self.build_args = build_args or {}
-=======
         self.build_path = build_path
->>>>>>> ddbd9c3b
 
     def __repr__(self):
         return "<OCIRecipe ~%s/%s/+oci/%s/+recipe/%s>" % (
@@ -562,11 +554,7 @@
     def new(self, name, registrant, owner, oci_project, git_ref, build_file,
             description=None, official=False, require_virtualized=True,
             build_daily=False, processors=None, date_created=DEFAULT,
-<<<<<<< HEAD
-            allow_internet=True, build_args=None):
-=======
-            allow_internet=True, build_path=None):
->>>>>>> ddbd9c3b
+            allow_internet=True, build_args=None, build_path=None):
         """See `IOCIRecipeSet`."""
         if not registrant.inTeam(owner):
             if owner.is_team:
@@ -591,11 +579,7 @@
         oci_recipe = OCIRecipe(
             name, registrant, owner, oci_project, git_ref, description,
             official, require_virtualized, build_file, build_daily,
-<<<<<<< HEAD
-            date_created, allow_internet, build_args)
-=======
-            date_created, allow_internet, build_path)
->>>>>>> ddbd9c3b
+            date_created, allow_internet, build_args, build_path)
         store.add(oci_recipe)
 
         if processors is None:
