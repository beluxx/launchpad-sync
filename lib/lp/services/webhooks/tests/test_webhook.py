# Copyright 2015 Canonical Ltd.  This software is licensed under the
# GNU Affero General Public License version 3 (see the file LICENSE).

from lazr.lifecycle.event import ObjectModifiedEvent
from storm.store import Store
from testtools.matchers import GreaterThan
import transaction
from zope.component import getUtility
from zope.event import notify
from zope.security.checker import getChecker

from lp.services.webapp.authorization import check_permission
from lp.services.webhooks.interfaces import (
    IWebhook,
    IWebhookSource,
    )
from lp.testing import (
    admin_logged_in,
    anonymous_logged_in,
    login_person,
    person_logged_in,
    TestCaseWithFactory,
    )
from lp.testing.layers import DatabaseFunctionalLayer


class TestWebhook(TestCaseWithFactory):

    layer = DatabaseFunctionalLayer

    def test_modifiedevent_sets_date_last_modified(self):
        # When a Webhook receives an object modified event, the last modified
        # date is set to UTC_NOW.
        webhook = self.factory.makeWebhook()
        transaction.commit()
        with admin_logged_in():
            old_mtime = webhook.date_last_modified
        notify(ObjectModifiedEvent(
            webhook, webhook, [IWebhook["delivery_url"]]))
        with admin_logged_in():
            self.assertThat(
                webhook.date_last_modified,
                GreaterThan(old_mtime))


class TestWebhookPermissions(TestCaseWithFactory):

    layer = DatabaseFunctionalLayer

    def test_target_owner_can_view(self):
        target = self.factory.makeGitRepository()
        webhook = self.factory.makeWebhook(target=target)
        with person_logged_in(target.owner):
            self.assertTrue(check_permission('launchpad.View', webhook))

    def test_random_cannot_view(self):
        webhook = self.factory.makeWebhook()
        with person_logged_in(self.factory.makePerson()):
            self.assertFalse(check_permission('launchpad.View', webhook))

    def test_anonymous_cannot_view(self):
        webhook = self.factory.makeWebhook()
        with anonymous_logged_in():
            self.assertFalse(check_permission('launchpad.View', webhook))

    def test_get_permissions(self):
        expected_get_permissions = {
            'launchpad.View': set((
<<<<<<< HEAD
                'active', 'date_created', 'date_last_modified', 'deliveries',
                'delivery_url', 'getDelivery', 'id', 'ping', 'registrant',
                'secret', 'target')),
=======
                'active', 'date_created', 'date_last_modified', 'delivery_url',
                'event_types', 'id', 'registrant', 'secret', 'target')),
>>>>>>> bfa28b25
            }
        webhook = self.factory.makeWebhook()
        checker = getChecker(webhook)
        self.checkPermissions(
            expected_get_permissions, checker.get_permissions, 'get')

    def test_set_permissions(self):
        expected_set_permissions = {
            'launchpad.View': set(('active', 'delivery_url', 'event_types')),
            }
        webhook = self.factory.makeWebhook()
        checker = getChecker(webhook)
        self.checkPermissions(
            expected_set_permissions, checker.set_permissions, 'set')


class TestWebhookSource(TestCaseWithFactory):

    layer = DatabaseFunctionalLayer

    def test_new(self):
        target = self.factory.makeGitRepository()
        login_person(target.owner)
        person = self.factory.makePerson()
        hook = getUtility(IWebhookSource).new(
            target, person, u'http://path/to/something', True, u'sekrit',
            ['git:push'])
        Store.of(hook).flush()
        self.assertEqual(target, hook.target)
        self.assertEqual(person, hook.registrant)
        self.assertIsNot(None, hook.date_created)
        self.assertEqual(hook.date_created, hook.date_last_modified)
        self.assertEqual(u'http://path/to/something', hook.delivery_url)
        self.assertEqual(True, hook.active)
        self.assertEqual(u'sekrit', hook.secret)
        self.assertEqual(['git:push'], hook.event_types)

    def test_getByID(self):
        hook1 = self.factory.makeWebhook()
        hook2 = self.factory.makeWebhook()
        with admin_logged_in():
            self.assertEqual(
                hook1, getUtility(IWebhookSource).getByID(hook1.id))
            self.assertEqual(
                hook2, getUtility(IWebhookSource).getByID(hook2.id))
            self.assertIs(
                None, getUtility(IWebhookSource).getByID(1234))

    def test_findByTarget(self):
        target1 = self.factory.makeGitRepository()
        target2 = self.factory.makeGitRepository()
        for target, name in ((target1, 'one'), (target2, 'two')):
            for i in range(3):
                self.factory.makeWebhook(
                    target, u'http://path/%s/%d' % (name, i))
        with person_logged_in(target1.owner):
            self.assertContentEqual(
                [u'http://path/one/0', u'http://path/one/1',
                 u'http://path/one/2'],
                [hook.delivery_url for hook in
                getUtility(IWebhookSource).findByTarget(target1)])
        with person_logged_in(target2.owner):
            self.assertContentEqual(
                [u'http://path/two/0', u'http://path/two/1',
                 u'http://path/two/2'],
                [hook.delivery_url for hook in
                getUtility(IWebhookSource).findByTarget(target2)])

    def test_delete(self):
        target = self.factory.makeGitRepository()
        login_person(target.owner)
        hooks = [
            self.factory.makeWebhook(target, u'http://path/to/%d' % i)
            for i in range(3)]
        self.assertContentEqual(
            [u'http://path/to/0', u'http://path/to/1', u'http://path/to/2'],
            [hook.delivery_url for hook in
             getUtility(IWebhookSource).findByTarget(target)])
        getUtility(IWebhookSource).delete(hooks[:2])
        self.assertContentEqual(
            [u'http://path/to/2'],
            [hook.delivery_url for hook in
             getUtility(IWebhookSource).findByTarget(target)])<|MERGE_RESOLUTION|>--- conflicted
+++ resolved
@@ -66,14 +66,9 @@
     def test_get_permissions(self):
         expected_get_permissions = {
             'launchpad.View': set((
-<<<<<<< HEAD
                 'active', 'date_created', 'date_last_modified', 'deliveries',
-                'delivery_url', 'getDelivery', 'id', 'ping', 'registrant',
-                'secret', 'target')),
-=======
-                'active', 'date_created', 'date_last_modified', 'delivery_url',
-                'event_types', 'id', 'registrant', 'secret', 'target')),
->>>>>>> bfa28b25
+                'delivery_url', 'event_types', 'getDelivery', 'id', 'ping',
+                'registrant', 'secret', 'target')),
             }
         webhook = self.factory.makeWebhook()
         checker = getChecker(webhook)
