# Copyright 2009 Canonical Ltd.  This software is licensed under the
# GNU Affero General Public License version 3 (see the file LICENSE).

# pylint: disable-msg=F0401,W1001

"""Implementation of the `SourcePackageRecipe` content type."""

__metaclass__ = type
__all__ = [
    'SourcePackageRecipe',
    ]

from bzrlib.plugins.builder import RecipeParser
from lazr.delegates import delegates

from storm.locals import (
    And, Bool, Desc, Int, Not, Reference, ReferenceSet, Select, Store, Storm,
    Unicode)

from zope.component import getUtility
from zope.interface import classProvides, implements

from canonical.database.datetimecol import UtcDateTimeCol
from canonical.launchpad.interfaces.lpstorm import IMasterStore, IStore

from lp.code.interfaces.sourcepackagerecipe import (
    ISourcePackageRecipe, ISourcePackageRecipeSource,
    ISourcePackageRecipeData)
from lp.code.interfaces.sourcepackagerecipebuild import (
    ISourcePackageRecipeBuildSource)
from lp.code.model.branch import Branch
from lp.code.model.sourcepackagerecipebuild import SourcePackageRecipeBuild
from lp.code.model.sourcepackagerecipedata import SourcePackageRecipeData
from lp.registry.model.distroseries import DistroSeries
from lp.soyuz.interfaces.archive import ArchivePurpose
from lp.soyuz.interfaces.component import IComponentSet


class NonPPABuildRequest(Exception):
    """A build was requested to a non-PPA and this is currently
    unsupported."""


class _SourcePackageRecipeDistroSeries(Storm):
    """Link table for many-to-many relationship."""

    __storm_table__ = "SourcePackageRecipeDistroSeries"
    id = Int(primary=True)
    sourcepackagerecipe_id = Int(name='sourcepackagerecipe', allow_none=False)
    sourcepackage_recipe = Reference(
        sourcepackagerecipe_id, 'SourcePackageRecipe.id')
    distroseries_id = Int(name='distroseries', allow_none=False)
    distroseries = Reference(distroseries_id, 'DistroSeries.id')


class SourcePackageRecipe(Storm):
    """See `ISourcePackageRecipe` and `ISourcePackageRecipeSource`."""

    __storm_table__ = 'SourcePackageRecipe'

    implements(ISourcePackageRecipe)

    classProvides(ISourcePackageRecipeSource)

    delegates(ISourcePackageRecipeData, context='_recipe_data')

    id = Int(primary=True)

    daily_build_archive_id = Int(name='daily_build_archive', allow_none=True)
    daily_build_archive = Reference(daily_build_archive_id, 'Archive.id')

    date_created = UtcDateTimeCol(notNull=True)
    date_last_modified = UtcDateTimeCol(notNull=True)

    owner_id = Int(name='owner', allow_none=True)
    owner = Reference(owner_id, 'Person.id')

    registrant_id = Int(name='registrant', allow_none=True)
    registrant = Reference(registrant_id, 'Person.id')

    distroseries = ReferenceSet(
        id, _SourcePackageRecipeDistroSeries.sourcepackagerecipe_id,
        _SourcePackageRecipeDistroSeries.distroseries_id, DistroSeries.id)

    build_daily = Bool()

    @property
    def _sourcepackagename_text(self):
        return self.sourcepackagename.name

    name = Unicode(allow_none=True)
    description = Unicode(allow_none=False)

    @property
    def _recipe_data(self):
        return Store.of(self).find(
            SourcePackageRecipeData,
            SourcePackageRecipeData.sourcepackage_recipe == self).one()

    def _get_builder_recipe(self):
        """Accesses of the recipe go to the SourcePackageRecipeData."""
        return self._recipe_data.getRecipe()

    def _set_builder_recipe(self, value):
        """Setting of the recipe goes to the SourcePackageRecipeData."""
        self._recipe_data.setRecipe(value)

    builder_recipe = property(_get_builder_recipe, _set_builder_recipe)

    @property
    def base_branch(self):
        return self._recipe_data.base_branch

    def setRecipeText(self, recipe_text):
        self.builder_recipe = RecipeParser(recipe_text).parse()

    @property
    def recipe_text(self):
        return str(self.builder_recipe)

    @staticmethod
    def new(registrant, owner, name, builder_recipe, description,
            distroseries=None, daily_build_archive=None, build_daily=False):
        """See `ISourcePackageRecipeSource.new`."""
        store = IMasterStore(SourcePackageRecipe)
        sprecipe = SourcePackageRecipe()
        SourcePackageRecipeData(builder_recipe, sprecipe)
        sprecipe.registrant = registrant
        sprecipe.owner = owner
        sprecipe.name = name
        if distroseries is not None:
            for distroseries_item in distroseries:
                sprecipe.distroseries.add(distroseries_item)
        sprecipe.description = description
        sprecipe.daily_build_archive = daily_build_archive
        sprecipe.build_daily = build_daily
        store.add(sprecipe)
        return sprecipe

    @classmethod
    def findStaleDailyBuilds(cls):
        store = IStore(cls)
        # Distroseries which have been built since the base branch was
        # modified.
        up_to_date_distroseries = Select(
            SourcePackageRecipeBuild.distroseries_id,
            And(
                SourcePackageRecipeData.sourcepackage_recipe_id ==
                SourcePackageRecipeBuild.recipe_id,
                SourcePackageRecipeData.base_branch_id == Branch.id,
                Branch.date_last_modified <
                SourcePackageRecipeBuild.datebuilt))
        return store.find(
            _SourcePackageRecipeDistroSeries, cls.build_daily == True,
            _SourcePackageRecipeDistroSeries.sourcepackagerecipe_id == cls.id,
            Not(_SourcePackageRecipeDistroSeries.distroseries_id.is_in(
                up_to_date_distroseries)))

    @staticmethod
    def exists(owner, name):
        """See `ISourcePackageRecipeSource.new`."""
        store = IMasterStore(SourcePackageRecipe)
        recipe = store.find(
            SourcePackageRecipe,
            SourcePackageRecipe.owner == owner,
            SourcePackageRecipe.name == name).one()
        if recipe:
            return True
        else:
            return False

    def destroySelf(self):
        store = Store.of(self)
        self.distroseries.clear()
        self._recipe_data.instructions.find().remove()
        def destroyBuilds(pending):
            builds = self.getBuilds(pending=pending)
            for build in builds:
                build.destroySelf()
        destroyBuilds(pending=True)
        destroyBuilds(pending=False)
        store.remove(self._recipe_data)
        store.remove(self)

    def requestBuild(self, archive, requester, distroseries, pocket,
                     manual=False):
        """See `ISourcePackageRecipe`."""
        if archive.purpose != ArchivePurpose.PPA:
            raise NonPPABuildRequest
        component = getUtility(IComponentSet)["multiverse"]
        reject_reason = archive.checkUpload(
            requester, self.distroseries, None, component, pocket)
        if reject_reason is not None:
            raise reject_reason

        build = getUtility(ISourcePackageRecipeBuildSource).new(distroseries,
            self, requester, archive)
<<<<<<< HEAD
        build.queueBuild()
        if manual:
            build.buildqueue_record.manualScore(1000)
=======
        build.queueBuild(build)
>>>>>>> 4243d723
        return build

    def getBuilds(self, pending=False):
        """See `ISourcePackageRecipe`."""
        if pending:
            clauses = [SourcePackageRecipeBuild.datebuilt == None]
        else:
            clauses = [SourcePackageRecipeBuild.datebuilt != None]
        result = Store.of(self).find(
            SourcePackageRecipeBuild, SourcePackageRecipeBuild.recipe==self,
            *clauses)
        result.order_by(Desc(SourcePackageRecipeBuild.datebuilt))
        return result

    def getLastBuild(self):
        """See `ISourcePackageRecipeBuild`."""
        store = Store.of(self)
        result = store.find(
            SourcePackageRecipeBuild, SourcePackageRecipeBuild.recipe == self)
        result.order_by(Desc(SourcePackageRecipeBuild.datebuilt))
        return result.first()

    def getMedianBuildDuration(self):
        """Return the median duration of builds of this recipe."""
        store = IStore(self)
        result = store.find(
            SourcePackageRecipeBuild.buildduration,
            SourcePackageRecipeBuild.recipe==self.id,
            SourcePackageRecipeBuild.buildduration != None)
        result.order_by(Desc(SourcePackageRecipeBuild.buildduration))
        count = result.count()
        if count == 0:
            return None
        return result[count/2]<|MERGE_RESOLUTION|>--- conflicted
+++ resolved
@@ -195,13 +195,9 @@
 
         build = getUtility(ISourcePackageRecipeBuildSource).new(distroseries,
             self, requester, archive)
-<<<<<<< HEAD
-        build.queueBuild()
+        build.queueBuild(build)
         if manual:
             build.buildqueue_record.manualScore(1000)
-=======
-        build.queueBuild(build)
->>>>>>> 4243d723
         return build
 
     def getBuilds(self, pending=False):
