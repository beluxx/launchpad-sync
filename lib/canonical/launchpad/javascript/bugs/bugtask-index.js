/* Copyright 2009 Canonical Ltd.  This software is licensed under the
 * GNU Affero General Public License version 3 (see the file LICENSE).
 *
 * Form overlay widgets and subscriber handling for bug pages.
 *
 * @module BugtaskIndex
 * @requires base, node, lazr.formoverlay, lazr.anim
 */

YUI.add('bugs.bugtask_index', function(Y) {

var bugs = Y.namespace('bugs');

// lazr.FormOverlay objects.
var duplicate_form_overlay;
var privacy_form_overlay;

// The url of the page used to update bug duplicates.
var update_dupe_url;

// The launchpad js client used.
var lp_client;

// The launchpad client entry for the current bug.
var lp_bug_entry;

// The bug itself, taken from cache.
var bug_repr;

// Overlay related vars.
var error_overlay;
var submit_button_html =
    '<button type="submit" name="field.actions.change" ' +
    'value="Change" class="lazr-pos lazr-btn" >OK</button>';
var cancel_button_html =
    '<button type="button" name="field.actions.cancel" ' +
    'class="lazr-neg lazr-btn" >Cancel</button>';
var privacy_link;
var privacy_spinner;
var link_branch_link;

// The set of subscriber CSS IDs as a JSON struct.
var subscriber_ids;

/*
 * An object representing the bugtask subscribers portlet.
 *
 * Since the portlet loads via XHR and inline subscribing
 * depends on that portlet being loaded, setup a custom
 * event object, to provide a hook for initializing subscription
 * link callbacks after custom events.
 */
var PortletTarget = function() {};
Y.augment(PortletTarget, Y.Event.Target);
Y.bugs.portlet = new PortletTarget();
Y.bugs.portlet.subscribe('bugs:portletloaded', function() {
    load_subscriber_ids();
});
Y.bugs.portlet.subscribe('bugs:dupeportletloaded', function() {
    setup_unsubscribe_icon_handlers();
});
/*
 * If the subscribers portlet fails to load, clear any
 * click handlers, so the normal subscribe page can be reached.
 */
Y.bugs.portlet.subscribe('bugs:portletloadfailed', function(handlers) {
    if (Y.Lang.isArray(handlers)) {
        var click_handler = handlers[0];
        click_handler.detach();
    }
});
/* If the dupe subscribers portlet fails to load,
 * be sure to try to handle any unsub icons that may
 * exist for others.
 */
Y.bugs.portlet.subscribe('bugs:dupeportletloadfailed', function(handlers) {
    setup_unsubscribe_icon_handlers();
});

/* If loading the subscriber IDs JSON has succeeded, set up the
 * subscription link handlers and load the subscribers from dupes.
 */
Y.bugs.portlet.subscribe('bugs:portletsubscriberidsloaded', function() {
    setup_subscription_link_handlers();
    load_subscribers_from_duplicates();
});

/* If loading the subscriber IDs JSON fails we still need to load the
 * subscribers from duplicates but we don't set up the subscription link
 * handlers.
 */
Y.bugs.portlet.subscribe('bugs:portletsubscriberidsfailed', function() {
    load_subscribers_from_duplicates();
});

/*
 * Subscribing someone else requires loading a grayed out
 * username into the DOM until the subscribe action completes.
 * There are a couple XHR requests in check_can_be_unsubscribed
 * before the subscribe work can be done, so fire a custom event
 * bugs:nameloaded and do the work here when the event fires.
 */
Y.bugs.portlet.subscribe('bugs:nameloaded', function(subscription) {
    var error_handler = new LP.client.ErrorHandler();
    error_handler.clearProgressUI = function() {
        var temp_link = Y.one('#temp-username');
        if (temp_link) {
            var temp_parent = temp_link.get('parentNode');
            temp_parent.removeChild(temp_link);
        }
    };
    error_handler.showError = function(error_msg) {
        Y.lp.display_error(Y.one('.menu-link-addsubscriber'), error_msg);
    };

    var config = {
        on: {
            success: function() {
                var temp_link = Y.one('#temp-username');
                var temp_spinner = Y.one('#temp-name-spinner');
                temp_link.removeChild(temp_spinner);
                var anim = Y.lazr.anim.green_flash({ node: temp_link });
                anim.on('end', function() {
                    add_user_name_link(subscription);
                    var temp_parent = temp_link.get('parentNode');
                    temp_parent.removeChild(temp_link);
                });
                anim.run();
            },
            failure: error_handler.getFailureHandler()
        },
        parameters: {
            person: LP.client.get_absolute_uri(
                subscription.get('person').get('escaped_uri'))
        }
    };
    lp_client.named_post(bug_repr.self_link, 'subscribe', config);
});

Y.bugs.setup_bugtask_index = function() {
    /*
     * Check the page for links related to overlay forms and request the HTML
     * for these forms.
     */
    Y.on('load', function() {
        if (Y.UA.ie) {
            return;
        }
        // If the user is not logged in, then we need to defer to the
        // default behaviour.
        if (LP.client.links.me === undefined) {
            return;
        }

        setup_client_and_bug();

        // Look for the 'Mark as duplicate' links or the
        // 'change duplicate bug' link.
        var update_dupe_link = Y.one(
            '.menu-link-mark-dupe, #change_duplicate_bug');

        if (update_dupe_link) {
            // First things first, pre-load the mark-dupe form.
            update_dupe_url = update_dupe_link.get('href');
            var mark_dupe_form_url = update_dupe_url + '/++form++';

            duplicate_form_overlay = new Y.lazr.FormOverlay({
                headerContent: '<h2>Mark bug report as duplicate</h2>',
                form_header: 'Marking the bug as a duplicate will, by default, ' +
                             'hide it from search results listings.',
                form_submit_button: Y.Node.create(submit_button_html),
                form_cancel_button: Y.Node.create(cancel_button_html),
                centered: true,
                form_submit_callback: update_bug_duplicate,
                visible: false
            });
            duplicate_form_overlay.render('#duplicate-form-container');
            duplicate_form_overlay.loadFormContentAndRender(
                mark_dupe_form_url);

            // Add an on-click handler to any links found that displays
            // the form overlay.
            update_dupe_link.on('click', function(e) {
                // Only go ahead if we have received the form content by the
                // time the user clicks:
                if (duplicate_form_overlay){
                    e.preventDefault();
                    duplicate_form_overlay.show();
                }
            });
            // Add a class denoting them as js-action links.
            update_dupe_link.addClass('js-action');
        }

        privacy_link = Y.one('#privacy-link');

        if (privacy_link) {
            var privacy_link_url = privacy_link.getAttribute('href') + '/++form++';
            var privacy_div = Y.one('#privacy-text');
            var privacy_html = privacy_link.get('innerHTML') + ' ';
            privacy_div.set('innerHTML', privacy_html);
            var privacy_text = Y.one('#privacy-text');
            privacy_link = Y.Node.create(
                '<a id="privacy-link" class="sprite edit" title="[edit]">' +
                '<span class="invisible-link">edit</span></a>');
            privacy_link.set('href', privacy_link_url);
            privacy_text.appendChild(privacy_link);
            privacy_spinner = Y.Node.create(
                '<img src="/@@/spinner" style="display: none" />');
            privacy_text.appendChild(privacy_spinner);


            privacy_form_overlay = new Y.lazr.FormOverlay({
                headerContent: '<h2>Change privacy settings</h2>',
                form_submit_button: Y.Node.create(submit_button_html),
                form_cancel_button: Y.Node.create(cancel_button_html),
                centered: true,
                form_submit_callback: update_privacy_settings,
                visible: false
            });
            privacy_form_overlay.render('#privacy-form-container');
            privacy_form_overlay.loadFormContentAndRender(privacy_link_url);
            privacy_link.on('click', function(e) {
                if (privacy_form_overlay) {
                    e.preventDefault();
                    privacy_form_overlay.show();
                    // XXX Abel Deuring 2009-04-23, bug 365462
                    // Y.one('#field.private') returns null.
                    // Seems that YUI does not like IDs containing a '.'
                    document.getElementById('field.private').focus();
                }
            });
            privacy_link.addClass('js-action');
        }
        setup_add_attachment();
        setup_link_branch_picker();
    }, window);
};


/*
 * Clear the subscribe someone else picker.
 *
 * @method clear_picker
 * @param e {Object} The event object.
 */
function clear_picker(e) {
    var input = Y.one('.yui-picker-search-box input');
    input.set('value', '');
    this.set('error', '');
    this.set('results', [{}]);
    this._results_box.set('innerHTML', '');
    this.set('batches', []);
}

/*
 * Initialize click handler for the subscribe someone else link.
 *
 * @method setup_subscribe_someone_else_handler
 * @param subscription {Object} A Y.lp.Subscription object.
 */
function setup_subscribe_someone_else_handler(subscription) {
    var config = {
        header: 'Subscribe someone else',
        step_title: 'Search'
    };

    var picker = Y.lp.picker.create(
        'ValidPersonOrTeam',
        function(result) { subscribe_someone_else(result, subscription); },
        config);
    // Clear results and search terms on cancel or save.
    picker.on('save', clear_picker, picker);
    picker.on('cancel', clear_picker, picker);

    var subscription_link_someone_else = Y.one('.menu-link-addsubscriber');
    subscription_link_someone_else.on('click', function(e) {
        e.halt();
        picker.show();
    });
    subscription_link_someone_else.addClass('js-action');
}

/*
 * Initialize callbacks for subscribe/unsubscribe links.
 *
 * @method setup_subscription_link_handlers
 */
function setup_subscription_link_handlers() {
    if (LP.client.links.me === undefined) {
        return;
    }

    setup_client_and_bug();
    var subscription = new Y.lp.Subscription({
        link: Y.one('.menu-link-subscription'),
        spinner: Y.one('#sub-unsub-spinner'),
        subscriber: new Y.lp.Subscriber({
            uri: LP.client.links.me,
            subscriber_ids: subscriber_ids
        })
    });

    var is_direct = subscription.get(
        'link').get('parentNode').hasClass('subscribed-true');
    var has_dupes = subscription.get(
        'link').get('parentNode').hasClass('dup-subscribed-true');
    subscription.set('is_direct', is_direct);
    subscription.set('has_dupes', has_dupes);

    if (subscription.is_node()) {
        subscription.get('link').on('click', function(e) {
            e.halt();
            subscription.set('can_be_unsubscribed', true);
            subscription.set('person', subscription.get('subscriber'));
            subscription.set('is_team', false);
            var parent = e.target.get('parentNode');
            // Look for the false conditions of subscription, which
            // is_direct_subscription, etc. don't report correctly,
            // to make sure we only use subscribe_current_user for
            // the current user.
            if (parent.hasClass('subscribed-false') &&
                parent.hasClass('dup-subscribed-false')) {
                subscribe_current_user(subscription);
            }
            else {
                unsubscribe_current_user(subscription);
            }
        });
        subscription.get('link').addClass('js-action');
    }

    setup_subscribe_someone_else_handler(subscription);
}

/*
 * Set click handlers for unsubscribe remove icons.
 *
 * @method setup_unsubscribe_icon_handlers
 * @param subscription {Object} A Y.lp.Subscription object.
 */
function setup_unsubscribe_icon_handlers() {
    var subscription = new Y.lp.Subscription({
        link: Y.get('.menu-link-subscription'),
        spinner: Y.get('#sub-unsub-spinner'),
        subscriber: new Y.lp.Subscriber({
            uri: LP.client.links.me,
            subscriber_ids: subscriber_ids
        })
    });

    Y.on('click', function(e) {
        e.halt();
        unsubscribe_user_via_icon(e.target, subscription);
    }, '.unsub-icon');
}

/*
 * Create the lp client and bug entry if we haven't done so already.
 *
 * @method setup_client_and_bug
 */
function setup_client_and_bug() {
    lp_client = new LP.client.Launchpad();

    if (bug_repr === undefined) {
        bug_repr = LP.client.cache.bug;
        lp_bug_entry = new LP.client.Entry(
            lp_client, bug_repr, bug_repr.self_link);
    }
}

/*
 * Update the bug duplicate via the LP API
 */
function update_bug_duplicate(data) {
    // XXX noodles 2009-03-17 bug=336866 It seems the etag
    // returned by lp_save() is incorrect. Remove it for now
    // so that the second save does not result in a '412
    // precondition failed' error.
    //
    // XXX deryck 2009-04-29 bug=369293 Also, this has to
    // happen before *any* call to lp_save now that bug
    // subscribing can be done inline.  Named operations
    // don't return new objects, making the cached bug's
    // etag invalid as well.
    lp_bug_entry.removeAttr('http_etag');

    // Hide the formoverlay:
    duplicate_form_overlay.hide();

    // Add the spinner...
    var dupe_span = Y.one('#mark-duplicate-text');
    dupe_span.addClass('update-in-progress-message');

    // Set the new duplicate link on the bug entry.
    var new_dup_url = null;
    var new_dup_id = data['field.duplicateof'][0];
    if (new_dup_id !== '') {
        var self_link = lp_bug_entry.get('self_link');
        var last_slash_index = self_link.lastIndexOf('/');
        new_dup_url = self_link.slice(0, last_slash_index+1) + new_dup_id;
    }
    var old_dup_url = lp_bug_entry.get('duplicate_of_link');
    lp_bug_entry.set('duplicate_of_link', new_dup_url);

    // Create a config for the lp_save method
    config = {
        on: {
            success: function(updated_entry) {
                dupe_span.removeClass('update-in-progress-message');
                lp_bug_entry = updated_entry;

                if (new_dup_url !== null) {
                    dupe_span.set('innerHTML', [
                        'Duplicate of <a>bug #</a> ',
                        '<a class="menu-link-mark-dupe js-action sprite edit">',
                        '<span class="invisible-link">edit</span></a>'].join(""));
                    dupe_span.all('a').item(0)
                        .set('href', '/bugs/' + new_dup_id)
                        .appendChild(document.createTextNode(new_dup_id));
                    dupe_span.all('a').item(1)
                        .set('href', update_dupe_url);
                    show_comment_on_duplicate_warning();
                } else {
                    dupe_span.set('innerHTML', [
                        '<a class="menu-link-mark-dupe js-action ',
                        'sprite bug-dupe">Mark as duplicate</a>'].join(""));
                    dupe_span.one('a').set('href', update_dupe_url);
                    hide_comment_on_duplicate_warning();
                }
                Y.lazr.anim.green_flash({node: dupe_span}).run();
                // ensure the new link is hooked up correctly:
                dupe_span.one('a.menu-link-mark-dupe').on(
                    'click', function(e){
                        e.preventDefault();
                        duplicate_form_overlay.show();
                    });
            },
            failure: function(id, request) {
                dupe_span.removeClass('update-in-progress-message');
                if (request.status == 400) {
                    duplicate_form_overlay.showError(
                        new_dup_id + ' is not a valid bug number or' +
                        ' nickname.');
                } else {
                    duplicate_form_overlay.showError(request.responseText);
                }
                duplicate_form_overlay.show();

                // Reset the lp_bug_entry.duplicate_of_link as it wasn't
                // updated.
                lp_bug_entry.set('duplicate_of_link', old_dup_url);

            }
        }
    };

    // And save the updated entry.
    lp_bug_entry.lp_save(config);
}

/*
 * Ensure that a warning about adding a comment to a duplicate bug
 * is displayed.
 *
 * @method show_comment_on_duplicate_warning
 */
var show_comment_on_duplicate_warning = function() {
    var duplicate_warning = Y.one('#warning-comment-on-duplicate');
    if (duplicate_warning === null) {
        var container = Y.one('#add-comment-form');
        var first_node = container.get('firstChild');
        duplicate_warning = Y.Node.create(
            ['<div class="warning message" id="warning-comment-on-duplicate">',
             'Remember, this bug report is a duplicate. ',
             'Comment here only if you think the duplicate status is wrong.',
             '</div>'].join(''));
        container.insertBefore(duplicate_warning, first_node);
    }
};

/*
 * Ensure that no warning about adding a comment to a duplicate bug
 * is displayed.
 *
 * @method hide_comment_on_duplicate_warning
 */
var hide_comment_on_duplicate_warning = function() {
    var duplicate_warning = Y.one('#warning-comment-on-duplicate');
    if (duplicate_warning !== null) {
        duplicate_warning.ancestor().removeChild(duplicate_warning);
    }
};


var update_privacy_settings = function(data) {
    // XXX noodles 2009-03-17 bug=336866 It seems the etag
    // returned by lp_save() is incorrect. Remove it for now
    // so that the second save does not result in a '412
    // precondition failed' error.
    //
    // XXX deryck 2009-04-29 bug=369293 Also, this has to
    // happen before *any* call to lp_save now that bug
    // subscribing can be done inline.  Named operations
    // don't return new objects, making the cached bug's
    // etag invalid as well.
    lp_bug_entry.removeAttr('http_etag');

    privacy_form_overlay.hide();

    var privacy_text = Y.one('#privacy-text');
    var privacy_div = Y.one('#privacy');
    privacy_link.setStyle('display', 'none');
    privacy_spinner.setStyle('display', 'inline');

    if (lp_client === undefined) {
        lp_client = new LP.client.Launchpad();
    }

    if (lp_bug_entry === undefined) {
        var bug_repr = LP.client.cache.bug;
        lp_bug_entry = new LP.client.Entry(
            lp_client, bug_repr, bug_repr.self_link);
    }

    var private = data['field.private'] !== undefined;
    var security_related =
        data['field.security_related'] !== undefined;

    lp_bug_entry.set('private', private);
    lp_bug_entry.set('security_related', security_related);
    var error_handler = new LP.client.ErrorHandler();
    error_handler.clearProgressUI = function () {
        privacy_spinner.setStyle('display', 'none');
        privacy_link.setStyle('display', 'inline');
    };
    error_handler.showError = function (error_msg) {
        Y.lazr.anim.red_flash({node: privacy_div}).run();
        privacy_form_overlay.showError(error_msg);
        privacy_form_overlay.show();
    };

    var config = {
        on: {
            success: function (updated_entry) {
                privacy_spinner.setStyle('display', 'none');
                privacy_link.setStyle('display', 'inline');
                lp_bug_entry = updated_entry;

                if (private) {
                    privacy_div.removeClass('public');
                    privacy_div.addClass('private');
                    privacy_text.set(
                        'innerHTML',
                        'This report is <strong>private</strong> ');
                } else {
                    privacy_div.removeClass('private');
                    privacy_div.addClass('public');
                    privacy_text.set(
                        'innerHTML', 'This report is public ');
                }
                privacy_text.appendChild(privacy_link);
                privacy_text.appendChild(privacy_spinner);

                var security_message = Y.one('#security-message');
                if (security_related) {
                    if (security_message === null) {
                        var security_message_html = [
                            '<div style="',
                            '    margin-top: 0.5em;',
                            '    padding-right: 18px;',
                            '    center right no-repeat;"',
                            '    class="sprite security"',
                            '    id="security-message"',
                            '>Security vulnerability</div>'
                        ].join('');
                        security_message = Y.Node.create(security_message_html);
                        privacy_div.appendChild(security_message);
                    }
                } else {
                    if (security_message !== null) {
                        privacy_div.removeChild(security_message);
                    }
                }
                Y.lazr.anim.green_flash({node: privacy_div}).run();
            },
            failure: error_handler.getFailureHandler()
        }
    };
    lp_bug_entry.lp_save(config);
};


/**
 * Set up the link-a-related-branch picker.
 */
function setup_link_branch_picker() {
    setup_client_and_bug();

    var error_handler = new LP.client.ErrorHandler();

    error_handler.clearProgressUI = function () {
        link_branch_link.toggleClass('update-in-progress-message');
    };
    error_handler.showError = function(error_msg) {
        display_error(Y.one('.menu-link-addsubscriber'), error_msg);
    };

    function get_branch_and_link_to_bug(data) {
        var branch_url = data.api_uri;
        config = {
            on: {
                success: link_branch_to_bug,
                failure: error_handler.getFailureHandler()
            }
        };

        // Start the spinner and then grab the branch.
        link_branch_link.toggleClass('update-in-progress-message');
        lp_client.get(branch_url, config);
    }

    // Set up the picker itself.
    link_branch_link = Y.one('.menu-link-addbranch');
    if (Y.Lang.isValue(link_branch_link)) {
        var config = {
            header: 'Link a related branch',
            step_title: 'Search'
        };

        var picker = Y.lp.picker.create(
            'Branch', get_branch_and_link_to_bug, config);

        // Clear results and search terms on cancel or save.
        picker.on('save', clear_picker, picker);
        picker.on('cancel', clear_picker, picker);

        link_branch_link.on('click', function(e) {
            e.halt();
            picker.show();
        });
        link_branch_link.addClass('js-action');
    }
}

/**
 * Link a branch to the current bug.
 * @param branch {Object} The branch to link to the bug, as returned by
 *                        the Launchpad API.
 */
function link_branch_to_bug(branch) {
    var error_handler = new LP.client.ErrorHandler();
    error_handler.clearProgressUI = function () {
        link_branch_link.toggleClass('update-in-progress-message');
    };
    error_handler.showError = function(error_msg) {
        display_error(Y.one('.menu-link-addsubscriber'), error_msg);
    };

    // Call linkBranch() on the bug.
    config = {
        on: {
            success: function(bug_branch_entry) {
                link_branch_link.toggleClass(
                    'update-in-progress-message');

                // Grab the XHTML representation of the branch and add
                // it to the list of branches.
                config = {
                    on: {
                        success: function(branch_html) {
                            add_branch_to_linked_branches(branch_html);
                        }
                    },
                    accept: LP.client.XHTML
                };
                lp_client.get(bug_branch_entry.get('self_link'), config);
            },
            failure: error_handler.getFailureHandler()
        },
        parameters: {
            branch: branch.get('self_link')
        }
    };
    lp_client.named_post(
        lp_bug_entry.get('self_link'), 'linkBranch', config);
}

/**
 * Add a branch to the list of linked branches.
 *
 * @param branch_html {Object} The branch html to add to the list of
 *                    linked branches, as returned by the Launchpad API.
 */
function add_branch_to_linked_branches(branch_html) {
    var anim;
    var bug_branch_node = Y.Node.create(branch_html);
    var bug_branch_list = Y.one('#bug-branches');
    if (!Y.Lang.isValue(bug_branch_list)) {
        bug_branch_list = Y.Node.create(
            '<div id="bug-branches">' +
            '  <h2>Related branches</h2>' +
            '</div>');

        var bug_branch_container = Y.one('#bug-branches-container');
        bug_branch_container.appendChild(bug_branch_list);
        anim = Y.lazr.anim.green_flash({node: bug_branch_list});
    } else {
        anim = Y.lazr.anim.green_flash({node: bug_branch_node});
    }

    var existing_bug_branch_node = bug_branch_list.one(
        '#' + bug_branch_node.getAttribute('id'));
    if (!Y.Lang.isValue(existing_bug_branch_node)) {
        // Only add the bug branch to the page if it isn't there
        // already.
        bug_branch_list.appendChild(bug_branch_node);
    } else {
        // If the bug branch exists already, flash it.
        anim = Y.lazr.anim.green_flash({node: existing_bug_branch_node});
    }
    anim.run();
}

/*
 * Traverse the DOM of a given remove icon to find
 * the user's link.  Returns a URI of the form "/~username".
 *
 * @method get_user_uri_from_icon
 * @param icon {Node} The node representing a remove icon.
 * @return user_uri {String} The user's uri, without the hostname.
 */
function get_user_uri_from_icon(icon) {
    var parent_div = icon.get('parentNode').get('parentNode');
    // This should be parent_div.firstChild, but because of #text
    // and cross-browser issues, using the YUI query syntax is
    // safer here.
    var user_uri = parent_div.one('a').getAttribute('href');

    // Strip the domain off. We just want a path.
    var host_start = user_uri.indexOf('//');
    if (host_start != -1) {
        var host_end = user_uri.indexOf('/', host_start+2);
        return user_uri.substring(host_end, user_uri.length);
    }

    return user_uri;
}


/*
 * Build the HTML for a user link for the subscribers list.
 *
 * @method build_user_link_html
 * @param subscription {Object} A Y.lp.Subscription object.
 * @return html {String} The HTML used for creating a subscriber link.
 */
function build_user_link_html(subscription) {
    var name = subscription.get('person').get('name');
    var css_name = subscription.get('person').get('css_name');
    var full_name = subscription.get('person').get('full_display_name');
    // Be paranoid about display_name, since timeouts or other errors
    // could mean display_name wasn't set on initialization.
    if (subscription.get('person').get('display_name') === '') {
        subscription.get('person').set_display_name();
    }
    var display_name = subscription.get('person').get('display_name');
    var terms = {
        name: name,
        css_name: css_name,
        display_name: display_name,
        full_name: full_name
    };

    if (subscription.is_current_user_subscribing()) {
        terms.subscribed_by = 'themselves';
    } else {
        terms.subscribed_by = 'by ' + full_name;
    }

    var html = Y.Node.create('<div><a></a></div>');
    html.addClass(terms.css_name);

    html.one('a')
        .set('href', '/~' + terms.name)
        .set('name', terms.full_name)
        .set('title', 'Subscribed ' + terms.subscribed_by);

    var span;
    if (subscription.is_team()) {
        span = '<span class="sprite team"></span>';
    } else {
        span = '<span class="sprite person"></span>';
    }

    html.one('a')
        .appendChild(Y.Node.create(span))
        .appendChild(document.createTextNode(terms.display_name));

    // Add remove icon if the current user can unsubscribe the subscriber.
    if (subscription.can_be_unsubscribed_by_user()) {
        var icon_html = Y.Node.create(
            '<a href="+subscribe">' +
            '<img class="unsub-icon" src="/@@/remove" /></a>');
        icon_html
            .set('id', 'unsubscribe-' + terms.css_name)
            .set('title', 'Unsubscribe ' + terms.full_name);
        icon_html.one('img')
            .set('id', 'unsubscribe-icon-' + terms.css_name);
        html.appendChild(icon_html);
    }

    return html;
}

/*
 * Used to remove the user's name from the subscriber's list.
 *
 * @method remove_user_name_link
 * @param user_node {Node} Node representing the user name link.
 */
function remove_user_name_link(user_node) {
    var parent = user_node.get('parentNode');
    parent.removeChild(user_node);
}

/*
 * Returns the next node in alphabetical order after the subscriber
 * node now being added.  No node is returned to append to end of list.
 *
 * The name can appear in one of two different lists. 1) The list of
 * subscribers that can be unsubscribed by the current user, and
 * 2) the list of subscribers that cannont be unsubscribed.
 *
 * @method get_next_subscriber_node
 * @param subscription_link {Node} The sub/unsub link.
 * @return {Node} The node appearing next in the subscriber list or
 *          undefined if no node is next.
 */
function get_next_subscriber_node(subscription) {
    var full_name = subscription.get('person').get('full_display_name');
    var can_be_unsubscribed = subscription.can_be_unsubscribed_by_user();
    var nodes_by_name = {};
    var unsubscribables = [];
    var not_unsubscribables = [];

    // Use the list of subscribers pulled from the DOM to have sortable
    // lists of unsubscribable vs. not unsubscribale person links.
    var all_subscribers = Y.all('#subscribers-links div');
    if (all_subscribers.size() > 0) {
        all_subscribers.each(function(sub_link) {
            if (sub_link.getAttribute('id') != 'temp-username') {
                // User's displayname is found via the link's "name" attribute.
                var sub_link_name = sub_link.one('a').getAttribute('name');
                nodes_by_name[sub_link_name] = sub_link;
                if (sub_link.one('img.unsub-icon')) {
                    unsubscribables.push(sub_link_name);
                } else {
                    not_unsubscribables.push(sub_link_name);
                }
            }
        });

        // Add the current subscription.
        if (can_be_unsubscribed) {
            unsubscribables.push(full_name);
        } else {
            not_unsubscribables.push(full_name);
        }
        unsubscribables.sort();
        not_unsubscribables.sort();
    } else {
        // If there is no all_subscribers, then we're dealing with
        // the printed None, so return.
        return;
    }

    var i;
    if ((!unsubscribables && !not_unsubscribables) ||
        // If A) neither list exists, B) the user belongs in the second
        // list but the second list doesn't exist, or C) user belongs in the
        // first list and the second doesn't exist, return no node to append.
        (!can_be_unsubscribed && !not_unsubscribables) ||
        (can_be_unsubscribed && unsubscribables && !not_unsubscribables)) {
        return;
    } else if (
        // If the user belongs in the first list, and the first list
        // doesn't exist, but the second one does, return the first node
        // in the second list.
        can_be_unsubscribed && !unsubscribables && not_unsubscribables) {
        return nodes_by_name[not_unsubscribables[0]];
    } else if (can_be_unsubscribed) {
        // If the user belongs in the first list, loop the list for position.
        for (i=0; i<unsubscribables.length; i++) {
            if (unsubscribables[i] == full_name) {
                if (i+1 < unsubscribables.length) {
                    return nodes_by_name[unsubscribables[i+1]];
                // If the current link should go at the end of the first
                // list and we're at the end of that list, return the
                // first node of the second list.  Due to earlier checks
                // we can be sure this list exists.
                } else if (i+1 >= unsubscribables.length) {
                    return nodes_by_name[not_unsubscribables[0]];
                }
            }
        }
    } else if (!can_be_unsubscribed) {
        // If user belongs in the second list, loop the list for position.
        for (i=0; i<not_unsubscribables.length; i++) {
            if (not_unsubscribables[i] == full_name) {
                if (i+1 < not_unsubscribables.length) {
                    return nodes_by_name[not_unsubscribables[i+1]];
                } else {
                    return;
                }
            }
        }
    }
}

/*
 * Add the user name to the subscriber's list.
 *
 * @method add_user_name_link
 */
function add_user_name_link(subscription) {
    var person = subscription.get('person');
    var link_node = build_user_link_html(subscription);
    var subscribers = Y.one('#subscribers-links');
    if (subscription.is_current_user_subscribing()) {
        // If this is the current user, then top post the name and be done.
        subscribers.insertBefore(link_node, subscribers.get('firstChild'));
    } else {
        var next = get_next_subscriber_node(subscription);
        if (next) {
            subscribers.insertBefore(link_node, next);
        } else {
            // Handle the case of the displayed "None".
            var none_subscribers = Y.one('#none-subscribers');
            if (none_subscribers) {
                var none_parent = none_subscribers.get('parentNode');
                none_parent.removeChild(none_subscribers);
            }
            subscribers.appendChild(link_node);
        }
    }

    // Set the click handler if adding a remove icon.
    if (subscription.can_be_unsubscribed_by_user()) {
        var remove_icon = Y.one('#unsubscribe-icon-' + person.get('css_name'));
        remove_icon.on('click', function(e) {
            e.halt();
            unsubscribe_user_via_icon(e.target, subscription);
        });
    }
}

/*
 * Add a grayed out, temporary user name when subscribing
 * someone else.
 *
 * @method add_temp_user_name
 * @param subscription_link {Node} The sub/unsub link.
 */
function add_temp_user_name(subscription) {
    // Be paranoid about display_name, since timeouts or other errors
    // could mean display_name wasn't set on initialization.
    if (subscription.get('person').get('display_name') === '') {
        subscription.get('person').set_display_name();
    }
    var display_name = subscription.get('person').get('display_name');
    var img_src;
    if (subscription.is_team()) {
        img_src = '/@@/teamgray';
    } else {
        img_src = '/@@/persongray';
    }

    // The <span>...</span> below must *not* be <span/>. On FF (maybe
    // others, but at least on FF 3.0.11) will then not notice any
    // following sibling nodes, like the spinner image.
    var link_node = Y.Node.create([
        '<div id="temp-username"> ',
        '  <img alt="" width="14" height="14" />',
        '  <span>Other Display Name</span>',
        '  <img id="temp-name-spinner" src="/@@/spinner" alt="" ',
        '       style="position:absolute;right:8px" /></div>'].join(''));
    link_node.one('img').set('src', img_src);
    link_node.replaceChild(
        document.createTextNode(display_name),
        link_node.one('span'));

    var subscribers = Y.one('#subscribers-links');
    var next = get_next_subscriber_node(subscription);
    if (next) {
        subscribers.insertBefore(link_node, next);
    } else {
        // Handle the case of the displayed "None".
        var none_subscribers = Y.one('#none-subscribers');
        if (none_subscribers) {
            var none_parent = none_subscribers.get('parentNode');
            none_parent.removeChild(none_subscribers);
        }
        subscribers.appendChild(link_node);
    }

    // Fire a custom event to know it's safe to begin
    // any actual subscribing work.
    Y.bugs.portlet.fire('bugs:nameloaded', subscription);
}

/*
 * Add the "None" div to the subscribers list if
 * there aren't any subscribers left.
 *
 * @method set_none_for_empty_subscribers
 */
function set_none_for_empty_subscribers() {
    var subscriber_list = Y.one('#subscribers-links');
    // Assume if subscriber_list has no child divs
    // then the list of subscribers is empty.
    if (!Y.Lang.isValue(subscriber_list.one('div')) &&
        !Y.Lang.isValue(Y.one('#none-subscribers'))) {
        var none_div = Y.Node.create('<div id="none-subscribers">None</div>');
        subscriber_list.appendChild(none_div);
    }

    // Clear the empty duplicate subscribers list if it exists.
    var dup_list = Y.one('#subscribers-from-duplicates');
    if (Y.Lang.isValue(dup_list) &&
        !Y.Lang.isValue(dup_list.one('div'))) {
        var parent = dup_list.get('parentNode');
        parent.removeChild(dup_list);
    }
}

/*
 * Set the class on subscription link's parentNode.
 *
 * This is used to reset the class used by the
 * click handler to know which link was clicked.
 *
 * @method set_subscription_link_parent_class
 * @param subscription_link {Node} The sub/unsub link.
 * @param subscribed {Boolean} The sub/unsub'ed flag for the class.
 * @param dupe_subscribed {Boolean} The sub/unsub'ed flag for dupes
 *                                  on the class.
 */
function set_subscription_link_parent_class(
    user_link, subscribed, dupe_subscribed) {

    var parent = user_link.get('parentNode');
    if (subscribed) {
        parent.removeClass('subscribed-false');
        parent.addClass('subscribed-true');
    } else {
        parent.removeClass('subscribed-true');
        parent.addClass('subscribed-false');
    }

    if (dupe_subscribed) {
        parent.removeClass('dup-subscribed-false');
        parent.addClass('dup-subscribed-true');
    } else {
        parent.removeClass('dup-subscribed-true');
        parent.addClass('dup-subscribed-false');
    }
}

/*
 * Unsubscribe a user from this bugtask when a remove icon is clicked.
 *
 * @method unsubscribe_user_via_icon
 * @param icon {Node} The remove icon that was clicked.
 * @param subscription {Object} A Y.lp.Subscription object.
*/
function unsubscribe_user_via_icon(icon, subscription) {
    icon.set('src', '/@@/spinner');
    var icon_parent = icon.get('parentNode');

    var user_uri = get_user_uri_from_icon(icon);
    var person = new Y.lp.Subscriber({
        uri: user_uri,
        subscriber_ids: subscriber_ids
    });
    subscription.set('person', person);

    // Determine if this is a dupe.
    var is_dupe;
    var icon_parent_div = icon_parent.get('parentNode');
    var dupe_id = 'dupe-' + person.get('css_name');
    if (icon_parent_div.get('id') == dupe_id) {
        is_dupe = true;
    } else {
        is_dupe = false;
    }

    var error_handler = new LP.client.ErrorHandler();
    error_handler.clearProgressUI = function () {
        icon.set('src', '/@@/remove');
        // Grab the icon again to reset to click handler.
        var unsubscribe_icon = Y.one(
            '#unsubscribe-icon-' + person.get('css_name'));
        unsubscribe_icon.on('click', function(e) {
            e.halt();
            unsubscribe_user_via_icon(e.target, subscription);
        });

    };
    error_handler.showError = function (error_msg) {
        var flash_node = Y.one('.' + person.get('css_name'));
        Y.lp.display_error(flash_node, error_msg);

    };

    var subscription_link = subscription.get('link');
    var config = {
        on: {
            success: function(client) {
                icon_parent.removeChild(icon);
                var anim = Y.lazr.anim.green_flash({ node: icon_parent_div });
                anim.on('end', function(e) {
                    remove_user_name_link(icon_parent_div);
                    set_none_for_empty_subscribers();
                    var person_link = Y.one('.' + person.get('css_name'));
                    if (Y.Lang.isNull(person_link) &&
                        subscription.is_current_user_subscribing()) {
                            // Current user has been completely unsubscribed.
                            subscription.disable_spinner('Subscribe');
                            set_subscription_link_parent_class(
                                subscription_link, false, false);
                            subscription.set('is_direct', false);
                            subscription.set('has_dupes', false);
                    } else {
                        if (is_dupe) {
                            // A direct subscription remains.
                            set_subscription_link_parent_class(
                                subscription_link, true, false);
                            subscription.set('is_direct', true);
                            subscription.set('has_dupes', false);
                        } else {
                            // A dupe subscription remains.
                            set_subscription_link_parent_class(
                                subscription_link, false, true);
                            subscription.set('is_direct', false);
                            subscription.set('has_dupes', true);
                        }
                    }
                });
                anim.run();
            },

            failure: error_handler.getFailureHandler()
        }
    };

    if (!subscription.is_current_user_subscribing()) {
        config.parameters = {
            person: LP.client.get_absolute_uri(user_uri)
        };
    }

    if (is_dupe) {
        lp_client.named_post(
            bug_repr.self_link, 'unsubscribeFromDupes', config);
    } else {
        lp_client.named_post(bug_repr.self_link, 'unsubscribe', config);
    }
}

/*
 * Subscribe the current user via the LP API.
 *
 * @method subscribe_current_user
 * @param subscription {Object} A Y.lp.Subscription object.
 */
function subscribe_current_user(subscription) {
    subscription.enable_spinner('Subscribing...');
    var subscription_link = subscription.get('link');
    var subscriber = subscription.get('subscriber');

    var error_handler = new LP.client.ErrorHandler();
    error_handler.clearProgressUI = function () {
        subscription.disable_spinner();
    };
    error_handler.showError = function (error_msg) {
        Y.lp.display_error(subscription_link, error_msg);
    };

    var config = {
        on: {
            success: function(client) {
                subscription.disable_spinner('Unsubscribe');

                if (subscription.has_duplicate_subscriptions()) {
                    set_subscription_link_parent_class(
                        subscription_link, true, true);
                } else {
                    set_subscription_link_parent_class(
                        subscription_link, true, false);
                }

                // Handle the case where the subscriber's list displays "None".
                var empty_subscribers = Y.one("#none-subscribers");
                if (empty_subscribers) {
                    var parent = empty_subscribers.get('parentNode');
                    parent.removeChild(empty_subscribers);
                }

                add_user_name_link(subscription);

                var flash_node = Y.one('.' + subscriber.get('css_name'));
                var anim = Y.lazr.anim.green_flash({ node: flash_node });
                anim.run();
            },

            failure: error_handler.getFailureHandler()
        },

        parameters: {
            person: LP.client.get_absolute_uri(subscriber.get('escaped_uri'))
        }
    };
    lp_client.named_post(bug_repr.self_link, 'subscribe', config);
}

/*
 * Unsubscribe the current user via the LP API.
 *
 * @method unsubscribe_current_user
 * @param subscription {Object} A Y.lp.Subscription object.
 */
function unsubscribe_current_user(subscription) {
    subscription.enable_spinner('Unsubscribing...');
    var subscription_link = subscription.get('link');
    var subscriber = subscription.get('subscriber');

    var error_handler = new LP.client.ErrorHandler();
    error_handler.clearProgressUI = function () {
        subscription.disable_spinner();
    };
    error_handler.showError = function (error_msg) {
        Y.lp.display_error(subscription_link, error_msg);
    };

    var config = {
        on: {
            success: function(client) {
                if (subscription.is_direct_subscription() &&
                    subscription.has_duplicate_subscriptions()) {
                    // Don't change the 'Unsubscribe' text if
                    // dupe subscriptions remain.
                    subscription.disable_spinner();
                    set_subscription_link_parent_class(
                        subscription_link, false, true);
                    subscription.set('is_direct', false);
                } else if (subscription.is_direct_subscription() &&
                          !subscription.has_duplicate_subscriptions()) {
                    // Only unsub'ing a direct subscriber here.
                    subscription.disable_spinner('Subscribe');
                    set_subscription_link_parent_class(
                        subscription_link, false, false);
                    subscription.set('is_direct', false);
                } else {
                    // Only unsub'ing dupes here.
                    subscription.disable_spinner('Subscribe');
                    set_subscription_link_parent_class(
                        subscription_link, false, false);
                    subscription.set('has_dupes', false);
                }

                var flash_node = Y.one('.' + subscriber.get('css_name'));
                var anim = Y.lazr.anim.green_flash({ node: flash_node });
                anim.on('end', function(e) {
                    remove_user_name_link(flash_node);
                    set_none_for_empty_subscribers();
                });
                anim.run();
            },

            failure: error_handler.getFailureHandler()
        }
    };
    if (subscription.is_direct_subscription()) {
        lp_client.named_post(bug_repr.self_link, 'unsubscribe', config);
    } else {
        lp_client.named_post(
            bug_repr.self_link, 'unsubscribeFromDupes', config);
    }
}


/**
 * Set up a bug task table row.
 *
 * Called once, on load, to initialize the page.
 *
 * @method setup_bugtasks_row
 */
bugs.setup_bugtask_row = function(conf) {
    if (Y.UA.ie) {
        return;
    }

    var tr = Y.one('#' + conf.row_id);
    var bugtarget_content = Y.one('#bugtarget-picker-' + conf.row_id);
    var status_content = tr.one('.status-content');
    var importance_content = tr.one('.importance-content');
    var assignee_content = Y.one('#assignee-picker-' + conf.row_id);
    var milestone_content = tr.one('.milestone-content');

    if (status_content === null) {
        // Not all table rows have status widgets.  If this is one of those
        // rows, then bail.
        return;
    }

    if (Y.Lang.isValue(LP.client.cache.bug) &&
        Y.Lang.isValue(LP.client.cache.bug.duplicate_of_link)) {
        // If the bug is a duplicate, don't set the widget up and
        // canel clicks on the edit links. Users most likely don't
        // want to edit the bugtasks.
        status_content.on('click', function(e) { e.halt(); });
        importance_content.on('click', function(e) { e.halt(); });
        return;
    }

    if ((LP.client.links.me !== undefined) && (LP.client.links.me !== null))  {
        if (Y.Lang.isValue(bugtarget_content)) {
            if (conf.target_is_product) {
                if  (Y.UA.webkit) {
                    bugtarget_content.replaceChild(
                        Y.DOM.create(
                            '<a href="+editstatus" ' +
                            '   class="sprite edit yui-activator-act" />'),
                        bugtarget_content.one('.yui-activator-act'));
                } else {
                    var bugtarget_picker = Y.lp.picker.addPickerPatcher(
                        'Product',
                        conf.bugtask_path,
                        "target_link",
                        bugtarget_content.get('id'),
                        false,
                        false,
                        {"step_title": "Search products",
                         "header": "Change product"});
                 }
            }
        }

        if (conf.user_can_edit_status) {
            var status_choice_edit = new Y.ChoiceSource({
                contentBox: status_content,
                value: conf.status_value,
                title: 'Change status to',
                items: conf.status_widget_items,
                elementToFlash: status_content.get('parentNode'),
                backgroundColor: tr.hasClass('highlight') ? '#FFFF99' : '#FFFFFF'
            });
            status_choice_edit.showError = function(err) {
              Y.lp.display_error(null, err);
            };
            status_choice_edit.on('save', function(e) {
                var cb = status_choice_edit.get('contentBox');
                Y.Array.each(conf.status_widget_items, function(item) {
                    if (item.value == status_choice_edit.get('value')) {
                        cb.addClass(item.css_class);
                    } else {
                        cb.removeClass(item.css_class);
                    }
                });
                // Set the inline form control's value, so that submitting
                // it won't override the value we just set.
                Y.one(document.getElementById(conf.prefix + '.status')).set(
                    'value', status_choice_edit.get('value'));
            });
            status_choice_edit.plug({
                fn: Y.lp.client.plugins.PATCHPlugin, cfg: {
                        patch: 'status',
                        resource: conf.bugtask_path}});
            status_choice_edit.render();
        }
        if (conf.user_can_edit_importance) {
            var importance_choice_edit = new Y.ChoiceSource({
                contentBox: importance_content,
                value: conf.importance_value,
                title: 'Change importance to',
                items: conf.importance_widget_items,
                elementToFlash: importance_content.get('parentNode'),
                backgroundColor: tr.hasClass('highlight') ? '#FFFF99' : '#FFFFFF'
            });
            importance_choice_edit.showError = function(err) {
              Y.lp.display_error(null, err);
            };
            importance_choice_edit.on('save', function(e) {
                var cb = importance_choice_edit.get('contentBox');
                Y.Array.each(conf.importance_widget_items, function(item) {
                    if (item.value == importance_choice_edit.get('value')) {
                        cb.addClass(item.css_class);
                    } else {
                        cb.removeClass(item.css_class);
                    }
                });
                // Set the inline form control's value, so that submitting
                // it won't override the value we just set.
                Y.one(document.getElementById(conf.prefix + '.importance')).set(
                    'value', importance_choice_edit.get('value'));
            });
            importance_choice_edit.plug({
                fn: Y.lp.client.plugins.PATCHPlugin, cfg: {
                        patch: 'importance',
                        resource: conf.bugtask_path}});
            importance_choice_edit.render();
        }
    }

    if (Y.Lang.isValue(milestone_content) && conf.user_can_edit_milestone) {
        var milestone_choice_edit = new Y.NullChoiceSource({
            contentBox: milestone_content,
            value: conf.milestone_value,
            title: 'Target to milestone',
            items: conf.milestone_widget_items,
            elementToFlash: milestone_content.get('parentNode'),
            backgroundColor: tr.hasClass('highlight') ? '#FFFF99' : '#FFFFFF',
            clickable_content: false
        });
        milestone_choice_edit.showError = function(err) {
            Y.lp.display_error(null, err);
        };
        milestone_choice_edit.plug({
            fn: Y.lp.client.plugins.PATCHPlugin, cfg: {
                    patch: 'milestone_link',
                    resource: conf.bugtask_path}});
        milestone_choice_edit.after('save', function() {
            var new_value = milestone_choice_edit.get('value');
            if (Y.Lang.isValue(new_value)) {
                // XXX Tom Berger 2009-08-25 Bug #316694:
                // This is a slightly nasty hack that saves us from the need
                // to have a more established way of getting the web URL of
                // an API object. Once such a solution is available we should
                // fix this.
                milestone_content.one('.value').setAttribute(
                    'href', new_value.replace('/api/beta', ''));
            }
            // Set the inline form control's value, so that submitting
            // it won't override the value we just set.
            var inline_combo = Y.one(
                document.getElementById(conf.prefix + '.milestone'));
            if (Y.Lang.isValue(inline_combo)) {
            inline_combo.set('value', null);
                Y.Array.each(milestone_choice_edit.get('items'), function(item) {
                    if (item.value == milestone_choice_edit.get('value')) {
                        inline_combo.all('option').each(function(opt) {
                            if (opt.get('innerHTML') == item.name) {
                                opt.set('selected', true);
                            }
                        });
                    }
                });
            }
            // Force redrawing the UI
            milestone_choice_edit._uiClearWaiting();
        });
        milestone_content.one('.nulltext').on(
            'mousedown',
            milestone_choice_edit._onMouseDown,
            milestone_choice_edit);
        milestone_choice_edit.render();
    }
    if (Y.Lang.isValue(assignee_content)) {
        var assignee_picker = Y.lp.picker.addPickerPatcher(
            'ValidAssignee',
            conf.bugtask_path,
            "assignee_link",
            assignee_content.get('id'),
            true,
            true,
            {"step_title": "Search for people or teams",
                "header": "Change assignee",
                "remove_button_text": "Remove assignee",
                "null_display_value": "Unassigned"});
        assignee_picker.render();
    }
};

/**
 * Set up the "me too" selection.
 *
 * Called once, on load, to initialize the page. Call this function if
 * the "me too" information is displayed on a bug page and the user is
 * logged in.
 *
 * @method setup_me_too
 */
bugs.setup_me_too = function(user_is_affected) {
    // IE (7 & 8 tested) is stupid, stupid, stupid.
    if (Y.UA.ie) {
        return;
    }
    var me_too_content = Y.one('#affectsmetoo');
    var me_too_edit = new MeTooChoiceSource({
        contentBox: me_too_content, value: user_is_affected,
        elementToFlash: me_too_content,
        editicon: ".dynamic img[src$=/@@/edit]"
    });
    me_too_edit.render();
};

/**
 * This class is a derivative of ChoiceSource that handles the
 * specifics of editing "me too" option.
 *
 * @class MeTooChoiceSource
 * @extends ChoiceSource
 * @constructor
 */
function MeTooChoiceSource() {
    MeTooChoiceSource.superclass.constructor.apply(this, arguments);
}

MeTooChoiceSource.NAME = 'metoocs';
MeTooChoiceSource.NS = 'metoocs';

MeTooChoiceSource.HTML_PARSER = {
    flame_icon: ".dynamic img[src$=/@@/flame-icon]"
};

MeTooChoiceSource.ATTRS = {
    /**
     * The title is always the same, so bake it in here.
     *
     * @attribute title
     * @type String
     */
    title: {
        value: 'Does this bug affect you?'
    },

    /**
     * The items are always the same, so bake them in here.
     *
     * @attribute items
     * @type Array
     */
    items: {
        value: [
            { name: 'Yes, it affects me', value: true,
              source_name: 'This bug affects me too',
              disabled: false },
            { name: "No, it doesn't affect me", value: false,
              source_name: "This bug doesn't affect me",
              disabled: false }
        ]
    },

    /**
     * Y.Node containing a flame icon, displayed when the user is
     * affected by the current bug. Should be automatically calculated
     * by HTML_PARSER.
     *
     * Setter function returns Y.one(parameter) so that you can pass
     * either a Node (as expected) or a selector.
     *
     * @attribute value_location
     * @type Node
     */
    flame_icon: {
        value: null,
        set: function(v) {
            return Y.one(v);
        }
    }
};

// Put this in the bugs namespace so it can be accessed for testing.
bugs._MeTooChoiceSource = MeTooChoiceSource;

Y.extend(MeTooChoiceSource, Y.ChoiceSource, {
    initializer: function() {
        var widget = this;
        this.error_handler = new LP.client.ErrorHandler();
        this.error_handler.clearProgressUI = function() {
            widget._uiClearWaiting();
        };
        this.error_handler.showError = function(error_msg) {
            widget.showError(error_msg);
        };
    },

    showError: function(err) {
        Y.lp.display_error(null, err);
    },

    syncUI: function() {
        MeTooChoiceSource.superclass.syncUI.apply(this, arguments);
        // Show the flame icon if the user is affected by this bug.
        if (this.get('value')) {
            this.get('flame_icon').removeClass('unseen');
        } else {
            this.get('flame_icon').addClass('unseen');
        }
    },

    render: function() {
        MeTooChoiceSource.superclass.render.apply(this, arguments);
        // Force the ChoiceSource to be rendered inline.
        this.get('boundingBox').setStyle('display', 'inline');
        // Hide the static content and show the dynamic content.
        this.get('contentBox').one('.static').addClass('unseen');
        this.get('contentBox').one('.dynamic').removeClass('unseen');
    },

    _saveData: function() {
        // Set the widget to the 'waiting' state.
        this._uiSetWaiting();

        var value = this.getInput();
        var client =  new LP.client.Launchpad();
        var widget = this;

        var config = {
            on: {
                success: function(entry) {
                    widget._uiClearWaiting();
                    MeTooChoiceSource.superclass._saveData.call(
                        widget, value);
                },
                failure: this.error_handler.getFailureHandler()
            },
            parameters: {
                affected: value
            }
        };

        client.named_post(
            LP.client.cache.bug.self_link, 'markUserAffected', config);
    }
});

/*
 * Check if the current user can unsubscribe the person
 * being subscribed.
 *
 * This must be done in JavaScript, since the subscription
 * hasn't completed yet, and so, can_be_unsubscribed_by_user
 * cannot be used.
 *
 * @method check_can_be_unsubscribed
 * @param subscription {Object} A Y.lp.Subscription object.
 */
function check_can_be_unsubscribed(subscription) {
    var error_handler = new LP.client.ErrorHandler();
    error_handler.showError = function (error_msg) {
        Y.lp.display_error(Y.one('.menu-link-addsubscriber'), error_msg);
    };

    var config = {
        on: {
            success: function(result) {
                var is_team = result.get('is_team');
                subscription.set('is_team', is_team);
                var final_config = {
                    on: {
                        success: function(result) {
                            var team_member = false;
                            for (var i=0; i<result.entries.length; i++) {
                                 if (result.entries[i].member_link ==
                                    LP.client.get_absolute_uri(
                                        subscription.get(
                                            'subscriber').get('uri'))) {
                                    team_member = true;
                                }
                            }

                            if (team_member) {
                                subscription.set('can_be_unsubscribed', true);
                                add_temp_user_name(subscription);
                            } else {
                                subscription.set('can_be_unsubscribed', false);
                                add_temp_user_name(subscription);
                            }
                        },

                        failure: error_handler.getFailureHandler()
                    }
                };

                if (is_team) {
                    // Get a list of members to see if current user
                    // is a team member.
                    var members = result.get('members_details_collection_link');
                    lp_client.get(members, final_config);
                } else {
                    subscription.set('can_be_unsubscribed', false);
                    add_temp_user_name(subscription);
                }
            },

            failure: error_handler.getFailureHandler()
        }
    };
    lp_client.get(LP.client.get_absolute_uri(
        subscription.get('person').get('escaped_uri')), config);
}

/*
 * Subscribe a person or team other than the current user.
 * This is a callback for the subscribe someone else picker.
 *
 * @method subscribe_someone_else
 * @result {Object} The object representing a person returned by the API.
 */
function subscribe_someone_else(result, subscription) {
    var person = new Y.lp.Subscriber({
        uri: result.api_uri,
        display_name: result.title,
        subscriber_ids: subscriber_ids
    });
    subscription.set('person', person);

    var error_handler = new LP.client.ErrorHandler();
    error_handler.showError = function(error_msg) {
        Y.lp.display_error(Y.one('.menu-link-addsubscriber'), error_msg);
    };

    if (subscription.is_already_subscribed()) {
        error_handler.showError(
             subscription.get('person').get('full_display_name') +
             ' has already been subscribed');
    } else {
        check_can_be_unsubscribed(subscription);
    }
}

/*
 * Click handling to pass comment text to the attachment
 * page if there is a comment.
 *
 * @method setup_add_attachment
 */
function setup_add_attachment() {
    var attachment_link = Y.one('.menu-link-addcomment');
    attachment_link.on('click', function(e) {
        var comment_input = Y.one('[id="field.comment"]');
        if (comment_input.get('value') !== '') {
            var current_url = attachment_link.getAttribute('href');
            var attachment_url = current_url + '?field.comment=' +
                encodeURIComponent(comment_input.get('value'));
            attachment_link.setAttribute('href', attachment_url);
        }
    });
}

function load_subscribers_from_duplicates() {
    if (Y.UA.ie) {
        return null;
    }

    Y.get('#subscribers-portlet-dupe-spinner').setStyle(
        'display', 'block');

    function hide_spinner() {
        Y.get('#subscribers-portlet-dupe-spinner').setStyle(
            'display', 'none');
        // Fire a custom event to signal failure, so that
        // any remaining unsub icons can be hooked up.
        Y.bugs.portlet.fire('bugs:dupeportletloadfailed');
    }

    function on_success(transactionid, response, args) {
        hide_spinner();

        var dupe_subscribers_container = Y.get(
            '#subscribers-from-duplicates-container');
        dupe_subscribers_container.set(
            'innerHTML',
            dupe_subscribers_container.get('innerHTML') +
            response.responseText);

        // Fire a custom portlet loaded event to notify when
        // it's safe to setup dupe subscriber link callbacks.
        Y.bugs.portlet.fire('bugs:dupeportletloaded');
    }

    var config = {on: {success: on_success,
                       failure: hide_spinner}};
    var url = Y.get(
        '#subscribers-from-dupes-content-link').getAttribute(
            'href').replace('bugs.', '');
    Y.io(url, config);
}

Y.bugs.load_subscribers_portlet = function(
        subscription_link, subscription_link_handler) {
    if (Y.UA.ie) {
        return null;
    }

    Y.one('#subscribers-portlet-spinner').setStyle('display', 'block');

    function hide_spinner() {
        Y.one('#subscribers-portlet-spinner').setStyle('display', 'none');
            // Fire a custom event to notify that the initial click
            // handler on subscription_link set above should be
            // cleared.
            if (Y.bugs) {
                Y.bugs.portlet.fire(
                  'bugs:portletloadfailed', subscription_link_handler);
        }
    }

    function setup_portlet(transactionid, response, args) {
        hide_spinner();
        var portlet = Y.one('#portlet-subscribers');
        portlet.set('innerHTML',
                    portlet.get('innerHTML') + response.responseText);

        // Fire a custom portlet loaded event to notify when
        // it's safe to setup subscriber link callbacks.
        Y.bugs.portlet.fire('bugs:portletloaded');
    }

    var config = {on: {success: setup_portlet,
                       failure: hide_spinner}};
<<<<<<< HEAD
    var url = Y.one(
        '#subscribers-content-link').getAttribute('href').replace('bugs.', '');
=======
    var url = Y.get(
        '#subscribers-content-link').getAttribute('href').replace(
            'bugs.', '');
>>>>>>> 94839d65
    Y.io(url, config);
};

function load_subscriber_ids() {
    function on_success(transactionid, response, args) {
        try {
            subscriber_ids = Y.JSON.parse(response.responseText);
            Y.log("Loaded subscriber IDs.");

            // Fire a custom event to trigger the setting-up of the
            // subscription handlers.
            Y.bugs.portlet.fire('bugs:portletsubscriberidsloaded');
        } catch (e) {
            Y.log("Unable to load subscriber ids.", "error");

            // Fire an event to signal failure. This ensures that the
            // subscribers-from-dupes still get loaded into the portlet.
            Y.bugs.portlet.fire('bugs:portletsubscriberidsfailed');
        }
    }

    function on_failure() {
        // Fire an event to signal failure. This ensures that the
        // subscribers-from-dupes still get loaded into the portlet.
        Y.bugs.portlet.fire('bugs:portletsubscriberidsfailed');
    }

    var config = {on: {success: on_success,
                       failure: on_failure}};
    var url = Y.get(
        '#subscribers-ids-link').getAttribute('href');
    Y.io(url, config);
}

}, '0.1', {requires: ['base', 'oop', 'node', 'event', 'io-base', 'json-parse',
                      'substitute', 'widget-position-ext',
                      'lazr.formoverlay', 'lazr.anim', 'lazr.base',
                      'lazr.overlay', 'lazr.choiceedit', 'lp.picker',
                      'lp.client.plugins', 'lp.subscriber',
                      'lp.errors']});
<|MERGE_RESOLUTION|>--- conflicted
+++ resolved
@@ -1823,14 +1823,9 @@
 
     var config = {on: {success: setup_portlet,
                        failure: hide_spinner}};
-<<<<<<< HEAD
     var url = Y.one(
-        '#subscribers-content-link').getAttribute('href').replace('bugs.', '');
-=======
-    var url = Y.get(
         '#subscribers-content-link').getAttribute('href').replace(
             'bugs.', '');
->>>>>>> 94839d65
     Y.io(url, config);
 };
 
