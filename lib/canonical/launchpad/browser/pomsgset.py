# Copyright 2004-2007 Canonical Ltd.  All rights reserved.

__metaclass__ = type
__all__ = [
    'BaseTranslationView',
    'POMsgSetAppMenus',
    'POMsgSetFacets',
    'POMsgSetIndexView',
    'POMsgSetPageView',
    'POMsgSetSOP',
    'POMsgSetSuggestions',
    'POMsgSetView',
    'POMsgSetZoomedView',
    ]

import cgi
import datetime
import gettextpo
import operator
import pytz
import re
import urllib
from math import ceil
from xml.sax.saxutils import escape as xml_escape

from zope.app import datetimeutils
from zope.app.form import CustomWidgetFactory
from zope.app.form.utility import setUpWidgets
from zope.app.form.browser import DropdownWidget
from zope.app.form.interfaces import IInputWidget
from zope.app.pagetemplate.viewpagetemplatefile import ViewPageTemplateFile
from zope.component import getUtility
from zope.interface import implements

from canonical.cachedproperty import cachedproperty
from canonical.launchpad import helpers
from canonical.launchpad.browser.potemplate import (
    POTemplateFacets, POTemplateSOP)
from canonical.launchpad.interfaces import (
    UnexpectedFormData, IPOMsgSet, TranslationConstants, NotFoundError,
    ILanguageSet, IPOFileAlternativeLanguage, IPOMsgSetSuggestions,
    IPOSubmissionSet, TranslationConflict)
from canonical.launchpad.webapp import (
    ApplicationMenu, Link, LaunchpadView, canonical_url)
from canonical.launchpad.webapp import urlparse
from canonical.launchpad.webapp.batching import BatchNavigator

#
# Translation-related formatting functions
#

def contract_rosetta_escapes(text):
    """Replace Rosetta escape sequences with the real characters."""
    return helpers.text_replaced(text, {'[tab]': '\t',
                                        r'\[tab]': '[tab]',
                                        '[nbsp]' : u'\u00a0',
                                        r'\[nbsp]' : '[nbsp]' })


def expand_rosetta_escapes(unicode_text):
    """Replace characters needing a Rosetta escape sequences."""
    escapes = {u'\t': TranslationConstants.TAB_CHAR,
               u'[tab]': TranslationConstants.TAB_CHAR_ESCAPED,
               u'\u00a0' : TranslationConstants.NO_BREAK_SPACE_CHAR,
               u'[nbsp]' : TranslationConstants.NO_BREAK_SPACE_CHAR_ESCAPED }
    return helpers.text_replaced(unicode_text, escapes)


def text_to_html(text, flags, space=TranslationConstants.SPACE_CHAR,
               newline=TranslationConstants.NEWLINE_CHAR):
    """Convert a unicode text to a HTML representation."""
    if text is None:
        return None

    lines = []
    # Replace leading and trailing spaces on each line with special markup.
    if u'\r\n' in text:
        newline_chars = u'\r\n'
    elif u'\r' in text:
        newline_chars = u'\r'
    else:
        newline_chars = u'\n'
    for line in xml_escape(text).split(newline_chars):
        # Pattern:
        # - group 1: zero or more spaces: leading whitespace
        # - group 2: zero or more groups of (zero or
        #   more spaces followed by one or more non-spaces): maximal string
        #   which doesn't begin or end with whitespace
        # - group 3: zero or more spaces: trailing whitespace
        match = re.match(u'^( *)((?: *[^ ]+)*)( *)$', line)

        if match:
            lines.append(
                space * len(match.group(1)) +
                match.group(2) +
                space * len(match.group(3)))
        else:
            raise AssertionError(
                "A regular expression that should always match didn't.")

    if 'c-format' in flags:
        # Replace c-format sequences with marked-up versions. If there is a
        # problem parsing the c-format sequences on a particular line, that
        # line is left unformatted.
        for i in range(len(lines)):
            formatted_line = ''

            try:
                segments = parse_cformat_string(lines[i])
            except UnrecognisedCFormatString:
                continue

            for segment in segments:
                type, content = segment

                if type == 'interpolation':
                    formatted_line += (u'<code>%s</code>' % content)
                elif type == 'string':
                    formatted_line += content

            lines[i] = formatted_line

    return expand_rosetta_escapes(newline.join(lines))


def convert_newlines_to_web_form(unicode_text):
    """Convert Unicode string to CR/LF line endings as used in web forms.

    Any style of line endings is accepted: MacOS-style CR, MS-DOS-style
    CR/LF, or rest-of-world-style LF.
    """
    if unicode_text is None:
        return None

    assert isinstance(unicode_text, unicode), (
        "The given text must be unicode instead of %s" % type(unicode_text))

    if unicode_text is None:
        return None
    elif u'\r\n' in unicode_text:
        # The text is already using the windows newline chars
        return unicode_text
    elif u'\n' in unicode_text:
        return helpers.text_replaced(unicode_text, {u'\n': u'\r\n'})
    else:
        return helpers.text_replaced(unicode_text, {u'\r': u'\r\n'})


def count_lines(text):
    """Count the number of physical lines in a string.

    This is always at least as large as the number of logical lines in a
    string.
    """
    if text is None:
        return 0

    CHARACTERS_PER_LINE = 60
    count = 0

    for line in text.split(u'\n'):
        if len(line) == 0:
            count += 1
        else:
            count += int(ceil(float(len(line)) / CHARACTERS_PER_LINE))

    return count


def parse_cformat_string(string):
    """Parse C-style format string into sequence of segments.

    The result is a sequence of tuples (type, content), where ``type`` is
    either "string" (for a plain piece of string) or "interpolation" (for a
    printf()-style substitution).  The other part of the tuple, ``content``,
    will be the part of the input string that makes up the given element, so
    either plain text or a printf substitution such as ``%s`` or ``%.3d``.

    As in printf(), the double parenthesis (%%) is taken as plain text.
    """
    # The sequence '%%' is not counted as an interpolation. Perhaps splitting
    # into 'special' and 'non-special' sequences would be better.

    # This function works on the basis that s can be one of three things: an
    # empty string, a string beginning with a sequence containing no
    # interpolations, or a string beginning with an interpolation.
    segments = []
    end = string
    plain_re = re.compile('(%%|[^%])+')
    interpolation_re = re.compile('%[^diouxXeEfFgGcspmn]*[diouxXeEfFgGcspmn]')

    while end:
        # Check for a interpolation-less prefix.
        match = plain_re.match(end)
        if match:
            segment = match.group(0)
            segments.append(('string', segment))
            end = end[len(segment):]
            continue

        # Check for an interpolation sequence at the beginning.
        match = interpolation_re.match(end)
        if match:
            segment = match.group(0)
            segments.append(('interpolation', segment))
            end = end[len(segment):]
            continue

        # Give up.
        raise UnrecognisedCFormatString(string)

    return segments


#
# Exceptions and helper classes
#


class UnrecognisedCFormatString(ValueError):
    """Exception: C-style format string fails to parse."""


class POTMsgSetBatchNavigator(BatchNavigator):

    def __init__(self, results, request, start=0, size=1):
        """Constructs a BatchNavigator instance.

        results is an iterable of results. request is the web request
        being processed. size is a default batch size which the callsite
        can choose to provide.
        """
        schema, netloc, path, parameters, query, fragment = (
            urlparse(str(request.URL)))

        # For safety, delete the start and batch variables, if they
        # appear in the URL. The situation in which 'start' appears
        # today is when the alternative language form is posted back and
        # includes it.
        if 'start' in request:
            del request.form['start']
        if 'batch' in request.form:
            del request.form['batch']
        # 'path' will be like: 'POTURL/LANGCODE/POTSEQUENCE/+translate' and
        # we are interested on the POTSEQUENCE.
        self.start_path, pot_sequence, self.page = path.rsplit('/', 2)
        try:
            # The URLs we use to navigate thru POTMsgSet objects start with 1,
            # while the batching machinery starts with 0, that's why we need
            # to remove '1'.
            start_value = int(pot_sequence) - 1
        except ValueError:
            start_value = start

        # This batch navigator class only supports batching of 1 element.
        size = 1

        BatchNavigator.__init__(self, results, request, start_value, size)

    def generateBatchURL(self, batch):
        """Return a custom batch URL for IPOMsgSet's views."""
        url = ""
        if batch is None:
            return url

        assert batch.size == 1, 'The batch size must be 1.'

        sequence = batch.startNumber()
        url = '/'.join([self.start_path, str(sequence), self.page])
        qs = self.request.environment.get('QUERY_STRING', '')
        # cleanQueryString ensures we get rid of any bogus 'start' or
        # 'batch' form variables we may have received via the URL.
        qs = self.cleanQueryString(qs)
        if qs:
            # There are arguments that we should preserve.
            url = '%s?%s' % (url, qs)
        return url


class CustomDropdownWidget(DropdownWidget):

    def _div(self, cssClass, contents, **kw):
        """Render the select widget without the div tag."""
        return contents


#
# Standard UI classes
#
class POMsgSetFacets(POTemplateFacets):
    usedfor = IPOMsgSet

    def __init__(self, context):
        POTemplateFacets.__init__(self, context.pofile.potemplate)


class POMsgSetSOP(POTemplateSOP):

    def __init__(self, context):
        POTemplateSOP.__init__(self, context.pofile.potemplate)


class POMsgSetAppMenus(ApplicationMenu):
    usedfor = IPOMsgSet
    facet = 'translations'
    links = ['overview', 'translate', 'upload', 'download']

    def overview(self):
        text = 'Overview'
        return Link('../', text)

    def translate(self):
        text = 'Translate many'
        return Link('../+translate', text, icon='languages')

    def upload(self):
        text = 'Upload a file'
        return Link('../+upload', text, icon='edit')

    def download(self):
        text = 'Download'
        return Link('../+export', text, icon='download')


#
# Views
#


class POMsgSetIndexView:
    """A view to forward to the translation form."""

    def __init__(self, context, request):
        self.context = context
        self.request = request

    def __call__(self):
        """Redirect to the translation form."""
        url = '%s/%s' % (canonical_url(self.context), '+translate')
        self.request.response.redirect(url)


def _getSuggestionFromFormId(form_id):
    """Return the suggestion associated with the given form ID."""
    expr_match = re.search(
        'msgset_(\d+)_(\S+)_suggestion_(\d+)_(\d+)', form_id)
    if expr_match is None:
        raise UnexpectedFormData(
            'The given form ID (%s) is not valid' % form_id)

    # Extract the suggestion ID.
    suggestion_id = int(expr_match.group(3))

    posubmissionset = getUtility(IPOSubmissionSet)
    suggestion = posubmissionset.getPOSubmissionByID(suggestion_id)

    return suggestion.potranslation.translation


class BaseTranslationView(LaunchpadView):
    """Base class that implements a framework for modifying translations.

    This class provides a basis for building a batched translation page.
    It relies on one or more subviews being used to actually display the
    translations and form elements. It processes the form submitted and
    constructs data which can be then fed back into the subviews.

    The subviews must be (or behave like) POMsgSetViews.

    Child classes must define:
        - self.pofile
        - _buildBatchNavigator()
        - _initializeMsgSetViews()
        - _submitTranslations()
    """

    pofile = None
    # There will never be 100 plural forms.  Usually, we'll be iterating
    # over just two or three.
    MAX_PLURAL_FORMS = 100

    def initialize(self):
        assert self.pofile, "Child class must define self.pofile"

        # These two dictionaries hold translation data parsed from the
        # form submission. They exist mainly because of the need to
        # redisplay posted translations when they contain errors; if not
        # _submitTranslations could take care of parsing and saving
        # translations without the need to store them in instance
        # variables. To understand more about how they work, see
        # _extractFormPostedTranslations, _prepareView and
        # _storeTranslations.
        self.form_posted_translations = {}
        self.form_posted_translations_has_store_flag = {}
        self.form_posted_needsreview = {}

        if not self.has_plural_form_information:
            # This POFile needs administrator setup.
            # XXX: this should refer people to +addticket, right? 
            #   -- kiko, 2006-10-18
            self.request.response.addErrorNotification("""
            <p>
            Launchpad can&#8217;t handle the plural items in this file,
            because it doesn&#8217;t yet know how plural forms work for %s.
            </p>
            <p>
            If you have this information, please visit the
            <a href="https://answers.launchpad.net/rosetta/">Answers</a>
            application to see whether anyone has submitted it yet.  If not,
            please file the information there as a question.  The preferred
            format for such questions is described in the
            <a href="https://help.launchpad.net/RosettaFAQ">Frequently Asked
            Questions list</a>.
            </p>
            <p>
            This only needs to be done once per language. Thanks for helping Launchpad Translations.
            </p>
            """ % self.pofile.language.englishname)
            return

        self._initializeAltLanguage()

        # The batch navigator needs to be initialized early, before
        # _submitTranslations is called; the reason for this is that
        # _submitTranslations, in the case of no errors, redirects to
        # the next batch page.
        self.batchnav = self._buildBatchNavigator()
        # These two variables are stored for the sole purpose of being
        # output in hidden inputs that preserve the current navigation
        # when submitting forms.
        self.start = self.batchnav.start
        self.size = self.batchnav.currentBatch().size

        if (self.request.method == 'POST'):
            if self.user is None:
                raise UnexpectedFormData, (
                    'Anonymous users cannot do POST submissions.')
            try:
                # Try to get the timestamp when the submitted form was
                # created. We use it to detect whether someone else updated
                # the translation we are working on in the elapsed time
                # between the form loading and its later submission.
                self.lock_timestamp = datetimeutils.parseDatetimetz(
                    self.request.form.get('lock_timestamp', u''))
            except datetimeutils.DateTimeError:
                # invalid format. Either we don't have the timestamp in the
                # submitted form or it has the wrong format.
                raise UnexpectedFormData, (
                    'We didn\'t find the timestamp that tells us when was'
                    ' generated the submitted form.')

            # Check if this is really the form we are listening for..
            if self.request.form.get("submit_translations"):
                # Check if this is really the form we are listening for..
                if self._submitTranslations():
                    # .. and if no errors occurred, adios. Otherwise, we
                    # need to set up the subviews for error display and
                    # correction.
                    return
        else:
            # It's not a POST, so we should generate lock_timestamp.
            UTC = pytz.timezone('UTC')
            self.lock_timestamp = datetime.datetime.now(UTC)

        # Slave view initialization depends on _submitTranslations being
        # called, because the form data needs to be passed in to it --
        # again, because of error handling.
        self._initializeMsgSetViews()

    #
    # API Hooks
    #

    def _buildBatchNavigator(self):
        """Construct a BatchNavigator of POTMsgSets and return it."""
        raise NotImplementedError

    def _initializeMsgSetViews(self):
        """Construct subviews as necessary."""
        raise NotImplementedError

    def _submitTranslations(self):
        """Handle translations submitted via a form.

        Return True if processing went fine; return False if errors
        occurred.

        Implementing this method is complicated. It needs to find out
        what POMsgSets were updated in the form post, call
        _storeTranslations() for each of those, check for errors that
        may have occurred during that (displaying them using
        addErrorNotification), and otherwise call _redirectToNextPage if
        everything went fine.
        """
        raise NotImplementedError

    #
    # Helper methods that should be used for POMsgSetView.__init__() and
    # _submitTranslations().
    #

    def _storeTranslations(self, pomsgset):
        """Store the translation submitted for a POMsgSet.

        Return a string with an error if one occurs, otherwise None.
        """
        self._extractFormPostedTranslations(pomsgset)
        translations = self.form_posted_translations.get(pomsgset, None)
        if not translations:
            # A post with no content -- not an error, but nothing to be
            # done. XXX: I'm not sure but I suspect this could be an
            # UnexpectedFormData..
            return None

        plural_indices_to_store = (
            self.form_posted_translations_has_store_flag.get(pomsgset, []))

        # If the user submitted a translation without checking its checkbox,
        # we assume they don't want to save it. We revert any submitted value
        # to its current active translation.
        for index in translations:
            if index not in plural_indices_to_store:
                if pomsgset.active_texts[index] is not None:
                    translations[index] = pomsgset.active_texts[index]
                else:
                    translations[index] = u''

        is_fuzzy = self.form_posted_needsreview.get(pomsgset, False)

        try:
            pomsgset.updateTranslationSet(
                person=self.user, new_translations=translations,
                fuzzy=is_fuzzy, published=False,
                lock_timestamp=self.lock_timestamp)
        except TranslationConflict:
            return (
                u'Somebody else changed this translation since you started.'
                u' To avoid accidentally reverting work done by others, we'
                u' added your translations as suggestions, so please review'
                u' current values.')
        except gettextpo.error, e:
            # Save the error message gettext gave us to show it to the
            # user.
            return unicode(e)
        else:
            return None

    def _prepareView(self, view_class, pomsgset, error):
        """Collect data and build a POMsgSetView for display."""
        # XXX: it would be nice if we could easily check if
        # this is being called in the right order, after
        # _storeTranslations(). -- kiko, 2006-09-27
        translations = {}
        # Get translations that the user typed in the form.
        posted = self.form_posted_translations.get(pomsgset, None)
        # Get the flags set by the user to note whether 'New suggestion'
        # should be taken in consideration.
        plural_indices_to_store = (
            self.form_posted_translations_has_store_flag.get(pomsgset, []))
        # We are going to prepare the content of the translation form.
        for plural_index in range(pomsgset.pluralforms):
            if posted is not None and posted[plural_index] is not None:
                # We have something submitted by the user, we use that value.
                translations[plural_index] = posted[plural_index]
            else:
                # We didn't get anything from the user for this translation,
                # so we store nothing for it.
                translations[plural_index] = None

        # Check the values we got with the submit for the 'Needs review' flag
        # so we prepare the new render with the same values.
        if self.form_posted_needsreview.has_key(pomsgset):
            is_fuzzy = self.form_posted_needsreview[pomsgset]
        else:
            is_fuzzy = pomsgset.isfuzzy

        return view_class(pomsgset, self.request, plural_indices_to_store,
            translations, is_fuzzy, error, self.second_lang_code)

    #
    # Internals
    #

    def _initializeAltLanguage(self):
        """Initialize the alternative language widget and check form data."""
        initial_values = {}
        second_lang_code = self.request.form.get("field.alternative_language")

        fallback_language = self.pofile.language.alt_suggestion_language
        if second_lang_code is None and fallback_language is not None:
            # If there's a standard alternative language and no user-specified
            # language was provided, preselect it.
            second_lang_code = fallback_language.code

        if second_lang_code:
            if isinstance(second_lang_code, list):
                raise UnexpectedFormData(
                    "You specified more than one alternative language; "
                    "only one is currently supported.")
            try:
                alternative_language = getUtility(ILanguageSet)[
                    second_lang_code]
            except NotFoundError:
                # Oops, a bogus code was provided! XXX: should this be
                # UnexpectedFormData too?
                second_lang_code = None
            else:
                initial_values['alternative_language'] = alternative_language

        self.alternative_language_widget = CustomWidgetFactory(
            CustomDropdownWidget)
        setUpWidgets(
            self, IPOFileAlternativeLanguage, IInputWidget,
            names=['alternative_language'], initial=initial_values)

        # We store second_lang_code for use in hidden inputs in the
        # other forms in the translation pages.
        self.second_lang_code = second_lang_code

    @property
    def has_plural_form_information(self):
        """Return whether we know the plural forms for this language."""
        if self.pofile.potemplate.hasPluralMessage():
            return self.pofile.language.pluralforms is not None
        # If there are no plural forms, we assume that we have the
        # plural form information for this language.
        return True

    @property
    def user_is_official_translator(self):
        """Determine whether the current user is an official translator."""
        return self.pofile.canEditTranslations(self.user)

    def _extractFormPostedTranslations(self, pomsgset):
        """Look for translations for this `POMsgSet` in the form submitted.

        Store the new translations at self.form_posted_translations and its
        fuzzy status at self.form_posted_needsreview, keyed on the `POMsgSet`.

        In this method, we look for various keys in the form, and use them as
        follows:

        * 'msgset_ID' to know if self is part of the submitted form. If it
          isn't found, we stop parsing the form and return.
        * 'msgset_ID_LANGCODE_translation_PLURALFORM': Those will be the
          submitted translations and we will have as many entries as plural
          forms the language self.context.language has.
        * 'msgset_ID_LANGCODE_needsreview': If present, will note that the
          'needs review' flag has been set for the given translations.

        In all those form keys, 'ID' is the ID of the `POTMsgSet`.
        """
        form = self.request.form
        potmsgset_ID = pomsgset.potmsgset.id
        language_code = pomsgset.pofile.language.code

        msgset_ID = 'msgset_%d' % potmsgset_ID
        if msgset_ID not in form:
            # If this form does not have data about the msgset id, then
            # do nothing at all.
            return

        msgset_ID_LANGCODE_needsreview = 'msgset_%d_%s_needsreview' % (
            potmsgset_ID, language_code)

        self.form_posted_needsreview[pomsgset] = (
            msgset_ID_LANGCODE_needsreview in form)

        # Note the trailing underscore: we append the plural form number later.
        msgset_ID_LANGCODE_translation_ = 'msgset_%d_%s_translation_' % (
            potmsgset_ID, language_code)

        # Extract the translations from the form, and store them in
        # self.form_posted_translations. We try plural forms in turn,
        # starting at 0.
        for pluralform in xrange(self.MAX_PLURAL_FORMS):
            msgset_ID_LANGCODE_translation_PLURALFORM_new = '%s%d_new' % (
                msgset_ID_LANGCODE_translation_, pluralform)
            if msgset_ID_LANGCODE_translation_PLURALFORM_new not in form:
                # Stop when we reach the first plural form which is
                # missing from the form.
                break

            # Get new value introduced by the user.
            raw_value = form[msgset_ID_LANGCODE_translation_PLURALFORM_new]
            value = contract_rosetta_escapes(raw_value)

            if self.user_is_official_translator:
                # Let's see the section that we are interested on based on the
                # radio button that is selected.
                msgset_ID_LANGCODE_translation_PLURALFORM_radiobutton = (
                    '%s%d_radiobutton' % (
                        msgset_ID_LANGCODE_translation_, pluralform))
                selected_translation_key = form.get(
                    msgset_ID_LANGCODE_translation_PLURALFORM_radiobutton)
                if selected_translation_key is None:
                    # The radiobutton was missing from the form; either
                    # it wasn't rendered to the end-user or no buttons
                    # were selected.
                    continue

                # We are going to check whether the radio button is for
                # current translation, suggestion or the new translation
                # field.
                if (selected_translation_key !=
                    msgset_ID_LANGCODE_translation_PLURALFORM_new):
                    # It's either current translation or an existing
                    # suggestion.
                    # Let's override 'value' with the selected suggestion
                    # value.
                    if 'suggestion' in selected_translation_key:
                        value = _getSuggestionFromFormId(
                            selected_translation_key)
                    elif pomsgset.active_texts[pluralform] is not None:
                        # It's current translation.
                        value = pomsgset.active_texts[pluralform]
                    else:
                        # Current translation is None, this code expects u''
                        # when there is no translation.
                        value = u''
                # Current user is an official translator and the radio button
                # for 'New translation' is selected, so we are sure we want to
                # store this submission.
                store = True
            else:
                # Note whether this translation should be stored in our
                # database as a new suggestion.
                msgset_ID_LANGCODE_translation_PLURALFORM_new_checkbox = (
                    '%s_checkbox'
                    % msgset_ID_LANGCODE_translation_PLURALFORM_new)
                store = (
                    msgset_ID_LANGCODE_translation_PLURALFORM_new_checkbox
                    in form)

            if not self.form_posted_translations.has_key(pomsgset):
                self.form_posted_translations[pomsgset] = {}
            self.form_posted_translations[pomsgset][pluralform] = value

            if not self.form_posted_translations_has_store_flag.has_key(
                pomsgset):
                self.form_posted_translations_has_store_flag[pomsgset] = []
            if store:
                self.form_posted_translations_has_store_flag[pomsgset].append(
                    pluralform)
        else:
            raise AssertionError('More than %d plural forms were submitted!'
                                 % self.MAX_PLURAL_FORMS)

    #
    # Redirection
    #

    def _buildRedirectParams(self):
        """Construct parameters for redirection.

        Redefine this method if you have additional parameters to preserve.
        """
        parameters = {}
        if self.second_lang_code:
            parameters['field.alternative_language'] = self.second_lang_code
        return parameters

    def _redirect(self, new_url):
        """Redirect to the given url adding the selected filtering rules."""
        assert new_url is not None, ('The new URL cannot be None.')
        if not new_url:
            new_url = str(self.request.URL)
            if self.request.get('QUERY_STRING'):
                new_url += '?%s' % self.request.get('QUERY_STRING')

        # Get the default values for several parameters.
        parameters = self._buildRedirectParams()

        if '?' in new_url:
            # Get current query string
            base_url, old_query_string = new_url.split('?')
            query_parts = cgi.parse_qsl(
                old_query_string, strict_parsing=False)

            # Override whatever current query string values we have with the
            # ones added by _buildRedirectParams.
            final_parameters = []
            for (key, value) in query_parts:
                for (par_key, par_value) in parameters.items():
                    if par_key == key:
                        final_parameters.append((par_key, par_value))
                    else:
                        final_parameters.append((key, value))

        else:
            base_url = new_url
            final_parameters = []
            for (key, value) in parameters.items():
                final_parameters.append((key, value))

        new_query = urllib.urlencode(
            [(key, value) for (key, value) in final_parameters])

        if new_query:
            new_url = '%s?%s' % (base_url, new_query)

        self.request.response.redirect(new_url)

    def _redirectToNextPage(self):
        """After a successful submission, redirect to the next batch page."""
        # XXX: isn't this a hell of a performance issue, hitting this
        # same table for every submit? -- kiko, 2006-09-27
        self.pofile.updateStatistics()
        next_url = self.batchnav.nextBatchURL()
        if next_url is None or next_url == '':
            # We are already at the end of the batch, forward to the
            # first one.
            next_url = self.batchnav.firstBatchURL()
        if next_url is None:
            # Stay in whatever URL we are atm.
            next_url = ''
        self._redirect(next_url)


class POMsgSetPageView(BaseTranslationView):
    """A view for the page that renders a single translation.

    See `BaseTranslationView` for details on how this works.
    """

    def initialize(self):
        self.pofile = self.context.pofile

        # Since we are only displaying a single message, we only hold on to
        # one error for it. The variable is set to the failing POMsgSet (a
        # device of BaseTranslationView._storeTranslations) via
        # _submitTranslations.
        self.error = None
        self.pomsgset_view = None

        BaseTranslationView.initialize(self)

    #
    # BaseTranslationView API
    #

    def _buildBatchNavigator(self):
        """See `BaseTranslationView._buildBatchNavigator`."""
        return POTMsgSetBatchNavigator(self.pofile.potemplate.getPOTMsgSets(),
                                       self.request, size=1)

    def _initializeMsgSetViews(self):
        """See `BaseTranslationView._initializeMsgSetViews`."""
        self.pomsgset_view = self._prepareView(POMsgSetZoomedView,
                                               self.context, self.error)

    def _submitTranslations(self):
        """See `BaseTranslationView._submitTranslations`."""
        self.error = self._storeTranslations(self.context)
        if self.error:
            self.request.response.addErrorNotification(
                "There is an error in the translation you provided. "
                "Please correct it before continuing.")
            return False

        self._redirectToNextPage()
        return True


class POMsgSetView(LaunchpadView):
    """Holds all data needed to show an IPOMsgSet.

    This view class could be used directly or as part of the POFileView class
    in which case, we would have up to 100 instances of this class using the
    same information at self.form.
    """

    # Instead of registering in ZCML, we indicate the template here and avoid
    # the adapter lookup when constructing these subviews.
    template = ViewPageTemplateFile('../templates/pomsgset-translate-one.pt')

    # Relevant instance variables:
    #   self.translations
    #   self.error
    #   self.sec_lang
    #   self.second_lang_potmsgset
    #   self.suggestion_blocks
    #   self.pluralform_indices

    def __init__(self, pomsgset, request, plural_indices_to_store,
                 translations, is_fuzzy, error, second_lang_code):
        """Primes the view with information that is gathered by a parent view.

        :arg plural_indices_to_store: A dictionary that indicates whether the
            translation associated should be stored in our database or
            ignored. It's indexed by plural form.
        :arg translations: A dictionary indexed by plural form index;
            BaseTranslationView constructed it based on form-submitted
            translations.
        :arg is_fuzzy: A flag that notes current fuzzy flag overlaid with the
            form-submitted.
        :arg error: The error related to self.context submission or None.
        :arg second_lang_code: The result of submiting field.alternative_value.
        """
        LaunchpadView.__init__(self, pomsgset, request)

        self.plural_indices_to_store = plural_indices_to_store
        self.translations = translations
        self.error = error
        self.is_fuzzy = is_fuzzy
        self.user_is_official_translator = (
            pomsgset.pofile.canEditTranslations(self.user))

        # Set up alternative language variables. XXX: This could be made
        # much simpler if we built suggestions externally in the parent
        # view, as suggested in initialize() below. -- kiko
        self.sec_lang = None
        self.second_lang_potmsgset = None
        if second_lang_code is not None:
            potemplate = self.context.pofile.potemplate
            second_lang_pofile = potemplate.getPOFileByLang(second_lang_code)
            if second_lang_pofile:
                self.sec_lang = second_lang_pofile.language
                singular_text = self.context.potmsgset.singular_text
                try:
                    self.second_lang_potmsgset = (
                        second_lang_pofile[singular_text].potmsgset)
                except NotFoundError:
                    pass

    def initialize(self):
        # XXX: the heart of the optimization problem here is that
        # _buildAllSuggestions() is very expensive. We need to move to
        # building suggestions and active texts in one fell swoop in the
        # parent view, and then supplying them all via __init__(). This
        # would cut the number of (expensive) queries per-page by an
        # order of 30. -- kiko, 2006-09-27

        # This code is where we hit the database collecting suggestions for
        # this IPOMsgSet.

        # Collect posubmissions etc. that we need from the database in order
        # to identify useful suggestions.
        self.context.initializeSubmissionsCaches()

        # We store lists of POMsgSetSuggestions objects in a
        # suggestion_blocks dictionary, keyed on plural form index; this
        # allows us later to just iterate over them in the view code
        # using a generic template.
        self.suggestion_blocks = {}
        self.suggestions_count = {}
        self.pluralform_indices = range(self.context.pluralforms)
        for index in self.pluralform_indices:
            non_editor, elsewhere, wiki, alt_lang_suggestions = \
                self._buildAllSuggestions(index)
            self.suggestion_blocks[index] = \
                [non_editor, elsewhere, wiki, alt_lang_suggestions]
            self.suggestions_count[index] = (
                len(non_editor.submissions) + len(elsewhere.submissions) +
                len(wiki.submissions) + len(alt_lang_suggestions.submissions))

        # Initialise the translation dictionaries used from the
        # translation form.
        self.translation_dictionaries = []

        for index in self.pluralform_indices:
            active = self.getActiveTranslation(index)
            published = self.getPublishedTranslation(index)
            translation = self.getTranslation(index)
            if (translation is None and
                self.user_is_official_translator):
                # We don't have anything to show as the submitted translation
                # and the user is the official one. We prefill the 'New
                # translation' field with the active translation.
                translation = active
            is_multi_line = (count_lines(active) > 1 or
                             count_lines(translation) > 1 or
                             count_lines(self.singular_text) > 1 or
                             count_lines(self.plural_text) > 1)
            active_submission = self.context.getActiveSubmission(index)
            if active_submission and active_submission.published:
                published_submission = None
            else:
                published_submission = (
                    self.context.getPublishedSubmission(index))
            is_same_translator = active_submission is not None and (
                active_submission.person.id == self.context.reviewer.id)
            is_same_date = active_submission is not None and (
                active_submission.datecreated == self.context.date_reviewed)
            translation_entry = {
                'plural_index': index,
                'active_translation': text_to_html(
                    active, self.context.potmsgset.flags()),
                'translation': translation,
                'active_submission': active_submission,
                'published_translation': text_to_html(
                    published, self.context.potmsgset.flags()),
                'published_submission': published_submission,
                'suggestion_block': self.suggestion_blocks[index],
                'suggestions_count': self.suggestions_count[index],
                'store_flag': index in self.plural_indices_to_store,
                'is_multi_line': is_multi_line,
                'same_translator_and_reviewer': (is_same_translator and
                                                 is_same_date)
                }

            if self.message_must_be_hidden:
                # We must hide the translation because it may have private
                # info that we don't want to show to anoymous users.
                translation_entry['active_translation'] = u'''
                    To prevent privacy issues, this translation is not
                    available to anonymous users,<br />
                    if you want to see it, please, <a href="+login">log in</a>
                    first.'''

            self.translation_dictionaries.append(translation_entry)

    def _buildAllSuggestions(self, index):
        """Builds all suggestions for a certain plural form index.

        This method does the ugly nitty gritty of making sure we don't
        display duplicated suggestions; this is done by checking the
        translation strings in each submission and grabbing only one
        submission per string.

        The decreasing order of preference this method encodes is:
            - Active translations to other contexts (elsewhere)
            - Non-active translations to this context and to the pofile
              from which this translation was imported (non_editor)
            - Non-editor translations to other contexts (wiki)
        """
        def build_dict(subs):
            """Build a dict of POSubmissions keyed on its translation text."""
            # When duplicate translations occur in subs, the last
            # submission in the sequence is the one stored as a
            # consequence of how dict() works; in this case the
            # sequences are ordered by -datecreated and therefore the
            # oldest duplicate is the one selected. This is why the date
            # for Carlos' submission in 35-rosetta-suggestions.txt is
            # 2005-04-07 and not 2005-05-06.
            return dict((sub.potranslation.translation, sub) for sub in subs)

        def prune_dict(main, pruners):
            """Build dict from main pruning keys present in any of pruners.

            Pruners should be a list of iterables.

            Return a dict with all items in main whose keys do not occur
            in any of pruners. main is a dict, pruners is a list of dicts.
            """
            pruners_merged = set()
            for pruner in pruners:
                pruners_merged = pruners_merged.union(pruner)
            return dict((k, v) for (k, v) in main.iteritems()
                        if k not in pruners_merged)

        if self.message_must_be_hidden:
            # We must hide all suggestions because this message may contain
            # private information that we don't want to show to anonymous
            # users, such as email addresses.
            non_editor = self._buildSuggestions(None, [])
            elsewhere = self._buildSuggestions(None, [])
            wiki = self._buildSuggestions(None, [])
            alt_lang_suggestions = self._buildSuggestions(None, [])
            return non_editor, elsewhere, wiki, alt_lang_suggestions

        wiki = self.context.getWikiSubmissions(index)
        wiki_translations = build_dict(wiki)

        current = self.context.getCurrentSubmissions(index)
        current_translations = build_dict(current)

        non_editor = self.context.getNewSubmissions(index)
        non_editor_translations = build_dict(non_editor)

        # Use a set for pruning; this is a bit inconsistent with the
        # other pruners which are dicts, but prune_dict copes well with
        # it.
        active_translations = set([self.context.active_texts[index]])
        published_translations = set([self.context.published_texts[index]])

        wiki_translations_clean = prune_dict(wiki_translations,
           [current_translations, non_editor_translations,
            active_translations, published_translations])
        wiki = self._buildSuggestions("Suggested in",
            wiki_translations_clean.values())

        non_editor_translations = prune_dict(non_editor_translations,
            [current_translations, active_translations])
        title = "Suggestions"
        non_editor = self._buildSuggestions(title,
            non_editor_translations.values())

        elsewhere_translations = prune_dict(current_translations,
                                            [active_translations,
                                             published_translations])
        elsewhere = self._buildSuggestions("Used in",
            elsewhere_translations.values())

        if self.second_lang_potmsgset is None:
            alt_submissions = []
            title = None
        else:
            alt_submissions = self.second_lang_potmsgset.getCurrentSubmissions(
                self.sec_lang, index)
            title = self.sec_lang.englishname
        # What a relief -- no need to do pruning here for alternative
        # languages as they are highly unlikely to collide.
        alt_lang_suggestions = self._buildSuggestions(title, alt_submissions)
        return non_editor, elsewhere, wiki, alt_lang_suggestions

    def _buildSuggestions(self, title, submissions):
        """Return `POMsgSetSuggestions` for the provided submissions.

        Creates and returns a single `POMsgSetSuggestions` object.
        """
        submissions = sorted(submissions,
                             key=operator.attrgetter("datecreated"),
                             reverse=True)
        return POMsgSetSuggestions(
            title, self.context, submissions[:self.max_entries],
            self.user_is_official_translator)

    def getOfficialTranslation(self, index, published = False):
         """Return active or published translation for pluralform 'index'."""
         assert index in self.pluralform_indices, (
             'There is no plural form #%d for %s language' % (
                 index, self.context.pofile.language.displayname))

         if published:
             translation = self.context.published_texts[index]
         else:
             translation = self.context.active_texts[index]
         # We store newlines as '\n', '\r' or '\r\n', depending on the
         # msgid but forms should have them as '\r\n' so we need to change
         # them before showing them.
         if translation is not None:
             return convert_newlines_to_web_form(translation)
         else:
             return None

    def getActiveTranslation(self, index):
        """Return the active translation for the pluralform 'index'."""
        return self.getOfficialTranslation(index)

<<<<<<< HEAD
    def getPublishedTranslation(self, index):
        """Return the published translation for the pluralform 'index'."""
        return self.getOfficialTranslation(index, published=True)
=======
        translation = self.context.active_texts[index]
        # We store newlines as '\n', '\r' or '\r\n', depending on the text to
        # translate; but forms should have them as '\r\n' so we need to change
        # line endings before showing them.
        return convert_newlines_to_web_form(translation)
>>>>>>> a83b479f

    def getTranslation(self, index):
        """Return the translation submitted for the pluralform 'index'."""
        assert index in self.pluralform_indices, (
            'There is no plural form #%d for %s language' % (
                index, self.context.pofile.language.displayname))

        translation = self.translations[index]
        # We store newlines as '\n', '\r' or '\r\n', depending on the text to
        # translate; but forms should have them as '\r\n' so we need to change
        # line endings before showing them.
        return convert_newlines_to_web_form(translation)

    #
    # Display-related methods
    #

    @cachedproperty
    def is_plural(self):
        """Return whether there are plural forms."""
        return self.context.potmsgset.plural_text is not None

    @cachedproperty
    def message_must_be_hidden(self):
        """Whether this message must be hidden from anonymous viewers.

        Messages are always shown to logged-in users.  However, messages that
        are likely to contain email addresses must not be shown to anonymous
        visitors in order to keep them out of search engines, spam lists etc.
        """
        if self.user is not None:
            # Always show messages to logged-in users.
            return False
        # For anonymous users, check the msgid.
        return self.context.potmsgset.hide_translations_from_anonymous

    @cachedproperty
    def sequence(self):
        """Return the position number of this potmsgset in the pofile."""
        return self.context.potmsgset.sequence

    @property
    def singular_text(self):
        """Return the singular form prepared to render in a web page."""
        return text_to_html(
            self.context.potmsgset.singular_text,
            self.context.potmsgset.flags())

    @property
    def plural_text(self):
        """Return a plural form prepared to render in a web page.

        If there is no plural form, return None.
        """
        return text_to_html(
            self.context.potmsgset.plural_text,
            self.context.potmsgset.flags())

    # XXX 20060915 mpt: Detecting tabs, newlines, and leading/trailing spaces
    # is being done one way here, and another way in the functions above.
    @property
    def text_has_tab(self):
        """Whether the text to translate contain tab chars."""
        return ('\t' in self.context.potmsgset.singular_text or
            (self.context.potmsgset.plural_text is not None and
             '\t' in self.context.potmsgset.plural_text))

    @property
    def text_has_newline(self):
        """Whether the text to translate contain newline chars."""
        return ('\n' in self.context.potmsgset.singular_text or
            (self.context.potmsgset.plural_text is not None and
             '\n' in self.context.potmsgset.plural_text))

    @property
    def text_has_leading_or_trailing_space(self):
        """Whether the text to translate contain leading/trailing spaces."""
        texts = [self.context.potmsgset.singular_text]
        if self.context.potmsgset.plural_text is not None:
            texts.append(self.context.potmsgset.plural_text)
        for text in texts:
            for line in text.splitlines():
                if line.startswith(' ') or line.endswith(' '):
                    return True
        return False

    @property
    def source_comment(self):
        """Return the source code comments for this IPOMsgSet."""
        return self.context.potmsgset.sourcecomment

    @property
    def comment(self):
        """Return the translator comments for this IPOMsgSet."""
        return self.context.commenttext

    @property
    def file_references(self):
        """Return the file references for this IPOMsgSet."""
        return self.context.potmsgset.filereferences

    @property
    def zoom_url(self):
        """Return the URL where we should from the zoom icon."""
        # XXX: preserve second_lang_code and other form parameters? -- kiko
        return canonical_url(self.context) + '/+translate'

    @property
    def zoom_alt(self):
        return 'View all details of this message'

    @property
    def zoom_icon(self):
        return '/@@/zoom-in'

    @property
    def max_entries(self):
        """Return the max number of entries to show as suggestions.

        If there is no limit, we return None.
        """
        return 3


class POMsgSetZoomedView(POMsgSetView):
    """A view that displays a `POMsgSet`, but zoomed in.

    See `POMsgSetPageView`.
    """
    @property
    def zoom_url(self):
        # We are viewing this class directly from an IPOMsgSet, we should
        # point to the parent batch of messages.
        # XXX: preserve second_lang_code and other form parameters? -- kiko
        batch_url = '/+translate?start=%d' % (self.sequence - 1)
        return canonical_url(self.context.pofile) + batch_url

    @property
    def zoom_alt(self):
        return 'Return to multiple messages view.'

    @property
    def zoom_icon(self):
        return '/@@/zoom-out'

    @property
    def max_entries(self):
        return None


#
# Pseudo-content class
#


class POMsgSetSuggestions:
    """See `IPOMsgSetSuggestions`."""

    implements(IPOMsgSetSuggestions)

<<<<<<< HEAD
    def isFromSamePOFile(self, submission):
        """Return if submission is from the same PO file as a POMsgSet."""
        return self.pomsgset.pofile == submission['pomsgset'].pofile

=======
>>>>>>> a83b479f
    def __init__(self, title, pomsgset, submissions,
                 user_is_official_translator):
        self.title = title
        self.pomsgset = pomsgset
        self.user_is_official_translator = user_is_official_translator
        self.submissions = []
        for submission in submissions:
            self.submissions.append({
                'id': submission.id,
                'language': submission.pomsgset.pofile.language,
                'plural_index': submission.pluralform,
                'suggestion_text': text_to_html(
                    submission.potranslation.translation,
                    submission.pomsgset.potmsgset.flags()),
                'pomsgset': submission.pomsgset,
                'person': submission.person,
                'datecreated': submission.datecreated
                })
<|MERGE_RESOLUTION|>--- conflicted
+++ resolved
@@ -1138,17 +1138,9 @@
         """Return the active translation for the pluralform 'index'."""
         return self.getOfficialTranslation(index)
 
-<<<<<<< HEAD
     def getPublishedTranslation(self, index):
         """Return the published translation for the pluralform 'index'."""
         return self.getOfficialTranslation(index, published=True)
-=======
-        translation = self.context.active_texts[index]
-        # We store newlines as '\n', '\r' or '\r\n', depending on the text to
-        # translate; but forms should have them as '\r\n' so we need to change
-        # line endings before showing them.
-        return convert_newlines_to_web_form(translation)
->>>>>>> a83b479f
 
     def getTranslation(self, index):
         """Return the translation submitted for the pluralform 'index'."""
@@ -1309,13 +1301,10 @@
 
     implements(IPOMsgSetSuggestions)
 
-<<<<<<< HEAD
     def isFromSamePOFile(self, submission):
         """Return if submission is from the same PO file as a POMsgSet."""
         return self.pomsgset.pofile == submission['pomsgset'].pofile
 
-=======
->>>>>>> a83b479f
     def __init__(self, title, pomsgset, submissions,
                  user_is_official_translator):
         self.title = title
