--- conflicted
+++ resolved
@@ -22,11 +22,8 @@
 class CodeReviewCommentMailer(BMPMailer):
     """Send email about creation of a CodeReviewComment."""
 
-<<<<<<< HEAD
-    def __init__(self, code_review_comment, recipients, message_id=None):
-=======
-    def __init__(self, code_review_comment, recipients, original_email):
->>>>>>> c8f9b15a
+    def __init__(self, code_review_comment, recipients, original_email,
+                 message_id=None):
         """Constructor."""
         self.code_review_comment = code_review_comment
         self.message = code_review_comment.message
@@ -36,10 +33,7 @@
         merge_proposal = code_review_comment.branch_merge_proposal
         BMPMailer.__init__(
             self, self.message.subject, None, recipients, merge_proposal,
-<<<<<<< HEAD
             from_address, message_id=message_id)
-=======
-            from_address)
         self.attachments = []
         if original_email is not None:
             # The attachments for the code review comment are actually
@@ -59,7 +53,6 @@
                     content_type = part['content-type']
                 if (filename, content_type) in include_attachments:
                     self.attachments.append(part)
->>>>>>> c8f9b15a
 
     @classmethod
     def forCreation(klass, code_review_comment, original_email=None):
@@ -67,12 +60,9 @@
         merge_proposal = code_review_comment.branch_merge_proposal
         recipients = merge_proposal.getNotificationRecipients(
             CodeReviewNotificationLevel.FULL)
-<<<<<<< HEAD
-        return klass(code_review_comment, recipients,
+        return klass(
+            code_review_comment, recipients, original_email,
             code_review_comment.message.rfc822msgid)
-=======
-        return klass(code_review_comment, recipients, original_email)
->>>>>>> c8f9b15a
 
     def _getSubject(self, email):
         """Don't do any string template insertions on subjects."""
