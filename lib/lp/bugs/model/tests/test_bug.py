--- conflicted
+++ resolved
@@ -14,11 +14,8 @@
     feature_flags,
     login_person,
     person_logged_in,
-<<<<<<< HEAD
+    set_feature_flag,
     StormStatementRecorder,
-=======
-    set_feature_flag,
->>>>>>> 3caab668
     TestCaseWithFactory,
     )
 from lp.testing.matchers import (
@@ -353,7 +350,6 @@
             bug.setPrivate(True, person)
             self.assertFalse(bug.personIsDirectSubscriber(person))
 
-<<<<<<< HEAD
     def test_getVisibleLinkedBranches_doesnt_return_inaccessible_branches(self):
         # If a Bug has branches linked to it that the current user
         # cannot access, those branches will not be returned in its
@@ -382,7 +378,7 @@
             self.assertThat(recorder, HasQueryCount(Equals(6)))
         self.assertContentEqual(public_branches, linked_branches)
         self.assertNotIn(private_branch, linked_branches)
-=======
+
 
 class TestBugAutoConfirmation(TestCaseWithFactory):
     """Tests for auto confirming bugs"""
@@ -479,5 +475,4 @@
             with person_logged_in(bug.owner):
                 duplicate_bug = self.factory.makeBug(owner=bug.owner)
                 duplicate_bug.markAsDuplicate(bug)
-            self.assertEqual(BugTaskStatus.NEW, bug.bugtasks[0].status)
->>>>>>> 3caab668
+            self.assertEqual(BugTaskStatus.NEW, bug.bugtasks[0].status)