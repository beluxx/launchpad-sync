--- conflicted
+++ resolved
@@ -36,11 +36,8 @@
 from lazr.lifecycle.snapshot import Snapshot
 
 from canonical.launchpad.components.bugchange import (
-<<<<<<< HEAD
-    BugWatchAdded, BugWatchRemoved, UnsubscribedFromBug)
-=======
-    BranchLinkedToBug, BranchUnlinkedFromBug, UnsubscribedFromBug)
->>>>>>> c08a987d
+    BranchLinkedToBug, BranchUnlinkedFromBug, BugWatchAdded, BugWatchRemoved,
+    UnsubscribedFromBug)
 from canonical.launchpad.interfaces import IQuestionTarget
 from canonical.launchpad.interfaces.bug import (
     IBug, IBugBecameQuestionEvent, IBugSet)
