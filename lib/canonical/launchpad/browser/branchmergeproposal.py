# Copyright 2007 Canonical Ltd.  All rights reserved.

"""Views, navigation and actions for BranchMergeProposals."""

__metaclass__ = type
__all__ = [
    'BranchMergeProposalSOP',
    'BranchMergeProposalContextMenu',
    'BranchMergeProposalDeleteView',
    'BranchMergeProposalDequeueView',
    'BranchMergeProposalEditView',
    'BranchMergeProposalEnqueueView',
    'BranchMergeProposalMergedView',
    'BranchMergeProposalRequestReviewView',
    'BranchMergeProposalResubmitView',
    'BranchMergeProposalReviewView',
    'BranchMergeProposalView',
    'BranchMergeProposalWorkInProgressView',
    ]

from zope.component import getUtility
from zope.interface import Interface
from zope.schema import Int

from canonical.cachedproperty import cachedproperty
from canonical.config import config

from canonical.launchpad import _
from canonical.launchpad.browser.launchpad import StructuralObjectPresentation
from canonical.launchpad.fields import Summary, Whiteboard
from canonical.launchpad.interfaces import (
    BRANCH_MERGE_PROPOSAL_FINAL_STATES,
    BranchMergeProposalStatus,
    BranchType,
    IBranchMergeProposal,
    ILaunchpadCelebrities,
    IStructuralObjectPresentation)
from canonical.launchpad.webapp import (
    canonical_url, ContextMenu, Link, enabled_with_permission,
    LaunchpadEditFormView, LaunchpadView, action)


class BranchMergeProposalSOP(StructuralObjectPresentation):
    """Provides the structural heading for `IBranchMergeProposal`.

    Delegates the method calls to the SOP of the source branch.
    """
    def __init__(self, context):
        StructuralObjectPresentation.__init__(self, context)
        self.delegate = IStructuralObjectPresentation(
            self.context.source_branch)

    def getIntroHeading(self):
        """See `IStructuralHeaderPresentation`."""
        return self.delegate.getIntroHeading()

    def getMainHeading(self):
        """See `IStructuralHeaderPresentation`."""
        return self.delegate.getMainHeading()


class BranchMergeProposalContextMenu(ContextMenu):
    """Context menu for branches."""

    usedfor = IBranchMergeProposal
    links = ['edit', 'delete', 'set_work_in_progress', 'request_review',
<<<<<<< HEAD
             'review', 'merge', 'enqueue']
=======
             'review', 'merge', 'resubmit']
>>>>>>> 574dfb26

    @enabled_with_permission('launchpad.Edit')
    def edit(self):
        text = 'Edit details'
        status = self.context.queue_status
        enabled = status not in BRANCH_MERGE_PROPOSAL_FINAL_STATES
        return Link('+edit', text, icon='edit', enabled=enabled)

    @enabled_with_permission('launchpad.Edit')
    def delete(self):
        text = 'Delete proposal to merge'
        return Link('+delete', text, icon='edit')

    @enabled_with_permission('launchpad.Edit')
    def set_work_in_progress(self):
        text = 'Work in progress'

        status = self.context.queue_status
        if status in BRANCH_MERGE_PROPOSAL_FINAL_STATES:
            enabled = False
        else:
            enabled = status != BranchMergeProposalStatus.WORK_IN_PROGRESS

        return Link('+work-in-progress', text, icon='edit', enabled=enabled)

    @enabled_with_permission('launchpad.Edit')
    def request_review(self):
        text = 'Request review'

        status = self.context.queue_status
        if status in BRANCH_MERGE_PROPOSAL_FINAL_STATES:
            enabled = False
        else:
            enabled = status != BranchMergeProposalStatus.NEEDS_REVIEW

        return Link('+request-review', text, icon='edit', enabled=enabled)

    @enabled_with_permission('launchpad.Edit')
    def review(self):
        text = 'Review proposal'
        # Enable the review option if the proposal is reviewable, and the
        # user is a reviewer.
        if self.user is None:
            enabled = False
        else:
            lp_admins = getUtility(ILaunchpadCelebrities).admin
            valid_reviewer = (self.context.isPersonValidReviewer(self.user) or
                              self.user.inTeam(lp_admins))
            enabled = self.context.isMergable() and valid_reviewer
        return Link('+review', text, icon='edit', enabled=enabled)

    @enabled_with_permission('launchpad.Edit')
    def merge(self):
        text = 'Mark as merged'
        # Disable the link if the proposal is not in a mergable state.
        enabled = self.context.isMergable()
        return Link('+merged', text, icon='edit', enabled=enabled)

    @enabled_with_permission('launchpad.Edit')
<<<<<<< HEAD
    def enqueue(self):
        text = 'Queue for merging'
        # Disable the link if the branch is already merged,
        # or if the person is not able to transition the branch
        # to queued.
        if self.user is None:
            enabled = False
        elif self.context.queue_status == BranchMergeProposalStatus.MERGED:
            enabled = False
        else:
            lp_admins = getUtility(ILaunchpadCelebrities).admin
            valid_reviewer = (self.context.isPersonValidReviewer(self.user) or
                              self.user.inTeam(lp_admins))
            enabled = (
                (self.context.queue_status ==
                 BranchMergeProposalStatus.CODE_APPROVED)
                or valid_reviewer)

        return Link('+enqueue', text, icon='edit', enabled=enabled)
=======
    def resubmit(self):
        text = 'Resubmit proposal'
        enabled = self.context.queue_status not in (
            BranchMergeProposalStatus.MERGED,
            BranchMergeProposalStatus.SUPERSEDED)
        return Link('+resubmit', text, icon='edit', enabled=enabled)
>>>>>>> 574dfb26


class UnmergedRevisionsMixin:
    """Provides the methods needed to show unmerged revisions."""

    @cachedproperty
    def unlanded_revisions(self):
        """Return the unlanded revisions from the source branch."""
        return self.context.getUnlandedSourceBranchRevisions()

    @property
    def codebrowse_url(self):
        """Return the link to codebrowse for this branch."""
        return (config.codehosting.codebrowse_root +
                self.context.source_branch.unique_name)


class BranchMergeProposalView(LaunchpadView, UnmergedRevisionsMixin):
    """A basic view used for the index page."""

    label = "Proposal to merge branches"
    __used_for__ = IBranchMergeProposal


class BranchMergeProposalWorkInProgressView(LaunchpadEditFormView):
    """The view used to set a proposal back to 'work in progress'."""

    schema = IBranchMergeProposal
    field_names = ["whiteboard"]
    label = "Set proposal as work in progress"

    @property
    def next_url(self):
        return canonical_url(self.context)

    @action('Set as work in progress', name='wip')
    def wip_action(self, action, data):
        """Set the status to 'Needs review'."""
        self.context.setAsWorkInProgress()
        self.updateContextFromData(data)

    @action('Cancel', name='cancel', validator='validate_cancel')
    def cancel_action(self, action, data):
        """Do nothing and go back to the source branch."""

    def validate(self, data):
        """Ensure that the proposal is in an appropriate state."""
        if self.context.queue_status == BranchMergeProposalStatus.MERGED:
            self.addError("The merge proposal is not an a valid state to "
                          "mark as 'Work in progress'.")


class BranchMergeProposalRequestReviewView(LaunchpadEditFormView):
    """The view used to request a review of the merge proposal."""

    schema = IBranchMergeProposal
    field_names = ["whiteboard"]
    label = "Request review"

    @property
    def next_url(self):
        return canonical_url(self.context)

    @action('Request review', name='review')
    def review_action(self, action, data):
        """Set the status to 'Needs review'."""
        self.context.requestReview()
        self.updateContextFromData(data)

    @action('Cancel', name='cancel', validator='validate_cancel')
    def cancel_action(self, action, data):
        """Do nothing and go back to the source branch."""

    def validate(self, data):
        """Ensure that the proposal is in an appropriate state."""
        if self.context.queue_status == BranchMergeProposalStatus.MERGED:
            self.addError("The merge proposal is not an a valid state to "
                          "mark as 'Needs review'.")


class ReviewForm(Interface):
    """A simple interface to define the revision number field."""

    revision_number = Int(
        title=_("Reviewed Revision"), required=True,
        description=_("The revision number on the source branch which "
                      "has been reviewed."))

    whiteboard = Whiteboard(
        title=_('Whiteboard'), required=False,
        description=_('Notes about the merge.'))


class MergeProposalEditView(LaunchpadEditFormView):
    """A base class for merge proposal edit views."""

    @property
    def initial_values(self):
        # Default to reviewing the tip of the source branch.
        return {'revision_number': self.context.source_branch.revision_count}

    @property
    def adapters(self):
        return {ReviewForm: self.context}

    @property
    def next_url(self):
        return canonical_url(self.context)

    def _getRevisionNumberForRevisionId(self, revision_id):
        """Find the revision number that corresponds to the revision id.

        If there was no last reviewed revision, None is returned.

        If the reviewed revision is no longer in the revision history of
        the source branch, then a message is returned.
        """
        if revision_id is None:
            return None
        # If the source branch is REMOTE, then there won't be any ids.
        source_branch = self.context.source_branch
        if source_branch.branch_type == BranchType.REMOTE:
            return revision_id
        else:
            branch_revision = source_branch.getBranchRevisionByRevisionId(
                revision_id)
            if branch_revision is None:
                return "no longer in the source branch."
            elif branch_revision.sequence is None:
                return (
                    "no longer in the revision history of the source branch.")
            else:
                return branch_revision.sequence

    @cachedproperty
    def reviewed_revision_number(self):
        """Return the number of the reviewed revision."""
        return self._getRevisionNumberForRevisionId(
            self.context.reviewed_revision_id)

<<<<<<< HEAD
    @cachedproperty
    def queued_revision_number(self):
        """Return the number of the queued revision."""
        return self._getRevisionNumberForRevisionId(
            self.context.queued_revision_id)
=======
class BranchMergeProposalResubmitView(MergeProposalEditView,
                                      UnmergedRevisionsMixin):
    """The view to resubmit a proposal to merge."""

    schema = IBranchMergeProposal
    label = "Resubmit proposal to merge"
    field_names = ["whiteboard"]

    @action('Resubmit', name='resubmit')
    def resubmit_action(self, action, data):
        """Resubmit this proposal."""
        self.updateContextFromData(data)
        proposal = self.context.resubmit(self.user)
        self.request.response.addInfoNotification(_(
            "Please update the whiteboard for the new proposal."))
        self.next_url = canonical_url(proposal) + "/+edit"

    @action('Cancel', name='cancel', validator='validate_cancel')
    def cancel_action(self, action, data):
        """Do nothing and go back to the source branch."""
        self.next_url = canonical_url(self.context)


class BranchMergeProposalReviewView(MergeProposalEditView,
                                    UnmergedRevisionsMixin):
    """The view to approve or reject a merge proposal."""

    schema = ReviewForm
    label = "Review proposal to merge"

    @property
    def initial_values(self):
        # Default to reviewing the tip of the source branch.
        return {'revision_number': self.context.source_branch.revision_count}

    @property
    def adapters(self):
        return {ReviewForm: self.context}

    @property
    def next_url(self):
        return canonical_url(self.context)
>>>>>>> 574dfb26

    def _getRevisionId(self, data):
        """Translate the revision number that was entered into a revision id.

        If the branch is REMOTE we won't have any scanned revisions to compare
        against, so store the raw integer revision number as the revision id.
        """
        source_branch = self.context.source_branch
        # Get the revision number out of the data.
        if source_branch.branch_type == BranchType.REMOTE:
            return data.pop('revision_number')
        else:
            branch_revision = source_branch.getBranchRevision(
                data.pop('revision_number'))
            return branch_revision.revision.revision_id

    def _validateRevisionNumber(self, data, revision_name):
        """Check to make sure that the revision number entered is valid."""
        rev_no = data.get('revision_number')
        if rev_no is not None:
            try:
                rev_no = int(rev_no)
            except ValueError:
                self.setFieldError(
                    'revision_number',
                    'The %s revision must be a positive number.'
                    % revision_name)
            else:
                if rev_no < 1:
                    self.setFieldError(
                        'revision_number',
                        'The %s revision must be a positive number.'
                        % revision_name)
                # Accept any positive integer for a REMOTE branch.
                source_branch = self.context.source_branch
                if (source_branch.branch_type != BranchType.REMOTE and
                    rev_no > source_branch.revision_count):
                    self.setFieldError(
                        'revision_number',
                        'The %s revision cannot be larger than the '
                        'tip revision of the source branch.'
                        % revision_name)


class ReviewBranchMergeProposalView(MergeProposalEditView,
                                    UnmergedRevisionsMixin):
    """The view to approve or reject a merge proposal."""

    schema = ReviewForm
    label = "Review proposal to merge"

    @action('Approve', name='approve')
    def approve_action(self, action, data):
        """Set the status to approved."""
        self.context.approveBranch(self.user, self._getRevisionId(data))
        self.updateContextFromData(data)

    @action('Reject', name='reject')
    def reject_action(self, action, data):
        """Set the status to rejected."""
        self.context.rejectBranch(self.user, self._getRevisionId(data))
        self.updateContextFromData(data)

    @action('Cancel', name='cancel', validator='validate_cancel')
    def cancel_action(self, action, data):
        """Do nothing and go back to the source branch."""

    def validate(self, data):
        """Ensure that the proposal is in an appropriate state."""
        if self.context.queue_status == BranchMergeProposalStatus.MERGED:
            self.addError("The merge proposal is not an a valid state to "
                          "review.")
        self._validateRevisionNumber(data, 'reviewed')


class BranchMergeProposalEditView(MergeProposalEditView):
    """The view to control the editing of merge proposals."""
    schema = IBranchMergeProposal
    label = "Edit branch merge proposal"
    field_names = ["whiteboard"]

    @action('Update', name='update')
    def update_action(self, action, data):
        """Update the whiteboard and go back to the source branch."""
        self.updateContextFromData(data)

    @action('Cancel', name='cancel', validator='validate_cancel')
    def cancel_action(self, action, data):
        """Do nothing and go back to the source branch."""


class BranchMergeProposalDeleteView(MergeProposalEditView):
    """The view to control the deletion of merge proposals."""
    schema = IBranchMergeProposal
    label = "Delete branch merge proposal"
    field_names = []

    def initialize(self):
        # Store the source branch for `next_url` to make sure that
        # it is available in the situation where the merge proposal
        # is deleted.
        self.source_branch = self.context.source_branch
        super(BranchMergeProposalDeleteView, self).initialize()

    @action('Delete proposal', name='delete')
    def delete_action(self, action, data):
        """Delete the merge proposal and go back to the source branch."""
        self.context.deleteProposal()
        # Override the next url to be the source branch.
        self.next_url = canonical_url(self.source_branch)

    @action('Cancel', name='cancel', validator='validate_cancel')
    def cancel_action(self, action, data):
        """Do nothing and go back to the source branch."""
        self.next_url = canonical_url(self.context)


class BranchMergeProposalMergedView(LaunchpadEditFormView):
    """The view to mark a merge proposal as merged."""
    schema = IBranchMergeProposal
    label = "Edit branch merge proposal"
    field_names = ["merged_revno"]

    @property
    def initial_values(self):
        # Default to reviewing the tip of the source branch.
        return {'merged_revno': self.context.source_branch.revision_count}

    @property
    def next_url(self):
        return canonical_url(self.context)

    @action('Mark as Merged', name='mark_merged')
    def mark_merged_action(self, action, data):
        """Update the whiteboard and go back to the source branch."""
        revno = data['merged_revno']
        self.context.markAsMerged(revno, merge_reporter=self.user)

    @action('Cancel', name='cancel', validator='validate_cancel')
    def cancel_action(self, action, data):
        """Do nothing and go back to the merge proposal."""

    def validate(self, data):
        # Ensure a positive integer value.
        revno = data.get('merged_revno')
        if revno is not None:
            if revno <= 0:
                self.setFieldError(
                    'merged_revno',
                    'Revision numbers must be positive integers.')


class EnqueueForm(Interface):
    """A simple interface to populate the form to enqueue a proposal."""

    revision_number = Int(
        title=_("Queue Revision"), required=True,
        description=_("The revision number on the source branch which "
                      "which is to be merged into the target branch."))

    commit_message = Summary(
        title=_("Commit Message"), required=True,
        description=_("The commit message to be used when merging "
                      "the source branch."))

    whiteboard = Whiteboard(
        title=_('Whiteboard'), required=False,
        description=_('Notes about the merge.'))


class BranchMergeProposalEnqueueView(MergeProposalEditView,
                                     UnmergedRevisionsMixin):
    """The view to mark a merge proposal as QUEUED."""
    schema = EnqueueForm
    label = "Queue branch for merging"

    @property
    def adapters(self):
        return {EnqueueForm: self.context}

    @action('Enqueue', name='enqueue')
    def enqueue_action(self, action, data):
        """Update the whiteboard and go back to the source branch."""
        self.context.enqueue(self.user, self._getRevisionId(data))
        self.updateContextFromData(data)

    @action('Cancel', name='cancel', validator='validate_cancel')
    def cancel_action(self, action, data):
        """Do nothing and go back to the merge proposal."""

    def validate(self, data):
        """Ensure that the proposal is in an appropriate state."""
        if self.context.queue_status == BranchMergeProposalStatus.MERGED:
            self.addError("The merge proposal is not an a valid state to "
                          "review.")
        elif (self.context.queue_status ==
              BranchMergeProposalStatus.CODE_APPROVED):
            # This is a good transition.
            pass
        elif self.context.isPersonValidReviewer(self.user):
            # This person can transition the code appropriately.
            pass
        else:
            self.addError("The merge proposal needs to be approved before "
                          "it can be queued for landing.")

        self._validateRevisionNumber(data, 'enqueued')


class BranchMergeProposalDequeueView(LaunchpadEditFormView):
    """The view to remove a merge proposal from the merge queue."""

    schema = IBranchMergeProposal
    label = "Edit branch merge proposal"


    @property
    def next_url(self):
        return canonical_url(self.context)

    @action('Enqueue', name='enqueue')
    def enqueue_action(self, action, data):
        """Update the whiteboard and go back to the source branch."""
        revno = data['merged_revno']
        self.context.markAsMerged(revno, merge_reporter=self.user)

    @action('Cancel', name='cancel', validator='validate_cancel')
    def cancel_action(self, action, data):
        """Do nothing and go back to the merge proposal."""
<|MERGE_RESOLUTION|>--- conflicted
+++ resolved
@@ -64,11 +64,7 @@
 
     usedfor = IBranchMergeProposal
     links = ['edit', 'delete', 'set_work_in_progress', 'request_review',
-<<<<<<< HEAD
-             'review', 'merge', 'enqueue']
-=======
-             'review', 'merge', 'resubmit']
->>>>>>> 574dfb26
+             'review', 'merge', 'enqueue', 'resubmit']
 
     @enabled_with_permission('launchpad.Edit')
     def edit(self):
@@ -128,7 +124,6 @@
         return Link('+merged', text, icon='edit', enabled=enabled)
 
     @enabled_with_permission('launchpad.Edit')
-<<<<<<< HEAD
     def enqueue(self):
         text = 'Queue for merging'
         # Disable the link if the branch is already merged,
@@ -148,14 +143,14 @@
                 or valid_reviewer)
 
         return Link('+enqueue', text, icon='edit', enabled=enabled)
-=======
+
+    @enabled_with_permission('launchpad.Edit')
     def resubmit(self):
         text = 'Resubmit proposal'
         enabled = self.context.queue_status not in (
             BranchMergeProposalStatus.MERGED,
             BranchMergeProposalStatus.SUPERSEDED)
         return Link('+resubmit', text, icon='edit', enabled=enabled)
->>>>>>> 574dfb26
 
 
 class UnmergedRevisionsMixin:
@@ -296,13 +291,13 @@
         return self._getRevisionNumberForRevisionId(
             self.context.reviewed_revision_id)
 
-<<<<<<< HEAD
     @cachedproperty
     def queued_revision_number(self):
         """Return the number of the queued revision."""
         return self._getRevisionNumberForRevisionId(
             self.context.queued_revision_id)
-=======
+
+
 class BranchMergeProposalResubmitView(MergeProposalEditView,
                                       UnmergedRevisionsMixin):
     """The view to resubmit a proposal to merge."""
@@ -345,7 +340,6 @@
     @property
     def next_url(self):
         return canonical_url(self.context)
->>>>>>> 574dfb26
 
     def _getRevisionId(self, data):
         """Translate the revision number that was entered into a revision id.
