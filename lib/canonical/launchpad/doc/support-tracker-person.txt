= Person and the Support Tracker =

== searchTickets() ==

IPerson defines a searchTickets() method which can be used to
select all or a subset of the support requests in which the person is
involved. This includes tickets which the person created, is assigned
to, is subscribed to, commented on, or answered. Various subsets can
be selected by using the following criteria status, search_text and
participation type.

    >>> from canonical.launchpad.interfaces import IPersonSet
    >>> personset = getUtility(IPersonSet)
    >>> foo_bar = personset.getByEmail('foo.bar@canonical.com')

=== search_text ===

The search_text parameter will limit the tickets to those matching
the query using the regular full text algorithm.

    >>> for ticket in foo_bar.searchTickets(search_text='firefox'):
    ...     print ticket.title, ticket.status.title
    Firefox loses focus and gets stuck              Open
    mailto: problem in webpage                      Solved
    Newly installed plug-in doesn't seem to be used Open

=== sort ===

When using the search_text criteria, the default is to sort the results
by relevancy. One can use the sort parameter to change that. It takes
one of the constant defined in the TicketSort enumeration.

    >>> from canonical.lp.dbschema import TicketSort
    >>> for ticket in foo_bar.searchTickets(
    ...         search_text='firefox', sort=TicketSort.NEWEST_FIRST):
    ...     print ticket.title, ticket.status.title
    mailto: problem in webpage                      Solved
    Newly installed plug-in doesn't seem to be used Open
    Firefox loses focus and gets stuck              Open

When no text search is done, the default sort order is
TicketSort.NEWEST_FIRST.

    >>> for ticket in foo_bar.searchTickets():
    ...     print ticket.title, ticket.status.title
    Continue playing after shutdown                         Open
    Play DVDs in Totem                                      Open
    mailto: problem in webpage                              Solved
    Installation of Java Runtime Environment for Mozilla    Open
    Slow system                                             Open
    Newly installed plug-in doesn't seem to be used         Open
    Firefox loses focus and gets stuck                      Open

=== status ===

The last searches showed that by default, not all statuses are searched
for by default (they excluded expired and invalid tickets). The status
parameter can be used to control the list of statuses to select:

    >>> from canonical.lp.dbschema import TicketStatus
    >>> for ticket in foo_bar.searchTickets(status=TicketStatus.INVALID):
    ...     print ticket.title, ticket.status.title
    Firefox is slow and consumes too much RAM   Invalid

The status parameter can also take a list of statuses.

    >>> for ticket in foo_bar.searchTickets(
    ...         status=[TicketStatus.SOLVED, TicketStatus.INVALID]):
    ...     print ticket.title, ticket.status.title
    mailto: problem in webpage                  Solved
    Firefox is slow and consumes too much RAM   Invalid

=== participation ===

By default, any types of relationship to a ticket is considered by
searchTickets. This can customized through the participation parameter.
It takes one or a list of constants from the TicketParticipation enumeration.

To select only tickets on which the person commented, the
TicketParticipation.COMMENTER is used:

    >>> from canonical.lp.dbschema import TicketParticipation
    >>> for ticket in foo_bar.searchTickets(
    ...         participation=TicketParticipation.COMMENTER, status=None):
    ...     print ticket.title
    Continue playing after shutdown
    Play DVDs in Totem
    mailto: problem in webpage
    Installation of Java Runtime Environment for Mozilla
    Newly installed plug-in doesn't seem to be used

TicketParticipation.SUBSCRIBER will only select the tickets to which
the person is subscribed to:

    >>> for ticket in foo_bar.searchTickets(
    ...         participation=TicketParticipation.SUBSCRIBER, status=None):
    ...     print ticket.title
    Slow system
    Firefox is slow and consumes too much RAM

TicketParticipation.OWNER selects the tickets that the person created:

    >>> for ticket in foo_bar.searchTickets(
    ...         participation=TicketParticipation.OWNER, status=None):
    ...     print ticket.title
    Slow system
    Firefox loses focus and gets stuck
    Firefox is slow and consumes too much RAM

TicketParticipation.ANSWERER selects the tickets for which the person
was marked as the answerer:

    >>> for ticket in foo_bar.searchTickets(
    ...         participation=TicketParticipation.ANSWERER, status=None):
    ...     print ticket.title
    mailto: problem in webpage
    Firefox is slow and consumes too much RAM

TicketParticipation.ASSIGNEE selects that tickets which are assigned to
the person:

    >>> for ticket in foo_bar.searchTickets(
    ...         participation=TicketParticipation.ASSIGNEE, status=None):
    ...     print ticket.title

If a list of these constants is used, all of these participation types
will be selected:

    >>> for ticket in foo_bar.searchTickets(
    ...         participation=[
    ...             TicketParticipation.OWNER, TicketParticipation.ANSWERER],
    ...         status=None):
    ...     print ticket.title
    mailto: problem in webpage
    Slow system
    Firefox loses focus and gets stuck
    Firefox is slow and consumes too much RAM

=== Combination ===

The returned sets of tickets is the intersection of the sets delimited
by each criteria:

    >>> for ticket in foo_bar.searchTickets(
    ...         search_text='firefox OR Java', status=TicketStatus.OPEN,
    ...         participation=TicketParticipation.COMMENTER):
    ...     print ticket.title, ticket.status.title
<<<<<<< HEAD
    Installation of Java Runtime Environment
        for Mozilla                             Open
    Newly installed plug-in doesn't seem to be
        used                                    Open

== getSupportedLanguages() ==

IPerson also provides a getSupportedLanguages method which can be used
to retrieve the list of languages in which the person or team can
provide support.

    # Helper to see easily the languages in a list.
    >>> def language_codes(languages):
    ...     return sorted(str(language.code) for language in languages)

For a person, it is the same list than its list of known languages,
with the addition that English is always assumed to be supported:

    >>> sample_person = getUtility(IPersonSet).getByName('name16')
    >>> language_codes(sample_person.languages)
    []
    >>> language_codes(sample_person.getSupportedLanguages())
    ['en']

    >>> carlos = getUtility(IPersonSet).getByName('carlos')
    >>> language_codes(carlos.languages)
    ['ca', 'es']
    >>> language_codes(carlos.getSupportedLanguages())
    ['ca', 'en', 'es']

Also, note that all English variants will be excluded.

    >>> daf = getUtility(IPersonSet).getByName('daf')
    >>> language_codes(daf.languages)
    ['cy', 'en_GB', 'ja']
    >>> language_codes(daf.getSupportedLanguages())
    ['cy', 'en', 'ja']

For team with a list of known languages set, the same rule applies:

    >>> from canonical.launchpad.interfaces import ILanguageSet
    >>> ubuntu_team = getUtility(IPersonSet).getByName('ubuntu-team')
    >>> esperanto = getUtility(ILanguageSet)['eo']
    >>> ubuntu_team.addLanguage(esperanto)

    >>> language_codes(ubuntu_team.languages)
    ['eo']
    >>> language_codes(ubuntu_team.getSupportedLanguages())
    ['en', 'eo']

But when the list of known languages is not set, the list of supported
languages will be the union of all the members supported languages.

    >>> rosetta_admins = getUtility(IPersonSet).getByName(
    ...     'rosetta-admins')

    >>> carlos.inTeam(rosetta_admins)
    True
    >>> daf.inTeam(rosetta_admins)
    True

    >>> language_codes(rosetta_admins.languages)
    []
    >>> language_codes(rosetta_admins.getSupportedLanguages())
    ['ca', 'cy', 'en', 'es', 'ja']

These rules are applied recursively when teams are nested one inside
the other. For example, the 'Guadamen' team includes the Ubuntu Team
and doesn't have its list of known languages set, so it will be the
languages of the Ubuntu Team that will be used.

    >>> celso = getUtility(IPersonSet).getByName('cprov')
    >>> celso.inTeam(ubuntu_team)
    True
    >>> celso.addLanguage(getUtility(ILanguageSet)['es'])
    >>> language_codes(celso.languages)
    ['es']

    >>> guadamen_team = getUtility(IPersonSet).getByName('guadamen')
    >>> ubuntu_team.inTeam(guadamen_team)
    True

    >>> language_codes(guadamen_team.languages)
    []
    >>> language_codes(guadamen_team.getSupportedLanguages())
    ['en', 'eo']

    # Empty the list of known languages to use the list of the
    # Ubuntu team members.
    >>> ubuntu_team.removeLanguage(esperanto)
    >>> language_codes(guadamen_team.getSupportedLanguages())
    ['en', 'es']
=======
    Installation of Java Runtime Environment for Mozilla    Open
    Newly installed plug-in doesn't seem to be used         Open
>>>>>>> cf711749
<|MERGE_RESOLUTION|>--- conflicted
+++ resolved
@@ -145,11 +145,8 @@
     ...         search_text='firefox OR Java', status=TicketStatus.OPEN,
     ...         participation=TicketParticipation.COMMENTER):
     ...     print ticket.title, ticket.status.title
-<<<<<<< HEAD
-    Installation of Java Runtime Environment
-        for Mozilla                             Open
-    Newly installed plug-in doesn't seem to be
-        used                                    Open
+    Installation of Java Runtime Environment for Mozilla    Open
+    Newly installed plug-in doesn't seem to be used         Open
 
 == getSupportedLanguages() ==
 
@@ -237,8 +234,4 @@
     # Ubuntu team members.
     >>> ubuntu_team.removeLanguage(esperanto)
     >>> language_codes(guadamen_team.getSupportedLanguages())
-    ['en', 'es']
-=======
-    Installation of Java Runtime Environment for Mozilla    Open
-    Newly installed plug-in doesn't seem to be used         Open
->>>>>>> cf711749
+    ['en', 'es']