# Copyright 2004-2005 Canonical Ltd.  All rights reserved.

__metaclass__ = type
__all__ = [
    'POMsgSetIndexView',
    'POMsgSetView',
    'POMsgSetPageView',
    'POMsgSetFacets',
    'POMsgSetAppMenus',
    'POMsgSetSuggestions',
    'POMsgSetZoomedView',
    'BaseTranslationView',
    ]

import cgi
import datetime
import gettextpo
import operator
import pytz
<<<<<<< HEAD
from math import ceil
=======
import re
import urllib
>>>>>>> fe65d7fa
from xml.sax.saxutils import escape as xml_escape

from zope.app import datetimeutils
from zope.app.form import CustomWidgetFactory
from zope.app.form.utility import setUpWidgets
from zope.app.form.browser import DropdownWidget
from zope.app.form.interfaces import IInputWidget
from zope.app.pagetemplate.viewpagetemplatefile import ViewPageTemplateFile
from zope.component import getUtility
from zope.interface import implements

from canonical.cachedproperty import cachedproperty
from canonical.launchpad import helpers
from canonical.launchpad.interfaces import (
    UnexpectedFormData, IPOMsgSet, TranslationConstants, NotFoundError,
    ILanguageSet, IPOFileAlternativeLanguage, IPOMsgSetSuggestions,
    IPOSubmissionSet, TranslationConflict)
from canonical.launchpad.webapp import (
    StandardLaunchpadFacets, ApplicationMenu, Link, LaunchpadView,
    canonical_url)
from canonical.launchpad.webapp import urlparse
from canonical.launchpad.webapp.batching import BatchNavigator


#
# Translation-related formatting functions
#

def contract_rosetta_tabs(text):
    """Replace Rosetta representation of tabs with their native characters."""
    return helpers.text_replaced(text, {'[tab]': '\t', r'\[tab]': '[tab]'})


def expand_rosetta_tabs(unicode_text):
    """Replace tabs with their Rosetta representations."""
    return helpers.text_replaced(unicode_text,
                                 {u'\t': TranslationConstants.TAB_CHAR,
                                  u'[tab]': TranslationConstants.TAB_CHAR_ESCAPED})


def text_to_html(text, flags, space=TranslationConstants.SPACE_CHAR,
               newline=TranslationConstants.NEWLINE_CHAR):
    """Convert a unicode text to a HTML representation."""

    if text is None:
        return None

    lines = []
    # Replace leading and trailing spaces on each line with special markup.
    if u'\r\n' in text:
        newline_chars = u'\r\n'
    elif u'\r' in text:
        newline_chars = u'\r'
    else:
        newline_chars = u'\n'
    for line in xml_escape(text).split(newline_chars):
        # Pattern:
        # - group 1: zero or more spaces: leading whitespace
        # - group 2: zero or more groups of (zero or
        #   more spaces followed by one or more non-spaces): maximal string
        #   which doesn't begin or end with whitespace
        # - group 3: zero or more spaces: trailing whitespace
        match = re.match(u'^( *)((?: *[^ ]+)*)( *)$', line)

        if match:
            lines.append(
                space * len(match.group(1)) +
                match.group(2) +
                space * len(match.group(3)))
        else:
            raise AssertionError(
                "A regular expression that should always match didn't.")

    if 'c-format' in flags:
        # Replace c-format sequences with marked-up versions. If there is a
        # problem parsing the c-format sequences on a particular line, that
        # line is left unformatted.
        for i in range(len(lines)):
            formatted_line = ''

            try:
                segments = parse_cformat_string(lines[i])
            except UnrecognisedCFormatString:
                continue

            for segment in segments:
                type, content = segment

                if type == 'interpolation':
                    formatted_line += (u'<code>%s</code>' % content)
                elif type == 'string':
                    formatted_line += content

            lines[i] = formatted_line

    return expand_rosetta_tabs(newline.join(lines))


def convert_newlines_to_web_form(unicode_text):
    """Convert an Unicode text from any newline style to the one used on web
    forms, that's the Windows style ('\r\n')."""

    assert isinstance(unicode_text, unicode), (
        "The given text must be unicode instead of %s" % type(unicode_text))

    if unicode_text is None:
        return None
    elif u'\r\n' in unicode_text:
        # The text is already using the windows newline chars
        return unicode_text
    elif u'\n' in unicode_text:
        return helpers.text_replaced(unicode_text, {u'\n': u'\r\n'})
    else:
        return helpers.text_replaced(unicode_text, {u'\r': u'\r\n'})

def count_lines(text):
    """Count the number of physical lines in a string.

    This is always at least as large as the number of logical lines in a string.
    """
    if text is None:
        return 0

    CHARACTERS_PER_LINE = 60
    count = 0

    for line in text.split(u'\n'):
        if len(line) == 0:
            count += 1
        else:
            count += int(ceil(float(len(line)) / CHARACTERS_PER_LINE))

    return count

def parse_cformat_string(string):
    """Parse a printf()-style format string into a sequence of interpolations
    and non-interpolations."""

    # The sequence '%%' is not counted as an interpolation. Perhaps splitting
    # into 'special' and 'non-special' sequences would be better.

    # This function works on the basis that s can be one of three things: an
    # empty string, a string beginning with a sequence containing no
    # interpolations, or a string beginning with an interpolation.

    segments = []
    end = string
    plain_re = re.compile('(%%|[^%])+')
    interpolation_re = re.compile('%[^diouxXeEfFgGcspmn]*[diouxXeEfFgGcspmn]')

    while end:
        # Check for a interpolation-less prefix.

        match = plain_re.match(end)

        if match:
            segment = match.group(0)
            segments.append(('string', segment))
            end = end[len(segment):]
            continue

        # Check for an interpolation sequence at the beginning.

        match = interpolation_re.match(end)

        if match:
            segment = match.group(0)
            segments.append(('interpolation', segment))
            end = end[len(segment):]
            continue

        # Give up.
        raise UnrecognisedCFormatString(string)

    return segments

#
# Exceptions and helper classes
#

class UnrecognisedCFormatString(ValueError):
    """Exception raised when a string containing C format sequences can't be
    parsed."""


class POTMsgSetBatchNavigator(BatchNavigator):

    def __init__(self, results, request, start=0, size=1):
        """Constructs a BatchNavigator instance.

        results is an iterable of results. request is the web request
        being processed. size is a default batch size which the callsite
        can choose to provide.
        """
        schema, netloc, path, parameters, query, fragment = (
            urlparse(str(request.URL)))

        # For safety, delete the start and batch variables, if they
        # appear in the URL. The situation in which 'start' appears
        # today is when the alternative language form is posted back and
        # includes it.
        if 'start' in request:
            del request.form['start']
        if 'batch' in request.form:
            del request.form['batch']
        # 'path' will be like: 'POTURL/LANGCODE/POTSEQUENCE/+translate' and
        # we are interested on the POTSEQUENCE.
        self.start_path, pot_sequence, self.page = path.rsplit('/', 2)
        try:
            # The URLs we use to navigate thru POTMsgSet objects start with 1,
            # while the batching machinery starts with 0, that's why we need
            # to remove '1'.
            start_value = int(pot_sequence) - 1
        except ValueError:
            start_value = start

        # This batch navigator class only supports batching of 1 element.
        size = 1

        BatchNavigator.__init__(self, results, request, start_value, size)

    def generateBatchURL(self, batch):
        """Return a custom batch URL for IPOMsgSet's views."""
        url = ""
        if batch is None:
            return url

        assert batch.size == 1, 'The batch size must be 1.'

        sequence = batch.startNumber()
        url = '/'.join([self.start_path, str(sequence), self.page])
        qs = self.request.environment.get('QUERY_STRING', '')
        # cleanQueryString ensures we get rid of any bogus 'start' or
        # 'batch' form variables we may have received via the URL.
        qs = self.cleanQueryString(qs)
        if qs:
            # There are arguments that we should preserve.
            url = '%s?%s' % (url, qs)
        return url


class CustomDropdownWidget(DropdownWidget):

    def _div(self, cssClass, contents, **kw):
        """Render the select widget without the div tag."""
        return contents

#
# Standard UI classes
#

class POMsgSetFacets(StandardLaunchpadFacets):
    usedfor = IPOMsgSet
    defaultlink = 'translations'
    enable_only = ['overview', 'translations']

    def _parent_url(self):
        """Return the URL of the thing the PO template of this PO file is
        attached to.
        """
        potemplate = self.context.pofile.potemplate
        if potemplate.distrorelease:
            source_package = potemplate.distrorelease.getSourcePackage(
                potemplate.sourcepackagename)
            return canonical_url(source_package)
        else:
            return canonical_url(potemplate.productseries)

    def overview(self):
        target = self._parent_url()
        text = 'Overview'
        return Link(target, text)

    def translations(self):
        target = '+translate'
        text = 'Translations'
        return Link(target, text)


class POMsgSetAppMenus(ApplicationMenu):
    usedfor = IPOMsgSet
    facet = 'translations'
    links = ['overview', 'translate', 'switchlanguages',
             'upload', 'download', 'viewtemplate']

    def overview(self):
        text = 'Overview'
        return Link('../', text)

    def translate(self):
        text = 'Translate many'
        return Link('../+translate', text, icon='languages')

    def switchlanguages(self):
        text = 'Switch Languages'
        return Link('../../', text, icon='languages')

    def upload(self):
        text = 'Upload a File'
        return Link('../+upload', text, icon='edit')

    def download(self):
        text = 'Download'
        return Link('../+export', text, icon='download')

    def viewtemplate(self):
        text = 'View Template'
        return Link('../../', text, icon='languages')

#
# Views
#

class POMsgSetIndexView:
    """A view to forward to the translation form."""

    def __init__(self, context, request):
        self.context = context
        self.request = request

    def __call__(self):
        """Redirect to the translation form."""
        url = '%s/%s' % (canonical_url(self.context), '+translate')
        self.request.response.redirect(url)


class BaseTranslationView(LaunchpadView):
    """Base class that implements a framework for modifying translations.

    This class provides a basis for building a batched translation page.
    It relies on one or more subviews being used to actually display the
    translations and form elements. It processes the form submitted and
    constructs data which can be then fed back into the subviews.

    The subviews must be (or behave like) POMsgSetViews.

    Child classes must define:
        - self.pofile
        - _buildBatchNavigator()
        - _initializeMsgSetViews()
        - _submitTranslations()
    """

    pofile = None
    # There will never be 100 plural forms.  Usually, we'll be iterating
    # over just two or three.
    MAX_PLURAL_FORMS = 100

    def initialize(self):
        assert self.pofile, "Child class must define self.pofile"

        # These two dictionaries hold translation data parsed from the
        # form submission. They exist mainly because of the need to
        # redisplay posted translations when they contain errors; if not
        # _submitTranslations could take care of parsing and saving
        # translations without the need to store them in instance
        # variables. To understand more about how they work, see
        # _extractFormPostedTranslations, _prepareView and
        # _storeTranslations.
        self.form_posted_translations = {}
        self.form_posted_needsreview = {}

        # These two dictionaries hold the text requested by the user to be
        # copied to the textarea.
        self.form_copied_translations = {}
        self.form_posted_translations_has_store_flag = {}

        if not self.has_plural_form_information:
            # This POFile needs administrator setup.
            # XXX: this should refer people to +addticket, right? 
            #   -- kiko, 2006-10-18
            self.request.response.addErrorNotification("""
            <p>
            Rosetta can&#8217;t handle the plural items in this file, because it
            doesn&#8217;t yet know how plural forms work for %s.
            </p>
            <p>
            To fix this, please e-mail the <a
            href="mailto:rosetta-users@lists.ubuntu.com">Rosetta users mailing list</a>
            with this information, preferably in the format described in the
            <a href="https://wiki.ubuntu.com/RosettaFAQ">Rosetta FAQ</a>.
            </p>
            <p>
            This only needs to be done once per language. Thanks for helping Rosetta.
            </p>
            """ % self.pofile.language.englishname)
            return

        self._initializeAltLanguage()

        # The batch navigator needs to be initialized early, before
        # _submitTranslations is called; the reason for this is that
        # _submitTranslations, in the case of no errors, redirects to
        # the next batch page.
        self.batchnav = self._buildBatchNavigator()
        # These two variables are stored for the sole purpose of being
        # output in hidden inputs that preserve the current navigation
        # when submitting forms.
        self.start = self.batchnav.start
        self.size = self.batchnav.currentBatch().size

        if (self.request.method == 'POST'):
            try:
                # Try to get the timestamp when the submitted form was
                # created. We use it to detect whether someone else updated
                # the translation we are working on in the elapsed time
                # between the form loading and its later submission.
                self.lock_timestamp = datetimeutils.parseDatetimetz(
                    self.request.form.get('lock_timestamp', u''))
            except datetimeutils.DateTimeError:
                # invalid format. Either we don't have the timestamp in the
                # submitted form or it has the wrong format.
                raise UnexpectedFormData, (
                    'We didn\'t find the timestamp that tells us when was'
                    ' generated the submitted form.')

            # Check if this is really the form we are listening for..
            if self.request.form.get("submit_translations"):
                # Check if this is really the form we are listening for..
                if self._submitTranslations():
                    # .. and if no errors occurred, adios. Otherwise, we
                    # need to set up the subviews for error display and
                    # correction.
                    return
            else:
                # Check and do any copy request we got.
                self._submitCopyRequest()
        else:
            # It's not a POST, so we should generate lock_timestamp.
            UTC = pytz.timezone('UTC')
            self.lock_timestamp = datetime.datetime.now(UTC)

        # Slave view initialization depends on _submitTranslations being
        # called, because the form data needs to be passed in to it --
        # again, because of error handling.
        self._initializeMsgSetViews()

    #
    # API Hooks
    #

    def _buildBatchNavigator(self):
        """Construct a BatchNavigator of POTMsgSets and return it."""
        raise NotImplementedError

    def _initializeMsgSetViews(self):
        """Construct subviews as necessary."""
        raise NotImplementedError

    def _submitTranslations(self):
        """Handle translations submitted via a form.

        Return True if processing went fine; return False if errors
        occurred.

        Implementing this method is complicated. It needs to find out
        what POMsgSets were updated in the form post, call
        _storeTranslations() for each of those, check for errors that
        may have occurred during that (displaying them using
        addErrorNotification), and otherwise call _redirectToNextPage if
        everything went fine."""
        raise NotImplementedError

    def _submitCopyRequest(self):
        """Handle translation copy requests."""
        patterns_list = ['singular', 'plural']
        for plural_index in range(self.pofile.language.pluralforms):
            patterns_list.append(
                '(%s_translation_%d)' % (
                    self.pofile.language.code, plural_index))
            patterns_list.append('((\S+)_suggestion_(\d+)_%d)' % plural_index)
        search_pattern = 'msgset_(\d+)_(%s)_copy\.(x|y)' % (
            '|'.join(patterns_list))
        found_copy = False
        expr_search = re.compile(search_pattern)
        msgset_search = re.compile('msgset_(\d+)')
        for key in self.request.form:
            copy_button_match = expr_search.match(key)
            if copy_button_match is not None and not found_copy:
                # group #1 is the potmsgset.id
                potmsgset_id = int(copy_button_match.group(1))
                potmsgset = self.pofile.potemplate.getPOTMsgSetByID(
                    potmsgset_id)
                pomsgset = potmsgset.getPOMsgSet(
                    self.pofile.language.code, self.pofile.variant)
                if pomsgset is None:
                    pomsgset = self.pofile.createMessageSetFromMessageSet(
                        potmsgset)
                self._copyTranslation(pomsgset, key)
                found_copy = True
            else:
                # Let's extract the field values so the user doesn't lose any
                # other change in the form. This will not modify our database,
                # we use them just to display their changes again in the web
                # UI.
                msgset_match = msgset_search.match(key)
                if msgset_match is not None:
                    potmsgset_id = int(msgset_match.group(1))
                    potmsgset = self.pofile.potemplate.getPOTMsgSetByID(
                        potmsgset_id)
                    pomsgset = potmsgset.getPOMsgSet(
                        self.pofile.language.code, self.pofile.variant)
                    if pomsgset is None:
                        pomsgset = self.pofile.createMessageSetFromMessageSet(
                            potmsgset)
                    self._extractFormPostedTranslations(pomsgset)

    #
    # Helper methods that should be used for POMsgSetView.__init__() and
    # _submitTranslations().
    #

    def _storeTranslations(self, pomsgset):
        """Store the translation submitted for a POMsgSet.

        Return a string with an error if one occurs, otherwise None.
        """
        self._extractFormPostedTranslations(pomsgset)
        translations = self.form_posted_translations.get(pomsgset, None)
        if not translations:
            # A post with no content -- not an error, but nothing to be
            # done. XXX: I'm not sure but I suspect this could be an
            # UnexpectedFormData..
            return None

        plural_indices_to_store = (
            self.form_posted_translations_has_store_flag.get(pomsgset, []))

        # If the user submitted a translation without checking its checkbox,
        # we assume they don't want to save it. We revert any submitted value
        # to its current active translation.
        for index in translations:
            if index not in plural_indices_to_store:
                if pomsgset.active_texts[index] is not None:
                    translations[index] = pomsgset.active_texts[index]
                else:
                    translations[index] = u''

        is_fuzzy = self.form_posted_needsreview.get(pomsgset, False)

        try:
            pomsgset.updateTranslationSet(
                person=self.user, new_translations=translations,
                fuzzy=is_fuzzy, published=False,
                lock_timestamp=self.lock_timestamp)
        except TranslationConflict:
            return (
                u'Somebody else changed this translation since you started.'
                u' To avoid accidentally reverting work done by others, we'
                u' added your translations as suggestions, so please review'
                u' current values.')
        except gettextpo.error, e:
            # Save the error message gettext gave us to show it to the
            # user.
            return unicode(e)
        else:
            return None

    def _copyTranslation(self, pomsgset, button_id):
        """Perform the copy associated with :arg button_id:

        :arg button_id: String with the name of the copy button submitted.
        """
        self.form_copied_translations[pomsgset] = {}
        if 'singular' in button_id:
            pomsgids = pomsgset.potmsgset.getPOMsgIDs()
            text_to_copy = pomsgids[TranslationConstants.SINGULAR_FORM].msgid
            requested_plural_indices = [TranslationConstants.SINGULAR_FORM]
        elif 'plural' in button_id:
            pomsgids = pomsgset.potmsgset.getPOMsgIDs()
            text_to_copy = pomsgids[TranslationConstants.PLURAL_FORM].msgid
            requested_plural_indices = []
            for plural_index in range(pomsgset.pluralforms):
                if plural_index != TranslationConstants.SINGULAR_FORM:
                    requested_plural_indices.append(plural_index)
        elif 'translation' in button_id:
            translation_copy_match = re.match(
                'msgset_%d_%s_translation_(\d+)_copy\.(x|y)' % (
                    pomsgset.potmsgset.id, self.pofile.language.code),
                button_id)
            requested_plural_index = int(translation_copy_match.group(1))
            if requested_plural_index not in range(pomsgset.pluralforms):
                raise UnexpectedFormData(
                    "Got a copy request for a plural form that doesn't exist")
            text_to_copy = pomsgset.active_texts[requested_plural_index]
            requested_plural_indices = [requested_plural_index]
        elif 'suggestion' in button_id:
            suggestion_copy_match = re.match(
                'msgset_%d_%s_suggestion_(\d+)_(\d+)_copy\.(x|y)' % (
                    pomsgset.potmsgset.id, self.pofile.language.code),
                button_id)
            suggestion_posubmission_id = int(suggestion_copy_match.group(1))
            posubmissionset = getUtility(IPOSubmissionSet)
            suggestion_posubmission = posubmissionset.getPOSubmissionByID(
                suggestion_posubmission_id)
            requested_plural_index = int(suggestion_copy_match.group(2))
            if requested_plural_index not in range(pomsgset.pluralforms):
                raise UnexpectedFormData(
                    "Got a copy request for a plural form that doesn't exist")
            text_to_copy = suggestion_posubmission.potranslation.translation
            requested_plural_indices = [requested_plural_index]

        # Prepare the dictionary with the texts copied.
        dict_with_copies = {}
        for plural_index in range(pomsgset.pluralforms):
            if plural_index in requested_plural_indices:
                dict_with_copies[plural_index] = text_to_copy
            else:
                dict_with_copies[plural_index] = None

        self.form_copied_translations[pomsgset] = dict_with_copies

    def _prepareView(self, view_class, pomsgset, error):
        """Collect data and build a POMsgSetView for display."""
        # XXX: it would be nice if we could easily check if
        # this is being called in the right order, after
        # _storeTranslations(). -- kiko, 2006-09-27
        translations = {}
        # Get the copied translations for the given pomsgset.
        copied = self.form_copied_translations.get(pomsgset, None)
        # Get translations that the user typed in the form.
        posted = self.form_posted_translations.get(pomsgset, None)
        # Get the flags set by the user to note whether 'New suggestion'
        # should be taken in consideration.
        plural_indices_to_store = (
            self.form_posted_translations_has_store_flag.get(pomsgset, []))
        # We are going to prepare the content of the translation form.
        for plural_index in range(pomsgset.pluralforms):
            if copied is not None and copied[plural_index] is not None:
                # We got a copy request for this plural form, we setup our
                # enviroment to show the copied values and override any other
                # value we got with the submit.
                translations[plural_index] = copied[plural_index]
                plural_indices_to_store.append(plural_index)
                continue
            elif posted is not None and posted[plural_index] is not None:
                # We didn't get a copy request for this plural form, but we
                # have something submitted by the user, we use that value.
                translations[plural_index] = posted[plural_index]
            else:
                # We didn't get a copy request for this plural form, neither
                # have anything from the user, so we store nothing for it.
                translations[plural_index] = None

        # Check the values we got with the submit for the 'Needs review' flag
        # so we prepare the new render with the same values.
        if self.form_posted_needsreview.has_key(pomsgset):
            is_fuzzy = self.form_posted_needsreview[pomsgset]
        else:
            is_fuzzy = pomsgset.isfuzzy

        return view_class(pomsgset, self.request, plural_indices_to_store,
            translations, is_fuzzy, error, self.second_lang_code)

    #
    # Internals
    #

    def _initializeAltLanguage(self):
        """Initialize the alternative language widget and check form data."""
        initial_values = {}
        second_lang_code = self.request.form.get("field.alternative_language")

        if not second_lang_code and self.pofile.language.alt_suggestion_language:
            # If there's a standard alternative language and no
            # user-specified language was provided, preselect it.
            second_lang_code = self.pofile.language.alt_suggestion_language.code

        if second_lang_code:
            if isinstance(second_lang_code, list):
                raise UnexpectedFormData("You specified more than one alternative "
                                         "languages; only one is currently "
                                         "supported.")
            try:
                alternative_language = getUtility(ILanguageSet)[second_lang_code]
            except NotFoundError:
                # Oops, a bogus code was provided! XXX: should this be
                # UnexpectedFormData too?
                second_lang_code = None
            else:
                initial_values['alternative_language'] = alternative_language

        self.alternative_language_widget = CustomWidgetFactory(CustomDropdownWidget)
        setUpWidgets(
            self, IPOFileAlternativeLanguage, IInputWidget,
            names=['alternative_language'], initial=initial_values)

        # We store second_lang_code for use in hidden inputs in the
        # other forms in the translation pages.
        self.second_lang_code = second_lang_code

    @property
    def has_plural_form_information(self):
        """Return whether we know the plural forms for this language."""
        if self.pofile.potemplate.hasPluralMessage():
            return self.pofile.language.pluralforms is not None
        # If there are no plural forms, we assume that we have the
        # plural form information for this language.
        return True

    @property
    def user_is_official_translator(self):
        """Determine whether the current user is an official translator."""
        return self.pofile.canEditTranslations(self.user)

    def _extractFormPostedTranslations(self, pomsgset):
        """Look for translations for this POMsgSet in the form submitted.

        Store the new translations at self.form_posted_translations and its
        fuzzy status at self.form_posted_needsreview, keyed on the POMsgSet.

        In this method, we look for various keys in the form, and use them as
        follows:

        - 'msgset_ID' to know if self is part of the submitted form. If it
          isn't found, we stop parsing the form and return.
        - 'msgset_ID_LANGCODE_translation_PLURALFORM': Those will be the
          submitted translations and we will have as many entries as plural
          forms the language self.context.language has.
        - 'msgset_ID_LANGCODE_needsreview': If present, will note that the
          'needs review' flag has been set for the given translations.

        In all those form keys, 'ID' is the ID of the POTMsgSet.
        """
        form = self.request.form
        potmsgset_ID = pomsgset.potmsgset.id
        language_code = pomsgset.pofile.language.code

        msgset_ID = 'msgset_%d' % potmsgset_ID
        if msgset_ID not in form:
            # If this form does not have data about the msgset id, then
            # do nothing at all.
            return

        msgset_ID_LANGCODE_needsreview = 'msgset_%d_%s_needsreview' % (
            potmsgset_ID, language_code)

        self.form_posted_needsreview[pomsgset] = (
            msgset_ID_LANGCODE_needsreview in form)

        # Note the trailing underscore: we append the plural form number later.
        msgset_ID_LANGCODE_translation_ = 'msgset_%d_%s_translation_' % (
            potmsgset_ID, language_code)

        # Extract the translations from the form, and store them in
        # self.form_posted_translations. We try plural forms in turn,
        # starting at 0.
        for pluralform in xrange(self.MAX_PLURAL_FORMS):
            msgset_ID_LANGCODE_translation_PLURALFORM_new = '%s%s_new' % (
                msgset_ID_LANGCODE_translation_, pluralform)
            if msgset_ID_LANGCODE_translation_PLURALFORM_new not in form:
                # Stop when we reach the first plural form which is
                # missing from the form.
                break

            raw_value = form[msgset_ID_LANGCODE_translation_PLURALFORM_new]
            value = contract_rosetta_tabs(raw_value)

            if not self.form_posted_translations.has_key(pomsgset):
                self.form_posted_translations[pomsgset] = {}
            self.form_posted_translations[pomsgset][pluralform] = value

            # Note whether this translation should be stored in our database.
            msgset_ID_LANGCODE_translation_PLURALFORM_new_checkbox = (
                '%s_checkbox' % msgset_ID_LANGCODE_translation_PLURALFORM_new)
            store = (
                msgset_ID_LANGCODE_translation_PLURALFORM_new_checkbox in form
                )
            if not self.form_posted_translations_has_store_flag.has_key(
                pomsgset):
                self.form_posted_translations_has_store_flag[pomsgset] = []
            if store:
                self.form_posted_translations_has_store_flag[pomsgset].append(
                    pluralform)
        else:
            raise AssertionError('More than %d plural forms were submitted!' %
                self.MAX_PLURAL_FORMS)

    #
    # Redirection
    #

    def _buildRedirectParams(self):
        """Construct parameters for redirection.

        Redefine this method if you have additional parameters to preserve.
        """
        parameters = {}
        if self.second_lang_code:
            parameters['field.alternative_language'] = self.second_lang_code
        return parameters

    def _redirect(self, new_url):
        """Redirect to the given url adding the selected filtering rules."""
        assert new_url is not None, ('The new URL cannot be None.')
        if not new_url:
            new_url = str(self.request.URL)
            if self.request.get('QUERY_STRING'):
                new_url += '?%s' % self.request.get('QUERY_STRING')

        # Get the default values for several parameters.
        parameters = self._buildRedirectParams()

        if '?' in new_url:
            # Get current query string
            base_url, old_query_string = new_url.split('?')
            query_parts = cgi.parse_qsl(old_query_string, strict_parsing=False)

            # Override whatever current query string values we have with the
            # ones added by _buildRedirectParams.
            final_parameters = []
            for (key, value) in query_parts:
                for (par_key, par_value) in parameters.items():
                    if par_key == key:
                        final_parameters.append((par_key, par_value))
                    else:
                        final_parameters.append((key, value))

        else:
            base_url = new_url
            final_parameters = []
            for (key, value) in parameters.items():
                final_parameters.append((key, value))

        new_query = urllib.urlencode(
            [(key, value) for (key, value) in final_parameters])

        if new_query:
            new_url = '%s?%s' % (base_url, new_query)

        self.request.response.redirect(new_url)

    def _redirectToNextPage(self):
        """After a successful submission, redirect to the next batch page."""
        # XXX: isn't this a hell of a performance issue, hitting this
        # same table for every submit? -- kiko, 2006-09-27
        self.pofile.updateStatistics()
        next_url = self.batchnav.nextBatchURL()
        if next_url is None or next_url == '':
            # We are already at the end of the batch, forward to the
            # first one.
            next_url = self.batchnav.firstBatchURL()
        if next_url is None:
            # Stay in whatever URL we are atm.
            next_url = ''
        self._redirect(next_url)


class POMsgSetPageView(BaseTranslationView):
    """A view for the page that renders a single translation.

    See BaseTranslationView for details on how this works."""
    __used_for__ = IPOMsgSet

    def initialize(self):
        self.pofile = self.context.pofile

        # Since we are only displaying a single message, we only hold on
        # to one error for it. The variable is set to the failing
        # POMsgSet (a device of BaseTranslationView._storeTranslations)
        # via _submitTranslations.
        self.error = None
        self.pomsgset_view = None

        BaseTranslationView.initialize(self)

    #
    # BaseTranslationView API
    #

    def _buildBatchNavigator(self):
        """See BaseTranslationView._buildBatchNavigator."""
        return POTMsgSetBatchNavigator(self.pofile.potemplate.getPOTMsgSets(),
                                       self.request, size=1)

    def _initializeMsgSetViews(self):
        """See BaseTranslationView._initializeMsgSetViews."""
        self.pomsgset_view = self._prepareView(POMsgSetZoomedView,
                                               self.context, self.error)

    def _submitTranslations(self):
        """See BaseTranslationView._submitTranslations."""
        self.error = self._storeTranslations(self.context)
        if self.error:
            self.request.response.addErrorNotification(
                "There is an error in the translation you provided. "
                "Please correct it before continuing.")
            return False

        self._redirectToNextPage()
        return True


class POMsgSetView(LaunchpadView):
    """Holds all data needed to show an IPOMsgSet.

    This view class could be used directly or as part of the POFileView class
    in which case, we would have up to 100 instances of this class using the
    same information at self.form.
    """
    __used_for__ = IPOMsgSet

    # Instead of registering in ZCML, we indicate the template here and
    # avoid the adapter lookup when constructing these subviews.
    template = ViewPageTemplateFile('../templates/pomsgset-translate-one.pt')

    # Relevant instance variables:
    #   self.translations
    #   self.error
    #   self.sec_lang
    #   self.second_lang_potmsgset
    #   self.msgids
    #   self.suggestion_blocks
    #   self.pluralform_indices

    def __init__(self, pomsgset, request, plural_indices_to_store,
                 translations, is_fuzzy, error, second_lang_code):
        """Primes the view with information that is gathered by a parent view.

        :arg plural_indices_to_store: A dictionary that indicates whether the
            translation associated should be stored in our database or
            ignored. It's indexed by plural form.
        :arg translations: A dictionary indexed by plural form index;
            BaseTranslationView constructed it based on form-submitted
            translations overlaid with any copy request.
        :arg is_fuzzy: A flag that notes current fuzzy flag overlaid with the
            form-submitted.
        :arg error: The error related to self.context submission or None.
        :arg second_lang_code: The result of submiting field.alternative_value.
        """
        LaunchpadView.__init__(self, pomsgset, request)

        self.plural_indices_to_store = plural_indices_to_store
        self.translations = translations
        self.error = error
        self.is_fuzzy = is_fuzzy

        # Set up alternative language variables. XXX: This could be made
        # much simpler if we built suggestions externally in the parent
        # view, as suggested in initialize() below. -- kiko
        self.sec_lang = None
        self.second_lang_potmsgset = None
        if second_lang_code is not None:
            potemplate = self.context.pofile.potemplate
            second_lang_pofile = potemplate.getPOFileByLang(second_lang_code)
            if second_lang_pofile:
                self.sec_lang = second_lang_pofile.language
                msgid = self.context.potmsgset.primemsgid_.msgid
                try:
                    self.second_lang_potmsgset = second_lang_pofile[msgid].potmsgset
                except NotFoundError:
                    pass

    def initialize(self):
        # XXX: the heart of the optimization problem here is that
        # _buildAllSuggestions() is very expensive. We need to move to
        # building suggestions and active texts in one fell swoop in the
        # parent view, and then supplying them all via __init__(). This
        # would cut the number of (expensive) queries per-page by an
        # order of 30. -- kiko, 2006-09-27

        # XXX: to avoid the use of python in the view, we'd need objects
        # to hold the data representing a pomsgset translation for a
        # plural form. -- kiko, 2006-09-27

        # This code is where we hit the database collecting message IDs
        # and suggestions for this POMsgSet.
        self.msgids = helpers.shortlist(self.context.potmsgset.getPOMsgIDs())
        assert len(self.msgids) > 0, (
            'Found a POTMsgSet without any POMsgIDSighting')

        # We store lists of POMsgSetSuggestions objects in a
        # suggestion_blocks dictionary, keyed on plural form index; this
        # allows us later to just iterate over them in the view code
        # using a generic template.
        self.suggestion_blocks = {}
        self.pluralform_indices = range(self.context.pluralforms)
        for index in self.pluralform_indices:
            non_editor, elsewhere, wiki, alt_lang_suggestions = \
                self._buildAllSuggestions(index)
            self.suggestion_blocks[index] = \
                [non_editor, elsewhere, wiki, alt_lang_suggestions]

        # Let's initialise the translation dictionaries used from the
        # translation form.
        self.translation_dictionaries = []

        for index in self.pluralform_indices:
            active = self.getActiveTranslation(index)
            translation = self.getTranslation(index)
            is_multi_line = (count_lines(active) > 1 or
                             count_lines(translation) > 1 or
                             count_lines(self.msgid) > 1 or
                             count_lines(self.msgid_plural) > 1)
            self.translation_dictionaries.append({
                'plural_index': index,
<<<<<<< HEAD
                'active_translation': active,
                'translation': translation,
=======
                'active_translation': text_to_html(
                    self.getActiveTranslation(index),
                    self.context.potmsgset.flags()),
                'translation': self.getTranslation(index),
>>>>>>> fe65d7fa
                'selection': self.context.getSelection(index),
                'suggestion_block': self.suggestion_blocks[index],
                'store_flag': index in self.plural_indices_to_store,
                'is_multi_line': is_multi_line
                })

    def _buildAllSuggestions(self, index):
        """Builds all suggestions for a certain plural form index.

        This method does the ugly nitty gritty of making sure we don't
        display duplicated suggestions; this is done by checking the
        translation strings in each submission and grabbing only one
        submission per string.

        The decreasing order of preference this method encodes is:
            - Active translations to other contexts (elsewhere)
            - Non-active translations to this context and to the pofile
              from which this translation was imported (non_editor)
            - Non-editor translations to other contexts (wiki)
        """
        def build_dict(subs):
            """Build a dict of POSubmissions keyed on its translation text."""
            # When duplicate translations occur in subs, the last
            # submission in the sequence is the one stored as a
            # consequence of how dict() works; in this case the
            # sequences are ordered by -datecreated and therefore the
            # oldest duplicate is the one selected. This is why the date
            # for Carlos' submission in 35-rosetta-suggestions.txt is
            # 2005-04-07 and not 2005-05-06.
            return dict((sub.potranslation.translation, sub) for sub in subs)

        def prune_dict(main, pruners):
            """Build dict from main pruning keys present in any of pruners.

            Pruners should be a list of iterables.

            Return a dict with all items in main whose keys do not occur
            in any of pruners. main is a dict, pruners is a list of dicts.
            """
            pruners_merged = set()
            for pruner in pruners:
                pruners_merged = pruners_merged.union(pruner)
            return dict((k, v) for (k, v) in main.iteritems()
                        if k not in pruners_merged)

        wiki = self.context.getWikiSubmissions(index)
        wiki_translations = build_dict(wiki)

        current = self.context.getCurrentSubmissions(index)
        current_translations = build_dict(current)

        non_editor = self.context.getSuggestedSubmissions(index)
        non_editor_translations = build_dict(non_editor)

        # Use a set for pruning; this is a bit inconsistent with the
        # other pruners which are dicts, but prune_dict copes well with
        # it.
        active_translations = set([self.context.active_texts[index]])

        wiki_translations_clean = prune_dict(wiki_translations,
           [current_translations, non_editor_translations, active_translations])
        wiki = self._buildSuggestions("Suggested elsewhere",
            wiki_translations_clean.values())

        non_editor_translations = prune_dict(non_editor_translations,
            [current_translations, active_translations])
        title = "Suggestions"
        non_editor = self._buildSuggestions(title,
            non_editor_translations.values())

        elsewhere_translations = prune_dict(current_translations,
                                            [active_translations])
        elsewhere = self._buildSuggestions("Used elsewhere",
            elsewhere_translations.values())

        if self.second_lang_potmsgset is None:
            alt_submissions = []
            title = None
        else:
            alt_submissions = self.second_lang_potmsgset.getCurrentSubmissions(
                self.sec_lang, index)
            title = self.sec_lang.englishname
        # What a relief -- no need to do pruning here for alternative
        # languages as they are highly unlikely to collide.
        alt_lang_suggestions = self._buildSuggestions(title, alt_submissions)
        return non_editor, elsewhere, wiki, alt_lang_suggestions

    def _buildSuggestions(self, title, submissions):
        """Return a POMsgSetSuggestions object for the provided submissions."""
        submissions = sorted(submissions,
                             key=operator.attrgetter("datecreated"),
                             reverse=True)
        return POMsgSetSuggestions(
            title, self.context, submissions[:self.max_entries],
            self.max_entries)

    def getActiveTranslation(self, index):
        """Return the active translation for the pluralform 'index'."""
        assert index in self.pluralform_indices, (
            'There is no plural form #%d for %s language' % (
                index, self.context.pofile.language.displayname))

        translation = self.context.active_texts[index]
        # We store newlines as '\n', '\r' or '\r\n', depending on the
        # msgid but forms should have them as '\r\n' so we need to change
        # them before showing them.
        if translation is not None:
            return convert_newlines_to_web_form(translation)
        else:
            return None

    def getTranslation(self, index):
        """Return the translation submitted for the pluralform 'index'.

        Its value depends on what was submitted. It can be:
            - A copied value depending on the copy button the user selected.
            - A translation added by the user before submitting the form.
        """
        assert index in self.pluralform_indices, (
            'There is no plural form #%d for %s language' % (
                index, self.context.pofile.language.displayname))

        translation = self.translations[index]
        # We store newlines as '\n', '\r' or '\r\n', depending on the
        # msgid but forms should have them as '\r\n' so we need to change
        # them before showing them.
        if translation is not None:
            return convert_newlines_to_web_form(translation)
        else:
            return None

    #
    # Display-related methods
    #

    @cachedproperty
    def is_plural(self):
        """Return whether there are plural forms."""
        return len(self.msgids) > 1

    @cachedproperty
    def sequence(self):
        """Return the position number of this potmsgset in the pofile."""
        return self.context.potmsgset.sequence

    @cachedproperty
    def msgid(self):
        """Return a msgid string prepared to render in a web page."""
        msgid = self.msgids[TranslationConstants.SINGULAR_FORM].msgid
        return text_to_html(msgid, self.context.potmsgset.flags())

    @property
    def msgid_plural(self):
        """Return a msgid plural string prepared to render as a web page.

        If there is no plural form, return None.
        """
        if self.is_plural:
            msgid = self.msgids[TranslationConstants.PLURAL_FORM].msgid
            return text_to_html(msgid, self.context.potmsgset.flags())
        else:
            return None

    # XXX 20060915 mpt: Detecting tabs, newlines, and leading/trailing spaces
    # is being done one way here, and another way in the functions above.
    @property
    def msgid_has_tab(self):
        """Determine whether any of the messages contain tab characters."""
        for msgid in self.msgids:
            if '\t' in msgid.msgid:
                return True
        return False

    @property
    def msgid_has_newline(self):
        """Determine whether any of the messages contain newline characters."""
        for msgid in self.msgids:
            if '\n' in msgid.msgid:
                return True
        return False

    @property
    def msgid_has_leading_or_trailing_space(self):
        """Determine whether any messages contain leading or trailing spaces."""
        for msgid in self.msgids:
            for line in msgid.msgid.splitlines():
                if line.startswith(' ') or line.endswith(' '):
                    return True
        return False

    @property
    def source_comment(self):
        """Return the source code comments for this IPOMsgSet."""
        return self.context.potmsgset.sourcecomment

    @property
    def comment(self):
        """Return the translator comments for this IPOMsgSet."""
        return self.context.commenttext

    @property
    def file_references(self):
        """Return the file references for this IPOMsgSet."""
        return self.context.potmsgset.filereferences

    @property
    def zoom_url(self):
        """Return the URL where we should from the zoom icon."""
        # XXX: preserve second_lang_code and other form parameters? -- kiko
        return canonical_url(self.context) + '/+translate'

    @property
    def zoom_alt(self):
        return 'View all details of this message'

    @property
    def zoom_icon(self):
        return '/@@/zoom-in'

    @property
    def max_entries(self):
        """Return the max number of entries to show as suggestions.

        If there is no limit, we return None.
        """
        return 3


class POMsgSetZoomedView(POMsgSetView):
    """A view that displays a POMsgSet, but zoomed in. See POMsgSetPageView."""
    @property
    def zoom_url(self):
        # We are viewing this class directly from an IPOMsgSet, we should
        # point to the parent batch of messages.
        # XXX: preserve second_lang_code and other form parameters? -- kiko
        batch_url = '/+translate?start=%d' % (self.sequence - 1)
        return canonical_url(self.context.pofile) + batch_url

    @property
    def zoom_alt(self):
        return 'Return to multiple messages view.'

    @property
    def zoom_icon(self):
        return '/@@/zoom-out'

    @property
    def max_entries(self):
        return None

#
# Pseudo-content class
#

class POMsgSetSuggestions:
    """See IPOMsgSetSuggestions."""
    implements(IPOMsgSetSuggestions)
    def __init__(self, title, pomsgset, submissions, max_entries):
        self.title = title
        self.pomsgset = pomsgset
        self.submissions = submissions
        self.max_entries = max_entries<|MERGE_RESOLUTION|>--- conflicted
+++ resolved
@@ -17,12 +17,9 @@
 import gettextpo
 import operator
 import pytz
-<<<<<<< HEAD
-from math import ceil
-=======
 import re
 import urllib
->>>>>>> fe65d7fa
+from math import ceil
 from xml.sax.saxutils import escape as xml_escape
 
 from zope.app import datetimeutils
@@ -1019,15 +1016,9 @@
                              count_lines(self.msgid_plural) > 1)
             self.translation_dictionaries.append({
                 'plural_index': index,
-<<<<<<< HEAD
-                'active_translation': active,
+                'active_translation': text_to_html(
+                    active, self.context.potmsgset.flags()),
                 'translation': translation,
-=======
-                'active_translation': text_to_html(
-                    self.getActiveTranslation(index),
-                    self.context.potmsgset.flags()),
-                'translation': self.getTranslation(index),
->>>>>>> fe65d7fa
                 'selection': self.context.getSelection(index),
                 'suggestion_block': self.suggestion_blocks[index],
                 'store_flag': index in self.plural_indices_to_store,
