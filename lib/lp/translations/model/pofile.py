# Copyright 2009-2010 Canonical Ltd.  This software is licensed under the
# GNU Affero General Public License version 3 (see the file LICENSE).

# pylint: disable-msg=E0611,W0212,W0231

"""`SQLObject` implementation of `IPOFile` interface."""

__metaclass__ = type
__all__ = [
    'POFile',
    'DummyPOFile',
    'POFileSet',
    'POFileToChangedFromPackagedAdapter',
    'POFileToTranslationFileDataAdapter',
    ]

import datetime

import pytz
from sqlobject import (
    BoolCol,
    ForeignKey,
    IntCol,
    StringCol,
    )
from storm.expr import (
    And,
    Coalesce,
    Exists,
    In,
    Join,
    LeftJoin,
    Not,
    Or,
    Select,
    SQL,
    )
from storm.info import ClassAlias
from storm.store import (
    EmptyResultSet,
    Store,
    )
from zope.component import (
    getAdapter,
    getUtility,
    )
from zope.interface import implements
from zope.security.proxy import removeSecurityProxy

from canonical.database.constants import UTC_NOW
from canonical.database.datetimecol import UtcDateTimeCol
from canonical.database.sqlbase import (
    flush_database_updates,
    quote,
    quote_like,
    SQLBase,
    sqlvalues,
    )
from canonical.launchpad import helpers
from canonical.launchpad.interfaces.launchpad import ILaunchpadCelebrities
from canonical.launchpad.interfaces.lpstorm import IStore
from canonical.launchpad.readonly import is_read_only
from canonical.launchpad.webapp.interfaces import (
    DEFAULT_FLAVOR,
    IStoreSelector,
    MAIN_STORE,
    MASTER_FLAVOR,
    )
from canonical.launchpad.webapp.publisher import canonical_url
from lp.registry.interfaces.person import validate_public_person
from lp.registry.model.person import Person
from lp.services.propertycache import cachedproperty
from lp.translations.interfaces.pofile import (
    IPOFile,
    IPOFileSet,
    )
from lp.translations.interfaces.potmsgset import (
    BrokenTextError,
    TranslationCreditsType,
    )
from lp.translations.interfaces.translationcommonformat import (
    ITranslationFileData,
    )
from lp.translations.interfaces.translationexporter import (
    ITranslationExporter,
    )
from lp.translations.interfaces.translationgroup import TranslationPermission
from lp.translations.interfaces.translationimporter import (
    ITranslationImporter,
    NotExportedFromLaunchpad,
    OutdatedTranslationError,
    TooManyPluralFormsError,
    TranslationFormatInvalidInputError,
    TranslationFormatSyntaxError,
    )
from lp.translations.interfaces.translationimportqueue import (
    RosettaImportStatus,
    )
from lp.translations.interfaces.translationmessage import (
    TranslationValidationStatus,
    )
from lp.translations.interfaces.translations import TranslationConstants
from lp.translations.interfaces.translationsperson import ITranslationsPerson
from lp.translations.model.pomsgid import POMsgID
from lp.translations.model.potmsgset import POTMsgSet
from lp.translations.model.translatablemessage import TranslatableMessage
from lp.translations.model.translationimportqueue import collect_import_info
from lp.translations.model.translationmessage import (
    make_plurals_sql_fragment,
    TranslationMessage,
    )
from lp.translations.model.translationtemplateitem import (
    TranslationTemplateItem,
    )
from lp.translations.utilities.rosettastats import RosettaStats
from lp.translations.utilities.translation_common_format import (
    TranslationMessageData,
    )


def _check_translation_perms(permission, translators, person):
    """Return True or False dependening on whether the person is part of the
    right group of translators, and the permission on the relevant project,
    product or distribution.

    :param permission: The kind of TranslationPermission.
    :param translators: The list of official translators for the
        product/project/distribution.
    :param person: The person that we want to check if has translation
        permissions.
    """
    # Let's determine if the person is part of a designated translation team
    is_designated_translator = False
    # XXX sabdfl 2005-05-25:
    # This code could be improved when we have implemented CrowdControl.
    for translator in translators:
        if person.inTeam(translator):
            is_designated_translator = True
            break

    # have a look at the applicable permission policy
    if permission == TranslationPermission.OPEN:
        # if the translation policy is "open", then yes, anybody is an
        # editor of any translation
        return True
    elif permission == TranslationPermission.STRUCTURED:
        # in the case of a STRUCTURED permission, designated translators
        # can edit, unless there are no translators, in which case
        # anybody can translate
        if len(translators) > 0:
            # when there are designated translators, only they can edit
            if is_designated_translator is True:
                return True
        else:
            # since there are no translators, anyone can edit
            return True
    elif permission in (TranslationPermission.RESTRICTED,
                        TranslationPermission.CLOSED):
        # if the translation policy is "restricted" or "closed", then check if
        # the person is in the set of translators
        if is_designated_translator:
            return True
    else:
        raise NotImplementedError('Unknown permission %s' % permission.name)

    # ok, thats all we can check, and so we must assume the answer is no
    return False


def _person_has_not_licensed_translations(person):
    """Whether a person has declined to BSD-license their translations."""
    t_p = ITranslationsPerson(person)
    if (t_p.translations_relicensing_agreement is not None and
        t_p.translations_relicensing_agreement is False):
        return True
    else:
        return False


def is_admin(user):
    """Is `user` an admin or Translations admin?"""
    celebs = getUtility(ILaunchpadCelebrities)
    return user.inTeam(celebs.admin) or user.inTeam(celebs.rosetta_experts)


def is_product_owner(user, potemplate):
    """Is `user` the owner of a `Product` that `potemplate` belongs to?

    A product's owners have edit rights on the product's translations.
    """
    productseries = potemplate.productseries
    if productseries is None:
        return False

    return user.inTeam(productseries.product.owner)


def _can_edit_translations(pofile, person):
    """Say if a person is able to edit existing translations.

    Return True or False indicating whether the person is allowed
    to edit these translations.

    Admins and Rosetta experts are always able to edit any translation.
    If the `IPOFile` is for an `IProductSeries`, the owner of the `IProduct`
    has also permissions.
    Any other mortal will have rights depending on if he/she is on the right
    translation team for the given `IPOFile`.translationpermission and the
    language associated with this `IPOFile`.
    """
    if person is None:
        # Anonymous users can't edit anything.
        return False

    if is_read_only():
        # Nothing can be edited in read-only mode.
        return False

    # XXX Carlos Perello Marin 2006-02-07 bug=4814:
    # We should not check the permissions here but use the standard
    # security system.

    # Rosetta experts and admins can always edit translations.
    if is_admin(person):
        return True

    # The owner of the product is also able to edit translations.
    if is_product_owner(person, pofile.potemplate):
        return True

    # If a person has decided not to license their translations under BSD
    # license they can't edit translations.
    if _person_has_not_licensed_translations(person):
        return False

    # Finally, check whether the user is member of the translation team or
    # owner for the given PO file.
    translators = [t.translator for t in pofile.translators]
    return _check_translation_perms(
        pofile.translationpermission,
        translators,
        person) or person.inTeam(pofile.owner)


def _can_add_suggestions(pofile, person):
    """Whether a person is able to add suggestions.

    Besides people who have permission to edit the translation, this
    includes any logged-in user for translations in STRUCTURED mode, and
    any logged-in user for translations in RESTRICTED mode that have a
    translation team assigned.
    """
    if is_read_only():
        # No suggestions can be added in read-only mode.
        return False

    if person is None:
        return False

    # If a person has decided not to license their translations under BSD
    # license they can't edit translations.
    if _person_has_not_licensed_translations(person):
        return False

    if _can_edit_translations(pofile, person):
        return True

    if pofile.translationpermission == TranslationPermission.OPEN:
        # We would return True here, except OPEN mode already allows
        # anyone to edit (see above).
        raise AssertionError(
            "Translation is OPEN, but user is not allowed to edit.")
    elif pofile.translationpermission == TranslationPermission.STRUCTURED:
        return True
    elif pofile.translationpermission == TranslationPermission.RESTRICTED:
        # Only allow suggestions if there is someone to review them.
        groups = pofile.potemplate.translationgroups
        for group in groups:
            if group.query_translator(pofile.language):
                return True
        return False
    elif pofile.translationpermission == TranslationPermission.CLOSED:
        return False

    raise AssertionError("Unknown translation mode.")


class POFileMixIn(RosettaStats):
    """Base class for `POFile` and `DummyPOFile`.

    Provides machinery for retrieving `TranslationMessage`s and populating
    their submissions caches.  That machinery is needed even for
    `DummyPOFile`s.
    """

    @property
    def plural_forms(self):
        """See `IPOFile`."""
        return self.language.guessed_pluralforms

    def hasPluralFormInformation(self):
        """See `IPOFile`."""
        if self.language.pluralforms is None:
            # We have no plural information for this language.  It
            # doesn't actually matter unless the template contains
            # messages with plural forms.
            return not self.potemplate.hasPluralMessage()
        else:
            return True

    def canEditTranslations(self, person):
        """See `IPOFile`."""
        return _can_edit_translations(self, person)

    def canAddSuggestions(self, person):
        """See `IPOFile`."""
        return _can_add_suggestions(self, person)

    def setOwnerIfPrivileged(self, person):
        """See `IPOFile`."""
        if self.canEditTranslations(person):
            self.owner = person

    def getHeader(self):
        """See `IPOFile`."""
        translation_importer = getUtility(ITranslationImporter)
        format_importer = translation_importer.getTranslationFormatImporter(
            self.potemplate.source_file_format)
        header = format_importer.getHeaderFromString(self.header)
        header.comment = self.topcomment
        header.has_plural_forms = self.potemplate.hasPluralMessage()
        return header

    def _getTranslationSearchQuery(self, pofile, plural_form, text):
        """Query to find `text` in `plural_form` translations of a `pofile`.

        This produces a list of clauses that can be used to search for
        TranslationMessages containing `text` in their msgstr[`plural_form`].
        Returned values are POTMsgSet ids containing them, expected to be
        used in a UNION across all plural forms.
        """
        translation_match = """
        -- Find translations containing `text`.
        -- Like in findPOTMsgSetsContaining(), to avoid seqscans on
        -- POTranslation table, we do ILIKE comparison on them in
        -- a subselect which is first filtered by the POFile.
          SELECT TranslationMessage.potmsgset
            FROM TranslationMessage
            JOIN TranslationTemplateItem
              ON TranslationMessage.potmsgset
                   = TranslationTemplateItem.potmsgset
            WHERE
              TranslationTemplateItem.potemplate = %(potemplate)s AND
              TranslationMessage.language = %(language)s AND
              TranslationMessage.msgstr%(plural_form)d IN (
                SELECT POTranslation.id FROM POTranslation WHERE
                  POTranslation.id IN (
                    SELECT DISTINCT(msgstr%(plural_form)d)
                      FROM TranslationMessage AS tm_ids
                      JOIN TranslationTemplateItem
                        ON tm_ids.potmsgset=TranslationTemplateItem.potmsgset
                      WHERE
                        TranslationTemplateItem.potemplate
                          = %(potemplate)s AND
                        TranslationTemplateItem.sequence > 0 AND
                        tm_ids.language=%(language)s
                  ) AND
                  POTranslation.translation
                    ILIKE '%%' || %(text)s || '%%')
                    """ % dict(potemplate=quote(pofile.potemplate),
                               language=quote(pofile.language),
                               plural_form=plural_form,
                               text=quote_like(text))
        return translation_match

    def _getTemplateSearchQuery(self, text):
        """Query for finding `text` in msgids of this POFile.
        """
        english_match = """
        -- Step 1a: get POTMsgSets where msgid_singular contains `text`
        -- To avoid seqscans on POMsgID table (what LIKE usually
        -- does), we do ILIKE comparison on them in a subselect first
        -- filtered by this POTemplate.
          SELECT POTMsgSet.id
            FROM POTMsgSet
            JOIN TranslationTemplateItem
              ON TranslationTemplateItem.potmsgset=POTMsgSet.id AND
                 TranslationTemplateItem.potemplate=%s
            WHERE
              (POTMsgSet.msgid_singular IS NOT NULL AND
               POTMsgSet.msgid_singular IN (
                 SELECT POMsgID.id FROM POMsgID
                   WHERE id IN (
                     SELECT DISTINCT(msgid_singular)
                       FROM POTMsgSet
                       JOIN TranslationTemplateItem
                         ON TranslationTemplateItem.potmsgset = POTMsgSet.id
                       WHERE
                         TranslationTemplateItem.potemplate=%s AND
                         TranslationTemplateItem.sequence > 0
                   ) AND
                   msgid ILIKE '%%' || %s || '%%'))
          UNION
        -- Step 1b: like above, just on msgid_plural.
          SELECT POTMsgSet.id
            FROM POTMsgSet
            JOIN TranslationTemplateItem
              ON TranslationTemplateItem.potmsgset=POTMsgSet.id AND
                 TranslationTemplateItem.potemplate=%s
            WHERE
              (POTMsgSet.msgid_plural IS NOT NULL AND
               POTMsgSet.msgid_plural IN (
                 SELECT POMsgID.id FROM POMsgID
                   WHERE id IN (
                     SELECT DISTINCT(msgid_plural)
                       FROM POTMsgSet
                       JOIN TranslationTemplateItem
                         ON TranslationTemplateItem.potmsgset = POTMsgSet.id
                       WHERE
                         TranslationTemplateItem.potemplate=%s AND
                         TranslationTemplateItem.sequence > 0
                   ) AND
                   msgid ILIKE '%%' || %s || '%%'))
            """ % (quote(self.potemplate), quote(self.potemplate),
                   quote_like(text),
                   quote(self.potemplate), quote(self.potemplate),
                   quote_like(text))
        return english_match

    def _getOrderedPOTMsgSets(self, origin_tables, query):
        """Find all POTMsgSets matching `query` from `origin_tables`.

        Orders the result by TranslationTemplateItem.sequence which must
        be among `origin_tables`.
        """
        store = getUtility(IStoreSelector).get(MAIN_STORE, MASTER_FLAVOR)
        results = store.using(origin_tables).find(
            POTMsgSet, SQL(query))
        return results.order_by(TranslationTemplateItem.sequence)

    def findPOTMsgSetsContaining(self, text):
        """See `IPOFile`."""
        clauses = [
            'TranslationTemplateItem.potemplate = %s' % sqlvalues(
                self.potemplate),
            'TranslationTemplateItem.potmsgset = POTMsgSet.id',
            'TranslationTemplateItem.sequence > 0',
            ]

        if text is not None:
            assert len(text) > 1, (
                "You can not search for strings shorter than 2 characters.")

            if self.potemplate.uses_english_msgids:
                english_match = self._getTemplateSearchQuery(text)
            else:
                # If msgids are not in English, use English PO file
                # to fetch original strings instead.
                en_pofile = self.potemplate.getPOFileByLang('en')
                english_match = self._getTranslationSearchQuery(
                    en_pofile, 0, text)

            # Do not look for translations in a DummyPOFile.
            search_clauses = [english_match]
            if self.id is not None:
                for plural_form in range(self.plural_forms):
                    translation_match = self._getTranslationSearchQuery(
                        self, plural_form, text)
                    search_clauses.append(translation_match)

            clauses.append(
                "POTMsgSet.id IN (" + " UNION ".join(search_clauses) + ")")

        return self._getOrderedPOTMsgSets(
            [POTMsgSet, TranslationTemplateItem], ' AND '.join(clauses))

    def getFullLanguageCode(self):
        """See `IPOFile`."""
        return self.language.code

    def getFullLanguageName(self):
        """See `IPOFile`."""
        return self.language.englishname

    def makeTranslatableMessage(self, potmsgset):
        """See `IPOFile`."""
        return TranslatableMessage(potmsgset, self)

    def markChanged(self, translator=None, timestamp=None):
        """See `IPOFile`."""
        if timestamp is None:
            timestamp = UTC_NOW
        self.date_changed = timestamp
        if translator is not None:
            self.lasttranslator = translator


class POFile(SQLBase, POFileMixIn):
    implements(IPOFile)

    _table = 'POFile'

    potemplate = ForeignKey(foreignKey='POTemplate',
                            dbName='potemplate',
                            notNull=True)
    language = ForeignKey(foreignKey='Language',
                          dbName='language',
                          notNull=True)
    variant = StringCol(dbName='variant',
                        notNull=False,
                        default=None)
    description = StringCol(dbName='description',
                            notNull=False,
                            default=None)
    topcomment = StringCol(dbName='topcomment',
                           notNull=False,
                           default=None)
    header = StringCol(dbName='header',
                       notNull=False,
                       default=None)
    fuzzyheader = BoolCol(dbName='fuzzyheader',
                          notNull=True)
    lasttranslator = ForeignKey(
        dbName='lasttranslator', foreignKey='Person',
        storm_validator=validate_public_person, notNull=False, default=None)

    date_changed = UtcDateTimeCol(
        dbName='date_changed', notNull=True, default=UTC_NOW)

    currentcount = IntCol(dbName='currentcount',
                          notNull=True,
                          default=0)
    updatescount = IntCol(dbName='updatescount',
                          notNull=True,
                          default=0)
    rosettacount = IntCol(dbName='rosettacount',
                          notNull=True,
                          default=0)
    unreviewed_count = IntCol(dbName='unreviewed_count',
                              notNull=True,
                              default=0)
    lastparsed = UtcDateTimeCol(dbName='lastparsed',
                                notNull=False,
                                default=None)
    owner = ForeignKey(
        dbName='owner', foreignKey='Person',
        storm_validator=validate_public_person, notNull=True)
    path = StringCol(dbName='path',
                     notNull=True)
    datecreated = UtcDateTimeCol(notNull=True, default=UTC_NOW)

    from_sourcepackagename = ForeignKey(foreignKey='SourcePackageName',
        dbName='from_sourcepackagename', notNull=False, default=None)

    @property
    def translation_messages(self):
        """See `IPOFile`."""
        return self.getTranslationMessages()

    def getTranslationMessages(self, condition=None):
        """See `IPOFile`."""
        applicable_template = Coalesce(
            TranslationMessage.potemplateID, self.potemplate.id)
        clauses = [
<<<<<<< HEAD
            TranslationTemplateItem.potmsgsetID ==
                TranslationMessage.potmsgsetID,
=======
            TranslationTemplateItem.potmsgsetID == (
                TranslationMessage.potmsgsetID),
>>>>>>> bded70ff
            TranslationTemplateItem.potemplate == self.potemplate,
            TranslationMessage.language == self.language,
            applicable_template == self.potemplate.id,
            ]
        if condition is not None:
            clauses.append(condition)

        return IStore(self).find(
            TranslationMessage, *clauses).order_by(TranslationMessage.id)

    @property
    def title(self):
        """See `IPOFile`."""
        title = '%s translation of %s' % (
            self.language.displayname, self.potemplate.displayname)
        return title

    @property
    def translators(self):
        """See `IPOFile`."""
        translators = set()
        for group in self.potemplate.translationgroups:
            translator = group.query_translator(self.language)
            if translator is not None:
                translators.add(translator)
        return sorted(list(translators), key=lambda x: x.translator.name)

    @property
    def translationpermission(self):
        """See `IPOFile`."""
        return self.potemplate.translationpermission

    @property
    def contributors(self):
        """See `IPOFile`."""
        # Translation credit messages are "translated" by
        # rosetta_experts.  Shouldn't show up in contributors lists
        # though.
        admin_team = getUtility(ILaunchpadCelebrities).rosetta_experts

        contributors = Person.select("""
            POFileTranslator.person = Person.id AND
            POFileTranslator.person <> %s AND
            POFileTranslator.pofile = %s""" % sqlvalues(admin_team, self),
            clauseTables=["POFileTranslator"],
            distinct=True,
            # XXX: kiko 2006-10-19:
            # We can't use Person.sortingColumns because this is a
            # distinct query. To use it we'd need to add the sorting
            # function to the column results and then ignore it -- just
            # like selectAlso does, ironically.
            orderBy=["Person.displayname", "Person.name"])

        return contributors

    def prepareTranslationCredits(self, potmsgset):
        """See `IPOFile`."""
        LP_CREDIT_HEADER = u'Launchpad Contributions:'
        SPACE = u' '
        credits_type = potmsgset.translation_credits_type
        assert credits_type != TranslationCreditsType.NOT_CREDITS, (
            "Calling prepareTranslationCredits on a message with "
            "msgid '%s'." % potmsgset.singular_text)
        imported = potmsgset.getImportedTranslationMessage(
            self.potemplate, self.language)
        if imported is None:
            text = None
        else:
            text = imported.translations[0]
        if credits_type == TranslationCreditsType.KDE_EMAILS:
            emails = []
            if text is not None:
                emails.append(text)

            # Add two empty email fields to make formatting nicer.
            # See bug #133817 for details.
            emails.extend([u'', u''])

            for contributor in self.contributors:
                preferred_email = contributor.preferredemail
                if (contributor.hide_email_addresses or
                    preferred_email is None):
                    emails.append('')
                else:
                    emails.append(preferred_email.email)
            return u','.join(emails)
        elif credits_type == TranslationCreditsType.KDE_NAMES:
            names = []

            if text is not None:
                if text == u'':
                    text = SPACE
                names.append(text)
            # Add an empty name as a separator, and 'Launchpad
            # Contributions' header; see bug #133817 for details.
            names.extend([SPACE, LP_CREDIT_HEADER])
            names.extend([
                contributor.displayname
                for contributor in self.contributors])
            return u','.join(names)
        elif credits_type == TranslationCreditsType.GNOME:
            if len(list(self.contributors)):
                if text is None:
                    text = u''
                else:
                    # Strip existing Launchpad contribution lists.
                    header_index = text.find(LP_CREDIT_HEADER)
                    if header_index != -1:
                        text = text[:header_index]
                    else:
                        text += u'\n\n'

                text += LP_CREDIT_HEADER
                for contributor in self.contributors:
                    text += ("\n  %s %s" %
                             (contributor.displayname,
                              canonical_url(contributor)))
            return text
        else:
            raise AssertionError(
                "Calling prepareTranslationCredits on a message with "
                "unknown credits type '%s'." % credits_type.title)

    def _getClausesForPOFileMessages(self, current=True):
        """Get TranslationMessages for the POFile via TranslationTemplateItem.

        Call-site will have to have appropriate clauseTables.
        """
        clauses = [
            'TranslationTemplateItem.potemplate = %s' % sqlvalues(
                self.potemplate),
            ('TranslationTemplateItem.potmsgset'
             ' = TranslationMessage.potmsgset'),
            'TranslationMessage.language = %s' % sqlvalues(self.language)]
        if current:
            clauses.append('TranslationTemplateItem.sequence > 0')

        return clauses

    def getTranslationsFilteredBy(self, person):
        """See `IPOFile`."""
        assert person is not None, "You must provide a person to filter by."
        clauses = self._getClausesForPOFileMessages(current=False)
        clauses.append(
            'TranslationMessage.submitter = %s' % sqlvalues(person))

        return TranslationMessage.select(
            " AND ".join(clauses),
            clauseTables=['TranslationTemplateItem'],
            orderBy=['sequence', '-date_created'])

    def _getTranslatedMessagesQuery(self):
        """Get query data for fetching all POTMsgSets with translations.

        Return a tuple of SQL (clauses, clause_tables) to be used with
        POTMsgSet.select().
        """
        clause_tables = ['TranslationTemplateItem', 'TranslationMessage']
        clauses = self._getClausesForPOFileMessages()
        clauses.append('TranslationMessage.is_current_ubuntu IS TRUE')
        self._appendCompletePluralFormsConditions(clauses)

        # A message is current in this pofile if:
        #  * it's current (above) AND
        #  * (it's diverged AND non-empty)
        #     OR (it's shared AND non-empty AND no diverged one exists)
        diverged_translation_clauses = [
            'TranslationMessage.potemplate = %s' % sqlvalues(self.potemplate),
        ]
        diverged_translation_query = ' AND '.join(
            diverged_translation_clauses)

        shared_translation_clauses = [
            'TranslationMessage.potemplate IS NULL',
            '''NOT EXISTS (
                 SELECT * FROM TranslationMessage AS diverged
                   WHERE
                     diverged.potemplate=%(potemplate)s AND
                     diverged.is_current_ubuntu IS TRUE AND
                     diverged.language = %(language)s AND
                     diverged.potmsgset=TranslationMessage.potmsgset)''' % (
            dict(language=quote(self.language),
                 potemplate=quote(self.potemplate))),
        ]
        shared_translation_query = ' AND '.join(shared_translation_clauses)

        translated_query = ('( (' + diverged_translation_query + ') OR ('
                            + shared_translation_query + ') )')
        clauses.append(translated_query)
        return (clauses, clause_tables)

    def getPOTMsgSetTranslated(self):
        """See `IPOFile`."""
        clauses, clause_tables = self._getTranslatedMessagesQuery()
        clauses.append('TranslationTemplateItem.potmsgset = POTMsgSet.id')

        query = ' AND '.join(clauses)
        clause_tables.insert(0, POTMsgSet)
        return self._getOrderedPOTMsgSets(clause_tables, query)

    def getPOTMsgSetUntranslated(self):
        """See `IPOFile`."""
        # We get all POTMsgSet.ids with translations, and later
        # exclude them using a NOT IN subselect.
        translated_clauses, clause_tables = self._getTranslatedMessagesQuery()
        translated_clauses.append(
            'POTMsgSet.id=TranslationTemplateItem.potmsgset')
        # Even though this seems silly, Postgres prefers
        # TranslationTemplateItem index if we add it (and on staging we
        # get more than a 10x speed improvement: from 8s to 0.7s).  We
        # also need to put it before any other clauses to be actually useful.
        translated_clauses.insert(0,
            'TranslationTemplateItem.potmsgset ='
            ' TranslationTemplateItem.potmsgset')
        translated_query = (
            "(SELECT POTMsgSet.id"
            "   FROM TranslationTemplateItem, TranslationMessage, POTMsgSet"
            "   WHERE " + " AND ".join(translated_clauses) + ")")
        clauses = [
            'TranslationTemplateItem.potemplate = %s' % sqlvalues(
                self.potemplate),
            'TranslationTemplateItem.potmsgset = POTMsgSet.id',
            'TranslationTemplateItem.sequence > 0',
            ]
        clauses.append(
            'TranslationTemplateItem.potmsgset NOT IN (%s)' % (
                translated_query))

        query = ' AND '.join(clauses)
        return self._getOrderedPOTMsgSets(
            [POTMsgSet, TranslationTemplateItem], query)

    def getPOTMsgSetWithNewSuggestions(self):
        """See `IPOFile`."""
        clauses = self._getClausesForPOFileMessages()
        msgstr_clause = make_plurals_sql_fragment(
            "TranslationMessage.msgstr%(form)d IS NOT NULL", "OR")
        clauses.extend([
            'TranslationTemplateItem.potmsgset = POTMsgSet.id',
            'TranslationMessage.is_current_ubuntu IS NOT TRUE',
            "(%s)" % msgstr_clause,
            ])

        diverged_translation_query = (
            '''(SELECT COALESCE(diverged.date_reviewed, diverged.date_created)
                 FROM TranslationMessage AS diverged
                 WHERE
                   diverged.is_current_ubuntu IS TRUE AND
                   diverged.potemplate = %(potemplate)s AND
                   diverged.language = %(language)s AND
                   diverged.potmsgset=POTMsgSet.id)''' % dict(
            potemplate=quote(self.potemplate),
            language=quote(self.language)))

        shared_translation_query = (
            '''(SELECT COALESCE(shared.date_reviewed, shared.date_created)
                 FROM TranslationMessage AS shared
                 WHERE
                   shared.is_current_ubuntu IS TRUE AND
                   shared.potemplate IS NULL AND
                   shared.language = %(language)s AND
                   shared.potmsgset=POTMsgSet.id)''' % dict(
            language=quote(self.language)))
        beginning_of_time = "TIMESTAMP '1970-01-01 00:00:00'"
        newer_than_query = (
            "TranslationMessage.date_created > COALESCE(" +
            ",".join([diverged_translation_query,
                      shared_translation_query,
                      beginning_of_time]) + ")")
        clauses.append(newer_than_query)

        # A POT set has "new" suggestions if there is a non current
        # TranslationMessage newer than the current reviewed one.
        query = (
            """POTMsgSet.id IN (SELECT DISTINCT TranslationMessage.potmsgset
                 FROM TranslationMessage, TranslationTemplateItem, POTMsgSet
                 WHERE (%(query)s)) AND
               POTMsgSet.id=TranslationTemplateItem.potmsgset AND
               TranslationTemplateItem.potemplate=%(potemplate)s
            """ % dict(query=' AND '.join(clauses),
                       potemplate=quote(self.potemplate)))
        return self._getOrderedPOTMsgSets(
            [POTMsgSet, TranslationTemplateItem], query)

    def getPOTMsgSetChangedInUbuntu(self):
        """See `IPOFile`."""
        # POT set has been changed in Launchpad if it contains active
        # translations which didn't come from an upstream package
        # (iow, it's different from an upstream translation: this only
        # lists translations which have actually changed in Ubuntu, not
        # translations which are 'new' and only exist in Ubuntu).

        # TranslationMessage is changed if:
        # is_current_ubuntu IS TRUE, is_current_upstream IS FALSE,
        # (diverged AND not empty) OR (shared AND not empty AND no diverged)
        # exists imported (is_current_upstream AND not empty AND (
        # diverged OR shared))
        clauses, clause_tables = self._getTranslatedMessagesQuery()
        clauses.extend([
            'TranslationTemplateItem.potmsgset = POTMsgSet.id',
            'TranslationMessage.is_current_upstream IS FALSE',
            ])

        imported_no_diverged = (
            '''NOT EXISTS (
                 SELECT * FROM TranslationMessage AS diverged
                   WHERE
                     diverged.is_current_upstream IS TRUE AND
                     diverged.id <> imported.id AND
                     diverged.potemplate = %(potemplate)s AND
                     diverged.language = %(language)s AND
                     diverged.potmsgset=TranslationMessage.potmsgset)''' % (
            dict(potemplate=quote(self.potemplate),
                 language=quote(self.language))))

        imported_clauses = [
            'imported.id <> TranslationMessage.id',
            'imported.potmsgset = POTMsgSet.id',
            'imported.language = %s' % sqlvalues(self.language),
            'imported.is_current_upstream IS TRUE',
            '(imported.potemplate=%s OR ' % sqlvalues(self.potemplate) +
            '   (imported.potemplate IS NULL AND ' + imported_no_diverged
            + '  ))',
            ]
        self._appendCompletePluralFormsConditions(imported_clauses,
                                                  'imported')
        exists_imported_query = (
            'EXISTS ('
            '  SELECT * FROM TranslationMessage AS imported'
            '      WHERE ' + ' AND '.join(imported_clauses) + ')')
        clauses.append(exists_imported_query)

        clause_tables.insert(0, POTMsgSet)
        query = ' AND '.join(clauses)
        return self._getOrderedPOTMsgSets(clause_tables, query)

    def getPOTMsgSetWithErrors(self):
        """See `IPOFile`."""
        clauses = self._getClausesForPOFileMessages()
        clauses.extend([
            'TranslationTemplateItem.potmsgset = POTMsgSet.id',
            'TranslationMessage.is_current_upstream IS TRUE',
            'TranslationMessage.validation_status <> %s' % sqlvalues(
                TranslationValidationStatus.OK),
            ])

        query = ' AND '.join(clauses)
        origin = [POTMsgSet, TranslationMessage, TranslationTemplateItem]
        return self._getOrderedPOTMsgSets(origin, query)

    def messageCount(self):
        """See `IRosettaStats`."""
        return self.potemplate.messageCount()

    def currentCount(self, language=None):
        """See `IRosettaStats`."""
        return self.currentcount

    def updatesCount(self, language=None):
        """See `IRosettaStats`."""
        return self.updatescount

    def rosettaCount(self, language=None):
        """See `IRosettaStats`."""
        return self.rosettacount

    def unreviewedCount(self):
        """See `IRosettaStats`."""
        return self.unreviewed_count

    def getStatistics(self):
        """See `IPOFile`."""
        return (
            self.currentcount,
            self.updatescount,
            self.rosettacount,
            self.unreviewed_count)

    def _appendCompletePluralFormsConditions(self, query,
                                             table_name='TranslationMessage'):
        """Add conditions to implement ITranslationMessage.is_complete in SQL.

        :param query: A list of AND SQL conditions where the implementation of
            ITranslationMessage.is_complete will be appended as SQL
            conditions.
        """
        query.append('%(table_name)s.msgstr0 IS NOT NULL' % {
            'table_name': table_name})
        if self.language.pluralforms > 1:
            plurals_query = ' AND '.join(
                '%(table_name)s.msgstr%(plural_form)d IS NOT NULL' % {
                  'plural_form': plural_form,
                  'table_name': table_name,
                } for plural_form in range(1, self.plural_forms))
            query.append(
                '(POTMsgSet.msgid_plural IS NULL OR (%s))' % plurals_query)
        return query

    def updateStatistics(self):
        """See `IPOFile`."""
        # make sure all the data is in the db
        flush_database_updates()

        # Get number of imported messages that are still synced in Launchpad.
        current_clauses = self._getClausesForPOFileMessages()

        current_clauses.extend([
            'TranslationTemplateItem.sequence > 0',
            'TranslationMessage.is_current_upstream IS TRUE',
            'TranslationMessage.is_current_ubuntu IS TRUE',
            'TranslationMessage.potmsgset = POTMsgSet.id',
            """(TranslationMessage.potemplate = %(template)s OR (
                TranslationMessage.potemplate IS NULL AND NOT EXISTS (
                  SELECT * FROM TranslationMessage AS current
                    WHERE
                      current.potemplate = %(template)s AND
                      current.id <> TranslationMessage.id AND
                      current.language=%(language)s AND
                      TranslationMessage.potmsgset=current.potmsgset AND
                      current.msgstr0 IS NOT NULL AND
                      current.is_current_ubuntu IS TRUE )))""" % dict(
            template=quote(self.potemplate),
            language=quote(self.language)),
            ])
        self._appendCompletePluralFormsConditions(current_clauses)
        current = TranslationMessage.select(
            ' AND '.join(current_clauses),
            clauseTables=['TranslationTemplateItem', 'POTMsgSet']).count()

        # Get the number of translations that we have updated from what we got
        # from imports.
        updates = self.getPOTMsgSetChangedInUbuntu().count()

        # Get total number of messages in a POTemplate.
        if self.potemplate.messageCount() > 0:
            total = self.potemplate.messageCount()
        else:
            total = self.potemplate.getPOTMsgSets().count()
            self.potemplate.messagecount = total

        # Get number of translations done only in Ubuntu.
        untranslated = self.getPOTMsgSetUntranslated().count()
        translated = total - untranslated
        rosetta = translated - current

        # Get number of unreviewed translations in Ubuntu.
        unreviewed = self.getPOTMsgSetWithNewSuggestions().count()

        self.currentcount = current
        self.updatescount = updates
        self.rosettacount = rosetta
        self.unreviewed_count = unreviewed
        return self.getStatistics()

    def updateHeader(self, new_header):
        """See `IPOFile`."""
        if new_header is None:
            return

        # XXX sabdfl 2005-05-27 should we also differentiate between
        # washeaderfuzzy and isheaderfuzzy?
        self.topcomment = new_header.comment
        self.header = new_header.getRawContent()
        self.fuzzyheader = new_header.is_fuzzy

    def isTranslationRevisionDateOlder(self, header):
        """See `IPOFile`."""
        old_header = self.getHeader()

        # Get the old and new PO-Revision-Date entries as datetime objects.
        old_date = old_header.translation_revision_date
        new_date = header.translation_revision_date
        if old_date is None or new_date is None:
            # If one of the headers has an unknown revision date, they cannot
            # be compared, so we consider the new one as the most recent.
            return False

        # Check whether the date is older.
        return old_date > new_date

    def setPathIfUnique(self, path):
        """See `IPOFile`."""
        if path != self.path and self.potemplate.isPOFilePathAvailable(path):
            self.path = path

    def importFromQueue(self, entry_to_import, logger=None, txn=None):
        """See `IPOFile`."""
        assert entry_to_import is not None, "Attempt to import None entry."
        assert entry_to_import.import_into.id == self.id, (
            "Attempt to import entry to POFile it doesn't belong to.")
        assert entry_to_import.status == RosettaImportStatus.APPROVED, (
            "Attempt to import non-approved entry.")

        # XXX: JeroenVermeulen 2007-11-29: This method is called from the
        # import script, which can provide the right object but can only
        # obtain it in security-proxied form.  We need full, unguarded access
        # to complete the import.
        entry_to_import = removeSecurityProxy(entry_to_import)

        translation_importer = getUtility(ITranslationImporter)

        # While importing a file, there are two kinds of errors:
        #
        # - Errors that prevent us to parse the file. That's a global error,
        #   is handled with exceptions and will not change any data other than
        #   the status of that file to note the fact that its import failed.
        #
        # - Errors in concrete messages included in the file to import. That's
        #   a more localised error that doesn't affect the whole file being
        #   imported. It allows us to accept other translations so we accept
        #   everything but the messages with errors. We handle it returning a
        #   list of faulty messages.
        import_rejected = False
        needs_notification_for_imported = False
        error_text = None
        errors, warnings = None, None
        try:
            errors, warnings = (
                translation_importer.importFile(entry_to_import, logger))
        except NotExportedFromLaunchpad:
            # We got a file that was neither an upstream upload nor exported
            # from Launchpad. We log it and select the email template.
            if logger:
                logger.info(
                    'Error importing %s' % self.title, exc_info=1)
            template_mail = 'poimport-not-exported-from-rosetta.txt'
            import_rejected = True
            entry_to_import.setErrorOutput(
                "File was not exported from Launchpad.")
        except (BrokenTextError, TranslationFormatSyntaxError,
                TranslationFormatInvalidInputError, UnicodeDecodeError), (
                exception):
            # The import failed with a format error. We log it and select the
            # email template.
            if logger:
                logger.info(
                    'Error importing %s' % self.title, exc_info=1)
            if isinstance(exception, UnicodeDecodeError):
                template_mail = 'poimport-bad-encoding.txt'
            else:
                template_mail = 'poimport-syntax-error.txt'
            import_rejected = True
            error_text = str(exception)
            entry_to_import.setErrorOutput(error_text)
            needs_notification_for_imported = True
        except OutdatedTranslationError, exception:
            # The attached file is older than the last imported one, we ignore
            # it. We also log this problem and select the email template.
            if logger:
                logger.info('Got an old version for %s' % self.title)
            template_mail = 'poimport-got-old-version.txt'
            import_rejected = True
            error_text = str(exception)
            entry_to_import.setErrorOutput(
                "Outdated translation.  " + error_text)
        except TooManyPluralFormsError:
            if logger:
                logger.warning("Too many plural forms.")
            template_mail = 'poimport-too-many-plural-forms.txt'
            import_rejected = True
            entry_to_import.setErrorOutput("Too many plural forms.")
        else:
            # The import succeeded.  There may still be non-fatal errors
            # or warnings for individual messages (kept as a list in
            # "errors"), but we compose the text for that later.
            entry_to_import.setErrorOutput(None)

        # Prepare the mail notification.
        msgsets_imported = self.getTranslationMessages(
            TranslationMessage.was_obsolete_in_last_import == False).count()

        replacements = collect_import_info(entry_to_import, self, warnings)
        replacements.update({
            'import_title': '%s translations for %s' % (
                self.language.displayname, self.potemplate.displayname),
            'language': self.language.displayname,
            'language_code': self.language.code,
            'numberofmessages': msgsets_imported,
            })

        if error_text is not None:
            replacements['error'] = error_text

        entry_to_import.addWarningOutput(replacements['warnings'])

        if import_rejected:
            # We got an error that prevented us to import any translation, we
            # need to notify the user.
            subject = 'Import problem - %s - %s' % (
                self.language.displayname, self.potemplate.displayname)
        elif len(errors) > 0:
            # There were some errors with translations.
            errorsdetails = ''
            for error in errors:
                potmsgset = error['potmsgset']
                pomessage = error['pomessage']
                error_message = error['error-message']
                errorsdetails = '%s%d. "%s":\n\n%s\n\n' % (
                    errorsdetails,
                    potmsgset.sequence,
                    error_message,
                    pomessage)

            entry_to_import.setErrorOutput(
                "Imported, but with errors:\n" + errorsdetails)

            replacements['numberoferrors'] = len(errors)
            replacements['errorsdetails'] = errorsdetails
            replacements['numberofcorrectmessages'] = (
                msgsets_imported - len(errors))

            template_mail = 'poimport-with-errors.txt'
            subject = 'Translation problems - %s - %s' % (
                self.language.displayname, self.potemplate.displayname)
        else:
            # The import was successful.
            template_mail = 'poimport-confirmation.txt'
            subject = 'Translation import - %s - %s' % (
                self.language.displayname, self.potemplate.displayname)

        rosetta_experts = getUtility(ILaunchpadCelebrities).rosetta_experts
        if import_rejected:
            # There were no imports at all and the user needs to review that
            # file, we tag it as FAILED.
            entry_to_import.setStatus(RosettaImportStatus.FAILED,
                                      rosetta_experts)
        else:
            if (entry_to_import.from_upstream and
                not needs_notification_for_imported):
                # If it's an upstream upload (i.e. from a package or bzr
                # branch), do not send success notifications unless they
                # are needed.
                subject = None

            entry_to_import.setStatus(RosettaImportStatus.IMPORTED,
                                      rosetta_experts)
            # Assign karma to the importer if this is not an automatic import
            # (all automatic imports come from the rosetta expert user) and
            # comes from upstream.
            if (entry_to_import.from_upstream and
                entry_to_import.importer.id != rosetta_experts.id):
                entry_to_import.importer.assignKarma(
                    'translationimportupstream',
                    product=self.potemplate.product,
                    distribution=self.potemplate.distribution,
                    sourcepackagename=self.potemplate.sourcepackagename)

            # Synchronize to database so we can calculate fresh statistics on
            # the server side.
            flush_database_updates()

            # Now we update the statistics after this new import
            self.updateStatistics()

        template = helpers.get_email_template(template_mail, 'translations')
        message = template % replacements
        return (subject, message)

    def export(self, ignore_obsolete=False, force_utf8=False):
        """See `IPOFile`."""
        translation_exporter = getUtility(ITranslationExporter)
        translation_file_data = getAdapter(
            self, ITranslationFileData, 'all_messages')
        exported_file = translation_exporter.exportTranslationFiles(
            [translation_file_data], ignore_obsolete=ignore_obsolete,
            force_utf8=force_utf8)

        try:
            file_content = exported_file.read()
        finally:
            exported_file.close()

        return file_content

    def _selectRows(self, where=None, ignore_obsolete=True):
        """Select translation message data.

        Diverged messages come before shared ones.  The exporter relies
        on this.
        """
        # Avoid circular import.
        from lp.translations.model.vpoexport import VPOExport

        # Prefetch all POTMsgSets for this template in one go.
        potmsgsets = {}
        for potmsgset in self.potemplate.getPOTMsgSets(ignore_obsolete):
            potmsgsets[potmsgset.id] = potmsgset

        # Names of columns that are selected and passed (in this order) to
        # the VPOExport constructor.
        column_names = [
            'TranslationTemplateItem.potmsgset',
            'TranslationTemplateItem.sequence',
            'TranslationMessage.comment',
            'TranslationMessage.is_current_ubuntu',
            'TranslationMessage.is_current_upstream',
            'TranslationMessage.potemplate',
            'potranslation0.translation',
            'potranslation1.translation',
            'potranslation2.translation',
            'potranslation3.translation',
            'potranslation4.translation',
            'potranslation5.translation',
        ]
        columns = ', '.join(column_names)

        # Obsolete translations are marked with a sequence number of 0,
        # so they would get sorted to the front of the file during
        # export. To avoid that, sequence numbers of 0 are translated to
        # NULL and ordered to the end with NULLS LAST so that they
        # appear at the end of the file.
        sort_column_names = [
            'TranslationMessage.potemplate NULLS LAST',
            'CASE '
                'WHEN TranslationTemplateItem.sequence = 0 THEN NULL '
                'ELSE TranslationTemplateItem.sequence '
            'END NULLS LAST',
            'TranslationMessage.id',
        ]
        sort_columns = ', '.join(sort_column_names)

        main_select = "SELECT %s" % columns
        query = main_select + """
            FROM TranslationTemplateItem
            LEFT JOIN TranslationMessage ON
                TranslationMessage.potmsgset =
                    TranslationTemplateItem.potmsgset AND
                TranslationMessage.is_current_ubuntu IS TRUE AND
                TranslationMessage.language = %s
            """ % sqlvalues(self.language)

        for form in xrange(TranslationConstants.MAX_PLURAL_FORMS):
            alias = "potranslation%d" % form
            field = "TranslationMessage.msgstr%d" % form
            query += "LEFT JOIN POTranslation AS %s ON %s.id = %s\n" % (
                    alias, alias, field)

        template_id = quote(self.potemplate)
        conditions = [
            "TranslationTemplateItem.potemplate = %s" % template_id,
            "(TranslationMessage.potemplate IS NULL OR "
                 "TranslationMessage.potemplate = %s)" % template_id,
            ]


        if ignore_obsolete:
            conditions.append("TranslationTemplateItem.sequence <> 0")

        if where:
            conditions.append("(%s)" % where)

        query += "WHERE %s" % ' AND '.join(conditions)
        query += ' ORDER BY %s' % sort_columns

        for row in Store.of(self).execute(query):
            export_data = VPOExport(*row)
            export_data.setRefs(self, potmsgsets)
            yield export_data

    def getTranslationRows(self):
        """See `IVPOExportSet`."""
        # Only fetch rows that belong to this POFile and are "interesting":
        # they must either be in the current template (sequence != 0, so not
        # "obsolete") or be in the current imported version of the translation
        # (is_current_upstream), or both.
        return self._selectRows(
            ignore_obsolete=False,
            where="TranslationTemplateItem.sequence <> 0 OR "
                "is_current_upstream IS TRUE")

    def getChangedRows(self):
        """See `IVPOExportSet`."""
        return self._selectRows(where="is_current_upstream IS FALSE")


class DummyPOFile(POFileMixIn):
    """Represents a POFile where we do not yet actually HAVE a POFile for
    that language for this template.
    """
    implements(IPOFile)

    def __init__(self, potemplate, language, owner=None):
        self.id = None
        self.potemplate = potemplate
        self.language = language
        self.variant = None
        self.description = None
        self.topcomment = None
        self.header = None
        self.fuzzyheader = False
        self.lasttranslator = None
        UTC = pytz.timezone('UTC')
        self.date_changed = None
        self.lastparsed = None
        self.owner = getUtility(ILaunchpadCelebrities).rosetta_experts

        # The default POFile owner is the Rosetta Experts team unless the
        # given owner has rights to write into that file.
        if self.canEditTranslations(owner):
            self.owner = owner

        self.path = u'unknown'
        self.datecreated = datetime.datetime.now(UTC)
        self.last_touched_pomsgset = None
        self.contributors = []
        self.from_sourcepackagename = None
        self.translation_messages = None

    def messageCount(self):
        return self.potemplate.messageCount()

    @property
    def title(self):
        """See `IPOFile`."""
        title = '%s translation of %s' % (
            self.language.displayname, self.potemplate.displayname)
        return title

    @property
    def translators(self):
        tgroups = self.potemplate.translationgroups
        ret = []
        for group in tgroups:
            translator = group.query_translator(self.language)
            if translator is not None:
                ret.append(translator)
        return ret

    @property
    def translationpermission(self):
        """See `IPOFile`."""
        return self.potemplate.translationpermission

    def getTranslationsFilteredBy(self, person):
        """See `IPOFile`."""
        return None

    def getPOTMsgSetTranslated(self):
        """See `IPOFile`."""
        return EmptyResultSet()

    def getPOTMsgSetUntranslated(self):
        """See `IPOFile`."""
        return self.potemplate.getPOTMsgSets()

    def getPOTMsgSetWithNewSuggestions(self):
        """See `IPOFile`."""
        return EmptyResultSet()

    def getPOTMsgSetChangedInUbuntu(self):
        """See `IPOFile`."""
        return EmptyResultSet()

    def getPOTMsgSetWithErrors(self):
        """See `IPOFile`."""
        return EmptyResultSet()

    def getTranslationMessages(self, condition=None):
        """See `IPOFile`."""
        return EmptyResultSet()

    def hasMessageID(self, msgid):
        """See `IPOFile`."""
        raise NotImplementedError

    def currentCount(self, language=None):
        """See `IRosettaStats`."""
        return 0

    def rosettaCount(self, language=None):
        """See `IRosettaStats`."""
        return 0

    def updatesCount(self, language=None):
        """See `IRosettaStats`."""
        return 0

    def unreviewedCount(self, language=None):
        """See `IPOFile`."""
        return 0

    def newCount(self, language=None):
        """See `IRosettaStats`."""
        return 0

    def translatedCount(self, language=None):
        """See `IRosettaStats`."""
        return 0

    def untranslatedCount(self, language=None):
        """See `IRosettaStats`."""
        return self.messageCount()

    def currentPercentage(self, language=None):
        """See `IRosettaStats`."""
        return 0.0

    def rosettaPercentage(self, language=None):
        """See `IRosettaStats`."""
        return 0.0

    def updatesPercentage(self, language=None):
        """See `IRosettaStats`."""
        return 0.0

    def newPercentage(self, language=None):
        """See `IRosettaStats`."""
        return 0.0

    def translatedPercentage(self, language=None):
        """See `IRosettaStats`."""
        return 0.0

    def untranslatedPercentage(self, language=None):
        """See `IRosettaStats`."""
        return 100.0

    def export(self, ignore_obsolete=False, force_utf8=False):
        """See `IPOFile`."""
        raise NotImplementedError

    def createMessageSetFromMessageSet(self, potmsgset):
        """See `IPOFile`."""
        raise NotImplementedError

    def getStatistics(self):
        """See `IPOFile`."""
        return (0, 0, 0, )

    def updateStatistics(self):
        """See `IPOFile`."""
        raise NotImplementedError

    def updateHeader(self, new_header):
        """See `IPOFile`."""
        raise NotImplementedError

    def isTranslationRevisionDateOlder(self, header):
        """See `IPOFile`."""
        raise NotImplementedError

    def setPathIfUnique(self, path):
        """See `IPOFile`."""
        # Any path will do for a DummyPOFile.
        self.path = path

    def getNextToImport(self):
        """See `IPOFile`."""
        raise NotImplementedError

    def importFromQueue(self, entry_to_import, logger=None, txn=None):
        """See `IPOFile`."""
        raise NotImplementedError

    def prepareTranslationCredits(self, potmsgset):
        """See `IPOFile`."""
        return None

    def getTranslationRows(self):
        """See `IPOFile`."""
        return []

    def getChangedRows(self):
        """See `IPOFile`."""
        return []


class POFileSet:
    implements(IPOFileSet)

    def getDummy(self, potemplate, language):
        return DummyPOFile(potemplate, language)

    def getPOFilesByPathAndOrigin(self, path, productseries=None,
                                  distroseries=None, sourcepackagename=None):
        """See `IPOFileSet`."""
        # Avoid circular imports.
        from lp.translations.model.potemplate import POTemplate

        assert productseries is not None or distroseries is not None, (
            'Either productseries or sourcepackagename arguments must be'
            ' not None.')
        assert productseries is None or distroseries is None, (
            'productseries and sourcepackagename/distroseries cannot be used'
            ' at the same time.')
        assert (
            (sourcepackagename is None and distroseries is None) or
             (sourcepackagename is not None and distroseries is not None)), (
                'sourcepackagename and distroseries must be None or not'
                   ' None at the same time.')

        store = getUtility(IStoreSelector).get(MAIN_STORE, DEFAULT_FLAVOR)

        general_conditions = And(
            POFile.path == path,
            POFile.potemplate == POTemplate.id)

        if productseries is not None:
            return store.find(POFile, And(
                general_conditions,
                POTemplate.productseries == productseries))
        else:
            distro_conditions = And(
                general_conditions,
                POTemplate.distroseries == distroseries)

            # The POFile belongs to a distribution and it could come from
            # another package that its POTemplate is linked to, so we first
            # check to find it at IPOFile.from_sourcepackagename
            matches = store.find(POFile, And(
                distro_conditions,
                POFile.from_sourcepackagename == sourcepackagename))

            if not matches.is_empty():
                return matches

            # There is no pofile in that 'path' and
            # 'IPOFile.from_sourcepackagename' so we do a search using the
            # usual sourcepackagename.
            return store.find(POFile, And(
                distro_conditions,
                POTemplate.sourcepackagename == sourcepackagename))

    def getBatch(self, starting_id, batch_size):
        """See `IPOFileSet`."""
        return POFile.select(
            "id >= %s" % quote(starting_id), orderBy="id", limit=batch_size)

    def getPOFilesWithTranslationCredits(self, untranslated=False):
        """See `IPOFileSet`."""
        store = getUtility(IStoreSelector).get(MAIN_STORE, MASTER_FLAVOR)
        clauses = [
            TranslationTemplateItem.potemplateID == POFile.potemplateID,
            POTMsgSet.id == TranslationTemplateItem.potmsgsetID,
            POTMsgSet.msgid_singular == POMsgID.id,
            In(POMsgID.msgid, POTMsgSet.credits_message_ids)]
        if untranslated:
            message_select = Select(
                True,
                And(
                    TranslationMessage.potmsgsetID == POTMsgSet.id,
                    TranslationMessage.potemplate == None,
                    POFile.languageID == TranslationMessage.languageID,
                    TranslationMessage.is_current_ubuntu == True),
                (TranslationMessage))
            clauses.append(Not(Exists(message_select)))
        result = store.find((POFile, POTMsgSet), clauses)
        return result.order_by('POFile.id')

    def getPOFilesTouchedSince(self, date):
        """See `IPOFileSet`."""
        # Avoid circular imports.
        from lp.translations.model.potemplate import POTemplate
        from lp.registry.model.distroseries import DistroSeries
        from lp.registry.model.productseries import ProductSeries

        store = getUtility(IStoreSelector).get(MAIN_STORE, MASTER_FLAVOR)

        # Find a matching POTemplate and its ProductSeries
        # and DistroSeries, if they are defined.
        MatchingPOT = ClassAlias(POTemplate)
        MatchingPOTJoin = Join(
            MatchingPOT, POFile.potemplate == MatchingPOT.id)
        MatchingProductSeries = ClassAlias(ProductSeries)
        MatchingProductSeriesJoin = LeftJoin(
            MatchingProductSeries,
            MatchingPOT.productseriesID == MatchingProductSeries.id)
        MatchingDistroSeries = ClassAlias(DistroSeries)
        MatchingDistroSeriesJoin = LeftJoin(
            MatchingDistroSeries,
            MatchingPOT.distroseriesID == MatchingDistroSeries.id)

        # Find any sharing POTemplate corresponding to MatchingPOT
        # and its ProductSeries and DistroSeries, if they are defined.
        OtherPOT = ClassAlias(POTemplate)
        OtherPOTJoin = Join(
            OtherPOT, And(OtherPOT.name == MatchingPOT.name))
        OtherProductSeries = ClassAlias(ProductSeries)
        OtherProductSeriesJoin = LeftJoin(
            OtherProductSeries,
            OtherPOT.productseriesID == OtherProductSeries.id)
        OtherDistroSeries = ClassAlias(DistroSeries)
        OtherDistroSeriesJoin = LeftJoin(
            OtherDistroSeries,
            OtherPOT.distroseriesID == OtherDistroSeries.id)

        # And find a sharing POFile corresponding to a sharing POTemplate,
        # i.e. OtherPOT.
        OtherPOFile = ClassAlias(POFile)
        OtherPOFileJoin = Join(
            OtherPOFile,
            And(OtherPOFile.languageID == POFile.languageID,
                OtherPOFile.potemplateID == OtherPOT.id))

        source = store.using(
            POFile, MatchingPOTJoin, MatchingProductSeriesJoin,
            MatchingDistroSeriesJoin, OtherPOTJoin,
            OtherProductSeriesJoin, OtherDistroSeriesJoin, OtherPOFileJoin)

        results = source.find(
            OtherPOFile,
            And(POFile.date_changed >= date,
                Or(
                    # OtherPOT is a sharing template with MatchingPOT
                    # in the same distribution and sourcepackagename.
                    And(MatchingPOT.distroseriesID is not None,
                        OtherPOT.distroseriesID is not None,
                        (MatchingDistroSeries.distributionID ==
                         OtherDistroSeries.distributionID),
                        (MatchingPOT.sourcepackagenameID ==
                         OtherPOT.sourcepackagenameID)),
                    # OtherPOT is a sharing template with MatchingPOT
                    # in the same product.
                    And(MatchingPOT.productseriesID is not None,
                        OtherPOT.productseriesID is not None,
                        (MatchingProductSeries.productID ==
                         OtherProductSeries.productID)))))
        results.config(distinct=True)
        return results


class POFileToTranslationFileDataAdapter:
    """Adapter from `IPOFile` to `ITranslationFileData`."""
    implements(ITranslationFileData)

    def __init__(self, pofile):
        self._pofile = pofile
        self.messages = self._getMessages()
        self.format = pofile.potemplate.source_file_format

    @cachedproperty
    def path(self):
        """See `ITranslationFileData`."""
        return self._pofile.path

    @cachedproperty
    def translation_domain(self):
        """See `ITranslationFileData`."""
        return self._pofile.potemplate.translation_domain

    @property
    def is_template(self):
        """See `ITranslationFileData`."""
        return False

    @cachedproperty
    def language_code(self):
        """See `ITranslationFile`."""
        if self.is_template:
            return None

        return self._pofile.language.code

    def _isWesternPluralForm(self, number, expression):
        # Western style is nplurals=2;plural=n!=1.
        if number != 2:
            return False
        if expression is None:
            return False
        # Normalize: Remove spaces.
        expression = expression.replace(' ', '')
        # Normalize: Remove enclosing brackets.
        expression = expression.strip('()')
        return expression in ('n!=1', '1!=n', 'n>1', '1<n')

    def _updateHeaderPluralInfo(self, header):
        header_nplurals = header.number_plural_forms
        database_nplurals = self._pofile.language.pluralforms
        # These checks are here to catch cases where the plural information
        # from the header might be more acurate than what we have in the
        # database. This is usually the case when the number of plural forms
        # has grown but not if it's the standard western form.
        # See bug 565294
        if header_nplurals is not None and database_nplurals is not None:
            if header_nplurals > database_nplurals:
                is_western = self._isWesternPluralForm(
                    header_nplurals, header.plural_form_expression)
                if not is_western:
                    # Use existing information from the header.
                    return
        if database_nplurals is None:
            # In all other cases we never use the plural info from the header.
            header.number_plural_forms = None
            header.plural_form_expression = None
        else:
            # We have pluralforms information for this language so we
            # update the header to be sure that we use the language
            # information from our database instead of using the one
            # that we got from upstream. We check this information so
            # we are sure it's valid.
            header.number_plural_forms = self._pofile.language.pluralforms
            header.plural_form_expression = (
                self._pofile.language.pluralexpression)

    @cachedproperty
    def header(self):
        """See `ITranslationFileData`."""
        template_header = self._pofile.potemplate.getHeader()
        translation_header = self._pofile.getHeader()
        # Update default fields based on its values in the template header.
        translation_header.updateFromTemplateHeader(template_header)
        translation_header.translation_revision_date = (
            self._pofile.date_changed)

        translation_header.comment = self._pofile.topcomment

        if self._pofile.potemplate.hasPluralMessage():
            self._updateHeaderPluralInfo(translation_header)
        if (self._pofile.lasttranslator is not None):
            email = self._pofile.lasttranslator.safe_email_or_blank
            if not email:
                # We are supposed to have always a valid email address, but
                # with removed accounts or people not wanting to show his
                # email that's not true anymore so we just set it to 'Unknown'
                # to note we don't know it.
                email = 'Unknown'
            displayname = self._pofile.lasttranslator.displayname
            translation_header.setLastTranslator(email, name=displayname)

        # We need to tag every export from Launchpad so we know whether a
        # later upload should change every translation in our database or
        # that we got a change between the export and the upload with
        # modifications.
        UTC = pytz.timezone('UTC')
        datetime_now = datetime.datetime.now(UTC)
        translation_header.launchpad_export_date = datetime_now

        return translation_header

    def _getMessages(self, changed_rows_only=False):
        """Return a list of `ITranslationMessageData` for the `IPOFile`
        adapted."""
        pofile = self._pofile
        # Get all rows related to this file. We do this to speed the export
        # process so we have a single DB query to fetch all needed
        # information.
        if changed_rows_only:
            rows = pofile.getChangedRows()
        else:
            rows = pofile.getTranslationRows()

        messages = []
        diverged_messages = set()
        for row in rows:
            assert row.pofile == pofile, 'Got a row for a different IPOFile.'
            assert row.sequence != 0 or row.is_current_upstream, (
                "Got uninteresting row.")

            msg_key = (row.msgid_singular, row.msgid_plural, row.context)
            if row.diverged is not None:
                diverged_messages.add(msg_key)
            else:
                # If we are exporting a shared message, make sure we
                # haven't added a diverged one to the list already.
                if msg_key in diverged_messages:
                    continue

            # Create new message set
            msgset = TranslationMessageData()
            msgset.is_obsolete = (row.sequence == 0)
            msgset.msgid_singular = row.msgid_singular
            msgset.singular_text = row.potmsgset.singular_text
            msgset.msgid_plural = row.msgid_plural
            msgset.plural_text = row.potmsgset.plural_text

            forms = list(enumerate([
                getattr(row, "translation%d" % form)
                for form in xrange(TranslationConstants.MAX_PLURAL_FORMS)]))
            max_forms = pofile.plural_forms
            for (pluralform, translation) in forms[:max_forms]:
                if translation is not None:
                    msgset.addTranslation(pluralform, translation)

            msgset.context = row.context
            msgset.comment = row.comment
            msgset.source_comment = row.source_comment
            msgset.file_references = row.file_references

            if row.flags_comment:
                msgset.flags = set([
                    flag.strip()
                    for flag in row.flags_comment.split(',')
                    if flag])

            messages.append(msgset)

        return messages


class POFileToChangedFromPackagedAdapter(POFileToTranslationFileDataAdapter):
    """Adapter from `IPOFile` to `ITranslationFileData`."""

    def __init__(self, pofile):
        self._pofile = pofile
        self.messages = self._getMessages(True)<|MERGE_RESOLUTION|>--- conflicted
+++ resolved
@@ -562,13 +562,8 @@
         applicable_template = Coalesce(
             TranslationMessage.potemplateID, self.potemplate.id)
         clauses = [
-<<<<<<< HEAD
-            TranslationTemplateItem.potmsgsetID ==
-                TranslationMessage.potmsgsetID,
-=======
             TranslationTemplateItem.potmsgsetID == (
                 TranslationMessage.potmsgsetID),
->>>>>>> bded70ff
             TranslationTemplateItem.potemplate == self.potemplate,
             TranslationMessage.language == self.language,
             applicable_template == self.potemplate.id,
