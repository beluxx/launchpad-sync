--- conflicted
+++ resolved
@@ -406,12 +406,8 @@
         <require
             permission="launchpad.Commercial"
             set_attributes="authorized_size buildd_secret
-<<<<<<< HEAD
-                            enabled external_dependencies private
-=======
                             enabled_restricted_families
                             commercial external_dependencies private
->>>>>>> da641043
                             require_virtualized relative_build_score "/>
         <require
             permission="launchpad.Admin"
