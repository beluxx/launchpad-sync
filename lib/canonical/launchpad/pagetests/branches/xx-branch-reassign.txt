= Reassigning a branch =

The owner of a branch can be changed in the $branch/+reassign form.

    >>> browser.addHeader('Authorization', 'Basic test@canonical.com:test')

== Successful reassignation ==

Impressed by his notorious fluency in foreign languages, we want to transfer
the GNOME Terminal Klingon support branch to SABDFL.

    >>> browser.open('http://launchpad.dev/~name12/gnome-terminal/klingon')
    >>> browser.getLink('Change registrant').click()
    >>> browser.url
    'http://code.launchpad.dev/~name12/gnome-terminal/klingon/+reassign'
    >>> browser.getControl(name='field.owner').value = 'sabdfl'
    >>> browser.getControl('Change Registrant').click()
    >>> browser.url
    'http://code.launchpad.dev/~sabdfl/gnome-terminal/klingon'

However, arguing that common Klingon habits are incompatible with the Ubuntu
Code of Conduct, and that Klingon rocket technology is no match to the Russian,
SABDFL declines and asks an administrator to reassign the branch back.

Incidentally that restores the test data to its initial state.

    >>> admin_browser.open('http://launchpad.dev/~sabdfl/gnome-terminal/klingon/+reassign')
    >>> admin_browser.getControl(name='field.owner').value = 'name12'
    >>> admin_browser.getControl('Change Registrant').click()
    >>> admin_browser.url
    'http://code.launchpad.dev/~name12/gnome-terminal/klingon'


NOTE: Transferring to a team we are creating is a stock functionality of
ObjectReassignmentView and is not tested here. On 2006-08-30 this is is tested
in lib/canonical/launchpad/pagetests/standalone/xx-reassign-distroseries.txt;
look for "Now we reassign it to a newly the GNOME Terminal Klingon support branch to SABDFL.
create team: ubuntu2".

== Branch name conflict ==

Since the branch owner is part of the unique name of a branch, changing the
owner can cause a conflict.

We will setup a conflict with ~launchpad/gnome-terminal/launchpad. First, we
need to rename one of the user branches to use the "launchpad" name, and then
we will try to reassign to the "launchpad" team.

    >>> browser.open('http://code.launchpad.dev/~name12/gnome-terminal/main/+edit')
    >>> browser.getControl('Name').value = 'launchpad'
    >>> browser.getControl('Change Branch').click()
    >>> browser.url
    'http://code.launchpad.dev/~name12/gnome-terminal/launchpad'

Now, try to reassign that branch to "launchpad", that should cause an error.

    >>> browser.getLink('Change registrant').click()
    >>> browser.url
    'http://code.launchpad.dev/~name12/gnome-terminal/launchpad/+reassign'
    >>> browser.getControl(name='field.owner').value = 'launchpad'
    >>> browser.getControl('Change Registrant').click()
    >>> browser.url
    'http://code.launchpad.dev/~name12/gnome-terminal/launchpad/+reassign'

That should have displayed an error message, with a link to the conflicting
branch and a link to edit the details of this branch.

XXX: Ideally, the +reassign form would have a name field to allow resolving the
name conflict directly, but it is to difficult to do now because
ObjectReassignmentView uses a custom form. -- David Allouche 2005-08-17

XXX: Less ideally, the error message should include hyperlinks to the conflict
branch and the +edit form of the context branch, but ObjectReassignmentView
will not let us have even that. -- David Allouche 2005-08-17

<<<<<<< HEAD
    >>> soup = find_main_content(browser.contents)
    >>> for p_tag in soup('p', 'error message'):
    ...     print p_tag.renderContents()
=======
    >>> for msg in get_feedback_messages(browser):
    ...     print msg
>>>>>>> afc56d1a
    Branch name conflict. ... try changing its registrant again.

== Preventing the assignment of a +junk branch to a team ==

+junk branches are a facility to host small snippets of code that do
not call for collaboration features.  Once a team is needed to
collaborate on a branch, we consider they also really want a project
to support their collaboration.  And also, because Mark said so.

One of two potential ways of creating a +junk team branch is to assign
a +junk branch from yourself to a team.

    >>> browser.open('http://code.launchpad.dev/~name12/+junk/junk.contrib/+reassign')
    >>> browser.getControl(name='field.owner').value = 'simple-team'
    >>> browser.getControl('Change Registrant').click()
    >>> browser.url
    'http://code.launchpad.dev/~name12/+junk/junk.contrib/+reassign'
    >>> for msg in get_feedback_messages(browser):
    ...     print msg
    You cannot assign a +junk branch to a team. Create a project first.

(The other is changing the product of a team owned branch to the +junk
pseudo project, which is tested in xx-branch-edit.txt).<|MERGE_RESOLUTION|>--- conflicted
+++ resolved
@@ -73,14 +73,8 @@
 branch and the +edit form of the context branch, but ObjectReassignmentView
 will not let us have even that. -- David Allouche 2005-08-17
 
-<<<<<<< HEAD
-    >>> soup = find_main_content(browser.contents)
-    >>> for p_tag in soup('p', 'error message'):
-    ...     print p_tag.renderContents()
-=======
     >>> for msg in get_feedback_messages(browser):
     ...     print msg
->>>>>>> afc56d1a
     Branch name conflict. ... try changing its registrant again.
 
 == Preventing the assignment of a +junk branch to a team ==
