--- conflicted
+++ resolved
@@ -21,11 +21,8 @@
 import cgi
 from cStringIO import StringIO
 from email import message_from_string
-<<<<<<< HEAD
 from operator import itemgetter
-=======
 from simplejson import dumps
->>>>>>> d9843daf
 import tempfile
 import urllib
 
