--- conflicted
+++ resolved
@@ -7,7 +7,7 @@
     >>> from lp.code.interfaces.branchjob import (
     ...     IRosettaUploadJobSource)
     >>> job_counter = 0
-    >>> def isUploadJobCreatedForBranch(productseries, 
+    >>> def isUploadJobCreatedForBranch(productseries,
     ...                                 force_translations_upload=None):
     ...     global job_counter
     ...     ready_jobs = list(getUtility(IRosettaUploadJobSource).iterReady())
@@ -130,7 +130,26 @@
     >>> print isUploadJobCreatedForBranch(productseries)
     True
 
-<<<<<<< HEAD
+
+= ProductSeriesTranslationsBzrImportView =
+
+When requesting a one-time import of translation files, an Upload job
+is created that has force_translations_upload set to true.
+
+    >>> productseries = factory.makeProductSeries()
+    >>> productseries.branch = makeScannedProductBranch(productseries)
+    >>> from lp.registry.browser.productseries import (
+    ...     ProductSeriesTranslationsBzrImportView)
+    >>> request = LaunchpadTestRequest(
+    ...     method='POST',
+    ...     form={'field.actions.request_import':
+    ...               'Request one-time import'})
+    >>> view = ProductSeriesTranslationsBzrImportView(
+    ...     productseries, request)
+    >>> view.initialize()
+    >>> print isUploadJobCreatedForBranch(productseries, True)
+    True
+
 
 == Delete ProductSeries ==
 
@@ -285,22 +304,3 @@
     True
     >>> print productseries.name
     field-rabbit-20090501-193424
-=======
-= ProductSeriesTranslationsBzrImportView =
-When requesting a one-time import of translation files, an Upload job
-is created that has force_translations_upload set to true.
-
-    >>> productseries = factory.makeProductSeries()
-    >>> productseries.branch = makeScannedProductBranch(productseries)
-    >>> from lp.registry.browser.productseries import (
-    ...     ProductSeriesTranslationsBzrImportView)
-    >>> request = LaunchpadTestRequest(
-    ...     method='POST',
-    ...     form={'field.actions.request_import':
-    ...               'Request one-time import'})
-    >>> view = ProductSeriesTranslationsBzrImportView(
-    ...     productseries, request)
-    >>> view.initialize()
-    >>> print isUploadJobCreatedForBranch(productseries, True)
-    True
->>>>>>> 0d95ff1b
