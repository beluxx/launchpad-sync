--- conflicted
+++ resolved
@@ -243,11 +243,7 @@
         # information.
 
         # XXX: JeroenVermeulen 2007-06-11: In theory we should be able to fold
-<<<<<<< HEAD
         # step 2 into step 1, so we have only a single query.  But how do we
-=======
-        # phase 2 into phase 1, so we have only a single query.  But how do we
->>>>>>> 75613a1e
         # get SQLObject to return not just POSubmissions but also one extra
         # column from the join?
         parameters = sqlvalues(language=self.language,
@@ -281,12 +277,6 @@
             """ % parameters
         cur = cursor()
 
-<<<<<<< HEAD
-=======
-        # XXX: JeroenVermeulen 2007-06-17 bug=30602
-        # Pre-join the potranslations we'll be needing to prevent
-        # piecemeal retrieval.
->>>>>>> 75613a1e
         cur.execute(query)
         available = dict(cur.fetchall())
         if not available:
