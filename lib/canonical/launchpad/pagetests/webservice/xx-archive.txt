= Archives =

For archives we publish a subset of their attributes.

    >>> cprov_archive = webservice.get("/~cprov/+archive/ppa").jsonBody()
    >>> print cprov_archive['self_link']
    http://.../~cprov/+archive/ppa

    >>> from canonical.lazr.testing.webservice import pprint_entry
    >>> pprint_entry(cprov_archive)
    description: u'packages to help my friends.'
    distribution_link: u'http://.../ubuntu'
    name: u'ppa'
    owner_link: u'http://.../~cprov'
    resource_type_link: u'http://.../#archive'
    self_link: u'http://.../~cprov/+archive/ppa'
    title: u'PPA for Celso Providelo'

    >>> main = webservice.get("/ubuntu/+archive/primary").jsonBody()
    >>> print main['self_link']
    http://.../ubuntu/+archive/primary

Distributions can provide information about their archives.  Looking
at "ubuntutest":

    >>> distros = webservice.get("/distros").jsonBody()
    >>> for entry in distros['entries']:
    ...    print entry['self_link']
    http://.../ubuntu
    http://.../kubuntu
    http://.../ubuntutest
    http://.../debian
    http://.../gentoo

    >>> ubuntutest = distros['entries'][2]
    >>> ubuntu = distros['entries'][0]

"ubuntutest" has a "main_archive" which is always present:

    >>> print ubuntutest['main_archive_link']
    http://.../ubuntutest/+archive/primary

The archive has the following attributes:

    >>> main_archive = webservice.get(
    ...     ubuntutest['main_archive_link']).jsonBody()
    >>> pprint_entry(main_archive)
    description: None
    distribution_link: u'http://.../ubuntutest'
    name: u'primary'
    owner_link: u'http://.../~ubuntu-team'
    resource_type_link: u'http://.../#archive'
    self_link: u'http://.../ubuntutest/+archive/primary'
    title: u'Primary Archive for Ubuntu Test'

A distribution can also provide a list of all its archives:

    >>> print ubuntutest['archives_collection_link']
    http://.../ubuntutest/archives
    >>> archives = webservice.get(
    ...     ubuntutest['archives_collection_link']).jsonBody()
    >>> print_self_link_of_entries(archives)
    http://api.launchpad.dev/beta/ubuntutest/+archive/partner
    http://api.launchpad.dev/beta/ubuntutest/+archive/primary

Attempting to grab a non-existent archive will result in a 404 error:

    >>> bogus_archive = "ubuntutest/+archive/bogus"
    >>> webservice.get(bogus_archive).jsonBody()
    Traceback (most recent call last):
    ...
    ValueError: HTTP/1.1 404 Not Found
    ...


= Archive Permissions =

Archives have associated permissions.  These are currently either upload
rights or queue administration rights.  The URL to the permissions
takes two forms:
 * <archive>/+upload/username.item
 * <archive>/+queue-admin/username.item
where `item` is a component or a source package name.

This is a permission that allows a team to upload to a component:

    >>> ubuntu_main_permission = webservice.get(
    ...     "/ubuntu/+archive/primary/+upload/ubuntu-team.main").jsonBody()
    >>> pprint_entry(ubuntu_main_permission)
    archive_link: u'http://.../ubuntu/+archive/primary'
    component_name: u'main'
    date_created: ...
    permission: u'Archive Upload Rights'
    person_link: u'http://.../~ubuntu-team'
    resource_type_link: ...
    self_link: u'http://.../ubuntu/+archive/primary/+upload/ubuntu-team.main'
    source_package_name: None

This is a permission that allows an individual to upload a source package.

    >>> carlos_mozilla_permission = webservice.get(
    ...     "/ubuntu/+archive/primary/"
    ...     "+upload/carlos.mozilla-firefox").jsonBody()
    >>> pprint_entry(carlos_mozilla_permission)
    archive_link: u'http://.../ubuntu/+archive/primary'
    component_name: None
    date_created: ...
    permission: u'Archive Upload Rights'
    person_link: u'http://.../~carlos'
    resource_type_link: ...
    self_link:
        u'http://.../ubuntu/+archive/primary/+upload/carlos.mozilla-firefox'
    source_package_name: u'mozilla-firefox'

This is a queue admin right for ubuntu-team:

    >>> ubuntu_main_permission = webservice.get(
    ...     "/ubuntu/+archive/primary/+queue-admin/ubuntu-team.main").jsonBody()
    >>> pprint_entry(ubuntu_main_permission)
    archive_link: u'http://.../ubuntu/+archive/primary'
    component_name: u'main'
    date_created: ...
    permission: u'Queue Administration Rights'
    person_link: u'http://.../~ubuntu-team'
    resource_type_link: ...
    self_link:
        u'http://.../ubuntu/+archive/primary/+queue-admin/ubuntu-team.main'
    source_package_name: None

And one for an individual:

    >>> name16_admin_permission = webservice.get(
    ...     "/ubuntu/+archive/primary/+queue-admin/name12.universe").jsonBody()
    >>> pprint_entry(name16_admin_permission)
    archive_link: u'http://.../ubuntu/+archive/primary'
    component_name: u'universe'
    date_created: ...
    permission: u'Queue Administration Rights'
    person_link: u'http://.../~name12'
    resource_type_link: ...
    self_link:
        u'http://.../ubuntu/+archive/primary/+queue-admin/name12.universe'
    source_package_name: None


== Archive Permission Custom Operations ==

Permission collections can be retrieved with custom operations on the
archive.

getPermissionsForPerson returns all the permissions that a user has.

    >>> ubuntu_team = webservice.get("/~ubuntu-team").jsonBody()
    >>> permissions = webservice.named_get(
    ...     ubuntutest['main_archive_link'], 'getPermissionsForPerson',
    ...     person=ubuntu_team['self_link']).jsonBody()

    >>> def permission_entry_sort_key(entry):
    ...      return (entry['permission'],
    ...              entry['person_link'],
    ...              entry['component_name'],
    ...              entry['source_package_name']),

    >>> def show_permission_entries(permissions):
    ...     for entry in sorted(permissions['entries'],
    ...                         key=permission_entry_sort_key):
    ...         print entry['permission']
    ...         print entry['person_link']
    ...         print entry['component_name']
    ...         print entry['source_package_name']

    >>> show_permission_entries(permissions)
    Archive Upload Rights ...~ubuntu-team main None
    Archive Upload Rights ...~ubuntu-team universe None

getUploadersForPackage returns all the permissions where someone can
upload a particular package.

    >>> def show_mozilla_permissions():
    ...     permissions = webservice.named_get(
    ...         ubuntu['main_archive_link'], 'getUploadersForPackage',
    ...         source_package_name='mozilla-firefox').jsonBody()
    ...     show_permission_entries(permissions)

    >>> show_mozilla_permissions()
    Archive Upload Rights ...~carlos None mozilla-firefox

Passing a bad package name results in an error:

    >>> print webservice.named_get(
    ...     ubuntu['main_archive_link'], 'getUploadersForPackage',
    ...     source_package_name="badpackage").getOutput()
    HTTP/1.1 400 Bad Request
    ...

newPackageUploader() is a factory function that adds a new permission for
a person to upload a package.

    >>> name12 = webservice.get("/~name12").jsonBody()
    >>> response = webservice.named_post(
    ...     ubuntu['main_archive_link'], 'newPackageUploader', {},
    ...     person=name12['self_link'],
    ...     source_package_name='mozilla-firefox')
    >>> print response.getOutput()
    HTTP/1.1 201 Created
    ...

    >>> new_permission = webservice.get(
    ...     response.getHeader('Location')).jsonBody()
    >>> print new_permission['self_link']
    http://.../ubuntu/+archive/primary/+upload/name12.mozilla-firefox

    >>> show_mozilla_permissions()
    Archive Upload Rights ...~carlos None mozilla-firefox
    Archive Upload Rights ...~name12 None mozilla-firefox

deletePackageUploader() removes that permission:

    >>> print webservice.named_post(
    ...     ubuntu['main_archive_link'], 'deletePackageUploader', {},
    ...     person=name12['self_link'],
    ...     source_package_name='mozilla-firefox')
    HTTP/1.1 200 Ok
    ...

And we can see that it's gone:

    >>> show_mozilla_permissions()
    Archive Upload Rights ...~carlos None mozilla-firefox

getUploadersForComponent returns all the permissions where someone can
upload to a particular component:

    >>> def show_component_permissions(component=None):
    ...     permissions = webservice.named_get(
    ...         ubuntu['main_archive_link'], 'getUploadersForComponent',
    ...         component_name=component).jsonBody()
    ...     show_permission_entries(permissions)

    >>> show_component_permissions("main")
    Archive Upload Rights ...~ubuntu-team main None

Passing a bad component name results in an error:

    >>> print webservice.named_get(
    ...     ubuntu['main_archive_link'], 'getUploadersForComponent',
    ...     component_name="badcomponent").getOutput()
    HTTP/1.1 400 Bad Request
    ...

If you don't specify the component, you get all the uploaders for
all components.

    >>> show_component_permissions()
    Archive Upload Rights ...~ubuntu-team main None
    Archive Upload Rights ...~ubuntu-team universe None

newComponentUploader adds a new permission for a person to upload to a
component.

    >>> response = webservice.named_post(
    ...     ubuntu['main_archive_link'], 'newComponentUploader', {},
    ...     person=name12['self_link'],
    ...     component_name='restricted')
    >>> print response.getOutput()
    HTTP/1.1 201 Created
    ...

    >>> new_permission = webservice.get(
    ...     response.getHeader('Location')).jsonBody()
    >>> print new_permission['self_link']
    http://.../ubuntu/+archive/primary/+upload/name12.restricted

    >>> show_component_permissions()
    Archive Upload Rights ...~name12 restricted None
    Archive Upload Rights ...~ubuntu-team main None
    Archive Upload Rights ...~ubuntu-team restricted None
    Archive Upload Rights ...~ubuntu-team universe None

deleteComponentUploader() removes that permission:

    >>> print webservice.named_post(
    ...     ubuntu['main_archive_link'], 'deleteComponentUploader', {},
    ...     person=name12['self_link'],
    ...     component_name='restricted')
    HTTP/1.1 200 Ok
    ...

And we can see that it's gone:

    >>> show_component_permissions()
    Archive Upload Rights ...~ubuntu-team main None
    Archive Upload Rights ...~ubuntu-team restricted None
    Archive Upload Rights ...~ubuntu-team universe None

getQueueAdminsForComponent returns all the permissions where someone
can administer distroseries queues in a particular component.

    >>> def show_admins_for_component(component):
    ...     permissions = webservice.named_get(
    ...         ubuntu['main_archive_link'], 'getQueueAdminsForComponent',
    ...         component_name=component).jsonBody()
    ...     show_permission_entries(permissions)

    >>> show_admins_for_component("main")
    Queue Administration Rights ...~name12 main None
    Queue Administration Rights ...~ubuntu-team main None

getComponentsForQueueAdmin returns all the permissions relating to components
where the user is able to administer distroseries queues.

    >>> def show_components_for_admin(person):
    ...     permissions = webservice.named_get(
    ...         ubuntu['main_archive_link'], 'getComponentsForQueueAdmin',
    ...         person=person['self_link']).jsonBody()
    ...     show_permission_entries(permissions)

    >>> show_components_for_admin(name12)
    Queue Administration Rights ...~name12 main None
    Queue Administration Rights ...~name12 multiverse None
    Queue Administration Rights ...~name12 restricted None
    Queue Administration Rights ...~name12 universe None

newQueueAdmin adds a new permission for a person to administer distroseries
queues in a particular component.

    >>> response = webservice.named_post(
    ...     ubuntu['main_archive_link'], 'newQueueAdmin', {},
    ...     person=name12['self_link'],
    ...     component_name='partner')
    >>> print response.getOutput()
    HTTP/1.1 201 Created
    ...

    >>> new_permission = webservice.get(
    ...     response.getHeader('Location')).jsonBody()
    >>> print new_permission['self_link']
    http://.../ubuntu/+archive/primary/+queue-admin/name12.partner

    >>> show_components_for_admin(name12)
    Queue Administration Rights ...~name12 main None
    Queue Administration Rights ...~name12 multiverse None
    Queue Administration Rights ...~name12 partner None
    Queue Administration Rights ...~name12 restricted None
    Queue Administration Rights ...~name12 universe None

deleteQueueAdmin removes that permission.

    >>> print webservice.named_post(
    ...     ubuntu['main_archive_link'], 'deleteQueueAdmin', {},
    ...     person=name12['self_link'],
    ...     component_name='partner')
    HTTP/1.1 200 Ok
    ...

And we can see that it's gone:

    >>> show_components_for_admin(name12)
    Queue Administration Rights ...~name12 main None
    Queue Administration Rights ...~name12 multiverse None
    Queue Administration Rights ...~name12 restricted None
    Queue Administration Rights ...~name12 universe None

= Getting Build counts for an IArchive =

IArchive exposes the getBuildCounters() method, enabling this data to be
used and displayed via XHR.

    >>> build_counters = webservice.named_get(
    ...     ubuntu['main_archive_link'], 'getBuildCounters').jsonBody()
    >>> for key, val in build_counters.items():
    ...     print "%s: %s" % (key, val)
    failed: 5
    superseded: 3
    total: 18
    pending: 2
    succeeded: 8

The optional param exclude_needsbuild is also provided:

    >>> build_counters = webservice.named_get(
    ...     ubuntu['main_archive_link'], 'getBuildCounters',
    ...     include_needsbuild=False).jsonBody()
    >>> for key, val in build_counters.items():
    ...     print "%s: %s" % (key, val)
    failed: 5
    superseded: 3
    total: 17
    pending: 1
    succeeded: 8

== Package copying/synchronisation ==

IArchive contains 2 custom operations to copy packages from another archive.
These are syncSource() and syncSources(). Both are wrappers of the
`PackageCopier` infrastructure, see more information in
scripts/packagecopier.py.

For testing purpose we will create some publications.

    >>> login('foo.bar@canonical.com')

    >>> from zope.component import getUtility
    >>> from canonical.launchpad.interfaces.distribution import (
    ...     IDistributionSet)

    >>> ubuntu_distro = getUtility(IDistributionSet).getByName('ubuntu')

    >>> main_archive = ubuntu_distro.main_archive

    >>> from canonical.launchpad.tests.test_publishing import (
    ...     SoyuzTestPublisher)
    >>> test_publisher = SoyuzTestPublisher()
    >>> hoary = ubuntu_distro.getSeries('hoary')
    >>> test_publisher.addFakeChroots(hoary)
    >>> ignore = test_publisher.setUpDefaultDistroSeries(hoary)

'package1' (with two versions) and 'package2' publications in the
ubuntu primary archive.

    >>> ignore = test_publisher.getPubSource(
    ...     sourcename="package1", version="1.0", archive=main_archive)

    >>> ignore = test_publisher.getPubSource(
    ...     sourcename="package1", version="1.1", archive=main_archive)

    >>> ignore = test_publisher.getPubSource(
    ...     sourcename="package2", version="1.0", archive=main_archive)

A test publication in Celso's PPA.

    >>> from canonical.launchpad.interfaces.person import IPersonSet
    >>> cprov = getUtility(IPersonSet).getByName('cprov')

    >>> ignore = test_publisher.getPubSource(
    ...     sourcename="package3", version="1.0", archive=cprov.archive)

Colin is a valid member of the team who owns the ubuntu primary archive.

    >>> cjwatson = getUtility(IPersonSet).getByName('kamion')
    >>> cjwatson.inTeam(main_archive.owner)
    True

Setup done, let's log out and continue with the tests.

    >>> logout()

syncSource() copies a single package with a specific version from another
archive.  It will prevent unauthorised changes to an archive.  Here we are
using user_webservice, which has no privileges, and trying to copy to
the Ubuntu main archive:
<<<<<<< HEAD

    >>> print user_webservice.named_post(
    ...     ubuntu['main_archive_link'], 'syncSource', {},
    ...     source_name='package3', version='1.0',
    ...     from_archive=cprov_archive['self_link'], to_pocket='release',
    ...     to_series="hoary")
    HTTP/1.1 401 Unauthorized
    ...

=======

    >>> print user_webservice.named_post(
    ...     ubuntu['main_archive_link'], 'syncSource', {},
    ...     source_name='package3', version='1.0',
    ...     from_archive=cprov_archive['self_link'], to_pocket='release',
    ...     to_series="hoary")
    HTTP/1.1 401 Unauthorized
    ...

>>>>>>> 04dfed0a
When accessed via Colin's key that can perform writes, the API will
respond positively.

    >>> from canonical.launchpad.testing.pages import webservice_for_person
    >>> from canonical.launchpad.webapp.interfaces import OAuthPermission

    >>> admin_webservice = webservice_for_person(
    ...     cjwatson, permission=OAuthPermission.WRITE_PUBLIC)

    >>> print admin_webservice.named_post(
    ...     ubuntu['main_archive_link'], 'syncSource', {},
    ...     source_name='package3', version='1.0',
    ...     from_archive=cprov_archive['self_link'], to_pocket='release',
    ...     to_series="hoary")
    HTTP/1.1 200 Ok
    ...

Now copy "package1" version 1.0 from the main archive into cprov's
PPA. The 'admin_write' key created for Colin isn't allowed to modify
Celso's PPA.

    >>> print admin_webservice.named_post(
    ...     cprov_archive['self_link'], 'syncSource', {},
    ...     source_name='package1', version='1.0',
    ...     from_archive=ubuntu['main_archive_link'], to_pocket='release',
    ...     to_series="hoary")
    HTTP/1.1 401 Unauthorized
    ...

Only a key created by Celso with write permissions will allow this
operation.

    >>> cprov_webservice = webservice_for_person(
    ...     cprov, permission=OAuthPermission.WRITE_PUBLIC)

    >>> print cprov_webservice.named_post(
    ...     cprov_archive['self_link'], 'syncSource', {},
    ...     source_name='package1', version='1.0',
    ...     from_archive=ubuntu['main_archive_link'], to_pocket='release',
    ...     to_series="hoary")
    HTTP/1.1 200 Ok
    ...

syncSources() allows the caller to specify a list of sources to copy all at
once.  The latest versions that are found in the from_archive are
"synchronised" to the context archive.  If a particular version already
exists then nothing is copied.  The list of packages that were copied is
returned from the function call.

    >>> print cprov_webservice.named_post(
    ...     cprov_archive['self_link'], 'syncSources', {},
    ...     source_names=['package1', 'package2'],
    ...     from_archive=ubuntu['main_archive_link'], to_pocket='release',
    ...     to_series="warty")
    HTTP/1.1 200 Ok
    ...
    ["package1", "package2"]

If there's nothing to copy at all, an error is returned.  Repeating the copy
above will give this effect.

<<<<<<< HEAD
    >>> print cprov_webservice.named_post(
=======
    >>> already_copied = cprov_webservice.named_post(
>>>>>>> 04dfed0a
    ...     cprov_archive['self_link'], 'syncSources', {},
    ...     source_names=['package1', 'package2'],
    ...     from_archive=ubuntu['main_archive_link'], to_pocket='release',
    ...     to_series="warty")
<<<<<<< HEAD
=======
    >>> print already_copied
>>>>>>> 04dfed0a
    HTTP/1.1 400 Bad Request
    ...
    CannotCopy: Packages already copied.
    <BLANKLINE>

<<<<<<< HEAD
=======
Within the web application, the CannotCopy exception means that there
was an oversight in the code that called syncSources()--that method
shouldn't have been called in the first place. The CannotCopy
exception therefore results in an OOPS. But within the web service,
syncSources is invoked directly by the client, and any problems are
the client's fault. Therefore, there's no need to record an OOPS.

    >>> 'X-Lazr-Oopsid' in already_copied.getOutput()
    False

>>>>>>> 04dfed0a
Keys with not enough permissions in Celso's PPA context are not
allowed to call the method at all.

    >>> print user_webservice.named_post(
    ...     cprov_archive['self_link'], 'syncSources', {},
    ...     source_names=['package1', 'package2'],
    ...     from_archive=ubuntu['main_archive_link'], to_pocket='release',
    ...     to_series="warty")
    HTTP/1.1 401 Unauthorized
    ...

    >>> print admin_webservice.named_post(
    ...     cprov_archive['self_link'], 'syncSources', {},
    ...     source_names=['package1', 'package2'],
    ...     from_archive=ubuntu['main_archive_link'], to_pocket='release',
    ...     to_series="warty")
    HTTP/1.1 401 Unauthorized
    ...

<<<<<<< HEAD
=======

=== Copy privacy mismatch ===

A CannotCopy error, giving the reason "Cannot copy private source into
public archives." is raised if such operation is requested.

Let's make Celso's PPA private and create a private source publication.

    >>> login('foo.bar@canonical.com')

    >>> cprov.archive.buildd_secret = 'boing'
    >>> cprov.archive.private = True

    >>> private_publication = test_publisher.getPubSource(
    ...     sourcename="private", version="1.0", archive=cprov.archive)

    >>> logout()

Now we need a webservice with rights to read private data in order to
be able to access Celso's private PPA.

    >>> cprov_webservice = webservice_for_person(
    ...     cprov, permission=OAuthPermission.WRITE_PRIVATE)

When we try to copy the private source to the primary archive, which
is public, the 'privacy mismatch' error is raised. The behaviour is
the same for `syncSource` or `syncSources` operations.

    >>> print cprov_webservice.named_post(
    ...     ubuntu['main_archive_link'], 'syncSource', {},
    ...     source_name='private', version="1.0", to_pocket='release',
    ...     from_archive=cprov_archive['self_link'],
    ...     to_series="hoary")
    HTTP/1.1 400 Bad Request
    ...
    CannotCopy: private 1.0 in hoary
    (Cannot copy private source into public archives.)
    <BLANKLINE>

    >>> print cprov_webservice.named_post(
    ...     ubuntu['main_archive_link'], 'syncSources', {},
    ...     source_names=['private'], to_pocket='release',
    ...     from_archive=cprov_archive['self_link'],
    ...     to_series="hoary")
    HTTP/1.1 400 Bad Request
    ...
    CannotCopy: private 1.0 in hoary
    (Cannot copy private source into public archives.)
    <BLANKLINE>
>>>>>>> 04dfed0a
<|MERGE_RESOLUTION|>--- conflicted
+++ resolved
@@ -449,7 +449,6 @@
 archive.  It will prevent unauthorised changes to an archive.  Here we are
 using user_webservice, which has no privileges, and trying to copy to
 the Ubuntu main archive:
-<<<<<<< HEAD
 
     >>> print user_webservice.named_post(
     ...     ubuntu['main_archive_link'], 'syncSource', {},
@@ -459,17 +458,6 @@
     HTTP/1.1 401 Unauthorized
     ...
 
-=======
-
-    >>> print user_webservice.named_post(
-    ...     ubuntu['main_archive_link'], 'syncSource', {},
-    ...     source_name='package3', version='1.0',
-    ...     from_archive=cprov_archive['self_link'], to_pocket='release',
-    ...     to_series="hoary")
-    HTTP/1.1 401 Unauthorized
-    ...
-
->>>>>>> 04dfed0a
 When accessed via Colin's key that can perform writes, the API will
 respond positively.
 
@@ -531,26 +519,17 @@
 If there's nothing to copy at all, an error is returned.  Repeating the copy
 above will give this effect.
 
-<<<<<<< HEAD
-    >>> print cprov_webservice.named_post(
-=======
     >>> already_copied = cprov_webservice.named_post(
->>>>>>> 04dfed0a
     ...     cprov_archive['self_link'], 'syncSources', {},
     ...     source_names=['package1', 'package2'],
     ...     from_archive=ubuntu['main_archive_link'], to_pocket='release',
     ...     to_series="warty")
-<<<<<<< HEAD
-=======
     >>> print already_copied
->>>>>>> 04dfed0a
     HTTP/1.1 400 Bad Request
     ...
     CannotCopy: Packages already copied.
     <BLANKLINE>
 
-<<<<<<< HEAD
-=======
 Within the web application, the CannotCopy exception means that there
 was an oversight in the code that called syncSources()--that method
 shouldn't have been called in the first place. The CannotCopy
@@ -561,7 +540,6 @@
     >>> 'X-Lazr-Oopsid' in already_copied.getOutput()
     False
 
->>>>>>> 04dfed0a
 Keys with not enough permissions in Celso's PPA context are not
 allowed to call the method at all.
 
@@ -581,8 +559,6 @@
     HTTP/1.1 401 Unauthorized
     ...
 
-<<<<<<< HEAD
-=======
 
 === Copy privacy mismatch ===
 
@@ -631,5 +607,4 @@
     ...
     CannotCopy: private 1.0 in hoary
     (Cannot copy private source into public archives.)
-    <BLANKLINE>
->>>>>>> 04dfed0a
+    <BLANKLINE>