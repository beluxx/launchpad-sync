# Copyright 2004-2005 Canonical Ltd.  All rights reserved.

"""IBugTarget-related browser views."""

__metaclass__ = type

__all__ = [
    "BugTargetBugListingView",
    "BugTargetBugTagsView",
    "FileBugViewBase",
    "FileBugAdvancedView",
    "FileBugGuidedView",
    "FileBugInPackageView"
    ]

import urllib

from zope.app.form.browser import TextWidget
from zope.app.form.interfaces import IInputWidget, WidgetsError, InputErrors
from zope.app.form.utility import setUpWidgets
from zope.app.pagetemplate import ViewPageTemplateFile
from zope.component import getUtility
from zope.event import notify

from canonical.cachedproperty import cachedproperty
from canonical.launchpad.event.sqlobjectevent import SQLObjectCreatedEvent
from canonical.launchpad.interfaces import (
    IBugTaskSet, ILaunchBag, IDistribution, IDistroRelease, IDistroReleaseSet,
    IProduct, IDistributionSourcePackage, NotFoundError, CreateBugParams,
    IBugAddForm, BugTaskSearchParams, ILaunchpadCelebrities)
from canonical.launchpad.webapp import (
    canonical_url, LaunchpadView, LaunchpadFormView, action, custom_widget)
from canonical.launchpad.webapp.batching import TableBatchNavigator
from canonical.launchpad.webapp.generalform import GeneralFormView


class FileBugViewBase(LaunchpadFormView):
    """Base class for views related to filing a bug."""

    @property
    def initial_values(self):
        """Give packagename a default value, if applicable."""
        if not IDistributionSourcePackage.providedBy(self.context):
            return {}

        return {'packagename': self.context.name}

    def getProductOrDistroFromContext(self):
        """Return the IProduct or IDistribution for this context."""
        context = self.context

        if IDistribution.providedBy(context) or IProduct.providedBy(context):
            return context
        else:
            assert IDistributionSourcePackage.providedBy(context), (
                "Expected a bug filing context that provides one of "
                "IDistribution, IProduct, or IDistributionSourcePackage. "
                "Got: %r" % context)

            return context.distribution

    def getPackageNameFieldCSSClass(self):
        """Return the CSS class for the packagename field."""
        if self.widget_errors.get("packagename"):
            return 'error'
        else:
            return ''

    def validate(self, data):
        """Make sure the package name, if provided, exists in the distro."""
        # We have to poke at the packagename value directly in the
        # request, because if validation failed while getting the
        # widget's data, it won't appear in the data dict.
        form = self.request.form
        if form.get("packagename_option") == "choose":
            packagename = form.get("field.packagename")
            if packagename:
                if IDistribution.providedBy(self.context):
                    distribution = self.context
                elif 'distribution' in data:
                    distribution = data['distribution']
                else:
                    assert IDistributionSourcePackage.providedBy(self.context)
                    distribution = self.context.distribution

                try:
                    distribution.guessPackageNames(packagename)
                except NotFoundError:
                    if distribution.releases:
                        # If a distribution doesn't have any releases,
                        # it won't have any source packages published at
                        # all, so we set the error only if there are
                        # releases.
                        packagename_error = (
                            '"%s" does not exist in %s. Please choose a '
                            "different package. If you're unsure, please "
                            'select "I don\'t know"' % (
                                packagename, distribution.displayname))
                        self.setFieldError("packagename", packagename_error)
            else:
                self.setFieldError("packagename", "Please enter a package name")

    def setUpWidgets(self):
        """Customize the onKeyPress event of the package name chooser."""
        LaunchpadFormView.setUpWidgets(self)

        if "packagename" in self.field_names:
            self.widgets["packagename"].onKeyPress = (
                "selectWidget('choose', event)")

    def contextUsesMalone(self):
        """Does the context use Malone as its official bugtracker?"""
        return self.getProductOrDistroFromContext().official_malone

    def shouldSelectPackageName(self):
        """Should the radio button to select a package be selected?"""
        return (
            self.request.form.get("field.packagename") or
            self.initial_values.get("packagename"))

    def handleSubmitBugFailure(self, action, data, errors):
        return self.showFileBugForm()

    @action("Submit Bug Report", name="submit_bug",
            failure=handleSubmitBugFailure)
    def submit_bug_action(self, action, data):
        """Add a bug to this IBugTarget."""
        title = data.get("title")
        comment = data.get("comment")
        packagename = data.get("packagename")
        security_related = data.get("security_related", False)
        distribution = data.get(
            "distribution", getUtility(ILaunchBag).distribution)
        product = getUtility(ILaunchBag).product

        context = self.context
        if distribution is not None:
            # We're being called from the generic bug filing form, so
            # manually set the chosen distribution as the context.
            context = distribution

        # Ensure that no package information is used, if the user
        # enters a package name but then selects "I don't know".
        if self.request.form.get("packagename_option") == "none":
            packagename = None

        # Security bugs are always private when filed, but can be disclosed
        # after they've been reported.
        if security_related:
            private = True
        else:
            private = False

        notification = "Thank you for your bug report."
        if IDistribution.providedBy(context) and packagename:
            # We don't know if the package name we got was a source or binary
            # package name, so let the Soyuz API figure it out for us.
            packagename = str(packagename)
            try:
                sourcepackagename, binarypackagename = (
                    context.guessPackageNames(packagename))
            except NotFoundError:
                # guessPackageNames may raise NotFoundError. It would be
                # nicer to allow people to indicate a package even if
                # never published, but the quick fix for now is to note
                # the issue and move on.
                notification += (
                    "<br /><br />The package %s is not published in %s; the "
                    "bug was targeted only to the distribution."
                    % (packagename, context.displayname))
                comment += ("\r\n\r\nNote: the original reporter indicated "
                            "the bug was in package %r; however, that package "
                            "was not published in %s."
                            % (packagename, context.displayname))
                params = CreateBugParams(
                    title=title, comment=comment, owner=self.user,
                    security_related=security_related, private=private)
            else:
                context = context.getSourcePackage(sourcepackagename.name)
                params = CreateBugParams(
                    title=title, comment=comment, owner=self.user,
                    security_related=security_related, private=private,
                    binarypackagename=binarypackagename)
        else:
            params = CreateBugParams(
                title=title, comment=comment, owner=self.user,
                security_related=security_related, private=private)

        bug = context.createBug(params)
        notify(SQLObjectCreatedEvent(bug))

        # Give the user some feedback on the bug just opened.
        self.request.response.addNotification(notification)
        if bug.private:
            self.request.response.addNotification(
                'Security-related bugs are by default <span title="Private '
                'bugs are visible only to their direct subscribers.">private'
                '</span>. You may choose to <a href="+secrecy">publically '
                'disclose</a> this bug.')

        self.request.response.redirect(canonical_url(bug.bugtasks[0]))

    def showFileBugForm(self):
        """Override this method in base classes to show the filebug form."""
        raise NotImplementedError


class FileBugAdvancedView(FileBugViewBase):
    """Browser view for filing a bug.

    This view skips searching for duplicates.
    """
    schema = IBugAddForm
    # XXX, Brad Bollenbach, 2006-10-04: This assignment to actions is a
    # hack to make the action decorator Just Work across
    # inheritance. Technically, this isn't needed for this class,
    # because it defines no further actions, but I've added it just to
    # preclude mysterious bugs if/when another action is defined in this
    # class!
    actions = FileBugViewBase.actions
    custom_widget('title', TextWidget, displayWidth=40)
    template = ViewPageTemplateFile(
        "../templates/bugtarget-filebug-advanced.pt")

    @property
    def field_names(self):
        """Return the list of field names to display."""
        context = self.context
        if IProduct.providedBy(context):
            return ['title', 'comment', 'security_related']
        else:
            assert (
                IDistribution.providedBy(context) or
                IDistributionSourcePackage.providedBy(context))

            return ['title', 'comment', 'security_related', 'packagename']

    def showFileBugForm(self):
        return self.template()


class FileBugGuidedView(FileBugViewBase):
    schema = IBugAddForm
    # XXX, Brad Bollenbach, 2006-10-04: This assignment to actions is a
    # hack to make the action decorator Just Work across inheritance.
    actions = FileBugViewBase.actions
    custom_widget('title', TextWidget, displayWidth=40)

    _MATCHING_BUGS_LIMIT = 10
    _SEARCH_FOR_DUPES = ViewPageTemplateFile(
        "../templates/bugtarget-filebug-search.pt")
    _FILEBUG_FORM = ViewPageTemplateFile(
        "../templates/bugtarget-filebug-submit-bug.pt")

    template = _SEARCH_FOR_DUPES

    focused_element_id = 'field.title'

    @property
    def field_names(self):
        """Return the list of field names to display."""
        context = self.context
        if IProduct.providedBy(context):
            return ['title', 'comment']
        else:
            assert (
                IDistribution.providedBy(context) or
                IDistributionSourcePackage.providedBy(context))

            return ['title', 'comment', 'packagename']

    @action("Continue", name="search", validator="validate_search")
    def search_action(self, action, data):
        """Search for similar bug reports."""
        return self.showFileBugForm()

    @cachedproperty
    def similar_bugs(self):
        """Return the similar bugs based on the user search."""
        matching_bugs = []
        title = self.getSearchText()
<<<<<<< HEAD
        search_context = self.getProductOrDistroFromContext()
        if IProduct.providedBy(search_context):
            context_params = {'product': search_context}
        else:
            assert IDistribution.providedBy(search_context), (
                'Unknown search context: %r' % search_context)
            context_params = {'distribution': search_context}
            if IDistributionSourcePackage.providedBy(self.context):
                context_params['sourcepackagename'] = (
                    self.context.sourcepackagename)
        matching_bugtasks = getUtility(IBugTaskSet).findSimilar(
            self.user, title, **context_params)
        for bugtask in matching_bugtasks:
=======
        if not title:
            return []
        params = BugTaskSearchParams(self.user, searchtext=title)
        for bugtask in self.context.searchTasks(params):
>>>>>>> 054eceec
            if not bugtask.bug in matching_bugs:
                matching_bugs.append(bugtask.bug)
                if len(matching_bugs) >= self._MATCHING_BUGS_LIMIT:
                    break

        return matching_bugs

    @cachedproperty
    def most_common_bugs(self):
        """Return a list of the most duplicated bugs."""
        return self.context.getMostCommonBugs(
            self.user, limit=self._MATCHING_BUGS_LIMIT)

    @property
    def found_possible_duplicates(self):
        return self.similar_bugs or self.most_common_bugs


    def getSearchText(self):
        """Return the search string entered by the user."""
        try:
            return self.widgets['title'].getInputValue()
        except InputErrors:
            return None

    def validate_search(self, action, data):
        """Make sure some keywords are provided."""
        try:
            data['title'] = self.widgets['title'].getInputValue()
        except InputErrors, error:
            self.setFieldError("title", "A summary is required.")
            return [error]

        # Return an empty list of errors to satisfy the validation API,
        # and say "we've handled the validation and found no errors."
        return ()

    def validate_no_dupe_found(self, action, data):
        return ()

    @action("Continue", name="continue",
            validator="validate_no_dupe_found")
    def continue_action(self, action, data):
        """The same action as no-dupe-found, with a different label."""
        return self.showFileBugForm()

    def showFileBugForm(self):
        return self._FILEBUG_FORM()


class FileBugInPackageView(FileBugViewBase):
    """Browser view class for the top-level filebug-in-package page."""
    schema = IBugAddForm
    # XXX, Brad Bollenbach, 2006-10-04: This assignment to actions is a
    # hack to make the action decorator Just Work across
    # inheritance. Technically, this isn't needed for this class,
    # because it defines no further actions, but I've added it just to
    # preclude mysterious bugs if/when another action is defined in this
    # class!
    actions = FileBugViewBase.actions
    template = ViewPageTemplateFile(
        "../templates/bugtarget-filebug-simple.pt")
    custom_widget('title', TextWidget, displayWidth=40)

    @property
    def initial_values(self):
        return {"distribution": getUtility(ILaunchpadCelebrities).ubuntu}

    @property
    def field_names(self):
        return ['title', 'comment', 'distribution', 'packagename']

    def showFileBugForm(self):
        return self.template()

    def shouldShowSteps(self):
        return False

    def contextUsesMalone(self):
        """Say context uses Malone so that the filebug form is shown!"""
        return True


class BugTargetBugListingView:
    """Helper methods for rendering bug listings."""

    @property
    def release_buglistings(self):
        """Return a buglisting for each release.

        The list is sorted newest release to oldest.

        The count only considers bugs that the user would actually be
        able to see in a listing.
        """
        distribution_context = IDistribution(self.context, None)
        distrorelease_context = IDistroRelease(self.context, None)

        if distrorelease_context:
            distribution = distrorelease_context.distribution
        elif distribution_context:
            distribution = distribution_context
        else:
            raise AssertionError, ("release_bug_counts called with "
                                   "illegal context")

        releases = getUtility(IDistroReleaseSet).search(
            distribution=distribution, orderBy="-datereleased")

        release_buglistings = []
        for release in releases:
            release_buglistings.append(
                dict(
                    title=release.displayname,
                    url=canonical_url(release) + "/+bugs",
                    count=release.open_bugtasks.count()))

        return release_buglistings


class BugTargetBugTagsView(LaunchpadView):
    """Helper methods for rendering the bug tags portlet."""

    def _getSearchURL(self, tag):
        """Return the search URL for the tag."""
        return "%s?field.tag=%s" % (
            self.request.getURL(), urllib.quote(tag))

    def getUsedBugTagsWithURLs(self):
        """Return the bug tags and their search URLs."""
        bug_tag_counts = self.context.getUsedBugTagsWithOpenCounts(self.user)
        return [
            {'tag': tag, 'count': count, 'url': self._getSearchURL(tag)}
            for tag, count in bug_tag_counts]<|MERGE_RESOLUTION|>--- conflicted
+++ resolved
@@ -279,7 +279,8 @@
         """Return the similar bugs based on the user search."""
         matching_bugs = []
         title = self.getSearchText()
-<<<<<<< HEAD
+        if not title:
+            return []
         search_context = self.getProductOrDistroFromContext()
         if IProduct.providedBy(search_context):
             context_params = {'product': search_context}
@@ -293,12 +294,6 @@
         matching_bugtasks = getUtility(IBugTaskSet).findSimilar(
             self.user, title, **context_params)
         for bugtask in matching_bugtasks:
-=======
-        if not title:
-            return []
-        params = BugTaskSearchParams(self.user, searchtext=title)
-        for bugtask in self.context.searchTasks(params):
->>>>>>> 054eceec
             if not bugtask.bug in matching_bugs:
                 matching_bugs.append(bugtask.bug)
                 if len(matching_bugs) >= self._MATCHING_BUGS_LIMIT:
