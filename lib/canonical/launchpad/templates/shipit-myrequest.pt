--- conflicted
+++ resolved
@@ -52,17 +52,6 @@
 
         <ul>
           <li tal:repeat="pastorder view/user/pastShipItRequests">
-<<<<<<< HEAD
-            <span tal:replace="pastorder/daterequested/fmt:date" />:
-            <span tal:replace="pastorder/totalCDs" /> CDs requested
-            <span tal:condition="pastorder/cancelled">(cancelled)</span>
-            <tal:block tal:condition="not: pastorder/cancelled">
-              <tal:shipped condition="pastorder/shipment">
-                , <span tal:replace="pastorder/totalapprovedCDs" />
-                CDs approved and sent to shipping company.
-                <span tal:condition="pastorder/isDenied">(denied)</span>
-              </tal:shipped>
-=======
             <span tal:replace="pastorder/totalCDs" /> CDs requested in
             <span tal:replace="pastorder/daterequested/fmt:date" />.
             <span tal:condition="pastorder/cancelled">This request was
@@ -79,7 +68,6 @@
                 <span tal:condition="pastorder/isDenied">This request was
                   not approved, so no CDs were shipped.</span>
               </tal:not-shipped>
->>>>>>> 54807222
             </tal:block>
           </li>
         </ul>
