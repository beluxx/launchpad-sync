# Copyright 2004-2007 Canonical Ltd.  All rights reserved.
# pylint: disable-msg=E0611,W0212
"""Launchpad Project-related Database Table Objects."""

__metaclass__ = type
__all__ = [
    'Project',
    'ProjectSeries',
    'ProjectSet',
    ]

from zope.interface import implements

from sqlobject import (
    AND, ForeignKey, StringCol, BoolCol, SQLObjectNotFound, SQLRelatedJoin)

from canonical.database.sqlbase import cursor, SQLBase, sqlvalues, quote
from canonical.database.datetimecol import UtcDateTimeCol
from canonical.database.constants import UTC_NOW
from canonical.database.enumcol import EnumCol

from canonical.launchpad.interfaces import (
<<<<<<< HEAD
    IFAQCollection, IHasIcon, IHasLogo, IHasMugshot, ImportStatus, IProduct,
    IProject, IProjectSet, IProjectSeries, ISearchableByQuestionOwner,
    NotFoundError, QUESTION_STATUS_DEFAULT_SEARCH, SpecificationFilter,
    SpecificationImplementationStatus, SpecificationSort,
    SprintSpecificationStatus, TranslationPermission)
=======
    IFAQCollection, IHasIcon, IHasLogo, IHasMugshot,
    IProduct, IProject, IProjectSet, ISearchableByQuestionOwner,
    ImportStatus, NotFoundError, QUESTION_STATUS_DEFAULT_SEARCH,
    SpecificationFilter, SpecificationImplementationStatus,
    SpecificationSort, SprintSpecificationStatus, TranslationPermission)
>>>>>>> a7d78b08

from canonical.launchpad.database.branchvisibilitypolicy import (
    BranchVisibilityPolicyMixin)
from canonical.launchpad.database.bug import (
    get_bug_tags, get_bug_tags_open_count)
from canonical.launchpad.database.bugtarget import BugTargetBase
from canonical.launchpad.database.bugtask import BugTask, BugTaskSet
from canonical.launchpad.database.faq import FAQ, FAQSearch
from canonical.launchpad.database.karma import KarmaContextMixin
from canonical.launchpad.database.language import Language
from canonical.launchpad.database.mentoringoffer import MentoringOffer
from canonical.launchpad.database.milestone import ProjectMilestone
from canonical.launchpad.database.announcement import MakesAnnouncements
from canonical.launchpad.database.product import Product
from canonical.launchpad.database.productseries import ProductSeries
from canonical.launchpad.database.projectbounty import ProjectBounty
from canonical.launchpad.database.specification import (
    HasSpecificationsMixin, Specification)
from canonical.launchpad.database.sprint import HasSprintsMixin
from canonical.launchpad.database.question import QuestionTargetSearch
from canonical.launchpad.helpers import shortlist


class Project(SQLBase, BugTargetBase, HasSpecificationsMixin,
              MakesAnnouncements, HasSprintsMixin, KarmaContextMixin,
              BranchVisibilityPolicyMixin):
    """A Project"""

    implements(IProject, IFAQCollection, IHasIcon, IHasLogo,
               IHasMugshot, ISearchableByQuestionOwner)

    _table = "Project"

    # db field names
    owner = ForeignKey(foreignKey='Person', dbName='owner', notNull=True)
    name = StringCol(dbName='name', notNull=True)
    displayname = StringCol(dbName='displayname', notNull=True)
    title = StringCol(dbName='title', notNull=True)
    summary = StringCol(dbName='summary', notNull=True)
    description = StringCol(dbName='description', notNull=True)
    datecreated = UtcDateTimeCol(dbName='datecreated', notNull=True,
        default=UTC_NOW)
    driver = ForeignKey(
        foreignKey="Person", dbName="driver", notNull=False, default=None)
    homepageurl = StringCol(dbName='homepageurl', notNull=False, default=None)
    homepage_content = StringCol(default=None)
    icon = ForeignKey(
        dbName='icon', foreignKey='LibraryFileAlias', default=None)
    logo = ForeignKey(
        dbName='logo', foreignKey='LibraryFileAlias', default=None)
    mugshot = ForeignKey(
        dbName='mugshot', foreignKey='LibraryFileAlias', default=None)
    wikiurl = StringCol(dbName='wikiurl', notNull=False, default=None)
    sourceforgeproject = StringCol(dbName='sourceforgeproject', notNull=False,
        default=None)
    freshmeatproject = StringCol(dbName='freshmeatproject', notNull=False,
        default=None)
    lastdoap = StringCol(dbName='lastdoap', notNull=False, default=None)
    translationgroup = ForeignKey(dbName='translationgroup',
        foreignKey='TranslationGroup', notNull=False, default=None)
    translationpermission = EnumCol(dbName='translationpermission',
        notNull=True, schema=TranslationPermission,
        default=TranslationPermission.OPEN)
    active = BoolCol(dbName='active', notNull=True, default=True)
    reviewed = BoolCol(dbName='reviewed', notNull=True, default=False)
    bugtracker = ForeignKey(
        foreignKey="BugTracker", dbName="bugtracker", notNull=False,
        default=None)
    bug_reporting_guidelines = StringCol(default=None)

    # convenient joins

    bounties = SQLRelatedJoin('Bounty', joinColumn='project',
                            otherColumn='bounty',
                            intermediateTable='ProjectBounty')

    @property
    def products(self):
        return Product.selectBy(project=self, active=True, orderBy='name')

    def getProduct(self, name):
        return Product.selectOneBy(project=self, name=name)

    def ensureRelatedBounty(self, bounty):
        """See `IProject`."""
        for curr_bounty in self.bounties:
            if bounty.id == curr_bounty.id:
                return None
        ProjectBounty(project=self, bounty=bounty)
        return None

    @property
    def drivers(self):
        """See `IHasDrivers`."""
        if self.driver is not None:
            return [self.driver]
        return []

    @property
    def mentoring_offers(self):
        """See `IProject`."""
        via_specs = MentoringOffer.select("""
            Product.project = %s AND
            Specification.product = Product.id AND
            Specification.id = MentoringOffer.specification
            """ % sqlvalues(self.id) + """ AND NOT
            (""" + Specification.completeness_clause +")",
            clauseTables=['Product', 'Specification'],
            distinct=True)
        via_bugs = MentoringOffer.select("""
            Product.project = %s AND
            BugTask.product = Product.id AND
            BugTask.bug = MentoringOffer.bug AND
            BugTask.bug = Bug.id AND
            Bug.private IS FALSE
            """ % sqlvalues(self.id) + """ AND NOT (
            """ + BugTask.completeness_clause + ")",
            clauseTables=['Product', 'BugTask', 'Bug'],
            distinct=True)
        return via_specs.union(via_bugs, orderBy=['-date_created', '-id'])

    def translatables(self):
        """See `IProject`."""
        return Product.select('''
            Product.project = %s AND
            Product.official_rosetta = TRUE AND
            Product.id = ProductSeries.product AND
            POTemplate.productseries = ProductSeries.id
            ''' % sqlvalues(self),
            clauseTables=['ProductSeries', 'POTemplate'],
            distinct=True)

    def _getBaseQueryAndClauseTablesForQueryingSprints(self):
        query = """
            Product.project = %s
            AND Specification.product = Product.id
            AND Specification.id = SprintSpecification.specification
            AND SprintSpecification.sprint = Sprint.id
            AND SprintSpecification.status = %s
            """ % sqlvalues(self, SprintSpecificationStatus.ACCEPTED)
        return query, ['Product', 'Specification', 'SprintSpecification']

    @property
    def has_any_specifications(self):
        """See `IHasSpecifications`."""
        return self.all_specifications.count()

    @property
    def all_specifications(self):
        return self.specifications(filter=[SpecificationFilter.ALL])

    @property
    def valid_specifications(self):
        return self.specifications(filter=[SpecificationFilter.VALID])

    def specifications(self, sort=None, quantity=None, filter=None,
                       series=None):
        """See `IProject`."""

        # Make a new list of the filter, so that we do not mutate what we
        # were passed as a filter
        if not filter:
            # filter could be None or [] then we decide the default
            # which for a project is to show incomplete specs
            filter = [SpecificationFilter.INCOMPLETE]

        # sort by priority descending, by default
        if sort is None or sort == SpecificationSort.PRIORITY:
<<<<<<< HEAD
            order = (
                ['-priority', 'Specification.definition_status',
                 'Specification.name'])
=======
            order = ['-priority', 'Specification.definition_status',
                     'Specification.name']
>>>>>>> a7d78b08
        elif sort == SpecificationSort.DATE:
            order = ['-Specification.datecreated', 'Specification.id']

        # figure out what set of specifications we are interested in. for
        # projects, we need to be able to filter on the basis of:
        #
        #  - completeness. by default, only incomplete specs shown
        #  - informational.
        #
        base = """
            Specification.product = Product.id AND
            Product.active IS TRUE AND
            Product.project = %s
            """ % self.id
        query = base
        # look for informational specs
        if SpecificationFilter.INFORMATIONAL in filter:
            query += (' AND Specification.implementation_status = %s' %
              quote(SpecificationImplementationStatus.INFORMATIONAL))

        # filter based on completion. see the implementation of
        # Specification.is_complete() for more details
        completeness =  Specification.completeness_clause

        if SpecificationFilter.COMPLETE in filter:
            query += ' AND ( %s ) ' % completeness
        elif SpecificationFilter.INCOMPLETE in filter:
            query += ' AND NOT ( %s ) ' % completeness

        # ALL is the trump card
        if SpecificationFilter.ALL in filter:
            query = base

        # Filter for specification text
        for constraint in filter:
            if isinstance(constraint, basestring):
                # a string in the filter is a text search filter
                query += ' AND Specification.fti @@ ftq(%s) ' % quote(
                    constraint)

        clause_tables = ['Product']
        if series is not None:
            query += ('AND Specification.productseries = ProductSeries.id'
                      ' AND ProductSeries.name = %s'
                      % sqlvalues(series))
            clause_tables.append('ProductSeries')

        # now do the query, and remember to prejoin to people
        results = Specification.select(query, orderBy=order, limit=quantity,
            clauseTables=clause_tables)
        return results.prejoin(['assignee', 'approver', 'drafter'])

    # XXX: Bjorn Tillenius 2006-08-17:
    #      A Project shouldn't provide IBugTarget, since it's not really
    #      a bug target, thus bugtargetdisplayname and createBug don't make
    #      sense here. IBugTarget should be split into two interfaces; one
    #      that makes sense for Project to implement, and one containing the
    #      rest of IBugTarget.
    bugtargetdisplayname = None

    def searchTasks(self, search_params):
        """See `IBugTarget`."""
        search_params.setProject(self)
        return BugTaskSet().search(search_params)

    def getUsedBugTags(self):
        """See `IBugTarget`."""
        if not self.products:
            return []
        product_ids = sqlvalues(*self.products)
        return get_bug_tags(
            "BugTask.product IN (%s)" % ",".join(product_ids))

    def getUsedBugTagsWithOpenCounts(self, user):
        """See `IBugTarget`."""
        if not self.products:
            return []
        product_ids = sqlvalues(*self.products)
        return get_bug_tags_open_count(
            "BugTask.product IN (%s)" % ",".join(product_ids), user)

    def createBug(self, bug_params):
        """See `IBugTarget`."""
        raise NotImplementedError('Cannot file bugs against a project')

    def _getBugTaskContextClause(self):
        """See `BugTargetBase`."""
        return 'BugTask.product IN (%s)' % ','.join(sqlvalues(*self.products))

    # IQuestionCollection
    def searchQuestions(self, search_text=None,
                        status=QUESTION_STATUS_DEFAULT_SEARCH,
                        language=None, sort=None, owner=None,
                        needs_attention_from=None, unsupported=False):
        """See `IQuestionCollection`."""
        if unsupported:
            unsupported_target = self
        else:
            unsupported_target = None

        return QuestionTargetSearch(
            project=self,
            search_text=search_text, status=status,
            language=language, sort=sort, owner=owner,
            needs_attention_from=needs_attention_from,
            unsupported_target=unsupported_target).getResults()

    def getQuestionLanguages(self):
        """See `IQuestionCollection`."""
        return set(Language.select("""
            Language.id = Question.language AND
            Question.product = Product.id AND
            Product.project = %s""" % sqlvalues(self.id),
            clauseTables=['Question', 'Product'], distinct=True))

    @property
    def bugtargetname(self):
        """See IBugTarget."""
        return self.name

    # IFAQCollection
    def getFAQ(self, id):
        """See `IQuestionCollection`."""
        faq = FAQ.getForTarget(id, None)
        if (faq is not None
            and IProduct.providedBy(faq.target)
            and faq.target in self.products):
            # Filter out faq not related to this project.
            return faq
        else:
            return None

    def searchFAQs(self, search_text=None, owner=None, sort=None):
        """See `IQuestionCollection`."""
        return FAQSearch(
            search_text=search_text, owner=owner, sort=sort,
            project=self).getResults()

    def hasProducts(self):
        """Returns True if a project has products associated with it, False
        otherwise.

        If the project has < 1 product, selected links will be disabled.
        This is to avoid situations where users try to file bugs against
        empty project groups (Malone bug #106523).
        """
        return self.products.count() != 0

    def _getMilestones(self, only_visible):
        """Return a list of milestones for this project.

        If only_visible is True, only visible milestones are returned,
        else all milestones.

        A project has a milestone named 'A', if at least one of its
        products has a milestone named 'A'.
        """
        if only_visible:
            having_clause = 'HAVING bool_or(Milestone.visible)=True'
        else:
            having_clause = ''
        query = """
            SELECT Milestone.name, min(Milestone.dateexpected),
                bool_or(Milestone.visible)
                FROM Milestone, Product
                WHERE Product.project = %s
                    AND Milestone.product = product.id
                GROUP BY Milestone.name
                %s
                ORDER BY min(Milestone.dateexpected), Milestone.name
            """ % (self.id, having_clause)
        cur = cursor()
        cur.execute(query)
        result = cur.fetchall()
        # bool_or returns an integer, but we want visible to be a boolean
        return shortlist(
            [ProjectMilestone(self, name, dateexpected, bool(visible))
             for name, dateexpected, visible in result])

    @property
    def milestones(self):
        """See `IProject`."""
        return self._getMilestones(True)

    @property
    def all_milestones(self):
        """See `IProject`."""
        return self._getMilestones(False)

    def getMilestone(self, name):
        """See `IProject`."""
        for milestone in self.all_milestones:
            if milestone.name == name:
                return milestone
        return None

    def getSeries(self, series_name):
        """See `IProject.`"""
        has_series = ProductSeries.selectFirst(
            AND(ProductSeries.q.productID == Product.q.id,
                ProductSeries.q.name == series_name,
                Product.q.projectID == self.id), orderBy='id')

        if has_series is None:
            return None

        return ProjectSeries(self, series_name)


class ProjectSet:
    implements(IProjectSet)

    def __init__(self):
        self.title = 'Projects registered in Launchpad'

    def __iter__(self):
        return iter(Project.selectBy(active=True))

    def __getitem__(self, name):
        project = Project.selectOneBy(name=name, active=True)
        if project is None:
            raise NotFoundError(name)
        return project

    def get(self, projectid):
        """See `canonical.launchpad.interfaces.project.IProjectSet`.

        >>> getUtility(IProjectSet).get(1).name
        u'apache'
        >>> getUtility(IProjectSet).get(-1)
        Traceback (most recent call last):
        ...
        NotFoundError: -1
        """
        try:
            project = Project.get(projectid)
        except SQLObjectNotFound:
            raise NotFoundError(projectid)
        return project

    def getByName(self, name, default=None, ignore_inactive=False):
        """See `canonical.launchpad.interfaces.project.IProjectSet`."""
        if ignore_inactive:
            project = Project.selectOneBy(name=name, active=True)
        else:
            project = Project.selectOneBy(name=name)
        if project is None:
            return default
        return project

    def new(self, name, displayname, title, homepageurl, summary,
            description, owner, mugshot=None, logo=None, icon=None):
        """See `canonical.launchpad.interfaces.project.IProjectSet`."""
        return Project(
            name=name,
            displayname=displayname,
            title=title,
            summary=summary,
            description=description,
            homepageurl=homepageurl,
            owner=owner,
            datecreated=UTC_NOW,
            mugshot=mugshot,
            logo=logo,
            icon=icon)

    def count_all(self):
        return Project.select().count()

    def forReview(self):
        return Project.select("reviewed IS FALSE")

    def forSyncReview(self):
        query = """Product.project=Project.id AND
                   Product.reviewed IS TRUE AND
                   Product.active IS TRUE AND
                   Product.id=ProductSeries.product AND
                   ProductSeries.importstatus IS NOT NULL AND
                   ProductSeries.importstatus <> %s
                   """ % sqlvalues(ImportStatus.SYNCING)
        clauseTables = ['Project', 'Product', 'ProductSeries']
        results = []
        for project in Project.select(query, clauseTables=clauseTables):
            if project not in results:
                results.append(project)
        return results

    def search(self, text=None, soyuz=None,
                     rosetta=None, malone=None,
                     bazaar=None,
                     search_products=True,
                     show_inactive=False):
        """Search through the Registry database for projects that match the
        query terms. text is a piece of text in the title / summary /
        description fields of project (and possibly product). soyuz,
        bounties, bazaar, malone etc are hints as to whether the search
        should be limited to projects that are active in those Launchpad
        applications.
        """
        clauseTables = set()
        clauseTables.add('Project')
        queries = []
        if rosetta:
            clauseTables.add('Product')
            clauseTables.add('POTemplate')
            queries.append('POTemplate.product=Product.id')
        if malone:
            clauseTables.add('Product')
            clauseTables.add('BugTask')
            queries.append('BugTask.product=Product.id')
        if bazaar:
            clauseTables.add('Product')
            clauseTables.add('ProductSeries')
            queries.append('(ProductSeries.import_branch IS NOT NULL OR '
                           'ProductSeries.user_branch IS NOT NULL)')
            queries.append('ProductSeries.product=Product.id')

        if text:
            if search_products:
                clauseTables.add('Product')
                queries.append("Product.fti @@ ftq(%s)" % sqlvalues(text))
            else:
                queries.append("Project.fti @@ ftq(%s)" % sqlvalues(text))

        if 'Product' in clauseTables:
            queries.append('Product.project=Project.id')

        if not show_inactive:
            queries.append('Project.active IS TRUE')
            if 'Product' in clauseTables:
                queries.append('Product.active IS TRUE')

        query = " AND ".join(queries)
        return Project.select(query, distinct=True, clauseTables=clauseTables)

class ProjectSeries(HasSpecificationsMixin):
    """See `IprojectSeries`."""

    implements(IProjectSeries)

    def __init__(self, project, name):
        self.project = project
        self.name = name

    def specifications(self, sort=None, quantity=None, filter=None):
        return self.project.specifications(
            sort, quantity, filter, self.name)

    @property
    def has_any_specifications(self):
        """See `IHasSpecifications`."""
        return self.all_specifications.count()

    @property
    def all_specifications(self):
        return self.specifications(filter=[SpecificationFilter.ALL])

    @property
    def valid_specifications(self):
        return self.specifications(filter=[SpecificationFilter.VALID])

    @property
    def title(self):
        return "%s Series %s" % (self.project.title, self.name)

    @property
    def displayname(self):
        return self.name<|MERGE_RESOLUTION|>--- conflicted
+++ resolved
@@ -20,19 +20,11 @@
 from canonical.database.enumcol import EnumCol
 
 from canonical.launchpad.interfaces import (
-<<<<<<< HEAD
-    IFAQCollection, IHasIcon, IHasLogo, IHasMugshot, ImportStatus, IProduct,
-    IProject, IProjectSet, IProjectSeries, ISearchableByQuestionOwner,
-    NotFoundError, QUESTION_STATUS_DEFAULT_SEARCH, SpecificationFilter,
-    SpecificationImplementationStatus, SpecificationSort,
-    SprintSpecificationStatus, TranslationPermission)
-=======
     IFAQCollection, IHasIcon, IHasLogo, IHasMugshot,
-    IProduct, IProject, IProjectSet, ISearchableByQuestionOwner,
+    IProduct, IProject, IProjectSeries, IProjectSet, ISearchableByQuestionOwner,
     ImportStatus, NotFoundError, QUESTION_STATUS_DEFAULT_SEARCH,
     SpecificationFilter, SpecificationImplementationStatus,
     SpecificationSort, SprintSpecificationStatus, TranslationPermission)
->>>>>>> a7d78b08
 
 from canonical.launchpad.database.branchvisibilitypolicy import (
     BranchVisibilityPolicyMixin)
@@ -190,7 +182,7 @@
 
     def specifications(self, sort=None, quantity=None, filter=None,
                        series=None):
-        """See `IProject`."""
+        """See `IHasSpecifications`."""
 
         # Make a new list of the filter, so that we do not mutate what we
         # were passed as a filter
@@ -201,14 +193,8 @@
 
         # sort by priority descending, by default
         if sort is None or sort == SpecificationSort.PRIORITY:
-<<<<<<< HEAD
-            order = (
-                ['-priority', 'Specification.definition_status',
-                 'Specification.name'])
-=======
             order = ['-priority', 'Specification.definition_status',
                      'Specification.name']
->>>>>>> a7d78b08
         elif sort == SpecificationSort.DATE:
             order = ['-Specification.datecreated', 'Specification.id']
 
@@ -323,6 +309,11 @@
             Question.product = Product.id AND
             Product.project = %s""" % sqlvalues(self.id),
             clauseTables=['Question', 'Product'], distinct=True))
+
+    @property
+    def bugtargetdisplayname(self):
+        """See IBugTarget."""
+        return self.displayname
 
     @property
     def bugtargetname(self):
@@ -544,6 +535,7 @@
         query = " AND ".join(queries)
         return Project.select(query, distinct=True, clauseTables=clauseTables)
 
+
 class ProjectSeries(HasSpecificationsMixin):
     """See `IprojectSeries`."""
 
