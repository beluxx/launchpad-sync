# Copyright 2009 Canonical Ltd.  This software is licensed under the
# GNU Affero General Public License version 3 (see the file LICENSE).

"""Test for the bug tag entry UI."""

__metaclass__ = type
__all__ = []

import transaction
import unittest

from canonical.launchpad.webapp import canonical_url
from canonical.launchpad.windmill.testing import constants, lpuser
from lp.bugs.windmill.testing import BugsWindmillLayer
from lp.testing import WindmillTestCase

from zope.security.proxy import removeSecurityProxy

class TestBugTagsEntry(WindmillTestCase):

    layer = BugsWindmillLayer
    suite_name = 'Bug tags entry test'

    def test_bug_tags_entry(self):
        """Test bug tags inline, auto-completing UI."""
<<<<<<< HEAD
        client = WindmillTestClient('Bug tags entry test')
        lpuser.FOO_BAR.ensure_login(client)
=======
        client = self.client
>>>>>>> 7333a262

        # First, we add some official tags to test with

        product = self.factory.makeProduct()
        removeSecurityProxy(product).official_bug_tags = [
            u'eenie', u'meenie', u'meinie', u'moe']
        bug = self.factory.makeBug(product=product)
        removeSecurityProxy(bug).tags = ['unofficial-tag']
        bug_url = canonical_url(bug)
        transaction.commit()


        # Now let's tag a bug using the auto-complete widget

        client.open(url=bug_url)
        client.waits.forPageLoad(timeout=constants.PAGE_LOAD)
        client.waits.sleep(milliseconds=constants.SLEEP)

        # XXX intellectronica 2009-05-26:
        # We (almost) consistently get an error on the following line
        # where instead of trigerring the onclick event handler we navigate
        # to the link's URL.

        client.waits.forElement(
            id=u'edit-tags-trigger', timeout=constants.FOR_ELEMENT)
        client.click(id=u'edit-tags-trigger')
        client.waits.forElement(
            id=u'tag-input', timeout=constants.FOR_ELEMENT)
        client.type(text=u'ee', id=u'tag-input')
        client.waits.sleep(milliseconds=constants.SLEEP)
        client.asserts.assertNode(classname=u'yui-autocomplete-list')
        client.click(id=u'item0')
        client.click(id=u'edit-tags-ok')
        client.waits.sleep(milliseconds=constants.SLEEP)
        client.asserts.assertText(id=u'tag-list', validator=u'eenie')

        # Test that anonymous users are prompted to log in.

        client = WindmillTestClient('Bug tags entry test')
        lpuser.ANONYMOUS.ensure_login(client)
        client.open(url=bug_url)
        client.waits.forPageLoad(timeout=constants.PAGE_LOAD)
        client.waits.sleep(milliseconds=constants.SLEEP)
        client.click(id=u'edit-tags-trigger')
        client.waits.forPageLoad(timeout=constants.PAGE_LOAD)
        client.asserts.assertJS(
            js=u'window.location.href.indexOf("+openid") > 0')


def test_suite():
    return unittest.TestLoader().loadTestsFromName(__name__)<|MERGE_RESOLUTION|>--- conflicted
+++ resolved
@@ -23,12 +23,8 @@
 
     def test_bug_tags_entry(self):
         """Test bug tags inline, auto-completing UI."""
-<<<<<<< HEAD
-        client = WindmillTestClient('Bug tags entry test')
+        client = self.client
         lpuser.FOO_BAR.ensure_login(client)
-=======
-        client = self.client
->>>>>>> 7333a262
 
         # First, we add some official tags to test with
 
@@ -67,7 +63,6 @@
 
         # Test that anonymous users are prompted to log in.
 
-        client = WindmillTestClient('Bug tags entry test')
         lpuser.ANONYMOUS.ensure_login(client)
         client.open(url=bug_url)
         client.waits.forPageLoad(timeout=constants.PAGE_LOAD)
