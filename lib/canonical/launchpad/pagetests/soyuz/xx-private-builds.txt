--- conflicted
+++ resolved
@@ -316,7 +316,6 @@
 
     >>> anon_browser.open("http://launchpad.dev/+builds")
     >>> print extract_text(find_main_content(anon_browser.contents))
-<<<<<<< HEAD
     Launchpad build machines
     Building PPA packages
     386                0 waiting
@@ -324,12 +323,6 @@
     Building other packages
     386                1 waiting
     Bob The Builder    NOT OK : None (AUTO)
-    Generated at ...
-=======
-    Build machines for Launchpad
-    Builder        Architecture  Owner                    Status
-    bob Automatic  386           Launchpad Buildd Admins  Not available
-    frog Automatic 386 Virtual   Launchpad Buildd Admins  Not available
     Generated at ...
 
 
@@ -351,7 +344,7 @@
     ... else:
     ...     print "Did not get expected exception"
     Got expected exception
-    
+
     >>> browser = setupBrowser(auth="Basic no-priv@canonical.com:test")
     >>> try:
     ...     browser.open(
@@ -410,5 +403,4 @@
     ...     "http://launchpad.dev/~cprov/+archive/+build/%s" %
     ...     random_build_id)
     >>> print browser.title
-    Build details for i386 build of iceweasel...
->>>>>>> 4fadb40f
+    Build details for i386 build of iceweasel...