--- conflicted
+++ resolved
@@ -268,50 +268,6 @@
         return {'text': "\n".join(messages)}
 
 
-<<<<<<< HEAD
-class CveLinkedToBug(BugChangeBase):
-    """Used to represent the linking of a CVE to a bug."""
-
-    def __init__(self, when, person, cve):
-        super(CveLinkedToBug, self).__init__(when, person)
-        self.cve = cve
-
-    def getBugActivity(self):
-        """See `IBugChange`."""
-        return dict(
-            newvalue=self.cve.sequence,
-            whatchanged='cve linked')
-
-    def getBugNotification(self):
-        """See `IBugChange`."""
-        return {'text': "** CVE added: %s" % self.cve.url}
-
-    def getBugNotificationRecipients(self):
-        """See `IBugChange`."""
-        return None
-
-
-class CveUnlinkedFromBug(BugChangeBase):
-    """Used to represent the unlinking of a CVE from a bug."""
-
-    def __init__(self, when, person, cve):
-        super(CveUnlinkedFromBug, self).__init__(when, person)
-        self.cve = cve
-
-    def getBugActivity(self):
-        """See `IBugChange`."""
-        return dict(
-            oldvalue=self.cve.sequence,
-            whatchanged='cve unlinked')
-
-    def getBugNotification(self):
-        """See `IBugChange`."""
-        return {'text': "** CVE removed: %s" % self.cve.url}
-
-    def getBugNotificationRecipients(self):
-        """See `IBugChange`."""
-        return None
-=======
 class BugAttachmentChange(AttributeChange):
     """Used to represent a change to an `IBug`'s attachments."""
 
@@ -343,7 +299,50 @@
                 self.old_value.title, self.old_value.libraryfile.http_url)
 
         return {'text': message}
->>>>>>> 205a4d41
+
+
+class CveLinkedToBug(BugChangeBase):
+    """Used to represent the linking of a CVE to a bug."""
+
+    def __init__(self, when, person, cve):
+        super(CveLinkedToBug, self).__init__(when, person)
+        self.cve = cve
+
+    def getBugActivity(self):
+        """See `IBugChange`."""
+        return dict(
+            newvalue=self.cve.sequence,
+            whatchanged='cve linked')
+
+    def getBugNotification(self):
+        """See `IBugChange`."""
+        return {'text': "** CVE added: %s" % self.cve.url}
+
+    def getBugNotificationRecipients(self):
+        """See `IBugChange`."""
+        return None
+
+
+class CveUnlinkedFromBug(BugChangeBase):
+    """Used to represent the unlinking of a CVE from a bug."""
+
+    def __init__(self, when, person, cve):
+        super(CveUnlinkedFromBug, self).__init__(when, person)
+        self.cve = cve
+
+    def getBugActivity(self):
+        """See `IBugChange`."""
+        return dict(
+            oldvalue=self.cve.sequence,
+            whatchanged='cve unlinked')
+
+    def getBugNotification(self):
+        """See `IBugChange`."""
+        return {'text': "** CVE removed: %s" % self.cve.url}
+
+    def getBugNotificationRecipients(self):
+        """See `IBugChange`."""
+        return None
 
 
 BUG_CHANGE_LOOKUP = {
