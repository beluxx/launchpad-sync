--- conflicted
+++ resolved
@@ -185,7 +185,8 @@
         spns = []
         if self.packagesets:
             for pkgsetname in self.packagesets:
-                pkgset = getUtility(IPackagesetSet).getByName(pkgsetname)
+                pkgset = getUtility(IPackagesetSet).getByName(
+                    pkgsetname, distroseries=self.parent)
                 spns += list(pkgset.getSourcesIncluded())
 
         for archive in self.parent.distribution.all_distro_archives:
@@ -212,11 +213,7 @@
                 distroarchseries_list = ()
             getUtility(IPackageCloner).clonePackages(
                 origin, destination, distroarchseries_list,
-<<<<<<< HEAD
-                proc_families, spns)
-=======
-                proc_families, self.rebuild)
->>>>>>> 4d1428c5
+                proc_families, spns, self.rebuild)
 
     def _copy_component_section_and_format_selections(self):
         """Copy the section, component and format selections from the parent
