<html xmlns="http://www.w3.org/1999/xhtml" xml:lang="en"
      lang="en"
      metal:use-macro="context/@@main_template/master"
      i18n:domain="launchpad">

<body>

<div metal:fill-slot="body">

  <table>
  <tbody>
  <tr>
  <td width="80%">
  
  <tal:shipit-is-open condition="view/standardShipItRequests">

    <p class="informational message"
       tal:define="status view/process_status"
       tal:condition="status"
       tal:content="status" />

    <div class="error message"
      tal:repeat="top_of_page_error view/top_of_page_errors"
      tal:content="structure top_of_page_error">
      Schema validation errors.
    </div>

    <tal:current_request condition="view/current_order">
      <h1>Current Request Details</h1>
      <ul>
        <tal:block repeat="requested_cds view/current_order/getAllRequestedCDs">
          <li tal:condition="requested_cds/quantity">
            <strong tal:content="requested_cds/description" />
          </li>
        </tal:block>
      </ul>
      <div>
        <form name="cancelrequest" action="" method="POST">
          <input type="hidden" name="order" 
                 tal:attributes="value view/current_order/id" />

          <input type="submit" value="Cancel Request" name="cancel"
                 class="formControls"/>
        </form>
      </div>
    </tal:current_request>

    <tal:pastrequests condition="view/user/pastShipItRequests"
                      define="user view/user">
      <h1>Shipped/Cancelled requests</h1>

      <metal:pastrequests use-macro="context/@@+shipit-macros/previous_requests" />
    </tal:pastrequests>

    <tal:has-current-order condition="view/current_order">
      <h1 tal:condition="view/currentOrderContainsCDsOfThisFlavour">
        Change your current request
      </h1>

      <h1 tal:condition="not: view/currentOrderContainsCDsOfThisFlavour">
        Request more CDs
      </h1>
    </tal:has-current-order>

    <tal:no-current-order condition="not: view/current_order">
      <h1 tal:condition="not: view/current_order">Request CDs</h1>
    </tal:no-current-order>

    <p>
      CDs for <span tal:replace="view/flavour/title" />
      6.06 LTS will begin shipping in <strong>early June</strong>.
      Once shipping starts, delivery can take up to six weeks.
    </p>

      <p tal:condition="view/is_edubuntu">
        Edubuntu CDs are available only in the <strong>PC</strong> Edition. 
        This runs on x86-based systems like Intel Pentium and AMD Athlon.
      </p>

    <tal:not-edubuntu condition="not: view/is_edubuntu">
      <p>
        Different <span tal:replace="view/flavour/title" /> CDs are made
        for different types of computer:
      </p>

      <ul>
        <li>
          <strong>PC</strong> Edition, for almost all PCs,
          including x86-based systems like Intel Pentium and AMD
          Athlon. Choose this if you are unsure.
        </li>

        <li>
          <strong>64-bit PC</strong> Edition, for computers
          based on the AMD64 or EM64T architecture (e.g., Athlon64, Opteron,
          EM64T Xeon).
        </li>

        <li tal:condition="not: view/is_kubuntu">
          <strong>Mac</strong> Edition, for Apple Macintosh
          G3, G4, and G5 computers, including iBooks and PowerBooks.
        </li> 
      </ul>
    </tal:not-edubuntu>

    <!-- Without using setTimeout() to disable the submit button it'll be
    disabled before the browser generates the request, which will cause the
    request to not contain the name/value of the button.
    -->
    <form name="shipit" action="" method="post"
          onsubmit="javascript: window.setTimeout('disableSubmitButton()', 1);">

        <table style="margin: 0 auto;">
          <tbody>
            <tr>
              <th>I would like:</th>
              <td

         tal:define="selected_id view/selected_standardrequest">
<<<<<<< HEAD
      <div tal:repeat="request_type view/standardShipItRequests">
        <label>
          <input type="radio" name="ordertype"
            tal:attributes="value request_type/id;
                            checked python:request_type.id == selected_id">
          <span tal:content="request_type/description" />
        </label>
      </div>

              </td>
            </tr>
            <metal:shipping_details
              use-macro="context/@@+shipit-macros/shipping_details"
            />
            <tr>
              <td colspan="2">
                <p>
                  Please double-check your address
                  before submitting your request.
                </p>
              </td>
            </tr>
            <tr>
              <td></td>
              <td>
=======
      <tal:standard-request condition="not: view/should_show_custom_request">
        <div tal:repeat="request_type view/standardShipItRequests">
          <label>
            <input type="radio" name="ordertype"
              tal:attributes="value request_type/id;
                              checked python:request_type.id == selected_id">
            <span tal:content="request_type/description" />
          </label>
        </div>
  
        <tal:comment condition="nothing">
        # XXX: This is disabled for now, as we're having too many requests and
        # it probably isn't a good idea to allow people to make special
        # requests at this point.
        # Guilherme Salgado, 2006-05-24

        <p>You may also place a <a href="/specialrequest">special request</a>.
        Please note that these special requests require additional processing
        and shipping time. We will consider special requests if you are a
        teacher providing CDs to your students, if you are using the CDs at a
        conference, or if you are involved in an organised event of some
        sort.</p>
        </tal:comment>
      </tal:standard-request>

      <tal:custom-request condition="view/should_show_custom_request">
        <p class="warning message">
          Note that while we will consider all requests, due to extremely high
          demand we may choose to send a smaller number of CDs, or refuse your
          request altogether.
          <br /><br />
          Requesting a smaller number of CDs 
          will increase your chances of having the request approved, and
          remember, you can reuse the CDs!
        </p>

        <br />
        <table style="width: auto; margin-left: 0">
          <tr>
            <td>&nbsp;</td>
            <th style="text-align: left">Quantity</th>
          </tr>
          <tr tal:repeat="widget view/quantity_widgets">
            <span metal:use-macro="context/@@+shipit-macros/display_widget" />
          </tr>
        </table>

        <br />
        <div tal:define="widget nocall:view/reason_widget">
          <label>Why are you requesting these CDs?</label>
          <span metal:use-macro="context/@@+shipit-macros/display_raw_widget" />
        </div>

        <input type="hidden" name="custom" value="1" />
      </tal:custom-request>
    </div>

    <h3>Shipping address</h3>

    <div class="informational message">
      <p tal:condition="not: view/should_show_custom_request">
        Please note that CDs for <span tal:replace="view/flavour/title" />
        6.06 LTS will begin shipping in early June. Once shipping starts, it
        can take up to 6 weeks for you to receive delivery.
      </p>

      <p tal:condition="view/should_show_custom_request">
        Please note that CDs for <span tal:replace="view/flavour/title" />
        6.06 LTS will begin shipping in early June. Once shipping starts, it
        can take up to 10 weeks for you to receive delivery of this special
        request. Choose a <a href="/myrequest">standard option</a> for
        quicker processing.
      </p>
    </div>

    <p><strong>Please double check your address below before submitting your
      request.</strong>
    </p>
>>>>>>> 60866ff1

      <tal:current_request condition="view/current_order">
        <input tal:condition="view/currentOrderContainsCDsOfThisFlavour"
               type="submit" value="Change Request" name="FORM_SUBMIT"
               class="formControls"/>

        <input tal:condition="not: view/currentOrderContainsCDsOfThisFlavour"
               type="submit" value="Request more CDs" name="FORM_SUBMIT"
               class="formControls"/>
      </tal:current_request>

      <tal:no_current_request condition="not: view/current_order">
        <input type="submit" value="Request CDs" name="FORM_SUBMIT"
               class="formControls"/>
      </tal:no_current_request>

              </td>
            </tr>
          </tbody>
        </table>

    </form>

  </tal:shipit-is-open>

  <tal:shipit-is-closed condition="not: view/standardShipItRequests">
    <h1>ShipIt is currently closed</h1>

    <tal:pastrequests condition="view/user/pastShipItRequests"
                      define="user view/user">
      <h2>Shipped/Cancelled requests</h2>

      <metal:pastrequests use-macro="context/@@+shipit-macros/previous_requests" />
    </tal:pastrequests>
  </tal:shipit-is-closed>

  </td>
  </tr>
  </table>  

  <script type="text/javascript">
    function disableSubmitButton() {
      var form = document.forms['shipit'];
      form.FORM_SUBMIT.disabled = true;
    }
    function updateWidgets() {
      var form = document.forms['shipit'];
      state = (form.extracds.checked == false);
      document.getElementById("field.reason").disabled = state;
    }
  updateWidgets();
  //</script>

</div>

</body>
</html>
<|MERGE_RESOLUTION|>--- conflicted
+++ resolved
@@ -66,11 +66,18 @@
       <h1 tal:condition="not: view/current_order">Request CDs</h1>
     </tal:no-current-order>
 
-    <p>
-      CDs for <span tal:replace="view/flavour/title" />
-      6.06 LTS will begin shipping in <strong>early June</strong>.
-      Once shipping starts, delivery can take up to six weeks.
-    </p>
+            <p tal:condition="not: view/should_show_custom_request">
+              CDs for <span tal:replace="view/flavour/title" />
+              6.06 LTS will begin shipping in <strong>early June</strong>.
+              Once shipping starts, delivery can take up to six weeks.
+            </p>
+            <p tal:condition="view/should_show_custom_request">
+              CDs for <span tal:replace="view/flavour/title" />
+              6.06 LTS will begin shipping in <strong>early June</strong>.
+              Once shipping starts, delivery of special requests can take up to
+              <strong>ten weeks</strong>. For quicker processing, choose a
+              <a href="/myrequest">standard option</a> instead.
+            </p>
 
       <p tal:condition="view/is_edubuntu">
         Edubuntu CDs are available only in the <strong>PC</strong> Edition. 
@@ -117,15 +124,71 @@
               <td
 
          tal:define="selected_id view/selected_standardrequest">
-<<<<<<< HEAD
-      <div tal:repeat="request_type view/standardShipItRequests">
-        <label>
-          <input type="radio" name="ordertype"
-            tal:attributes="value request_type/id;
-                            checked python:request_type.id == selected_id">
-          <span tal:content="request_type/description" />
-        </label>
-      </div>
+
+      <tal:standard-request condition="not: view/should_show_custom_request">
+        <div tal:repeat="request_type view/standardShipItRequests">
+          <label>
+            <input type="radio" name="ordertype"
+              tal:attributes="value request_type/id;
+                              checked python:request_type.id == selected_id">
+            <span tal:content="request_type/description" />
+          </label>
+        </div>
+  
+        <tal:comment condition="nothing">
+        # XXX: This is disabled for now, as we're having too many requests and
+        # it probably isn't a good idea to allow people to make special
+        # requests at this point.
+        # Guilherme Salgado, 2006-05-24
+
+        <p>You may also place a <a href="/specialrequest">special request</a>.
+        Please note that these special requests require additional processing
+        and shipping time. We will consider special requests if you are a
+        teacher providing CDs to your students, if you are using the CDs at a
+        conference, or if you are involved in an organised event of some
+        sort.</p>
+        </tal:comment>
+      </tal:standard-request>
+
+      <tal:custom-request condition="view/should_show_custom_request">
+
+            <div class="warning message">
+              <p>
+                While we will consider all requests, due to extremely high
+
+          demand we may choose to send a smaller number of CDs, or refuse your
+          request altogether.
+          
+              </p>
+              <p>
+
+          Requesting a smaller number of CDs 
+          will increase your chances of having the request approved.
+          Remember, you can reuse the CDs!
+
+              </p>
+            </div>
+
+        <br />
+        <table style="width: auto; margin-left: 0">
+          <tr>
+            <td>&nbsp;</td>
+            <th style="text-align: left">Quantity</th>
+          </tr>
+          <tr tal:repeat="widget view/quantity_widgets">
+            <span metal:use-macro="context/@@+shipit-macros/display_widget" />
+          </tr>
+        </table>
+
+        <br />
+        <div tal:define="widget nocall:view/reason_widget">
+          <label>Why are you requesting these CDs?</label>
+          <span metal:use-macro="context/@@+shipit-macros/display_raw_widget" />
+        </div>
+
+        <input type="hidden" name="custom" value="1" />
+      </tal:custom-request>
+    </div>
 
               </td>
             </tr>
@@ -143,86 +206,6 @@
             <tr>
               <td></td>
               <td>
-=======
-      <tal:standard-request condition="not: view/should_show_custom_request">
-        <div tal:repeat="request_type view/standardShipItRequests">
-          <label>
-            <input type="radio" name="ordertype"
-              tal:attributes="value request_type/id;
-                              checked python:request_type.id == selected_id">
-            <span tal:content="request_type/description" />
-          </label>
-        </div>
-  
-        <tal:comment condition="nothing">
-        # XXX: This is disabled for now, as we're having too many requests and
-        # it probably isn't a good idea to allow people to make special
-        # requests at this point.
-        # Guilherme Salgado, 2006-05-24
-
-        <p>You may also place a <a href="/specialrequest">special request</a>.
-        Please note that these special requests require additional processing
-        and shipping time. We will consider special requests if you are a
-        teacher providing CDs to your students, if you are using the CDs at a
-        conference, or if you are involved in an organised event of some
-        sort.</p>
-        </tal:comment>
-      </tal:standard-request>
-
-      <tal:custom-request condition="view/should_show_custom_request">
-        <p class="warning message">
-          Note that while we will consider all requests, due to extremely high
-          demand we may choose to send a smaller number of CDs, or refuse your
-          request altogether.
-          <br /><br />
-          Requesting a smaller number of CDs 
-          will increase your chances of having the request approved, and
-          remember, you can reuse the CDs!
-        </p>
-
-        <br />
-        <table style="width: auto; margin-left: 0">
-          <tr>
-            <td>&nbsp;</td>
-            <th style="text-align: left">Quantity</th>
-          </tr>
-          <tr tal:repeat="widget view/quantity_widgets">
-            <span metal:use-macro="context/@@+shipit-macros/display_widget" />
-          </tr>
-        </table>
-
-        <br />
-        <div tal:define="widget nocall:view/reason_widget">
-          <label>Why are you requesting these CDs?</label>
-          <span metal:use-macro="context/@@+shipit-macros/display_raw_widget" />
-        </div>
-
-        <input type="hidden" name="custom" value="1" />
-      </tal:custom-request>
-    </div>
-
-    <h3>Shipping address</h3>
-
-    <div class="informational message">
-      <p tal:condition="not: view/should_show_custom_request">
-        Please note that CDs for <span tal:replace="view/flavour/title" />
-        6.06 LTS will begin shipping in early June. Once shipping starts, it
-        can take up to 6 weeks for you to receive delivery.
-      </p>
-
-      <p tal:condition="view/should_show_custom_request">
-        Please note that CDs for <span tal:replace="view/flavour/title" />
-        6.06 LTS will begin shipping in early June. Once shipping starts, it
-        can take up to 10 weeks for you to receive delivery of this special
-        request. Choose a <a href="/myrequest">standard option</a> for
-        quicker processing.
-      </p>
-    </div>
-
-    <p><strong>Please double check your address below before submitting your
-      request.</strong>
-    </p>
->>>>>>> 60866ff1
 
       <tal:current_request condition="view/current_order">
         <input tal:condition="view/currentOrderContainsCDsOfThisFlavour"
