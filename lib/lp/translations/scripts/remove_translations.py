--- conflicted
+++ resolved
@@ -430,13 +430,8 @@
             Imported.language = Doomed.language AND
             Imported.variant IS NOT DISTINCT FROM Doomed.variant AND
             Imported.potemplate IS NOT DISTINCT FROM Doomed.potemplate AND
-<<<<<<< HEAD
-            -- Came from published source.
+            -- Is used upstream.
             Imported.is_current_upstream IS TRUE AND
-=======
-            -- Came from an upstream source.
-            Imported.is_imported IS TRUE AND
->>>>>>> 1ad4bb5d
             -- Was masked by the message we're about to delete.
             Doomed.is_current_ubuntu IS TRUE AND
             Imported.id <> Doomed.id
