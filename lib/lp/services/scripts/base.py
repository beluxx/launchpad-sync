--- conflicted
+++ resolved
@@ -7,15 +7,10 @@
     'LaunchpadCronScript',
     'LaunchpadScript',
     'LaunchpadScriptFailure',
-<<<<<<< HEAD
-    'disable_oops_handler',
-=======
     'LOCK_PATH',
->>>>>>> e0078bc2
     'SilentLaunchpadScriptFailure',
     ]
 
-from contextlib import contextmanager
 from ConfigParser import SafeConfigParser
 from contextlib import contextmanager
 from cProfile import Profile
@@ -408,17 +403,6 @@
             date_started=date_started,
             date_completed=date_completed)
         self.txn.commit()
-
-@contextmanager
-def disable_oops_handler(logger):
-    oops_handlers = []
-    for handler in logger.handlers:
-        if isinstance(handler, OopsHandler):
-            oops_handlers.append(handler)
-            logger.removeHandler(handler)
-    yield
-    for handler in oops_handlers:
-        logger.addHandler(handler)
 
 
 @contextmanager
