--- conflicted
+++ resolved
@@ -701,7 +701,6 @@
 [google_test_service.optional]
 # Run a web service stub that simulates the Google search service.
 
-<<<<<<< HEAD
 # Where are our canned XML responses stored?
 canned_response_directory: lib/canonical/launchpad/ftests/googlesearches/
 
@@ -709,23 +708,11 @@
 mapfile: lib/canonical/launchpad/ftests/googlesearches/mapping.txt
 
 # Where should the service log files live?
-=======
-# Where are our pre-canned XML responses stored?
-canned_response_directory: lib/canonical/launchpad/ftests/googlesearches/
-
-# What file has the mapping of URLs to XML response files?
-mapfile: lib/canonical/launchpad/ftests/googlesearches/mapping.txt
-
-# Where should the log files live?
->>>>>>> 47da4e3e
 log: google-stub.log
 
 # Do we actually want to run the service?
 launch: False
-<<<<<<< HEAD
-=======
-
->>>>>>> 47da4e3e
+
 
 [google]
 # client_id is the unique id Launchpad was issued by Google.
