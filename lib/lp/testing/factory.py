# Copyright 2009 Canonical Ltd.  This software is licensed under the
# GNU Affero General Public License version 3 (see the file LICENSE).

"""Testing infrastructure for the Launchpad application.

This module should not have any actual tests.
"""

__metaclass__ = type
__all__ = [
    'GPGSigningContext',
    'LaunchpadObjectFactory',
    'ObjectFactory',
    ]

from datetime import datetime, timedelta
from email.encoders import encode_base64
from email.utils import make_msgid, formatdate
from email.message import Message as EmailMessage
from email.mime.text import MIMEText
from email.mime.multipart import MIMEMultipart
from itertools import count
from StringIO import StringIO
import os.path
from textwrap import dedent

import pytz
from storm.store import Store
import transaction

from twisted.python.util import mergeFunctionMetadata

from zope.component import ComponentLookupError, getUtility
from zope.security.proxy import removeSecurityProxy

from canonical.autodecorate import AutoDecorate
from canonical.config import config
from canonical.database.constants import UTC_NOW
from canonical.database.sqlbase import flush_database_updates

from canonical.launchpad.database.account import Account
from canonical.launchpad.database.emailaddress import EmailAddress
from canonical.launchpad.database.message import Message, MessageChunk
from canonical.launchpad.interfaces import IMasterStore
from canonical.launchpad.interfaces.account import (
    AccountCreationRationale, AccountStatus, IAccountSet)
from canonical.launchpad.interfaces.emailaddress import (
    EmailAddressStatus, IEmailAddressSet)
from canonical.launchpad.interfaces.gpghandler import IGPGHandler
from canonical.launchpad.interfaces.hwdb import (
    HWSubmissionFormat, IHWDeviceDriverLinkSet, IHWSubmissionDeviceSet,
    IHWSubmissionSet)
from canonical.launchpad.interfaces.launchpad import ILaunchpadCelebrities
from canonical.launchpad.interfaces.librarian import ILibraryFileAliasSet
from canonical.launchpad.interfaces.temporaryblobstorage import (
    ITemporaryStorageManager)
from canonical.launchpad.ftests._sqlobject import syncUpdate
from canonical.launchpad.webapp.dbpolicy import MasterDatabasePolicy
from canonical.launchpad.webapp.interfaces import (
    IStoreSelector, MAIN_STORE, DEFAULT_FLAVOR)

from lp.blueprints.interfaces.specification import (
    ISpecificationSet, SpecificationDefinitionStatus)
from lp.blueprints.interfaces.sprint import ISprintSet

from lp.bugs.interfaces.bug import CreateBugParams, IBugSet
from lp.bugs.interfaces.bugtask import BugTaskStatus
from lp.bugs.interfaces.bugtracker import BugTrackerType, IBugTrackerSet
from lp.bugs.interfaces.bugwatch import IBugWatchSet
from lp.buildmaster.interfaces.builder import IBuilderSet
from lp.buildmaster.interfaces.buildfarmjob import BuildFarmJobType

from lp.code.enums import (
    BranchMergeProposalStatus, BranchSubscriptionNotificationLevel,
    BranchType, CodeImportMachineState, CodeImportReviewStatus,
    CodeImportResultStatus, CodeReviewNotificationLevel,
    RevisionControlSystems)
from lp.code.interfaces.branch import UnknownBranchTypeError
from lp.code.interfaces.branchmergequeue import IBranchMergeQueueSet
from lp.code.interfaces.branchnamespace import get_branch_namespace
from lp.code.interfaces.codeimport import ICodeImportSet
from lp.code.interfaces.codeimportevent import ICodeImportEventSet
from lp.code.interfaces.codeimportmachine import ICodeImportMachineSet
from lp.code.interfaces.codeimportresult import ICodeImportResultSet
from lp.code.interfaces.revision import IRevisionSet
from lp.code.model.diff import Diff, PreviewDiff
from lp.codehosting.codeimport.worker import CodeImportSourceDetails

from lp.registry.interfaces.distribution import IDistributionSet
from lp.registry.model.distributionsourcepackage import (
    DistributionSourcePackage)
from lp.registry.interfaces.distroseries import IDistroSeries
from lp.registry.interfaces.gpg import GPGKeyAlgorithm, IGPGKeySet
from lp.registry.interfaces.mailinglist import (
    IMailingListSet, MailingListStatus)
from lp.registry.interfaces.mailinglistsubscription import (
    MailingListAutoSubscribePolicy)
from lp.registry.interfaces.person import (
    IPerson, IPersonSet, PersonCreationRationale, TeamSubscriptionPolicy)
from lp.registry.interfaces.poll import IPollSet, PollAlgorithm, PollSecrecy
from lp.registry.interfaces.product import IProductSet, License
from lp.registry.interfaces.productseries import IProductSeries
from lp.registry.interfaces.project import IProjectSet
from lp.registry.interfaces.series import SeriesStatus
from lp.registry.interfaces.sourcepackage import (
    ISourcePackage, SourcePackageUrgency)
from lp.registry.interfaces.sourcepackagename import (
    ISourcePackageNameSet)
from lp.registry.interfaces.ssh import ISSHKeySet, SSHKeyType
from lp.registry.interfaces.distributionmirror import (
    MirrorContent, MirrorSpeed)
from lp.registry.interfaces.pocket import PackagePublishingPocket
from lp.registry.model.milestone import Milestone
from lp.registry.model.suitesourcepackage import SuiteSourcePackage

from lp.services.mail.signedmessage import SignedMessage
from lp.services.worlddata.interfaces.country import ICountrySet
from lp.services.worlddata.interfaces.language import ILanguageSet

from lp.soyuz.interfaces.archive import (
    default_name_by_purpose, IArchiveSet, ArchivePurpose)
from lp.soyuz.adapters.packagelocation import PackageLocation
from lp.soyuz.interfaces.component import IComponentSet
from lp.soyuz.interfaces.packageset import IPackagesetSet
from lp.soyuz.interfaces.publishing import PackagePublishingStatus
from lp.soyuz.interfaces.section import ISectionSet
from lp.soyuz.interfaces.sourcepackagerecipebuild import (
    ISourcePackageRecipeBuildSource,
    )
from lp.soyuz.interfaces.sourcepackagerecipe import ISourcePackageRecipeSource
from lp.soyuz.model.buildqueue import BuildQueue
<<<<<<< HEAD
from lp.soyuz.model.processor import ProcessorFamilySet
from lp.soyuz.model.publishing import (
    SecureSourcePackagePublishingHistory,
    SourcePackagePublishingHistory,
    )

from lp.testing import run_with_login, time_counter
=======
from lp.testing import run_with_login, time_counter, login, logout
>>>>>>> 92eda3f3

from lp.translations.interfaces.potemplate import IPOTemplateSet
from lp.translations.interfaces.translationgroup import (
    ITranslationGroupSet)
from lp.translations.interfaces.translationsperson import ITranslationsPerson
from lp.translations.interfaces.translator import ITranslatorSet

SPACE = ' '

DIFF = """\
=== zbqvsvrq svyr 'yvo/yc/pbqr/vagresnprf/qvss.cl'
--- yvo/yc/pbqr/vagresnprf/qvss.cl	2009-10-01 13:25:12 +0000
+++ yvo/yc/pbqr/vagresnprf/qvss.cl	2010-02-02 15:48:56 +0000
@@ -121,6 +121,10 @@
                 'Gur pbasyvpgf grkg qrfpevovat nal cngu be grkg pbasyvpgf.'),
              ernqbayl=Gehr))
 
+    unf_pbasyvpgf = Obby(
+        gvgyr=_('Unf pbasyvpgf'), ernqbayl=Gehr,
+        qrfpevcgvba=_('Gur cerivrjrq zretr cebqhprf pbasyvpgf.'))
+
     # Gur fpurzn sbe gur Ersrerapr trgf cngpurq va _fpurzn_pvephyne_vzcbegf.
     oenapu_zretr_cebcbfny = rkcbegrq(
         Ersrerapr(
"""


def default_master_store(func):
    """Decorator to temporarily set the default Store to the master.

    In some cases, such as in the middle of a page test story,
    we might be calling factory methods with the default Store set
    to the slave which breaks stuff. For instance, if we set an account's
    password that needs to happen on the master store and this is forced.
    However, if we then read it back the default Store has to be used.
    """

    def with_default_master_store(*args, **kw):
        try:
            store_selector = getUtility(IStoreSelector)
        except ComponentLookupError:
            # Utilities not registered. No policies.
            return func(*args, **kw)
        store_selector.push(MasterDatabasePolicy())
        try:
            return func(*args, **kw)
        finally:
            store_selector.pop()
    return mergeFunctionMetadata(func, with_default_master_store)


# We use this for default parameters where None has a specific meaning. For
# example, makeBranch(product=None) means "make a junk branch". None, because
# None means "junk branch".
_DEFAULT = object()


class GPGSigningContext:
    """A helper object to hold the fingerprint, password and mode."""

    def __init__(self, fingerprint, password='', mode=None):
        self.fingerprint = fingerprint
        self.password = password
        self.mode = mode


class ObjectFactory:
    """Factory methods for creating basic Python objects."""

    __metaclass__ = AutoDecorate(default_master_store)

    def __init__(self):
        # Initialise the unique identifier.
        self._integer = count(1)

    def getUniqueEmailAddress(self):
        return "%s@example.com" % self.getUniqueString('email')

    def getUniqueInteger(self):
        """Return an integer unique to this factory instance."""
        return self._integer.next()

    def getUniqueHexString(self, digits=None):
        """Return a unique hexadecimal string.

        :param digits: The number of digits in the string. 'None' means you
            don't care.
        :return: A hexadecimal string, with 'a'-'f' in lower case.
        """
        hex_number = '%x' % self.getUniqueInteger()
        if digits is not None:
            hex_number = hex_number.zfill(digits)
        return hex_number

    def getUniqueString(self, prefix=None):
        """Return a string unique to this factory instance.

        The string returned will always be a valid name that can be used in
        Launchpad URLs.

        :param prefix: Used as a prefix for the unique string. If unspecified,
            defaults to 'generic-string'.
        """
        if prefix is None:
            prefix = "generic-string"
        string = "%s%s" % (prefix, self.getUniqueInteger())
        return string.replace('_', '-').lower()

    def getUniqueUnicode(self):
        return self.getUniqueString().decode('latin-1')

    def getUniqueURL(self, scheme=None, host=None):
        """Return a URL unique to this run of the test case."""
        if scheme is None:
            scheme = 'http'
        if host is None:
            host = "%s.domain.com" % self.getUniqueString('domain')
        return '%s://%s/%s' % (scheme, host, self.getUniqueString('path'))


class LaunchpadObjectFactory(ObjectFactory):
    """Factory methods for creating Launchpad objects.

    All the factory methods should be callable with no parameters.
    When this is done, the returned object should have unique references
    for any other required objects.
    """

    # Used for makeBuilderRecipe.
    MINIMAL_RECIPE_TEXT = dedent(u'''\
        # bzr-builder format 0.2 deb-version 1.0
        %s
        ''')

    def doAsUser(self, user, factory_method, **factory_args):
        """Perform a factory method while temporarily logged in as a user.

        :param user: The user to log in as, and then to log out from.
        :param factory_method: The factory method to invoke while logged in.
        :param factory_args: Keyword arguments to pass to factory_method.
        """
        login(user)
        try:
            result = factory_method(**factory_args)
            transaction.commit()
        finally:
            logout()
        return result

    def makeCopyArchiveLocation(self, distribution=None, owner=None,
        name=None, enabled=True):
        """Create and return a new arbitrary location for copy packages."""
        copy_archive = self.makeArchive(distribution, owner, name,
                                        ArchivePurpose.COPY, enabled)

        distribution = copy_archive.distribution
        distroseries = distribution.currentseries
        pocket = PackagePublishingPocket.RELEASE

        location = PackageLocation(copy_archive, distribution, distroseries,
            pocket)
        return location

    def makeAccount(self, displayname, email=None, password=None,
                    status=AccountStatus.ACTIVE,
                    rationale=AccountCreationRationale.UNKNOWN,
                    commit=True):
        """Create and return a new Account.

        If commit is True, we do a transaction.commit() at the end so that the
        newly created objects can be seen in other stores as well.
        """
        account = getUtility(IAccountSet).new(
            rationale, displayname, password=password)
        removeSecurityProxy(account).status = status
        if email is None:
            email = self.getUniqueEmailAddress()
        email = self.makeEmail(
            email, person=None, account=account,
            email_status=EmailAddressStatus.PREFERRED)
        if commit:
            transaction.commit()
        return account

    def makePerson(self, *args, **kwargs):
        """As makePersonNoCommit, except with an implicit transaction commit.

        makePersonNoCommit makes changes to two seperate database connections,
        and the returned Person can have odd behavior until a commit is
        made. For example, person.preferredemail will be None as this
        is looking in the main Store for email address details, not the
        email address master Store (the auth Store).
        """
        person = self.makePersonNoCommit(*args, **kwargs)
        transaction.commit()
        self._stuff_preferredemail_cache(person)
        return person

    def makeGPGKey(self, owner):
        """Give 'owner' a crappy GPG key for the purposes of testing."""
        key_id = self.getUniqueHexString(digits=8).upper()
        fingerprint = key_id + 'A' * 32
        return getUtility(IGPGKeySet).new(
            owner.id,
            keyid=key_id,
            fingerprint=fingerprint,
            keysize=self.getUniqueInteger(),
            algorithm=GPGKeyAlgorithm.R,
            active=True,
            can_encrypt=False)

    def _stuff_preferredemail_cache(self, person):
        """Stuff the preferredemail cache.

        cachedproperty does not get reset across transactions,
        so person.preferredemail can contain a bogus value even after
        a commit, despite all changes now being available in the main
        store.
        """
        person = removeSecurityProxy(person) # Need to poke person's privates
        person._preferredemail_cached = Store.of(person).find(
            EmailAddress, personID=person.id,
            status=EmailAddressStatus.PREFERRED).one()

    def makePersonNoCommit(
        self, email=None, name=None, password=None,
        email_address_status=None, hide_email_addresses=False,
        displayname=None, time_zone=None, latitude=None, longitude=None):
        """Create and return a new, arbitrary Person.

        :param email: The email address for the new person.
        :param name: The name for the new person.
        :param password: The password for the person.
            This password can be used in setupBrowser in combination
            with the email address to create a browser for this new
            person.
        :param email_address_status: If specified, the status of the email
            address is set to the email_address_status.
        :param displayname: The display name to use for the person.
        :param hide_email_addresses: Whether or not to hide the person's email
            address(es) from other users.
        :param time_zone: This person's time zone, as a string.
        :param latitude: This person's latitude, as a float.
        :param longitude: This person's longitude, as a float.
        """
        if email is None:
            email = self.getUniqueEmailAddress()
        if name is None:
            name = self.getUniqueString('person-name')
        if password is None:
            password = self.getUniqueString('password')
        # By default, make the email address preferred.
        if (email_address_status is None
                or email_address_status == EmailAddressStatus.VALIDATED):
            email_address_status = EmailAddressStatus.PREFERRED
        # Set the password to test in order to allow people that have
        # been created this way can be logged in.
        person, email = getUtility(IPersonSet).createPersonAndEmail(
            email, rationale=PersonCreationRationale.UNKNOWN, name=name,
            password=password, displayname=displayname,
            hide_email_addresses=hide_email_addresses)
        person = removeSecurityProxy(person)
        email = removeSecurityProxy(email)
        person._password_cleartext_cached = password

        assert person.password is not None, (
            'Password not set. Wrong default auth Store?')

        if (time_zone is not None or latitude is not None or
            longitude is not None):
            person.setLocation(latitude, longitude, time_zone, person)

        # To make the person someone valid in Launchpad, validate the
        # email.
        if email_address_status == EmailAddressStatus.PREFERRED:
            person.validateAndEnsurePreferredEmail(email)
            account = IMasterStore(Account).get(
                Account, person.accountID)
            account.status = AccountStatus.ACTIVE

        email.status = email_address_status

        # Ensure updated ValidPersonCache
        flush_database_updates()
        return person

    def makePersonByName(self, first_name, set_preferred_email=True,
                         use_default_autosubscribe_policy=False):
        """Create a new person with the given first name.

        The person will be given two email addresses, with the 'long form'
        (e.g. anne.person@example.com) as the preferred address.  Return
        the new person object.

        The person will also have their mailing list auto-subscription
        policy set to 'NEVER' unless 'use_default_autosubscribe_policy' is
        set to True. (This requires the Launchpad.Edit permission).  This
        is useful for testing, where we often want precise control over
        when a person gets subscribed to a mailing list.

        :param first_name: First name of the person, capitalized.
        :type first_name: string
        :param set_preferred_email: Flag specifying whether
            <name>.person@example.com should be set as the user's
            preferred email address.
        :type set_preferred_email: bool
        :param use_default_autosubscribe_policy: Flag specifying whether
            the person's `mailing_list_auto_subscribe_policy` should be set.
        :type use_default_autosubscribe_policy: bool
        :return: The newly created person.
        :rtype: `IPerson`
        """
        variable_name = first_name.lower()
        full_name = first_name + ' Person'
        # E.g. firstname.person@example.com will be an alternative address.
        preferred_address = variable_name + '.person@example.com'
        # E.g. aperson@example.org will be the preferred address.
        alternative_address = variable_name[0] + 'person@example.org'
        person, email = getUtility(IPersonSet).createPersonAndEmail(
            preferred_address,
            PersonCreationRationale.OWNER_CREATED_LAUNCHPAD,
            name=variable_name, displayname=full_name)
        if set_preferred_email:
            person.setPreferredEmail(email)

        if not use_default_autosubscribe_policy:
            # Shut off list auto-subscription so that we have direct control
            # over subscriptions in the doctests.
            person.mailing_list_auto_subscribe_policy = \
                MailingListAutoSubscribePolicy.NEVER
        account = IMasterStore(Account).get(Account, person.accountID)
        getUtility(IEmailAddressSet).new(
            alternative_address, person, EmailAddressStatus.VALIDATED,
            account)
        transaction.commit()
        self._stuff_preferredemail_cache(person)
        return person

    def makeEmail(self, address, person, account=None, email_status=None):
        """Create a new email address for a person.

        :param address: The email address to create.
        :type address: string
        :param person: The person to assign the email address to.
        :type person: `IPerson`
        :param account: The account to assign the email address to.  Will use
            the given person's account if None is provided.
        :type person: `IAccount`
        :param email_status: The default status of the email address,
            if given.  If not given, `EmailAddressStatus.VALIDATED`
            will be used.
        :type email_status: `EmailAddressStatus`
        :return: The newly created email address.
        :rtype: `IEmailAddress`
        """
        if email_status is None:
            email_status = EmailAddressStatus.VALIDATED
        if account is None:
            account = person.account
        return getUtility(IEmailAddressSet).new(
            address, person, email_status, account)

    def makeTeam(self, owner=None, displayname=None, email=None, name=None,
                 subscription_policy=TeamSubscriptionPolicy.OPEN,
                 visibility=None):
        """Create and return a new, arbitrary Team.

        :param owner: The person or person name to use as the team's owner.
            If not given, a person will be auto-generated.
        :type owner: `IPerson` or string
        :param displayname: The team's display name.  If not given we'll use
            the auto-generated name.
        :type string:
        :param email: The email address to use as the team's contact address.
        :type email: string
        :param subscription_policy: The subscription policy of the team.
        :type subscription_policy: `TeamSubscriptionPolicy`
        :param visibility: The team's visibility. If it's None, the default
            (public) will be used.
        :type visibility: `PersonVisibility`
        :return: The new team
        :rtype: `ITeam`
        """
        if owner is None:
            owner = self.makePerson()
        elif isinstance(owner, basestring):
            owner = getUtility(IPersonSet).getByName(owner)
        else:
            pass
        if name is None:
            name = self.getUniqueString('team-name')
        if displayname is None:
            displayname = SPACE.join(
                word.capitalize() for word in name.split('-'))
        team = getUtility(IPersonSet).newTeam(
            owner, name, displayname, subscriptionpolicy=subscription_policy)
        if visibility is not None:
            team.visibility = visibility
        if email is not None:
            team.setContactAddress(
                getUtility(IEmailAddressSet).new(email, team))
        transaction.commit()
        self._stuff_preferredemail_cache(team)
        return team

    def makePoll(self, team, name, title, proposition):
        """Create a new poll which starts tomorrow and lasts for a week."""
        dateopens = datetime.now(pytz.UTC) + timedelta(days=1)
        datecloses = dateopens + timedelta(days=7)
        return getUtility(IPollSet).new(
            team, name, title, proposition, dateopens, datecloses,
            PollSecrecy.SECRET, allowspoilt=True,
            poll_type=PollAlgorithm.SIMPLE)

    def makeTranslationGroup(
        self, owner=None, name=None, title=None, summary=None, url=None):
        """Create a new, arbitrary `TranslationGroup`."""
        if owner is None:
            owner = self.makePerson()
        if name is None:
            name = self.getUniqueString("translationgroup")
        if title is None:
            title = self.getUniqueString("title")
        if summary is None:
            summary = self.getUniqueString("summary")
        return getUtility(ITranslationGroupSet).new(
            name, title, summary, url, owner)

    def makeTranslator(
        self, language_code, group=None, person=None, license=True):
        """Create a new, arbitrary `Translator`."""
        language = getUtility(ILanguageSet).getLanguageByCode(language_code)
        if group is None:
            group = self.makeTranslationGroup()
        if person is None:
            person = self.makePerson()
        tx_person = ITranslationsPerson(person)
        tx_person.translations_relicensing_agreement = license
        return getUtility(ITranslatorSet).new(group, language, person)

    def makeMilestone(
        self, product=None, distribution=None, productseries=None, name=None):
        if product is None and distribution is None and productseries is None:
            product = self.makeProduct()
        if productseries is not None:
            product = productseries.product
        if name is None:
            name = self.getUniqueString()
        return Milestone(product=product, distribution=distribution,
                         productseries=productseries,
                         name=name)

    def makeProductRelease(self, milestone=None, product=None,
                           productseries=None):
        if milestone is None:
            milestone = self.makeMilestone(product=product,
                                           productseries=productseries)
        return milestone.createProductRelease(
            milestone.product.owner, datetime.now(pytz.UTC))

    def makeProductReleaseFile(self, signed=True,
                               product=None, productseries=None,
                               milestone=None,
                               release=None,
                               description="test file"):
        signature_filename = None
        signature_content = None
        if signed:
            signature_filename = 'test.txt.asc'
            signature_content = '123'
        if release is None:
            release = self.makeProductRelease(product=product,
                                              productseries=productseries,
                                              milestone=milestone)
        return release.addReleaseFile(
            'test.txt', 'test', 'text/plain',
            uploader=release.milestone.product.owner,
            signature_filename=signature_filename,
            signature_content=signature_content,
            description=description)

    def makeProduct(self, *args, **kwargs):
        """As makeProductNoCommit with an explicit transaction commit.

        This ensures that generated owners and registrants are fully
        flushed and available from all Stores.
        """
        product = self.makeProductNoCommit(*args, **kwargs)
        transaction.commit()
        return product

    def makeProductNoCommit(
        self, name=None, project=None, displayname=None,
        licenses=None, owner=None, registrant=None,
        title=None, summary=None, official_malone=None,
        official_rosetta=None):
        """Create and return a new, arbitrary Product."""
        if owner is None:
            owner = self.makePersonNoCommit()
        if name is None:
            name = self.getUniqueString('product-name')
        if displayname is None:
            if name is None:
                displayname = self.getUniqueString('displayname')
            else:
                displayname = name.capitalize()
        if licenses is None:
            licenses = [License.GNU_GPL_V2]
        if title is None:
            title = self.getUniqueString('title')
        if summary is None:
            summary = self.getUniqueString('summary')
        product = getUtility(IProductSet).createProduct(
            owner,
            name,
            displayname,
            title,
            summary,
            self.getUniqueString('description'),
            licenses=licenses,
            project=project,
            registrant=registrant)
        if official_malone is not None:
            product.official_malone = official_malone
        if official_rosetta is not None:
            removeSecurityProxy(product).official_rosetta = official_rosetta
        return product

    def makeProductSeries(self, product=None, name=None, owner=None,
                          summary=None):
        """Create and return a new ProductSeries."""
        if product is None:
            product = self.makeProduct()
        if owner is None:
            owner = self.makePerson()
        if name is None:
            name = self.getUniqueString()
        if summary is None:
            summary = self.getUniqueString()
        # We don't want to login() as the person used to create the product,
        # so we remove the security proxy before creating the series.
        naked_product = removeSecurityProxy(product)
        return naked_product.newSeries(owner=owner, name=name,
                                       summary=summary)

    def makeProject(self, name=None, displayname=None, title=None,
                    homepageurl=None, summary=None, owner=None,
                    description=None):
        """Create and return a new, arbitrary Project."""
        if owner is None:
            owner = self.makePerson()
        if name is None:
            name = self.getUniqueString('project-name')
        if displayname is None:
            displayname = self.getUniqueString('displayname')
        if summary is None:
            summary = self.getUniqueString('summary')
        if description is None:
            description = self.getUniqueString('description')
        if title is None:
            title = self.getUniqueString('title')
        return getUtility(IProjectSet).new(
            name=name,
            displayname=displayname,
            title=title,
            homepageurl=homepageurl,
            summary=summary,
            description=description,
            owner=owner)

    def makeSprint(self, title=None, name=None):
        """Make a sprint."""
        if title is None:
            title = self.getUniqueString('title')
        owner = self.makePerson()
        if name is None:
            name = self.getUniqueString('name')
        time_starts = datetime(2009, 1, 1, tzinfo=pytz.UTC)
        time_ends = datetime(2009, 1, 2, tzinfo=pytz.UTC)
        time_zone = 'UTC'
        summary = self.getUniqueString('summary')
        return getUtility(ISprintSet).new(
            owner=owner, name=name, title=title, time_zone=time_zone,
            time_starts=time_starts, time_ends=time_ends, summary=summary)

    def makeBranch(self, branch_type=None, owner=None,
                   name=None, product=_DEFAULT, url=_DEFAULT, registrant=None,
                   private=False, stacked_on=None, sourcepackage=None,
                   reviewer=None, **optional_branch_args):
        """Create and return a new, arbitrary Branch of the given type.

        Any parameters for `IBranchNamespace.createBranch` can be specified to
        override the default ones.
        """
        if branch_type is None:
            branch_type = BranchType.HOSTED
        if owner is None:
            owner = self.makePerson()
        if name is None:
            name = self.getUniqueString('branch')

        if sourcepackage is None:
            if product is _DEFAULT:
                product = self.makeProduct()
            sourcepackagename = None
            distroseries = None
        else:
            assert product is _DEFAULT, (
                "Passed source package AND product details")
            product = None
            sourcepackagename = sourcepackage.sourcepackagename
            distroseries = sourcepackage.distroseries

        if registrant is None:
            if owner.is_team:
                registrant = owner.teamowner
            else:
                registrant = owner

        if branch_type in (BranchType.HOSTED, BranchType.IMPORTED):
            url = None
        elif branch_type in (BranchType.MIRRORED, BranchType.REMOTE):
            if url is _DEFAULT:
                url = self.getUniqueURL()
        else:
            raise UnknownBranchTypeError(
                'Unrecognized branch type: %r' % (branch_type,))

        namespace = get_branch_namespace(
            owner, product=product, distroseries=distroseries,
            sourcepackagename=sourcepackagename)
        branch = namespace.createBranch(
            branch_type=branch_type, name=name, registrant=registrant,
            url=url, **optional_branch_args)
        if private:
            removeSecurityProxy(branch).private = True
        if stacked_on is not None:
            removeSecurityProxy(branch).stacked_on = stacked_on
        if reviewer is not None:
            removeSecurityProxy(branch).reviewer = reviewer
        return branch

    def makePackageBranch(self, sourcepackage=None, distroseries=None,
                          sourcepackagename=None, **kwargs):
        """Make a package branch on an arbitrary package.

        See `makeBranch` for more information on arguments.

        You can pass in either `sourcepackage` or one or both of
        `distroseries` and `sourcepackagename`, but not combinations or all of
        them.
        """
        assert not(sourcepackage is not None and distroseries is not None), (
            "Don't pass in both sourcepackage and distroseries")
        assert not(sourcepackage is not None
                   and sourcepackagename is not None), (
            "Don't pass in both sourcepackage and sourcepackagename")
        if sourcepackage is None:
            sourcepackage = self.makeSourcePackage(
                sourcepackagename=sourcepackagename,
                distroseries=distroseries)
        return self.makeBranch(sourcepackage=sourcepackage, **kwargs)

    def makePersonalBranch(self, owner=None, **kwargs):
        """Make a personal branch on an arbitrary person.

        See `makeBranch` for more information on arguments.
        """
        if owner is None:
            owner = self.makePerson()
        return self.makeBranch(
            owner=owner, product=None, sourcepackage=None, **kwargs)

    def makeProductBranch(self, product=None, **kwargs):
        """Make a product branch on an arbitrary product.

        See `makeBranch` for more information on arguments.
        """
        if product is None:
            product = self.makeProduct()
        return self.makeBranch(product=product, **kwargs)

    def makeAnyBranch(self, **kwargs):
        """Make a branch without caring about its container.

        See `makeBranch` for more information on arguments.
        """
        return self.makeProductBranch(**kwargs)

    def makeBranchTargetBranch(self, target, branch_type=BranchType.HOSTED,
                               name=None, owner=None, creator=None):
        """Create a branch in a BranchTarget."""
        if name is None:
            name = self.getUniqueString('branch')
        if owner is None:
            owner = self.makePerson()
        if creator is None:
            creator = owner
        namespace = target.getNamespace(owner)
        return namespace.createBranch(branch_type, name, creator)

    def enableDefaultStackingForProduct(self, product, branch=None):
        """Give 'product' a default stacked-on branch.

        :param product: The product to give a default stacked-on branch to.
        :param branch: The branch that should be the default stacked-on
            branch.  If not supplied, a fresh branch will be created.
        """
        if branch is None:
            branch = self.makeBranch(product=product)
        # 'branch' might be private, so we remove the security proxy to get at
        # the methods.
        naked_branch = removeSecurityProxy(branch)
        naked_branch.startMirroring()
        naked_branch.mirrorComplete('rev1')
        # Likewise, we might not have permission to set the branch of the
        # development focus series.
        naked_series = removeSecurityProxy(product.development_focus)
        naked_series.branch = branch
        return branch

    def enableDefaultStackingForPackage(self, package, branch):
        """Give 'package' a default stacked-on branch.

        :param package: The package to give a default stacked-on branch to.
        :param branch: The branch that should be the default stacked-on
            branch.
        """
        # 'branch' might be private, so we remove the security proxy to get at
        # the methods.
        naked_branch = removeSecurityProxy(branch)
        naked_branch.startMirroring()
        naked_branch.mirrorComplete('rev1')
        ubuntu_branches = getUtility(ILaunchpadCelebrities).ubuntu_branches
        run_with_login(
            ubuntu_branches.teamowner,
            package.development_version.setBranch,
            PackagePublishingPocket.RELEASE,
            branch,
            ubuntu_branches.teamowner)
        return branch

    def makeBranchMergeQueue(self, name=None):
        """Create a new multi branch merge queue."""
        if name is None:
            name = self.getUniqueString('name')
        return getUtility(IBranchMergeQueueSet).newMultiBranchMergeQueue(
            registrant=self.makePerson(),
            owner=self.makePerson(),
            name=name,
            summary=self.getUniqueString())

    def makeBranchMergeProposal(self, target_branch=None, registrant=None,
                                set_state=None, prerequisite_branch=None,
                                product=None, review_diff=None,
                                initial_comment=None, source_branch=None,
                                preview_diff=None, date_created=None):
        """Create a proposal to merge based on anonymous branches."""
        if target_branch is not None:
            target = target_branch.target
        elif source_branch is not None:
            target = source_branch.target
        elif prerequisite_branch is not None:
            target = prerequisite_branch.target
        else:
            # Create a target product branch, and use that target.  This is
            # needed to make sure we get a branch target that has the needed
            # security proxy.
            target_branch = self.makeProductBranch(product)
            target = target_branch.target

        if target_branch is None:
            target_branch = self.makeBranchTargetBranch(target)
        if source_branch is None:
            source_branch = self.makeBranchTargetBranch(target)
        if registrant is None:
            registrant = self.makePerson()
        proposal = source_branch.addLandingTarget(
            registrant, target_branch,
            prerequisite_branch=prerequisite_branch, review_diff=review_diff,
            initial_comment=initial_comment, date_created=date_created)

        unsafe_proposal = removeSecurityProxy(proposal)
        if preview_diff is not None:
            unsafe_proposal.preview_diff = preview_diff
        if (set_state is None or
            set_state == BranchMergeProposalStatus.WORK_IN_PROGRESS):
            # The initial state is work in progress, so do nothing.
            pass
        elif set_state == BranchMergeProposalStatus.NEEDS_REVIEW:
            unsafe_proposal.requestReview()
        elif set_state == BranchMergeProposalStatus.CODE_APPROVED:
            unsafe_proposal.approveBranch(
                proposal.target_branch.owner, 'some_revision')
        elif set_state == BranchMergeProposalStatus.REJECTED:
            unsafe_proposal.rejectBranch(
                proposal.target_branch.owner, 'some_revision')
        elif set_state == BranchMergeProposalStatus.MERGED:
            unsafe_proposal.markAsMerged()
        elif set_state == BranchMergeProposalStatus.MERGE_FAILED:
            unsafe_proposal.mergeFailed(proposal.target_branch.owner)
        elif set_state == BranchMergeProposalStatus.QUEUED:
            unsafe_proposal.commit_message = self.getUniqueString(
                'commit message')
            unsafe_proposal.enqueue(
                proposal.target_branch.owner, 'some_revision')
        elif set_state == BranchMergeProposalStatus.SUPERSEDED:
            unsafe_proposal.resubmit(proposal.registrant)
        else:
            raise AssertionError('Unknown status: %s' % set_state)

        return proposal

    def makeBranchSubscription(self, branch=None, person=None):
        """Create a BranchSubscription.

        :param branch_title: The title to use for the created Branch
        :param person_displayname: The displayname for the created Person
        """
        if branch is None:
            branch = self.makeBranch()
        if person is None:
            person = self.makePerson()
        return branch.subscribe(person,
            BranchSubscriptionNotificationLevel.NOEMAIL, None,
            CodeReviewNotificationLevel.NOEMAIL)

    def makeDiff(self, diff_text=DIFF):
        return Diff.fromFile(StringIO(diff_text), len(diff_text))

    def makePreviewDiff(self, conflicts=u''):
        diff = self.makeDiff()
        bmp = self.makeBranchMergeProposal()
        preview_diff = PreviewDiff()
        preview_diff.branch_merge_proposal = bmp
        preview_diff.conflicts = conflicts
        preview_diff.diff = diff
        preview_diff.source_revision_id = self.getUniqueUnicode()
        preview_diff.target_revision_id = self.getUniqueUnicode()
        return preview_diff

    def makeRevision(self, author=None, revision_date=None, parent_ids=None,
                     rev_id=None, log_body=None, date_created=None):
        """Create a single `Revision`."""
        if author is None:
            author = self.getUniqueString('author')
        elif IPerson.providedBy(author):
            author = author.preferredemail.email
        if revision_date is None:
            revision_date = datetime.now(pytz.UTC)
        if parent_ids is None:
            parent_ids = []
        if rev_id is None:
            rev_id = self.getUniqueString('revision-id')
        if log_body is None:
            log_body = self.getUniqueString('log-body')
        return getUtility(IRevisionSet).new(
            revision_id=rev_id, log_body=log_body,
            revision_date=revision_date, revision_author=author,
            parent_ids=parent_ids, properties={},
            _date_created=date_created)

    def makeRevisionsForBranch(self, branch, count=5, author=None,
                               date_generator=None):
        """Add `count` revisions to the revision history of `branch`.

        :param branch: The branch to add the revisions to.
        :param count: The number of revisions to add.
        :param author: A string for the author name.
        :param date_generator: A `time_counter` instance, defaults to starting
                               from 1-Jan-2007 if not set.
        """
        if date_generator is None:
            date_generator = time_counter(
                datetime(2007, 1, 1, tzinfo=pytz.UTC),
                delta=timedelta(days=1))
        sequence = branch.revision_count
        parent = branch.getTipRevision()
        if parent is None:
            parent_ids = []
        else:
            parent_ids = [parent.revision_id]

        revision_set = getUtility(IRevisionSet)
        if author is None:
            author = self.getUniqueString('author')
        for index in range(count):
            revision = revision_set.new(
                revision_id=self.getUniqueString('revision-id'),
                log_body=self.getUniqueString('log-body'),
                revision_date=date_generator.next(),
                revision_author=author,
                parent_ids=parent_ids,
                properties={})
            sequence += 1
            branch.createBranchRevision(sequence, revision)
            parent = revision
            parent_ids = [parent.revision_id]
        branch.updateScannedDetails(parent, sequence)

    def makeBranchRevision(self, branch, revision_id, sequence=None):
        revision = self.makeRevision(rev_id=revision_id)
        return branch.createBranchRevision(sequence, revision)

    def makeBug(self, product=None, owner=None, bug_watch_url=None,
                private=False, date_closed=None, title=None,
                date_created=None, description=None, comment=None):
        """Create and return a new, arbitrary Bug.

        The bug returned uses default values where possible. See
        `IBugSet.new` for more information.

        :param product: If the product is not set, one is created
            and this is used as the primary bug target.
        :param owner: The reporter of the bug. If not set, one is created.
        :param bug_watch_url: If specified, create a bug watch pointing
            to this URL.
        """
        if product is None:
            product = self.makeProductNoCommit()
        if owner is None:
            owner = self.makePersonNoCommit()
        if title is None:
            title = self.getUniqueString()
        if comment is None:
            comment = self.getUniqueString()
        create_bug_params = CreateBugParams(
            owner, title, comment=comment, private=private,
            datecreated=date_created, description=description)
        create_bug_params.setBugTarget(product=product)
        bug = getUtility(IBugSet).createBug(create_bug_params)
        if bug_watch_url is not None:
            # fromText() creates a bug watch associated with the bug.
            getUtility(IBugWatchSet).fromText(bug_watch_url, bug, owner)
        if date_closed is not None:
            [bugtask] = bug.bugtasks
            bugtask.transitionToStatus(
                BugTaskStatus.FIXRELEASED, owner, when=date_closed)
        return bug

    def makeBugTask(self, bug=None, target=None, owner=None):
        """Create and return a bug task.

        If the bug is already targeted to the given target, the existing
        bug task is returned.

        :param bug: The `IBug` the bug tasks should be part of. If None,
            one will be created.
        :param target: The `IBugTarget`, to which the bug will be
            targeted to.
        """
        if bug is None:
            bug = self.makeBug()
        if target is None:
            target = self.makeProduct()
        existing_bugtask = bug.getBugTask(target)
        if existing_bugtask is not None:
            return existing_bugtask

        if owner is None:
            owner = self.makePerson()

        if IProductSeries.providedBy(target):
            # We can't have a series task without a distribution task.
            self.makeBugTask(bug, target.product)
        if IDistroSeries.providedBy(target):
            # We can't have a series task without a distribution task.
            self.makeBugTask(bug, target.distribution)
        if ISourcePackage.providedBy(target):
            distribution_package = target.distribution.getSourcePackage(
                target.sourcepackagename)
            # We can't have a series task without a distribution task.
            self.makeBugTask(bug, distribution_package)

        return bug.addTask(owner, target)

    def makeBugTracker(self, base_url=None, bugtrackertype=None):
        """Make a new bug tracker."""
        owner = self.makePerson()

        if base_url is None:
            base_url = 'http://%s.example.com/' % self.getUniqueString()
        if bugtrackertype is None:
            bugtrackertype = BugTrackerType.BUGZILLA

        return getUtility(IBugTrackerSet).ensureBugTracker(
            base_url, owner, bugtrackertype)

    def makeBugWatch(self, remote_bug=None, bugtracker=None, bug=None,
                     owner=None):
        """Make a new bug watch."""
        if remote_bug is None:
            remote_bug = self.getUniqueInteger()

        if bugtracker is None:
            bugtracker = self.makeBugTracker()

        if bug is None:
            bug = self.makeBug()

        if owner is None:
            owner = self.makePerson()

        return getUtility(IBugWatchSet).createBugWatch(
            bug, owner, bugtracker, str(remote_bug))

    def makeBugAttachment(self, bug=None, owner=None, data=None,
                          comment=None, filename=None, content_type=None,
                          description=None, is_patch=_DEFAULT):
        """Create and return a new bug attachment.

        :param bug: An `IBug` or a bug ID or name, or None, in which
            case a new bug is created.
        :param owner: An `IPerson`, or None, in which case a new
            person is created.
        :param data: A file-like object or a string, or None, in which
            case a unique string will be used.
        :param comment: An `IMessage` or a string, or None, in which
            case a new message will be generated.
        :param filename: A string, or None, in which case a unique
            string will be used.
        :param content_type: The MIME-type of this file.
        :param description: The description of the attachment.
        :param is_patch: If true, this attachment is a patch.
        :return: An `IBugAttachment`.
        """
        if bug is None:
            bug = self.makeBug()
        elif isinstance(bug, (int, long, basestring)):
            bug = getUtility(IBugSet).getByNameOrID(str(bug))
        if owner is None:
            owner = self.makePerson()
        if data is None:
            data = self.getUniqueString()
        if description is None:
            description = self.getUniqueString()
        if comment is None:
            comment = self.getUniqueString()
        if filename is None:
            filename = self.getUniqueString()
        # If the default value of is_patch when creating a new
        # BugAttachment should ever change, we don't want to interfere
        # with that.  So, we only override it if our caller explicitly
        # passed it.
        other_params = {}
        if is_patch is not _DEFAULT:
            other_params['is_patch'] = is_patch
        return bug.addAttachment(
            owner, data, comment, filename, content_type=content_type,
            description=description, **other_params)

    def makeSignedMessage(self, msgid=None, body=None, subject=None,
            attachment_contents=None, force_transfer_encoding=False,
            email_address=None, signing_context=None):
        """Return an ISignedMessage.

        :param msgid: An rfc2822 message-id.
        :param body: The body of the message.
        :param attachment_contents: The contents of an attachment.
        :param force_transfer_encoding: If True, ensure a transfer encoding is
            used.
        :param email_address: The address the mail is from.
        :param signing_context: A GPGSigningContext instance containing the
            gpg key to sign with.  If None, the message is unsigned.  The
            context also contains the password and gpg signing mode.
        """
        mail = SignedMessage()
        if email_address is None:
            person = self.makePerson()
            email_address = person.preferredemail.email
        mail['From'] = email_address
        mail['To'] = self.makePerson().preferredemail.email
        if subject is None:
            subject = self.getUniqueString('subject')
        mail['Subject'] = subject
        if msgid is None:
            msgid = self.makeUniqueRFC822MsgId()
        if body is None:
            body = self.getUniqueString('body')
        charset = 'ascii'
        try:
            body = body.encode(charset)
        except UnicodeEncodeError:
            charset = 'utf-8'
            body = body.encode(charset)
        mail['Message-Id'] = msgid
        mail['Date'] = formatdate()
        if signing_context is not None:
            gpghandler = getUtility(IGPGHandler)
            body = gpghandler.signContent(
                body, signing_context.fingerprint,
                signing_context.password, signing_context.mode)
            assert body is not None
        if attachment_contents is None:
            mail.set_payload(body)
            body_part = mail
        else:
            body_part = EmailMessage()
            body_part.set_payload(body)
            mail.attach(body_part)
            attach_part = EmailMessage()
            attach_part.set_payload(attachment_contents)
            attach_part['Content-type'] = 'application/octet-stream'
            if force_transfer_encoding:
                encode_base64(attach_part)
            mail.attach(attach_part)
            mail['Content-type'] = 'multipart/mixed'
        body_part['Content-type'] = 'text/plain'
        if force_transfer_encoding:
            encode_base64(body_part)
        body_part.set_charset(charset)
        mail.parsed_string = mail.as_string()
        return mail

    def makeSpecification(self, product=None, title=None, distribution=None):
        """Create and return a new, arbitrary Blueprint.

        :param product: The product to make the blueprint on.  If one is
            not specified, an arbitrary product is created.
        """
        if distribution is None and product is None:
            product = self.makeProduct()
        if title is None:
            title = self.getUniqueString('title')
        return getUtility(ISpecificationSet).new(
            name=self.getUniqueString('name'),
            title=title,
            specurl=None,
            summary=self.getUniqueString('summary'),
            definition_status=SpecificationDefinitionStatus.NEW,
            owner=self.makePerson(),
            product=product,
            distribution=distribution)

    def makeQuestion(self, target=None, title=None):
        """Create and return a new, arbitrary Question.

        :param target: The IQuestionTarget to make the question on. If one is
            not specified, an arbitrary product is created.
        :param title: The question title. If one is not provided, an
            arbitrary title is created.
        """
        if target is None:
            target = self.makeProduct()
        if title is None:
            title = self.getUniqueString('title')
        return target.newQuestion(
            owner=target.owner, title=title, description='description')

    def makeFAQ(self, target=None, title=None):
        """Create and return a new, arbitrary FAQ.

        :param target: The IFAQTarget to make the FAQ on. If one is
            not specified, an arbitrary product is created.
        :param title: The FAQ title. If one is not provided, an
            arbitrary title is created.
        """
        if target is None:
            target = self.makeProduct()
        if title is None:
            title = self.getUniqueString('title')
        return target.newFAQ(
            owner=target.owner, title=title, content='content')

    def makeCodeImport(self, svn_branch_url=None, cvs_root=None,
                       cvs_module=None, product=None, branch_name=None,
                       git_repo_url=None, hg_repo_url=None, registrant=None,
                       rcs_type=None):
        """Create and return a new, arbitrary code import.

        The type of code import will be inferred from the source details
        passed in, but defaults to a Subversion import from an arbitrary
        unique URL.
        """
        if (svn_branch_url is cvs_root is cvs_module is git_repo_url is
            hg_repo_url is None):
            svn_branch_url = self.getUniqueURL()

        if product is None:
            product = self.makeProduct()
        if branch_name is None:
            branch_name = self.getUniqueString('name')
        if registrant is None:
            registrant = self.makePerson()

        code_import_set = getUtility(ICodeImportSet)
        if svn_branch_url is not None:
            if rcs_type is None:
                rcs_type = RevisionControlSystems.SVN
            else:
                assert rcs_type in (RevisionControlSystems.SVN,
                                    RevisionControlSystems.BZR_SVN)
            return code_import_set.new(
                registrant, product, branch_name, rcs_type=rcs_type,
                url=svn_branch_url)
        elif git_repo_url is not None:
            assert rcs_type in (None, RevisionControlSystems.GIT)
            return code_import_set.new(
                registrant, product, branch_name,
                rcs_type=RevisionControlSystems.GIT,
                url=git_repo_url)
        elif hg_repo_url is not None:
            return code_import_set.new(
                registrant, product, branch_name,
                rcs_type=RevisionControlSystems.HG,
                url=hg_repo_url)
        else:
            assert rcs_type in (None, RevisionControlSystems.CVS)
            return code_import_set.new(
                registrant, product, branch_name,
                rcs_type=RevisionControlSystems.CVS,
                cvs_root=cvs_root, cvs_module=cvs_module)

    def makeCodeImportEvent(self):
        """Create and return a CodeImportEvent."""
        code_import = self.makeCodeImport()
        person = self.makePerson()
        code_import_event_set = getUtility(ICodeImportEventSet)
        return code_import_event_set.newCreate(code_import, person)

    def makeCodeImportJob(self, code_import=None):
        """Create and return a new code import job for the given import.

        This implies setting the import's review_status to REVIEWED.
        """
        if code_import is None:
            code_import = self.makeCodeImport()
        code_import.updateFromData(
            {'review_status': CodeImportReviewStatus.REVIEWED},
            code_import.registrant)
        return code_import.import_job

    def makeCodeImportMachine(self, set_online=False, hostname=None):
        """Return a new CodeImportMachine.

        The machine will be in the OFFLINE state."""
        if hostname is None:
            hostname = self.getUniqueString('machine-')
        if set_online:
            state = CodeImportMachineState.ONLINE
        else:
            state = CodeImportMachineState.OFFLINE
        machine = getUtility(ICodeImportMachineSet).new(hostname, state)
        return machine

    def makeCodeImportResult(self, code_import=None, result_status=None,
                             date_started=None, date_finished=None,
                             log_excerpt=None, log_alias=None, machine=None):
        """Create and return a new CodeImportResult."""
        if code_import is None:
            code_import = self.makeCodeImport()
        if machine is None:
            machine = self.makeCodeImportMachine()
        requesting_user = None
        if log_excerpt is None:
            log_excerpt = self.getUniqueString()
        if result_status is None:
            result_status = CodeImportResultStatus.FAILURE
        if date_finished is None:
            # If a date_started is specified, then base the finish time
            # on that.
            if date_started is None:
                date_finished = time_counter().next()
            else:
                date_finished = date_started + timedelta(hours=4)
        if date_started is None:
            date_started = date_finished - timedelta(hours=4)
        if log_alias is None:
            log_alias = self.makeLibraryFileAlias()
        return getUtility(ICodeImportResultSet).new(
            code_import, machine, requesting_user, log_excerpt, log_alias,
            result_status, date_started, date_finished)

    def makeCodeImportSourceDetails(self, branch_id=None, rcstype=None,
                                    url=None, cvs_root=None, cvs_module=None):
        if branch_id is None:
            branch_id = self.getUniqueInteger()
        if rcstype is None:
            rcstype = 'svn'
        if rcstype in ['svn', 'bzr-svn', 'hg']:
            assert cvs_root is cvs_module is None
            if url is None:
                url = self.getUniqueURL()
        elif rcstype == 'cvs':
            assert url is None
            if cvs_root is None:
                cvs_root = self.getUniqueString()
            if cvs_module is None:
                cvs_module = self.getUniqueString()
        elif rcstype == 'git':
            assert cvs_root is cvs_module is None
            if url is None:
                url = self.getUniqueURL(scheme='git')
        else:
            raise AssertionError("Unknown rcstype %r." % rcstype)
        return CodeImportSourceDetails(
            branch_id, rcstype, url, cvs_root, cvs_module)

    def makeCodeReviewComment(self, sender=None, subject=None, body=None,
                              vote=None, vote_tag=None, parent=None,
                              merge_proposal=None):
        if sender is None:
            sender = self.makePerson()
            # Until we commit, sender.preferredemail returns None
            # because the email address changes pending in the auth Store
            # are not available via the main Store.
            transaction.commit()
        if subject is None:
            subject = self.getUniqueString('subject')
        if body is None:
            body = self.getUniqueString('content')
        if merge_proposal is None:
            if parent:
                merge_proposal = parent.branch_merge_proposal
            else:
                merge_proposal = self.makeBranchMergeProposal(
                    registrant=sender)
        return merge_proposal.createComment(
            sender, subject, body, vote, vote_tag, parent)

    def makeCodeReviewVoteReference(self):
        bmp = removeSecurityProxy(self.makeBranchMergeProposal())
        candidate = self.makePerson()
        return bmp.nominateReviewer(candidate, bmp.registrant)

    def makeMessage(self, subject=None, content=None, parent=None,
                    owner=None):
        if subject is None:
            subject = self.getUniqueString()
        if content is None:
            content = self.getUniqueString()
        if owner is None:
            owner = self.makePerson()
        rfc822msgid = self.makeUniqueRFC822MsgId()
        message = Message(rfc822msgid=rfc822msgid, subject=subject,
            owner=owner, parent=parent)
        MessageChunk(message=message, sequence=1, content=content)
        return message

    def makeSeries(self, branch=None, name=None, product=None):
        """Create a new, arbitrary ProductSeries.

        :param branch: If supplied, the branch to set as
            ProductSeries.branch.
        :param product: If supplied, the name of the series.
        :param product: If supplied, the series is created for this product.
            Otherwise, a new product is created.
        """
        if product is None:
            product = self.makeProduct()
        if name is None:
            name = self.getUniqueString()
        # We don't want to login() as the person used to create the product,
        # so we remove the security proxy before creating the series.
        naked_product = removeSecurityProxy(product)
        series = naked_product.newSeries(
            product.owner, name, self.getUniqueString(), branch)
        if branch is not None:
            series.branch = branch
        syncUpdate(series)
        return series

    def makeLibraryFileAlias(self, filename=None, content=None,
                             content_type='text/plain', restricted=False,
                             expires=None):
        """Make a library file, and return the alias."""
        if filename is None:
            filename = self.getUniqueString('filename')
        if content is None:
            content = self.getUniqueString()
        library_file_alias_set = getUtility(ILibraryFileAliasSet)
        library_file_alias = library_file_alias_set.create(
            filename, len(content), StringIO(content), content_type,
            expires=expires, restricted=restricted)
        return library_file_alias

    def makeDistribution(self, name=None, displayname=None, owner=None,
                         members=None, title=None):
        """Make a new distribution."""
        if name is None:
            name = self.getUniqueString()
        if displayname is None:
            displayname = self.getUniqueString()
        if title is None:
            title = self.getUniqueString()
        description = self.getUniqueString()
        summary = self.getUniqueString()
        domainname = self.getUniqueString()
        if owner is None:
            owner = self.makePerson()
        if members is None:
            members = self.makeTeam(owner)
        return getUtility(IDistributionSet).new(
            name, displayname, title, description, summary, domainname,
            members, owner)

    def makeDistroRelease(self, distribution=None, version=None,
                          status=SeriesStatus.DEVELOPMENT,
                          parent_series=None, name=None):
        """Make a new distro release."""
        if distribution is None:
            distribution = self.makeDistribution()
        if name is None:
            name = self.getUniqueString()
        if version is None:
            version = "%s.0" % self.getUniqueInteger()

        # We don't want to login() as the person used to create the product,
        # so we remove the security proxy before creating the series.
        naked_distribution = removeSecurityProxy(distribution)
        series = naked_distribution.newSeries(
            version=version,
            name=name,
            displayname=name.capitalize(),
            title=self.getUniqueString(), summary=self.getUniqueString(),
            description=self.getUniqueString(),
            parent_series=parent_series, owner=distribution.owner)
        series.status = status
        return series

    # Most people think of distro releases as distro series.
    makeDistroSeries = makeDistroRelease

    def makeDistroArchSeries(self, distroseries=None,
                             architecturetag='powerpc', processorfamily=None,
                             official=True, owner=None,
                             supports_virtualized=False):
        """Create a new distroarchseries"""

        if distroseries is None:
            distroseries = self.makeDistroRelease()
        if processorfamily is None:
            processorfamily = ProcessorFamilySet().getByName('powerpc')
        if owner is None:
            owner = self.makePerson()

        return distroseries.newArch(
            architecturetag, processorfamily, official, owner,
            supports_virtualized)

    def makeComponent(self, name=None):
        """Make a new `IComponent`."""
        if name is None:
            name = self.getUniqueString()
        return getUtility(IComponentSet).ensure(name)

    def makeArchive(self, distribution=None, owner=None, name=None,
                    purpose=None, enabled=True):
        """Create and return a new arbitrary archive.

        :param distribution: Supply IDistribution, defaults to a new one
            made with makeDistribution().
        :param owner: Supper IPerson, defaults to a new one made with
            makePerson().
        :param name: Name of the archive, defaults to a random string.
        :param purpose: Supply ArchivePurpose, defaults to PPA.
        :param enabled: Whether the archive should be enabled.
        """
        if distribution is None:
            distribution = self.makeDistribution()
        if owner is None:
            owner = self.makePerson()
        if purpose is None:
            purpose = ArchivePurpose.PPA
        if name is None:
            try:
                name = default_name_by_purpose[purpose]
            except KeyError:
                name = self.getUniqueString()

        # Making a distribution makes an archive, and there can be only one
        # per distribution.
        if purpose == ArchivePurpose.PRIMARY:
            return distribution.main_archive

        return getUtility(IArchiveSet).new(
            owner=owner, purpose=purpose,
            distribution=distribution, name=name, enabled=enabled)

    def makeBuilder(self, processor=None, url=None, name=None, title=None,
                    description=None, owner=None, active=True,
                    virtualized=True, vm_host=None):
        """Make a new builder for i386 virtualized builds by default.

        Note: the builder returned will not be able to actually build -
        we currently have a build slave setup for 'bob' only in the
        test environment.
        See lib/canonical/buildd/tests/buildd-slave-test.conf
        """
        if processor is None:
            processor_fam = ProcessorFamilySet().getByName('x86')
            processor = processor_fam.processors[0]
        if url is None:
            url = 'http://%s:8221/' % self.getUniqueString()
        if name is None:
            name = self.getUniqueString()
        if title is None:
            title = self.getUniqueString()
        if description is None:
            description = self.getUniqueString()
        if owner is None:
            owner = self.makePerson()

        return getUtility(IBuilderSet).new(
            processor, url, name, title, description, owner, active,
            virtualized, vm_host)

    def makeRecipe(self, *branches):
        """Make a builder recipe that references `branches`.

        If no branches are passed, return a recipe text that references an
        arbitrary branch.
        """
        from bzrlib.plugins.builder.recipe import RecipeParser
        if len(branches) == 0:
            branches = (self.makeAnyBranch(),)
        base_branch = branches[0]
        other_branches = branches[1:]
        text = self.MINIMAL_RECIPE_TEXT % base_branch.bzr_identity
        for i, branch in enumerate(other_branches):
            text += 'merge dummy-%s %s\n' % (i, branch.bzr_identity)
        parser = RecipeParser(text)
        return parser.parse()

    def makeSourcePackageRecipe(self, registrant=None, owner=None,
                                distroseries=None, sourcepackagename=None,
                                name=None, *branches):
        """Make a `SourcePackageRecipe`."""
        if registrant is None:
            registrant = self.makePerson()
        if owner is None:
            owner = self.makePerson()
        if distroseries is None:
            distroseries = self.makeDistroSeries()
        if sourcepackagename is None:
            sourcepackagename = self.makeSourcePackageName()
        if name is None:
            name = self.getUniqueString().decode('utf8')
        recipe = self.makeRecipe(*branches)
        return getUtility(ISourcePackageRecipeSource).new(
            registrant, owner, distroseries, sourcepackagename, name, recipe)

    def makeSourcePackageRecipeBuild(self, sourcepackage=None, recipe=None,
                                     requester=None, archive=None,
                                     sourcename=None):
        """Make a new SourcePackageRecipeBuild."""
        if sourcepackage is None:
            sourcepackage = self.makeSourcePackage(sourcename=sourcename)
        if recipe is None:
            recipe = self.makeSourcePackageRecipe()
        if requester is None:
            requester = self.makePerson()
        if archive is None:
            archive = self.makeArchive()
        return getUtility(ISourcePackageRecipeBuildSource).new(
            sourcepackage=sourcepackage,
            recipe=recipe,
            archive=archive,
            requester=requester)

    def makeSourcePackageRecipeBuildJob(
        self, score=9876, virtualized=True, estimated_duration=64,
        sourcename=None):
        """Create a `SourcePackageRecipeBuildJob` and a `BuildQueue` for
        testing."""
        recipe_build = self.makeSourcePackageRecipeBuild(
            sourcename=sourcename)
        recipe_build_job = recipe_build.makeJob()

        store = getUtility(IStoreSelector).get(MAIN_STORE, DEFAULT_FLAVOR)
        bq = BuildQueue(
            job=recipe_build_job.job, lastscore=score,
            job_type=BuildFarmJobType.RECIPEBRANCHBUILD,
            estimated_duration = timedelta(seconds=estimated_duration),
            virtualized=virtualized)
        store.add(bq)
        return bq

    def makePOTemplate(self, productseries=None, distroseries=None,
                       sourcepackagename=None, owner=None, name=None,
                       translation_domain=None, path=None):
        """Make a new translation template."""
        if productseries is None and distroseries is None:
            # No context for this template; set up a productseries.
            productseries = self.makeProductSeries(owner=owner)
            # Make it use Translations, otherwise there's little point
            # to us creating a template for it.
            productseries.product.official_rosetta = True
        templateset = getUtility(IPOTemplateSet)
        subset = templateset.getSubset(
            distroseries, sourcepackagename, productseries)

        if name is None:
            name = self.getUniqueString()
        if translation_domain is None:
            translation_domain = self.getUniqueString()

        if owner is None:
            if productseries is None:
                owner = distroseries.owner
            else:
                owner = productseries.owner

        if path is None:
            path = 'messages.pot'

        return subset.new(name, translation_domain, path, owner)

    def makePOTemplateAndPOFiles(self, language_codes, **kwargs):
        """Create a POTemplate and associated POFiles.

        Create a POTemplate for the given distroseries/sourcepackagename or
        productseries and create a POFile for each language. Returns the
        template.
        """
        template = self.makePOTemplate(**kwargs)
        for language_code in language_codes:
            self.makePOFile(language_code, template, template.owner)
        return template

    def makePOFile(self, language_code, potemplate=None, owner=None,
                   variant=None, create_sharing=False):
        """Make a new translation file."""
        if potemplate is None:
            potemplate = self.makePOTemplate(owner=owner)
        return potemplate.newPOFile(language_code, variant,
                                    create_sharing=create_sharing)

    def makePOTMsgSet(self, potemplate, singular=None, plural=None,
                      context=None, sequence=0):
        """Make a new `POTMsgSet` in the given template."""
        if singular is None and plural is None:
            singular = self.getUniqueString()
        potmsgset = potemplate.createMessageSetFromText(
            singular, plural, context, sequence)
        naked_potmsgset = removeSecurityProxy(potmsgset)
        naked_potmsgset.sync()
        return potmsgset

    def makeTranslationMessage(self, pofile=None, potmsgset=None,
                               translator=None, suggestion=False,
                               reviewer=None, translations=None,
                               lock_timestamp=None, date_updated=None,
                               is_imported=False, force_shared=False,
                               force_diverged=False):
        """Make a new `TranslationMessage` in the given PO file."""
        if pofile is None:
            pofile = self.makePOFile('sr')
        if potmsgset is None:
            potmsgset = self.makePOTMsgSet(pofile.potemplate)
            potmsgset.setSequence(pofile.potemplate, 1)
        if translator is None:
            translator = self.makePerson()
        if translations is None:
            translations = [self.getUniqueString()]
        translation_message = potmsgset.updateTranslation(
            pofile, translator, translations, is_imported=is_imported,
            lock_timestamp=lock_timestamp, force_suggestion=suggestion,
            force_shared=force_shared, force_diverged=force_diverged)
        if date_updated is not None:
            naked_translation_message = removeSecurityProxy(
                translation_message)
            naked_translation_message.date_created = date_updated
            if translation_message.reviewer is not None:
                naked_translation_message.date_reviewed = date_updated
            naked_translation_message.sync()
        return translation_message

    def makeSharedTranslationMessage(self, pofile=None, potmsgset=None,
                                     translator=None, suggestion=False,
                                     reviewer=None, translations=None,
                                     date_updated=None, is_imported=False):
        translation_message = self.makeTranslationMessage(
            pofile=pofile, potmsgset=potmsgset, translator=translator,
            suggestion=suggestion, reviewer=reviewer, is_imported=is_imported,
            translations=translations, date_updated=date_updated,
            force_shared=True)
        return translation_message

    def makeTranslation(self, pofile, sequence,
                        english=None, translated=None,
                        is_imported=False):
        """Add a single current translation entry to the given pofile.
        This should only be used on pristine pofiles with pristine
        potemplates to avoid conflicts in the sequence numbers.
        For each entry a new POTMsgSet is created.

        :pofile: The pofile to add to.
        :sequence: The sequence number for the POTMsgSet.
        :english: The english string which becomes the msgid in the POTMsgSet.
        :translated: The translated string which becomes the msgstr.
        :is_imported: The is_imported flag of the translation message.
        """
        if english is None:
            english = self.getUniqueString('english')
        if translated is None:
            translated = self.getUniqueString('translated')
        naked_pofile = removeSecurityProxy(pofile)
        potmsgset = self.makePOTMsgSet(naked_pofile.potemplate, english,
            sequence=sequence)
        translation = removeSecurityProxy(
            self.makeTranslationMessage(naked_pofile, potmsgset,
                translations=[translated]))
        translation.is_imported = is_imported
        translation.is_current = True

    def makeTeamAndMailingList(
        self, team_name, owner_name,
        visibility=None,
        subscription_policy=TeamSubscriptionPolicy.OPEN):
        """Make a new active mailing list for the named team.

        :param team_name: The new team's name.
        :type team_name: string
        :param owner_name: The name of the team's owner.
        :type owner: string
        :param visibility: The team's visibility. If it's None, the default
            (public) will be used.
        :type visibility: `PersonVisibility`
        :param subscription_policy: The subscription policy of the team.
        :type subscription_policy: `TeamSubscriptionPolicy`
        :return: The new team and mailing list.
        :rtype: (`ITeam`, `IMailingList`)
        """
        owner = getUtility(IPersonSet).getByName(owner_name)
        display_name = SPACE.join(
            word.capitalize() for word in team_name.split('-'))
        team = getUtility(IPersonSet).getByName(team_name)
        if team is None:
            team = self.makeTeam(
                owner, displayname=display_name, name=team_name,
                visibility=visibility,
                subscription_policy=subscription_policy)
        team_list = getUtility(IMailingListSet).new(team, owner)
        team_list.startConstructing()
        team_list.transitionToStatus(MailingListStatus.ACTIVE)
        return team, team_list

    def makeMirror(self, distribution, displayname, country=None,
                   http_url=None, ftp_url=None, rsync_url=None):
        """Create a mirror for the distribution."""
        # If no URL is specified create an HTTP URL.
        if http_url is None and ftp_url is None and rsync_url is None:
            http_url = self.getUniqueURL()
        # If no country is given use Argentina.
        if country is None:
            country = getUtility(ICountrySet)['AR']

        mirror = distribution.newMirror(
            owner=distribution.owner,
            speed=MirrorSpeed.S256K,
            country=country,
            content=MirrorContent.ARCHIVE,
            displayname=displayname,
            description=None,
            http_base_url=http_url,
            ftp_base_url=ftp_url,
            rsync_base_url=rsync_url,
            official_candidate=False)
        return mirror

    def makeUniqueRFC822MsgId(self):
        """Make a unique RFC 822 message id.

        The created message id is guaranteed not to exist in the
        `Message` table already.
        """
        msg_id = make_msgid('launchpad')
        while Message.selectBy(rfc822msgid=msg_id).count() > 0:
            msg_id = make_msgid('launchpad')
        return msg_id

    def makeSourcePackageName(self, name=None):
        """Make an `ISourcePackageName`."""
        if name is None:
            name = self.getUniqueString()
        return getUtility(ISourcePackageNameSet).new(name)

    def getOrMakeSourcePackageName(self, name=None):
        """Get an existing`ISourcePackageName` or make a new one.

        This method encapsulates getOrCreateByName so that tests can be kept
        free of the getUtility(ISourcePackageNameSet) noise.
        """
        if name is None:
            return self.makeSourcePackageName()
        return getUtility(ISourcePackageNameSet).getOrCreateByName(name)

    def makeSourcePackage(
        self, sourcepackagename=None, distroseries=None, sourcename=None):
        """Make an `ISourcePackage`."""
        if sourcepackagename is None:
            sourcepackagename = self.makeSourcePackageName(sourcename)
        if distroseries is None:
            distroseries = self.makeDistroRelease()
        return distroseries.getSourcePackage(sourcepackagename)

    def getAnySourcePackageUrgency(self):
        return SourcePackageUrgency.MEDIUM

    def makeSourcePackagePublishingHistory(self, sourcepackagename=None,
                                           distroseries=None, maintainer=None,
                                           creator=None, component=None,
                                           section=None, urgency=None,
                                           version=None, archive=None,
                                           builddepends=None,
                                           builddependsindep=None,
                                           build_conflicts=None,
                                           build_conflicts_indep=None,
                                           architecturehintlist='all',
                                           dateremoved=None,
                                           date_uploaded=UTC_NOW,
                                           pocket=None,
                                           status=None,
                                           scheduleddeletiondate=None,
                                           dsc_standards_version='3.6.2',
                                           dsc_format='1.0',
                                           dsc_binaries='foo-bin',
                                           ):
        if sourcepackagename is None:
            sourcepackagename = self.makeSourcePackageName()
        spn = sourcepackagename

        if distroseries is None:
            distroseries = self.makeDistroRelease()

        if archive is None:
            archive = self.makeArchive(
                distribution=distroseries.distribution,
                purpose=ArchivePurpose.PRIMARY)

        if component is None:
            component = self.makeComponent()

        if pocket is None:
            pocket = self.getAnyPocket()

        if status is None:
            status = PackagePublishingStatus.PENDING

        if urgency is None:
            urgency = self.getAnySourcePackageUrgency()

        if section is None:
            section = self.getUniqueString('section')
        section = getUtility(ISectionSet).ensure(section)

        if maintainer is None:
            maintainer = self.makePerson()

        maintainer_email = '%s <%s>' % (
            maintainer.displayname,
            maintainer.preferredemail.email)

        if creator is None:
            creator = self.makePerson()

        if version is None:
            version = self.getUniqueString('version')

        gpg_key = self.makeGPGKey(creator)

        spr = distroseries.createUploadedSourcePackageRelease(
            sourcepackagename=spn,
            maintainer=maintainer,
            creator=creator,
            component=component,
            section=section,
            urgency=urgency,
            version=version,
            builddepends=builddepends,
            builddependsindep=builddependsindep,
            build_conflicts=build_conflicts,
            build_conflicts_indep=build_conflicts_indep,
            architecturehintlist=architecturehintlist,
            changelog_entry=None,
            dsc=None,
            copyright=self.getUniqueString(),
            dscsigningkey=gpg_key,
            dsc_maintainer_rfc822=maintainer_email,
            dsc_standards_version=dsc_standards_version,
            dsc_format=dsc_format,
            dsc_binaries=dsc_binaries,
            archive=archive, dateuploaded=date_uploaded)

        sspph = SecureSourcePackagePublishingHistory(
            distroseries=distroseries,
            sourcepackagerelease=spr,
            component=spr.component,
            section=spr.section,
            status=status,
            datecreated=date_uploaded,
            dateremoved=dateremoved,
            scheduleddeletiondate=scheduleddeletiondate,
            pocket=pocket,
            embargo=False,
            archive=archive)

        # SPPH and SSPPH IDs are the same, since they are SPPH is a SQLVIEW
        # of SSPPH and other useful attributes.
        return SourcePackagePublishingHistory.get(sspph.id)

    def makePackageset(self, name=None, description=None, owner=None,
                       packages=(), distroseries=None):
        """Make an `IPackageset`."""
        if name is None:
            name = self.getUniqueString(u'package-set-name')
        if description is None:
            description = self.getUniqueString(u'package-set-description')
        if owner is None:
            person = self.getUniqueString(u'package-set-owner')
            owner = self.makePerson(name=person)
        techboard = getUtility(ILaunchpadCelebrities).ubuntu_techboard
        ps_set = getUtility(IPackagesetSet)
        package_set = run_with_login(
            techboard.teamowner,
            lambda: ps_set.new(name, description, owner, distroseries))
        run_with_login(owner, lambda: package_set.add(packages))
        return package_set

    def getAnyPocket(self):
        return PackagePublishingPocket.BACKPORTS

    def makeSuiteSourcePackage(self, distroseries=None,
                               sourcepackagename=None, pocket=None):
        if distroseries is None:
            distroseries = self.makeDistroRelease()
        if pocket is None:
            pocket = self.getAnyPocket()
        if sourcepackagename is None:
            sourcepackagename = self.makeSourcePackageName()
        return SuiteSourcePackage(distroseries, pocket, sourcepackagename)

    def makeDistributionSourcePackage(self, sourcepackagename=None,
                                      distribution=None):
        if sourcepackagename is None:
            sourcepackagename = self.makeSourcePackageName()
        if distribution is None:
            distribution = self.makeDistribution()

        return DistributionSourcePackage(distribution, sourcepackagename)

    def makeEmailMessage(self, body=None, sender=None, to=None,
                         attachments=None):
        """Make an email message with possible attachments.

        :param attachments: Should be an interable of tuples containing
           (filename, content-type, payload)
        """
        if sender is None:
            sender = self.makePerson()
        if body is None:
            body = self.getUniqueString('body')
        if to is None:
            to = self.getUniqueEmailAddress()

        msg = MIMEMultipart()
        msg['Message-Id'] = make_msgid('launchpad')
        msg['Date'] = formatdate()
        msg['To'] = to
        msg['From'] = sender.preferredemail.email
        msg['Subject'] = 'Sample'

        if attachments is None:
            msg.set_payload(body)
        else:
            msg.attach(MIMEText(body))
            for filename, content_type, payload in attachments:
                attachment = EmailMessage()
                attachment.set_payload(payload)
                attachment['Content-Type'] = content_type
                attachment['Content-Disposition'] = (
                    'attachment; filename="%s"' % filename)
                msg.attach(attachment)
        return msg

    def makeBundleMergeDirectiveEmail(self, source_branch, target_branch,
                                      signing_context=None, sender=None):
        """Create a merge directive email from two bzr branches.

        :param source_branch: The source branch for the merge directive.
        :param target_branch: The target branch for the merge directive.
        :param signing_context: A GPGSigningContext instance containing the
            gpg key to sign with.  If None, the message is unsigned.  The
            context also contains the password and gpg signing mode.
        :param sender: The `Person` that is sending the email.
        """
        from bzrlib.merge_directive import MergeDirective2
        md = MergeDirective2.from_objects(
            source_branch.repository, source_branch.last_revision(),
            public_branch=source_branch.get_public_branch(),
            target_branch=target_branch.warehouse_url,
            local_target_branch=target_branch.warehouse_url, time=0,
            timezone=0)
        email = None
        if sender is not None:
            email = sender.preferredemail.email
        return self.makeSignedMessage(
            body='My body', subject='My subject',
            attachment_contents=''.join(md.to_lines()),
            signing_context=signing_context, email_address=email)

    def makeMergeDirective(self, source_branch=None, target_branch=None,
        source_branch_url=None, target_branch_url=None):
        """Return a bzr merge directive object.

        :param source_branch: The source database branch in the merge
            directive.
        :param target_branch: The target database branch in the merge
            directive.
        :param source_branch_url: The URL of the source for the merge
            directive.  Overrides source_branch.
        :param target_branch_url: The URL of the target for the merge
            directive.  Overrides target_branch.
        """
        from bzrlib.merge_directive import MergeDirective2
        if source_branch_url is not None:
            assert source_branch is None
        else:
            if source_branch is None:
                source_branch = self.makeAnyBranch()
            source_branch_url = (
                config.codehosting.supermirror_root +
                source_branch.unique_name)
        if target_branch_url is not None:
            assert target_branch is None
        else:
            if target_branch is None:
                target_branch = self.makeAnyBranch()
            target_branch_url = (
                config.codehosting.supermirror_root +
                target_branch.unique_name)
        return MergeDirective2(
            'revid', 'sha', 0, 0, target_branch_url,
            source_branch=source_branch_url, base_revision_id='base-revid',
            patch='')

    def makeMergeDirectiveEmail(self, body='Hi!\n', signing_context=None):
        """Create an email with a merge directive attached.

        :param body: The message body to use for the email.
        :param signing_context: A GPGSigningContext instance containing the
            gpg key to sign with.  If None, the message is unsigned.  The
            context also contains the password and gpg signing mode.
        :return: message, file_alias, source_branch, target_branch
        """
        target_branch = self.makeProductBranch()
        source_branch = self.makeProductBranch(
            product=target_branch.product)
        md = self.makeMergeDirective(source_branch, target_branch)
        message = self.makeSignedMessage(body=body,
            subject='My subject', attachment_contents=''.join(md.to_lines()),
            signing_context=signing_context)
        message_string = message.as_string()
        file_alias = getUtility(ILibraryFileAliasSet).create(
            '*', len(message_string), StringIO(message_string), '*')
        return message, file_alias, source_branch, target_branch

    def makeHWSubmission(self, date_created=None, submission_key=None,
                         emailaddress=u'test@canonical.com',
                         distroarchseries=None, private=False,
                         contactable=False, system=None,
                         submission_data=None):
        """Create a new HWSubmission."""
        if date_created is None:
            date_created = datetime.now(pytz.UTC)
        if submission_key is None:
            submission_key = self.getUniqueString('submission-key')
        if distroarchseries is None:
            distroarchseries = self.makeDistroArchSeries()
        if system is None:
            system = self.getUniqueString('system-fingerprint')
        if submission_data is None:
            sample_data_path = os.path.join(
                config.root, 'lib', 'canonical', 'launchpad', 'scripts',
                'tests', 'simple_valid_hwdb_submission.xml')
            submission_data = open(sample_data_path).read()
        filename = self.getUniqueString('submission-file')
        filesize = len(submission_data)
        raw_submission = StringIO(submission_data)
        format = HWSubmissionFormat.VERSION_1
        submission_set = getUtility(IHWSubmissionSet)

        return submission_set.createSubmission(
            date_created, format, private, contactable,
            submission_key, emailaddress, distroarchseries,
            raw_submission, filename, filesize, system)

    def makeHWSubmissionDevice(self, submission, device, driver, parent,
                               hal_device_id):
        """Create a new HWSubmissionDevice."""
        device_driver_link_set = getUtility(IHWDeviceDriverLinkSet)
        device_driver_link = device_driver_link_set.getOrCreate(
            device, driver)
        return getUtility(IHWSubmissionDeviceSet).create(
            device_driver_link, submission, parent, hal_device_id)

    def makeSSHKey(self, person=None, keytype=SSHKeyType.RSA):
        """Create a new SSHKey."""
        if person is None:
            person = self.makePerson()
        return getUtility(ISSHKeySet).new(
            person=person, keytype=keytype, keytext=self.getUniqueString(),
            comment=self.getUniqueString())

    def makeBlob(self, blob=None, expires=None):
        """Create a new TemporaryFileStorage BLOB."""
        if blob is None:
            blob = self.getUniqueString()
        new_uuid = getUtility(ITemporaryStorageManager).new(blob, expires)
        transaction.commit()

        return getUtility(ITemporaryStorageManager).fetch(new_uuid)<|MERGE_RESOLUTION|>--- conflicted
+++ resolved
@@ -129,17 +129,13 @@
     )
 from lp.soyuz.interfaces.sourcepackagerecipe import ISourcePackageRecipeSource
 from lp.soyuz.model.buildqueue import BuildQueue
-<<<<<<< HEAD
 from lp.soyuz.model.processor import ProcessorFamilySet
 from lp.soyuz.model.publishing import (
     SecureSourcePackagePublishingHistory,
     SourcePackagePublishingHistory,
     )
 
-from lp.testing import run_with_login, time_counter
-=======
 from lp.testing import run_with_login, time_counter, login, logout
->>>>>>> 92eda3f3
 
 from lp.translations.interfaces.potemplate import IPOTemplateSet
 from lp.translations.interfaces.translationgroup import (
