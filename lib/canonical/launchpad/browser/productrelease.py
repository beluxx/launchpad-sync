--- conflicted
+++ resolved
@@ -76,7 +76,6 @@
         url = canonical_url(self.context.milestone)
         return Link(url, text)
 
-<<<<<<< HEAD
 
 class ProductReleaseAddView(LaunchpadFormView):
     """Create a product release.
@@ -85,7 +84,6 @@
     """
 
     schema = IProductRelease
-    label = "Register a release"
     field_names = [
         'datereleased',
         'release_notes',
@@ -118,7 +116,7 @@
                         "milestone.")),
                 render_context=self.render_context)
 
-    @action(_('Publish release'))
+    @action(_('Publish release'), name='publish')
     def publishRelease(self, action, data):
         """Publish product release for this milestone."""
         newrelease = self.context.createProductRelease(
@@ -133,32 +131,15 @@
                 _("The milestone for this product release was deactivated "
                   "so that bugs & blueprints cannot be targeted "
                   "to a milestone in the past."))
-=======
-class ProductReleaseAddView(LaunchpadFormView):
-    """View to add a release to a `ProductSeries`."""
-    schema = IProductRelease
-    field_names = [
-        'version', 'codename', 'summary', 'description', 'changelog']
-    custom_widget('summary', TextAreaWidget, width=62, height=5)
-
-    @property
-    def label(self):
-        """The form label."""
-        return 'Register a new %s release' % self.context.name
-
-    @action('Add', name='add')
-    def createRelease(self, action, data):
-        user = self.user
-        product_series = self.context
-        newrelease = product_series.addRelease(
-            data['version'], user, codename=data['codename'],
-            summary=data['summary'], description=data['description'],
-            changelog=data['changelog'])
->>>>>>> fc916a4a
         self.next_url = canonical_url(newrelease)
         notify(ObjectCreatedEvent(newrelease))
 
     @property
+    def label(self):
+        """The form label."""
+        return 'Register a new %s release' % self.context.product.name
+
+    @property
     def cancel_url(self):
         return canonical_url(self.context)
 
@@ -167,8 +148,6 @@
     """Edit view for ProductRelease objects"""
 
     schema = IProductRelease
-<<<<<<< HEAD
-    label = "Edit project release details"
     field_names = [
         "datereleased",
         "release_notes",
@@ -178,11 +157,6 @@
     custom_widget('datereleased', DateTimeWidget)
     custom_widget('release_notes', TextAreaWidget, height=7, width=62)
     custom_widget('changelog', TextAreaWidget, height=7, width=62)
-=======
-    field_names = [
-        "summary", "description", "changelog", "codename", "version"]
-    custom_widget('summary', TextAreaWidget, width=62, height=5)
->>>>>>> fc916a4a
 
     @property
     def label(self):
