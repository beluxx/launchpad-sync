--- conflicted
+++ resolved
@@ -43,8 +43,6 @@
     implements(IAuthorization)
     permission = 'launchpad.Admin'
     usedfor = ISourceSourceAdmin
-<<<<<<< HEAD
-=======
 
     def __init__(self, obj):
         self.obj = obj
@@ -60,7 +58,6 @@
     implements(IAuthorization)
     permission = 'launchpad.Edit'
     usedfor = ISourceSource
->>>>>>> 7c750364
 
     def __init__(self, obj):
         self.obj = obj
@@ -74,23 +71,3 @@
             return True
         else:
             return False
-
-
-class EditSourceSourceByButtSource:
-    implements(IAuthorization)
-    permission = 'launchpad.Edit'
-    usedfor = ISourceSource
-
-    def __init__(self, obj):
-        self.obj = obj
-
-    def checkPermission(self, user):
-        person = IPerson(user, None)
-        if person is None:
-            return False
-        if person.inTeam('buttsource'):
-            return True
-        elif not self.obj.syncCertified():
-            return True
-        else:
-            return False
