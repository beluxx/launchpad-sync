# Copyright 2009-2011 Canonical Ltd.  This software is licensed under the
# GNU Affero General Public License version 3 (see the file LICENSE).

"""Tests for distroseries."""

__metaclass__ = type

import transaction
from zope.component import getUtility
from zope.security.proxy import removeSecurityProxy

from canonical.launchpad.ftests import (
    ANONYMOUS,
    login,
    )
from canonical.testing.layers import (
    DatabaseFunctionalLayer,
    LaunchpadFunctionalLayer,
    )
from lp.registry.errors import NoSuchDistroSeries
from lp.registry.interfaces.distroseries import IDistroSeriesSet
from lp.registry.interfaces.pocket import PackagePublishingPocket
from lp.soyuz.enums import (
    ArchivePurpose,
    PackagePublishingStatus,
    )
from lp.soyuz.interfaces.archive import IArchiveSet
from lp.soyuz.interfaces.component import IComponentSet
from lp.soyuz.interfaces.distributionjob import (
    IInitializeDistroSeriesJobSource,
    )
from lp.soyuz.interfaces.distroseriessourcepackagerelease import (
    IDistroSeriesSourcePackageRelease,
    )
from lp.soyuz.interfaces.publishing import active_publishing_status
from lp.soyuz.model.processor import ProcessorFamilySet
from lp.soyuz.tests.test_publishing import SoyuzTestPublisher
from lp.testing import (
    person_logged_in,
    TestCase,
    TestCaseWithFactory,
    )
from lp.translations.interfaces.translations import (
    TranslationsBranchImportMode,
    )


class TestDistroSeriesCurrentSourceReleases(TestCase):
    """Test for DistroSeries.getCurrentSourceReleases()."""

    layer = LaunchpadFunctionalLayer
    release_interface = IDistroSeriesSourcePackageRelease

    def setUp(self):
        # Log in as an admin, so that we can create distributions.
        super(TestDistroSeriesCurrentSourceReleases, self).setUp()
        login('foo.bar@canonical.com')
        self.publisher = SoyuzTestPublisher()
        self.factory = self.publisher.factory
        self.development_series = self.publisher.setUpDefaultDistroSeries()
        self.distribution = self.development_series.distribution
        self.published_package = self.test_target.getSourcePackage(
            self.publisher.default_package_name)
        login(ANONYMOUS)

    @property
    def test_target(self):
        return self.development_series

    def assertCurrentVersion(self, expected_version, package_name=None):
        """Assert the current version of a package is the expected one.

        It uses getCurrentSourceReleases() to get the version.

        If package_name isn't specified, the test publisher's default
        name is used.
        """
        if package_name is None:
            package_name = self.publisher.default_package_name
        package = self.test_target.getSourcePackage(package_name)
        releases = self.test_target.getCurrentSourceReleases(
            [package.sourcepackagename])
        self.assertEqual(releases[package].version, expected_version)

    def test_one_release(self):
        # If there is one published version, that one will be returned.
        self.publisher.getPubSource(version='0.9')
        self.assertCurrentVersion('0.9')

    def test_return_value(self):
        # getCurrentSourceReleases() returns a dict. The corresponding
        # source package is used as the key, with
        # a DistroSeriesSourcePackageRelease as the values.
        self.publisher.getPubSource(version='0.9')
        releases = self.test_target.getCurrentSourceReleases(
            [self.published_package.sourcepackagename])
        self.assertTrue(self.published_package in releases)
        self.assertTrue(self.release_interface.providedBy(
            releases[self.published_package]))

    def test_latest_version(self):
        # If more than one version is published, the latest one is
        # returned.
        self.publisher.getPubSource(version='0.9')
        self.publisher.getPubSource(version='1.0')
        self.assertCurrentVersion('1.0')

    def test_active_publishing_status(self):
        # Every status defined in active_publishing_status is considered
        # when checking for the current release.
        self.publisher.getPubSource(version='0.9')
        for minor_version, status in enumerate(active_publishing_status):
            latest_version = '1.%s' % minor_version
            self.publisher.getPubSource(version=latest_version, status=status)
            self.assertCurrentVersion(latest_version)

    def test_not_active_publishing_status(self):
        # Every status not defined in active_publishing_status is
        # ignored when checking for the current release.
        self.publisher.getPubSource(version='0.9')
        for minor_version, status in enumerate(PackagePublishingStatus.items):
            if status in active_publishing_status:
                continue
            self.publisher.getPubSource(
                version='1.%s' % minor_version, status=status)
            self.assertCurrentVersion('0.9')

    def test_ignore_other_package_names(self):
        # Packages with different names don't affect the returned
        # version.
        self.publisher.getPubSource(version='0.9', sourcename='foo')
        self.publisher.getPubSource(version='1.0', sourcename='bar')
        self.assertCurrentVersion('0.9', package_name='foo')

    def ignore_other_distributions(self):
        # Packages with the same name in other distributions don't
        # affect the returned version.
        series_in_other_distribution = self.factory.makeDistroSeries()
        self.publisher.getPubSource(version='0.9')
        self.publisher.getPubSource(
            version='1.0', distroseries=series_in_other_distribution)
        self.assertCurrentVersion('0.9')

    def test_ignore_ppa(self):
        # PPA packages having the same name don't affect the returned
        # version.
        ppa_uploader = self.factory.makePerson()
        ppa_archive = getUtility(IArchiveSet).new(
            purpose=ArchivePurpose.PPA, owner=ppa_uploader,
            distribution=self.distribution)
        self.publisher.getPubSource(version='0.9')
        self.publisher.getPubSource(version='1.0', archive=ppa_archive)
        self.assertCurrentVersion('0.9')

    def test_get_multiple(self):
        # getCurrentSourceReleases() allows you to get information about
        # the current release for multiple packages at the same time.
        # This is done using a single DB query, making it more efficient
        # than using IDistributionSource.currentrelease.
        self.publisher.getPubSource(version='0.9', sourcename='foo')
        self.publisher.getPubSource(version='1.0', sourcename='bar')
        foo_package = self.distribution.getSourcePackage('foo')
        bar_package = self.distribution.getSourcePackage('bar')
        releases = self.distribution.getCurrentSourceReleases(
            [foo_package.sourcepackagename, bar_package.sourcepackagename])
        self.assertEqual(releases[foo_package].version, '0.9')
        self.assertEqual(releases[bar_package].version, '1.0')


class TestDistroSeries(TestCaseWithFactory):

    layer = DatabaseFunctionalLayer

    def test_getSuite_release_pocket(self):
        # The suite of a distro series and the release pocket is the name of
        # the distroseries.
        distroseries = self.factory.makeDistroSeries()
        self.assertEqual(
            distroseries.name,
            distroseries.getSuite(PackagePublishingPocket.RELEASE))

    def test_getSuite_non_release_pocket(self):
        # The suite of a distro series and a non-release pocket is the name of
        # the distroseries followed by a hyphen and the name of the pocket in
        # lower case.
        distroseries = self.factory.makeDistroSeries()
        pocket = PackagePublishingPocket.PROPOSED
        suite = '%s-%s' % (distroseries.name, pocket.name.lower())
        self.assertEqual(suite, distroseries.getSuite(pocket))

    def test_getDistroArchSeriesByProcessor(self):
        # A IDistroArchSeries can be retrieved by processor
        distroseries = self.factory.makeDistroSeries()
        processorfamily = ProcessorFamilySet().getByName('x86')
        distroarchseries = self.factory.makeDistroArchSeries(
            distroseries=distroseries, architecturetag='i386',
            processorfamily=processorfamily)
        self.assertEquals(distroarchseries,
            distroseries.getDistroArchSeriesByProcessor(
                processorfamily.processors[0]))

    def test_getDistroArchSeriesByProcessor_none(self):
        # getDistroArchSeriesByProcessor returns None when no distroarchseries
        # is found
        distroseries = self.factory.makeDistroSeries()
        processorfamily = ProcessorFamilySet().getByName('x86')
        self.assertIs(None,
            distroseries.getDistroArchSeriesByProcessor(
                processorfamily.processors[0]))

    def test_getDerivedSeries(self):
        dsp = self.factory.makeDistroSeriesParent()
        self.assertEquals(
            [dsp.derived_series], dsp.parent_series.getDerivedSeries())

    def test_registrant_owner_differ(self):
        # The registrant is the creator whereas the owner is the
        # distribution's owner.
        registrant = self.factory.makePerson()
        distroseries = self.factory.makeDistroSeries(registrant=registrant)
        self.assertEquals(distroseries.distribution.owner, distroseries.owner)
        self.assertEquals(registrant, distroseries.registrant)
        self.assertNotEqual(distroseries.registrant, distroseries.owner)

<<<<<<< HEAD
    def test_is_initialising(self):
        # The series is_initialising only if there is an initialisation
        # job with a pending status attached to this series.
        distroseries = self.factory.makeDistroSeries()
        parent_distroseries = self.factory.makeDistroSeries()
        self.assertEquals(False, distroseries.is_initialising)
        job_source = getUtility(IInitialiseDistroSeriesJobSource)
        job = job_source.create(distroseries, [parent_distroseries.id])
        self.assertEquals(True, distroseries.is_initialising)
=======
    def test_isDerivedSeries(self):
        # The series method isInitializing() returns True only if the series
        # has one or more parent series.
        distroseries = self.factory.makeDistroSeries()
        self.assertFalse(distroseries.isDerivedSeries())
        self.factory.makeDistroSeriesParent(derived_series=distroseries)
        self.assertTrue(distroseries.isDerivedSeries())

    def test_isInitializing(self):
        # The series method isInitializing() returns True only if there is an
        # initialization job with a pending status attached to this series.
        distroseries = self.factory.makeDistroSeries()
        parent_distroseries = self.factory.makeDistroSeries()
        self.assertFalse(distroseries.isInitializing())
        job_source = getUtility(IInitializeDistroSeriesJobSource)
        job = job_source.create(distroseries, [parent_distroseries.id])
        self.assertTrue(distroseries.isInitializing())
>>>>>>> cabb49b5
        job.start()
        self.assertTrue(distroseries.isInitializing())
        job.queue()
        self.assertTrue(distroseries.isInitializing())
        job.start()
        job.complete()
        self.assertFalse(distroseries.isInitializing())

    def test_isInitialized(self):
        # The series method isInitialized() returns True once the series has
        # been initialized.
        distroseries = self.factory.makeDistroSeries()
        self.assertFalse(distroseries.isInitialized())
        self.factory.makeSourcePackagePublishingHistory(
            distroseries=distroseries, archive=distroseries.main_archive)
        self.assertTrue(distroseries.isInitialized())


class TestDistroSeriesPackaging(TestCaseWithFactory):

    layer = DatabaseFunctionalLayer

    def setUp(self):
        super(TestDistroSeriesPackaging, self).setUp()
        self.series = self.factory.makeDistroSeries()
        self.user = self.series.distribution.owner
        login('admin@canonical.com')
        component_set = getUtility(IComponentSet)
        self.packages = {}
        self.main_component = component_set['main']
        self.universe_component = component_set['universe']
        self.makeSeriesPackage('normal')
        self.makeSeriesPackage('translatable', messages=800)
        hot_package = self.makeSeriesPackage('hot', heat=500)
        # Create a second SPPH for 'hot', to verify that duplicates are
        # eliminated in the queries.
        self.factory.makeSourcePackagePublishingHistory(
            sourcepackagename=hot_package.sourcepackagename,
            distroseries=self.series,
            component=self.universe_component, section_name='web')
        self.makeSeriesPackage('hot-translatable', heat=250, messages=1000)
        self.makeSeriesPackage('main', is_main=True)
        self.makeSeriesPackage('linked')
        self.linkPackage('linked')
        transaction.commit()
        login(ANONYMOUS)

    def makeSeriesPackage(self, name,
                          is_main=False, heat=None, messages=None,
                          is_translations=False):
        # Make a published source package.
        if is_main:
            component = self.main_component
        else:
            component = self.universe_component
        if is_translations:
            section = 'translations'
        else:
            section = 'web'
        sourcepackagename = self.factory.makeSourcePackageName(name)
        self.factory.makeSourcePackagePublishingHistory(
            sourcepackagename=sourcepackagename, distroseries=self.series,
            component=component, section_name=section)
        source_package = self.factory.makeSourcePackage(
            sourcepackagename=sourcepackagename, distroseries=self.series)
        if heat is not None:
            bugtask = self.factory.makeBugTask(
                target=source_package, owner=self.user)
            bugtask.bug.setHeat(heat)
        if messages is not None:
            template = self.factory.makePOTemplate(
                distroseries=self.series, sourcepackagename=sourcepackagename,
                owner=self.user)
            removeSecurityProxy(template).messagecount = messages
        self.packages[name] = source_package
        return source_package

    def linkPackage(self, name):
        product_series = self.factory.makeProductSeries()
        product_series.setPackaging(
            self.series, self.packages[name].sourcepackagename, self.user)
        return product_series

    def test_getPrioritizedUnlinkedSourcePackages(self):
        # Verify the ordering of source packages that need linking.
        package_summaries = self.series.getPrioritizedUnlinkedSourcePackages()
        names = [summary['package'].name for summary in package_summaries]
        expected = [
            u'main', u'hot-translatable', u'hot', u'translatable', u'normal']
        self.assertEqual(expected, names)

    def test_getPrioritizedUnlinkedSourcePackages_no_language_packs(self):
        # Verify that translations packages are not listed.
        self.makeSeriesPackage('language-pack-vi', is_translations=True)
        package_summaries = self.series.getPrioritizedUnlinkedSourcePackages()
        names = [summary['package'].name for summary in package_summaries]
        expected = [
            u'main', u'hot-translatable', u'hot', u'translatable', u'normal']
        self.assertEqual(expected, names)

    def test_getPrioritizedPackagings(self):
        # Verify the ordering of packagings that need more upstream info.
        for name in ['main', 'hot-translatable', 'hot', 'translatable']:
            self.linkPackage(name)
        packagings = self.series.getPrioritizedPackagings()
        names = [packaging.sourcepackagename.name for packaging in packagings]
        expected = [
            u'main', u'hot-translatable', u'hot', u'translatable', u'linked']
        self.assertEqual(expected, names)

    def test_getPrioritizedPackagings_bug_tracker(self):
        # Verify the ordering of packagings with and without a bug tracker.
        self.linkPackage('hot')
        self.makeSeriesPackage('cold')
        product_series = self.linkPackage('cold')
        with person_logged_in(product_series.product.owner):
            product_series.product.bugtracker = self.factory.makeBugTracker()
        packagings = self.series.getPrioritizedPackagings()
        names = [packaging.sourcepackagename.name for packaging in packagings]
        expected = [u'hot', u'linked', u'cold']
        self.assertEqual(expected, names)

    def test_getPrioritizedPackagings_branch(self):
        # Verify the ordering of packagings with and without a branch.
        self.linkPackage('translatable')
        self.makeSeriesPackage('withbranch')
        product_series = self.linkPackage('withbranch')
        with person_logged_in(product_series.product.owner):
            product_series.branch = self.factory.makeBranch()
        packagings = self.series.getPrioritizedPackagings()
        names = [packaging.sourcepackagename.name for packaging in packagings]
        expected = [u'translatable', u'linked', u'withbranch']
        self.assertEqual(expected, names)

    def test_getPrioritizedPackagings_translation(self):
        # Verify the ordering of translatable packagings that are and are not
        # configured to import.
        self.linkPackage('translatable')
        self.makeSeriesPackage('importabletranslatable')
        product_series = self.linkPackage('importabletranslatable')
        with person_logged_in(product_series.product.owner):
            product_series.branch = self.factory.makeBranch()
            product_series.translations_autoimport_mode = (
                TranslationsBranchImportMode.IMPORT_TEMPLATES)
        packagings = self.series.getPrioritizedPackagings()
        names = [packaging.sourcepackagename.name for packaging in packagings]
        expected = [u'translatable', u'linked', u'importabletranslatable']
        self.assertEqual(expected, names)


class TestDistroSeriesSet(TestCaseWithFactory):

    layer = DatabaseFunctionalLayer

    def _get_translatables(self):
        distro_series_set = getUtility(IDistroSeriesSet)
        # Get translatables as a sequence of names of the series.
        return sorted(
            [series.name for series in distro_series_set.translatables()])

    def _ref_translatables(self, expected=None):
        # Return the reference value, merged with expected data.
        if expected is None:
            return self.ref_translatables
        if isinstance(expected, list):
            return sorted(self.ref_translatables + expected)
        return sorted(self.ref_translatables + [expected])

    def test_translatables(self):
        # translatables() returns all distroseries that have potemplates
        # and are not set to "hide all translations".
        # See whatever distroseries sample data already has.
        self.ref_translatables = self._get_translatables()

        new_distroseries = (
            self.factory.makeDistroSeries(name=u"sampleseries"))
        with person_logged_in(new_distroseries.distribution.owner):
            new_distroseries.hide_all_translations = False
        transaction.commit()
        translatables = self._get_translatables()
        self.failUnlessEqual(
            translatables, self._ref_translatables(),
            "A newly created distroseries should not be translatable but "
            "translatables() returns %r instead of %r." % (
                translatables, self._ref_translatables()))

        new_sourcepackagename = self.factory.makeSourcePackageName()
        self.factory.makePOTemplate(
            distroseries=new_distroseries,
            sourcepackagename=new_sourcepackagename)
        transaction.commit()
        translatables = self._get_translatables()
        self.failUnlessEqual(
            translatables, self._ref_translatables(u"sampleseries"),
            "After assigning a PO template, a distroseries should be "
            "translatable but translatables() returns %r instead of %r." % (
                translatables,
                self._ref_translatables(u"sampleseries")))

        with person_logged_in(new_distroseries.distribution.owner):
            new_distroseries.hide_all_translations = True
        transaction.commit()
        translatables = self._get_translatables()
        self.failUnlessEqual(
            translatables, self._ref_translatables(),
            "After hiding all translation, a distroseries should not be "
            "translatable but translatables() returns %r instead of %r." % (
                translatables, self._ref_translatables()))

    def test_fromSuite_release_pocket(self):
        series = self.factory.makeDistroSeries()
        result = getUtility(IDistroSeriesSet).fromSuite(
            series.distribution, series.name)
        self.assertEqual((series, PackagePublishingPocket.RELEASE), result)

    def test_fromSuite_non_release_pocket(self):
        series = self.factory.makeDistroSeries()
        suite = '%s-backports' % series.name
        result = getUtility(IDistroSeriesSet).fromSuite(
            series.distribution, suite)
        self.assertEqual((series, PackagePublishingPocket.BACKPORTS), result)

    def test_fromSuite_no_such_series(self):
        distribution = self.factory.makeDistribution()
        self.assertRaises(
            NoSuchDistroSeries,
            getUtility(IDistroSeriesSet).fromSuite,
            distribution, 'doesntexist')<|MERGE_RESOLUTION|>--- conflicted
+++ resolved
@@ -222,17 +222,6 @@
         self.assertEquals(registrant, distroseries.registrant)
         self.assertNotEqual(distroseries.registrant, distroseries.owner)
 
-<<<<<<< HEAD
-    def test_is_initialising(self):
-        # The series is_initialising only if there is an initialisation
-        # job with a pending status attached to this series.
-        distroseries = self.factory.makeDistroSeries()
-        parent_distroseries = self.factory.makeDistroSeries()
-        self.assertEquals(False, distroseries.is_initialising)
-        job_source = getUtility(IInitialiseDistroSeriesJobSource)
-        job = job_source.create(distroseries, [parent_distroseries.id])
-        self.assertEquals(True, distroseries.is_initialising)
-=======
     def test_isDerivedSeries(self):
         # The series method isInitializing() returns True only if the series
         # has one or more parent series.
@@ -250,7 +239,6 @@
         job_source = getUtility(IInitializeDistroSeriesJobSource)
         job = job_source.create(distroseries, [parent_distroseries.id])
         self.assertTrue(distroseries.isInitializing())
->>>>>>> cabb49b5
         job.start()
         self.assertTrue(distroseries.isInitializing())
         job.queue()
