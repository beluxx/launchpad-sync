--- conflicted
+++ resolved
@@ -97,23 +97,6 @@
 def is_lock_directory(absolute_path):
     """Is 'absolute_path' a Bazaar branch lock directory?"""
     return absolute_path.endswith('/.bzr/branch/lock/held')
-
-
-<<<<<<< HEAD
-def trap_fault(failure, *fault_codes):
-    """Trap a fault, based on fault code.
-
-    :param failure: A Twisted L{Failure}.
-    :param *fault_codes: XML-RPC fault codes.
-    :raise Failure: if 'failure' is not a Fault failure, or if the fault code
-        does not match the given codes.
-    :return: The Fault if it matches one of the codes.
-    """
-    failure.trap(Fault)
-    fault = failure.value
-    if fault.faultCode in fault_codes:
-        return fault
-    raise failure
 
 
 class SimpleTransportDispatch:
@@ -138,9 +121,6 @@
 
 
 class TransportDispatch:
-=======
-class TransportFactory:
->>>>>>> 9e9e9283
 
     def __init__(self, hosted_transport, mirrored_transport):
         self._hosted_dispatch = SimpleTransportDispatch(hosted_transport)
