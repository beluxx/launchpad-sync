# Copyright 2019-2020 Canonical Ltd.  This software is licensed under the
# GNU Affero General Public License version 3 (see the file LICENSE).

"""Tests for OCI image building recipe functionality."""

from __future__ import absolute_import, print_function, unicode_literals

import json

from fixtures import FakeLogger
from six import string_types
from storm.exceptions import LostObjectError
from testtools.matchers import (
    ContainsDict,
    Equals,
    MatchesDict,
    MatchesStructure,
    )
import transaction
from zope.component import getUtility
from zope.security.proxy import removeSecurityProxy

from lp.buildmaster.enums import BuildStatus
from lp.oci.interfaces.ocirecipe import (
    DuplicateOCIRecipeName,
    IOCIRecipe,
    IOCIRecipeSet,
    NoSourceForOCIRecipe,
    NoSuchOCIRecipe,
    OCI_RECIPE_WEBHOOKS_FEATURE_FLAG,
    OCIRecipeBuildAlreadyPending,
    OCIRecipeNotOwner,
    )
from lp.oci.interfaces.ocirecipebuild import IOCIRecipeBuildSet
from lp.services.config import config
from lp.services.database.constants import (
    ONE_DAY_AGO,
    UTC_NOW,
    )
from lp.services.database.sqlbase import flush_database_caches
from lp.services.features.testing import FeatureFixture
from lp.services.webapp.interfaces import OAuthPermission
from lp.services.webapp.publisher import canonical_url
from lp.services.webapp.snapshot import notify_modified
from lp.services.webhooks.testing import LogsScheduledWebhooks
from lp.testing import (
    admin_logged_in,
    api_url,
    person_logged_in,
    TestCaseWithFactory,
    )
from lp.testing.dbuser import dbuser
from lp.testing.layers import DatabaseFunctionalLayer
from lp.testing.pages import webservice_for_person


class TestOCIRecipe(TestCaseWithFactory):

    layer = DatabaseFunctionalLayer

    def test_implements_interface(self):
        target = self.factory.makeOCIRecipe()
        with admin_logged_in():
            self.assertProvides(target, IOCIRecipe)

    def test_initial_date_last_modified(self):
        # The initial value of date_last_modified is date_created.
        recipe = self.factory.makeOCIRecipe(date_created=ONE_DAY_AGO)
        self.assertEqual(recipe.date_created, recipe.date_last_modified)

    def test_modifiedevent_sets_date_last_modified(self):
        # When an OCIRecipe receives an object modified event, the last
        # modified date is set to UTC_NOW.
        recipe = self.factory.makeOCIRecipe(date_created=ONE_DAY_AGO)
        with notify_modified(removeSecurityProxy(recipe), ["name"]):
            pass
        self.assertSqlAttributeEqualsDate(
            recipe, "date_last_modified", UTC_NOW)

    def test_checkRequestBuild(self):
        ocirecipe = removeSecurityProxy(self.factory.makeOCIRecipe())
        unrelated_person = self.factory.makePerson()
        self.assertRaises(
            OCIRecipeNotOwner,
            ocirecipe._checkRequestBuild,
            unrelated_person)

    def test_requestBuild(self):
        ocirecipe = self.factory.makeOCIRecipe()
        oci_arch = self.factory.makeOCIRecipeArch(recipe=ocirecipe)
        build = ocirecipe.requestBuild(ocirecipe.owner, oci_arch)
        self.assertEqual(build.status, BuildStatus.NEEDSBUILD)

    def test_requestBuild_already_exists(self):
        ocirecipe = self.factory.makeOCIRecipe()
        oci_arch = self.factory.makeOCIRecipeArch(recipe=ocirecipe)
        ocirecipe.requestBuild(ocirecipe.owner, oci_arch)

        self.assertRaises(
            OCIRecipeBuildAlreadyPending,
            ocirecipe.requestBuild,
            ocirecipe.owner, oci_arch)

    def test_requestBuild_triggers_webhooks(self):
        # Requesting a build triggers webhooks.
        logger = self.useFixture(FakeLogger())
        with FeatureFixture({OCI_RECIPE_WEBHOOKS_FEATURE_FLAG: "on"}):
            recipe = self.factory.makeOCIRecipe()
            oci_arch = self.factory.makeOCIRecipeArch(recipe=recipe)
            hook = self.factory.makeWebhook(
                target=recipe, event_types=["oci-recipe:build:0.1"])
            build = recipe.requestBuild(recipe.owner, oci_arch)

        expected_payload = {
            "recipe_build": Equals(
                canonical_url(build, force_local_path=True)),
            "action": Equals("created"),
            "recipe": Equals(canonical_url(recipe, force_local_path=True)),
            "status": Equals("Needs building"),
            }
        with person_logged_in(recipe.owner):
            delivery = hook.deliveries.one()
            self.assertThat(
                delivery, MatchesStructure(
                    event_type=Equals("oci-recipe:build:0.1"),
                    payload=MatchesDict(expected_payload)))
            with dbuser(config.IWebhookDeliveryJobSource.dbuser):
                self.assertEqual(
                    "<WebhookDeliveryJob for webhook %d on %r>" % (
                        hook.id, hook.target),
                    repr(delivery))
                self.assertThat(
                    logger.output,
                    LogsScheduledWebhooks([
                        (hook, "oci-recipe:build:0.1",
                         MatchesDict(expected_payload))]))

    def test_destroySelf(self):
        oci_recipe = self.factory.makeOCIRecipe()
        build_ids = []
        for x in range(3):
            build_ids.append(
                self.factory.makeOCIRecipeBuild(recipe=oci_recipe).id)

        with person_logged_in(oci_recipe.owner):
            oci_recipe.destroySelf()
        flush_database_caches()

        for build_id in build_ids:
            self.assertIsNone(getUtility(IOCIRecipeBuildSet).getByID(build_id))

    def test_related_webhooks_deleted(self):
        owner = self.factory.makePerson()
        with FeatureFixture({OCI_RECIPE_WEBHOOKS_FEATURE_FLAG: "on"}):
            recipe = self.factory.makeOCIRecipe(registrant=owner, owner=owner)
            webhook = self.factory.makeWebhook(target=recipe)
        with person_logged_in(recipe.owner):
            webhook.ping()
            recipe.destroySelf()
            transaction.commit()
            self.assertRaises(LostObjectError, getattr, webhook, "target")

    def test_getBuilds(self):
        # Test the various getBuilds methods.
        oci_recipe = self.factory.makeOCIRecipe()
        builds = [self.factory.makeOCIRecipeBuild(recipe=oci_recipe)
                  for x in range(3)]
        # We want the latest builds first.
        builds.reverse()

        self.assertEqual(builds, list(oci_recipe.builds))
        self.assertEqual([], list(oci_recipe.completed_builds))
        self.assertEqual(builds, list(oci_recipe.pending_builds))

        # Change the status of one of the builds and retest.
        builds[0].updateStatus(BuildStatus.BUILDING)
        builds[0].updateStatus(BuildStatus.FULLYBUILT)
        self.assertEqual(builds, list(oci_recipe.builds))
        self.assertEqual(builds[:1], list(oci_recipe.completed_builds))
        self.assertEqual(builds[1:], list(oci_recipe.pending_builds))

    def test_getBuilds_cancelled_never_started_last(self):
        # A cancelled build that was never even started sorts to the end.
        oci_recipe = self.factory.makeOCIRecipe()
        fullybuilt = self.factory.makeOCIRecipeBuild(recipe=oci_recipe)
        instacancelled = self.factory.makeOCIRecipeBuild(recipe=oci_recipe)
        fullybuilt.updateStatus(BuildStatus.BUILDING)
        fullybuilt.updateStatus(BuildStatus.FULLYBUILT)
        instacancelled.updateStatus(BuildStatus.CANCELLED)
        self.assertEqual([fullybuilt, instacancelled], list(oci_recipe.builds))
        self.assertEqual(
            [fullybuilt, instacancelled], list(oci_recipe.completed_builds))
        self.assertEqual([], list(oci_recipe.pending_builds))


class TestOCIRecipeSet(TestCaseWithFactory):

    layer = DatabaseFunctionalLayer

    def test_implements_interface(self):
        target_set = getUtility(IOCIRecipeSet)
        with admin_logged_in():
            self.assertProvides(target_set, IOCIRecipeSet)

    def test_new(self):
        registrant = self.factory.makePerson()
        owner = self.factory.makeTeam(members=[registrant])
        oci_project = self.factory.makeOCIProject()
        [git_ref] = self.factory.makeGitRefs()
        target = getUtility(IOCIRecipeSet).new(
            name='a name',
            registrant=registrant,
            owner=owner,
            oci_project=oci_project,
            git_ref=git_ref,
            description='a description',
            official=False,
            require_virtualized=False,
            build_file='build file')
        self.assertEqual(target.registrant, registrant)
        self.assertEqual(target.owner, owner)
        self.assertEqual(target.oci_project, oci_project)
        self.assertEqual(target.official, False)
        self.assertEqual(target.require_virtualized, False)
        self.assertEqual(target.git_ref, git_ref)

    def test_already_exists(self):
        owner = self.factory.makePerson()
        oci_project = self.factory.makeOCIProject()
        self.factory.makeOCIRecipe(
            owner=owner, registrant=owner, name="already exists",
            oci_project=oci_project)

        self.assertRaises(
            DuplicateOCIRecipeName,
            self.factory.makeOCIRecipe,
            owner=owner,
            registrant=owner,
            name="already exists",
            oci_project=oci_project)

    def test_no_source_git_ref(self):
        owner = self.factory.makePerson()
        oci_project = self.factory.makeOCIProject()
        recipe_set = getUtility(IOCIRecipeSet)
        self.assertRaises(
            NoSourceForOCIRecipe,
            recipe_set.new,
            name="no source",
            registrant=owner,
            owner=owner,
            oci_project=oci_project,
            git_ref=None,
            build_file='build_file')

    def test_no_source_build_file(self):
        owner = self.factory.makePerson()
        oci_project = self.factory.makeOCIProject()
        recipe_set = getUtility(IOCIRecipeSet)
        [git_ref] = self.factory.makeGitRefs()
        self.assertRaises(
            NoSourceForOCIRecipe,
            recipe_set.new,
            name="no source",
            registrant=owner,
            owner=owner,
            oci_project=oci_project,
            git_ref=git_ref,
            build_file=None)

    def test_getByName(self):
        owner = self.factory.makePerson()
        name = "a test recipe"
        oci_project = self.factory.makeOCIProject()
        target = self.factory.makeOCIRecipe(
            owner=owner, registrant=owner, name=name, oci_project=oci_project)

        for _ in range(3):
            self.factory.makeOCIRecipe(oci_project=oci_project)

        result = getUtility(IOCIRecipeSet).getByName(owner, oci_project, name)
        self.assertEqual(target, result)

    def test_getByName_missing(self):
        owner = self.factory.makePerson()
        oci_project = self.factory.makeOCIProject()
        for _ in range(3):
            self.factory.makeOCIRecipe(
                owner=owner, registrant=owner, oci_project=oci_project)
        self.assertRaises(
            NoSuchOCIRecipe,
            getUtility(IOCIRecipeSet).getByName,
            owner=owner,
            oci_project=oci_project,
            name="missing")

<<<<<<< HEAD

class TestOCIRecipeWebservice(TestCaseWithFactory):
    layer = DatabaseFunctionalLayer

    def setUp(self):
        super(TestOCIRecipeWebservice, self).setUp()
        self.person = self.factory.makePerson(displayname="Test Person")
        self.webservice = webservice_for_person(
            self.person, permission=OAuthPermission.WRITE_PUBLIC,
            default_api_version="devel")

    def getAbsoluteURL(self, target):
        """Get the webservice absolute URL of the given object or relative
        path."""
        if not isinstance(target, string_types):
            target = api_url(target)
        return self.webservice.getAbsoluteUrl(target)

    def load_from_api(self, url):
        response = self.webservice.get(url)
        self.assertEqual(200, response.status, response.body)
        return response.jsonBody()

    def test_api_get_oci_recipe(self):
        with person_logged_in(self.person):
            project = removeSecurityProxy(self.factory.makeOCIProject(
                registrant=self.person))
            recipe = removeSecurityProxy(self.factory.makeOCIRecipe(
                oci_project=project))
            url = api_url(recipe)

        ws_recipe = self.load_from_api(url)

        recipe_abs_url = self.getAbsoluteURL(recipe)
        self.assertThat(ws_recipe, ContainsDict(dict(
            date_created=Equals(recipe.date_created.isoformat()),
            date_last_modified=Equals(recipe.date_last_modified.isoformat()),
            registrant_link=Equals(self.getAbsoluteURL(recipe.registrant)),
            pending_builds_collection_link=Equals(
                recipe_abs_url + "/pending_builds"),
            webhooks_collection_link=Equals(recipe_abs_url + "/webhooks"),
            name=Equals(recipe.name),
            owner_link=Equals(self.getAbsoluteURL(recipe.owner)),
            oci_project_link=Equals(self.getAbsoluteURL(project)),
            git_ref_link=Equals(self.getAbsoluteURL(recipe.git_ref)),
            description=Equals(recipe.description),
            build_file=Equals(recipe.build_file),
            build_daily=Equals(recipe.build_daily)
            )))

    def test_api_patch_oci_recipe(self):
        with person_logged_in(self.person):
            distro = self.factory.makeDistribution(owner=self.person)
            project = removeSecurityProxy(self.factory.makeOCIProject(
                pillar=distro, registrant=self.person))
            # Only the owner should be able to edit.
            recipe = removeSecurityProxy(self.factory.makeOCIRecipe(
                oci_project=project, owner=self.person,
                registrant=self.person))
            url = api_url(recipe)

        new_description = 'Some other description'
        resp = self.webservice.patch(
            url, 'application/json',
            json.dumps({'description': new_description}))

        self.assertEqual(209, resp.status, resp.body)

        ws_project = self.load_from_api(url)
        self.assertEqual(new_description, ws_project['description'])

    def test_api_patch_fails_with_different_user(self):
        with admin_logged_in():
            other_person = self.factory.makePerson()
        with person_logged_in(other_person):
            distro = self.factory.makeDistribution(owner=other_person)
            project = removeSecurityProxy(self.factory.makeOCIProject(
                pillar=distro, registrant=other_person))
            # Only the owner should be able to edit.
            recipe = removeSecurityProxy(self.factory.makeOCIRecipe(
                oci_project=project, owner=other_person,
                registrant=other_person,
                description="old description"))
            url = api_url(recipe)

        new_description = 'Some other description'
        resp = self.webservice.patch(
            url, 'application/json',
            json.dumps({'description': new_description}))
        self.assertEqual(401, resp.status, resp.body)

        ws_project = self.load_from_api(url)
        self.assertEqual("old description", ws_project['description'])
=======
    def test_findByGitRepository(self):
        # IOCIRecipeSet.findByGitRepository returns all OCI recipes with the
        # given Git repository.
        repositories = [self.factory.makeGitRepository() for i in range(2)]
        oci_recipes = []
        for repository in repositories:
            for i in range(2):
                [ref] = self.factory.makeGitRefs(repository=repository)
                oci_recipes.append(self.factory.makeOCIRecipe(git_ref=ref))
        oci_recipe_set = getUtility(IOCIRecipeSet)
        self.assertContentEqual(
            oci_recipes[:2], oci_recipe_set.findByGitRepository(
                repositories[0]))
        self.assertContentEqual(
            oci_recipes[2:], oci_recipe_set.findByGitRepository(
                repositories[1]))

    def test_findByGitRepository_paths(self):
        # IOCIRecipeSet.findByGitRepository can restrict by reference paths.
        repositories = [self.factory.makeGitRepository() for i in range(2)]
        oci_recipes = []
        for repository in repositories:
            for i in range(3):
                [ref] = self.factory.makeGitRefs(repository=repository)
                oci_recipes.append(self.factory.makeOCIRecipe(git_ref=ref))
        oci_recipe_set = getUtility(IOCIRecipeSet)
        self.assertContentEqual(
            [], oci_recipe_set.findByGitRepository(repositories[0], paths=[]))
        self.assertContentEqual(
            [oci_recipes[0]],
            oci_recipe_set.findByGitRepository(
                repositories[0], paths=[oci_recipes[0].git_ref.path]))
        self.assertContentEqual(
            oci_recipes[:2],
            oci_recipe_set.findByGitRepository(
                repositories[0],
                paths=[
                    oci_recipes[0].git_ref.path, oci_recipes[1].git_ref.path]))

    def test_detachFromGitRepository(self):
        repositories = [self.factory.makeGitRepository() for i in range(2)]
        oci_recipes = []
        paths = []
        refs = []
        for repository in repositories:
            for i in range(2):
                [ref] = self.factory.makeGitRefs(repository=repository)
                paths.append(ref.path)
                refs.append(ref)
                oci_recipes.append(self.factory.makeOCIRecipe(
                    git_ref=ref, date_created=ONE_DAY_AGO))
        getUtility(IOCIRecipeSet).detachFromGitRepository(repositories[0])
        self.assertEqual(
            [None, None, repositories[1], repositories[1]],
            [oci_recipe.git_repository for oci_recipe in oci_recipes])
        self.assertEqual(
            [None, None, paths[2], paths[3]],
            [oci_recipe.git_path for oci_recipe in oci_recipes])
        self.assertEqual(
            [None, None, refs[2], refs[3]],
            [oci_recipe.git_ref for oci_recipe in oci_recipes])
        for oci_recipe in oci_recipes[:2]:
            self.assertSqlAttributeEqualsDate(
                oci_recipe, "date_last_modified", UTC_NOW)
>>>>>>> 4e063393
<|MERGE_RESOLUTION|>--- conflicted
+++ resolved
@@ -294,101 +294,6 @@
             oci_project=oci_project,
             name="missing")
 
-<<<<<<< HEAD
-
-class TestOCIRecipeWebservice(TestCaseWithFactory):
-    layer = DatabaseFunctionalLayer
-
-    def setUp(self):
-        super(TestOCIRecipeWebservice, self).setUp()
-        self.person = self.factory.makePerson(displayname="Test Person")
-        self.webservice = webservice_for_person(
-            self.person, permission=OAuthPermission.WRITE_PUBLIC,
-            default_api_version="devel")
-
-    def getAbsoluteURL(self, target):
-        """Get the webservice absolute URL of the given object or relative
-        path."""
-        if not isinstance(target, string_types):
-            target = api_url(target)
-        return self.webservice.getAbsoluteUrl(target)
-
-    def load_from_api(self, url):
-        response = self.webservice.get(url)
-        self.assertEqual(200, response.status, response.body)
-        return response.jsonBody()
-
-    def test_api_get_oci_recipe(self):
-        with person_logged_in(self.person):
-            project = removeSecurityProxy(self.factory.makeOCIProject(
-                registrant=self.person))
-            recipe = removeSecurityProxy(self.factory.makeOCIRecipe(
-                oci_project=project))
-            url = api_url(recipe)
-
-        ws_recipe = self.load_from_api(url)
-
-        recipe_abs_url = self.getAbsoluteURL(recipe)
-        self.assertThat(ws_recipe, ContainsDict(dict(
-            date_created=Equals(recipe.date_created.isoformat()),
-            date_last_modified=Equals(recipe.date_last_modified.isoformat()),
-            registrant_link=Equals(self.getAbsoluteURL(recipe.registrant)),
-            pending_builds_collection_link=Equals(
-                recipe_abs_url + "/pending_builds"),
-            webhooks_collection_link=Equals(recipe_abs_url + "/webhooks"),
-            name=Equals(recipe.name),
-            owner_link=Equals(self.getAbsoluteURL(recipe.owner)),
-            oci_project_link=Equals(self.getAbsoluteURL(project)),
-            git_ref_link=Equals(self.getAbsoluteURL(recipe.git_ref)),
-            description=Equals(recipe.description),
-            build_file=Equals(recipe.build_file),
-            build_daily=Equals(recipe.build_daily)
-            )))
-
-    def test_api_patch_oci_recipe(self):
-        with person_logged_in(self.person):
-            distro = self.factory.makeDistribution(owner=self.person)
-            project = removeSecurityProxy(self.factory.makeOCIProject(
-                pillar=distro, registrant=self.person))
-            # Only the owner should be able to edit.
-            recipe = removeSecurityProxy(self.factory.makeOCIRecipe(
-                oci_project=project, owner=self.person,
-                registrant=self.person))
-            url = api_url(recipe)
-
-        new_description = 'Some other description'
-        resp = self.webservice.patch(
-            url, 'application/json',
-            json.dumps({'description': new_description}))
-
-        self.assertEqual(209, resp.status, resp.body)
-
-        ws_project = self.load_from_api(url)
-        self.assertEqual(new_description, ws_project['description'])
-
-    def test_api_patch_fails_with_different_user(self):
-        with admin_logged_in():
-            other_person = self.factory.makePerson()
-        with person_logged_in(other_person):
-            distro = self.factory.makeDistribution(owner=other_person)
-            project = removeSecurityProxy(self.factory.makeOCIProject(
-                pillar=distro, registrant=other_person))
-            # Only the owner should be able to edit.
-            recipe = removeSecurityProxy(self.factory.makeOCIRecipe(
-                oci_project=project, owner=other_person,
-                registrant=other_person,
-                description="old description"))
-            url = api_url(recipe)
-
-        new_description = 'Some other description'
-        resp = self.webservice.patch(
-            url, 'application/json',
-            json.dumps({'description': new_description}))
-        self.assertEqual(401, resp.status, resp.body)
-
-        ws_project = self.load_from_api(url)
-        self.assertEqual("old description", ws_project['description'])
-=======
     def test_findByGitRepository(self):
         # IOCIRecipeSet.findByGitRepository returns all OCI recipes with the
         # given Git repository.
@@ -453,4 +358,97 @@
         for oci_recipe in oci_recipes[:2]:
             self.assertSqlAttributeEqualsDate(
                 oci_recipe, "date_last_modified", UTC_NOW)
->>>>>>> 4e063393
+
+
+class TestOCIRecipeWebservice(TestCaseWithFactory):
+    layer = DatabaseFunctionalLayer
+
+    def setUp(self):
+        super(TestOCIRecipeWebservice, self).setUp()
+        self.person = self.factory.makePerson(displayname="Test Person")
+        self.webservice = webservice_for_person(
+            self.person, permission=OAuthPermission.WRITE_PUBLIC,
+            default_api_version="devel")
+
+    def getAbsoluteURL(self, target):
+        """Get the webservice absolute URL of the given object or relative
+        path."""
+        if not isinstance(target, string_types):
+            target = api_url(target)
+        return self.webservice.getAbsoluteUrl(target)
+
+    def load_from_api(self, url):
+        response = self.webservice.get(url)
+        self.assertEqual(200, response.status, response.body)
+        return response.jsonBody()
+
+    def test_api_get_oci_recipe(self):
+        with person_logged_in(self.person):
+            project = removeSecurityProxy(self.factory.makeOCIProject(
+                registrant=self.person))
+            recipe = removeSecurityProxy(self.factory.makeOCIRecipe(
+                oci_project=project))
+            url = api_url(recipe)
+
+        ws_recipe = self.load_from_api(url)
+
+        recipe_abs_url = self.getAbsoluteURL(recipe)
+        self.assertThat(ws_recipe, ContainsDict(dict(
+            date_created=Equals(recipe.date_created.isoformat()),
+            date_last_modified=Equals(recipe.date_last_modified.isoformat()),
+            registrant_link=Equals(self.getAbsoluteURL(recipe.registrant)),
+            pending_builds_collection_link=Equals(
+                recipe_abs_url + "/pending_builds"),
+            webhooks_collection_link=Equals(recipe_abs_url + "/webhooks"),
+            name=Equals(recipe.name),
+            owner_link=Equals(self.getAbsoluteURL(recipe.owner)),
+            oci_project_link=Equals(self.getAbsoluteURL(project)),
+            git_ref_link=Equals(self.getAbsoluteURL(recipe.git_ref)),
+            description=Equals(recipe.description),
+            build_file=Equals(recipe.build_file),
+            build_daily=Equals(recipe.build_daily)
+            )))
+
+    def test_api_patch_oci_recipe(self):
+        with person_logged_in(self.person):
+            distro = self.factory.makeDistribution(owner=self.person)
+            project = removeSecurityProxy(self.factory.makeOCIProject(
+                pillar=distro, registrant=self.person))
+            # Only the owner should be able to edit.
+            recipe = removeSecurityProxy(self.factory.makeOCIRecipe(
+                oci_project=project, owner=self.person,
+                registrant=self.person))
+            url = api_url(recipe)
+
+        new_description = 'Some other description'
+        resp = self.webservice.patch(
+            url, 'application/json',
+            json.dumps({'description': new_description}))
+
+        self.assertEqual(209, resp.status, resp.body)
+
+        ws_project = self.load_from_api(url)
+        self.assertEqual(new_description, ws_project['description'])
+
+    def test_api_patch_fails_with_different_user(self):
+        with admin_logged_in():
+            other_person = self.factory.makePerson()
+        with person_logged_in(other_person):
+            distro = self.factory.makeDistribution(owner=other_person)
+            project = removeSecurityProxy(self.factory.makeOCIProject(
+                pillar=distro, registrant=other_person))
+            # Only the owner should be able to edit.
+            recipe = removeSecurityProxy(self.factory.makeOCIRecipe(
+                oci_project=project, owner=other_person,
+                registrant=other_person,
+                description="old description"))
+            url = api_url(recipe)
+
+        new_description = 'Some other description'
+        resp = self.webservice.patch(
+            url, 'application/json',
+            json.dumps({'description': new_description}))
+        self.assertEqual(401, resp.status, resp.body)
+
+        ws_project = self.load_from_api(url)
+        self.assertEqual("old description", ws_project['description'])