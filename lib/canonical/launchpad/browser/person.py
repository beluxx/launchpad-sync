--- conflicted
+++ resolved
@@ -113,29 +113,18 @@
 from canonical.launchpad.interfaces import (
     AccountStatus, BranchListingSort, BugTaskSearchParams, BugTaskStatus,
     DAYS_BEFORE_EXPIRATION_WARNING_IS_SENT, EmailAddressStatus,
-<<<<<<< HEAD
-    GPGKeyNotFoundError, IBranchSet, ICountry, IEmailAddressSet, IGPGHandler,
-    IGPGKeySet, IIrcIDSet, IJabberIDSet, ILanguageSet, ILaunchBag,
-    ILoginTokenSet, INewPerson, IPOTemplateSet, IPasswordEncryptor, IPerson,
-    IPersonChangePassword, IPersonClaim, IPersonSet, IPollSet, IPollSubset,
-=======
     GPGKeyNotFoundError, IBranchSet, ICountry, IEmailAddress,
     IEmailAddressSet, IGPGHandler, IGPGKeySet, IIrcIDSet, IJabberIDSet,
     ILanguageSet, ILaunchBag, ILoginTokenSet, IMailingListSet, INewPerson,
     IPOTemplateSet, IPasswordEncryptor, IPerson, IPersonChangePassword,
     IPersonClaim, IPersonSet, IPollSet, IPollSubset,
->>>>>>> db2458c5
     IRequestPreferredLanguages, ISSHKeySet, ISignedCodeOfConductSet, ITeam,
     ITeamMembership, ITeamMembershipSet, ITeamReassignment, IWikiNameSet,
     LoginTokenType, NotFoundError, PersonCreationRationale,
     QuestionParticipation, SSHKeyType, SpecificationFilter,
     TeamMembershipRenewalPolicy, TeamMembershipStatus, TeamSubscriptionPolicy,
-<<<<<<< HEAD
     UBUNTU_WIKI_URL, UNRESOLVED_BUGTASK_STATUSES, UnexpectedFormData,
     is_participant_in_beta_program)
-=======
-    UBUNTU_WIKI_URL, UNRESOLVED_BUGTASK_STATUSES, UnexpectedFormData)
->>>>>>> db2458c5
 
 from canonical.launchpad.browser.bugtask import (
     BugListingBatchNavigator, BugTaskSearchListingView)
@@ -159,9 +148,9 @@
 from canonical.launchpad.webapp.interfaces import (
     IPlacelessLoginSource, LoggedOutEvent)
 from canonical.launchpad.webapp import (
-    action, ApplicationMenu, canonical_url, ContextMenu, custom_widget,
-    enabled_with_permission, LaunchpadEditFormView, LaunchpadFormView,
-    Link, Navigation, smartquote, StandardLaunchpadFacets, stepthrough, stepto)
+    ApplicationMenu, ContextMenu, LaunchpadEditFormView, LaunchpadFormView,
+    Link, Navigation, StandardLaunchpadFacets, action, canonical_url,
+    custom_widget, enabled_with_permission, smartquote, stepthrough, stepto)
 
 from canonical.launchpad import _
 
