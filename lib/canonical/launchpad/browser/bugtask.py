# Copyright 2004-2005 Canonical Ltd.  All rights reserved.

"""IBugTask-related browser views."""

__metaclass__ = type

__all__ = [
    'BugTargetTraversalMixin',
    'BugTaskNavigation',
    'BugTaskSetNavigation',
    'BugTaskContextMenu',
    'BugTaskEditView',
    'BugTaskPortletView',
    'BugTaskStatusView',
    'BugListingPortletView',
    'BugTaskSearchListingView',
    'BugTargetView',
    'BugTaskView',
    'BugTaskBackportView',
    'get_sortorder_from_request',
    'BugTargetTextView']

import urllib

from zope.event import notify
from zope.interface import providedBy
from zope.schema.vocabulary import getVocabularyRegistry
from zope.component import getUtility, getView
from zope.app.form import CustomWidgetFactory
from zope.app.form.utility import (
    setUpWidgets, setUpDisplayWidgets, getWidgetsData, applyWidgetsChanges)
from zope.app.form.interfaces import IInputWidget, IDisplayWidget, WidgetsError
from zope.schema.interfaces import IList
from zope.security.proxy import isinstance as zope_isinstance

from canonical.config import config
from canonical.lp import dbschema
from canonical.launchpad.webapp import (
    canonical_url, GetitemNavigation, Navigation, stepthrough,
    redirection, LaunchpadView)
from canonical.launchpad.interfaces import (
    ILaunchBag, IBugSet, IProduct, IDistribution, IDistroRelease, IBugTask,
    IBugTaskSet, IDistroReleaseSet, ISourcePackageNameSet, IBugTaskSearch,
    BugTaskSearchParams, IUpstreamBugTask, IDistroBugTask,
    IDistroReleaseBugTask, IPerson, INullBugTask, IBugAttachmentSet,
    IBugExternalRefSet, IBugWatchSet, NotFoundError, IDistributionSourcePackage,
    ISourcePackage, IPersonBugTaskSearch, UNRESOLVED_BUGTASK_STATUSES,
    valid_distrotask, valid_upstreamtask, BugDistroReleaseTargetDetails,
    IRemoteBugTask)
from canonical.launchpad.searchbuilder import any, NULL
from canonical.launchpad import helpers
from canonical.launchpad.event.sqlobjectevent import SQLObjectModifiedEvent
from canonical.launchpad.browser.bug import BugContextMenu
from canonical.launchpad.components.bugtask import NullBugTask
from canonical.launchpad.webapp.generalform import GeneralFormView
from canonical.launchpad.webapp.batching import TableBatchNavigator
from canonical.lp.dbschema import (
    BugTaskPriority, BugTaskSeverity, BugTaskStatus)
from canonical.widgets.bugtask import (
    AssigneeDisplayWidget, DBItemDisplayWidget)


def get_sortorder_from_request(request):
    """Get the sortorder from the request."""
    if request.get("orderby"):
        return request.get("orderby").split(",")
    else:
        # No sort ordering specified, so use a reasonable default.
        return ["-priority", "-severity"]


class BugTargetTraversalMixin:
    """Mix-in in class that provides .../+bug/NNN traversal."""

    redirection('+bug', '+bugs')

    @stepthrough('+bug')
    def traverse_bug(self, name):
        """Traverses +bug portions of URLs"""
        return self._get_task_for_context(name)

    def _get_task_for_context(self, name):
        """Return the IBugTask for this name in this context.

        If the bug has been reported, but not in this specific context, a
        NullBugTask will be returned.

        Raises NotFoundError if no bug with the given name is found.

        If the context type does provide IProduct, IDistribution,
        IDistroRelease, ISourcePackage or IDistributionSourcePackage
        a TypeError is raised.
        """
        context = self.context

        # Raises NotFoundError if no bug is found
        bug = getUtility(IBugSet).getByNameOrID(name)

        # Loop through this bug's tasks to try and find the appropriate task
        # for this context. We always want to return a task, whether or not
        # the user has the permission to see it so that, for example, an
        # anonymous user is presented with a login screen at the correct URL,
        # rather than making it look as though this task was "not found",
        # because it was filtered out by privacy-aware code.
        for bugtask in helpers.shortlist(bug.bugtasks):
            if bugtask.target == context:
                # Security proxy this object on the way out.
                return getUtility(IBugTaskSet).get(bugtask.id)

        # If we've come this far, it means that no actual task exists in this
        # context, so we'll return a null bug task. This makes it possible to,
        # for example, return a bug page for a context in which the bug hasn't
        # yet been reported.
        if IProduct.providedBy(context):
            null_bugtask = NullBugTask(bug=bug, product=context)
        elif IDistribution.providedBy(context):
            null_bugtask = NullBugTask(bug=bug, distribution=context)
        elif IDistributionSourcePackage.providedBy(context):
            null_bugtask = NullBugTask(
                bug=bug, distribution=context.distribution,
                sourcepackagename=context.sourcepackagename)
        elif IDistroRelease.providedBy(context):
            null_bugtask = NullBugTask(bug=bug, distrorelease=context)
        elif ISourcePackage.providedBy(context):
            null_bugtask = NullBugTask(
                bug=bug, distrorelease=context.distrorelease,
                sourcepackagename=context.sourcepackagename)
        else:
            raise TypeError(
                "Unknown context type for bug task: %s" % repr(context))

        return null_bugtask


class BugTaskNavigation(Navigation):

    usedfor = IBugTask

    def traverse(self, name):
        # Are we traversing to the view or edit status page of the
        # bugtask? If so, and the task actually exists, return the
        # appropriate page. If the task doesn't yet exist (i.e. it's a
        # NullBugTask), then return a 404. In other words, the URL:
        #
        #   /products/foo/+bug/1/+viewstatus
        #
        # will return the +viewstatus page if bug 1 has actually been
        # reported in "foo". If bug 1 has not yet been reported in "foo",
        # a 404 will be returned.
        if name in ("+viewstatus", "+editstatus"):
            if INullBugTask.providedBy(self.context):
                # The bug has not been reported in this context.
                return None
            else:
                # The bug has been reported in this context.
                return getView(self.context, name + "-page", self.request)

    @stepthrough('attachments')
    def traverse_attachments(self, name):
        if name.isdigit():
            return getUtility(IBugAttachmentSet)[name]

    @stepthrough('references')
    def traverse_references(self, name):
        if name.isdigit():
            return getUtility(IBugExternalRefSet)[name]

    @stepthrough('watches')
    def traverse_watches(self, name):
        if name.isdigit():
            return getUtility(IBugWatchSet)[name]

    redirection('watches', '..')
    redirection('references', '..')


class BugTaskSetNavigation(GetitemNavigation):

    usedfor = IBugTaskSet


class BugTaskContextMenu(BugContextMenu):
    usedfor = IBugTask


class BugTaskView(LaunchpadView):
    """View class for presenting information about an IBugTask."""

    def __init__(self, context, request):
        LaunchpadView.__init__(self, context, request)

        # Make sure we always have the current bugtask.
        if not IBugTask.providedBy(context):
            self.context = getUtility(ILaunchBag).bugtask
        else:
            self.context = context

        self.notices = []

    def process(self):
        """Process changes to the bug page.

        These include potentially changing bug branch statuses and
        adding a comment.
        """
        if not "save" in self.request:
            return

        # Process the comment, if one was added.
        form = self.request.form
        comment = form.get("comment")
        subject = form.get("subject")

        if comment:
            self.context.bug.newMessage(
                subject=subject, content=comment, owner=self.user)

    def handleSubscriptionRequest(self):
        """Subscribe or unsubscribe the user from the bug, if requested."""
        # establish if a subscription form was posted
        newsub = self.request.form.get('subscribe', None)
        if newsub and self.user and self.request.method == 'POST':
            if newsub == 'Subscribe':
                self.context.bug.subscribe(self.user)
                self.notices.append("You have been subscribed to this bug.")
            elif newsub == 'Unsubscribe':
                self.context.bug.unsubscribe(self.user)
                self.notices.append("You have been unsubscribed from this bug.")

    def reportBugInContext(self):
        form = self.request.form
        fake_task = self.context
        if form.get("reportbug"):
            # The user has requested that the bug be reported in this
            # context.
            if IUpstreamBugTask.providedBy(fake_task):
                # Create a real upstream task in this context.
                real_task = getUtility(IBugTaskSet).createTask(
                    bug=fake_task.bug, owner=getUtility(ILaunchBag).user,
                    product=fake_task.product)
            elif IDistroBugTask.providedBy(fake_task):
                # Create a real distro bug task in this context.
                real_task = getUtility(IBugTaskSet).createTask(
                    bug=fake_task.bug, owner=getUtility(ILaunchBag).user,
                    distribution=fake_task.distribution,
                    sourcepackagename=fake_task.sourcepackagename)
            elif IDistroReleaseBugTask.providedBy(fake_task):
                # Create a real distro release bug task in this context.
                real_task = getUtility(IBugTaskSet).createTask(
                    bug=fake_task.bug, owner=getUtility(ILaunchBag).user,
                    distrorelease=fake_task.distrorelease,
                    sourcepackagename=fake_task.sourcepackagename)
            else:
                raise TypeError(
                    "Unknown bug task type: %s" % repr(fake_task))

            self.context = real_task

            # Add an appropriate feedback message
            self.notices.append("Thank you for your bug report.")

    def isReportedInContext(self):
        """Is the bug reported in this context? Returns True or False.

        This is particularly useful for views that may render a
        NullBugTask.
        """
        return self.context.datecreated is not None

    def isReleaseTargetableContext(self):
        """Is the context something that supports release targeting?

        Returns True or False.
        """
        return (
            IDistroBugTask.providedBy(self.context) or
            IDistroReleaseBugTask.providedBy(self.context))


class BugTaskPortletView:
    def alsoReportedIn(self):
        """Return a list of IUpstreamBugTasks in which this bug is reported.

        If self.context is an IUpstreamBugTasks, it will be excluded
        from this list.
        """
        return [
            task for task in self.context.bug.bugtasks
            if task.id is not self.context.id]


class BugTaskBackportView:
    """View class for targeting bugs to IDistroReleases."""

    @property
    def release_target_details(self):
        """Return a list of BugDistroReleaseTargetDetails objects.

        Releases are filtered to only include distributions relevant
        to the context.distribution or .distrorelease (whichever is
        not None.)

        If the context does not provide IDistroBugTask or
        IDistroReleaseBugTask, a TypeError is raised.
        """
        # Ensure we have what we need.
        distribution = None
        context = self.context
        if IDistroBugTask.providedBy(context):
            distribution = context.distribution
        elif IDistroReleaseBugTask.providedBy(context):
            distribution = context.distrorelease.distribution
        else:
            raise TypeError(
                "retrieving related releases: need IDistroBugTask or "
                "IDistribution, found %s" % type(context))

        # First, let's gather the already-targeted
        # IDistroReleaseBugTasks relevant to this context.
        distro_release_tasks = {}
        for bugtask in context.bug.bugtasks:
            if not IDistroReleaseBugTask.providedBy(bugtask):
                continue

            release_targeted = bugtask.distrorelease
            if release_targeted.distribution == distribution:
                distro_release_tasks[release_targeted] = bugtask

        release_target_details = []
        sourcepackagename = bugtask.sourcepackagename
        for possible_target in distribution.releases:
            # Exclude the current release from this list, because it doesn't
            # make sense to "backport a fix" to the current release.
            if possible_target == distribution.currentrelease:
                continue

            if sourcepackagename is not None:
                sourcepackage = possible_target.getSourcePackage(
                    sourcepackagename)
            else:
                sourcepackage = None
            bug_distrorelease_target_details = BugDistroReleaseTargetDetails(
                release=possible_target, sourcepackage=sourcepackage)

            if possible_target in distro_release_tasks:
                # This release is already a target for this bugfix, so
                # let's grab some more data about this task.
                task = distro_release_tasks[possible_target]

                bug_distrorelease_target_details.istargeted = True
                bug_distrorelease_target_details.assignee = task.assignee
                bug_distrorelease_target_details.status = task.status

            release_target_details.append(bug_distrorelease_target_details)

        return release_target_details

    def createBackportTasks(self):
        """Create distrorelease-targeted tasks for this bug."""
        form = self.request.form

        if not form.get("savetargets"):
            # The form doesn't look like it was submitted; nothing to
            # do here.
            return

        targets = form.get("target")
        if not isinstance(targets, (list, tuple)):
            targets = [targets]

        bugtask = self.context
        bug = bugtask.bug

        # Grab the distribution, for use in looking up distro releases
        # by name later on.
        if IDistroBugTask.providedBy(bugtask):
            distribution = bugtask.distribution
        else:
            distribution = bugtask.distrorelease.distribution

        for target in targets:
            if target is None:
                # If the user didn't change anything a single target
                # with the value of None is submitted, so just skip. 
                continue
            # A target value looks like 'warty.mozilla-firefox'. If
            # there was no specific sourcepackage targeted, it would
            # look like 'warty.'. 
            if "." in target:
                # We need to ensure we split into two parts, because 
                # some packages names contains dots.
                releasename, spname = target.split(".", 1)
                spname = getUtility(ISourcePackageNameSet).queryByName(spname)
            else:
                releasename = target
                spname = None
            release = getUtility(IDistroReleaseSet).queryByName(
                distribution, releasename)

            if not release:
                raise ValueError(
                    "Failed to locate matching IDistroRelease: %s" %
                    releasename)

            user = getUtility(ILaunchBag).user
            assert user is not None, 'Not logged in'
            getUtility(IBugTaskSet).createTask(
                    bug=bug, owner=user, distrorelease=release,
                    sourcepackagename=spname)

        # Redirect the user back to the task form.
        self.request.response.redirect(canonical_url(bugtask))


class BugTaskEditView(GeneralFormView):
    """The view class used for the task +editstatus page."""

    def __init__(self, context, request):
        GeneralFormView.__init__(self, context, request)

        # A simple hack, which avoids the mind-bending Z3 form/widget
        # complexity, to provide the user a useful error message if
        # they make a change comment but don't change anything.
        self.comment_on_change_error = ""

    def _setUpWidgets(self):
        """Set up a combination of display and edit widgets.

        Set up the widgets depending on if it's a remote bug task, where
        only the bug watch should be editable, or if it's a normal
        bug task, where everything should be editable except for the bug
        watch.
        """
        if IRemoteBugTask.providedBy(self.context):
            edit_field_names = ['bugwatch']
            if not IUpstreamBugTask.providedBy(self.context):
                #XXX: Should be possible to edit the product as well,
                #     but that's harder due to complications with bug
                #     watches. The new product might use Malone
                #     officially, thus we need to handle that case.
                #     Let's deal with that later.
                #     -- Bjorn Tillenius, 2006-03-01
                edit_field_names += ['sourcepackagename', 'binarypackagename']
            display_field_names = [
                field_name for field_name in self.fieldNames
                if field_name not in edit_field_names + ['milestone']
                ]
            self.assignee_widget = CustomWidgetFactory(AssigneeDisplayWidget)
            self.status_widget = CustomWidgetFactory(DBItemDisplayWidget)
            self.severity_widget = CustomWidgetFactory(DBItemDisplayWidget)
            self.priority_widget = CustomWidgetFactory(DBItemDisplayWidget)
            self.milestone_widget = None
        else:
            # Set up the milestone widget as an input widget only if the
            # has launchpad.Edit permissions on the distribution, for
            # distro tasks, or launchpad.Edit permissions on the
            # product, for upstream tasks.
            milestone_context = (
                self.context.product or self.context.distribution or
                self.context.distrorelease.distribution)

            # Don't edit self.fieldNames directly. ZCML magic causes
            # self.fieldNames to be shared by all BugTaskEditView
            # instances.
            edit_field_names = list(self.fieldNames)
            edit_field_names.remove('bugwatch')
            self.bugwatch_widget = None
            display_field_names = []
            if (("milestone" in edit_field_names) and not
                helpers.check_permission("launchpad.Edit", milestone_context)):
                # The user doesn't have permission to edit the
                # milestone, so render a read-only milestone widget.
                edit_field_names.remove("milestone")
                display_field_names.append("milestone")

        self.fieldNames = edit_field_names
        setUpWidgets(
            self, self.schema, IInputWidget, names=edit_field_names,
            initial = self.initial_values)
        setUpWidgets(
            self, self.schema, IDisplayWidget, names=display_field_names)

    @property
    def initial_values(self):
        """See canonical.launchpad.webapp.generalform.GeneralFormView."""
        field_values = {}
        for name in self.fieldNames:
            field_values[name] = getattr(self.context, name)

        return field_values

    def validate(self, data):
        """See canonical.launchpad.webapp.generalform.GeneralFormView."""
        bugtask = self.context
        comment_on_change = self.request.form.get("comment_on_change")
        if comment_on_change:
            # There was a comment on this change, so make sure that a
            # change was actually made.
            changed = False
            for field_name in data:
                current_value = getattr(bugtask, field_name)
                if current_value != data[field_name]:
                    changed = True
                    break

            if not changed:
                self.comment_on_change_error = (
                    "You provided a change comment without changing anything.")
                self.errors.append(self.comment_on_change_error)
                # Pass the comment_on_change_error as a list here, because
                # WidgetsError expects a list of errors.
                raise WidgetsError([self.comment_on_change_error])
        distro = bugtask.distribution
        sourcename = bugtask.sourcepackagename
        product = bugtask.product
        if distro is not None and sourcename != data['sourcepackagename']:
            valid_distrotask(bugtask.bug, distro, data['sourcepackagename'])
<<<<<<< HEAD
        if product is not None and product != data['product']:
             valid_upstreamtask(bugtask.bug, data['product'])
=======
        if (product is not None and
            'product' in data and product != data['product']):
            valid_upstreamtask(bugtask.bug, data['product'])
>>>>>>> 40961b67

        return data

    def process(self):
        """See canonical.launchpad.webapp.generalform.GeneralFormView."""
        bugtask = self.context
        # Save the field names we extract from the form in a separate
        # list, because we modify this list of names later if the
        # bugtask is reassigned to a different product.
        field_names = list(self.fieldNames)
        new_values = getWidgetsData(self, self.schema, field_names)

        bugtask_before_modification = helpers.Snapshot(
            bugtask, providing=providedBy(bugtask))

        # If the user is reassigning an upstream task to a different product,
        # we'll clear out the milestone value, to avoid violating DB constraints
        # that ensure an upstream task can't be assigned to a milestone on a
        # different product.
        milestone_cleared = None
        if (IUpstreamBugTask.providedBy(bugtask) and
            (bugtask.product != new_values.get("product")) and
            'milestone' in field_names and bugtask.milestone):
            milestone_cleared = bugtask.milestone
            bugtask.milestone = None
            # Remove the "milestone" field from the list of fields whose changes
            # we want to apply, because we don't want the form machinery to try
            # and set this value back to what it was!
            field_names.remove("milestone")

        changed = applyWidgetsChanges(
            self, self.schema, target=bugtask, names=field_names)

        if bugtask_before_modification.bugwatch != bugtask.bugwatch:
            #XXX: Reset the bug task's status information. The right
            #     thing would be to convert the bug watch's status to a
            #     Malone status, but it's not trivial to do at the
            #     moment. I will fix this later.
            #     -- Bjorn Tillenius, 2006-03-01
            bugtask.status = BugTaskStatus.UNKNOWN
            bugtask.priority = BugTaskPriority.UNKNOWN
            bugtask.severity = BugTaskSeverity.UNKNOWN
            bugtask.assignee = None

        if milestone_cleared:
            self.request.response.addWarningNotification(
                "The bug report for %s was removed from the %s milestone "
                "because it was reassigned to a new product" % (
                    bugtask.targetname, milestone_cleared.displayname))

        comment_on_change = self.request.form.get("comment_on_change")

        # The statusexplanation field is being display as a "Comment on most
        # recent change" field now, so set it to the current change comment if
        # there is one, otherwise clear it out.
        if comment_on_change:
            # Add the change comment as a comment on the bug.
            bugtask.bug.newMessage(
                owner=getUtility(ILaunchBag).user,
                subject=bugtask.bug.followup_subject(),
                content=comment_on_change,
                publish_create_event=False)

            bugtask.statusexplanation = comment_on_change
        else:
            bugtask.statusexplanation = ""

        if changed:
            notify(
                SQLObjectModifiedEvent(
                    object=bugtask,
                    object_before_modification=bugtask_before_modification,
                    edited_fields=field_names,
                    comment_on_change=comment_on_change))

        if (bugtask_before_modification.sourcepackagename !=
            bugtask.sourcepackagename):
            # The source package was changed, so tell the user that we've
            # subscribed the new bug contacts.
            self.request.response.addNotification(
                "The bug contacts for %s have been subscribed to this bug." % (
                    bugtask.targetname))

    def nextURL(self):
        """See canonical.launchpad.webapp.generalform.GeneralFormView."""
        return canonical_url(self.context)


class BugTaskStatusView(LaunchpadView):
    """Viewing the status of a bug task."""

    def initialize(self):
        """Set up the appropriate widgets.

        Different widgets are shown depending on if it's a remote bug
        task or not.
        """
        field_names = [
            'status', 'priority', 'severity', 'assignee', 'statusexplanation']
        if IRemoteBugTask.providedBy(self.context):
            field_names += ['bugwatch']
            self.milestone_widget = None
        else:
            field_names += ['milestone']
            self.bugwatch_widget = None

        if IUpstreamBugTask.providedBy(self.context):
            self.label = 'Product fix request'
        else:
            field_names += ['sourcepackagename', 'binarypackagename']
            self.label = 'Source package fix request'

        self.assignee_widget = CustomWidgetFactory(AssigneeDisplayWidget)
        self.status_widget = CustomWidgetFactory(DBItemDisplayWidget)
        self.severity_widget = CustomWidgetFactory(DBItemDisplayWidget)
        self.priority_widget = CustomWidgetFactory(DBItemDisplayWidget)

        setUpWidgets(self, IBugTask, IDisplayWidget, names=field_names)


class BugListingPortletView(LaunchpadView):
    """Portlet containing all available bug listings."""
    def getOpenBugsURL(self):
        """Return the URL for open bugs on this bug target."""
        return self.getSearchFilterURL(
            status=[status.title for status in UNRESOLVED_BUGTASK_STATUSES])

    def getBugsAssignedToMeURL(self):
        """Return the URL for bugs assigned to the current user on target."""
        if self.user:
            return self.getSearchFilterURL(assignee=self.user.name)
        else:
            return str(self.request.URL) + "/+login"

    def getBugsAssignedToMeCount(self):
        assert self.user, (
            "Counting 'bugs assigned to me' requires a logged-in user")

        search_params = BugTaskSearchParams(
            user=self.user, assignee=self.user,
            status=any(*UNRESOLVED_BUGTASK_STATUSES))

        return self.context.searchTasks(search_params).count()

    def getCriticalBugsURL(self):
        """Return the URL for critical bugs on this bug target."""
        return self.getSearchFilterURL(
            status=[status.title for status in UNRESOLVED_BUGTASK_STATUSES],
            severity=dbschema.BugTaskSeverity.CRITICAL.title)

    def getUnassignedBugsURL(self):
        """Return the URL for critical bugs on this bug target."""
        return self.getSearchFilterURL(
            status=[status.title for status in UNRESOLVED_BUGTASK_STATUSES],
            unassigned='on')

    def getUnconfirmedBugsURL(self):
        """Return the URL for unconfirmed bugs on this bug target."""
        return self.getSearchFilterURL(
            status=dbschema.BugTaskStatus.UNCONFIRMED.title)

    def getSearchFilterURL(self, **extra_params):
        """Return a URL with search parameters."""
        search_params = []
        if extra_params:
            for param_name, value in sorted(extra_params.items()):
                search_params.append(('field.' + param_name, value))

        query_string = urllib.urlencode(search_params, doseq=True)

        search_filter_url = str(self.request.URL) + "?search=Search"
        if query_string:
            search_filter_url += "&" + query_string

        return search_filter_url


def getInitialValuesFromSearchParams(search_params, form_schema):
    """Build a dictionary that can be given as initial values to
    setUpWidgets, based on the given search params.

    >>> initial = getInitialValuesFromSearchParams(
    ...     {'status': any(*UNRESOLVED_BUGTASK_STATUSES)}, IBugTaskSearch)
    >>> [status.name for status in initial['status']]
    ['UNCONFIRMED', 'CONFIRMED', 'INPROGRESS', 'NEEDSINFO']

    >>> initial = getInitialValuesFromSearchParams(
    ...     {'status': dbschema.BugTaskStatus.REJECTED}, IBugTaskSearch)
    >>> [status.name for status in initial['status']]
    ['REJECTED']

    >>> initial = getInitialValuesFromSearchParams(
    ...     {'severity': [dbschema.BugTaskSeverity.CRITICAL,
    ...                   dbschema.BugTaskSeverity.MAJOR]}, IBugTaskSearch)
    >>> [severity.name for severity in initial['severity']]
    ['CRITICAL', 'MAJOR']

    >>> getInitialValuesFromSearchParams(
    ...     {'assignee': NULL}, IBugTaskSearch)
    {'assignee': None}
    """
    initial = {}
    for key, value in search_params.items():
        if IList.providedBy(form_schema[key]):
            if isinstance(value, any):
                value = value.query_values
            elif isinstance(value, (list, tuple)):
                value = value
            else:
                value = [value]
        elif value == NULL:
            value = None
        else:
            # Should be safe to pass value as it is to setUpWidgets, no need
            # to worry
            pass

        initial[key] = value

    return initial


class BugTaskSearchListingView(LaunchpadView):
    """Base class for bug listings.

    Subclasses should define getExtraSearchParams() to filter the
    search.
    """
    @property
    def columns_to_show(self):
        """Returns a sequence of column names to be shown in the listing."""
        upstream_context = self._upstreamContext()
        distribution_context = self._distributionContext()
        distrorelease_context = self._distroReleaseContext()
        distrosourcepackage_context = self._distroSourcePackageContext()
        sourcepackage_context = self._sourcePackageContext()

        assert (
            upstream_context or distribution_context or
            distrorelease_context or distrosourcepackage_context or
            sourcepackage_context), (
            "Unrecognized context; don't know which report "
            "columns to show.")

        if (upstream_context or distrosourcepackage_context or
            sourcepackage_context):
            return ["id", "summary", "importance", "status"]
        elif distribution_context or distrorelease_context:
            return ["id", "summary", "packagename", "importance", "status"]

    def initialize(self):
        if self._personContext():
            self.schema = IPersonBugTaskSearch
        else:
            self.schema = IBugTaskSearch

        setUpWidgets(self, self.schema, IInputWidget)

    def showTableView(self):
        """Should the search results be displayed as a table?"""
        return False

    def showListView(self):
        """Should the search results be displayed as a list?"""
        return True

    def search(self, searchtext=None, context=None, extra_params=None):
        """Return an ITableBatchNavigator for the GET search criteria.

        If :searchtext: is None, the searchtext will be gotten from the
        request.

        :extra_params: is a dict that provides search params added to the search
        criteria taken from the request. Params in :extra_params: take
        precedence over request params.
        """
        data = {}
        data.update(
            getWidgetsData(
                self, self.schema,
                names=[
                    "searchtext", "status", "assignee", "severity",
                    "priority", "owner", "omit_dupes", "has_patch",
                    "milestone"]))

        if extra_params:
            data.update(extra_params)

        if data:
            searchtext = data.get("searchtext")
            if searchtext and searchtext.isdigit():
                try:
                    bug = getUtility(IBugSet).get(searchtext)
                except NotFoundError:
                    pass
                else:
                    self.request.response.redirect(canonical_url(bug))

            assignee_option = self.request.form.get("assignee_option")
            if assignee_option == "none":
                data['assignee'] = NULL

            has_patch = data.pop("has_patch", False)
            if has_patch:
                data["attachmenttype"] = dbschema.BugAttachmentType.PATCH

        if data.get("omit_dupes") is None:
            # The "omit dupes" parameter wasn't provided, so default to omitting
            # dupes from reports, of course.
            data["omit_dupes"] = True

        if data.get("status") is None:
            # Show only open bugtasks as default
            data['status'] = UNRESOLVED_BUGTASK_STATUSES

        # "Normalize" the form data into search arguments.
        form_values = {}
        for key, value in data.items():
            if zope_isinstance(value, (list, tuple)):
                form_values[key] = any(*value)
            else:
                form_values[key] = value

        # Base classes can provide an explicit search context.
        if not context:
            context = self.context

        search_params = BugTaskSearchParams(user=self.user, **form_values)
        search_params.orderby = get_sortorder_from_request(self.request)
        tasks = context.searchTasks(search_params)

        return TableBatchNavigator(tasks, self.request,
                    columns_to_show=self.columns_to_show,
                    size=config.malone.buglist_batch_size)

    def getWidgetValues(self, vocabulary_name, default_values=()):
        """Return data used to render a field's widget."""
        widget_values = []

        vocabulary_registry = getVocabularyRegistry()
        for term in vocabulary_registry.get(None, vocabulary_name):
            widget_values.append(
                dict(
                    value=term.token, title=term.title or term.token,
                    checked=term.value in default_values))

        return helpers.shortlist(widget_values, longest_expected=10)

    def getStatusWidgetValues(self):
        """Return data used to render the status checkboxes."""
        return self.getWidgetValues(
            vocabulary_name="BugTaskStatus",
            default_values=UNRESOLVED_BUGTASK_STATUSES)

    def getPriorityWidgetValues(self):
        """Return data used to render the priority checkboxes."""
        return self.getWidgetValues(vocabulary_name="BugTaskPriority")

    def getSeverityWidgetValues(self):
        """Return data used to render the severity checkboxes."""
        return self.getWidgetValues("BugTaskSeverity")

    def getMilestoneWidgetValues(self):
        """Return data used to render the milestone checkboxes."""
        return self.getWidgetValues("Milestone")

    def getAdvancedSearchPageHeading(self):
        """The header for the advanced search page."""
        return "Bugs in %s: Advanced Search" % self.context.displayname

    def getAdvancedSearchButtonLabel(self):
        """The Search button for the advanced search page."""
        return "Search bugs in %s" % self.context.displayname

    def getAdvancedSearchActionURL(self):
        """Return a URL to be used as the action for the advanced search."""
        return canonical_url(self.context) + "/+bugs"

    def shouldShowAssigneeWidget(self):
        """Should the assignee widget be shown on the advanced search page?"""
        return True

    def shouldShowReporterWidget(self):
        """Should the reporter widget be shown on the advanced search page?"""
        return True

    def shouldShowAdvancedSearchWidgets(self):
        """Return True if the advanced search widgets should be shown."""
        return False

    def shouldShowSearchWidgets(self):
        """Should the search widgets be displayed on this page?"""
        # XXX: It's probably a good idea to hide the search widgets if there's
        # only one batched page of results, but this will have to wait because
        # this patch is already big enough. -- Guilherme Salgado, 2005-11-05.
        return True

    def showBatchedListing(self):
        """Should the listing be batched?"""
        return True

    def assign_to_milestones(self):
        """Assign bug tasks to the given milestone."""
        if self.request.form.get("Assign to Milestone"):
            # Targeting one or more tasks to a milestone can be done only on
            # upstreams by the upstream owner, so let's sanity check this
            # mass-target request.
            assert self._upstreamContext(), (
                "Mass-targeting of bugtasks to milestones is currently only "
                "supported for products")
            assert (self.user is not None and
                    self.user.inTeam(self.context.owner)), \
                    ("You must be logged in to mass-assign bugs to milestones")

        form_params = getWidgetsData(self, self.schema)
        milestone_assignment = form_params.get('milestone_assignment')
        if milestone_assignment is not None:
            taskids = self.request.form.get('task')
            if taskids:
                if not isinstance(taskids, (list, tuple)):
                    taskids = [taskids]

                bugtaskset = getUtility(IBugTaskSet)
                tasks = [bugtaskset.get(taskid) for taskid in taskids]
                for task in tasks:
                    task.milestone = milestone_assignment

    def mass_edit_allowed(self):
        """Indicates whether the user can edit bugtasks directly on the page.

        At the moment the user can edit only product milestone
        assignments, if the user is an owner of the product.
        """
        return (
            self._upstreamContext() is not None and
            self.user is not None and self.user.inTeam(self.context.owner))

    @property
    def release_buglistings(self):
        """Return a buglisting for each release.

        The list is sorted newest release to oldest.

        The count only considers bugs that the user would actually be
        able to see in a listing.
        """
        distribution_context = self._distributionContext()
        distrorelease_context = self._distroReleaseContext()

        if distrorelease_context:
            distribution = distrorelease_context.distribution
        elif distribution_context:
            distribution = distribution_context
        else:
            raise AssertionError, ("release_bug_counts called with "
                                   "illegal context")

        releases = getUtility(IDistroReleaseSet).search(
            distribution=distribution, orderBy="-datereleased")

        release_buglistings = []
        for release in releases:
            release_buglistings.append(
                dict(
                    title=release.displayname,
                    url=canonical_url(release) + "/+bugs",
                    count=release.open_bugtasks.count()))

        return release_buglistings

    def getSortLink(self, colname):
        """Return a link that can be used to sort results by colname."""
        form = self.request.form
        sortlink = ""
        if form.get("search") is None:
            # There is no search criteria to preserve.
            sortlink = "%s?search=Search&orderby=%s" % (
                str(self.request.URL), colname)
            return sortlink

        # XXX: is it not possible to get the exact request supplied and
        # just sneak a "-" in front of the orderby argument, if it
        # exists? If so, the code below could be a lot simpler.
        #       -- kiko, 2005-08-23

        # There is search criteria to preserve.
        sortlink = str(self.request.URL) + "?"
        for fieldname in form:
            fieldvalue = form.get(fieldname)
            if isinstance(fieldvalue, (list, tuple)):
                fieldvalue = [value.encode("utf-8") for value in fieldvalue]
            else:
                fieldvalue = fieldvalue.encode("utf-8")

            if fieldname != "orderby":
                sortlink += "%s&" % urllib.urlencode(
                    {fieldname : fieldvalue}, doseq=True)

        sorted, ascending = self._getSortStatus(colname)
        if sorted and ascending:
            # If we are currently ascending, revert the direction
            colname = "-" + colname

        sortlink += "orderby=%s" % colname

        return sortlink

    def shouldShowTargetName(self):
        """Should the bug target name be displayed in the list of results?

        This is mainly useful for the listview.
        """
        # It doesn't make sense to show the target name when viewing product
        # bugs.
        if IProduct.providedBy(self.context):
            return False
        else:
            return True

    def getSortClass(self, colname):
        """Return a class appropriate for sorted columns"""
        sorted, ascending = self._getSortStatus(colname)
        if not sorted:
            return ""
        if ascending:
            return "sorted ascending"
        return "sorted descending"

    def _getSortStatus(self, colname):
        """Finds out if the list is sorted by the column specified.

        Returns a tuple (sorted, ascending), where sorted is true if the
        list is currently sorted by the column specified, and ascending
        is true if sorted in ascending order.
        """
        current_sort_column = self.request.form.get("orderby")
        if current_sort_column is None:
            return (False, False)

        ascending = True
        sorted = True
        if current_sort_column.startswith("-"):
            ascending = False
            current_sort_column = current_sort_column[1:]

        if current_sort_column != colname:
            sorted = False

        return (sorted, ascending)

    def _upstreamContext(self):
        """Is this page being viewed in an upstream context?

        Return the IProduct if yes, otherwise return None.
        """
        return IProduct(self.context, None)

    def _personContext(self):
        """Is this page being viewed in a person context?

        Return the IPerson if yes, otherwise return None.
        """
        return IPerson(self.context, None)

    def _distributionContext(self):
        """Is this page being viewed in a distribution context?

        Return the IDistribution if yes, otherwise return None.
        """
        return IDistribution(self.context, None)

    def _distroReleaseContext(self):
        """Is this page being viewed in a distrorelease context?

        Return the IDistroRelease if yes, otherwise return None.
        """
        return IDistroRelease(self.context, None)

    def _sourcePackageContext(self):
        """Is this page being viewed in a [distrorelease] sourcepackage context?

        Return the ISourcePackage if yes, otherwise return None.
        """
        return ISourcePackage(self.context, None)

    def _distroSourcePackageContext(self):
        """Is this page being viewed in a distribution sourcepackage context?

        Return the IDistributionSourcePackage if yes, otherwise return None.
        """
        return IDistributionSourcePackage(self.context, None)


class BugTargetView:
    """Used to grab bugs for a bug target; used by the latest bugs portlet"""
    def latestBugTasks(self, quantity=5):
        """Return <quantity> latest bugs reported against this target."""
        params = BugTaskSearchParams(orderby="-datecreated",
                                     user=getUtility(ILaunchBag).user)

        tasklist = self.context.searchTasks(params)
        return tasklist[:quantity]


class BugTargetTextView(LaunchpadView):
    """View for simple text page showing bugs filed against a bug target."""

    def render(self):
        self.request.response.setHeader('Content-type', 'text/plain')
        tasks = self.context.searchTasks(BugTaskSearchParams(self.user))

        # We use task.bugID rather than task.bug.id here as the latter
        # would require an extra query per task.
        return u''.join('%d\n' % task.bugID for task in tasks)
<|MERGE_RESOLUTION|>--- conflicted
+++ resolved
@@ -515,14 +515,9 @@
         product = bugtask.product
         if distro is not None and sourcename != data['sourcepackagename']:
             valid_distrotask(bugtask.bug, distro, data['sourcepackagename'])
-<<<<<<< HEAD
-        if product is not None and product != data['product']:
-             valid_upstreamtask(bugtask.bug, data['product'])
-=======
         if (product is not None and
             'product' in data and product != data['product']):
             valid_upstreamtask(bugtask.bug, data['product'])
->>>>>>> 40961b67
 
         return data
 
