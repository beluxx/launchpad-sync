--- conflicted
+++ resolved
@@ -221,11 +221,7 @@
  * Remove the Loading.... spinner (if it exists).
  */
 function hide_temporary_spinner(temp_spinner) {
-<<<<<<< HEAD
-    if( Y.Lang.isValue(temp_spinner) ) {
-=======
     if (temp_spinner !== undefined && temp_spinner !== null) {
->>>>>>> 8ab0776c
         temp_spinner.addClass('unseen');
     }
 }
