--- conflicted
+++ resolved
@@ -236,14 +236,7 @@
         expanded: false,
         alwaysVisible: false,
         id: "statuses_ai",
-<<<<<<< HEAD
-        contentHeight: {
-            method: "fixed",
-            height: 80
-        }
-=======
         contentHeight: {method: "auto"}
->>>>>>> a1157a66
     } );
     var statuses = LP.client.cache['statuses'];
     var status_html = '<table>';
@@ -267,14 +260,7 @@
         expanded: false,
         alwaysVisible: false,
         id: "importances_ai",
-<<<<<<< HEAD
-        contentHeight: {
-            method: "auto",
-            height: 80
-        }
-=======
         contentHeight: {method: "auto"}
->>>>>>> a1157a66
     } );
     var importances = LP.client.cache['importances'];
     var importance_html = '<ul>';
