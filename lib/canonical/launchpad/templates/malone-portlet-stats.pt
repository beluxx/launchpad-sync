<<<<<<< HEAD
<div>
  <strong tal:content="context/bug_count">5</strong> bugs reported in
  <strong tal:content="context/bugtask_count">5</strong> places
</div>
<div>
  including <strong tal:content="context/bugwatch_count">5</strong> links
  to <strong tal:content="context/bugtracker_count">5</strong>
  <a href="/malone/bugtrackers">bug trackers</a>
</div>
<div>
  and <strong class="demo">XXX</strong> <a href="/malone/cve">CVE references</a>
=======
<div class="portlet">

  <h2>Malone statistics</h2>

  <div class="portletBody">
    <div class="portletContent">

      <img alt="" src="/@@/info" />
      <span tal:replace="context/bug_count">5</span> Bugs<br />
      <img alt="" src="/@@/info" />
      <span tal:replace="context/bugwatch_count">5</span> Remote Bugs<br />
      <img alt="" src="/@@/info" />
      <span tal:replace="context/bugtracker_count">5</span> Bug Trackers<br />
      <img alt="" src="/@@/info" />
      <span tal:replace="context/bugextref_count">5</span> Web links<br />
      <img alt="" src="/@@/info" />
      <span tal:replace="context/bugtask_count">5</span> Bug Tasks<br />
      <img alt="" src="/@@/info" />
      <span tal:replace="view/getCveBugLinkCount">5</span> CVE Bug Links<br />

    </div>
  </div>
>>>>>>> 24adec1f
</div><|MERGE_RESOLUTION|>--- conflicted
+++ resolved
@@ -1,4 +1,3 @@
-<<<<<<< HEAD
 <div>
   <strong tal:content="context/bug_count">5</strong> bugs reported in
   <strong tal:content="context/bugtask_count">5</strong> places
@@ -9,29 +8,6 @@
   <a href="/malone/bugtrackers">bug trackers</a>
 </div>
 <div>
-  and <strong class="demo">XXX</strong> <a href="/malone/cve">CVE references</a>
-=======
-<div class="portlet">
-
-  <h2>Malone statistics</h2>
-
-  <div class="portletBody">
-    <div class="portletContent">
-
-      <img alt="" src="/@@/info" />
-      <span tal:replace="context/bug_count">5</span> Bugs<br />
-      <img alt="" src="/@@/info" />
-      <span tal:replace="context/bugwatch_count">5</span> Remote Bugs<br />
-      <img alt="" src="/@@/info" />
-      <span tal:replace="context/bugtracker_count">5</span> Bug Trackers<br />
-      <img alt="" src="/@@/info" />
-      <span tal:replace="context/bugextref_count">5</span> Web links<br />
-      <img alt="" src="/@@/info" />
-      <span tal:replace="context/bugtask_count">5</span> Bug Tasks<br />
-      <img alt="" src="/@@/info" />
-      <span tal:replace="view/getCveBugLinkCount">5</span> CVE Bug Links<br />
-
-    </div>
-  </div>
->>>>>>> 24adec1f
+  and <strong tal:content="view/getCveBugLinkCount">5</strong>
+  <a href="/malone/cve">CVE references</a>
 </div>