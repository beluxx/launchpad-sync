# XXX sinzui 2008-02-13:
# Add sections and keys to this as callsites are migrated from ZConfig
# to launchpad. Once a key is set in the schema, canonical.config will
# use it.

[answertracker]
# The database user which will be used to expire questions.
# datatype: string
dbuser: answertracker

# The number of days of inactivity required before a question in
# the open or needs information state is expired.
# datatype: integer
days_before_expiration: 15

# The email domain, to which incomings emails should be sent.
# datatype: string
email_domain: answers.launchpad.net


[archivepublisher]
# The database user which will be used by this process.
# datatype: string
dbuser: lucille

# Base directory for distribution archives.
# datatype: string
root: /var/tmp/archive/

# External base URL for distribution archives.
# datatype: string
base_url: http://archive.launchpad.net


[authserver]
# The database user which will be used by this process.
# datatype: string
dbuser: authserver

# datatype: boolean
spew: False

# datatype: string
logfile: -

# datatype: string
port: tcp:8999

# datatype: boolean
launch: False


[branchscanner]
# The database user which will be used by this process.
# datatype: string
dbuser: branchscanner

# See [error_reports].
error_dir: none

# See [error_reports].
oops_prefix: none

# See [error_reports].
copy_to_zlog: false


[builddmaster]
# The database user which will be used by this process.
# datatype: string
dbuser: fiera

# datatype: string
default_sender_address: noreply@launchpad.net

# Command-line used to reset the virtual builder. 'vm_host'
# variable will be replaced by the context builder virtual
# machine host.
# datatype: string
vm_resume_command: echo %(vm_host)s

# The time in seconds that the builddmaster will wait for a
# reply from buildd slave.
# datatype: integer
socket_timeout: 40

# Activate the Build Notification system.
# datatype: boolean
send_build_notification: True

# datatype: string
default_sender_name: Launchpad Buildd System

# Controls the notification of sourcepackagerelease.creator.
# If disable only the default_recipient will be notified.
# datatype: boolean
notify_owner: True

# This is the command invoked by the buildd master when it wants
# to process a package upload into the launchpad. The buildd
# master splits the command on spaces so no escaping is allowed.
# If the token BUILDID is present, the build master will replace
# it with the ID of the build record for the upload.
# The build master will append the directory containing the files
# to the command before executing it.
# datatype: string
uploader: none

# Directory to be created to store build results.
# datatype: string
root: none


[buildsequencer]
# The name of the log file for the sequencer (passed to twistd)
# datatype: string
logfile: none

# If true, the buildsequencer will be started by the startup
# scripts. It makes no sense to allow the sequencer to start by
# default on a developer machine because they're unlikely to have
# a build farm of their own. This does not prevent the daemon
# from ever starting.
# datatype: boolean
launch: False

# If one of the subprocesses exits with a failure code then the
# build sequencer will email this address with the output of
# the subprocess. If this variable is set to a single dash then
# the output will simply be logged instead.
# datatype: string
mailproblemsto:

# datatype: boolean
spew: False

# datatype: string
smtphost: localhost

# datatype: string
fromaddress: launchpad@lists.canonical.com


[buildsequencer_job.template]
# The subprocess to run. You can assume LPCONFIG will be set
# and that PYTHONPATH will be set to include the launchpad/lib
# directory and that CWD will be the top level of the launchpad
# tree itself. But that is all.
# datatype: string
command: none

# The minimum delay between invocations of this job type. The
# slavescanner probably wants to be set to 5 seconds or so but
# the queue builder probably wants 5 minutes or so (900 seconds).
# Other tasks will have varying requirements placed on them.
# datatype: integer
mindelay: 1

# If set to true, the output of this job will always be logged to
# the sequencer log file.
# datatype: boolean
alwayslog: false


[buildsequencer_job.slave_scanner]
command: cronscripts/buildd-slave-scanner.py
mindelay: 5


[canonical]
# datatype: boolean
chunkydiff: True

# datatype: boolean
show_tracebacks: False

# datatype: string
noreply_from_address: noreply@launchpad.net

# datatype: existing_directory
pid_dir: /tmp

# datatype: string
bounce_address: bounces@canonical.com

# datatype: string
admin_address: system-error@launchpad.net


[checkwatches]
# The database user to run this process as.
# datatype: string
dbuser: checkwatches

# See [error_reports].
error_dir: none

# See [error_reports].
oops_prefix: none

# See [error_reports].
copy_to_zlog: false

# datatype: integer
batch_query_threshold: 10

# datatype: integer
default_socket_timeout: 30

# datatype: boolean
import_comments: False

# The URL to the internal XML-RPC server.
# datatype: string
xmlrpc_url: http://xmlrpc-private.launchpad.dev:8087/bugs


[codehosting]
# datatype: string
logfile: -

# The prefix of the URL for the public area of the Supermirror.
# This value is usually not meaningful to change, so it should
# generally not be set explicitly so the default value is used.
#
# This should end with a slash.
#
# If that value is changed in production, the
# branch_url_constraint_not_supermirror database constraint
# should be updated.
# datatype: urlbase
supermirror_root: http://bazaar.launchpad.net/

# datatype: string
authserver: none

# See [error_reports].
oops_prefix: none

# datatype: string
bzr_lp_prefix: lp:

# See [error_reports].
error_dir: none

# The prefix of the URL for the codehosting smart server.
# This value is usually not meaningful to change, so it should
# generally not be set explicitly so the default value is used.
#
# This should end with a slash.
# datatype: urlbase
smartserver_root: bzr+ssh://%(user)s@bazaar.launchpad.net/

# datatype: string
host_key_pair_path: none

# datatype: string
branches_root: none

# datatype: boolean
spew: False

# datatype: boolean
launch: False

# datatype: string
debug_logfile: none

# The URL prefix for links to the Bazaar code browser.
# Links are formed by appending the branch's unique name
# to the root URL.
# datatype: urlbase
codebrowse_root: http://bazaar.launchpad.net/

# datatype: string
banner: none

# datatype: string
port: tcp:5022

# See [error_reports].
copy_to_zlog: False

[codeimport]
# Where the Bazaar imports are stored.
# datatype: string
bazaar_branch_store: sftp://hoover@escudero/srv/importd/www/

# The default value of the update interval of a code import from
# Subversion, in seconds.
# datatype: integer
default_interval_subversion: 21600

# The default value of the update interval of a code import from
# CVS, in seconds.
# datatype: integer
default_interval_cvs: 43200

# Whether or not the new code import UI is exposed. This is false
# except in development and staging. When the new code import
# infrastructure is ready to go live, this variable will be removed.
# datatype: boolean
expose_code_import: False

# Where the tarballs of foreign branches are uploaded for storage.
# datatype: string
foreign_tree_store: sftp://hoover@escudero/srv/importd/sources/

# After how many seconds to kill import workers that show no signs of
# activity.
worker_inactivity_timeout: 1800

[codeimportdispatcher]
<<<<<<< HEAD
# The database user which will be used by this process.
dbuser: codeimportdispatcher

=======
>>>>>>> a70c9c70
# The directory where the code import worker should be directed to
# store its logs.
worker_log_dir: /var/tmp/sm-ng/logs

# Force the dispatcher to look for the code import machine with this
# hostname, rather than the hostname of the machine it is running on,
# so we can use a machine name from the sample data on developer
# machines.
forced_hostname: none

# Where to find the code import scheduler service.
codeimportscheduler_url: http://xmlrpc-private.launchpad.dev:8087/codeimportscheduler

# The maximum number of jobs to run on a machine at one time.
max_jobs_per_machine: 10

# See [error_reports].
copy_to_zlog: False

# See [error_reports].
error_dir: /var/tmp/codehosting.test/

# See [error_reports].
oops_prefix: CID


<<<<<<< HEAD


=======
>>>>>>> a70c9c70
[codeimportworker]
# This code is used by the code-import-worker-db which lives in
# scripts/code-import-worker-db.py and
# lib/canonical/codehosting/codeimport/worker_monitor.py.

# See [error_reports].
copy_to_zlog: False

# See [error_reports].
error_dir: /var/tmp/codehosting.test/

# See [error_reports].
oops_prefix: CIW

[cveupdater]
# The database user which will be used by this process.
# datatype: string
dbuser: cve

# datatype: string
cve_db_url: http://cve.mitre.org/cve/downloads/allitems.xml.gz


[database]
# datatype: boolean
randomise_select_results: false

# The hostname where the database is located.
# If the value is empty or None, localhost via UNIX sockets
# will be used by the database adapter.
# datatype: ipaddr-or-hostname
dbhost: none

# The name of the database.
# datatype: string
dbname: none

# SQL statement timeout in milliseconds. If a statement
# takes longer than this to execute, then it will be aborted.
# A value of 0 turns off the timeout. If this value is not set,
# PostgreSQL's default setting is used.
# datatype: integer
db_statement_timeout: none

# The statement timeout will be updated after this many
# ms of statements being executed, decreasing the statement
# timeout while the request is being processed. We don't just
# update the statement timeout after every query to control
# the number of unnecessary db queries sent.
# datatype: integer
db_statement_timeout_precision: 5000

# A soft request timeout in milliseconds.  If a request
# takes longer than this timeout, an oops will be logged.
# If unset, requests will not cause soft timeouts.
# datatype: integer
soft_request_timeout: None


[debug]
# Set this to true to compare memory and reference leaking
# from one request to the next. Turning this to true without
# setting the number of threads to 1 will give not-so-useful
# results.
references: False

# File to keep the reference count into.
references_scoreboard_file: /tmp/refcounts-scoreboard.txt

# Log file where leaks will be reported. Actually, this log will contain
# an entry for each request containing the time, the pageid and the increase
# in refcounts and memory.
references_leak_log: /tmp/references-leak.log


[distributionmirrorprober]
# The database user which will be used by this process.
# datatype: string
dbuser: distributionmirror

# The time in seconds that the mirror prober will wait for
# a reply.
# datatype: integer
timeout: 30

# Should we set an http_proxy environment variable before
# running the prober?
# datatype: boolean
use_proxy: True

# If true, the mirror prober will only try to connect to
# localhost; all other hosts it'll return a success without
# even trying to connect.
# datatype: boolean
localhost_only: False

# The URL to the file containing the list of ISO images that a
# mirror must contain.
# datatype: string
cdimage_file_list_url: http://releases.ubuntu.com/.manifest


[error_reports]
# A prefix for "OOPS" codes for this process instance.
# This is used to allow storing the reports from different
# Launchpad instances in the same directory structure.
# datatype: string
oops_prefix: none

# Directory to write error reports to.
# datatype: string
error_dir: none

# Should exceptions be sent to the zope log as well as being
# saved to disk?
# datatype: boolean
copy_to_zlog: False


[expiredmembershipsflagger]
# The database user which will be used by this process.
# datatype: string
dbuser: teammembership


[gina]
# The database user which will be used by this process.
# datatype: string
dbuser: gina


[gina_target.template]
# The distribution name (e.g. ubuntu) from where the packages
# will be taken and to where they will be imported into
# launchpad. A distribution with name DISTRO must be created
# on launchpad before been used because gina is not able to
# create distributions.
# datatype: string
distro: none

# The distroseries name (e.g. hoary) from where the packages
# will be taken and to where they will be imported (published)
# into launchpad. A distroseries with name DISTROSERIES inside
# the distribution DISTRO must be created on launchpad before
# been used because gina is not able to create distroseries.
# datatype: string
distroseries: none

# A comma separated list with the architectures that should
# be imported into Launchpad. DistroArchSeries entries for
# this architectures having the architecturetag equal to each
# element in ARCHS should be created previously for the given
# DISTROSERIES.
# datatype: string
architectures: i386,powerpc,amd64

# A comma separated list with the component names
# that should be imported into launchpad. As well as in
# distribution and distroseries the components must already
# exists inside launchpad. Currently the componentselection
# table is not checked but ideally it too should be populated.
# datatype: string
components: main,universe,restricted,multiverse

# A full path to where the keyrings files are
# available. These keyrings are used to look up who signed
# what wherever possible.
# datatype: string
keyrings: /usr/share/keyrings

# ROOT is the full path to a debian-style archive from where
# the packages and its info will be read. This directory
# should contain a pool and dists pair of trees.
# datatype: string
root: none

# The pocket where this import should go. A "pocket" is a
# sub-archive for a distribution series. The default pocket
# is called "release", others are "security", "updates" and
# "proposed". There may be more. Packages can be published in
# a specific pocket after the release is made, before that
# they will always be published in the "release" pocket.
# datatype: string
pocket: release

# The distroseries name to where packages should be published
# when working with pockets. Thats because on debian model
# hoary-updates can be seen as another distroseries but it
# does not happens on launchpad.
# datatype: string
pocketrelease: none

# If specified, override packages' components to this value.
# This only affects the publisher tables and may also override
# the archive according to the existing component/archive
# overriding rules.
# datatype: string
componentoverride: none

# The Katie database that should be used to extract extra
# information from.
# datatype: string
katie_dbname: none

# If true, only the source packages are imported and the
# binary packages ignored.
# datatype: boolean
source_only: false

# If true, only the source package names are imported into
# Launchpad
# datatype: boolean"
sourcepackagenames_only: false


[gina_target.warty.optional]
distro: ubuntu
distroseries: warty
pocketrelease: warty
architectures: i386,powerpc,amd64

[gina_target.warty-updates.optional]
distro: ubuntu
distroseries: warty
pocketrelease: warty-updates
pocket: updates
architectures: i386,powerpc,amd64

[gina_target.warty-security.optional]
distro: ubuntu
distroseries: warty
pocketrelease: warty-security
pocket: security
architectures: i386,powerpc,amd64

[gina_target.hoary.optional]
distro: ubuntu
distroseries: hoary
pocketrelease: hoary
architectures: i386,powerpc,amd64,ia64,sparc

[gina_target.hoary-updates.optional]
distro: ubuntu
distroseries: hoary
pocketrelease: hoary-updates
pocket: updates
architectures: i386,powerpc,amd64,ia64,sparc

[gina_target.hoary-security.optional]
distro: ubuntu
distroseries: hoary
pocketrelease: hoary-security
pocket: security
architectures: i386,powerpc,amd64,ia64,sparc

[gina_target.hoary-backports.optional]
distro: ubuntu
distroseries: hoary
pocketrelease: hoary-backports
pocket: backports
architectures: i386,powerpc,amd64,ia64,sparc

[gina_target.breezy.optional]
distro: ubuntu
distroseries: breezy
pocketrelease: breezy
architectures: i386,powerpc,amd64,ia64,sparc,hppa

[gina_target.breezy-backports.optional]
distro: ubuntu
distroseries: breezy
pocketrelease: breezy-backports
pocket: backports
architectures: i386,powerpc,amd64,ia64,sparc,hppa

[gina_target.breezy-updates.optional]
distro: ubuntu
distroseries: breezy
pocketrelease: breezy-updates
pocket: updates
architectures: i386,powerpc,amd64,ia64,sparc,hppa

[gina_target.breezy-security.optional]
distro: ubuntu
distroseries: breezy
pocketrelease: breezy-security
pocket: security
architectures: i386,powerpc,amd64,ia64,sparc,hppa

[gina_target.dapper.optional]
distro: ubuntu
distroseries: dapper
pocketrelease: dapper
architectures: i386,powerpc,amd64,ia64,sparc,hppa

[gina_target.dapper-updates.optional]
distro: ubuntu
distroseries: dapper
pocketrelease: dapper-updates
pocket: updates
architectures: i386,powerpc,amd64,ia64,sparc,hppa

[gina_target.dapper-security.optional]
distro: ubuntu
distroseries: dapper
pocketrelease: dapper-security
pocket: security
architectures: i386,powerpc,amd64,ia64,sparc,hppa

[gina_target.dapper-partner.optional]
distro: ubuntu
distroseries: dapper
pocketrelease: dapper-commercial
pocket: release
architectures: i386,amd64
components: main
componentoverride: partner

[gina_target.edgy-partner.optional]
distro: ubuntu
distroseries: edgy
pocketrelease: edgy-commercial
pocket: release
architectures: i386,amd64
components: main
componentoverride: partner

[gina_target.feisty-partner.optional]
distro: ubuntu
distroseries: feisty
pocketrelease: feisty-commercial
pocket: release
architectures: i386,amd64
components: main
componentoverride: partner

[gina_target.bogus.optional]
# This section is only used in tests. The test conf must set the key values.

[gina_target.partner.optional]
# This section is only used in tests. The test conf must set the key values.


[gpghandler]
# Host running PKS-like (SKS) keyserver Application.
# datatype: ip_address_or_hostname
host: keyserver.internal

# A public host running PKS-like (SKS) keyserver Application.
# This option is used to display links in the UI referring to
# the public keyserver.
# datatype: ip_address_or_hostname
public_host: keyserver.ubuntu.com

# Port number on Host to access the keyserver.
# datatype: int
port: 11371


[importd]
# The database user which will be used by this process.
# datatype: string
dbuser: importd

# See [error_reports].
error_dir: none

# See [error_reports].
oops_prefix: none

# See [error_reports].
copy_to_zlog: false


[importd_autotest]
# See [error_reports].
error_dir: none

# See [error_reports].
oops_prefix: none

# See [error_reports].
copy_to_zlog: false


[karmacacheupdater]
# The database user which will be used by this process.
# datatype: string
dbuser: karma

# When calculating karma, if a categories scaling factor is
# larger than this it is reduced down to this maximum. This is
# to stop ridiculous spikes when a new category is added and
# there is little karma in the category's pool.
# datatype: integer
max_scaling: 500


[launchpad]
# The database user which will be used by this process.
# datatype: string
dbuser: launchpad

# If true, the main template will be styled so that it is
# obvious to the end user that they are using a demo system
# and that any changes they make will be lost at some point.
# This should not be true for any systems talking to the
# production database.
# datatype: boolean
is_demo: False

# Should the 'edge system' indicator in the footer be turned on?
# Should be true for edge and false for all other live systems.
is_edge: False

# Proxy to be used when issuing HTTP requests.
#
# XXX: This should be in the canonical section, not the
# Launchpad section? At the moment, there are only scripts
# using this. -- StuartBishop 20070609
# datatype: string
http_proxy: http://squid.internal:3128/

# Session cookies being sent to a subdomain of the parent
# domains listed here will be sent to the parent domain,
# allowing sessions to be shared between vhosts.
# Domains should not start with a leading '.'.
cookie_domains: demo.launchpad.net, staging.launchpad.net, launchpad.net, launchpad.dev

# Maximum size of product release download files in bytes. A value
# of 0 means no limit.
# datatype: integer
max_productrelease_file_size: 62914560

# If this is provided, the message given in the string will appear
# in the site status bar at the top of every page.
# datatype: string
site_message:

# The default size used in a batched branch listing of results.
# Set the batching size for branch listings to be small, but
# different from the default size when testing so we can confirm
# that it is using the appropriate setting.
# datatype: integer
branchlisting_batch_size: 100

# If restrict_to_team is set (such as on the beta
# website), then this indicates the hostname suffix for
# the non-restricted version of Launchpad.  Replacing
# config.launchpad.vhosts.mainsite.hostname with this
# value in a URI should give a valid host.
#
# This is intended to provide a way for non beta-testers
# to get back to the production instance if they are
# given a beta URL.
# datatype: string
non_restricted_hostname: launchpad.net

# If set, the host name to redirect beta testers to.
# e.g. beta.launchpad.net
# datatype: string
beta_testers_redirection_host: none

# Domain where incoming email related to specifications are sent to.
# datatype: string
specs_domain: specs.launchpad.net

# Number of seconds a blob stored in the temporary blob storage
# must remain before it may be garbage collected.
# datatype: integer
default_blob_expiry: 10800

# The default size used in a batched listing of results. See
# canonical.launchpad.webapp.batching for details. Use a
# small list for development because there is not a lot of
# sampledata.
# datatype: integer
default_batch_size: 50

# Maximum size of bug attachments in bytes. A value of 0 means
# no limit.
# datatype: integer
max_bug_attachment_size: 0

# Email address, to which all error reports are sent.
# Messages should have distinct Subject: or Keywords: headers
# so they can be filtered easily. Whenever code starts using this,
# we probably need to setup a new Mailman topic in the
# launchpad-error-reports mailing list or the error reports will
# be lost.
# datatype: string
errors_address: launchpad-error-reports@lists.canonical.com

# If this is provided, only members of the given team, and
# launchpad admins, may access the site.  Anonymous access is
# not allowed.  If this is provided, but not a known team name,
# only launchpad admins may access the site.
# datatype: string
restrict_to_team:

# The maximum number of minutes that Branch feeds should be cached for.
# datatype: integer
max_branch_feed_cache_minutes: 60

# Maximum size of blobs that can be stored in the temporary
# blob storage. Set to 0 for unlimited.
# datatype: integer
max_blob_size: 0

# datatype: integer
branch_dormant_days: 180

# The maximum number of minutes that feeds should be cached for.
# This is used to set the Expires and Cache-Control headers.
# datatype: integer
max_feed_cache_minutes: 60

# OOPS reports root for linking to OOPS reports.
# datatype: urlbase
oops_root_url: https://devpad.canonical.com/~matsubara/oops.cgi/

# Domain part of the bugs' email addresses. All email addresses in
# this domain should get redirected to the MailIntoLaunchpad handler.
# datatype: string
bugs_domain: bugs.launchpad.net

# The URL prefix for importd's bzr branches that it imports from
# other RCSes like CVS.  Used to generate URLs for the branch
# puller to use, not for public URLs.
# datatype: urlbase
bzr_imports_root_url: http://escudero.ubuntu.com:680/

# This key allows us to selectively disable the bug search feeds
# because of performance concerns.
# datatype: boolean
is_bug_search_feed_active: True

# The maximum number of minutes that Bug feeds should be cached for.
# datatype: integer
max_bug_feed_cache_minutes: 60

# datatype: integer
code_homepage_product_cloud_size: 120

# The team that can use Launchpad as an OpenID provider.
# Set to 'all' for open access.
# datatype: string
openid_users: launchpad

# The referrers and the trust_roots they are allowed to pre-authorize.
# (e.g. http://referrer.example.com http://trustroot.example.com)
# datatype: string
openid_preauthorization_acl: None

# Maximum size of a product release download file signature in bytes.
# A value of 0 means no limit.
# datatype: integer
max_productrelease_signature_size: 1024


[launchpad_session]
# The hostname where the session database is located.
# If the value is empty or None, localhost via UNIX sockets
# will be used by the database adapter.
# datatype: string
dbhost: none

# The name of the session database.
# datatype: string
dbname: session_prod

# The name of the session database user.
# datatype: string
dbuser: session

# The id of the cookie used to store the session token.
# datatype: string
cookie: launchpad


[librarian]
# The database user which will be used by this process.
# datatype: string
dbuser: librarian

# Port number Librarian listens for storage requests on.
# datatype: int
upload_port: 9090

# Port number the Restricted Librarian listens for storage
# requests on.
# datatype: int
restricted_upload_port: 9095

# Port number Librarian listens for HTTP GET and
# HEAD requests on.
# datatype: int
download_port: 8000

# Port number Restricted Librarian listens for HTTP GET and
# HEAD requests on.
# datatype: int
restricted_download_port: 8005

# Host Librarian is listening on for storage requests.
# datatype: ip_address_or_hostname
upload_host: localhost

# Host Librarian is listening on for HTTP requests.
# datatype: ip_address_or_hostname
download_host: localhost

# Host the Restricted Librarian is listening on for storage
# requests.
# datatype: ip_address_or_hostname
restricted_upload_host: localhost

# Host the Restricted Librarian is listening on for HTTP requests.
# datatype: ip_address_or_hostname
restricted_download_host: localhost

# The base URL used to generate URLs to the Library contents.
# Note that this might be on a different host or port to what is
# specified above if access to the Library is via Apache redirects.
# datatype: urlbase
download_url: http://librarian.launchpad.net/

# The base URL used to generate URLs to the Restricted Library contents.
# datatype: urlbase
restricted_download_url: http://restricted-librarian.launchpad.net/

[librarian_gc]
# The database user which will be used by this process.
# datatype: string
dbuser: librariangc


[librarian_server]
# datatype: ip_address_or_hostname
upstream_host: none

# datatype: port_number
upstream_port: 80

# datatype: boolean
launch: False

# datatype: boolean
spew: False

# datatype: string
logfile: -

# The log file used by the restricted version of the Librarian.
# datatype: string
restricted_logfile: -

# datatype: string
root: none


# Mailman configuration.  This is only a shim to the real Mailman
# configuration system and is primarily used to specify settings that
# differ from the defaults, or are needed during the build.
[mailman]
# datatype: string
beta_testers_team: mailing-list-beta-testers

# datatype: string
list_help_header: https://help.launchpad.net/ListHelp

# datatype: string
archive_address: archive@mail-archive.com

# Whether Mailman should be started (i.e mailmanctl start).
# datatype: boolean
launch: False

# datatype: integer
xmlrpc_runner_sleep: 10

# The hostname and port in the form of hostname:port.
# datatype: string
smtp: localhost:25

# datatype: string
list_owner_header_template: https://launchpad.net/~$team_name

# datatype: string
xmlrpc_url: http://xmlrpc-private.launchpad.dev:8087/mailinglists

# datatype: string
archive_url_template: http://lists.launchpad.net/$team_name

# datatype: string
list_subscription_headers: https://launchpad.net/people/+me/+editemails

# Whether Mailman should be built if it is not already.
# datatype: boolean
build: false

# Specify Mailman's configure's --prefix argument.
# If a value is given we assume it's a path and make it absolute.
# datatype: string
build_prefix:

# The 'VAR_DIR' location.  This is where Mailman will put and look
# for variable run time data, such as the list pickles and queue
# directories.
# datatype: string
build_var_dir: /var/mailman

# The user:group names that the Mailman process will run under.
# You may need to invoke buildmailman.py or "make run" as root via
# sudo to have the necessary permissions during the build or run
# phase.  Leave this commented to use the current user and group.
# datatype: string
build_user_group:

# Specify the site list's owner address and password
# If not set, a fake email address and random password
# will be used.
# datatype: string
build_site_list_owner:

# set this if you want a host_name other than the current
# machine's `hostname -f`.  This is only used for the email domain
# part.
# datatype: string
build_host_name:


[malone]
# Whether comments that have been imported from remote bug
# trackers should be displayed in the Launchpad UI.
# datatype: boolean
show_imported_comments: False

# The From address for Malone email interface errors.
# datatype: string
bugmail_error_from_address: none

# The database user which will be used to send bug notifications.
# datatype: string
bugnotification_dbuser: bugnotification

# The batch size of bug lists.
# Use a small batch size to actually be able to verify batching
# works with our limited sampledata. Use a different one from
# the default batch size to be able to actually tell it's
# being used.
# datatype: integer
buglist_batch_size: 20

# The maximum number of characters a bug comment can be
# without being truncated when displayed on the main bug page.
# datatype: integer
max_comment_size: 3200

# The number of days of inactivity required before an unassigned
# bugtask with the status of INCOMPLETE is expired.
# datatype: integer
days_before_expiration: 60

# The number of minutes that at most should pass between
# changes to a bug to cause them to be grouped together into a
# single notification.
# datatype: integer
bugnotification_interval: 5

# Whether comments should be searched when searching bugs.
# datatype: boolean
search_comments: False

# The database user that will be used to expire bugtask.
# datatype: string
expiration_dbuser: bugnotification

# Where the sample debbugs db is located.
# datatype: string
debbugs_db_location: /srv/bugs-mirror.debian.org/


[personalpackagearchive]
# Directory to be created to store PPAs.
# datatype: string
root: /var/tmp/ppa

# Directory to be created to store private PPAs.
# datatype: string
private_root: /var/tmp/private-ppa

# External base URL for PPAs.
# datatype: string
base_url: http://ppa.launchpad.net

# External base URL for private PPAs.
# datatype: string
private_base_url: http://private.ppa.launchpad.net


[poimport]
# The database user which will be used by this process.
# datatype: string
dbuser: poimport


[processmail]
# The database user which will be used by this process.
# datatype: string
dbuser: processmail


[productreleasefinder]
# The database user which will be used by this process.
# datatype: string
dbuser: productreleasefinder


[rosettaadmin]
# The database user which will be used by this process.
# datatype: string
dbuser: rosettaadmin

# From-address used in PO import, export and language
# pack notifications.
# datatype: string
email: rosetta@launchpad.net


[shipit]
# The database user which will be used by this process.
# datatype: string
dbuser: shipit

# datatype: string
admins_email_address: info@shipit.ubuntu.com

# datatype: integer
max_cds_for_auto_approval: 29

# datatype: string
ubuntu_from_email_address: noreply@shipit.ubuntu.com

# datatype: string
edubuntu_from_email_address: noreply@shipit.edubuntu.com

# datatype: string
kubuntu_from_email_address: noreply@shipit.kubuntu.com

# datatype: boolean
prerelease_mode: False

# datatype: string
beta_download_link: http://www.ubuntu.com/testing/hardy/beta


# For the personal standing updater cron script.
[standingupdater]
dbuser: standingupdater
# datatype: integer
approvals_needed: 3


[statistician]
# The database user which will be used by this process.
# datatype: string
dbuser: statistician


[supermirror]
# The database user which will be used by this process.
# datatype: string
dbuser: supermirror

# datatype: string
masterlock: /var/tmp/bazaar.launchpad.dev/masterlock

# The longest period of time, in seconds, that the scheduler will
# wait for the worker to produce meaningful output.
# datatype: integer
worker_timeout: 900

# The XML-RPC endpoint URL for talking to the auth server
# to update branch mirror details.
# datatype: urlbase
authserver_url: http://localhost:8999/branch/

# URL prepended to branch ids to obtain internal branch URLs.
# datatype urlbase
warehouse_root_url: none

# datatype: string
branchesdest: /var/tmp/bazaar.launchpad.dev/mirrors

# datatype: integer
maximum_workers: 4


[supermirror_import_puller]
# See [error_reports].
error_dir: none

# See [error_reports].
oops_prefix: none

# See [error_reports].
copy_to_zlog: false


[supermirror_mirror_puller]
# See [error_reports].
error_dir: none

# See [error_reports].
oops_prefix: none

# See [error_reports].
copy_to_zlog: false


[supermirror_upload_puller]
# See [error_reports].
error_dir: none

# See [error_reports].
oops_prefix: none

# See [error_reports].
copy_to_zlog: false


[targetnamecacheupdater]
# The database user which will be used by this process.
# datatype: string
dbuser: targetnamecacheupdater


[uploader]
# The database user which will be used by this process.
# datatype: string
dbuser: uploader

# datatype: string
default_recipient_name: none

# datatype: string
default_sender_address: none

# datatype: string
default_recipient_address: none

# datatype: string
default_sender_name: none


[uploadqueue]
# The database user which will be used by this process.
# datatype: string
dbuser: queued


[vhosts]
# When true, use https URLs unless explicitly overridden.
# When false, use http URLs unless explicitly overridden.
# datatype: boolean
use_https: True

# Whether or not the web service is exposed. This is false
# except in development. When the web service is ready to go
# live, this variable will be removed.
# datatype: boolean
expose_webservice: False


[vhost.template]
# Host name of this virtual host.
# This is matched from the incoming Host header, and
# also used to put together URLs if rooturl is not provided.
# Example: launchpad.net
# datatype: string
hostname: none

# Alternative host names to match, in addition to
# the one given in hostname, comma separated.
# Example: wwwww.launchpad.net, www.launchpad.net
# datatype: string
althostnames: none

# Explicit root URL for this virtual host.
# If this is not provided, the root URL is calculated
# based on the host name.
# Example: https://launchpad.net/
# datatype: string
rooturl: none


[vhost.mainsite]


[vhost.api]


[vhost.blueprints]


[vhost.code]


[vhost.translations]


[vhost.bugs]


[vhost.answers]


[vhost.openid]


[vhost.shipitubuntu]


[vhost.shipitkubuntu]


[vhost.shipitedubuntu]


[vhost.xmlrpc]


[vhost.xmlrpc_private.optional]


[vhost.feeds]


# Stubed Key server for test proposes, it's able to server
# in SKS fortmat, a restricted set of keys. (fixed address at
# localhost:11371)
[zeca]
# Directory to be created to store the pre-installed key-files
# datatype: string
root: /var/tmp/zeca


# Configuration specific for code that is running in the Zopeless
# environment. Hopefully this section will disappear when the
# Zope and Zopeless environments grow closer.
[zopeless]
# datatype: port_number
smtp_port: 25

# datatype: ip_address_or_hostname
smtp_host: localhost

# datatype: boolean
send_email: true<|MERGE_RESOLUTION|>--- conflicted
+++ resolved
@@ -311,12 +311,6 @@
 worker_inactivity_timeout: 1800
 
 [codeimportdispatcher]
-<<<<<<< HEAD
-# The database user which will be used by this process.
-dbuser: codeimportdispatcher
-
-=======
->>>>>>> a70c9c70
 # The directory where the code import worker should be directed to
 # store its logs.
 worker_log_dir: /var/tmp/sm-ng/logs
@@ -343,11 +337,6 @@
 oops_prefix: CID
 
 
-<<<<<<< HEAD
-
-
-=======
->>>>>>> a70c9c70
 [codeimportworker]
 # This code is used by the code-import-worker-db which lives in
 # scripts/code-import-worker-db.py and
