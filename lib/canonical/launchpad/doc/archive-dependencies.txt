--- conflicted
+++ resolved
@@ -291,69 +291,6 @@
     >>> cprov.archive.removeArchiveDependency(sabdfl.archive)
 
 
-<<<<<<< HEAD
-== Private PPA dependencies ==
-
-When we make Celso's PPA private, it will be referred via the
-private-ppa url including the buildd authentication information.
-
-    >>> cprov.archive.buildd_secret = "secret"
-    >>> cprov.archive.private = True
-
-Additionally to the existing public PPA dependencies, only the RELEASE and
-SECURITY ubuntu pockets will be considered, respecting the
-corresponding ubuntu component override if available.
-
-The default component override value is 'universe' and it's used when
-we can't find any suitable ancestry in the primary archive.
-
-    >>> from canonical.launchpad.components.archivedependencies import (
-    ...     get_primary_current_component)
-
-    >>> print get_primary_current_component(a_build)
-    universe
-
-    >>> print_building_sources_list(a_build)
-    deb http://buildd:secret@private-ppa.launchpad.dev/cprov/ppa/ubuntu
-    	hoary main
-    deb http://ftpmaster.internal/ubuntu hoary main universe
-    deb http://ftpmaster.internal/ubuntu hoary-security main universe
-
-The system immediately recognizes and respects an ancestry tagetted to
-the main component.
-
-    >>> primary_pub = test_publisher.getPubSource(version='1.0')
-    >>> print get_primary_current_component(a_build)
-    main
-
-    >>> print_building_sources_list(a_build)
-    deb http://buildd:secret@private-ppa.launchpad.dev/cprov/ppa/ubuntu
-    	hoary main
-    deb http://ftpmaster.internal/ubuntu hoary main
-    deb http://ftpmaster.internal/ubuntu hoary-security main
-
-The same thing happens when the ancestry component is overridden.
-
-    >>> override = primary_pub.changeOverride(
-    ...     new_component=getUtility(IComponentSet)['restricted'])
-
-    >>> print get_primary_current_component(a_build)
-    restricted
-
-    >>> print_building_sources_list(a_build)
-    deb http://buildd:secret@private-ppa.launchpad.dev/cprov/ppa/ubuntu
-    	hoary main
-    deb http://ftpmaster.internal/ubuntu hoary main restricted
-    deb http://ftpmaster.internal/ubuntu hoary-security main restricted
-
-Revert Celso's PPA to its original public state.
-
-    >>> cprov.archive.buildd_secret = ''
-    >>> cprov.archive.private = False
-
-
-=======
->>>>>>> 05ff9495
 == Overriding default primary archive dependencies ==
 
 Despite being private or public, default primary archive dependencies
@@ -413,13 +350,8 @@
     deb http://ftpmaster.internal/ubuntu hoary
         main universe
     deb http://ftpmaster.internal/ubuntu hoary-security
-<<<<<<< HEAD
-        main restricted
-    deb http://ppa.launchpad.dev/cprov/ppa/ubuntu hoary main
-=======
         main universe
-    deb http://ppa.launchpad.dev/cprov/ubuntu hoary main
->>>>>>> 05ff9495
+    deb http://ppa.launchpad.dev/cprov/ppa/ubuntu hoary main
 
     >>> cprov.archive.removeArchiveDependency(ubuntu.main_archive)
 
