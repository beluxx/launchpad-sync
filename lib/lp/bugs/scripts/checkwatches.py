--- conflicted
+++ resolved
@@ -322,14 +322,8 @@
                     set_request_started(
                         request_statements=LimitedList(
                             MAX_SQL_STATEMENTS_LOGGED),
-<<<<<<< HEAD
-                        txn=self.txn)
+                        txn=self.txn, enable_timeout=False)
                     return self.updateBugTracker(bug_tracker_id, batch_size)
-=======
-                        txn=self.txn, enable_timeout=False)
-                    run = self._interactionDecorator(self.updateBugTracker)
-                    return run(bug_tracker_id, batch_size)
->>>>>>> f8733b5b
                 finally:
                     thread.setName(thread_name)
                     clear_request_started()
