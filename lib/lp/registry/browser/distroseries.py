--- conflicted
+++ resolved
@@ -693,16 +693,10 @@
         for its own vocabulary, we set it up after all the others.
         """
         super(DistroSeriesLocalDifferences, self).setUpFields()
-<<<<<<< HEAD
         self.form_fields = (
             self.setupPackageFilterRadio() +
             self.form_fields)
-
-        has_edit = check_permission('launchpad.Edit', self.context)
-
-=======
         check_permission('launchpad.Edit', self.context)
->>>>>>> e505b620
         terms = [
             SimpleTerm(diff, diff.source_package_name.name,
                 diff.source_package_name.name)
