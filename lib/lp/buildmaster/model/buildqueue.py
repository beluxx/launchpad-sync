--- conflicted
+++ resolved
@@ -200,12 +200,8 @@
         self.builder = builder
         if self.job.status != JobStatus.RUNNING:
             self.job.start()
-<<<<<<< HEAD
         self.status = BuildQueueStatus.RUNNING
-        self.specific_job.build.updateStatus(BuildStatus.BUILDING)
-=======
         self.specific_build.updateStatus(BuildStatus.BUILDING)
->>>>>>> eb8eec1a
         if builder is not None:
             del get_property_cache(builder).currentjob
 
