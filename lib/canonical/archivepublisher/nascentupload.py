--- conflicted
+++ resolved
@@ -1650,28 +1650,17 @@
                 if candidates:
                     self.logger.debug("%d possible binar{y,ies}"
                                       % len(candidates))
-<<<<<<< HEAD
-
-                    self.logger.debug("%d: (binary) exists" % (
-=======
                     self.logger.debug("%s: (binary) exists" % (
->>>>>>> 46779544
                         uploaded_file.package))
                     override = candidates[0]
                     proposed_version = uploaded_file.version
                     archive_version = override.binarypackagerelease.version
-<<<<<<< HEAD
-
-                    if (override.distroarchrelease ==
-                        self.distrorelease[uploaded_file.archtecture]):
-=======
                     archtag = uploaded_file.architecture
                     if archtag == "all":
                         arch_indep = self.distrorelease.nominatedarchindep
                         archtag = arch_indep.architecturetag
                     if (override.distroarchrelease ==
                         self.distrorelease[archtag]):
->>>>>>> 46779544
                         self._checkVersion(
                             proposed_version, archive_version,
                             filename=uploaded_file.filename)
