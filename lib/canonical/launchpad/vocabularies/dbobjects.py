# Copyright 2004-2007 Canonical Ltd.  All rights reserved.

"""Vocabularies pulling stuff from the database.

You probably don't want to use these classes directly - see the
docstring in __init__.py for details.
"""

__metaclass__ = type

__all__ = [
    'ActiveMailingListVocabulary',
    'BountyVocabulary',
    'BranchVocabulary',
    'BranchRestrictedOnProductVocabulary',
    'BugNominatableSeriesesVocabulary',
    'BugVocabulary',
    'BugTrackerVocabulary',
    'BugWatchVocabulary',
    'ComponentVocabulary',
    'CountryNameVocabulary',
    'DistributionVocabulary',
    'DistributionOrProductVocabulary',
    'DistributionOrProductOrProjectVocabulary',
    'DistributionUsingMaloneVocabulary',
    'DistroSeriesVocabulary',
    'FAQVocabulary',
    'FilteredDeltaLanguagePackVocabulary',
    'FilteredDistroArchSeriesVocabulary',
    'FilteredDistroSeriesVocabulary',
    'FilteredFullLanguagePackVocabulary',
    'FilteredLanguagePackVocabulary',
    'FilteredProductSeriesVocabulary',
    'FutureSprintVocabulary',
    'KarmaCategoryVocabulary',
    'LanguageVocabulary',
    'MilestoneVocabulary',
    'NonMergedPeopleAndTeamsVocabulary',
    'PackageReleaseVocabulary',
    'PersonAccountToMergeVocabulary',
    'PersonActiveMembershipVocabulary',
    'person_team_participations_vocabulary_factory',
    'ProcessorVocabulary',
    'ProcessorFamilyVocabulary',
    'ProductReleaseVocabulary',
    'ProductSeriesVocabulary',
    'ProductVocabulary',
    'ProjectVocabulary',
    'project_products_vocabulary_factory',
    'project_products_using_malone_vocabulary_factory',
    'SpecificationVocabulary',
    'SpecificationDependenciesVocabulary',
    'SpecificationDepCandidatesVocabulary',
    'SprintVocabulary',
    'TranslatableLanguageVocabulary',
    'TranslationGroupVocabulary',
    'TranslationMessageVocabulary',
    'UserTeamsParticipationVocabulary',
    'ValidPersonOrTeamVocabulary',
    'ValidTeamVocabulary',
    'ValidTeamMemberVocabulary',
    'ValidTeamOwnerVocabulary',
    ]

import cgi
from operator import attrgetter

from sqlobject import AND, CONTAINSSTRING, OR, SQLObjectNotFound
from zope.component import getUtility
from zope.interface import implements
from zope.schema.interfaces import IVocabulary, IVocabularyTokenized
from zope.schema.vocabulary import SimpleTerm, SimpleVocabulary
from zope.security.proxy import isinstance as zisinstance

from canonical.launchpad.database import (
    Branch, BranchSet, Bounty, Bug, BugTracker, BugWatch, Component, Country,
    Distribution, DistroArchSeries, DistroSeries, KarmaCategory, Language,
    LanguagePack, MailingList, Milestone, Person, PillarName, Processor,
    ProcessorFamily, Product, ProductRelease, ProductSeries, Project,
    SourcePackageRelease, Specification, Sprint, TranslationGroup,
    TranslationMessage)
from canonical.database.sqlbase import SQLBase, quote_like, quote, sqlvalues
from canonical.launchpad.helpers import shortlist
from canonical.launchpad.interfaces import (
    DistroSeriesStatus, EmailAddressStatus, IBranch, IBugTask, IDistribution,
    IDistributionSourcePackage, IDistroBugTask, IDistroSeries,
    IDistroSeriesBugTask, IEmailAddressSet, IFAQ, IFAQTarget, ILanguage,
<<<<<<< HEAD
    ILaunchBag, IMailingListSet, IMilestoneSet, IPerson,
    IPersonSet, IPillarName, IProduct, IProject, ISourcePackage,
    ISpecification, ITeam, IUpstreamBugTask, LanguagePackType,
    MailingListStatus)
=======
    ILaunchBag, IMailingListSet, IMilestoneSet, IPerson, IPersonSet,
    IPillarName, IProduct, IProject, ISourcePackage, ISpecification, ITeam,
    IUpstreamBugTask, LanguagePackType, MailingListStatus)
>>>>>>> 4479d621
from canonical.launchpad.webapp.vocabulary import (
    CountableIterator, IHugeVocabulary, NamedSQLObjectHugeVocabulary,
    NamedSQLObjectVocabulary, SQLObjectVocabularyBase)


class BasePersonVocabulary:
    """This is a base class used by all different Person Vocabularies."""

    _table = Person

    def toTerm(self, obj):
        """Return the term for this object."""
        return SimpleTerm(obj, obj.name, obj.browsername)

    def getTermByToken(self, token):
        """Return the term for the given token.

        If the token contains an '@', treat it like an email. Otherwise,
        treat it like a name.
        """
        if "@" in token:
            # This looks like an email token, so let's do an object
            # lookup based on that.
            email = getUtility(IEmailAddressSet).getByEmail(token)
            if email is None:
                raise LookupError(token)
            return self.toTerm(email.person)
        else:
            # This doesn't look like an email, so let's simply treat
            # it like a name.
            person = getUtility(IPersonSet).getByName(token)
            if person is None:
                raise LookupError(token)
            return self.toTerm(person)


class ComponentVocabulary(SQLObjectVocabularyBase):

    _table = Component
    _orderBy = 'name'

    def toTerm(self, obj):
        return SimpleTerm(obj, obj.id, obj.name)


# Country.name may have non-ASCII characters, so we can't use
# NamedSQLObjectVocabulary here.
class CountryNameVocabulary(SQLObjectVocabularyBase):
    """A vocabulary for country names."""

    _table = Country
    _orderBy = 'name'

    def toTerm(self, obj):
        return SimpleTerm(obj, obj.id, obj.name)


class BranchVocabularyBase(SQLObjectVocabularyBase):
    """A base class for Branch vocabularies."""

    implements(IHugeVocabulary)

    _table = Branch
    _orderBy = ['name', 'id']
    displayname = 'Select a Branch'

    def toTerm(self, obj):
        """The display should include the URL if there is one."""
        return SimpleTerm(obj, obj.unique_name, obj.displayname)

    def getTermByToken(self, token):
        """See `IVocabularyTokenized`."""
        branch_set = BranchSet()
        branch = branch_set.getByUniqueName(token)
        # fall back to interpreting the token as a branch URL
        if branch is None:
            url = token.rstrip('/')
            branch = branch_set.getByUrl(url)
        if branch is None:
            raise LookupError(token)
        return self.toTerm(branch)

    def __len__(self):
        """See `IVocabulary`."""
        return self.search('').count()

    def _branchAttributeQuery(self, quoted_query):
        """Return a query that will identify branches that match.

        Checks for matches by branch name or URL.

        See `_generalQuery` for more details.
        """
        return """
            SELECT id FROM Branch
            WHERE
               Branch.name LIKE '%%' || %s || '%%'
            OR Branch.url LIKE '%%' || %s || '%%'
            """ % (quoted_query, quoted_query)

    def _registrantNameQuery(self, quoted_query):
        """Return a query that will identify branches that match.

        Checks for matches by the name of the branch owner (registrant).

        See `_generalQuery` for more details.
        """
        return """
            SELECT Branch.id FROM Branch, Person
            WHERE
                Branch.owner = Person.id
            AND Person.name LIKE '%%' || %s || '%%'
            """ % quoted_query

    def _productNameQuery(self, quoted_query):
        """Return a query that will identify branches that match.

        Checks for matches by the name of the product that the branch is for.

        See `_generalQuery` for more details.
        """
        return """
            SELECT Branch.id from Branch, Product
            WHERE
                Branch.product = Product.id
            AND Product.name LIKE '%%' || %s || '%%'
            """ % quoted_query

    def _generalQuery(self, quoted_query,
                      check_product=True, check_registrant=True):
        """Return the naive branch where clause for the given query.

        If the user has not specified any query, then there is nothing to
        restrict the search on, so the result is an empty string.

        When a non-empty string is passed in a sequence of queries are built
        up depending on whether check_product or check_registrant are set to
        true.  These queries are joined using the SQL union clause to restrict
        the branches in the resulting select.
        """
        if len(quoted_query) == 0:
            return ''
        # Generate the query for the branch attributes, and optionally the
        # product name and registrant name.
        args = [self._branchAttributeQuery(quoted_query)]
        if check_product:
            args.append(self._productNameQuery(quoted_query))
        if check_registrant:
            args.append(self._registrantNameQuery(quoted_query))
        id_query = '\n\nUNION\n\n'.join(args)
        return 'Branch.id in (%s)' % id_query

    def search(self, query):
        """Return the branches that match.

        Only branches that the logged in user is able to see are actually
        returned.
        """
        sql_query = BranchSet()._generateBranchClause(
            self._search(quote_like(query)),
            visible_by_user=getUtility(ILaunchBag).user)
        return Branch.select(sql_query, orderBy=self._orderBy)


class BranchVocabulary(BranchVocabularyBase):
    """A vocabulary for searching branches.

    The name and URL of the branch, the name of the product, and the
    name of the registrant of the branches is checked for the entered
    value.
    """
    def _search(self, quoted_query):
        """Return the naive branch where clause based on the query."""
        return self._generalQuery(quoted_query)


class BranchRestrictedOnProductVocabulary(BranchVocabularyBase):
    """A vocabulary for searching branches restriced on product.

    The query entered checks the name or URL of the branch, or the
    name of the registrant of the branch.
    """

    def _restrictToProduct(self, product):
        """Return the where clause to restrict to the product."""
        if product is None:
            return 'Branch.product is NULL'
        else:
            return 'Branch.product = %s' % quote(product)

    def _search(self, quoted_query):
        """Return the naive branch where clause based on the query."""
        if IProduct.providedBy(self.context):
            restrict_sql = self._restrictToProduct(self.context)
        elif IBranch.providedBy(self.context):
            restrict_sql = self._restrictToProduct(self.context.product)
        else:
            # An unexpected type.
            raise AssertionError('Unexpected context type')

        base_sql = self._generalQuery(quoted_query, check_product=False)
        if len(base_sql) > 0:
            return '%s AND %s' % (base_sql, restrict_sql)
        else:
            return restrict_sql


class BugVocabulary(SQLObjectVocabularyBase):

    _table = Bug
    _orderBy = 'id'


class BountyVocabulary(SQLObjectVocabularyBase):

    _table = Bounty
    # XXX kiko 2006-02-20: no _orderBy?


class BugTrackerVocabulary(SQLObjectVocabularyBase):

    _table = BugTracker
    _orderBy = 'title'


class FAQVocabulary:
    """Vocabulary containing all the FAQs in an `IFAQTarget`."""

    implements(IHugeVocabulary)

    displayname = 'Select a FAQ'

    def __init__(self, context):
        """Create a new vocabulary for the context.

        :param context: It should adaptable to `IFAQTarget`.
        """
        self.context = IFAQTarget(context)

    def __len__(self):
        """See `IIterableVocabulary`."""
        return self.context.searchFAQs().count()

    def __iter__(self):
        """See `IIterableVocabulary`."""
        for faq in self.context.searchFAQs():
            yield self.toTerm(faq)

    def __contains__(self, value):
        """See `IVocabulary`."""
        if not IFAQ.providedBy(value):
            return False
        return self.context.getFAQ(value.id) is not None

    def getTerm(self, value):
        """See `IVocabulary`."""
        if value not in self:
            raise LookupError(value)
        return self.toTerm(value)

    def getTermByToken(self, token):
        """See `IVocabularyTokenized`."""
        try:
            faq_id = int(token)
        except ValueError:
            raise LookupError(token)
        faq = self.context.getFAQ(token)
        if faq is None:
            raise LookupError(token)
        return self.toTerm(faq)

    def toTerm(self, faq):
        """Return the term for a FAQ."""
        return SimpleTerm(faq, faq.id, faq.title)

    def searchForTerms(self, query=None):
        """See `IHugeVocabulary`."""
        results = self.context.findSimilarFAQs(query)
        return CountableIterator(results.count(), results, self.toTerm)


class LanguageVocabulary(SQLObjectVocabularyBase):
    """All the languages known by Launchpad."""

    _table = Language
    _orderBy = 'englishname'

    def __contains__(self, language):
        """See `IVocabulary`."""
        assert ILanguage.providedBy(language), (
            "'in LanguageVocabulary' requires ILanguage as left operand, "
            "got %s instead." % type(language))
        return super(LanguageVocabulary, self).__contains__(language)

    def toTerm(self, obj):
        """See `IVocabulary`."""
        return SimpleTerm(obj, obj.code, obj.displayname)

    def getTerm(self, obj):
        """See `IVocabulary`."""
        if obj not in self:
            raise LookupError(obj)
        return SimpleTerm(obj, obj.code, obj.displayname)

    def getTermByToken(self, token):
        """See `IVocabulary`."""
        try:
            found_language = Language.byCode(token)
        except SQLObjectNotFound:
            raise LookupError(token)
        return self.getTerm(found_language)


class TranslatableLanguageVocabulary(LanguageVocabulary):
    """All the translatable languages known by Launchpad.

    Messages cannot be translated into English or a non-visible language.
    This vocabulary contains all the languages known to Launchpad,
    excluding English and non-visible languages.
    """
    def __contains__(self, language):
        """See `IVocabulary`.

        This vocabulary excludes English and languages that are not visible.
        """
        assert ILanguage.providedBy(language), (
            "'in TranslatableLanguageVocabulary' requires ILanguage as "
            "left operand, got %s instead." % type(language))
        if language.code == 'en':
            return False
        return language.visible == True and super(
            TranslatableLanguageVocabulary, self).__contains__(language)

    def __iter__(self):
        """See `IVocabulary`.

        Iterate languages that are visible and not English.
        """
        languages = self._table.select(
            "Language.code != 'en' AND Language.visible = True",
            orderBy=self._orderBy)
        for language in languages:
            yield self.toTerm(language)

    def getTermByToken(self, token):
        """See `IVocabulary`."""
        if token == 'en':
            raise LookupError(token)
        term = super(TranslatableLanguageVocabulary, self).getTermByToken(
            token)
        if not term.value.visible:
            raise LookupError(token)
        return term


class KarmaCategoryVocabulary(NamedSQLObjectVocabulary):

    _table = KarmaCategory
    _orderBy = 'name'


# XXX kiko 2007-01-18: any reason why this can't be an
# NamedSQLObjectHugeVocabulary?
class ProductVocabulary(SQLObjectVocabularyBase):
    implements(IHugeVocabulary)

    _table = Product
    _orderBy = 'displayname'
    displayname = 'Select a project'

    def __contains__(self, obj):
        # Sometimes this method is called with an SQLBase instance, but
        # z3 form machinery sends through integer ids. This might be due
        # to a bug somewhere.
        where = "active='t' AND id=%d"
        if zisinstance(obj, SQLBase):
            product = self._table.selectOne(where % obj.id)
            return product is not None and product == obj
        else:
            product = self._table.selectOne(where % int(obj))
            return product is not None

    def toTerm(self, obj):
        return SimpleTerm(obj, obj.name, obj.title)

    def getTermByToken(self, token):
        product = self._table.selectOneBy(name=token, active=True)
        if product is None:
            raise LookupError(token)
        return self.toTerm(product)

    def search(self, query):
        """Returns products where the product name, displayname, title,
        summary, or description contain the given query. Returns an empty list
        if query is None or an empty string.
        """
        if query:
            query = query.lower()
            like_query = "'%%' || %s || '%%'" % quote_like(query)
            fti_query = quote(query)
            sql = "active = 't' AND (name LIKE %s OR fti @@ ftq(%s))" % (
                    like_query, fti_query
                    )
            return self._table.select(sql, orderBy=self._orderBy)
        return self.emptySelectResults()


# XXX kiko 2007-01-18: any reason why this can't be an
# NamedSQLObjectHugeVocabulary?
class ProjectVocabulary(SQLObjectVocabularyBase):
    implements(IHugeVocabulary)

    _table = Project
    _orderBy = 'displayname'
    displayname = 'Select a project group'

    def __contains__(self, obj):
        where = "active='t' and id=%d"
        if zisinstance(obj, SQLBase):
            project = self._table.selectOne(where % obj.id)
            return project is not None and project == obj
        else:
            project = self._table.selectOne(where % int(obj))
            return project is not None

    def toTerm(self, obj):
        return SimpleTerm(obj, obj.name, obj.title)

    def getTermByToken(self, token):
        project = self._table.selectOneBy(name=token, active=True)
        if project is None:
            raise LookupError(token)
        return self.toTerm(project)

    def search(self, query):
        """Returns projects where the project name, displayname, title,
        summary, or description contain the given query. Returns an empty list
        if query is None or an empty string.
        """
        if query:
            query = query.lower()
            like_query = "'%%' || %s || '%%'" % quote_like(query)
            fti_query = quote(query)
            sql = "active = 't' AND (name LIKE %s OR fti @@ ftq(%s))" % (
                    like_query, fti_query
                    )
            return self._table.select(sql)
        return self.emptySelectResults()


def project_products_vocabulary_factory(context):
    """Return a SimpleVocabulary containing the project's products."""
    assert context is not None
    project = IProject(context)
    return SimpleVocabulary([
        SimpleTerm(product, product.name, title=product.displayname)
        for product in project.products])


class UserTeamsParticipationVocabulary(SQLObjectVocabularyBase):
    """Describes the teams in which the current user participates."""
    _table = Person
    _orderBy = 'displayname'

    def toTerm(self, obj):
        return SimpleTerm(
            obj, obj.name, '%s (%s)' % (obj.displayname, obj.name))

    def __iter__(self):
        kw = {}
        if self._orderBy:
            kw['orderBy'] = self._orderBy
        launchbag = getUtility(ILaunchBag)
        if launchbag.user:
            user = launchbag.user
            for team in user.teams_participated_in:
                yield self.toTerm(team)

    def getTermByToken(self, token):
        launchbag = getUtility(ILaunchBag)
        if launchbag.user:
            user = launchbag.user
            for team in user.teams_participated_in:
                if team.name == token:
                    return self.getTerm(team)
        raise LookupError(token)


def project_products_using_malone_vocabulary_factory(context):
    """Return a vocabulary containing a project's products using Malone."""
    project = IProject(context)
    return SimpleVocabulary([
        SimpleTerm(product, product.name, title=product.displayname)
        for product in project.products
        if product.official_malone])


class TranslationGroupVocabulary(NamedSQLObjectVocabulary):

    _table = TranslationGroup


class TranslationMessageVocabulary(SQLObjectVocabularyBase):

    _table = TranslationMessage
    _orderBy = 'date_created'

    def toTerm(self, obj):
        translation = ''
        if obj.msgstr0 is not None:
            translation = obj.msgstr0.translation
        return SimpleTerm(obj, obj.id, translation)

    def __iter__(self):
        for message in self.context.messages:
            yield self.toTerm(message)


class NonMergedPeopleAndTeamsVocabulary(
        BasePersonVocabulary, SQLObjectVocabularyBase):
    """The set of all non-merged people and teams.

    If you use this vocabulary you need to make sure that any code which uses
    the people provided by it know how to deal with people which don't have
    a preferred email address, that is, unvalidated person profiles.
    """
    implements(IHugeVocabulary)

    _orderBy = ['displayname']
    displayname = 'Select a Person or Team'

    def __contains__(self, obj):
        return obj in self._select()

    def _select(self, text=""):
        return getUtility(IPersonSet).find(text)

    def search(self, text):
        """Return people/teams whose fti or email address match :text."""
        if not text:
            return self.emptySelectResults()

        return self._select(text.lower())


class PersonAccountToMergeVocabulary(
        BasePersonVocabulary, SQLObjectVocabularyBase):
    """The set of all non-merged people with at least one email address.

    This vocabulary is a very specialized one, meant to be used only to choose
    accounts to merge. You *don't* want to use it.
    """
    implements(IHugeVocabulary)

    _orderBy = ['displayname']
    displayname = 'Select a Person to Merge'

    def __contains__(self, obj):
        return obj in self._select()

    def _select(self, text=""):
        return getUtility(IPersonSet).findPerson(
            text, exclude_inactive_accounts=False)

    def search(self, text):
        """Return people whose fti or email address match :text."""
        if not text:
            return self.emptySelectResults()

        text = text.lower()
        return self._select(text)


class ValidPersonOrTeamVocabulary(
        BasePersonVocabulary, SQLObjectVocabularyBase):
    """The set of valid Persons/Teams in Launchpad.

    A Person is considered valid if he has a preferred email address,
    a password set and Person.merged is None. Teams have no restrictions
    at all, which means that all teams are considered valid.

    This vocabulary is registered as ValidPersonOrTeam, ValidAssignee,
    ValidMaintainer and ValidOwner, because they have exactly the same
    requisites.
    """
    implements(IHugeVocabulary)

    displayname = 'Select a Person or Team'

    # This is what subclasses must change if they want any extra filtering of
    # results.
    extra_clause = ""

    def __contains__(self, obj):
        return obj in self._doSearch()

    def _doSearch(self, text=""):
        """Return the people/teams whose fti or email address match :text:"""
        if self.extra_clause:
            extra_clause = " AND %s" % self.extra_clause
        else:
            extra_clause = ""

        if not text:
            query = 'Person.id = ValidPersonOrTeamCache.id' + extra_clause
            return Person.select(
                query, clauseTables=['ValidPersonOrTeamCache'])

        name_match_query = """
            Person.id = ValidPersonOrTeamCache.id
            AND Person.fti @@ ftq(%s)
            """ % quote(text)
        name_match_query += extra_clause
        name_matches = Person.select(
            name_match_query, clauseTables=['ValidPersonOrTeamCache'])

        # Note that we must use lower(email) LIKE rather than ILIKE
        # as ILIKE no longer appears to be hitting the index under PG8.0
        email_match_query = """
            EmailAddress.person = Person.id
            AND EmailAddress.person = ValidPersonOrTeamCache.id
            AND EmailAddress.status IN %s
            AND lower(email) LIKE %s || '%%'
            """ % (sqlvalues(EmailAddressStatus.VALIDATED,
                             EmailAddressStatus.PREFERRED),
                   quote_like(text))
        email_match_query += extra_clause
        email_matches = Person.select(
            email_match_query,
            clauseTables=['ValidPersonOrTeamCache', 'EmailAddress'])

        ircid_match_query = """
            IRCId.person = Person.id
            AND IRCId.person = ValidPersonOrTeamCache.id
            AND lower(IRCId.nickname) = %s
            """ % quote(text)
        ircid_match_query += extra_clause
        ircid_matches = Person.select(
            ircid_match_query,
            clauseTables=['ValidPersonOrTeamCache', 'IRCId'])

        # XXX Guilherme Salgado 2006-01-30 bug=30053:
        # We have to explicitly provide an orderBy here as a workaround
        return name_matches.union(ircid_matches).union(
            email_matches, orderBy=['displayname', 'name'])

    def search(self, text):
        """Return people/teams whose fti or email address match :text:."""
        if not text:
            return self.emptySelectResults()

        text = text.lower()
        return self._doSearch(text=text)


class ValidTeamVocabulary(ValidPersonOrTeamVocabulary):
    """The set of all valid teams in Launchpad."""

    displayname = 'Select a Team'

    # Because the base class does almost everything we need, we just need to
    # restrict the search results to those Persons who have a non-NULL
    # teamowner, i.e. a valid team.
    extra_clause = 'Person.teamowner IS NOT NULL'

    def search(self, text):
        """Return all teams that match :text:.

        Unlike ValidPersonOrTeamVocabulary, providing an empty string for text
        does not return the empty result set.  Instead, it returns all teams.
        """
        if not text:
            text = ''
        return self._doSearch(text=text)


class ValidTeamMemberVocabulary(ValidPersonOrTeamVocabulary):
    """The set of valid members of a given team.

    With the exception of all teams that have this team as a member and the
    team itself, all valid persons and teams are valid members.
    """

    def __init__(self, context):
        if not context:
            raise AssertionError('ValidTeamMemberVocabulary needs a context.')
        if ITeam.providedBy(context):
            self.team = context
        else:
            raise AssertionError(
                "ValidTeamMemberVocabulary's context must implement ITeam."
                "Got %s" % str(context))

        ValidPersonOrTeamVocabulary.__init__(self, context)
        self.extra_clause = """
            Person.id NOT IN (
                SELECT team FROM TeamParticipation
                WHERE person = %d
                ) AND Person.id != %d
            """ % (self.team.id, self.team.id)


class ValidTeamOwnerVocabulary(ValidPersonOrTeamVocabulary):
    """The set of Persons/Teams that can be owner of a team.

    With the exception of the team itself and all teams owned by that team,
    all valid persons and teams are valid owners for the team.
    """

    def __init__(self, context):
        if not context:
            raise AssertionError('ValidTeamOwnerVocabulary needs a context.')

        if IPerson.providedBy(context):
            self.extra_clause = """
                (person.teamowner != %d OR person.teamowner IS NULL) AND
                person.id != %d""" % (context.id, context.id)
        elif IPersonSet.providedBy(context):
            # The context is an IPersonSet, which means we're creating a new
            # team and thus we don't need any extra_clause --any valid person
            # or team can be the owner of a newly created team.
            pass
        else:
            raise AssertionError(
                "ValidTeamOwnerVocabulary's context must provide IPerson "
                "or IPersonSet.")
        ValidPersonOrTeamVocabulary.__init__(self, context)


class PersonActiveMembershipVocabulary:
    """All the teams the person is an active member of."""

    implements(IVocabulary, IVocabularyTokenized)

    def __init__(self, context):
        assert IPerson.providedBy(context)
        self.context = context

    def __len__(self):
        return self.context.myactivememberships.count()

    def __iter__(self):
        return iter(
            [self.getTerm(membership.team)
             for membership in self.context.myactivememberships])

    def getTerm(self, team):
        if team not in self:
            raise LookupError(team)
        return SimpleTerm(team, team.name, team.displayname)

    def __contains__(self, obj):
        if not ITeam.providedBy(obj):
            return False
        member_teams = [
            membership.team for membership in self.context.myactivememberships
            ]
        return obj in member_teams

    def getQuery(self):
        return None

    def getTermByToken(self, token):
        for membership in self.context.myactivememberships:
            if membership.team.name == token:
                return self.getTerm(membership.team)
        else:
            raise LookupError(token)


class ActiveMailingListVocabulary:
    """The set of all active mailing lists."""

    implements(IHugeVocabulary)

    displayname = 'Select an active mailing list.'

    def __init__(self, context):
        assert context is None, (
            'Unexpected context for ActiveMailingListVocabulary')

    def __iter__(self):
        """See `IIterableVocabulary`."""
        return iter(getUtility(IMailingListSet).active_lists)

    def __len__(self):
        """See `IIterableVocabulary`."""
        return getUtility(IMailingListSet).active_lists.count()

    def __contains__(self, team_list):
        """See `ISource`."""
        # Unlike other __contains__() implementations in this module, and
        # somewhat contrary to the interface definition, this method does not
        # return False when team_list is not an IMailingList.  No interface
        # check of the argument is done here.  Doing the interface check and
        # returning False when we get an unexpected type would be more
        # Pythonic, but we deliberately break that rule because it is
        # considered more helpful to generate an OOPS when the wrong type of
        # object is used in a containment test.  The __contains__() methods in
        # this module that type check their arguments is considered incorrect.
        # This also implies that .getTerm(), contrary to its interface
        # definition, will not always raise LookupError when the term isn't in
        # the vocabulary, because an exceptions from the containment test it
        # does will just be passed on up the call stack.
        return team_list.status == MailingListStatus.ACTIVE

    def toTerm(self, team_list):
        """Turn the team mailing list into a SimpleTerm."""
        return SimpleTerm(team_list, team_list.team.name,
                          team_list.team.displayname)

    def getTerm(self, team_list):
        """See `IBaseVocabulary`."""
        if team_list not in self:
            raise LookupError(team_list)
        return self.toTerm(team_list)

    def getTermByToken(self, token):
        """See `IVocabularyTokenized`."""
        # token should be the team name as a string.
        team_list = getUtility(IMailingListSet).get(token)
        if team_list is None:
            raise LookupError(token)
        return self.getTerm(team_list)

    def search(self, text=None):
        """Search for active mailing lists.

        :param text: The name of a mailing list, which can be a partial
            name.  This actually matches against the name of the team to which
            the mailing list is linked.  If None (the default), all active
            mailing lists are returned.
        :return: An iterator over the active mailing lists matching the query.
        """
        if text is None:
            return getUtility(IMailingListSet).active_lists
        # The mailing list name, such as it has one, is really the name of the
        # team to which it is linked.
        return MailingList.select("""
            MailingList.team = Person.id
            AND Person.fti @@ ftq(%s)
            AND Person.teamowner IS NOT NULL
            AND MailingList.status = %s
            """ % sqlvalues(text, MailingListStatus.ACTIVE),
            clauseTables=['Person'])

    def searchForTerms(self, query=None):
        """See `IHugeVocabulary`."""
        results = self.search(query)
        return CountableIterator(results.count(), results, self.toTerm)


def person_team_participations_vocabulary_factory(context):
    """Return a SimpleVocabulary containing the teams a person
    participate in.
    """
    assert context is not None
    person = IPerson(context)
    return SimpleVocabulary([
        SimpleTerm(team, team.name, title=team.displayname)
        for team in person.teams_participated_in])


class ProductReleaseVocabulary(SQLObjectVocabularyBase):
    implements(IHugeVocabulary)

    displayname = 'Select a Product Release'
    _table = ProductRelease
    # XXX carlos Perello Marin 2005-05-16 bugs=687:
    # Sorting by version won't give the expected results, because it's just a
    # text field.  e.g. ["1.0", "2.0", "11.0"] would be sorted as ["1.0",
    # "11.0", "2.0"].
    _orderBy = [Product.q.name, ProductSeries.q.name,
                ProductRelease.q.version]
    _clauseTables = ['Product', 'ProductSeries']

    def toTerm(self, obj):
        productrelease = obj
        productseries = productrelease.productseries
        product = productseries.product

        # NB: We use '/' as the seperator because '-' is valid in
        # a product.name or productseries.name
        token = '%s/%s/%s' % (
                    product.name, productseries.name, productrelease.version)
        return SimpleTerm(
            obj.id, token, '%s %s %s' % (
                product.name, productseries.name, productrelease.version))

    def getTermByToken(self, token):
        try:
            productname, productseriesname, productreleaseversion = \
                token.split('/', 2)
        except ValueError:
            raise LookupError(token)

        obj = ProductRelease.selectOne(
            AND(ProductRelease.q.productseriesID == ProductSeries.q.id,
                ProductSeries.q.productID == Product.q.id,
                Product.q.name == productname,
                ProductSeries.q.name == productseriesname,
                ProductRelease.q.version == productreleaseversion
                )
            )
        try:
            return self.toTerm(obj)
        except IndexError:
            raise LookupError(token)

    def search(self, query):
        """Return terms where query is a substring of the version or name"""
        if not query:
            return self.emptySelectResults()

        query = query.lower()
        objs = self._table.select(
            AND(
                ProductSeries.q.id == ProductRelease.q.productseriesID,
                Product.q.id == ProductSeries.q.productID,
                OR(
                    CONTAINSSTRING(Product.q.name, query),
                    CONTAINSSTRING(ProductSeries.q.name, query),
                    CONTAINSSTRING(ProductRelease.q.version, query)
                    )
                ),
            orderBy=self._orderBy
            )

        return objs


class ProductSeriesVocabulary(SQLObjectVocabularyBase):
    implements(IHugeVocabulary)

    displayname = 'Select a Release Series'
    _table = ProductSeries
    _orderBy = [Product.q.name, ProductSeries.q.name]
    _clauseTables = ['Product']

    def toTerm(self, obj):
        # NB: We use '/' as the seperator because '-' is valid in
        # a product.name or productseries.name
        token = '%s/%s' % (obj.product.name, obj.name)
        return SimpleTerm(
            obj, token, '%s %s' % (obj.product.name, obj.name))

    def getTermByToken(self, token):
        try:
            productname, productseriesname = token.split('/', 1)
        except ValueError:
            raise LookupError(token)

        result = ProductSeries.selectOne('''
                    Product.id = ProductSeries.product AND
                    Product.name = %s AND
                    ProductSeries.name = %s
                    ''' % sqlvalues(productname, productseriesname),
                    clauseTables=['Product'])
        if result is not None:
            return self.toTerm(result)
        raise LookupError(token)

    def search(self, query):
        """Return terms where query is a substring of the name"""
        if not query:
            return self.emptySelectResults()

        query = query.lower()
        objs = self._table.select(
                AND(
                    Product.q.id == ProductSeries.q.productID,
                    OR(
                        CONTAINSSTRING(Product.q.name, query),
                        CONTAINSSTRING(ProductSeries.q.name, query)
                        )
                    ),
                orderBy=self._orderBy
                )
        return objs


class FilteredDistroSeriesVocabulary(SQLObjectVocabularyBase):
    """Describes the series of a particular distribution."""
    _table = DistroSeries
    _orderBy = 'version'

    def toTerm(self, obj):
        return SimpleTerm(
            obj, obj.id, '%s %s' % (obj.distribution.name, obj.name))

    def __iter__(self):
        kw = {}
        if self._orderBy:
            kw['orderBy'] = self._orderBy
        launchbag = getUtility(ILaunchBag)
        if launchbag.distribution:
            distribution = launchbag.distribution
            serieses = self._table.selectBy(
                distributionID=distribution.id, **kw)
            for series in sorted(serieses, key=attrgetter('sortkey')):
                yield self.toTerm(series)


class FilteredDistroArchSeriesVocabulary(SQLObjectVocabularyBase):
    """All arch series of a particular distribution."""

    _table = DistroArchSeries
    _orderBy = ['DistroSeries.version', 'architecturetag', 'id']
    _clauseTables = ['DistroSeries']

    def toTerm(self, obj):
        name = "%s %s (%s)" % (obj.distroseries.distribution.name,
                               obj.distroseries.name, obj.architecturetag)
        return SimpleTerm(obj, obj.id, name)

    def __iter__(self):
        distribution = getUtility(ILaunchBag).distribution
        if distribution:
            query = """
                DistroSeries.id = DistroArchSeries.distroseries AND
                DistroSeries.distribution = %s
                """ % sqlvalues(distribution.id)
            results = self._table.select(
                query, orderBy=self._orderBy, clauseTables=self._clauseTables)
            for distroarchseries in results:
                yield self.toTerm(distroarchseries)


class FilteredProductSeriesVocabulary(SQLObjectVocabularyBase):
    """Describes ProductSeries of a particular product."""
    _table = ProductSeries
    _orderBy = ['product', 'name']

    def toTerm(self, obj):
        return SimpleTerm(
            obj, obj.id, '%s %s' % (obj.product.name, obj.name))

    def __iter__(self):
        launchbag = getUtility(ILaunchBag)
        if launchbag.product is not None:
            for series in launchbag.product.serieses:
                yield self.toTerm(series)


class FutureSprintVocabulary(NamedSQLObjectVocabulary):
    """A vocab of all sprints that have not yet finished."""

    _table = Sprint

    def __iter__(self):
        future_sprints = Sprint.select("time_ends > 'NOW'")
        for sprint in future_sprints:
            yield(self.toTerm(sprint))


class MilestoneVocabulary(SQLObjectVocabularyBase):
    _table = Milestone
    _orderBy = None

    def toTerm(self, obj):
        return SimpleTerm(obj, obj.id, obj.displayname)

    def __iter__(self):
        target = None

        milestone_context = self.context

        if IUpstreamBugTask.providedBy(milestone_context):
            target = milestone_context.product
        elif IDistroBugTask.providedBy(milestone_context):
            target = milestone_context.distribution
        elif IDistroSeriesBugTask.providedBy(milestone_context):
            target = milestone_context.distroseries
        elif IDistributionSourcePackage.providedBy(milestone_context):
            target = milestone_context.distribution
        elif ISourcePackage.providedBy(milestone_context):
            target = milestone_context.distroseries
        elif ISpecification.providedBy(milestone_context):
            target = milestone_context.target
        elif (IProject.providedBy(milestone_context) or
              IProduct.providedBy(milestone_context) or
              IDistribution.providedBy(milestone_context) or
              IDistroSeries.providedBy(milestone_context)):
            target = milestone_context
        else:
            # We didn't find a context that can have milestones attached
            # to it.
            target = None

        # XXX: Brad Bollenbach 2006-02-24: Listifying milestones is
        # evil, but we need to sort the milestones by a non-database
        # value, for the user to find the milestone they're looking
        # for (particularly when showing *all* milestones on the
        # person pages.)
        #
        # This fixes an urgent bug though, so I think this problem
        # should be revisited after we've unblocked users.
        if target is not None:
            if IProject.providedBy(target):
                milestones = shortlist(
                    (milestone for product in target.products
                     for milestone in product.all_milestones),
                    longest_expected=40)
            else:
                milestones = shortlist(
                    target.all_milestones, longest_expected=40)
        else:
            # We can't use context to reasonably filter the
            # milestones, so let's just grab all of them.
            milestones = shortlist(
                getUtility(IMilestoneSet), longest_expected=40)

        visible_milestones = [
            milestone for milestone in milestones if milestone.visible]
        if (IBugTask.providedBy(milestone_context) and
            milestone_context.milestone is not None and
            milestone_context.milestone not in visible_milestones):
            # Even if we inactivate a milestone, a bugtask might still be
            # linked to it. Include such milestones in the vocabulary to
            # ensure that the +editstatus page doesn't break.
            visible_milestones.append(milestone_context.milestone)

        for ms in sorted(visible_milestones, key=attrgetter('displayname')):
            yield self.toTerm(ms)


class SpecificationVocabulary(NamedSQLObjectVocabulary):
    """List specifications for the current product or distribution in
    ILaunchBag, EXCEPT for the current spec in LaunchBag if one exists.
    """

    _table = Specification
    _orderBy = 'title'

    def __iter__(self):
        launchbag = getUtility(ILaunchBag)
        product = launchbag.product
        if product is not None:
            target = product

        distribution = launchbag.distribution
        if distribution is not None:
            target = distribution

        if target is not None:
            for spec in sorted(
                target.specifications(), key=attrgetter('title')):
                # we will not show the current specification in the
                # launchbag
                if spec == launchbag.specification:
                    continue
                # we will not show a specification that is blocked on the
                # current specification in the launchbag. this is because
                # the widget is currently used to select new dependencies,
                # and we do not want to introduce circular dependencies.
                if launchbag.specification is not None:
                    if spec in launchbag.specification.all_blocked:
                        continue
                yield SimpleTerm(spec, spec.name, spec.title)


class SpecificationDependenciesVocabulary(NamedSQLObjectVocabulary):
    """List specifications on which the current specification depends."""

    _table = Specification
    _orderBy = 'title'

    def __iter__(self):
        launchbag = getUtility(ILaunchBag)
        curr_spec = launchbag.specification

        if curr_spec is not None:
            for spec in sorted(
                curr_spec.dependencies, key=attrgetter('title')):
                yield SimpleTerm(spec, spec.name, spec.title)

class SpecificationDepCandidatesVocabulary(SQLObjectVocabularyBase):
    """Specifications that could be dependencies of this spec.

    This includes only those specs that are not blocked by this spec
    (directly or indirectly), unless they are already dependencies.

    The current spec is not included.
    """

    implements(IHugeVocabulary)

    _table = Specification
    _orderBy = 'name'
    displayname = 'Select a blueprint'

    def _filter_specs(self, specs):
        # XXX intellectronica 2007-07-05: is 100 a reasonable count before
        # starting to warn?
        speclist = shortlist(specs, 100)
        return [spec for spec in speclist
                if (spec != self.context and
                    spec.target == self.context.target
                    and spec not in self.context.all_blocked)]

    def _doSearch(self, query):
        """Return terms where query is in the text of name
        or title, or matches the full text index.
        """

        if not query:
            return []

        quoted_query = quote_like(query)
        sql_query = ("""
            (Specification.name LIKE %s OR
             Specification.title LIKE %s OR
             fti @@ ftq(%s))
            """
            % (quoted_query, quoted_query, quoted_query))
        all_specs = Specification.select(sql_query, orderBy=self._orderBy)

        return self._filter_specs(all_specs)

    def toTerm(self, obj):
        return SimpleTerm(obj, obj.name, obj.title)

    def getTermByToken(self, token):
        search_results = self._doSearch(token)
        for search_result in search_results:
            if search_result.name == token:
                return self.toTerm(search_result)
        raise LookupError(token)

    def search(self, query):
        candidate_specs = self._doSearch(query)
        return CountableIterator(len(candidate_specs),
                                 candidate_specs)

    def _all_specs(self):
        return self._filter_specs(self.context.target.specifications())

    def __iter__(self):
        return (self.toTerm(spec) for spec in self._all_specs())

    def __contains__(self, obj):
        return obj in self._all_specs()

class SprintVocabulary(NamedSQLObjectVocabulary):
    _table = Sprint


class BugWatchVocabulary(SQLObjectVocabularyBase):
    _table = BugWatch

    def __iter__(self):
        assert IBugTask.providedBy(self.context), (
            "BugWatchVocabulary expects its context to be an IBugTask.")
        bug = self.context.bug

        for watch in bug.watches:
            yield self.toTerm(watch)

    def toTerm(self, watch):
        return SimpleTerm(
            watch, watch.id, '%s <a href="%s">#%s</a>' % (
                cgi.escape(watch.bugtracker.title), watch.url,
                cgi.escape(watch.remotebug)))


class PackageReleaseVocabulary(SQLObjectVocabularyBase):
    _table = SourcePackageRelease
    _orderBy = 'id'

    def toTerm(self, obj):
        return SimpleTerm(
            obj, obj.id, obj.name + " " + obj.version)


class DistributionVocabulary(NamedSQLObjectVocabulary):

    _table = Distribution
    _orderBy = 'name'

    def getTermByToken(self, token):
        obj = Distribution.selectOne("name=%s" % sqlvalues(token))
        if obj is None:
            raise LookupError(token)
        else:
            return self.toTerm(obj)

    def search(self, query):
        """Return terms where query is a substring of the name"""
        if not query:
            return self.emptySelectResults()

        query = query.lower()
        like_query = "'%%' || %s || '%%'" % quote_like(query)
        fti_query = quote(query)
        kw = {}
        if self._orderBy:
            kw['orderBy'] = self._orderBy
        return self._table.select("name LIKE %s" % like_query, **kw)


class DistributionUsingMaloneVocabulary:
    """All the distributions that uses Malone officially."""

    implements(IVocabulary, IVocabularyTokenized)

    _orderBy = 'displayname'

    def __init__(self, context=None):
        self.context = context

    def __iter__(self):
        """Return an iterator which provides the terms from the vocabulary."""
        distributions_using_malone = Distribution.selectBy(
            official_malone=True, orderBy=self._orderBy)
        for distribution in distributions_using_malone:
            yield self.getTerm(distribution)

    def __len__(self):
        return Distribution.selectBy(official_malone=True).count()

    def __contains__(self, obj):
        return IDistribution.providedBy(obj) and obj.official_malone

    def getQuery(self):
        return None

    def getTerm(self, obj):
        if obj not in self:
            raise LookupError(obj)
        return SimpleTerm(obj, obj.name, obj.displayname)

    def getTermByToken(self, token):
        found_dist = Distribution.selectOneBy(
            name=token, official_malone=True)
        if found_dist is None:
            raise LookupError(token)
        return self.getTerm(found_dist)


class DistroSeriesVocabulary(NamedSQLObjectVocabulary):

    _table = DistroSeries
    _orderBy = ["Distribution.displayname", "-DistroSeries.date_created"]
    _clauseTables = ['Distribution']

    def __iter__(self):
        serieses = self._table.select(
            DistroSeries.q.distributionID==Distribution.q.id,
            orderBy=self._orderBy, clauseTables=self._clauseTables)
        for series in sorted(serieses, key=attrgetter('sortkey')):
            yield self.toTerm(series)

    def toTerm(self, obj):
        # NB: We use '/' as the separator because '-' is valid in
        # a distribution.name
        token = '%s/%s' % (obj.distribution.name, obj.name)
        title = "%s: %s" % (obj.distribution.displayname, obj.title)
        return SimpleTerm(obj, token, title)

    def getTermByToken(self, token):
        try:
            distroname, distroseriesname = token.split('/', 1)
        except ValueError:
            raise LookupError(token)

        obj = DistroSeries.selectOne('''
                    Distribution.id = DistroSeries.distribution AND
                    Distribution.name = %s AND
                    DistroSeries.name = %s
                    ''' % sqlvalues(distroname, distroseriesname),
                    clauseTables=['Distribution'])
        if obj is None:
            raise LookupError(token)
        else:
            return self.toTerm(obj)

    def search(self, query):
        """Return terms where query is a substring of the name."""
        if not query:
            return self.emptySelectResults()

        query = query.lower()
        objs = self._table.select(
                AND(
                    Distribution.q.id == DistroSeries.q.distributionID,
                    OR(
                        CONTAINSSTRING(Distribution.q.name, query),
                        CONTAINSSTRING(DistroSeries.q.name, query)
                        )
                    ),
                orderBy=self._orderBy
                )
        return objs


class ProcessorVocabulary(NamedSQLObjectVocabulary):

    displayname = 'Select a Processor'
    _table = Processor
    _orderBy = 'name'


class ProcessorFamilyVocabulary(NamedSQLObjectVocabulary):
    displayname = 'Select a Processor Family'
    _table = ProcessorFamily
    _orderBy = 'name'


def BugNominatableSeriesesVocabulary(context=None):
    """Return a nominatable serieses vocabulary."""

    if getUtility(ILaunchBag).distribution:
        return BugNominatableDistroSeriesVocabulary(
            context, getUtility(ILaunchBag).distribution)
    else:
        assert getUtility(ILaunchBag).product
        return BugNominatableProductSeriesVocabulary(
            context, getUtility(ILaunchBag).product)


class BugNominatableSeriesVocabularyBase(NamedSQLObjectVocabulary):
    """Base vocabulary class for series for which a bug can be nominated."""

    def __iter__(self):
        bug = self.context.bug

        serieses = self._getNominatableObjects()

        for series in sorted(serieses, key=attrgetter("displayname")):
            if bug.canBeNominatedFor(series):
                yield self.toTerm(series)

    def toTerm(self, obj):
        return SimpleTerm(obj, obj.name, obj.name.capitalize())

    def getTermByToken(self, token):
        obj = self._queryNominatableObjectByName(token)
        if obj is None:
            raise LookupError(token)

        return self.toTerm(obj)

    def _getNominatableObjects(self):
        """Return the series objects that the bug can be nominated for."""
        raise NotImplementedError

    def _queryNominatableObjectByName(self, name):
        """Return the series object with the given name."""
        raise NotImplementedError


class BugNominatableProductSeriesVocabulary(
    BugNominatableSeriesVocabularyBase):
    """The product series for which a bug can be nominated."""

    _table = ProductSeries

    def __init__(self, context, product):
        BugNominatableSeriesVocabularyBase.__init__(self, context)
        self.product = product

    def _getNominatableObjects(self):
        """See BugNominatableSeriesVocabularyBase."""
        return shortlist(self.product.serieses)

    def _queryNominatableObjectByName(self, name):
        """See BugNominatableSeriesVocabularyBase."""
        return self.product.getSeries(name)


class BugNominatableDistroSeriesVocabulary(
    BugNominatableSeriesVocabularyBase):
    """The distribution series for which a bug can be nominated."""

    _table = DistroSeries

    def __init__(self, context, distribution):
        BugNominatableSeriesVocabularyBase.__init__(self, context)
        self.distribution = distribution

    def _getNominatableObjects(self):
        """Return all non-obsolete distribution serieses"""
        return [
            series for series in shortlist(self.distribution.serieses)
            if series.status != DistroSeriesStatus.OBSOLETE]

    def _queryNominatableObjectByName(self, name):
        """See BugNominatableSeriesVocabularyBase."""
        return self.distribution.getSeries(name)


class PillarVocabularyBase(NamedSQLObjectHugeVocabulary):

    displayname = 'Needs to be overridden'
    _table = PillarName
    _orderBy = 'name'

    def toTerm(self, obj):
        if IPillarName.providedBy(obj):
            assert obj.active, 'Inactive object %s %d' % (
                    obj.__class__.__name__, obj.id
                    )
            if obj.product is not None:
                obj = obj.product
            elif obj.distribution is not None:
                obj = obj.distribution
            elif obj.project is not None:
                obj = obj.project
            else:
                raise AssertionError('Broken PillarName')

        # It is a hack using the class name here, but it works
        # fine and avoids an ugly if statement.
        title = '%s (%s)' % (obj.title, obj.__class__.__name__)

        return SimpleTerm(obj, obj.name, title)

    def __contains__(self, obj):
        raise NotImplementedError


class DistributionOrProductVocabulary(PillarVocabularyBase):
    displayname = 'Select a project'
    _filter = AND(OR(
            PillarName.q.distributionID != None,
            PillarName.q.productID != None
            ), PillarName.q.active == True)

    def __contains__(self, obj):
        if IProduct.providedBy(obj):
            # Only active products are in the vocabulary.
            return obj.active
        else:
            return IDistribution.providedBy(obj)


class DistributionOrProductOrProjectVocabulary(PillarVocabularyBase):
    displayname = 'Select a project'
    _filter = PillarName.q.active == True

    def __contains__(self, obj):
        if IProduct.providedBy(obj) or IProject.providedBy(obj):
            # Only active products and projects are in the vocabulary.
            return obj.active
        else:
            return IDistribution.providedBy(obj)


class FilteredLanguagePackVocabularyBase(SQLObjectVocabularyBase):
    """Base vocabulary class to retrieve language packs for a distroseries."""
    _table = LanguagePack
    _orderBy = '-date_exported'

    def toTerm(self, obj):
        return SimpleTerm(
            obj, obj.id, '%s' % obj.date_exported.strftime('%F %T %Z'))

    def _baseQueryList(self):
        """Return a list of sentences that defines the specific filtering.

        That list will be linked with an ' AND '.
        """
        raise NotImplementedError

    def __iter__(self):
        if not IDistroSeries.providedBy(self.context):
            # This vocabulary is only useful from a DistroSeries context.
            return

        query = self._baseQueryList()
        query.append('distroseries = %s' % sqlvalues(self.context))
        language_packs = self._table.select(
            ' AND '.join(query), orderBy=self._orderBy)

        for language_pack in language_packs:
            yield self.toTerm(language_pack)


class FilteredFullLanguagePackVocabulary(FilteredLanguagePackVocabularyBase):
    """Full export Language Pack for a distribution series."""
    displayname = 'Select a full export language pack'

    def _baseQueryList(self):
        """See `FilteredLanguagePackVocabularyBase`."""
        return ['type = %s' % sqlvalues(LanguagePackType.FULL)]


class FilteredDeltaLanguagePackVocabulary(FilteredLanguagePackVocabularyBase):
    """Delta export Language Pack for a distribution series."""
    displayname = 'Select a delta export language pack'

    def _baseQueryList(self):
        """See `FilteredLanguagePackVocabularyBase`."""
        return ['(type = %s AND updates = %s)' % sqlvalues(
            LanguagePackType.DELTA, self.context.language_pack_base)]


class FilteredLanguagePackVocabulary(FilteredLanguagePackVocabularyBase):
    displayname = 'Select a language pack'

    def toTerm(self, obj):
        return SimpleTerm(
            obj, obj.id, '%s (%s)' % (
                obj.date_exported.strftime('%F %T %Z'), obj.type.title))

    def _baseQueryList(self):
        """See `FilteredLanguagePackVocabularyBase`."""
        # We are interested on any full language pack or language pack
        # that is a delta of the current base lanuage pack type,
        # except the ones already used.
        used_lang_packs = []
        if self.context.language_pack_base is not None:
            used_lang_packs.append(self.context.language_pack_base.id)
        if self.context.language_pack_delta is not None:
            used_lang_packs.append(self.context.language_pack_delta.id)
        query = []
        if used_lang_packs:
            query.append('id NOT IN %s' % sqlvalues(used_lang_packs))
        query.append('(updates is NULL OR updates = %s)' % sqlvalues(
            self.context.language_pack_base))
        return query
<|MERGE_RESOLUTION|>--- conflicted
+++ resolved
@@ -85,16 +85,9 @@
     DistroSeriesStatus, EmailAddressStatus, IBranch, IBugTask, IDistribution,
     IDistributionSourcePackage, IDistroBugTask, IDistroSeries,
     IDistroSeriesBugTask, IEmailAddressSet, IFAQ, IFAQTarget, ILanguage,
-<<<<<<< HEAD
-    ILaunchBag, IMailingListSet, IMilestoneSet, IPerson,
-    IPersonSet, IPillarName, IProduct, IProject, ISourcePackage,
-    ISpecification, ITeam, IUpstreamBugTask, LanguagePackType,
-    MailingListStatus)
-=======
     ILaunchBag, IMailingListSet, IMilestoneSet, IPerson, IPersonSet,
     IPillarName, IProduct, IProject, ISourcePackage, ISpecification, ITeam,
     IUpstreamBugTask, LanguagePackType, MailingListStatus)
->>>>>>> 4479d621
 from canonical.launchpad.webapp.vocabulary import (
     CountableIterator, IHugeVocabulary, NamedSQLObjectHugeVocabulary,
     NamedSQLObjectVocabulary, SQLObjectVocabularyBase)
