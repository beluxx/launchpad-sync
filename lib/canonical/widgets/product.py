--- conflicted
+++ resolved
@@ -210,9 +210,6 @@
 
     def __call__(self):
         self.checkbox_matrix = super(LicenseWidget, self).__call__()
-<<<<<<< HEAD
-        return self.template()
-=======
         return self.template()
 
     # XXX: EdwinGrubbs 2008-04-11 bug=216040
@@ -274,5 +271,4 @@
             rendered_items.append(rendered_item)
             count += 1
 
-        return rendered_items
->>>>>>> 82de8acc
+        return rendered_items