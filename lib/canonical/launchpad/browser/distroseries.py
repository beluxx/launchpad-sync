--- conflicted
+++ resolved
@@ -6,11 +6,8 @@
 
 __all__ = [
     'DistroSeriesAddView',
-<<<<<<< HEAD
+    'DistroSeriesAdminView',
     'DistroSeriesBreadcrumbBuilder',
-=======
-    'DistroSeriesAdminView',
->>>>>>> 9e7207ae
     'DistroSeriesEditView',
     'DistroSeriesFacets',
     'DistroSeriesFullLanguagePackRequestView',
