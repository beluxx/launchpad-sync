# Copyright 2009-2010 Canonical Ltd.  This software is licensed under the
# GNU Affero General Public License version 3 (see the file LICENSE).

"""Test Build features."""

from email import message_from_string
import os
import shutil

from storm.store import Store

from zope.component import getUtility
from zope.security.proxy import removeSecurityProxy

from canonical.config import config
from canonical.testing.layers import LaunchpadZopelessLayer
from lp.archiveuploader.tests import datadir
from lp.archivepublisher.interfaces.publisherconfig import IPublisherConfigSet
from lp.buildmaster.enums import BuildStatus
from lp.registry.interfaces.distribution import IDistributionSet
from lp.registry.interfaces.pocket import PackagePublishingPocket
from lp.registry.interfaces.series import SeriesStatus
from lp.services.log.logger import BufferLogger
from lp.services.mail import stub
from lp.soyuz.enums import (
    ArchivePurpose,
    PackagePublishingStatus,
    PackageUploadCustomFormat,
    PackageUploadStatus,
    )
from lp.soyuz.interfaces.component import IComponentSet
from lp.soyuz.interfaces.queue import (
    IPackageUploadSet,
    )
from lp.soyuz.interfaces.section import ISectionSet
from lp.soyuz.tests.test_publishing import SoyuzTestPublisher
from lp.testing import TestCaseWithFactory


class PackageUploadTestCase(TestCaseWithFactory):

    layer = LaunchpadZopelessLayer
    dbuser = config.uploadqueue.dbuser

    def setUp(self):
        super(PackageUploadTestCase, self).setUp()
        self.test_publisher = SoyuzTestPublisher()

    def createEmptyDelayedCopy(self):
        ubuntutest = getUtility(IDistributionSet).getByName('ubuntutest')
        return getUtility(IPackageUploadSet).createDelayedCopy(
            ubuntutest.main_archive,
            ubuntutest.getSeries('breezy-autotest'),
            PackagePublishingPocket.SECURITY,
            None)

    def test_acceptFromUpload_refuses_delayed_copies(self):
        # Delayed-copies cannot be accepted via acceptFromUploader.
        delayed_copy = self.createEmptyDelayedCopy()
        self.assertRaisesWithContent(
            AssertionError,
            'Cannot process delayed copies.',
            delayed_copy.acceptFromUploader, 'some-path')

    def test_acceptFromQueue_refuses_delayed_copies(self):
        # Delayed-copies cannot be accepted via acceptFromQueue.
        delayed_copy = self.createEmptyDelayedCopy()
        self.assertRaisesWithContent(
            AssertionError,
            'Cannot process delayed copies.',
            delayed_copy.acceptFromQueue, 'some-announce-list')

    def test_acceptFromCopy_refuses_empty_copies(self):
        # Empty delayed-copies cannot be accepted.
        delayed_copy = self.createEmptyDelayedCopy()
        self.assertRaisesWithContent(
            AssertionError,
            'Source is mandatory for delayed copies.',
            delayed_copy.acceptFromCopy)

    def createDelayedCopy(self, source_only=False):
        """Return a delayed-copy targeted to ubuntutest/breezy-autotest.

        The delayed-copy is targeted to the SECURITY pocket with:

          * source foo - 1.1

        And if 'source_only' is False, the default behavior, also attach:

          * binaries foo - 1.1 in i386 and hppa
          * a DIST_UPGRADER custom file

        All files are restricted.
        """
        self.test_publisher.prepareBreezyAutotest()
        ppa = self.factory.makeArchive(
            distribution=self.test_publisher.ubuntutest,
            purpose=ArchivePurpose.PPA)
        ppa.buildd_secret = 'x'
        ppa.private = True

        changesfile_path = (
            'lib/lp/archiveuploader/tests/data/suite/'
            'foocomm_1.0-2_binary/foocomm_1.0-2_i386.changes')

        changesfile_content = ''
        handle = open(changesfile_path, 'r')
        try:
            changesfile_content = handle.read()
        finally:
            handle.close()

        source = self.test_publisher.getPubSource(
            sourcename='foocomm', archive=ppa, version='1.0-2',
            changes_file_content=changesfile_content)
        delayed_copy = getUtility(IPackageUploadSet).createDelayedCopy(
            self.test_publisher.ubuntutest.main_archive,
            self.test_publisher.breezy_autotest,
            PackagePublishingPocket.SECURITY,
            self.test_publisher.person.gpg_keys[0])

        delayed_copy.addSource(source.sourcepackagerelease)

        announce_list = delayed_copy.distroseries.changeslist
        if announce_list is None or len(announce_list.strip()) == 0:
            announce_list = ('%s-changes@lists.ubuntu.com' %
                             delayed_copy.distroseries.name)
            delayed_copy.distroseries.changeslist = announce_list

        if not source_only:
            self.test_publisher.getPubBinaries(pub_source=source)
            custom_path = datadir(
                'dist-upgrader/dist-upgrader_20060302.0120_all.tar.gz')
            custom_file = self.factory.makeLibraryFileAlias(
                filename='dist-upgrader_20060302.0120_all.tar.gz',
                content=open(custom_path).read(), restricted=True)
            [build] = source.getBuilds()
            build.package_upload.addCustom(
                custom_file, PackageUploadCustomFormat.DIST_UPGRADER)
            for build in source.getBuilds():
                delayed_copy.addBuild(build)
                for custom in build.package_upload.customfiles:
                    delayed_copy.addCustom(
                        custom.libraryfilealias, custom.customformat)

        # Commit for using just-created library files.
        self.layer.txn.commit()

        return delayed_copy

    def checkDelayedCopyPubRecord(self, pub_record, archive, pocket,
                                  component, restricted):
        """Ensure the given publication are in the expected state.

        It should be a PENDING publication to the specified context and
        its files should match the specifed privacy.
        """
        self.assertEquals(PackagePublishingStatus.PENDING, pub_record.status)
        self.assertEquals(archive, pub_record.archive)
        self.assertEquals(pocket, pub_record.pocket)
        self.assertEquals(component, pub_record.component)
        for pub_file in pub_record.files:
            self.assertEqual(
                restricted, pub_file.libraryfilealias.restricted)

    def removeRepository(self, distro):
        """Remove the testing repository root if it exists."""
        root = getUtility(
            IPublisherConfigSet).getByDistribution(distro).root_dir
        if os.path.exists(root):
            shutil.rmtree(root)

    def test_realiseUpload_for_delayed_copies(self):
        # Delayed-copies result in published records that were overridden
        # and has their files privacy adjusted according test destination
        # context.

        # Create the default delayed-copy context.
        delayed_copy = self.createDelayedCopy()

        # Add a cleanup for removing the repository where the custom upload
        # was published.
        self.addCleanup(
            self.removeRepository,
            self.test_publisher.breezy_autotest.distribution)

        # Delayed-copies targeted to unreleased pockets cannot be accepted.
        self.assertRaisesWithContent(
            AssertionError,
            "Not permitted acceptance in the SECURITY pocket in a series "
            "in the 'EXPERIMENTAL' state.",
            delayed_copy.acceptFromCopy)

        # Release ubuntutest/breezy-autotest, so delayed-copies to
        # SECURITY pocket can be accepted.
        self.test_publisher.breezy_autotest.status = (
            SeriesStatus.CURRENT)

        # Create an ancestry publication in 'multiverse'.
        ancestry_source = self.test_publisher.getPubSource(
            sourcename='foocomm', version='1.0', component='multiverse',
            status=PackagePublishingStatus.PUBLISHED)
        self.test_publisher.getPubBinaries(
            pub_source=ancestry_source,
            status=PackagePublishingStatus.PUBLISHED)
        package_diff = ancestry_source.sourcepackagerelease.requestDiffTo(
            requester=self.test_publisher.person,
            to_sourcepackagerelease=delayed_copy.sourcepackagerelease)
        package_diff.diff_content = self.factory.makeLibraryFileAlias(
            restricted=True)

        # Accept and publish the delayed-copy.
        delayed_copy.acceptFromCopy()
        self.assertEquals(
            PackageUploadStatus.ACCEPTED, delayed_copy.status)

        # Make sure no announcement email was sent at this point.
        self.assertEquals(len(stub.test_emails), 0)

        self.layer.txn.commit()
        self.layer.switchDbUser(self.dbuser)

        logger = BufferLogger()
        # realiseUpload() assumes a umask of 022, which is normally true in
        # production.  The user's environment might have a different umask, so
        # just force it to what the test expects.
        old_umask = os.umask(022)

        try:
            pub_records = delayed_copy.realiseUpload(logger=logger)
        finally:
            os.umask(old_umask)
        self.assertEquals(
            PackageUploadStatus.DONE, delayed_copy.status)

        self.layer.txn.commit()

        # Check the announcement email.
        from_addr, to_addrs, raw_msg = stub.test_emails.pop()
        msg = message_from_string(raw_msg)
        body = msg.get_payload(0)
        body = body.get_payload(decode=True)

        self.assertEquals(
            str(to_addrs), "['breezy-autotest-changes@lists.ubuntu.com']")

        expected_subject = (
            '[ubuntutest/breezy-autotest-security]\n\t'
            'dist-upgrader_20060302.0120_all.tar.gz, '
            'foocomm 1.0-2 (Accepted)')
        self.assertEquals(msg['Subject'], expected_subject)

        self.assertEquals(body,
            'foocomm (1.0-2) breezy; urgency=low\n\n'
            '  * Initial version\n\n'
            'Date: Thu, 16 Feb 2006 15:34:09 +0000\n'
            'Changed-By: Foo Bar <foo.bar@canonical.com>\n'
            'Maintainer: Launchpad team <launchpad@lists.canonical.com>\n'
            'http://launchpad.dev/ubuntutest/breezy-autotest/+source/'
            'foocomm/1.0-2\n')

        self.layer.switchDbUser('launchpad')

        # One source and 2 binaries are pending publication. They all were
        # overridden to multiverse and had their files moved to the public
        # librarian.
        self.assertEquals(3, len(pub_records))
        self.assertEquals(
            set([
                u'foocomm 1.0-2 in breezy-autotest',
                u'foo-bin 1.0-2 in breezy-autotest hppa',
                u'foo-bin 1.0-2 in breezy-autotest i386']),
            set([pub.displayname for pub in pub_records]))

        for pub_record in pub_records:
            self.checkDelayedCopyPubRecord(
                pub_record, delayed_copy.archive, delayed_copy.pocket,
                ancestry_source.component, False)

        # The package diff file is now public.
        self.assertFalse(package_diff.diff_content.restricted)

        # The custom file was also published.
        root_dir = getUtility(IPublisherConfigSet).getByDistribution(
            self.test_publisher.breezy_autotest.distribution).root_dir
        custom_path = os.path.join(
            root_dir,
            'ubuntutest/dists/breezy-autotest-security',
            'main/dist-upgrader-all')
        self.assertEquals(
            ['20060302.0120', 'current'], sorted(os.listdir(custom_path)))

        # The custom files were also copied to the public librarian
        for customfile in delayed_copy.customfiles:
            self.assertFalse(customfile.libraryfilealias.restricted)

    def test_realiseUpload_for_source_only_delayed_copies(self):
        # Source-only delayed-copies results in the source published
        # in the destination archive and its corresponding build
        # recors ready to be dispatched.

        # Create the default delayed-copy context.
        delayed_copy = self.createDelayedCopy(source_only=True)
        self.test_publisher.breezy_autotest.status = (
            SeriesStatus.CURRENT)
        self.layer.txn.commit()

        # Accept and publish the delayed-copy.
        delayed_copy.acceptFromCopy()
        logger = BufferLogger()
        pub_records = delayed_copy.realiseUpload(logger=logger)

        # Only the source is published and the needed builds are created
        # in the destination archive.
        self.assertEquals(1, len(pub_records))
        [pub_record] = pub_records
        [build] = pub_record.getBuilds()
        self.assertEquals(
            BuildStatus.NEEDSBUILD, build.status)

    def test_realiseUpload_for_overridden_component_archive(self):
        # If the component of an upload is overridden to 'Partner' for
        # example, then the new publishing record should be for the
        # partner archive.
        self.test_publisher.prepareBreezyAutotest()

        # Get some sample changes file content for the new upload.
        changes_file = open(
            datadir('suite/bar_1.0-1/bar_1.0-1_source.changes'))
        changes_file_content = changes_file.read()
        changes_file.close()

        main_upload_release = self.test_publisher.getPubSource(
            sourcename='main-upload', spr_only=True,
            component='main', changes_file_content=changes_file_content)
        package_upload = main_upload_release.package_upload

        self.assertEqual("primary", main_upload_release.upload_archive.name)

        # Override the upload to partner and verify the change.
        partner_component = getUtility(IComponentSet)['partner']
        main_component = getUtility(IComponentSet)['main']
        package_upload.overrideSource(
            partner_component, None, [partner_component, main_component])
        self.assertEqual(
            "partner", main_upload_release.upload_archive.name)

        # Now realise the upload and verify that the publishing is for
        # the partner archive.
        pub = package_upload.realiseUpload()[0]
        self.assertEqual("partner", pub.archive.name)


class TestPackageUploadWithPackageCopyJob(TestCaseWithFactory):

    layer = LaunchpadZopelessLayer
    dbuser = config.uploadqueue.dbuser

    def test_package_copy_job_property(self):
        # Test that we can set and get package_copy_job.
        pcj = removeSecurityProxy(
            self.factory.makePlainPackageCopyJob()).context
        pu = self.factory.makePackageUpload(package_copy_job=pcj)
        Store.of(pu).flush()

        self.assertEqual(pcj, pu.package_copy_job)

<<<<<<< HEAD
    def test_getByPackageCopyJobIDs(self):
        pcj = removeSecurityProxy(
            self.factory.makePlainPackageCopyJob()).context
        pu = self.factory.makePackageUpload(package_copy_job=pcj)

        result = getUtility(IPackageUploadSet).getByPackageCopyJobIDs([pcj.id])
        self.assertEqual(pu, result.one())
=======
    def test_overrideSource_with_copy_job(self):
        # The overrides should be stored in the job's metadata.
        plain_copy_job = self.factory.makePlainPackageCopyJob()
        pcj = removeSecurityProxy(plain_copy_job).context
        pu = self.factory.makePackageUpload(package_copy_job=pcj)
        component = getUtility(IComponentSet)['restricted']
        section = getUtility(ISectionSet)['games']

        expected_metadata = {
            'component_override': component.name,
            'section_override': section.name
        }
        expected_metadata.update(plain_copy_job.metadata)

        pu.overrideSource(component, section, allowed_components=[component])

        self.assertEqual(
            expected_metadata, plain_copy_job.metadata)
>>>>>>> 244af755
<|MERGE_RESOLUTION|>--- conflicted
+++ resolved
@@ -365,15 +365,13 @@
 
         self.assertEqual(pcj, pu.package_copy_job)
 
-<<<<<<< HEAD
     def test_getByPackageCopyJobIDs(self):
         pcj = removeSecurityProxy(
             self.factory.makePlainPackageCopyJob()).context
         pu = self.factory.makePackageUpload(package_copy_job=pcj)
-
         result = getUtility(IPackageUploadSet).getByPackageCopyJobIDs([pcj.id])
         self.assertEqual(pu, result.one())
-=======
+
     def test_overrideSource_with_copy_job(self):
         # The overrides should be stored in the job's metadata.
         plain_copy_job = self.factory.makePlainPackageCopyJob()
@@ -391,5 +389,4 @@
         pu.overrideSource(component, section, allowed_components=[component])
 
         self.assertEqual(
-            expected_metadata, plain_copy_job.metadata)
->>>>>>> 244af755
+            expected_metadata, plain_copy_job.metadata)