# Copyright 2004-2005 Canonical Ltd.  All rights reserved.

__metaclass__ = type

import os, os.path, shutil
from signal import SIGTERM

import canonical
from canonical.config import config
from canonical.launchpad.daemons.tachandler import TacTestSetup
from canonical.librarian.storage import _relFileLocation
<<<<<<< HEAD
=======

>>>>>>> 92a851bf

class LibrarianTestSetup(TacTestSetup):
    r"""Set up a librarian for use by functional tests.
    
    >>> from urllib import urlopen
    >>> from canonical.config import config
    >>> host = config.librarian.download_host
    >>> port = config.librarian.download_port

    >>> LibrarianTestSetup().setUp()

    Set a socket timeout, so that this test cannot hang indefinitely.
    
    >>> import socket
    >>> print socket.getdefaulttimeout()
    None
    >>> socket.setdefaulttimeout(1)
    
    Make sure the server is running.

    >>> 'Copyright' in urlopen('http://%s:%d/' % (host, port)).read()
    True

    >>> LibrarianTestSetup().tearDown()

    Make sure it is not running
    >>> urlopen('http://%s:%d/' % (host, port))
    Traceback (most recent call last):
    ...
    IOError: ...
    
    And again for luck.

    >>> LibrarianTestSetup().setUp()
    >>> 'Copyright' in urlopen('http://%s:%d/' % (host, port)).read()
    True

    Tidy up.
    
    >>> LibrarianTestSetup().tearDown()
    >>> socket.setdefaulttimeout(None)

    """
    def setUpRoot(self):
        self.tearDownRoot()
        os.makedirs(self.root, 0700)

    def tearDownRoot(self):
        if os.path.isdir(self.root):
            shutil.rmtree(self.root)

    def clear(self):
        """Clear all files from the Librarian"""
        cleanupLibrarianFiles()

    @property
    def root(self):
        return config.librarian.server.root

    @property
    def tacfile(self):
        return os.path.abspath(os.path.join(
            os.path.dirname(canonical.__file__), os.pardir, os.pardir,
            'daemons/librarian.tac'
            ))

    @property
    def pidfile(self):
        return os.path.join(self.root, 'librarian.pid')

    @property
    def logfile(self):
        return os.path.join(self.root, 'librarian.log')

<<<<<<< HEAD
=======

>>>>>>> 92a851bf
def fillLibrarianFile(fileid, content='Fake Content'):
    """Write contents in disk for a librarian sampledata."""
    filepath = os.path.join(
        config.librarian.server.root, _relFileLocation(fileid))

    if not os.path.exists(os.path.dirname(filepath)):
        os.makedirs(os.path.dirname(filepath))

    libfile = open(filepath, 'wb')
    libfile.write(content)
    libfile.close()

<<<<<<< HEAD
def removeLibrarianFile(fileid):
    """Remove a pre-filled sampledata librarian file from disk."""
    filepath = os.path.join(
        config.librarian.server.root, _relFileLocation(fileid))
    if os.path.exists(filepath):
        os.remove(filepath)
=======
def cleanupLibrarianFiles():
    """Remove all librarian files present in disk."""
    # Make this smarter if our tests create huge numbers of files
    root = config.librarian.server.root
    if os.path.isdir(os.path.join(root, '00')):
        shutil.rmtree(os.path.join(root, '00'))
>>>>>>> 92a851bf
<|MERGE_RESOLUTION|>--- conflicted
+++ resolved
@@ -9,10 +9,7 @@
 from canonical.config import config
 from canonical.launchpad.daemons.tachandler import TacTestSetup
 from canonical.librarian.storage import _relFileLocation
-<<<<<<< HEAD
-=======
 
->>>>>>> 92a851bf
 
 class LibrarianTestSetup(TacTestSetup):
     r"""Set up a librarian for use by functional tests.
@@ -87,10 +84,7 @@
     def logfile(self):
         return os.path.join(self.root, 'librarian.log')
 
-<<<<<<< HEAD
-=======
 
->>>>>>> 92a851bf
 def fillLibrarianFile(fileid, content='Fake Content'):
     """Write contents in disk for a librarian sampledata."""
     filepath = os.path.join(
@@ -103,18 +97,9 @@
     libfile.write(content)
     libfile.close()
 
-<<<<<<< HEAD
-def removeLibrarianFile(fileid):
-    """Remove a pre-filled sampledata librarian file from disk."""
-    filepath = os.path.join(
-        config.librarian.server.root, _relFileLocation(fileid))
-    if os.path.exists(filepath):
-        os.remove(filepath)
-=======
 def cleanupLibrarianFiles():
     """Remove all librarian files present in disk."""
     # Make this smarter if our tests create huge numbers of files
     root = config.librarian.server.root
     if os.path.isdir(os.path.join(root, '00')):
-        shutil.rmtree(os.path.join(root, '00'))
->>>>>>> 92a851bf
+        shutil.rmtree(os.path.join(root, '00'))