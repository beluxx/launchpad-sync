# Copyright 2004-2009 Canonical Ltd.  All rights reserved.
# pylint: disable-msg=C0103,W0613,R0911
#
"""Implementation of the lp: htmlform: fmt: namespaces in TALES."""

__metaclass__ = type

import bisect
import cgi
from email.Utils import formatdate
import math
import os.path
import re
import rfc822
from xml.sax.saxutils import unescape as xml_unescape
from datetime import datetime, timedelta
from lazr.enum import enumerated_type_registry

from zope.interface import Interface, Attribute, implements
from zope.component import getUtility, queryAdapter, getMultiAdapter
from zope.app import zapi
from zope.publisher.browser import BrowserView
from zope.publisher.interfaces import IApplicationRequest
from zope.publisher.interfaces.browser import IBrowserApplicationRequest
from zope.traversing.interfaces import ITraversable, IPathAdapter
from zope.app.pagetemplate.viewpagetemplatefile import ViewPageTemplateFile
from zope.security.interfaces import Unauthorized
from zope.security.proxy import isinstance as zope_isinstance

import pytz

from canonical.config import config
from canonical.launchpad import _
from canonical.launchpad.interfaces import (
    BuildStatus, IBug, IBugSet, IDistribution, IFAQSet, IProduct, IProject,
    ISprint, LicenseStatus, NotFoundError)
from canonical.launchpad.interfaces.launchpad import (
    IHasIcon, IHasLogo, IHasMugshot)
<<<<<<< HEAD
from canonical.launchpad.interfaces.person import (
    IPerson, IPersonSet)
=======
from canonical.launchpad.interfaces.person import IPerson, IPersonSet
>>>>>>> 9475d667
from canonical.launchpad.webapp.interfaces import (
    IApplicationMenu, IContextMenu, IFacetMenu, ILaunchBag, INavigationMenu,
    IPrimaryContext, NoCanonicalUrl)
from canonical.launchpad.webapp.vhosts import allvhosts
import canonical.launchpad.pagetitles
from canonical.launchpad.webapp import canonical_url
from lazr.uri import URI
from canonical.launchpad.webapp.menu import get_current_view, get_facet
from canonical.launchpad.webapp.publisher import (
    get_current_browser_request, LaunchpadView, nearest)
from canonical.launchpad.webapp.authorization import check_permission
from canonical.launchpad.webapp.badge import IHasBadges
from canonical.launchpad.webapp.session import get_cookie_domain
from canonical.lazr.canonicalurl import nearest_adapter


def escape(text, quote=True):
    """Escape text for insertion into HTML.

    Wraps `cgi.escape` to make the default to escape double-quotes.
    """
    return cgi.escape(text, quote)


class TraversalError(NotFoundError):
    """Remove this when we upgrade to a more recent Zope x3."""
    # XXX: Steve Alexander 2004-12-14:
    # Remove this when we upgrade to a more recent Zope x3.


class MenuAPI:
    """Namespace to give access to the facet menus.

    The facet menu can be accessed with an expression like:

        tal:define="facetmenu view/menu:facet"

    which gives the facet menu of the nearest object along the canonical url
    chain that has an IFacetMenu adapter.
    """

    def __init__(self, context):
        self._tales_context = context
        if zope_isinstance(context, (LaunchpadView, BrowserView)):
            # The view is a LaunchpadView or a SimpleViewClass from a
            # template. The facet is added to the call by the ZCML.
            self.view = context
            self._context = self.view.context
            self._request = self.view.request
            self._selectedfacetname = getattr(
                self.view, '__launchpad_facetname__', None)
        else:
            self._context = context
            self._request = get_current_browser_request()
            self.view = None
            self._selectedfacetname = None

    def __getattr__(self, facet):
        """Retrieve the links associated with a facet.

        It's used with expressions like context/menu:bugs/subscribe.

        :return: A dictionary mapping the link name to the associated Link
            object.
        :raise AttributeError: when there is no application menu for the
            facet.
        """
        if not self._has_facet(facet):
            raise AttributeError(facet)
        menu = queryAdapter(self._context, IApplicationMenu, facet)
        if menu is None:
            menu = queryAdapter(self._context, INavigationMenu, facet)
        if menu is not None:
            menu.request = self._request
            links_map = dict(
                (link.name, link)
                for link in menu.iterlinks(request_url=self._request_url()))
        else:
            # The object has the facet, but does not have a menu, this
            # is probably the overview menu with is the default facet.
            links_map = {}
        object.__setattr__(self, facet, links_map)
        return links_map

    def _has_facet(self, facet):
        """Does the object have the named facet?"""
        for facet_entry in self.facet():
            if facet == facet_entry.name:
                return True
        return False

    def _request_url(self):
        request = self._request
        if request is None:
            return None
        request_urlobj = URI(request.getURL())
        # If the default view name is being used, we will want the url
        # without the default view name.
        defaultviewname = zapi.getDefaultViewName(self._context, request)
        if request_urlobj.path.rstrip('/').endswith(defaultviewname):
            request_urlobj = URI(request.getURL(1))
        query = request.get('QUERY_STRING')
        if query:
            request_urlobj = request_urlobj.replace(query=query)
        return request_urlobj

    def facet(self):
        """Return the IFacetMenu related to the context."""
        try:
            try:
                context = IPrimaryContext(self._context).context
            except TypeError:
                # Could not adapt raises a type error.  If there was no
                # way to adapt, then just use self._context.
                context = self._context
            menu = nearest_adapter(context, IFacetMenu)
        except NoCanonicalUrl:
            menu = None

        if menu is None:
            return []
        menu.request = self._request
        return list(menu.iterlinks(
            request_url=self._request_url(),
            selectedfacetname=self._selectedfacetname))

    def selectedfacetname(self):
        if self._selectedfacetname is None:
            return 'unknown'
        else:
            return self._selectedfacetname

    @property
    def context(self):
        menu = IContextMenu(self._context, None)
        if menu is None:
            return  {}
        else:
            menu.request = self._request
            links = list(menu.iterlinks(request_url=self._request_url()))
            return dict((link.name, link) for link in links)

    @property
    def navigation(self):
        """Navigation menu links list."""
        # NavigationMenus may be associated with a content object or one of
        # its views. The context we need is the one from the TAL expression.
        context = self._tales_context
        if self._selectedfacetname is not None:
            selectedfacetname = self._selectedfacetname
        else:
            # XXX sinzui 2008-05-09 bug=226917: We should be retrieving the
            # facet name from the layer implemented by the request.
            view = get_current_view(self._request)
            selectedfacetname = get_facet(view)
        try:
            menu = nearest_adapter(
                context, INavigationMenu, name=selectedfacetname)
        except NoCanonicalUrl:
            menu = None
        if menu is None or menu.disabled:
            return {}
        else:
            menu.request = self._request
            links = list(menu.iterlinks(request_url=self._request_url()))
            return dict((link.name, link) for link in links)


class CountAPI:
    """Namespace to provide counting-related functions, such as length.

    This is available for all objects.  Individual operations may fail for
    objects that do not support them.
    """
    def __init__(self, context):
        self._context = context

    def len(self):
        """somelist/count:len  gives you an int that is len(somelist)."""
        return len(self._context)


class EnumValueAPI:
    """Namespace to test the value of an EnumeratedType Item.

    The value is given in the next path step.

        tal:condition="somevalue/enumvalue:BISCUITS"

    Registered for canonical.lazr.enum.Item.
    """
    implements(ITraversable)

    def __init__(self, item):
        self.item = item

    def traverse(self, name, furtherPath):
        if self.item.name == name:
            return True
        else:
            # Check whether this was an allowed value for this
            # enumerated type.
            enum = self.item.enum
            try:
                enum.getTermByToken(name)
            except LookupError:
                raise TraversalError(
                    'The enumerated type %s does not have a value %s.' %
                    (enum.name, name))
            return False


class HTMLFormAPI:
    """HTML form helper API, available as request/htmlform:.

    Use like:

        request/htmlform:fieldname/selected/literalvalue

        if request.form[fieldname] == literalvalue:
            return "selected"
        else:
            return None

    """
    implements(ITraversable)
    __used_for__ = IBrowserApplicationRequest

    def __init__(self, request):
        self.form = request.form

    def traverse(self, name, furtherPath):
        if len(furtherPath) == 1:
            operation = furtherPath.pop()
            return HTMLFormOperation(self.form.get(name), operation)
        else:
            operation = furtherPath.pop()
            value = furtherPath.pop()
            if htmlmatch(self.form.get(name), value):
                return operation
            else:
                return None

def htmlmatch(formvalue, value):
    value = str(value)
    if isinstance(formvalue, list):
        return value in formvalue
    else:
        return formvalue == value

class HTMLFormOperation:

    implements(ITraversable)

    def __init__(self, formvalue, operation):
        self.formvalue = formvalue
        self.operation = operation

    def traverse(self, name, furtherPath):
        if htmlmatch(self.formvalue, name):
            return self.operation
        else:
            return None


class IRequestAPI(Interface):
    """Launchpad lp:... API available for an IApplicationRequest."""

    person = Attribute("The IPerson for the request's principal.")
    cookie_scope = Attribute("The scope parameters for cookies.")


class RequestAPI:
    """Adapter from IApplicationRequest to IRequestAPI."""
    implements(IRequestAPI)

    __used_for__ = IApplicationRequest

    def __init__(self, request):
        self.request = request

    @property
    def person(self):
        return IPerson(self.request.principal, None)

    @property
    def cookie_scope(self):
        params = '; Path=/'
        uri = URI(self.request.getURL())
        if uri.scheme == 'https':
            params += '; Secure'
        domain = get_cookie_domain(uri.host)
        if domain is not None:
            params += '; Domain=%s' % domain
        return params


class DBSchemaAPI:
    """Adapter from integers to things that can extract information from
    DBSchemas.
    """
    implements(ITraversable)

    def __init__(self, number):
        self._number = number

    def traverse(self, name, furtherPath):
        if name in enumerated_type_registry:
            enum = enumerated_type_registry[name]
            return enum.items[self._number].title
        else:
            raise TraversalError(name)


class NoneFormatter:
    """Adapter from None to various string formats.

    In general, these will return an empty string.  They are provided for ease
    of handling NULL values from the database, which become None values for
    attributes in content classes.
    """
    implements(ITraversable)

    allowed_names = set([
        'approximatedate',
        'approximateduration',
        'break-long-words',
        'date',
        'datetime',
        'displaydate',
        'isodate',
        'email-to-html',
        'exactduration',
        'lower',
        'nice_pre',
        'nl_to_br',
        'pagetitle',
        'rfc822utcdatetime',
        'text-to-html',
        'time',
        'url',
        ])

    def __init__(self, context):
        self.context = context

    def traverse(self, name, furtherPath):
        if name == 'shorten':
            if len(furtherPath) == 0:
                raise TraversalError(
                    "you need to traverse a number after fmt:shorten")
            # Remove the maxlength from the path as it is a parameter
            # and not another traversal command.
            furtherPath.pop()
            return ''
        elif name in self.allowed_names:
            return ''
        else:
            raise TraversalError(name)


class ObjectFormatterAPI:
    """Adapter for any object to a formatted string."""

    implements(ITraversable)

    # Although we avoid mutables as class attributes, the two ones below are
    # constants, so it's not a problem. We might want to use something like
    # frozenset (http://code.activestate.com/recipes/414283/) here, though.
    # The names which can be traversed further (e.g context/fmt:url/+edit).
    traversable_names = {'link': 'link', 'url': 'url', 'api_url': 'api_url'}
    # Names which are allowed but can't be traversed further.
    final_traversable_names = {}

    def __init__(self, context):
        self._context = context

    def url(self, view_name=None):
        """Return the object's canonical URL.

        :param view_name: If not None, return the URL to the page with that
            name on this object.
        """
        try:
            url = canonical_url(
                self._context, path_only_if_possible=True,
                view_name=view_name)
        except Unauthorized:
            url = ""
        return url

    def api_url(self, context):
        """Return the object's (partial) canonical web service URL.

        This method returns everything that goes after the web service
        version number. It's the same as 'url', but without any view
        name.
        """
        return self.url()

    def traverse(self, name, furtherPath):
        if name in self.traversable_names:
            if len(furtherPath) >= 1:
                extra_path = '/'.join(reversed(furtherPath))
                del furtherPath[:]
            else:
                extra_path = None
            method_name = self.traversable_names[name]
            return getattr(self, method_name)(extra_path)
        elif name in self.final_traversable_names:
            method_name = self.final_traversable_names[name]
            return getattr(self, method_name)()
        else:
            raise TraversalError, name

    def link(self, view_name):
        """Return an HTML link to the object's page.

        The link consists of an icon followed by the object's name.

        :param view_name: If not None, the link will point to the page with
            that name on this object.
        """
        raise NotImplemented


class ObjectImageDisplayAPI:
    """Base class for producing the HTML that presents objects
    as an icon, a logo, a mugshot or a set of badges.
    """

    def __init__(self, context):
        self._context = context

    def default_icon_resource(self, context):
        # XXX: mars 2008-08-22 bug=260468
        # This should be refactored.  We shouldn't have to do type-checking
        # using interfaces.
        if IProduct.providedBy(context):
            return '/@@/product'
        elif IProject.providedBy(context):
            return '/@@/project'
        elif IPerson.providedBy(context):
            if context.isTeam():
                return '/@@/team'
            else:
                if context.is_valid_person:
                    return '/@@/person'
                else:
                    return '/@@/person-inactive'
        elif IDistribution.providedBy(context):
            return '/@@/distribution'
        elif ISprint.providedBy(context):
            return '/@@/meeting'
        elif IBug.providedBy(context):
            return '/@@/bug'
        return None

    def default_logo_resource(self, context):
        # XXX: mars 2008-08-22 bug=260468
        # This should be refactored.  We shouldn't have to do type-checking
        # using interfaces.
        if IProject.providedBy(context):
            return '/@@/project-logo'
        elif IPerson.providedBy(context):
            if context.isTeam():
                return '/@@/team-logo'
            else:
                if context.is_valid_person:
                    return '/@@/person-logo'
                else:
                    return '/@@/person-inactive-logo'
        elif IProduct.providedBy(context):
            return '/@@/product-logo'
        elif IDistribution.providedBy(context):
            return '/@@/distribution-logo'
        elif ISprint.providedBy(context):
            return '/@@/meeting-logo'
        return None

    def default_mugshot_resource(self, context):
        # XXX: mars 2008-08-22 bug=260468
        # This should be refactored.  We shouldn't have to do type-checking
        # using interfaces.
        if IProject.providedBy(context):
            return '/@@/project-mugshot'
        elif IPerson.providedBy(context):
            if context.isTeam():
                return '/@@/team-mugshot'
            else:
                if context.is_valid_person:
                    return '/@@/person-mugshot'
                else:
                    return '/@@/person-inactive-mugshot'
        elif IProduct.providedBy(context):
            return '/@@/product-mugshot'
        elif IDistribution.providedBy(context):
            return '/@@/distribution-mugshot'
        elif ISprint.providedBy(context):
            return '/@@/meeting-mugshot'
        return None

    def icon(self, rootsite=None):
        """Return the appropriate <img> tag for this object's icon.

        :return: A string, or None if the context object doesn't have
            an icon.
        """
        context = self._context
        if context is None:
            # we handle None specially and return an empty string
            return ''

        if IHasIcon.providedBy(context) and context.icon is not None:
            url = context.icon.getURL()
        else:
            if rootsite is None:
                root_url = ''
            else:
                root_url = allvhosts.configs[rootsite].rooturl[:-1]

            default_icon = self.default_icon_resource(context)
            if default_icon is None:
                # We want to indicate that this object doesn't have an
                # icon.
                return None

            url = root_url + default_icon

        icon = '<img alt="" width="14" height="14" src="%s" />'
        return icon % url

    def logo(self):
        """Return the appropriate <img> tag for this object's logo.

        :return: A string, or None if the context object doesn't have
            a logo.
        """
        context = self._context
        if not IHasLogo.providedBy(context):
            context = nearest(context, IHasLogo)
        if context is None:
            # we use the Launchpad logo for anything which is in no way
            # related to a Pillar (for example, a buildfarm)
            url = '/@@/launchpad-logo'
        elif context.logo is not None:
            url = context.logo.getURL()
        else:
            url = self.default_logo_resource(context)
            if url is None:
                # We want to indicate that there is no logo for this
                # object.
                return None
        logo = '<img alt="" width="64" height="64" src="%s" />'
        return logo % url

    def mugshot(self):
        """Return the appropriate <img> tag for this object's mugshot.

        :return: A string, or None if the context object doesn't have
            a mugshot.
        """
        context = self._context
        assert IHasMugshot.providedBy(context), 'No Mugshot for this item'
        if context.mugshot is not None:
            url = context.mugshot.getURL()
        else:
            url = self.default_mugshot_resource(context)
            if url is None:
                # We want to indicate that there is no mugshot for this
                # object.
                return None
        mugshot = """<img alt="" class="mugshot"
            width="192" height="192" src="%s" />"""
        return mugshot % url

    def badges(self):
        raise NotImplementedError(
            "Badge display not implemented for this item")


class BugTaskImageDisplayAPI(ObjectImageDisplayAPI):
    """Adapter for IBugTask objects to a formatted string. This inherits
    from the generic ObjectImageDisplayAPI and overrides the icon
    presentation method.

    Used for image:icon.
    """
    implements(ITraversable)

    allowed_names = set([
        'icon',
        'logo',
        'mugshot',
        'badges',
        ])

    icon_template = (
        '<img height="14" width="14" alt="%s" title="%s" src="%s" />')

    linked_icon_template = (
        '<a href="%s"><img height="14" width="14"'
        ' alt="%s" title="%s" src="%s" /></a>')

    def traverse(self, name, furtherPath):
        """Special-case traversal for icons with an optional rootsite."""
        if name in self.allowed_names:
            return getattr(self, name)()
        elif name.startswith('icon:'):
            rootsite = name.split(':', 1)[1]
            return self.icon(rootsite=rootsite)
        else:
            raise TraversalError, name

    def icon(self, rootsite=None):
        """Display the icon dependent on the IBugTask.importance."""
        if rootsite is not None:
            root_url = allvhosts.configs[rootsite].rooturl[:-1]
        else:
            root_url = ''
        if self._context.importance:
            importance = self._context.importance.title.lower()
            alt = "(%s)" % importance
            title = importance.capitalize()
            if importance not in ("undecided", "wishlist"):
                # The other status names do not make a lot of sense on
                # their own, so tack on a noun here.
                title += " importance"
            src = "%s/@@/bug-%s" % (root_url, importance)
        else:
            alt = ""
            title = ""
            src = "%s/@@/bug" % root_url

        return self.icon_template % (alt, title, src)

    def _hasMentoringOffer(self):
        """Return whether the bug has a mentoring offer."""
        return self._context.bug.mentoring_offers.count() > 0

    def _hasBugBranch(self):
        """Return whether the bug has a branch linked to it."""
        return self._context.bug.bug_branches.count() > 0

    def _hasSpecification(self):
        """Return whether the bug is linked to a specification."""
        return self._context.bug.specifications.count() > 0

    def badges(self):

        badges = []
        if self._context.bug.private:
            badges.append(self.icon_template % (
                "private", "Private","/@@/private"))

        if self._hasMentoringOffer():
            badges.append(self.icon_template % (
                "mentoring", "Mentoring offered", "/@@/mentoring"))

        if self._hasBugBranch():
            badges.append(self.icon_template % (
                "branch", "Branch exists", "/@@/branch"))

        if self._hasSpecification():
            badges.append(self.icon_template % (
                "blueprint", "Related to a blueprint", "/@@/blueprint"))

        if self._context.milestone:
            milestone_text = "milestone %s" % self._context.milestone.name
            badges.append(self.linked_icon_template % (
                canonical_url(self._context.milestone),
                milestone_text , "Linked to %s" % milestone_text,
                "/@@/milestone"))

        # Join with spaces to avoid the icons smashing into each other
        # when multiple ones are presented.
        return " ".join(badges)


class BugTaskListingItemImageDisplayAPI(BugTaskImageDisplayAPI):
    """Formatter for image:badges for BugTaskListingItem.

    The BugTaskListingItem has some attributes to decide whether a badge
    should be displayed, which don't require a DB query when they are
    accessed.
    """

    def _hasMentoringOffer(self):
        """See `BugTaskImageDisplayAPI`"""
        return self._context.has_mentoring_offer

    def _hasBugBranch(self):
        """See `BugTaskImageDisplayAPI`"""
        return self._context.has_bug_branch

    def _hasSpecification(self):
        """See `BugTaskImageDisplayAPI`"""
        return self._context.has_specification


class QuestionImageDisplayAPI(ObjectImageDisplayAPI):
    """Adapter for IQuestion to a formatted string. Used for image:icon."""

    def icon(self):
        return '<img alt="" height="14" width="14" src="/@@/question" />'


class SpecificationImageDisplayAPI(ObjectImageDisplayAPI):
    """Adapter for ISpecification objects to a formatted string. This inherits
    from the generic ObjectImageDisplayAPI and overrides the icon
    presentation method.

    Used for image:icon.
    """

    icon_template = """
        <img height="14" width="14" alt="%s" title="%s" src="%s" />"""

    def icon(self):
        # The icon displayed is dependent on the IBugTask.importance.
        if self._context.priority:
            priority = self._context.priority.title.lower()
            alt = "(%s)" % priority
            title = priority.capitalize()
            if priority != 'not':
                # The other status names do not make a lot of sense on
                # their own, so tack on a noun here.
                title += " priority"
            else:
                title += " a priority"
            src = "/@@/blueprint-%s" % priority
        else:
            alt = ""
            title = ""
            src = "/@@/blueprint"

        return self.icon_template % (alt, title, src)


    def badges(self):

        badges = ''
        if self._context.mentoring_offers.count() > 0:
            badges += self.icon_template % (
                "mentoring", "Mentoring offered", "/@@/mentoring")

        if self._context.branch_links.count() > 0:
            badges += self.icon_template % (
                "branch", "Branch is available", "/@@/branch")

        if self._context.informational:
            badges += self.icon_template % (
                "informational", "Blueprint is purely informational",
                "/@@/info")

        return badges


class KarmaCategoryImageDisplayAPI(ObjectImageDisplayAPI):
    """Adapter for IKarmaCategory objects to an image.

    Used for image:icon.
    """

    icons_for_karma_categories = {
        'bugs': '/@@/bug',
        'code': '/@@/branch',
        'translations': '/@@/translation',
        'specs': '/@@/blueprint',
        'answers': '/@@/question'}

    def icon(self):
        icon = self.icons_for_karma_categories[self._context.name]
        return ('<img height="14" width="14" alt="" title="%s" src="%s" />'
                % (self._context.title, icon))


class MilestoneImageDisplayAPI(ObjectImageDisplayAPI):
    """Adapter for IMilestone objects to an image.

    Used for image:icon.
    """

    def icon(self):
        """Return the appropriate <img> tag for the milestone icon."""
        return '<img height="14" width="14" alt="" src="/@@/milestone" />'


class BuildImageDisplayAPI(ObjectImageDisplayAPI):
    """Adapter for IBuild objects to an image.

    Used for image:icon.
    """
    icon_template = """
        <img width="14" height="14" alt="%s" title="%s" src="%s" />
        """

    def icon(self):
        """Return the appropriate <img> tag for the build icon."""
        icon_map = {
            BuildStatus.NEEDSBUILD: "/@@/build-needed",
            BuildStatus.FULLYBUILT: "/@@/build-success",
            BuildStatus.FAILEDTOBUILD: "/@@/build-failure",
            BuildStatus.MANUALDEPWAIT: "/@@/build-depwait",
            BuildStatus.CHROOTWAIT: "/@@/build-chrootwait",
            BuildStatus.SUPERSEDED: "/@@/build-superseded",
            BuildStatus.BUILDING: "/@@/build-building",
            BuildStatus.FAILEDTOUPLOAD: "/@@/build-failedtoupload",
            }

        alt = '[%s]' % self._context.buildstate.name
        title = self._context.buildstate.title
        source = icon_map[self._context.buildstate]

        return self.icon_template % (alt, title, source)


class BadgeDisplayAPI:
    """Adapter for IHasBadges to the images for the badges.

    Used for context/badges:small and context/badges:large.
    """

    def __init__(self, context):
        # Adapt the context.
        self.context = IHasBadges(context)

    def small(self):
        """Render the visible badge's icon images."""
        badges = self.context.getVisibleBadges()
        return ''.join([badge.renderIconImage() for badge in badges])

    def large(self):
        """Render the visible badge's heading images."""
        badges = self.context.getVisibleBadges()
        return ''.join([badge.renderHeadingImage() for badge in badges])


class PersonFormatterAPI(ObjectFormatterAPI):
    """Adapter for `IPerson` objects to a formatted string."""

    traversable_names = {'link': 'link', 'url': 'url', 'api_url': 'api_url',
                         'displayname': 'displayname',
                         'unique_displayname': 'unique_displayname',
                         }

    final_traversable_names = {'local-time': 'local_time'}

    def traverse(self, name, furtherPath):
        """Special-case traversal for links with an optional rootsite."""
        if name.startswith('link:'):
            rootsite = name.split(':')[1]
            extra_path = None
            if len(furtherPath) > 0:
                extra_path = '/'.join(reversed(furtherPath))
            # Remove remaining entries in furtherPath so that traversal
            # stops here.
            del furtherPath[:]
            return self.link(extra_path, rootsite=rootsite)
        else:
            return super(PersonFormatterAPI, self).traverse(name, furtherPath)

    def local_time(self):
        """Return the local time for this person."""
        time_zone = 'UTC'
        if self._context.time_zone is not None:
            time_zone = self._context.time_zone
        return datetime.now(pytz.timezone(time_zone)).strftime('%T %Z')

    def link(self, view_name, rootsite=None):
        """Return an HTML link to the person's page containing an icon
        followed by the person's name.
        """
        person = self._context
        url = canonical_url(person, rootsite=rootsite, view_name=view_name)
        image_html = ObjectImageDisplayAPI(person).icon(rootsite=rootsite)
        return '<a href="%s">%s&nbsp;%s</a>' % (
            url, image_html, cgi.escape(person.browsername))

    def displayname(self, view_name, rootsite=None):
        """Return the displayname."""
        person = self._context
        return person.displayname

    def unique_displayname(self, view_name, rootsite=None):
        """Return the unique_displayname."""
        person = self._context
        return person.unique_displayname


class TeamFormatterAPI(PersonFormatterAPI):
    """Adapter for `ITeam` objects to a formatted string."""

    @property
    def _hidden(self):
        return '%s' % (
            '&lt;hidden&gt;')

    def url(self, view_name=None):
        """See `ObjectFormatterAPI`."""
        if not check_permission('launchpad.View', self._context):
            # This person has no permission to view the team details.
            return None
        return super(TeamFormatterAPI, self).url(view_name)

    def api_url(self, context):
        """See `ObjectFormatterAPI`."""
        if not check_permission('launchpad.View', self._context):
            # This person has no permission to view the team details.
            return None
        return super(TeamFormatterAPI, self).api_url(context)

    def link(self, view_name, rootsite=None):
        """See `ObjectFormatterAPI`."""
        person = self._context
        if not check_permission('launchpad.View', person):
            # This person has no permission to view the team details.
            image_html = ObjectImageDisplayAPI(person).icon(rootsite=rootsite)
            return '%s&nbsp;%s' % (
                image_html, self._hidden)
        return super(TeamFormatterAPI, self).link(view_name, rootsite)

    def displayname(self, view_name, rootsite=None):
        """See `PersonFormatterAPI`."""
        person = self._context
        if not check_permission('launchpad.View', person):
            # This person has no permission to view the team details.
            return self._hidden
        return super(TeamFormatterAPI, self).displayname(view_name, rootsite)

    def unique_displayname(self, view_name, rootsite=None):
        """See `PersonFormatterAPI`."""
        person = self._context
        if not check_permission('launchpad.View', person):
            # This person has no permission to view the team details.
            return self._hidden
        return super(TeamFormatterAPI, self).unique_displayname(view_name,
                                                                rootsite)


class CustomizableFormatter(ObjectFormatterAPI):
    """A ObjectFormatterAPI that is easy to customize.

    This provides fmt:url and fmt:link support for the object it
    adapts.

    For most object types, only the _link_summary_template class
    variable and _link_summary_values method need to be overridden.
    This assumes that:

      1. canonical_url produces appropriate urls for this type,
      2. the launchpad.View permission alone is required to view this
         object's url, and,
      3. if there is an icon for this object type, image:icon is
         implemented and appropriate.

    For greater control over the summary, overrride
    _make_link_summary.

    If image:icon does not provide a suitable icon, override
    _get_icon.

    If a different permission is required, override _link_permission.
    """

    _link_permission = 'launchpad.View'

    def _link_summary_values(self):
        """Return a dict of values to use for template substitution.

        These values should not be escaped, as this will be performed later.
        For this reason, only string values should be supplied.
        """
        raise NotImplementedError(self._link_summary_values)

    def _make_link_summary(self):
        """Create a summary from _template and _link_summary_values().

        This summary is for use in fmt:link, which is meant to be used in
        contexts like lists of items.
        """
        values = {}
        for key, value in self._link_summary_values().iteritems():
            if value is None:
                values[key] = ''
            else:
                values[key] = cgi.escape(value)
        return self._link_summary_template % values

    def _get_icon(self):
        """Retrieve the icon for the _context, if any.

        :return: The icon HTML or None if no icon is available.
        """
        return queryAdapter(self._context, IPathAdapter, 'image').icon()

    def link(self, view_name):
        """Return html including a link, description and icon.

        Icon and link are optional, depending on type and permissions.
        Uses self._make_link_summary for the summary, self._get_icon
        for the icon, self._should_link to determine whether to link, and
        self.url() to generate the url.
        """
        html = self._get_icon()
        if html is None:
            html = ''
        else:
            html += '&nbsp;'
        html += self._make_link_summary()
        if check_permission(self._link_permission, self._context):
            url = self.url(view_name)
        else:
            url = ''
        if url:
            html = '<a href="%s">%s</a>' % (url, html)
        return html


class PillarFormatterAPI(CustomizableFormatter):
    """Adapter for IProduct, IDistribution and IProject objects to a
    formatted string."""

    _link_summary_template = '%(displayname)s'
    _link_permission = 'zope.Public'

    def _link_summary_values(self):
        displayname = self._context.displayname
        return {'displayname': displayname}

    def link(self, view_name):
        html = super(PillarFormatterAPI, self).link(view_name)
        if IProduct.providedBy(self._context):
            license_status = self._context.license_status
            if license_status != LicenseStatus.OPEN_SOURCE:
                html = '<span title="%s">%s (%s)</span>' % (
                    license_status.description, html,
                    license_status.title)
        return html


class BranchFormatterAPI(ObjectFormatterAPI):
    """Adapter for IBranch objects to a formatted string."""

    traversable_names = {
        'link': 'link', 'url': 'url', 'project-link': 'projectLink',
        'title-link': 'titleLink', 'bzr-link': 'bzrLink'}

    def _args(self, view_name):
        """Generate a dict of attributes for string template expansion."""
        branch = self._context
        if branch.title is not None:
            title = branch.title
        else:
            title = "(no title)"
        return {
            'bzr_identity': branch.bzr_identity,
            'display_name': cgi.escape(branch.displayname),
            'name': branch.name,
            'title': cgi.escape(title),
            'unique_name' : branch.unique_name,
            'url': self.url(view_name),
            }

    def link(self, view_name):
        """A hyperlinked branch icon with the unique name."""
        return (
            '<a href="%(url)s" title="%(display_name)s">'
            '<img src="/@@/branch" alt=""/>'
            '&nbsp;%(unique_name)s</a>' % self._args(view_name))

    def bzrLink(self, view_name):
        """A hyperlinked branch icon with the bazaar identity."""
        return (
            '<a href="%(url)s" title="%(display_name)s">'
            '<img src="/@@/branch" alt=""/>'
            '&nbsp;%(bzr_identity)s</a>' % self._args(view_name))

    def projectLink(self, view_name):
        """A hyperlinked branch icon with the name and title."""
        return (
            '<a href="%(url)s" title="%(display_name)s">'
            '<img src="/@@/branch" alt=""/>'
            '&nbsp;%(name)s</a>: %(title)s' % self._args(view_name))

    def titleLink(self, view_name):
        """A hyperlinked branch name with following title."""
        return (
            '<a href="%(url)s" title="%(display_name)s">'
            '%(name)s</a>: %(title)s' % self._args(view_name))


class PreviewDiffFormatterAPI(ObjectFormatterAPI):
    """Formatter for preview diffs."""

    def url(self, view_name=None):
        """Use the url of the librarian file containing the diff.
        """
        librarian_alias = self._context.diff_text
        if librarian_alias is None:
            return None
        else:
            return librarian_alias.getURL()

    def link(self, view_name):
        """The link to the diff should show the line count.

        Stale diffs will have a stale-diff css class.
        Diffs with conflicts will have a conflict-diff css class.
        Diffs with neither will have clean-diff css class.

        The title of the diff will show the number of lines added or removed
        if available.

        :param view_name: If not None, the link will point to the page with
            that name on this object.
        """
        title_words = []
        if self._context.conflicts is not None:
            style = 'conflicts-diff'
            title_words.append(_('CONFLICTS'))
        else:
            style = 'clean-diff'
        # Stale style overrides conflicts or clean.
        if self._context.stale:
            style = 'stale-diff'
            title_words.append(_('Stale'))

        if self._context.added_lines_count:
            title_words.append(
                _("%s added") % self._context.added_lines_count)

        if self._context.removed_lines_count:
            title_words.append(
                _("%s removed") % self._context.removed_lines_count)

        args = {
            'line_count': _('%s lines') % self._context.diff_lines_count,
            'style': style,
            'title': ', '.join(title_words),
            'url': self.url(view_name),
            }
        # Under normal circumstances, there will be an associated file,
        # however if the diff is empty, then there is no alias to link to.
        if args['url'] is None:
            return (
                '<span title="%(title)s" class="%(style)s">'
                '%(line_count)s</span>' % args)
        else:
            return (
                '<a href="%(url)s" title="%(title)s" class="%(style)s">'
                '<img src="/@@/download"/>&nbsp;%(line_count)s</a>' % args)


class BranchSubscriptionFormatterAPI(CustomizableFormatter):
    """Adapter for IBranchSubscription objects to a formatted string."""

    _link_summary_template = _('Subscription of %(person)s to %(branch)s')

    def _link_summary_values(self):
        """Provide values for template substitution"""
        return {
            'person': self._context.person.displayname,
            'branch': self._context.branch.displayname,
        }


class BranchMergeProposalFormatterAPI(CustomizableFormatter):

    _link_summary_template = _('%(title)s')

    def _link_summary_values(self):
        return {
            'title': self._context.title,
            }


class BugBranchFormatterAPI(CustomizableFormatter):
    """Adapter providing fmt support for BugBranch objects"""

    def _get_task_formatter(self):
        task = self._context.bug.getBugTask(self._context.branch.product)
        if task is None:
            task = self._context.bug.bugtasks[0]
        return BugTaskFormatterAPI(task)

    def _make_link_summary(self):
        """Return the summary of the related product's bug task"""
        return self._get_task_formatter()._make_link_summary()

    def _get_icon(self):
        """Return the icon of the related product's bugtask"""
        return self._get_task_formatter()._get_icon()


class BugFormatterAPI(CustomizableFormatter):
    """Adapter for IBug objects to a formatted string."""

    _link_summary_template = 'Bug #%(id)s: %(title)s'

    def _link_summary_values(self):
        """See CustomizableFormatter._link_summary_values."""
        return {'id': str(self._context.id), 'title': self._context.title}


class BugTaskFormatterAPI(CustomizableFormatter):
    """Adapter for IBugTask objects to a formatted string."""

    def _make_link_summary(self):
        return BugFormatterAPI(self._context.bug)._make_link_summary()


class CodeImportFormatterAPI(CustomizableFormatter):
    """Adapter providing fmt support for CodeImport objects"""

    _link_summary_template = _('Import of %(product)s: %(branch)s')
    _link_permission = 'zope.Public'

    def _link_summary_values(self):
        """See CustomizableFormatter._link_summary_values."""
        branch_title = self._context.branch.title
        if branch_title is None:
            branch_title = _('(no title)')
        return {'product': self._context.product.displayname,
                'branch': branch_title,
               }

    def url(self, view_name=None):
        """See `ObjectFormatterAPI`."""
        # The url of a code import is the associated branch.
        # This is still here primarily for supporting branch deletion,
        # which does a fmt:link of the other entities that will be deleted.
        url = canonical_url(
            self._context.branch, path_only_if_possible=True,
            view_name=view_name)
        return url


class CodeImportMachineFormatterAPI(CustomizableFormatter):
    """Adapter providing fmt support for CodeImport objects"""

    _link_summary_template = _('%(hostname)s')
    _link_permission = 'zope.Public'

    def _link_summary_values(self):
        """See CustomizableFormatter._link_summary_values."""
        return {'hostname': self._context.hostname,}


class MilestoneFormatterAPI(CustomizableFormatter):
    """Adapter providing fmt support for Milestone objects."""

    _link_summary_template = _('%(title)s')
    _link_permission = 'zope.Public'

    def _link_summary_values(self):
        """See CustomizableFormatter._link_summary_values."""
        return {'title': self._context.title}


class ProductSeriesFormatterAPI(CustomizableFormatter):
    """Adapter providing fmt support for ProductSeries objects"""

    _link_summary_template = _('%(product)s Series: %(series)s')

    def _link_summary_values(self):
        """See CustomizableFormatter._link_summary_values."""
        return {'series': self._context.name,
                'product': self._context.product.displayname}


class QuestionFormatterAPI(CustomizableFormatter):
    """Adapter providing fmt support for question objects."""

    _link_summary_template = _('%(id)s: %(title)s')
    _link_permission = 'zope.Public'

    def _link_summary_values(self):
        """See CustomizableFormatter._link_summary_values."""
        return {'id': str(self._context.id), 'title': self._context.title}


class SpecificationFormatterAPI(CustomizableFormatter):
    """Adapter providing fmt support for Specification objects"""

    _link_summary_template = _('%(title)s')
    _link_permission = 'zope.Public'

    def _link_summary_values(self):
        """See CustomizableFormatter._link_summary_values."""
        return {'title': self._context.title}


class CodeReviewCommentFormatterAPI(CustomizableFormatter):
    """Adapter providing fmt support for CodeReviewComment objects"""

    _link_summary_template = _('Comment by %(author)s')
    _link_permission = 'zope.Public'

    def _link_summary_values(self):
        """See CustomizableFormatter._link_summary_values."""
        return {'author': self._context.message.owner.displayname}


class SpecificationBranchFormatterAPI(CustomizableFormatter):
    """Adapter for ISpecificationBranch objects to a formatted string."""

    def _make_link_summary(self):
        """Provide the summary of the linked spec"""
        formatter = SpecificationFormatterAPI(self._context.specification)
        return formatter._make_link_summary()

    def _get_icon(self):
        """Provide the icon of the linked spec"""
        formatter = SpecificationFormatterAPI(self._context.specification)
        return formatter._get_icon()


class BugTrackerFormatterAPI(ObjectFormatterAPI):
    """Adapter for `IBugTracker` objects to a formatted string."""

    final_traversable_names = {
        'aliases': 'aliases',
        'external-link': 'external_link',
        'external-title-link': 'external_title_link'}

    def link(self, view_name):
        """Return an HTML link to the bugtracker page.

        If the user is not logged-in, the title of the bug tracker is
        modified to obfuscate all email addresses.
        """
        url = self.url(view_name)
        title = self._context.title
        if getUtility(ILaunchBag).user is None:
            title = FormattersAPI(title).obfuscate_email()
        return u'<a href="%s">%s</a>' % (escape(url), escape(title))

    def external_link(self):
        """Return an HTML link to the external bugtracker.

        If the user is not logged-in, and the URL of the bugtracker
        contains an email address, this returns the obfuscated URL as
        text (i.e. no <a/> link).
        """
        url = self._context.baseurl
        if url.startswith('mailto:') and getUtility(ILaunchBag).user is None:
            return escape(u'mailto:<email address hidden>')
        else:
            href = escape(url)
            return u'<a class="link-external" href="%s">%s</a>' % (href, href)

    def external_title_link(self):
        """Return an HTML link to the external bugtracker.

        If the user is not logged-in, the title of the bug tracker is
        modified to obfuscate all email addresses. Additonally, if the
        URL is a mailto: address then no link is returned, just the
        title text.
        """
        url = self._context.baseurl
        title = self._context.title
        if getUtility(ILaunchBag).user is None:
            title = FormattersAPI(title).obfuscate_email()
            if url.startswith('mailto:'):
                return escape(title)
        return u'<a class="link-external" href="%s">%s</a>' % (
            escape(url), escape(title))

    def aliases(self):
        """Generate alias URLs, obfuscating where necessary.

        If the user is not logged-in, email addresses should be
        hidden.
        """
        anonymous = getUtility(ILaunchBag).user is None
        for alias in self._context.aliases:
            if anonymous and alias.startswith('mailto:'):
                yield escape(u'mailto:<email address hidden>')
            else:
                yield alias


class BugWatchFormatterAPI(ObjectFormatterAPI):
    """Adapter for `IBugWatch` objects to a formatted string."""

    final_traversable_names = {
        'external-link': 'external_link',
        'external-link-short': 'external_link_short'}

    def _make_external_link(self, summary=None):
        """Return an external HTML link to the target of the bug watch.

        If a summary is not specified or empty, an em-dash is used as
        the content of the link.

        If the user is not logged in and the URL of the bug watch is
        an email address, only the summary is returned (i.e. no link).
        """
        if summary is None or len(summary) == 0:
            summary = u'&mdash;'
        else:
            summary = escape(summary)
        url = self._context.url
        if url.startswith('mailto:') and getUtility(ILaunchBag).user is None:
            return summary
        else:
            return u'<a class="link-external" href="%s">%s</a>' % (
                escape(url), summary)

    def external_link(self):
        """Return an HTML link with a detailed link text.

        The link text is formed from the bug tracker name and the
        remote bug number.
        """
        summary = self._context.bugtracker.name
        remotebug = self._context.remotebug
        if remotebug is not None and len(remotebug) > 0:
            summary = u'%s #%s' % (summary, remotebug)
        return self._make_external_link(summary)

    def external_link_short(self):
        """Return an HTML link with a short link text.

        The link text is formed from the bug tracker name and the
        remote bug number.
        """
        return self._make_external_link(self._context.remotebug)


class NumberFormatterAPI:
    """Adapter for converting numbers to formatted strings."""

    implements(ITraversable)

    def __init__(self, number):
        self._number = number

    def traverse(self, name, furtherPath):
        if name == 'float':
            if len(furtherPath) != 1:
                raise TraversalError(
                    "fmt:float requires a single decimal argument")
            # coerce the argument to float to ensure it's safe
            format = furtherPath.pop()
            return self.float(float(format))
        elif name == 'bytes':
            return self.bytes()
        else:
            raise TraversalError(name)

    def bytes(self):
        """Render number as byte contractions according to IEC60027-2."""
        # See http://en.wikipedia.org/wiki
        # /Binary_prefixes#Specific_units_of_IEC_60027-2_A.2
        # Note that there is a zope.app.size.byteDisplay() function, but
        # it really limited and doesn't work well enough for us here.
        assert not float(self._number) < 0, "Expected a non-negative number."
        n = int(self._number)
        if n == 1:
            # Handle the singular case.
            return "1 byte"
        if n == 0:
            # To avoid math.log(0, X) blowing up.
            return "0 bytes"
        suffixes = ["KiB", "MiB", "GiB", "TiB", "PiB", "EiB", "ZiB", "YiB"]
        exponent = int(math.log(n, 1024))
        exponent = min(len(suffixes), exponent)
        if exponent < 1:
            # If this is less than 1 KiB, no need for rounding.
            return "%s bytes" % n
        return "%.1f %s" % (n / 1024.0 ** exponent, suffixes[exponent - 1])

    def float(self, format):
        """Use like tal:content="context/foo/fmt:float/.2".

        Will return a string formatted to the specification provided in
        the manner Python "%f" formatter works. See
        http://docs.python.org/lib/typesseq-strings.html for details and
        doc.displaying-numbers for various examples.
        """
        value = "%" + str(format) + "f"
        return value % float(self._number)


class DateTimeFormatterAPI:
    """Adapter from datetime objects to a formatted string."""

    def __init__(self, datetimeobject):
        self._datetime = datetimeobject

    def time(self):
        if self._datetime.tzinfo:
            value = self._datetime.astimezone(
                getUtility(ILaunchBag).time_zone)
            return value.strftime('%T %Z')
        else:
            return self._datetime.strftime('%T')

    def date(self):
        value = self._datetime
        if value.tzinfo:
            value = value.astimezone(
                getUtility(ILaunchBag).time_zone)
        return value.strftime('%Y-%m-%d')

    def _now(self):
        # This method exists to be overridden in tests.
        if self._datetime.tzinfo:
            # datetime is offset-aware
            return datetime.now(pytz.timezone('UTC'))
        else:
            # datetime is offset-naive
            return datetime.utcnow()

    def displaydate(self):
        delta = abs(self._now() - self._datetime)
        if delta > timedelta(1, 0, 0):
            # far in the past or future, display the date
            return 'on ' + self.date()
        return self.approximatedate()

    def approximatedate(self):
        delta = self._now() - self._datetime
        if abs(delta) > timedelta(1, 0, 0):
            # far in the past or future, display the date
            return self.date()
        future = delta < timedelta(0, 0, 0)
        delta = abs(delta)
        days = delta.days
        hours = delta.seconds / 3600
        minutes = (delta.seconds - (3600*hours)) / 60
        seconds = delta.seconds % 60
        result = ''
        if future:
            result += 'in '
        if days != 0:
            amount = days
            unit = 'day'
        elif hours != 0:
            amount = hours
            unit = 'hour'
        elif minutes != 0:
            amount = minutes
            unit = 'minute'
        else:
            amount = seconds
            unit = 'second'
        if amount != 1:
            unit += 's'
        result += '%s %s' % (amount, unit)
        if not future:
            result += ' ago'
        return result

    def datetime(self):
        return "%s %s" % (self.date(), self.time())

    def rfc822utcdatetime(self):
        return formatdate(
            rfc822.mktime_tz(self._datetime.utctimetuple() + (0,)))

    def isodate(self):
        return self._datetime.isoformat()


class DurationFormatterAPI:
    """Adapter from timedelta objects to a formatted string."""

    implements(ITraversable)

    def __init__(self, duration):
        self._duration = duration

    def traverse(self, name, furtherPath):
        if name == 'exactduration':
            return self.exactduration()
        elif name == 'approximateduration':
            use_words = True
            if len(furtherPath) == 1:
                if 'use-digits' == furtherPath[0]:
                    furtherPath.pop()
                    use_words = False
            return self.approximateduration(use_words)
        else:
            raise TraversalError(name)

    def exactduration(self):
        """Format timedeltas as "v days, w hours, x minutes, y.z seconds"."""
        parts = []
        minutes, seconds = divmod(self._duration.seconds, 60)
        hours, minutes = divmod(minutes, 60)
        seconds = seconds + (float(self._duration.microseconds) / 10**6)
        if self._duration.days > 0:
            if self._duration.days == 1:
                parts.append('%d day' % self._duration.days)
            else:
                parts.append('%d days' % self._duration.days)
        if parts or hours > 0:
            if hours == 1:
                parts.append('%d hour' % hours)
            else:
                parts.append('%d hours' % hours)
        if parts or minutes > 0:
            if minutes == 1:
                parts.append('%d minute' % minutes)
            else:
                parts.append('%d minutes' % minutes)
        if parts or seconds > 0:
            parts.append('%0.1f seconds' % seconds)

        return ', '.join(parts)

    def approximateduration(self, use_words=True):
        """Return a nicely-formatted approximate duration.

        E.g. 'an hour', 'three minutes', '1 hour 10 minutes' and so
        forth.

        See https://launchpad.canonical.com/PresentingLengthsOfTime.

        :param use_words: Specificly determines whether or not to use
            words for numbers less than or equal to ten.  Expanding
            numbers to words makes sense when the number is used in
            prose or a singualar item on a page, but when used in
            a table, the words do not work as well.
        """
        # NOTE: There are quite a few "magic numbers" in this
        # implementation; they are generally just figures pulled
        # directly out of the PresentingLengthsOfTime spec, and so
        # it's not particularly easy to give each and every number of
        # a useful name. It's also unlikely that these numbers will be
        # changed.

        # Calculate the total number of seconds in the duration,
        # including the decimal part.
        seconds = self._duration.days * (3600 * 24)
        seconds += self._duration.seconds
        seconds += (float(self._duration.microseconds) / 10**6)

        # First we'll try to calculate an approximate number of
        # seconds up to a minute. We'll start by defining a sorted
        # list of (boundary, display value) tuples.  We want to show
        # the display value corresponding to the lowest boundary that
        # 'seconds' is less than, if one exists.
        representation_in_seconds = [
            (1.5, '1 second'),
            (2.5, '2 seconds'),
            (3.5, '3 seconds'),
            (4.5, '4 seconds'),
            (7.5, '5 seconds'),
            (12.5, '10 seconds'),
            (17.5, '15 seconds'),
            (22.5, '20 seconds'),
            (27.5, '25 seconds'),
            (35, '30 seconds'),
            (45, '40 seconds'),
            (55, '50 seconds'),
            (90, 'a minute'),
        ]
        if not use_words:
            representation_in_seconds[-1] = (90, '1 minute')

        # Break representation_in_seconds into two pieces, to simplify
        # finding the correct display value, through the use of the
        # built-in bisect module.
        second_boundaries, display_values = zip(*representation_in_seconds)

        # Is seconds small enough that we can produce a representation
        # in seconds (up to 'a minute'?)
        if seconds < second_boundaries[-1]:
            # Use the built-in bisection algorithm to locate the index
            # of the item which "seconds" sorts after.
            matching_element_index = bisect.bisect(second_boundaries, seconds)

            # Return the corresponding display value.
            return display_values[matching_element_index]

        # More than a minute, approximately; our calculation strategy
        # changes. From this point forward, we may also need a
        # "verbal" representation of the number. (We never need a
        # verbal representation of "1", because we tend to special
        # case the number 1 for various approximations, and we usually
        # use a word like "an", instead of "one", e.g. "an hour")
        if use_words:
            number_name = {
                2: 'two', 3: 'three', 4: 'four', 5: 'five',
                6: 'six', 7: 'seven', 8: 'eight', 9: 'nine',
                10: 'ten'}
        else:
            number_name = dict((number, number) for number in range(2, 11))

        # Convert seconds into minutes, and round it.
        minutes, remaining_seconds = divmod(seconds, 60)
        minutes += remaining_seconds / 60.0
        minutes = int(round(minutes))

        if minutes <= 59:
            return "%s minutes" % number_name.get(minutes, str(minutes))

        # Is the duration less than an hour and 5 minutes?
        if seconds < (60 + 5) * 60:
            if use_words:
                return "an hour"
            else:
                return "1 hour"

        # Next phase: try and calculate an approximate duration
        # greater than one hour, but fewer than ten hours, to a 10
        # minute granularity.
        hours, remaining_seconds = divmod(seconds, 3600)
        ten_minute_chunks = int(round(remaining_seconds / 600.0))
        minutes = ten_minute_chunks * 10
        hours += (minutes / 60)
        minutes %= 60
        if hours < 10:
            if minutes:
                # If there is a minutes portion to display, the number
                # of hours is always shown as a digit.
                if hours == 1:
                    return "1 hour %s minutes" % minutes
                else:
                    return "%d hours %s minutes" % (hours, minutes)
            else:
                number_as_text = number_name.get(hours, str(hours))
                return "%s hours" % number_as_text

        # Is the duration less than ten and a half hours?
        if seconds < (10.5 * 3600):
            return '%s hours' % number_name[10]

        # Try to calculate the approximate number of hours, to a
        # maximum of 47.
        hours = int(round(seconds / 3600.0))
        if hours <= 47:
            return "%d hours" % hours

        # Is the duration fewer than two and a half days?
        if seconds < (2.5 * 24 * 3600):
            return '%s days' % number_name[2]

        # Try to approximate to day granularity, up to a maximum of 13
        # days.
        days = int(round(seconds / (24 * 3600)))
        if days <= 13:
            return "%s days" % number_name.get(days, str(days))

        # Is the duration fewer than two and a half weeks?
        if seconds < (2.5 * 7 * 24 * 3600):
            return '%s weeks' % number_name[2]

        # If we've made it this far, we'll calculate the duration to a
        # granularity of weeks, once and for all.
        weeks = int(round(seconds / (7 * 24 * 3600.0)))
        return "%s weeks" % number_name.get(weeks, str(weeks))


class LinkFormatterAPI(ObjectFormatterAPI):
    """Adapter from Link objects to a formatted anchor."""
    final_traversable_names = {
        'icon': 'icon',
        'icon-link': 'icon_link',
        'link-icon': 'link_icon',
        }

    def icon(self):
        """Return the icon representation of the link."""
        request = get_current_browser_request()
        return getMultiAdapter(
            (self._context, request), name="+inline-icon")()

    def link_icon(self):
        """Return the text and icon representation of the link."""
        request = get_current_browser_request()
        return getMultiAdapter(
            (self._context, request), name="+inline-suffix")()

    def icon_link(self):
        """Return the icon and text representation of the link."""
        return self.link(None)

    def link(self, view_name, rootsite=None):
        """Return the default representation of the link."""
        return self._context.render()

    def url(self, view_name=None):
        """Return the URL representation of the link."""
        if self._context.enabled:
            return self._context.url
        else:
            return u''


def clean_path_segments(request):
    """Returns list of path segments, excluding system-related segments."""
    proto_host_port = request.getApplicationURL()
    clean_url = request.getURL()
    clean_path = clean_url[len(proto_host_port):]
    clean_path_split = clean_path.split('/')
    return clean_path_split


class PageTemplateContextsAPI:
    """Adapter from page tempate's CONTEXTS object to fmt:pagetitle.

    This is registered to be used for the dict type.
    """

    implements(ITraversable)

    def __init__(self, contextdict):
        self.contextdict = contextdict

    def traverse(self, name, furtherPath):
        if name == 'pagetitle':
            return self.pagetitle()
        else:
            raise TraversalError(name)

    def pagetitle(self):
        """Return the string title for the page template CONTEXTS dict.

        Take the simple filename without extension from
        self.contextdict['template'].filename, replace any hyphens with
        underscores, and use this to look up a string, unicode or
        function in the module canonical.launchpad.pagetitles.

        If no suitable object is found in canonical.launchpad.pagetitles, emit
        a warning that this page has no title, and return the default page
        title.
        """
        template = self.contextdict['template']
        filename = os.path.basename(template.filename)
        name, ext = os.path.splitext(filename)
        name = name.replace('-', '_')
        titleobj = getattr(canonical.launchpad.pagetitles, name, None)
        if titleobj is None:
            # sabdfl 25/0805 page titles are now mandatory hence the assert
            raise AssertionError(
                 "No page title in canonical.launchpad.pagetitles "
                 "for %s" % name)
        elif isinstance(titleobj, basestring):
            return titleobj
        else:
            context = self.contextdict['context']
            view = self.contextdict['view']
            title = titleobj(context, view)
            if title is None:
                return canonical.launchpad.pagetitles.DEFAULT_LAUNCHPAD_TITLE
            else:
                return title


def split_paragraphs(text):
    """Split text into paragraphs.

    This function yields lists of strings that represent lines of text
    in each paragraph.

    Paragraphs are split by one or more blank lines.
    """
    paragraph = []
    for line in text.splitlines():
        line = line.rstrip()

        # blank lines split paragraphs
        if not line:
            if paragraph:
                yield paragraph
            paragraph = []
            continue

        paragraph.append(line)

    if paragraph:
        yield paragraph


def re_substitute(pattern, replace_match, replace_nomatch, string):
    """Transform a string, replacing matched and non-matched sections.

     :param patter: a regular expression
     :param replace_match: a function used to transform matches
     :param replace_nomatch: a function used to transform non-matched text
     :param string: the string to transform

    This function behaves similarly to re.sub() when a function is
    passed as the second argument, except that the non-matching
    portions of the string can be transformed by a second function.
    """
    if replace_match is None:
        replace_match = lambda match: match.group()
    if replace_nomatch is None:
        replace_nomatch = lambda text: text
    parts = []
    position = 0
    for match in re.finditer(pattern, string):
        if match.start() != position:
            parts.append(replace_nomatch(string[position:match.start()]))
        parts.append(replace_match(match))
        position = match.end()
    remainder = string[position:]
    if remainder:
        parts.append(replace_nomatch(remainder))
    return ''.join(parts)


def next_word_chunk(word, pos, minlen, maxlen):
    """Return the next chunk of the word of length between minlen and maxlen.

    Shorter word chunks are preferred, preferably ending in a non
    alphanumeric character.  The index of the end of the chunk is also
    returned.

    This function treats HTML entities in the string as single
    characters.  The string should not include HTML tags.
    """
    nchars = 0
    endpos = pos
    while endpos < len(word):
        # advance by one character
        if word[endpos] == '&':
            # make sure we grab the entity as a whole
            semicolon = word.find(';', endpos)
            assert semicolon >= 0, 'badly formed entity: %r' % word[endpos:]
            endpos = semicolon + 1
        else:
            endpos += 1
        nchars += 1
        if nchars >= maxlen:
            # stop if we've reached the maximum chunk size
            break
        if nchars >= minlen and not word[endpos-1].isalnum():
            # stop if we've reached the minimum chunk size and the last
            # character wasn't alphanumeric.
            break
    return word[pos:endpos], endpos


def add_word_breaks(word):
    """Insert manual word breaks into a string.

    The word may be entity escaped, but is not expected to contain
    any HTML tags.

    Breaks are inserted at least every 7 to 15 characters,
    preferably after puctuation.
    """
    broken = []
    pos = 0
    while pos < len(word):
        chunk, pos = next_word_chunk(word, pos, 7, 15)
        broken.append(chunk)
    return '<wbr></wbr>'.join(broken)


break_text_pat = re.compile(r'''
  (?P<tag>
    <[^>]*>
  ) |
  (?P<longword>
    (?<![^\s<>])(?:[^\s<>&]|&[^;]*;){20,}
  )
''', re.VERBOSE)

def break_long_words(text):
    """Add word breaks to long words in a run of text.

    The text may contain entity references or HTML tags.
    """
    def replace(match):
        if match.group('tag'):
            return match.group()
        elif match.group('longword'):
            return add_word_breaks(match.group())
        else:
            raise AssertionError('text matched but neither named group found')
    return break_text_pat.sub(replace, text)


class FormattersAPI:
    """Adapter from strings to HTML formatted text."""

    implements(ITraversable)

    def __init__(self, stringtoformat):
        self._stringtoformat = stringtoformat

    def nl_to_br(self):
        """Quote HTML characters, then replace newlines with <br /> tags."""
        return cgi.escape(self._stringtoformat).replace('\n','<br />\n')

    def escape(self):
        return escape(self._stringtoformat)

    def break_long_words(self):
        """Add manual word breaks to long words."""
        return break_long_words(cgi.escape(self._stringtoformat))

    @staticmethod
    def _substitute_matchgroup_for_spaces(match):
        """Return a string made up of '&nbsp;' for each character in the
        first match group.

        Used when replacing leading spaces with nbsps.

        There must be only one match group.
        """
        groups = match.groups()
        assert len(groups) == 1
        return '&nbsp;' * len(groups[0])

    @staticmethod
    def _linkify_substitution(match):
        if match.group('bug') is not None:
            bugnum = match.group('bugnum')
            # XXX Brad Bollenbach 2006-04-10: Use a hardcoded url so
            # we still have a link for bugs that don't exist.
            url = '/bugs/%s' % bugnum
            # The text will have already been cgi escaped.
            text = match.group('bug')
            bugset = getUtility(IBugSet)
            try:
                bug = bugset.get(bugnum)
            except NotFoundError:
                title = "No such bug"
            else:
                try:
                    title = bug.title
                except Unauthorized:
                    title = "private bug"
            title = cgi.escape(title, quote=True)
            return '<a href="%s" title="%s">%s</a>' % (url, title, text)
        elif match.group('url') is not None:
            # The text will already have been cgi escaped.  We temporarily
            # unescape it so that we can strip common trailing characters
            # that aren't part of the URL.
            url = xml_unescape(match.group('url'))
            match = FormattersAPI._re_url_trailers.search(url)
            if match:
                trailers = match.group(1)
                url = url[:-len(trailers)]
            else:
                trailers = ''
            # We use nofollow for these links to reduce the value of
            # adding spam URLs to our comments; it's a way of moderately
            # devaluing the return on effort for spammers that consider
            # using Launchpad.
            return '<a rel="nofollow" href="%s">%s</a>%s' % (
                cgi.escape(url, quote=True),
                add_word_breaks(cgi.escape(url)),
                cgi.escape(trailers))
        elif match.group('faq') is not None:
            text = match.group('faq')
            faqnum = match.group('faqnum')
            faqset = getUtility(IFAQSet)
            faq = faqset.getFAQ(faqnum)
            if not faq:
                return text
            url = canonical_url(faq)
            return '<a href="%s">%s</a>' % (url, text)
        elif match.group('oops') is not None:
            text = match.group('oops')

            if not getUtility(ILaunchBag).developer:
                return text

            root_url = config.launchpad.oops_root_url
            url = root_url + match.group('oopscode')
            return '<a href="%s">%s</a>' % (url, text)
        else:
            raise AssertionError("Unknown pattern matched.")

    # match whitespace at the beginning of a line
    _re_leadingspace = re.compile(r'^(\s+)')

    # From RFC 3986 ABNF for URIs:
    #
    #   URI           = scheme ":" hier-part [ "?" query ] [ "#" fragment ]
    #   hier-part     = "//" authority path-abempty
    #                 / path-absolute
    #                 / path-rootless
    #                 / path-empty
    #
    #   authority     = [ userinfo "@" ] host [ ":" port ]
    #   userinfo      = *( unreserved / pct-encoded / sub-delims / ":" )
    #   host          = IP-literal / IPv4address / reg-name
    #   reg-name      = *( unreserved / pct-encoded / sub-delims )
    #   port          = *DIGIT
    #
    #   path-abempty  = *( "/" segment )
    #   path-absolute = "/" [ segment-nz *( "/" segment ) ]
    #   path-rootless = segment-nz *( "/" segment )
    #   path-empty    = 0<pchar>
    #
    #   segment       = *pchar
    #   segment-nz    = 1*pchar
    #   pchar         = unreserved / pct-encoded / sub-delims / ":" / "@"
    #
    #   query         = *( pchar / "/" / "?" )
    #   fragment      = *( pchar / "/" / "?" )
    #
    #   unreserved    = ALPHA / DIGIT / "-" / "." / "_" / "~"
    #   pct-encoded   = "%" HEXDIG HEXDIG
    #   sub-delims    = "!" / "$" / "&" / "'" / "(" / ")"
    #                 / "*" / "+" / "," / ";" / "="
    #
    # We only match a set of known scheme names too.  We don't handle
    # IP-literal either.
    #
    # We will simplify "unreserved / pct-encoded / sub-delims" as the
    # following regular expression:
    #   [-a-zA-Z0-9._~%!$&'()*+,;=]
    #
    # We also require that the path-rootless form not begin with a
    # colon to avoid matching strings like "http::foo" (to avoid bug
    # #40255).
    #
    # The path-empty pattern is not matched either, due to false
    # positives.
    #
    # Some allowed URI punctuation characters will be trimmed if they
    # appear at the end of the URI since they may be incidental in the
    # flow of the text.
    #
    # apport has at one time produced query strings containing sqaure
    # braces (that are not percent-encoded). In RFC 2986 they seem to be
    # allowed by section 2.2 "Reserved Characters", yet section 3.4
    # "Query" appears to provide a strict definition of the query string
    # that would forbid square braces. Either way, links with
    # non-percent-encoded square braces are being used on Launchpad so
    # it's probably best to accomodate them.

    # Match urls or bugs or oopses.
    _re_linkify = re.compile(r'''
      (?P<url>
        \b
        (?:about|gopher|http|https|sftp|news|ftp|mailto|file|irc|jabber)
        :
        (?:
          (?:
            # "//" authority path-abempty
            //
            (?: # userinfo
              [%(unreserved)s:]*
              @
            )?
            (?: # host
              \d+\.\d+\.\d+\.\d+ |
              [%(unreserved)s]*
            )
            (?: # port
              : \d*
            )?
            (?: / [%(unreserved)s:@]* )*
          ) | (?:
            # path-absolute
            /
            (?: [%(unreserved)s:@]+
                (?: / [%(unreserved)s:@]* )* )?
          ) | (?:
            # path-rootless
            [%(unreserved)s@]
            [%(unreserved)s:@]*
            (?: / [%(unreserved)s:@]* )*
          )
        )
        (?: # query
          \?
          [%(unreserved)s:@/\?\[\]]*
        )?
        (?: # fragment
          \#
          [%(unreserved)s:@/\?]*
        )?
      ) |
      (?P<bug>
        \bbug(?:\s|<br\s*/>)*(?:\#|report|number\.?|num\.?|no\.?)?(?:\s|<br\s*/>)*
        0*(?P<bugnum>\d+)
      ) |
      (?P<faq>
        \bfaq(?:\s|<br\s*/>)*(?:\#|item|number\.?|num\.?|no\.?)?(?:\s|<br\s*/>)*
        0*(?P<faqnum>\d+)
      ) |
      (?P<oops>
        \boops\s*-?\s*
        (?P<oopscode> \d* [a-z]+ \d+)
      )
    ''' % {'unreserved': "-a-zA-Z0-9._~%!$&'()*+,;="},
                             re.IGNORECASE | re.VERBOSE)

    # a pattern to match common trailing punctuation for URLs that we
    # don't want to include in the link.
    _re_url_trailers = re.compile(r'([,.?:);>]+)$')

    def text_to_html(self):
        """Quote text according to DisplayingParagraphsOfText."""
        # This is based on the algorithm in the
        # DisplayingParagraphsOfText spec, but is a little more
        # complicated.

        # 1. Blank lines are used to detect paragraph boundaries.
        # 2. Two lines are considered to be part of the same logical line
        #    only if the first is between 60 and 80 characters and the
        #    second does not begin with white space.
        # 3. Use <br /> to split logical lines within a paragraph.

        output = []
        first_para = True
        for para in split_paragraphs(self._stringtoformat):
            if not first_para:
                output.append('\n')
            first_para = False
            output.append('<p>')
            first_line = True
            for line in para:
                if not first_line:
                    output.append('<br />\n')
                first_line = False
                # escape ampersands, etc in text
                line = cgi.escape(line)
                # convert leading space in logical line to non-breaking space
                line = self._re_leadingspace.sub(
                    self._substitute_matchgroup_for_spaces, line)
                output.append(line)
            output.append('</p>')

        text = ''.join(output)

        # Linkify the text.
        text = re_substitute(self._re_linkify, self._linkify_substitution,
                             break_long_words, text)

        return text

    def nice_pre(self):
        """<pre>, except the browser knows it is allowed to break long lines

        Note that CSS will eventually have a property to specify this
        behaviour, but we want this now. To do this we need to use the mozilla
        specific -moz-pre-wrap value of the white-space property. We try to
        fall back for IE by using the IE specific word-wrap property.

        TODO: Test IE compatibility. StuartBishop 20041118
        TODO: This should probably just live in the stylesheet if this
            CSS implementation is good enough. StuartBishop 20041118
        """
        if not self._stringtoformat:
            return self._stringtoformat
        else:
            linkified_text = re_substitute(self._re_linkify,
                self._linkify_substitution, break_long_words,
                cgi.escape(self._stringtoformat))
            return ('<pre style="'
                    'white-space: -moz-pre-wrap;'
                    'white-space: -o-pre-wrap;'
                    'word-wrap: break-word;'
                    '">%s</pre>'
                    % linkified_text
                    )

    # Match lines that start with one or more quote symbols followed
    # by a space. Quote symbols are commonly '|', or '>'; they are
    # used for quoting passages from another email. Both '>> ' and
    # '> > ' are valid quoting sequences.
    # The dpkg version is used for exceptional cases where it
    # is better to not assume '|' is a start of a quoted passage.
    _re_quoted = re.compile('^(([|] ?)+|(&gt; ?)+)')
    _re_dpkg_quoted = re.compile('^(&gt; ?)+ ')

    # Match blocks that start as signatures or PGP inclusions.
    _re_include = re.compile('^<p>(--<br />|-----BEGIN PGP)')

    def email_to_html(self):
        """text_to_html and hide signatures and full-quoted emails.

        This method wraps inclusions like signatures and PGP blocks in
        <span class="foldable"></span> tags. Quoted passages are wrapped
        <span class="foldable-quoted"></span> tags. The tags identify the
        extra content in the message to the presentation layer. CSS and
        JavaScript may use this markup to control the content's display
        behaviour.
        """
        start_fold_markup = '<span class="foldable">'
        start_fold_quoted_markup = '<span class="foldable-quoted">'
        end_fold_markup = '%s\n</span></p>'
        re_quoted = self._re_quoted
        re_include = self._re_include
        output = []
        in_fold = False
        in_quoted = False
        in_false_paragraph = False

        def is_quoted(line):
            """Test that a line is a quote and not Python.

            Note that passages may be wrongly be interpreted as Python
            because they start with '>>> '. The function does not check
            that next and previous lines of text consistently uses '>>> '
            as Python would.
            """
            python_block = '&gt;&gt;&gt; '
            return (not line.startswith(python_block)
                and re_quoted.match(line) is not None)

        def strip_leading_p_tag(line):
            """Return the characters after the paragraph mark (<p>).

            The caller must be certain the line starts with a paragraph mark.
            """
            assert line.startswith('<p>'), (
                "The line must start with a paragraph mark (<p>).")
            return line[3:]

        def strip_trailing_p_tag(line):
            """Return the characters before the line paragraph mark (</p>).

            The caller must be certain the line ends with a paragraph mark.
            """
            assert line.endswith('</p>'), (
                "The line must end with a paragraph mark (</p>).")
            return line[:-4]

        for line in self.text_to_html().split('\n'):
            if 'Desired=<wbr></wbr>Unknown/' in line and not in_fold:
                # When we see a evidence of dpkg output, we switch the
                # quote matching rules. We do not assume lines that start
                # with a pipe are quoted passages. dpkg output is often
                # reformatted by users and tools. When we see the dpkg
                # output header, we change the rules regardless of if the
                # lines that follow are legitimate.
                re_quoted = self._re_dpkg_quoted
            elif not in_fold and re_include.match(line) is not None:
                # This line is a paragraph with a signature or PGP inclusion.
                # Start a foldable paragraph.
                in_fold = True
                line = '<p>%s%s' % (start_fold_markup,
                                    strip_leading_p_tag(line))
            elif (not in_fold and line.startswith('<p>')
                and is_quoted(strip_leading_p_tag(line))):
                # The paragraph starts with quoted marks.
                # Start a foldable quoted paragraph.
                in_fold = True
                line = '<p>%s%s' % (
                    start_fold_quoted_markup, strip_leading_p_tag(line))
            elif not in_fold and is_quoted(line):
                # This line in the paragraph is quoted.
                # Start foldable quoted lines in a paragraph.
                in_quoted = True
                in_fold = True
                output.append(start_fold_quoted_markup)
            else:
                # This line is continues the current state.
                # This line is not a transition.
                pass

            # We must test line starts and ends in separate blocks to
            # close the rare single line that is foldable.
            if in_fold and line.endswith('</p>') and in_false_paragraph:
                # The line ends with a false paragraph in a PGP signature.
                # Restore the line break to join with the next paragraph.
                line = '%s<br />\n<br />' %  strip_trailing_p_tag(line)
            elif (in_quoted and self._re_quoted.match(line) is None):
                # The line is not quoted like the previous line.
                # End fold before we append this line.
                in_fold = False
                in_quoted = False
                output.append("</span>\n")
            elif in_fold and line.endswith('</p>'):
                # The line is quoted or an inclusion, and ends the paragraph.
                # End the fold before the close paragraph mark.
                in_fold = False
                in_quoted = False
                line = end_fold_markup % strip_trailing_p_tag(line)
            elif in_false_paragraph and line.startswith('<p>'):
                # This line continues a PGP signature, but starts a paragraph.
                # Remove the paragraph to join with the previous paragraph.
                in_false_paragraph = False
                line = strip_leading_p_tag(line)
            else:
                # This line is continues the current state.
                # This line is not a transition.
                pass

            if in_fold and 'PGP SIGNATURE' in line:
                # PGP signature blocks are split into two paragraphs
                # by the text_to_html. The foldable feature works with
                # a single paragraph, so we merge this paragraph with
                # the next one.
                in_false_paragraph = True

            output.append(line)
        return '\n'.join(output)

    # This is a regular expression that matches email address embedded in
    # text. It is not RFC 2821 compliant, nor does it need to be. This
    # expression strives to identify probable email addresses so that they
    # can be obfuscated when viewed by unauthenticated users. See
    # http://www.email-unlimited.com/stuff/email_address_validator.htm

    # localnames do not have [&?%!@<>,;:`|{}()#*^~ ] in practice
    # (regardless of RFC 2821) because they conflict with other systems.
    # See https://lists.ubuntu.com
    #     /mailman/private/launchpad-reviews/2007-June/006081.html

    # This verson of the re is more than 5x faster that the orginal
    # version used in ftest/test_tales.testObfuscateEmail.
    _re_email = re.compile(r"""
        \b[a-zA-Z0-9._/="'+-]{1,64}@  # The localname.
        [a-zA-Z][a-zA-Z0-9-]{1,63}    # The hostname.
        \.[a-zA-Z0-9.-]{1,251}\b      # Dot starts one or more domains.
        """, re.VERBOSE)

    def obfuscate_email(self):
        """Obfuscate an email address if there's no authenticated user.

        The email address is obfuscated as <email address hidden>.

        This formatter is intended to hide possible email addresses from
        unauthenticated users who view this text on the Web. Run this before
        the text is converted to html because text-to-html and email-to-html
        will insert markup into the address. eg.
        foo/fmt:obfuscate-email/fmt:email-to-html

        The pattern used to identify an email address is not 2822. It strives
        to match any possible email address embedded in the text. For example,
        mailto:person@domain.dom and http://person:password@domain.dom both
        match, though the http match is in fact not an email address.
        """
        if getUtility(ILaunchBag).user is not None:
            return self._stringtoformat
        text = self._re_email.sub(
            r'<email address hidden>', self._stringtoformat)
        text = text.replace(
            "<<email address hidden>>", "<email address hidden>")
        return text

    def linkify_email(self):
        """Linkify any email address recognised in Launchpad.

        If an email address is recognised as one registered in Launchpad,
        it is linkified to point to the profile page for that person.

        Note that someone could theoretically register any old email
        address in Launchpad and then have it linkified.  This may or not
        may be a concern but is noted here for posterity anyway.
        """
        text = self._stringtoformat

        matches = re.finditer(self._re_email, text)
        for match in matches:
            address = match.group()
            person = getUtility(IPersonSet).getByEmail(address)
            # Only linkify if person exists and does not want to hide
            # their email addresses.
            if person is not None and not person.hide_email_addresses:
                person_formatter = PersonFormatterAPI(person)
                image_html = ObjectImageDisplayAPI(person).icon()
                text = text.replace(address, '<a href="%s">%s&nbsp;%s</a>' % (
                    canonical_url(person), image_html, address))
        return text

    def lower(self):
        """Return the string in lowercase"""
        return self._stringtoformat.lower()

    def shorten(self, maxlength):
        """Use like tal:content="context/foo/fmt:shorten/60"."""
        if len(self._stringtoformat) > maxlength:
            return '%s...' % self._stringtoformat[:maxlength-3]
        else:
            return self._stringtoformat

    def format_diff(self):
        """Format the string as a diff in a table with line numbers."""
        # Trim off trailing carriage returns.
        text = self._stringtoformat.rstrip('\n')
        if len(text) == 0:
            return text
        result = ['<table class="diff">']

        for row, line in enumerate(text.split('\n')):
            result.append('<tr>')
            result.append('<td class="line-no">%s</td>' % (row+1))
            if line.startswith('==='):
                css_class = 'diff-file text'
            elif (line.startswith('+++') or
                  line.startswith('---')):
                css_class = 'diff-header text'
            elif line.startswith('@@'):
                css_class = 'diff-chunk text'
            elif line.startswith('+'):
                css_class = 'diff-added text'
            elif line.startswith('-'):
                css_class = 'diff-removed text'
            elif line.startswith('#'):
                # This doesn't occur in normal unified diffs, but does
                # appear in merge directives, which use text/x-diff or
                # text/x-patch.
                css_class = 'diff-comment text'
            else:
                css_class = 'text'
<<<<<<< HEAD
            result.append('<td class="%s">%s</td>' %
                          (css_class, escape(line)))
=======
            result.append(
                '<td class="%s">%s</td>' % (css_class, escape(line)))
>>>>>>> 9475d667
            result.append('</tr>')

        result.append('</table>')
        return ''.join(result)


    def traverse(self, name, furtherPath):
        if name == 'nl_to_br':
            return self.nl_to_br()
        elif name == 'escape':
            return self.escape()
        elif name == 'lower':
            return self.lower()
        elif name == 'break-long-words':
            return self.break_long_words()
        elif name == 'text-to-html':
            return self.text_to_html()
        elif name == 'nice_pre':
            return self.nice_pre()
        elif name == 'email-to-html':
            return self.email_to_html()
        elif name == 'obfuscate-email':
            return self.obfuscate_email()
        elif name == 'linkify-email':
            return self.linkify_email()
        elif name == 'shorten':
            if len(furtherPath) == 0:
                raise TraversalError(
                    "you need to traverse a number after fmt:shorten")
            maxlength = int(furtherPath.pop())
            return self.shorten(maxlength)
        elif name == 'diff':
            return self.format_diff()
        else:
            raise TraversalError(name)


class PermissionRequiredQuery:
    """Check if the logged in user has a given permission on a given object.

    Example usage::
        tal:condition="person/required:launchpad.Edit"
    """

    implements(ITraversable)

    def __init__(self, context):
        self.context = context

    def traverse(self, name, furtherPath):
        if len(furtherPath) > 0:
            raise TraversalError(
                    "There should be no further path segments after "
                    "required:permission")
        return check_permission(name, self.context)


class PageMacroDispatcher:
    """Selects a macro, while storing information about page layout.

        view/macro:page
        view/macro:page/onecolumn
        view/macro:page/applicationhome
        view/macro:page/pillarindex
        view/macro:page/freeform

        view/macro:pagehas/applicationtabs
        view/macro:pagehas/applicationborder
        view/macro:pagehas/applicationbuttons
        view/macro:pagehas/globalsearch
        view/macro:pagehas/heading
        view/macro:pagehas/pageheading
        view/macro:pagehas/portlets

        view/macro:pagetype

    """

    implements(ITraversable)

    master = ViewPageTemplateFile('../templates/main-template.pt')

    def __init__(self, context):
        # The context of this object is a view object.
        self.context = context

    def traverse(self, name, furtherPath):
        if name == 'page':
            if len(furtherPath) == 1:
                pagetype = furtherPath.pop()
            elif not furtherPath:
                pagetype = 'default'
            else:
                raise TraversalError("Max one path segment after macro:page")

            return self.page(pagetype)
        elif name == 'pagehas':
            if len(furtherPath) != 1:
                raise TraversalError(
                    "Exactly one path segment after macro:haspage")

            layoutelement = furtherPath.pop()
            return self.haspage(layoutelement)
        elif name == 'pagetype':
            return self.pagetype()
        elif name == 'show_actions_menu':
            return self.show_actions_menu()
        else:
            raise TraversalError(name)

    def page(self, pagetype):
        if pagetype not in self._pagetypes:
            raise TraversalError('unknown pagetype: %s' % pagetype)
        self.context.__pagetype__ = pagetype
        return self.master.macros['master']

    def haspage(self, layoutelement):
        pagetype = getattr(self.context, '__pagetype__', None)
        if pagetype is None:
            pagetype = 'unset'
        return self._pagetypes[pagetype][layoutelement]

    def pagetype(self):
        return getattr(self.context, '__pagetype__', 'unset')

    class LayoutElements:

        def __init__(self,
            applicationtabs=False,
            applicationborder=False,
            applicationbuttons=False,
            globalsearch=False,
            heading=False,
            pageheading=True,
            portlets=False,
            pagetypewasset=True,
            actionsmenu=True,
            navigationtabs=False
            ):
            self.elements = vars()

        def __getitem__(self, name):
            return self.elements[name]

    _pagetypes = {
        'unset':
            LayoutElements(
                applicationborder=True,
                applicationtabs=True,
                globalsearch=True,
                portlets=True,
                pagetypewasset=False),
        'default':
            LayoutElements(
                applicationborder=True,
                applicationtabs=True,
                globalsearch=True,
                portlets=True),
        'default2.0':
            LayoutElements(
                actionsmenu=False,
                applicationborder=True,
                applicationtabs=True,
                globalsearch=True,
                portlets=True,
                navigationtabs=True),
        'onecolumn':
            # XXX 20080130 mpt: Should eventually become the new 'default'.
            LayoutElements(
                actionsmenu=False,
                applicationborder=True,
                applicationtabs=True,
                globalsearch=True,
                navigationtabs=True,
                portlets=False),
        'applicationhome':
            LayoutElements(
                applicationborder=True,
                applicationbuttons=True,
                applicationtabs=True,
                globalsearch=True,
                pageheading=False,
                heading=True),
        'pillarindex':
            LayoutElements(
                applicationborder=True,
                applicationbuttons=True,
                globalsearch=True,
                heading=True,
                pageheading=False,
                portlets=True),
        'search':
            LayoutElements(
                actionsmenu=False,
                applicationborder=True,
                applicationtabs=True,
                globalsearch=False,
                heading=False,
                pageheading=False,
                portlets=False),
       'freeform':
            LayoutElements(),
        }<|MERGE_RESOLUTION|>--- conflicted
+++ resolved
@@ -36,12 +36,7 @@
     ISprint, LicenseStatus, NotFoundError)
 from canonical.launchpad.interfaces.launchpad import (
     IHasIcon, IHasLogo, IHasMugshot)
-<<<<<<< HEAD
-from canonical.launchpad.interfaces.person import (
-    IPerson, IPersonSet)
-=======
 from canonical.launchpad.interfaces.person import IPerson, IPersonSet
->>>>>>> 9475d667
 from canonical.launchpad.webapp.interfaces import (
     IApplicationMenu, IContextMenu, IFacetMenu, ILaunchBag, INavigationMenu,
     IPrimaryContext, NoCanonicalUrl)
@@ -2545,13 +2540,8 @@
                 css_class = 'diff-comment text'
             else:
                 css_class = 'text'
-<<<<<<< HEAD
-            result.append('<td class="%s">%s</td>' %
-                          (css_class, escape(line)))
-=======
             result.append(
                 '<td class="%s">%s</td>' % (css_class, escape(line)))
->>>>>>> 9475d667
             result.append('</tr>')
 
         result.append('</table>')
