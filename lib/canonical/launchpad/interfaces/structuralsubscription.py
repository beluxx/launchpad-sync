--- conflicted
+++ resolved
@@ -124,7 +124,6 @@
 class IStructuralSubscriptionTarget(Interface):
     """A Launchpad Structure allowing users to subscribe to it."""
 
-<<<<<<< HEAD
     bug_subscriptions = Attribute(
         "A sequence of people or teams that are subscribed to bug "
         "notifications about this target.")
@@ -140,13 +139,8 @@
           be returned.
         :return: A sequence of `IStructuralSubscription`.
         """
-=======
-    subscriptions = Attribute(
-        "The list of people or teams that are subscribed to notifications "
-        "about this structure.")
 
     parent = Attribute("The target's parent, or None if one doesn't exist.")
->>>>>>> 7ee5090f
 
     def addSubscription(subscriber, subscribed_by):
         """Add a subscription for this structure.
@@ -170,7 +164,6 @@
         :subscriber: The IPerson who will be subscribed.
         """
 
-<<<<<<< HEAD
     def removeBugSubscription(subscriber):
         """Remove a subscription to bugs from this structure.
 
@@ -179,12 +172,12 @@
         `NOTHING`, otherwise, destroy the subscription.
 
         :subscriber: The IPerson who will be subscribed.
-=======
+        """
+
     def isSubscribed(person):
         """Is `person` already subscribed to this structure?
 
         If yes, the subscription is returned. Otherwise False is returned.
->>>>>>> 7ee5090f
         """
 
 
