# Copyright 2009 Canonical Ltd.  This software is licensed under the
# GNU Affero General Public License version 3 (see the file LICENSE).

# pylint: disable-msg=E0611,W0212
"""Launchpad ProjectGroup-related Database Table Objects."""

__metaclass__ = type
__all__ = [
    'ProjectGroup',
    'ProjectGroupSeries',
    'ProjectGroupSet',
    ]

from sqlobject import (
    AND,
    BoolCol,
    ForeignKey,
    SQLObjectNotFound,
    StringCol,
    )
from storm.expr import (
    And,
    SQL,
    )
from storm.locals import Int
from storm.store import Store
from zope.component import getUtility
from zope.interface import implements

from canonical.database.constants import UTC_NOW
from canonical.database.datetimecol import UtcDateTimeCol
from canonical.database.enumcol import EnumCol
from canonical.database.sqlbase import (
    quote,
    SQLBase,
    sqlvalues,
    )
from canonical.launchpad.helpers import shortlist
from canonical.launchpad.interfaces.launchpad import (
    IHasIcon,
    IHasLogo,
    IHasMugshot,
    )
from canonical.launchpad.webapp.authorization import check_permission
from lp.answers.interfaces.faqcollection import IFAQCollection
from lp.answers.interfaces.questioncollection import (
    ISearchableByQuestionOwner,
    QUESTION_STATUS_DEFAULT_SEARCH,
    )
from lp.answers.model.faq import (
    FAQ,
    FAQSearch,
    )
from lp.answers.model.question import QuestionTargetSearch
from lp.app.enums import ServiceUsage
from lp.app.errors import NotFoundError
from lp.blueprints.enums import (
    SpecificationFilter,
    SpecificationImplementationStatus,
    SpecificationSort,
    SprintSpecificationStatus,
    )
from lp.blueprints.model.specification import (
    HasSpecificationsMixin,
    Specification,
    )
from lp.blueprints.model.sprint import HasSprintsMixin
from lp.bugs.interfaces.bugtarget import IHasBugHeat
from lp.bugs.model.bug import (
    get_bug_tags,
    get_bug_tags_open_count,
    )
from lp.bugs.model.bugtarget import (
    BugTargetBase,
    HasBugHeatMixin,
    OfficialBugTag,
    )
from lp.bugs.model.bugtask import BugTask
from lp.code.model.branchvisibilitypolicy import BranchVisibilityPolicyMixin
from lp.code.model.hasbranches import (
    HasBranchesMixin,
    HasMergeProposalsMixin,
    )
from lp.registry.interfaces.person import validate_public_person
from lp.registry.interfaces.pillar import IPillarNameSet
from lp.registry.interfaces.product import IProduct
from lp.registry.interfaces.projectgroup import (
    IProjectGroup,
    IProjectGroupSeries,
    IProjectGroupSet,
    )
from lp.registry.model.announcement import MakesAnnouncements
from lp.registry.model.karma import KarmaContextMixin
from lp.registry.model.milestone import (
    HasMilestonesMixin,
    Milestone,
    ProjectMilestone,
    )
from lp.registry.model.pillar import HasAliasMixin
from lp.registry.model.product import Product
from lp.registry.model.productseries import ProductSeries
from lp.registry.model.structuralsubscription import (
    StructuralSubscriptionTargetMixin,
    )
from lp.services.worlddata.model.language import Language
from lp.translations.enums import TranslationPermission


class ProjectGroup(SQLBase, BugTargetBase, HasSpecificationsMixin,
                   MakesAnnouncements, HasSprintsMixin, HasAliasMixin,
                   KarmaContextMixin, BranchVisibilityPolicyMixin,
                   StructuralSubscriptionTargetMixin,
                   HasBranchesMixin, HasMergeProposalsMixin, HasBugHeatMixin,
                   HasMilestonesMixin):
    """A ProjectGroup"""

    implements(IProjectGroup, IFAQCollection, IHasBugHeat, IHasIcon, IHasLogo,
               IHasMugshot, ISearchableByQuestionOwner)

    _table = "Project"

    # db field names
    owner = ForeignKey(
        dbName='owner', foreignKey='Person',
        storm_validator=validate_public_person, notNull=True)
    registrant = ForeignKey(
        dbName='registrant', foreignKey='Person',
        storm_validator=validate_public_person, notNull=True)
    name = StringCol(dbName='name', notNull=True)
    displayname = StringCol(dbName='displayname', notNull=True)
    title = StringCol(dbName='title', notNull=True)
    summary = StringCol(dbName='summary', notNull=True)
    description = StringCol(dbName='description', notNull=True)
    datecreated = UtcDateTimeCol(dbName='datecreated', notNull=True,
        default=UTC_NOW)
    driver = ForeignKey(
        dbName="driver", foreignKey="Person",
        storm_validator=validate_public_person, notNull=False, default=None)
    homepageurl = StringCol(dbName='homepageurl', notNull=False, default=None)
    homepage_content = StringCol(default=None)
    icon = ForeignKey(
        dbName='icon', foreignKey='LibraryFileAlias', default=None)
    logo = ForeignKey(
        dbName='logo', foreignKey='LibraryFileAlias', default=None)
    mugshot = ForeignKey(
        dbName='mugshot', foreignKey='LibraryFileAlias', default=None)
    wikiurl = StringCol(dbName='wikiurl', notNull=False, default=None)
    sourceforgeproject = StringCol(dbName='sourceforgeproject', notNull=False,
        default=None)
    freshmeatproject = StringCol(dbName='freshmeatproject', notNull=False,
        default=None)
    lastdoap = StringCol(dbName='lastdoap', notNull=False, default=None)
    translationgroup = ForeignKey(dbName='translationgroup',
        foreignKey='TranslationGroup', notNull=False, default=None)
    translationpermission = EnumCol(dbName='translationpermission',
        notNull=True, schema=TranslationPermission,
        default=TranslationPermission.OPEN)
    active = BoolCol(dbName='active', notNull=True, default=True)
    reviewed = BoolCol(dbName='reviewed', notNull=True, default=False)
    bugtracker = ForeignKey(
        foreignKey="BugTracker", dbName="bugtracker", notNull=False,
        default=None)
    bug_reporting_guidelines = StringCol(default=None)
    bug_reported_acknowledgement = StringCol(default=None)
    max_bug_heat = Int()

    @property
    def products(self):
        return Product.selectBy(project=self, active=True, orderBy='name')

    def getProduct(self, name):
        return Product.selectOneBy(project=self, name=name)

    def getConfigurableProducts(self):
        return [product for product in self.products
                if check_permission('launchpad.Edit', product)]

    @property
    def drivers(self):
        """See `IHasDrivers`."""
        if self.driver is not None:
            return [self.driver]
        return []

    def translatables(self):
        """See `IProjectGroup`."""
<<<<<<< HEAD
        # TODO Stormify this while we're working on this crap.

        # XXX j.c.sackett 2010-08-30 bug=627631: Once data migration has
        # happened for the usage enums, this sql needs to be updated to
        # check for the translations_usage, not official_rosetta.  At that
        # time it should also be converted to a Storm query and the issue with
        # has_translatables resolved.
=======
>>>>>>> 19a2a847
        return Product.select('''
            Product.project = %s AND
            Product.translations_usage = %s AND
            Product.id = ProductSeries.product AND
            POTemplate.productseries = ProductSeries.id
            ''' % sqlvalues(ServiceUsage.LAUNCHPAD, self),
            clauseTables=['ProductSeries', 'POTemplate'],
            distinct=True)

    def has_translatable(self):
        """See `IProjectGroup`."""
        # XXX: BradCrittenden 2010-10-12 bug=659078: The test should be
        # converted to use is_empty but the implementation in storm's
        # sqlobject wrapper is broken.
        # return not self.translatables().is_empty()
        return self.translatables().count() != 0

    def has_branches(self):
        """ See `IProjectGroup`."""
        return not self.getBranches().is_empty()

    def _getBaseQueryAndClauseTablesForQueryingSprints(self):
        query = """
            Product.project = %s
            AND Specification.product = Product.id
            AND Specification.id = SprintSpecification.specification
            AND SprintSpecification.sprint = Sprint.id
            AND SprintSpecification.status = %s
            """ % sqlvalues(self, SprintSpecificationStatus.ACCEPTED)
        return query, ['Product', 'Specification', 'SprintSpecification']

    @property
    def has_any_specifications(self):
        """See `IHasSpecifications`."""
        return self.all_specifications.count()

    @property
    def all_specifications(self):
        return self.specifications(filter=[SpecificationFilter.ALL])

    @property
    def valid_specifications(self):
        return self.specifications(filter=[SpecificationFilter.VALID])

    def specifications(self, sort=None, quantity=None, filter=None,
                       series=None, prejoin_people=True):
        """See `IHasSpecifications`."""

        # Make a new list of the filter, so that we do not mutate what we
        # were passed as a filter
        if not filter:
            # filter could be None or [] then we decide the default
            # which for a project group is to show incomplete specs
            filter = [SpecificationFilter.INCOMPLETE]

        # sort by priority descending, by default
        if sort is None or sort == SpecificationSort.PRIORITY:
            order = ['-priority', 'Specification.definition_status',
                     'Specification.name']
        elif sort == SpecificationSort.DATE:
            order = ['-Specification.datecreated', 'Specification.id']

        # figure out what set of specifications we are interested in. for
        # project groups, we need to be able to filter on the basis of:
        #
        #  - completeness. by default, only incomplete specs shown
        #  - informational.
        #
        base = """
            Specification.product = Product.id AND
            Product.active IS TRUE AND
            Product.project = %s
            """ % self.id
        query = base
        # look for informational specs
        if SpecificationFilter.INFORMATIONAL in filter:
            query += (' AND Specification.implementation_status = %s' %
              quote(SpecificationImplementationStatus.INFORMATIONAL))

        # filter based on completion. see the implementation of
        # Specification.is_complete() for more details
        completeness = Specification.completeness_clause

        if SpecificationFilter.COMPLETE in filter:
            query += ' AND ( %s ) ' % completeness
        elif SpecificationFilter.INCOMPLETE in filter:
            query += ' AND NOT ( %s ) ' % completeness

        # ALL is the trump card
        if SpecificationFilter.ALL in filter:
            query = base

        # Filter for specification text
        for constraint in filter:
            if isinstance(constraint, basestring):
                # a string in the filter is a text search filter
                query += ' AND Specification.fti @@ ftq(%s) ' % quote(
                    constraint)

        clause_tables = ['Product']
        if series is not None:
            query += ('AND Specification.productseries = ProductSeries.id'
                      ' AND ProductSeries.name = %s'
                      % sqlvalues(series))
            clause_tables.append('ProductSeries')

        results = Specification.select(query, orderBy=order, limit=quantity,
            clauseTables=clause_tables)
        if prejoin_people:
            results = results.prejoin(['assignee', 'approver', 'drafter'])
        return results

    def _customizeSearchParams(self, search_params):
        """Customize `search_params` for this milestone."""
        search_params.setProject(self)

    def _getOfficialTagClause(self):
        """See `OfficialBugTagTargetMixin`."""
        And(ProjectGroup.id == Product.projectID,
            Product.id == OfficialBugTag.productID)

    @property
    def official_bug_tags(self):
        """See `IHasBugs`."""
        official_bug_tags = set()
        for product in self.products:
            official_bug_tags.update(product.official_bug_tags)
        return sorted(official_bug_tags)

    def getUsedBugTags(self):
        """See `IHasBugs`."""
        if not self.products:
            return []
        product_ids = sqlvalues(*self.products)
        return get_bug_tags(
            "BugTask.product IN (%s)" % ",".join(product_ids))

    def getUsedBugTagsWithOpenCounts(self, user):
        """See `IHasBugs`."""
        if not self.products:
            return []
        product_ids = [product.id for product in self.products]
        return get_bug_tags_open_count(
            BugTask.productID.is_in(product_ids), user)

    def _getBugTaskContextClause(self):
        """See `HasBugsBase`."""
        return 'BugTask.product IN (%s)' % ','.join(sqlvalues(*self.products))

    # IQuestionCollection
    def searchQuestions(self, search_text=None,
                        status=QUESTION_STATUS_DEFAULT_SEARCH,
                        language=None, sort=None, owner=None,
                        needs_attention_from=None, unsupported=False):
        """See `IQuestionCollection`."""
        if unsupported:
            unsupported_target = self
        else:
            unsupported_target = None

        return QuestionTargetSearch(
            project=self,
            search_text=search_text, status=status,
            language=language, sort=sort, owner=owner,
            needs_attention_from=needs_attention_from,
            unsupported_target=unsupported_target).getResults()

    def getQuestionLanguages(self):
        """See `IQuestionCollection`."""
        return set(Language.select("""
            Language.id = Question.language AND
            Question.product = Product.id AND
            Product.project = %s""" % sqlvalues(self.id),
            clauseTables=['Question', 'Product'], distinct=True))

    @property
    def bugtargetname(self):
        """See IBugTarget."""
        return self.name

    # IFAQCollection
    def getFAQ(self, id):
        """See `IQuestionCollection`."""
        faq = FAQ.getForTarget(id, None)
        if (faq is not None
            and IProduct.providedBy(faq.target)
            and faq.target in self.products):
            # Filter out faq not related to this project.
            return faq
        else:
            return None

    def searchFAQs(self, search_text=None, owner=None, sort=None):
        """See `IQuestionCollection`."""
        return FAQSearch(
            search_text=search_text, owner=owner, sort=sort,
            project=self).getResults()

    def hasProducts(self):
        """Returns True if a project has products associated with it, False
        otherwise.

        If the project group has < 1 product, selected links will be disabled.
        This is to avoid situations where users try to file bugs against
        empty project groups (Malone bug #106523).
        """
        return self.products.count() != 0

    def _getMilestoneCondition(self):
        """See `HasMilestonesMixin`."""
        return And(Milestone.productID == Product.id,
                   Product.projectID == self.id)

    def _getMilestones(self, only_active):
        """Return a list of milestones for this project group.

        If only_active is True, only active milestones are returned,
        else all milestones.

        A project group has a milestone named 'A', if at least one of its
        products has a milestone named 'A'.
        """
        store = Store.of(self)

        columns = (
            Milestone.name,
            SQL('MIN(Milestone.dateexpected)'),
            SQL('BOOL_OR(Milestone.active)'),
            )
        conditions = And(Milestone.product == Product.id,
                         Product.project == self,
                         Product.active == True)
        result = store.find(columns, conditions)
        result.group_by(Milestone.name)
        if only_active:
            result.having('BOOL_OR(Milestone.active) = TRUE')
        # MIN(Milestone.dateexpected) has to be used to match the
        # aggregate function in the `columns` variable.
        result.order_by(
            'milestone_sort_key(MIN(Milestone.dateexpected), Milestone.name) '
            'DESC')
        return shortlist(
            [ProjectMilestone(self, name, dateexpected, active)
             for name, dateexpected, active in result])

    @property
    def has_milestones(self):
        """See `IHasMilestones`."""
        store = Store.of(self)
        result = store.find(
            Milestone.id,
            And(Milestone.product == Product.id,
                Product.project == self,
                Product.active == True))
        return result.any() is not None

    @property
    def milestones(self):
        """See `IProjectGroup`."""
        return self._getMilestones(True)

    @property
    def product_milestones(self):
        """Hack to avoid the ProjectMilestone in MilestoneVocabulary."""
        # XXX: bug=644977 Robert Collins - this is a workaround for
        # insconsistency in project group milestone use.
        return self._get_milestones()

    @property
    def all_milestones(self):
        """See `IProjectGroup`."""
        return self._getMilestones(False)

    def getMilestone(self, name):
        """See `IProjectGroup`."""
        for milestone in self.all_milestones:
            if milestone.name == name:
                return milestone
        return None

    def getSeries(self, series_name):
        """See `IProjectGroup.`"""
        has_series = ProductSeries.selectFirst(
            AND(ProductSeries.q.productID == Product.q.id,
                ProductSeries.q.name == series_name,
                Product.q.projectID == self.id), orderBy='id')

        if has_series is None:
            return None

        return ProjectGroupSeries(self, series_name)

    def _get_usage(self, attr):
        """Determine ProjectGroup usage based on individual projects.

        By default, return ServiceUsage.UNKNOWN.
        If any project uses Launchpad, return ServiceUsage.LAUNCHPAD.
        Otherwise, return the ServiceUsage of the last project that was
        not ServiceUsage.UNKNOWN.
        """
        result = ServiceUsage.UNKNOWN
        for product in self.products:
            product_usage = getattr(product, attr)
            if product_usage != ServiceUsage.UNKNOWN:
                result = product_usage
                if product_usage == ServiceUsage.LAUNCHPAD:
                    break
        return result

    @property
    def answers_usage(self):
        return self._get_usage('answers_usage')

    @property
    def blueprints_usage(self):
        return self._get_usage('blueprints_usage')

    @property
    def translations_usage(self):
        if self.has_translatable():
            return ServiceUsage.LAUNCHPAD
        return ServiceUsage.UNKNOWN

    @property
    def codehosting_usage(self):
        # Project groups do not support submitting code.
        return ServiceUsage.NOT_APPLICABLE

    @property
    def bug_tracking_usage(self):
        return self._get_usage('bug_tracking_usage')

    @property
    def uses_launchpad(self):
        if (self.answers_usage == ServiceUsage.LAUNCHPAD
            or self.blueprints_usage == ServiceUsage.LAUNCHPAD
            or self.translations_usage == ServiceUsage.LAUNCHPAD
            or self.codehosting_usage == ServiceUsage.LAUNCHPAD
            or self.bug_tracking_usage == ServiceUsage.LAUNCHPAD):
            return True
        return False


class ProjectGroupSet:
    implements(IProjectGroupSet)

    def __init__(self):
        self.title = 'Project groups registered in Launchpad'

    def __iter__(self):
        return iter(ProjectGroup.selectBy(active=True))

    def __getitem__(self, name):
        projectgroup = self.getByName(name=name, ignore_inactive=True)
        if projectgroup is None:
            raise NotFoundError(name)
        return projectgroup

    def get(self, projectgroupid):
        """See `lp.registry.interfaces.projectgroup.IProjectGroupSet`.

        >>> getUtility(IProjectGroupSet).get(1).name
        u'apache'
        >>> getUtility(IProjectGroupSet).get(-1)
        Traceback (most recent call last):
        ...
        NotFoundError: -1
        """
        try:
            project = ProjectGroup.get(projectgroupid)
        except SQLObjectNotFound:
            raise NotFoundError(projectgroupid)
        return project

    def getByName(self, name, ignore_inactive=False):
        """See `IProjectGroupSet`."""
        pillar = getUtility(IPillarNameSet).getByName(name, ignore_inactive)
        if not IProjectGroup.providedBy(pillar):
            return None
        return pillar

    def new(self, name, displayname, title, homepageurl, summary,
            description, owner, mugshot=None, logo=None, icon=None,
            registrant=None):
        """See `lp.registry.interfaces.projectgroup.IProjectGroupSet`."""
        if registrant is None:
            registrant = owner
        return ProjectGroup(
            name=name,
            displayname=displayname,
            title=title,
            summary=summary,
            description=description,
            homepageurl=homepageurl,
            owner=owner,
            registrant=registrant,
            datecreated=UTC_NOW,
            mugshot=mugshot,
            logo=logo,
            icon=icon)

    def count_all(self):
        return ProjectGroup.select().count()

    def forReview(self):
        return ProjectGroup.select("reviewed IS FALSE")

    def search(self, text=None, soyuz=None,
               rosetta=None, malone=None,
               bazaar=None,
               search_products=False,
               show_inactive=False):
        """Search through the Registry database for project groups that match
        the query terms. text is a piece of text in the title / summary /
        description fields of project group (and possibly product). soyuz,
        bazaar, malone etc are hints as to whether the search
        should be limited to projects that are active in those Launchpad
        applications.
        """
        if text:
            text = text.replace("%", "%%")
        clauseTables = set()
        clauseTables.add('Project')
        queries = []
        if rosetta:
            clauseTables.add('Product')
            clauseTables.add('POTemplate')
            queries.append('POTemplate.product=Product.id')
        if malone:
            clauseTables.add('Product')
            clauseTables.add('BugTask')
            queries.append('BugTask.product=Product.id')
        if bazaar:
            clauseTables.add('Product')
            clauseTables.add('ProductSeries')
            queries.append('(ProductSeries.branch IS NOT NULL)')
            queries.append('ProductSeries.product=Product.id')

        if text:
            if search_products:
                clauseTables.add('Product')
                product_query = "Product.fti @@ ftq(%s)" % sqlvalues(text)
                queries.append(product_query)
            else:
                project_query = "Project.fti @@ ftq(%s)" % sqlvalues(text)
                queries.append(project_query)

        if 'Product' in clauseTables:
            queries.append('Product.project=Project.id')

        if not show_inactive:
            queries.append('Project.active IS TRUE')
            if 'Product' in clauseTables:
                queries.append('Product.active IS TRUE')

        query = " AND ".join(queries)
        return ProjectGroup.select(
            query, distinct=True, clauseTables=clauseTables)


class ProjectGroupSeries(HasSpecificationsMixin):
    """See `IProjectGroupSeries`."""

    implements(IProjectGroupSeries)

    def __init__(self, project, name):
        self.project = project
        self.name = name

    def specifications(self, sort=None, quantity=None, filter=None,
                       prejoin_people=True):
        return self.project.specifications(
            sort, quantity, filter, self.name, prejoin_people=prejoin_people)

    @property
    def has_any_specifications(self):
        """See `IHasSpecifications`."""
        return self.all_specifications.count()

    @property
    def all_specifications(self):
        return self.specifications(filter=[SpecificationFilter.ALL])

    @property
    def valid_specifications(self):
        return self.specifications(filter=[SpecificationFilter.VALID])

    @property
    def title(self):
        return "%s Series %s" % (self.project.title, self.name)

    @property
    def displayname(self):
        return self.name<|MERGE_RESOLUTION|>--- conflicted
+++ resolved
@@ -184,16 +184,10 @@
 
     def translatables(self):
         """See `IProjectGroup`."""
-<<<<<<< HEAD
         # TODO Stormify this while we're working on this crap.
-
-        # XXX j.c.sackett 2010-08-30 bug=627631: Once data migration has
-        # happened for the usage enums, this sql needs to be updated to
-        # check for the translations_usage, not official_rosetta.  At that
+        # .. At that
         # time it should also be converted to a Storm query and the issue with
         # has_translatables resolved.
-=======
->>>>>>> 19a2a847
         return Product.select('''
             Product.project = %s AND
             Product.translations_usage = %s AND
