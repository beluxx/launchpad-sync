<configure
    xmlns="http://namespaces.zope.org/zope"
    xmlns:browser="http://namespaces.zope.org/browser"
    xmlns:i18n="http://namespaces.zope.org/i18n"
    i18n_domain="launchpad">

  <!-- Branch -->
  <content class="canonical.launchpad.database.Branch">
    <require
        permission="launchpad.View"
        interface="canonical.launchpad.interfaces.IBranch"
        />
    <require
        permission="launchpad.Edit"
        set_attributes="name title summary url mirror_status_message
                        private owner author product lifecycle_status
                        last_mirrored last_mirrored_id last_mirror_attempt
                        mirror_failures pull_disabled next_mirror_time
                        last_scanned last_scanned_id revision_count branch_type
<<<<<<< HEAD
                        reviewer branch_format repository_format
                        control_format"
=======
                        reviewer merge_queue"
>>>>>>> dc09ed11
        />
    <require
        permission="launchpad.AnyPerson"
        set_attributes="date_last_modified whiteboard"/>
  </content>

  <adapter
      for="canonical.launchpad.interfaces.IBranch"
      provides="canonical.launchpad.interfaces.IStructuralObjectPresentation"
      factory="canonical.launchpad.browser.BranchSOP"
      />

  <adapter
      for="canonical.launchpad.interfaces.IBranch"
      provides="canonical.launchpad.webapp.badge.IHasBadges"
      factory="canonical.launchpad.browser.BranchBadges"
      />

  <subscriber
      for="canonical.launchpad.interfaces.IBranch
           canonical.launchpad.event.interfaces.ISQLObjectCreatedEvent"
      handler="canonical.launchpad.subscribers.karma.branch_created"
      />

    <browser:menus
        module="canonical.launchpad.browser"
        classes="BranchContextMenu" />

    <browser:defaultView
        for="canonical.launchpad.interfaces.IBranch"
        name="+index" />

    <browser:url
        for="canonical.launchpad.interfaces.IBranch"
        path_expression="string:${product_name}/${name}"
        attribute_to_parent="owner"
        rootsite="code" />

    <browser:navigation
        module="canonical.launchpad.browser"
        classes="BranchNavigation" />

    <browser:pages
        for="canonical.launchpad.interfaces.IBranch"
        facet="branches"
        permission="zope.Public"
        class="canonical.launchpad.browser.BranchView" >
        <browser:page
            name="+index"
            template="../templates/branch-index.pt"
            />
        <browser:page
            name="+portlet-details"
            template="../templates/branch-portlet-details.pt" />
        <browser:page
            name="+series-reference"
            template="../templates/branch-series-reference.pt" />
        <browser:page
            name="+associations"
            template="../templates/branch-associations.pt" />
        <browser:page
            name="+landing-candidates"
            template="../templates/branch-landing-candidates.pt" />
    </browser:pages>

  <browser:pages
      for="canonical.launchpad.interfaces.IBranch"
      permission="zope.Public">
    <browser:page
        name="+portlet-specifications"
        template="../templates/branch-portlet-specifications.pt" />
  </browser:pages>

  <browser:page
    name="+merge-queue"
    for="canonical.launchpad.interfaces.IBranch"
    class="canonical.launchpad.browser.BranchMergeQueueView"
    facet="branches"
    permission="zope.Public"
    template="../templates/branch-merge-queue.pt" />

  <browser:page
    name="+portlet-subscribers"
    for="canonical.launchpad.interfaces.IBranch"
    class="canonical.launchpad.browser.BranchSubscriptionsView"
    facet="branches"
    permission="zope.Public"
    template="../templates/branch-portlet-subscribers.pt" />

  <browser:pages
      for="canonical.launchpad.interfaces.IBranch"
      facet="overview"
      permission="zope.Public"
      class="canonical.launchpad.browser.BranchInProductView" >
    <browser:page
        name="+product-summary-listing"
        template="../templates/branch-summary-listing.pt" />
  </browser:pages>

  <browser:pages
      for="canonical.launchpad.interfaces.IBranch"
      facet="overview"
      permission="zope.Public"
      class="canonical.launchpad.browser.BranchInPersonView" >
    <browser:page
        name="+person-summary-listing"
        template="../templates/branch-summary-listing.pt" />
  </browser:pages>

  <browser:page
      for="canonical.launchpad.interfaces.IBranch"
      name="+macros"
      permission="zope.Public"
      template="../templates/branch-macros.pt" />

  <browser:page
      for="*"
      name="branch-form-macros"
      permission="zope.Public"
      template="../templates/branch-form-macros.pt" />

  <browser:page
      name="+whiteboard"
      for="canonical.launchpad.interfaces.IBranch"
      class="canonical.launchpad.browser.BranchEditWhiteboardView"
      facet="branches"
      permission="launchpad.AnyPerson"
      template="../templates/branch-edit.pt" />

  <browser:page
      name="+edit"
      for="canonical.launchpad.interfaces.IBranch"
      class="canonical.launchpad.browser.BranchEditView"
      facet="branches"
      permission="launchpad.Edit"
      template="../templates/branch-edit.pt" />

  <browser:page
      name="+edit-import"
      for="canonical.launchpad.interfaces.IBranch"
      class="canonical.launchpad.browser.CodeImportEditView"
      facet="branches"
      permission="launchpad.Edit"
      template="../templates/codeimport-edit.pt" />

  <browser:page
      name="+delete"
      for="canonical.launchpad.interfaces.IBranch"
      class="canonical.launchpad.browser.BranchDeletionView"
      facet="branches"
      permission="launchpad.Edit"
      template="../templates/branch-delete.pt" />

  <browser:pages
      for="canonical.launchpad.interfaces.IBranch"
      class="canonical.launchpad.browser.BranchMirrorStatusView"
      facet="branches"
      permission="launchpad.View">
    <browser:page
        name="+mirror-status"
        template="../templates/branch-mirror-status.pt" />
    <browser:page
        name="+messages"
        template="../templates/branch-messages.pt" />
  </browser:pages>

  <!-- Subscribe to a branch -->
  <browser:page
      name="+subscribe"
      for="canonical.launchpad.interfaces.IBranch"
      class="canonical.launchpad.browser.BranchSubscriptionAddView"
      facet="branches"
      permission="launchpad.AnyPerson"
      template="../templates/branch-subscription.pt" />

  <browser:page
      name="+register-merge"
      for="canonical.launchpad.interfaces.IBranch"
      class="canonical.launchpad.browser.RegisterBranchMergeProposalView"
      facet="branches"
      permission="launchpad.AnyPerson"
      template="../templates/branch-register-merge-proposal.pt" />

  <browser:page
    name="+linkbug"
    for="canonical.launchpad.interfaces.IBranch"
    class="canonical.launchpad.browser.BranchLinkToBugView"
    facet="branches"
    permission="launchpad.AnyPerson"
    template="../templates/branch-link-to-bug.pt" />

  <browser:page
    name="+linkblueprint"
    for="canonical.launchpad.interfaces.IBranch"
    class="canonical.launchpad.browser.BranchLinkToSpecificationView"
    facet="branches"
    permission="launchpad.AnyPerson"
    template="../templates/branch-link-to-spec.pt" />

  <browser:page
    name="+addsubscriber"
    for="canonical.launchpad.interfaces.IBranch"
    class="canonical.launchpad.browser.BranchSubscriptionAddOtherView"
    facet="branches"
    permission="launchpad.AnyPerson"
    template="../templates/branch-subscription.pt" />

  <!-- Edit subscription or unsubscribe from a branch -->
  <browser:page
      name="+edit-subscription"
      for="canonical.launchpad.interfaces.IBranch"
      class="canonical.launchpad.browser.BranchSubscriptionEditOwnView"
      facet="branches"
      permission="launchpad.AnyPerson"
      template="../templates/branch-edit-subscription.pt" />

  <browser:page
      for="canonical.launchpad.interfaces.IBranch"
      class="canonical.launchpad.browser.BranchRequestImportView"
      name="+request-import"
      template="../templates/inline-form-only-buttons.pt"
      permission="launchpad.AnyPerson" />

  <browser:page
      for="canonical.launchpad.interfaces.IBranchBatchNavigator"
      name="+branch-listing"
      template="../templates/branch-listing.pt"
      permission="zope.Public" />

  <!-- BranchSet -->
  <content class="canonical.launchpad.database.BranchSet">
    <allow interface="canonical.launchpad.interfaces.IBranchSet" />
  </content>

  <!-- BranchVisibilityPolicy -->
  <content class="canonical.launchpad.database.BranchVisibilityTeamPolicy">
    <allow interface="canonical.launchpad.interfaces.IBranchVisibilityTeamPolicy" />
  </content>

  <browser:page
      name="+branchvisibility"
      for="canonical.launchpad.interfaces.IHasBranchVisibilityPolicy"
      facet="overview"
      class="canonical.launchpad.browser.BranchVisibilityPolicyView"
      permission="launchpad.Admin"
      template="../templates/branch-visibility.pt" />

  <browser:page
      name="+addbranchvisibilitypolicy"
      for="canonical.launchpad.interfaces.IHasBranchVisibilityPolicy"
      facet="overview"
      class="canonical.launchpad.browser.AddBranchVisibilityTeamPolicyView"
      permission="launchpad.Admin"
      template="../templates/branch-visibility-edit.pt" />

  <browser:page
      name="+removebranchvisibilitypolicy"
      for="canonical.launchpad.interfaces.IHasBranchVisibilityPolicy"
      facet="overview"
      class="canonical.launchpad.browser.RemoveBranchVisibilityTeamPolicyView"
      permission="launchpad.Admin"
      template="../templates/branch-visibility-edit.pt" />

  <!-- BranchDelta -->
  <content class="canonical.launchpad.components.branch.BranchDelta">
    <allow interface="canonical.launchpad.interfaces.IBranchDelta" />
  </content>

  <securedutility
      class="canonical.launchpad.database.BranchSet"
      provides="canonical.launchpad.interfaces.IBranchSet" >
    <allow interface="canonical.launchpad.interfaces.IBranchSet" />
  </securedutility>

  <subscriber
      for="canonical.launchpad.interfaces.IBranch
           canonical.launchpad.event.interfaces.ISQLObjectModifiedEvent"
      handler="canonical.launchpad.mailout.branch.send_branch_modified_notifications" />

</configure><|MERGE_RESOLUTION|>--- conflicted
+++ resolved
@@ -17,12 +17,8 @@
                         last_mirrored last_mirrored_id last_mirror_attempt
                         mirror_failures pull_disabled next_mirror_time
                         last_scanned last_scanned_id revision_count branch_type
-<<<<<<< HEAD
                         reviewer branch_format repository_format
-                        control_format"
-=======
-                        reviewer merge_queue"
->>>>>>> dc09ed11
+                        control_format merge_queue"
         />
     <require
         permission="launchpad.AnyPerson"
