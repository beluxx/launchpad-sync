/* Copyright 2011 Canonical Ltd.  This software is licensed under the
 * GNU Affero General Public License version 3 (see the file LICENSE).
 *
 * Functions for managing the subscribers list.
 *
 * @module bugs
 * @submodule subscribers_list
 */

YUI.add('lp.bugs.subscribers_list', function(Y) {

var namespace = Y.namespace('lp.bugs.subscribers_list');

/**
 * Reset the subscribers list if needed.
 *
 * Adds the "None" div to the subscribers list if
 * there aren't any subscribers left, and clears up
 * the duplicate subscribers list if empty.
 *
 * @method reset
 */
function reset() {
    var subscriber_list = Y.one('#subscribers-links');
    // Assume if subscriber_list has no child divs
    // then the list of subscribers is empty.
    if (!Y.Lang.isValue(subscriber_list.one('div')) &&
        !Y.Lang.isValue(Y.one('#none-subscribers'))) {
        var none_div = Y.Node.create(
            '<div id="none-subscribers">No subscribers.</div>');
        var subscribers = subscriber_list.get('parentNode');
        subscribers.appendChild(none_div);
    }

    // Clear the empty duplicate subscribers list if it exists.
    var dup_list = Y.one('#subscribers-from-duplicates');
    if (Y.Lang.isValue(dup_list) &&
        !Y.Lang.isValue(dup_list.one('div'))) {
        dup_list.remove();
    }
}
namespace._reset = reset;

/**
 * Remove the user's name from the subscribers list.
 * It uses the green-flash animation to indicate successful removal.
 *
 * @method remove_user_link
 * @param subscriber {Subscriber} Subscriber that you want to remove.
 * @param is_dupe {Boolean} Uses subscription link from the duplicates
 *     instead.
 */
function remove_user_link(subscriber, is_dupe) {
    var user_node_id;
    var user_name = subscriber.get('css_name');
    if (is_dupe === true) {
        user_node_id = '#dupe-' + user_name;
    } else {
        user_node_id = '#direct-' + user_name;
    }
    var user_node = Y.one(user_node_id);
    if (Y.Lang.isValue(user_node)) {
        // If there's an icon, we remove it prior to animation
        // so animation looks better.
        var unsub_icon = user_node.one('#unsubscribe-icon-' + user_name);
        if (Y.Lang.isValue(unsub_icon)) {
            unsub_icon.remove();
        }
        var anim = Y.lazr.anim.green_flash({ node: user_node });
        anim.on('end', function() {
            user_node.remove();
            reset();
        });
        anim.run();
    }
}
namespace.remove_user_link = remove_user_link;


var CSS_CLASSES = {
    section : 'subscribers-section',
    list: 'subscribers-list',
    subscriber: 'subscriber',
    no_subscribers: 'no-subscribers-indicator',
    activity: 'global-activity-indicator',
    activity_text: 'global-activity-text',
    subscriber_activity: 'subscriber-activity-indicator',
    actions: 'subscriber-actions',
    unsubscribe: 'unsubscribe-action'
};

/**
 * Possible subscriber levels with descriptive headers for
 * sections that will hold them.
 */
var subscriber_levels = {
    'Discussion': 'Notified of all changes',
    'Details': 'Notified of all changes except comments',
    'Lifecycle': 'Notified when the bug is closed or reopened',
    'Maybe': 'Maybe notified'
};

/**
 * Order of subscribers sections.
 */
var subscriber_level_order = ['Discussion', 'Details', 'Lifecycle', 'Maybe'];


/**
 * Checks if the subscription level is one of the acceptable ones.
 * Throws an error if not, otherwise returns true.
 */
function checkSubscriptionLevel(level) {
    if (!subscriber_levels.hasOwnProperty(level)) {
        Y.error(
            'Level "' + level + '" is not an acceptable subscription level.');
    }
    return true;
}

<<<<<<< HEAD
function get_person(uri, config) {
    var absolute_uri = Y.lp.client.get_absolute_uri(uri);
    var lp_client = new Y.lp.client.Launchpad();
    lp_client.get(absolute_uri, config);
}

/**
 * Initialize click handler for the subscribe someone else link.
 *
 * @method setup_subscribe_someone_else_handler
 * @param subscribers_list {Object} A SubscribersList object.
 */
function setup_subscribe_someone_else_handler(subscribers_list) {
    var config = {
        header: 'Subscribe someone else',
        step_title: 'Search',
        picker_activator: '.menu-link-addsubscriber'
    };

    config.save = function(result) {
        get_person(result.api_uri, {
            on: {
                success: function(person) {
                    subscribe_someone_else(
                        subscribers_list, person);
                },
                failure: function() {
                    // Failed to get person/team details, thus
                    // they have not been subscribed.
                }
            } });
    };
    var picker = Y.lp.app.picker.create('ValidPersonOrTeam', config);
}

function addUnsubscribeLinkIfTeamMember(subscribers_list, team) {
    if (team.is_team) {

        function on_success(members) {
            var team_member = false;
            var i;
            for (i=0; i<members.entries.length; i++) {
                if (members.entries[i].get('member_link') ===
                    Y.lp.client.get_absolute_uri(LP.links.me)) {
                    team_member = true;
                    break;
                }
            }
            if (team_member === true) {
                // Add unsubscribe action for the team member.
                subscribers_list.addUnsubscribeAction(
                    team, global_unsubscribe_callback);
            }
        }

        var config = {
            on: { success: on_success }
        };

        var members_link = team.members_details_collection_link;
        var lp_client = new Y.lp.client.Launchpad();
        lp_client.get(members_link, config);
    }
}

/**
 * Subscribe a person or team to the bug.
 * This is a callback for the subscribe someone else picker.
 *
 * @method subscribe_someone_else
 * @return {Object} The object representing a person returned by the API.
 */
function subscribe_someone_else(subscribers_list, person) {
    var subscriber = person.getAttrs();
    subscribers_list.addSubscriber(subscriber, 'Discussion');
    subscribers_list.indicateSubscriberActivity(subscriber);

    function on_success() {
        subscribers_list.stopSubscriberActivity(subscriber, true);
        addUnsubscribeLinkIfTeamMember(subscribers_list, subscriber);
    }
    function on_failure() {
        subscribers_list.stopSubscriberActivity(
            subscriber, false, function() {
                subscribers_list.removeSubscriber(subscriber);
            }
        );
    }
    var lp_client = new Y.lp.client.Launchpad();
    var config = {
        on: { success: on_success,
              failure: on_failure },
        parameters: { person: subscriber.self_link } };
    // Simulate the subscribing dance taking longer.
    setTimeout(function() {
        lp_client.named_post(LP.cache.bug.self_link, 'subscribe', config);
    }, 2400);
}

var global_unsubscribe_callback = function(subscribers_list, subscriber) {
    function on_success() {
        subscribers_list.stopSubscriberActivity(subscriber, true, function() {
            subscribers_list.removeSubscriber(subscriber);
        });
    }
    function on_failure() {
        subscribers_list.stopSubscriberActivity(subscriber, false);
    }

    var config = {
        on: { success: on_success,
              failure: on_failure },
        parameters: { person: subscriber.self_link }
    };
    subscribers_list.indicateSubscriberActivity(subscriber);
    var lp_client = new Y.lp.client.Launchpad();
    // Simulated delay in unsubscribing action for prototyping the UI.
    setTimeout(function() {
        lp_client.named_post(LP.cache.bug.self_link, 'unsubscribe', config);
    }, 2400);
};
=======
>>>>>>> 2faf48d5

/**
 * Load subscribers for a bug from Launchpad and put them in the web page.
 *
 * Uses SubscribersList class to manage actual node construction
 * and handling, and is mostly in charge of communication with Launchpad.
 *
 * Loading is triggered automatically on instance construction.
 *
 * @class BugSubscribersLoader
 * @param config {Object} Defines `container_box' CSS selector for the
 *     SubscribersList container box, `bug' holding bug metadata (at
 *     least with `web_link') and `subscribers_details_view' holding
 *     a relative URI to load subscribers' details from.
 */
function BugSubscribersLoader(config) {
    var sl = this.subscribers_list = new SubscribersList(config);
    setup_subscribe_someone_else_handler(sl);
    if (!Y.Lang.isValue(config.bug) ||
        !Y.Lang.isString(config.bug.web_link)) {
        Y.error(
            "No bug specified in `config' or bug.web_link is invalid.");
    }
    this.bug = config.bug;

    if (!Y.Lang.isString(config.subscribers_details_view)) {
        Y.error(
            "No config.subscribers_details_view specified to load " +
                "other bug subscribers from.");
    }
    this.subscribers_portlet_uri = (
        this.bug.web_link + config.subscribers_details_view);

    this.error_handler = new Y.lp.client.FormErrorHandler();
    this.error_handler.showError = function (error_msg) {
        sl.stopActivity("Problem loading subscribers. " + error_msg);
    };
    this._loadSubscribers();
}
namespace.BugSubscribersLoader = BugSubscribersLoader;

/**
 * Adds a subscriber along with the unsubscribe callback if needed.
 *
 * @method _addSubscriber
 * @param subscriber {Object} A common subscriber object passed
 *     directly to SubscribersList.addSubscriber().
 *     If subscriber.can_edit === true, adds an unsubscribe callback
 *     as returned by this._getUnsubscribeCallback().
 * @param level {String} A bug subscription level (one of
 *     subscriber_levels values).  When level doesn't match any of the
 *     supported levels, 'Maybe' is used instead.
 */
BugSubscribersLoader.prototype._addSubscriber = function(subscriber, level) {
    if (!subscriber_levels.hasOwnProperty(level)) {
        // Default to 'subscribed at unknown level' for unrecognized
        // subscription levels.
        level = 'Maybe';
    }

    var unsubscribe_callback = this._getUnsubscribeCallback();

    if (subscriber.can_edit === true) {
        this.subscribers_list.addSubscriber(subscriber, level, {
            unsubscribe_callback: unsubscribe_callback});
    } else {
        this.subscribers_list.addSubscriber(subscriber, level);
    }
};

/**
 * Load bug subscribers from the JSON string and add subscriber rows
 * for them.
 *
 * JSON string should be of the following form:
 *
 *     [ { "subscriber": {
 *           "name": "foobar",
 *           "display_name": "Foo Bar",
 *           "can_edit": true/false,
 *           "is_team": false/false,
 *           "web_link": "https://launchpad.dev/~foobar"
 *           },
 *         "subscription_level": "Details"},
 *       { "subscriber": ... }
 *     ]
 *
 * @method _loadSubscribersFromJSON
 * @param json_text {String} JSON text to parse and add subscribers for.
 */
BugSubscribersLoader.prototype._loadSubscribersFromJSON = function(
    json_text) {
    var details = Y.JSON.parse(json_text);
    var index, subscriber, level;
    for (index = 0; index < details.length; index++) {
        subscriber = details[index].subscriber;
        this._addSubscriber(subscriber,
                            details[index].subscription_level);
    }
};

/**
 * Load subscribers from the JSON portlet with details, adding them
 * to the actual subscribers list managed by this class.
 *
 * Uses SubscribersList startActivity/stopActivity methods to indicate
 * progress and/or any errors it hits.
 *
 * @method _loadSubscribers
 */
BugSubscribersLoader.prototype._loadSubscribers = function() {
    var sl = this.subscribers_list;
    var loader = this;

    // Fetch the person and add a subscription.
    function on_success(transactionid, response, args) {
        loader._loadSubscribersFromJSON(response.responseText);
        loader.subscribers_list.stopActivity();
    }

    var config = { on: {
        success: on_success,
        failure: this.error_handler.getFailureHandler()
    } };

    sl.startActivity("Loading subscribers...");
    Y.io(this.subscribers_portlet_uri, config);
};

/**
 * Return a function object that accepts SubscribersList and subscriber
 * objects as parameters.
 *
 * @method _getUnsubscribeCallback
 */
BugSubscribersLoader.prototype._getUnsubscribeCallback = function() {
    return global_unsubscribe_callback;
    return function(subscribers_list, subscriber) {
        subscribers_list.indicateSubscriberActivity(subscriber);
        // Simulated unsubscribing action for prototyping the UI.
        setTimeout(function() {
            subscribers_list.stopSubscriberActivity(
                subscriber, true, function() {
                    subscribers_list.removeSubscriber(subscriber);
                });
        }, 2400);
    };
};


/**
 * Manages entire subscribers' list for a single bug.
 *
 * If the passed in container_box is not present, or if there are multiple
 * nodes matching it, it throws an exception.
 *
 * @class SubscribersList
 * @param config {Object} Configuration object containing at least
 *   container_box value with the container div CSS selector
 *   where to add the subscribers list.
 */
function SubscribersList(config) {
    var container_nodes = Y.all(config.container_box);
    if (container_nodes.size() === 0) {
        Y.error('Container node must be specified in config.container_box.');
    } else if (container_nodes.size() > 1) {
        Y.error("Multiple container nodes for selector '" +
                config.container_box + "' present in the page. " +
                "You need to be more explicit.");
    } else {
        this.container_node = container_nodes.item(0);
    }
}
namespace.SubscribersList = SubscribersList;

/**
 * Reset the subscribers list:
 *  - If no sections with subscribers are left, it adds an indication
 *    of no subscribers.
 *  - If there are subscribers left, it ensures there is no indication
 *    of no subscribers.
 *
 * @method resetNoSubscribers
 * @param force_hide {Boolean} Whether to force hiding of the "no subscribers"
 *     indication.
 */
SubscribersList.prototype.resetNoSubscribers = function(force_hide) {
    var has_sections = (
        this.container_node.one('.' + CSS_CLASSES.section) !== null);
    var no_subs;
    if (has_sections || force_hide === true) {
        // Make sure the indicator for no subscribers is not there.
        no_subs = this.container_node.one('.' + CSS_CLASSES.no_subscribers);
        if (no_subs !== null) {
            no_subs.remove();
        }
    } else {
        no_subs = Y.Node.create('<div></div>')
            .addClass(CSS_CLASSES.no_subscribers)
            .set('text', 'No other subscribers.');
        this.container_node.appendChild(no_subs);
    }
};

/**
 * Returns or creates a node for progress indication for the subscribers list.
 *
 * If node is not present, it is created and added to the beginning of
 * subscribers list container node.
 *
 * @method _ensureActivityNode
 * @return {Y.Node} A node with the spinner img node and a span text node.
 */
SubscribersList.prototype._ensureActivityNode = function() {
    var activity_node = this.container_node.one('.' + CSS_CLASSES.activity);
    if (activity_node === null) {
        activity_node = Y.Node.create('<div></div>')
            .addClass(CSS_CLASSES.activity);
        progress_icon = Y.Node.create('<img></img>')
            .set('src', '/@@/spinner');
        activity_node.appendChild(progress_icon);
        activity_node.appendChild(
            Y.Node.create('<span></span>')
                .addClass(CSS_CLASSES.activity_text));
        this.container_node.prepend(activity_node);
    }
    return activity_node;
}

/**
 * Sets icon in the activity node to either 'error' or 'spinner' icon.
 *
 * @method _setActivityErrorIcon
 * @param node {Y.Node} An activity node as returned by _ensureActivityNode().
 * @param error {Boolean} Whether to show an error icon.
 *     Otherwise shows a spinner image.
 */
SubscribersList.prototype._setActivityErrorIcon = function(node, error) {
    var progress_icon = node.one('img');
    if (error === true) {
        progress_icon.set('src', '/@@/error');
    } else {
        progress_icon.set('src', '/@@/spinner');
    }
}

/**
 * Sets the activity text inside the activity node.
 *
 * @method _setActivityText
 * @param node {Y.Node} An activity node as returned by _ensureActivityNode().
 * @param text {String} Description of the activity currently in progress.
 */
SubscribersList.prototype._setActivityText = function(node, text) {
    var text_node = node.one('.' + CSS_CLASSES.activity_text);
    text_node.set('text', ' ' + text);
}

/**
 * Indicate some activity for the subscribers list with a progress spinner
 * and optionally some text.
 *
 * @method startActivity
 * @param text {String} Description of the action to indicate progress of.
 */
SubscribersList.prototype.startActivity = function(text) {
    // We don't ever want "No subscribers" to be shown when loading is in
    // progress.
    this.resetNoSubscribers(true);

    var activity_node = this._ensureActivityNode();
    // Ensure the icon is back to the spinner.
    this._setActivityErrorIcon(activity_node, false);
    this._setActivityText(activity_node, text);
}

/**
 * Stop any activity indication for the subscribers list and optionally
 * display an error message.
 *
 * @method stopActivity
 * @param error_text {String} Error message to display.  If not a string,
 *     it is considered that the operation was successful and no error
 *     indication is added to the subscribers list.
 */
SubscribersList.prototype.stopActivity = function(error_text) {
    var activity_node = this.container_node.one('.' + CSS_CLASSES.activity);
    if (Y.Lang.isString(error_text)) {
        // There is an error message, keep the node visible with
        // the error message in.
        activity_node = this._ensureActivityNode(true);
        this._setActivityErrorIcon(activity_node, true);
        this._setActivityText(activity_node, error_text);
        this.resetNoSubscribers(true);
    } else {
        // No errors, remove the activity node if present.
        if (activity_node !== null) {
            activity_node.remove();
        }
        // Restore "No subscribers" indication if needed.
        this.resetNoSubscribers();
    }
}

/**
 * Get a CSS class to use for the section of the subscribers' list
 * with subscriptions with the level `level`.
 *
 * @method _getSectionCSSClass
 * @param level {String} Level of the subscription.
 * @return {String} CSS class to use for the section for the `level`.
 */
SubscribersList.prototype._getSectionCSSClass = function(level) {
    return CSS_CLASSES.section + '-' + level.toLowerCase();
};

/**
 * Return the section node for a subscription level.
 *
 * @method _getSection
 * @param level {String} Level of the subscription.
 * @return {Object} Node containing the section or null.
 */
SubscribersList.prototype._getSection = function(level) {
    return this.container_node.one('.' + this._getSectionCSSClass(level));
};

/**
 * Create a subscribers section node depending on their level.
 *
 * @method _createSectionNode
 * @param level {String} Level of the subscription.
 * @return {Object} Node containing the entire section.
 */
SubscribersList.prototype._createSectionNode = function(level) {
    // Container node for the entire section.
    var node = Y.Node.create('<div></div>')
        .addClass(CSS_CLASSES.section)
        .addClass(this._getSectionCSSClass(level));
    // Header.
    node.appendChild(
        Y.Node.create('<h3></h3>')
            .set('text', subscriber_levels[level]));
    // Node listing the actual subscribers.
    node.appendChild(
        Y.Node.create('<div></div>')
            .addClass(CSS_CLASSES.list));
    return node;
};


/**
 * Inserts the section node in the appropriate place in the subscribers list.
 * Uses `subscriber_level_order` to figure out what position should a section
 * with subscribers on `level` hold.
 *
 * @method _insertSectionNode
 * @param level {String} Level of the subscription.
 * @param section_node {Object} Node to insert (containing
 *   the entire section).
 */
SubscribersList.prototype._insertSectionNode = function(level, section_node) {
    var index, existing_level;
    var existing_level_node = null;
    for (index=0; index < subscriber_level_order.length; index++) {
        existing_level = subscriber_level_order[index];
        if (existing_level === level) {
            // Insert either at the beginning of the list,
            // or after the last section which comes before this one.
            if (existing_level_node === null) {
                this.container_node.prepend(section_node);
            } else {
                existing_level_node.insert(section_node, 'after');
            }
        } else {
            existing_level_node = this._getSection(existing_level);
        }
    }
};


/**
 * Create a subscribers section depending on their level and
 * add it to the other subscribers list.
 * If section is already there, returns the existing node for it.
 *
 * @method _getOrCreateSection
 * @param level {String} Level of the subscription.
 * @return {Object} Node containing the entire section.
 */
SubscribersList.prototype._getOrCreateSection = function(level) {
    var section_node = this._getSection(level);
    if (section_node === null) {
        section_node = this._createSectionNode(level);
        this._insertSectionNode(level, section_node);
    }
    // Remove the indication of no subscribers if it's present.
    this.resetNoSubscribers();
    return section_node;
};

/**
 * Return whether subscribers section has any subscribers or not.
 *
 * @method _sectionHasSubscribers
 * @param node {Y.Node} Node containing the subscribers section.
 * @return {Boolean} True if there are still subscribers in the section.
 */
SubscribersList.prototype._sectionNodeHasSubscribers = function(node) {
    var list = node.one('.' + CSS_CLASSES.list);
    if (list !== null) {
        var has_any = (list.one('.' + CSS_CLASSES.subscriber) !== null);
        return has_any;
    } else {
        Y.error(
            'No div.subscribers-list found inside the passed `node`.');
    }
};

/**
 * Removes a subscribers section node if there are no remaining subscribers.
 * Silently passes if nothing to remove.
 *
 * @method _removeSectionNodeIfEmpty
 * @param node {Object} Section node containing all the subscribers.
 */
SubscribersList.prototype._removeSectionNodeIfEmpty = function(node) {
    if (node !== null && !node.hasClass(CSS_CLASSES.section)) {
        Y.error('Node is not a section node.');
    }
    if (node !== null && !this._sectionNodeHasSubscribers(node)) {
        node.remove();
        // Add the indication of no subscribers if this was the last section.
        this.resetNoSubscribers();
    }
};

/**
 * Get a string value usable as the ID for the node based on
 * the subscriber name.
 */
SubscribersList.prototype._getNodeIdForSubscriberName = function(name) {
    return CSS_CLASSES.subscriber + '-' + Y.lp.names.launchpad_to_css(name);
};

/**
 * Validate and sanitize a subscriber object.
 * It must have at least a `name` attribute.
 * If `display_name` is not set, the value from `name` is used instead.
 *
 * @method _validateSubscriber
 * @param subscriber {Object} Object containing `name`, `display_name`,
 *    `web_link` and `is_team` indicator for the subscriber.
 *    If `display_name` is undefined, sets it to the same value as `name`.
 *    If `web_link` is not set, sets it to "/~name".
 * @return {Object} Modified `subscriber` object.
 */
SubscribersList.prototype._validateSubscriber = function(subscriber) {
    if (!Y.Lang.isString(subscriber.name)) {
        Y.error('No `name` passed in `subscriber`.');
    }
    if (!Y.Lang.isString(subscriber.display_name)) {
        // Default to `name` for display_name.
        subscriber.display_name = subscriber.name;
    }
    if (!Y.Lang.isString(subscriber.web_link)) {
        // Default to `/~name` for web_link.
        subscriber.web_link = '/~' + subscriber.name;
    }
    return subscriber;
}

/**
 * Creates and returns a node for the `subscriber`.
 *
 * It makes a link using subscriber.display_name as the link text,
 * and linking to /~`subscriber.name`.
 * Everything is wrapped in a div.subscriber node.
 *
 * @method _createSubscriberNode
 * @param subscriber {Object} Object containing `name`, `display_name`
 *    `web_link` and `is_team` attributes.
 * @return {Object} Node containing a subscriber link.
 */
SubscribersList.prototype._createSubscriberNode = function(subscriber) {
    var subscriber_node = Y.Node.create('<div></div>')
        .addClass(CSS_CLASSES.subscriber);

    var subscriber_link = Y.Node.create('<a></a>');
    subscriber_link.set('href', subscriber.web_link);

    var subscriber_text = Y.Node.create('<span></span>')
        .addClass('sprite')
        .set('text', subscriber.display_name);
    if (subscriber.is_team === true) {
        subscriber_text.addClass('team');
    } else {
        subscriber_text.addClass('person');
    }
    subscriber_link.appendChild(subscriber_text);

    subscriber_node.appendChild(subscriber_link);
    return subscriber_node;
};

/**
 * Add or change a subscriber in the subscribers list.
 *
 * If subscriber is already in the list and in a different subscription
 * level section, it is moved to the appropriate section indicated by
 * `level` parameter.  If subscriber is already in the list and subscribed
 * at the same level, nothing happens.
 *
 * @method addSubscriber
 * @param subscriber {Object} Object containing `name`, `display_name`
 *    `web_link` and `is_team` attributes describing the subscriber.
 * @param level {String} Level of the subscription.
 * @param config {Object} Object containing potential 'unsubscribe' callback
 *     in the `unsubscribe_callback` attribute.
 */
SubscribersList.prototype.addSubscriber = function(subscriber, level,
                                                   config) {
    checkSubscriptionLevel(level);
    subscriber = this._validateSubscriber(subscriber);

    var section_node = this._getOrCreateSection(level);
    var list_node = section_node.one('.' + CSS_CLASSES.list);

    var subscriber_id = this._getNodeIdForSubscriberName(subscriber.name);
    var subscriber_node = this.container_node.one('#' + subscriber_id);

    if (subscriber_node === null) {
        var subscriber_node = this._createSubscriberNode(subscriber);
        subscriber_node.set('id', subscriber_id);
        // Insert the subscriber at the start of the list.
        list_node.prepend(subscriber_node);
        // Add the unsubscribe action if needed.
        if (Y.Lang.isValue(config) &&
            Y.Lang.isFunction(config.unsubscribe_callback)) {
            this.addUnsubscribeAction(
                subscriber, config.unsubscribe_callback);
        }
    } else {
        // Move the subscriber node from the existing section to the new one.
        var existing_section = subscriber_node.ancestor(
            '.' + CSS_CLASSES.section);
        if (existing_section === null) {
            Y.error("Matching subscriber node doesn't seem to be in any " +
                    "subscribers list sections.");
        }
        if (existing_section !== section_node) {
            // We do not destroy the node so we can insert it into
            // the appropriate position.
            subscriber_node.remove();
            this._removeSectionNodeIfEmpty(existing_section);
            // Insert the subscriber at the start of the list.
            list_node.prepend(subscriber_node);
        } else {
            // Subscriber is already there in the same section.
            // A no-op.
        }
    }

    return subscriber_node;
};

/**
 * Get a subscriber node for the passed in subscriber.
 *
 * If subscriber is not in the list already, it fails with an exception.
 *
 * @method _getSubscriberNode
 * @param subscriber {Object} Object containing at least `name`
 *     for the subscriber.
 */
SubscribersList.prototype._getSubscriberNode = function(subscriber) {
    subscriber = this._validateSubscriber(subscriber);

    var subscriber_id = this._getNodeIdForSubscriberName(subscriber.name);
    var subscriber_node = this.container_node.one('#' + subscriber_id);

    if (subscriber_node === null) {
        Y.error('Subscriber is not present in the subscribers list. ' +
                'Please call addSubscriber(subscriber) first.');
    }
    return subscriber_node;
};

/**
 * Create a subscriber actions node to hold actions like unsubscribe.
 * If the node already exists, returns it instead.
 *
 * @method _getOrCreateActionsNode
 * @param subscriber_node {Object} Node for a particular subscriber.
 * @return {Object} A node suitable for putting subscriber actions in.
 */
SubscribersList.prototype._getOrCreateActionsNode = function(subscriber_node)
{
    var actions_node = subscriber_node.one('.' + CSS_CLASSES.actions);
    if (actions_node === null) {
        // Create a node to hold all the actions.
        actions_node = Y.Node.create('<span></span>')
            .addClass(CSS_CLASSES.actions)
            .setStyle('float', 'right');
        subscriber_node.appendChild(actions_node);
    }
    return actions_node;
};

/**
 * Adds an unsubscribe action for the subscriber.
 *
 * It creates a separate actions node which will hold any actions
 * (including unsubscribe one), and creates a "remove" link with the
 * on.click action set to call `callback` function with subscriber
 * passed in as the parameter.
 *
 * If `subscriber` does not have at least the `name` attribute,
 * an exception is thrown.
 * If `callback` is not a function, it throws an exception.
 *
 * @method addUnsubscribeAction
 * @param subscriber {Object} Object containing `name`, `display_name`
 *    `web_link` and `is_team` attributes describing the subscriber.
 * @param callback {Function} Function to call on clicking the unsubscribe
 *     button.  It will be passed `this` (a SubscribersList) as the first,
 *     and `subscriber` as the second parameter.
 */
SubscribersList.prototype.addUnsubscribeAction = function(subscriber,
                                                          callback) {
    subscriber = this._validateSubscriber(subscriber);
    if (!Y.Lang.isFunction(callback)) {
        Y.error('Passed in callback for unsubscribe action ' +
                'is not a function.');
    }
    var subscriber_node = this._getSubscriberNode(subscriber);
    var actions_node = this._getOrCreateActionsNode(subscriber_node);
    var unsubscribe_node = actions_node.one('.' + CSS_CLASSES.unsubscribe);
    if (unsubscribe_node === null) {
        unsubscribe_node = Y.Node.create('<a></a>')
            .addClass(CSS_CLASSES.unsubscribe)
            .set('href', '+subscribe')
            .set('title', 'Unsubscribe ' + subscriber.display_name);
        unsubscribe_node.appendChild(
            Y.Node.create('<img></img>')
                .set('src', '/@@/remove')
                .set('alt', 'Remove'));
        var subscriber_list = this;
        unsubscribe_node.on('click', function(e) {
            e.halt();
            callback(subscriber_list, subscriber);
        });
        actions_node.appendChild(unsubscribe_node);
    }
};

/**
 * Remove a subscriber node for the `subscriber`.
 *
 * If subscriber is not in the list already, it fails with an exception.
 *
 * @method removeSubscriber
 * @param subscriber {Object} Object containing at least `name`
 *     for the subscriber.
 */
SubscribersList.prototype.removeSubscriber = function(subscriber) {
    subscriber = this._validateSubscriber(subscriber);
    var subscriber_node = this._getSubscriberNode(subscriber);
    var existing_section = subscriber_node.ancestor(
        '.' + CSS_CLASSES.section);
    subscriber_node.remove(true);
    if (existing_section === null) {
        Y.error("Matching subscriber node doesn't seem to be in any " +
                "subscribers list sections.");
    }
    this._removeSectionNodeIfEmpty(existing_section);
};

/**
 * Indicates some activity for a subscriber in the subscribers list.
 * Uses a regular Launchpad progress spinner UI.
 *
 * If subscriber is not in the list already, it fails with an exception.
 * If there are any actions available for the subscriber (such as unsubscribe
 * action), they are hidden.
 *
 * @method indicateSubscriberActivity
 * @param subscriber {Object} Object containing at least `name`
 *     for the subscriber.
 */
SubscribersList.prototype.indicateSubscriberActivity = function(subscriber) {
    var subscriber_node = this._getSubscriberNode(subscriber);
    var progress_node = subscriber_node.one(
        '.' + CSS_CLASSES.subscriber_activity);

    // No-op if there is already indication of progress,
    // and creates a new node with the spinner if there isn't.
    if (progress_node === null) {
        var actions_node = subscriber_node.one('.' + CSS_CLASSES.actions);
        if (actions_node !== null) {
            actions_node.setStyle('display', 'none');
        }
        var progress_icon = Y.Node.create('<img></img>')
            .set('src', '/@@/spinner');

        progress_node = Y.Node.create('<span></span>')
            .addClass(CSS_CLASSES.subscriber_activity)
            .setStyle('float', 'right');
        progress_node.appendChild(progress_icon);
        subscriber_node.appendChild(progress_node);
    }
};

/**
 * Stop any indication of activity for a subscriber in the subscribers list.
 *
 * If the spinner is present, it removes it.  If `success` parameter is
 * passed in, it determines if success or failure animation will be shown
 * as well.
 *
 * If subscriber is not in the list already, it fails with an exception.
 * If there are any actions available for the subscriber (such as unsubscribe
 * action), they are re-displayed if hidden.
 *
 * @method stopSubscriberActivity
 * @param subscriber {Object} Object containing at least `name`
 *     for the subscriber.
 * @param success {Boolean} Whether to indicate success (`success` == true,
 *     flash green) or failure (false, red).  Otherwise, perform no
 *     animation.
 * @param callback {Function} Function to call if and when success/failure
 *     animation completes.
 */
SubscribersList.prototype.stopSubscriberActivity = function(subscriber,
                                                            success,
                                                            callback) {
    var subscriber_node = this._getSubscriberNode(subscriber);
    var progress_node = subscriber_node.one(
        '.' + CSS_CLASSES.subscriber_activity);
    if (progress_node !== null) {
        // Remove and destroy the node if present.
        progress_node.remove(true);
    }
    // If actions node is present and hidden, show it.
    var actions_node = subscriber_node.one('.' + CSS_CLASSES.actions);
    if (actions_node !== null) {
        actions_node.setStyle('display', 'inline');
    }

    if (success === true || success === false) {
        var anim;
        if (success === true) {
            anim = Y.lazr.anim.green_flash({ node: subscriber_node });
        } else {
            anim = Y.lazr.anim.red_flash({ node: subscriber_node });
        }
        anim.on('end', callback);
        anim.run();
    }
};


}, "0.1", {"requires": ["node", "lazr.anim", "lp.app.picker", "lp.client",
                        "lp.names"]});<|MERGE_RESOLUTION|>--- conflicted
+++ resolved
@@ -118,7 +118,6 @@
     return true;
 }
 
-<<<<<<< HEAD
 function get_person(uri, config) {
     var absolute_uri = Y.lp.client.get_absolute_uri(uri);
     var lp_client = new Y.lp.client.Launchpad();
@@ -240,8 +239,7 @@
         lp_client.named_post(LP.cache.bug.self_link, 'unsubscribe', config);
     }, 2400);
 };
-=======
->>>>>>> 2faf48d5
+
 
 /**
  * Load subscribers for a bug from Launchpad and put them in the web page.
