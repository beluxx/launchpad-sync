--- conflicted
+++ resolved
@@ -143,11 +143,8 @@
     Rejected
     Merged
     Code failed to merge
-<<<<<<< HEAD
     Queued
-=======
     Superceded
->>>>>>> cd1d9f3f
 
 When a merge proposal is initially created, it is in the "Work in
 progress" state.  The only state that is a final state is "Merged".
