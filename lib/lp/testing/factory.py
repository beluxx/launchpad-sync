# -*- coding: utf-8 -*-
# NOTE: The first line above must stay first; do not move the copyright
# notice to the top.  See http://www.python.org/dev/peps/pep-0263/.
#
# Copyright 2009-2013 Canonical Ltd.  This software is licensed under the
# GNU Affero General Public License version 3 (see the file LICENSE).

"""Testing infrastructure for the Launchpad application.

This module should not contain tests (but it should be tested).
"""

__metaclass__ = type
__all__ = [
    'GPGSigningContext',
    'is_security_proxied_or_harmless',
    'LaunchpadObjectFactory',
    'ObjectFactory',
    'remove_security_proxy_and_shout_at_engineer',
    ]

from datetime import (
    datetime,
    timedelta,
    )
from email.encoders import encode_base64
from email.message import Message as EmailMessage
from email.mime.multipart import MIMEMultipart
from email.mime.text import MIMEText
from email.utils import (
    formatdate,
    make_msgid,
    )
import hashlib
from itertools import count
from operator import (
    isMappingType,
    isSequenceType,
    )
import os
from StringIO import StringIO
import sys
from textwrap import dedent
from types import InstanceType
import uuid
import warnings

from bzrlib.plugins.builder.recipe import BaseRecipeBranch
from bzrlib.revision import Revision as BzrRevision
from lazr.jobrunner.jobrunner import SuspendJobException
import pytz
from pytz import UTC
import simplejson
from twisted.python.util import mergeFunctionMetadata
from zope.component import (
    ComponentLookupError,
    getUtility,
    )
from zope.security.proxy import (
    builtin_isinstance,
    Proxy,
    ProxyFactory,
    removeSecurityProxy,
    )

from lp.app.enums import (
    InformationType,
    PROPRIETARY_INFORMATION_TYPES,
    PUBLIC_INFORMATION_TYPES,
    ServiceUsage,
    )
from lp.app.interfaces.launchpad import ILaunchpadCelebrities
from lp.archivepublisher.interfaces.publisherconfig import IPublisherConfigSet
from lp.archiveuploader.dscfile import DSCFile
from lp.blueprints.enums import (
    NewSpecificationDefinitionStatus,
    SpecificationDefinitionStatus,
    SpecificationPriority,
    SpecificationWorkItemStatus,
    )
from lp.blueprints.interfaces.specification import ISpecificationSet
from lp.blueprints.interfaces.sprint import ISprintSet
from lp.bugs.interfaces.apportjob import IProcessApportBlobJobSource
from lp.bugs.interfaces.bug import (
    CreateBugParams,
    IBugSet,
    )
from lp.bugs.interfaces.bugtask import BugTaskStatus
from lp.bugs.interfaces.bugtracker import (
    BugTrackerType,
    IBugTrackerSet,
    )
from lp.bugs.interfaces.bugwatch import IBugWatchSet
from lp.bugs.interfaces.cve import (
    CveStatus,
    ICveSet,
    )
from lp.bugs.model.bug import FileBugData
from lp.buildmaster.enums import BuildStatus
from lp.buildmaster.interfaces.builder import IBuilderSet
from lp.code.enums import (
    BranchMergeProposalStatus,
    BranchSubscriptionNotificationLevel,
    BranchType,
    CodeImportMachineState,
    CodeImportResultStatus,
    CodeImportReviewStatus,
    CodeReviewNotificationLevel,
    RevisionControlSystems,
    )
from lp.code.errors import UnknownBranchTypeError
from lp.code.interfaces.branchmergequeue import IBranchMergeQueueSource
from lp.code.interfaces.branchnamespace import get_branch_namespace
from lp.code.interfaces.branchtarget import IBranchTarget
from lp.code.interfaces.codeimport import ICodeImportSet
from lp.code.interfaces.codeimportevent import ICodeImportEventSet
from lp.code.interfaces.codeimportmachine import ICodeImportMachineSet
from lp.code.interfaces.codeimportresult import ICodeImportResultSet
from lp.code.interfaces.linkedbranch import ICanHasLinkedBranch
from lp.code.interfaces.revision import IRevisionSet
from lp.code.interfaces.sourcepackagerecipe import (
    ISourcePackageRecipeSource,
    MINIMAL_RECIPE_TEXT,
    )
from lp.code.interfaces.sourcepackagerecipebuild import (
    ISourcePackageRecipeBuildSource,
    )
from lp.code.model.diff import (
    Diff,
    PreviewDiff,
    )
from lp.codehosting.codeimport.worker import CodeImportSourceDetails
from lp.hardwaredb.interfaces.hwdb import (
    HWSubmissionFormat,
    IHWDeviceDriverLinkSet,
    IHWSubmissionDeviceSet,
    IHWSubmissionSet,
    )
from lp.registry.enums import (
    BranchSharingPolicy,
    BugSharingPolicy,
    DistroSeriesDifferenceStatus,
    DistroSeriesDifferenceType,
    SpecificationSharingPolicy,
    TeamMembershipPolicy,
    )
from lp.registry.interfaces.accesspolicy import (
    IAccessArtifactGrantSource,
    IAccessArtifactSource,
    IAccessPolicyArtifactSource,
    IAccessPolicyGrantSource,
    IAccessPolicySource,
    )
from lp.registry.interfaces.distribution import (
    IDistribution,
    IDistributionSet,
    )
from lp.registry.interfaces.distributionmirror import (
    MirrorContent,
    MirrorSpeed,
    )
from lp.registry.interfaces.distributionsourcepackage import (
    IDistributionSourcePackage,
    )
from lp.registry.interfaces.distroseries import IDistroSeries
from lp.registry.interfaces.distroseriesdifference import (
    IDistroSeriesDifferenceSource,
    )
from lp.registry.interfaces.distroseriesdifferencecomment import (
    IDistroSeriesDifferenceCommentSource,
    )
from lp.registry.interfaces.distroseriesparent import IDistroSeriesParentSet
from lp.registry.interfaces.gpg import IGPGKeySet
from lp.registry.interfaces.mailinglist import (
    IMailingListSet,
    MailingListStatus,
    )
from lp.registry.interfaces.mailinglistsubscription import (
    MailingListAutoSubscribePolicy,
    )
from lp.registry.interfaces.packaging import (
    IPackagingUtil,
    PackagingType,
    )
from lp.registry.interfaces.person import (
    IPerson,
    IPersonSet,
    PersonCreationRationale,
    )
from lp.registry.interfaces.pocket import PackagePublishingPocket
from lp.registry.interfaces.poll import (
    IPollSet,
    PollAlgorithm,
    PollSecrecy,
    )
from lp.registry.interfaces.product import (
    IProduct,
    IProductSet,
    License,
    )
from lp.registry.interfaces.productseries import IProductSeries
from lp.registry.interfaces.projectgroup import IProjectGroupSet
from lp.registry.interfaces.series import SeriesStatus
from lp.registry.interfaces.sourcepackage import (
    ISourcePackage,
    SourcePackageFileType,
    SourcePackageUrgency,
    )
from lp.registry.interfaces.sourcepackagename import ISourcePackageNameSet
from lp.registry.interfaces.ssh import ISSHKeySet
from lp.registry.model.commercialsubscription import CommercialSubscription
from lp.registry.model.karma import KarmaTotalCache
from lp.registry.model.milestone import Milestone
from lp.registry.model.suitesourcepackage import SuiteSourcePackage
from lp.services.config import config
from lp.services.database.constants import (
    DEFAULT,
    UTC_NOW,
    )
from lp.services.database.interfaces import (
    IMasterStore,
    IStore,
    IStoreSelector,
    )
from lp.services.database.policy import MasterDatabasePolicy
from lp.services.database.sqlbase import flush_database_updates
from lp.services.gpg.interfaces import (
    GPGKeyAlgorithm,
    IGPGHandler,
    )
from lp.services.identity.interfaces.account import (
    AccountCreationRationale,
    AccountStatus,
    IAccountSet,
    )
from lp.services.identity.interfaces.emailaddress import (
    EmailAddressStatus,
    IEmailAddressSet,
    )
from lp.services.identity.model.account import Account
from lp.services.librarian.interfaces import ILibraryFileAliasSet
from lp.services.librarian.model import (
    LibraryFileAlias,
    LibraryFileContent,
    )
from lp.services.mail.signedmessage import SignedMessage
from lp.services.messages.model.message import (
    Message,
    MessageChunk,
    )
from lp.services.oauth.interfaces import IOAuthConsumerSet
from lp.services.openid.model.openididentifier import OpenIdIdentifier
from lp.services.propertycache import clear_property_cache
from lp.services.temporaryblobstorage.interfaces import (
    ITemporaryStorageManager,
    )
from lp.services.temporaryblobstorage.model import TemporaryBlobStorage
from lp.services.utils import AutoDecorate
from lp.services.webapp.interfaces import OAuthPermission
from lp.services.webapp.sorting import sorted_version_numbers
from lp.services.worlddata.interfaces.country import ICountrySet
from lp.services.worlddata.interfaces.language import ILanguageSet
from lp.soyuz.adapters.overrides import SourceOverride
from lp.soyuz.adapters.packagelocation import PackageLocation
from lp.soyuz.enums import (
    ArchivePurpose,
    BinaryPackageFileType,
    BinaryPackageFormat,
    PackageDiffStatus,
    PackagePublishingPriority,
    PackagePublishingStatus,
    PackageUploadCustomFormat,
    PackageUploadStatus,
    )
from lp.soyuz.interfaces.archive import (
    default_name_by_purpose,
    IArchiveSet,
    )
from lp.soyuz.interfaces.archivepermission import IArchivePermissionSet
from lp.soyuz.interfaces.binarypackagebuild import IBinaryPackageBuildSet
from lp.soyuz.interfaces.binarypackagename import IBinaryPackageNameSet
from lp.soyuz.interfaces.component import (
    IComponent,
    IComponentSet,
    )
from lp.soyuz.interfaces.packagecopyjob import IPlainPackageCopyJobSource
from lp.soyuz.interfaces.packageset import IPackagesetSet
from lp.soyuz.interfaces.processor import IProcessorSet
from lp.soyuz.interfaces.publishing import IPublishingSet
from lp.soyuz.interfaces.queue import IPackageUploadSet
from lp.soyuz.interfaces.section import ISectionSet
from lp.soyuz.model.component import ComponentSelection
from lp.soyuz.model.distributionsourcepackagecache import (
    DistributionSourcePackageCache,
    )
from lp.soyuz.model.files import (
    BinaryPackageFile,
    SourcePackageReleaseFile,
    )
from lp.soyuz.model.packagediff import PackageDiff
from lp.testing import (
    admin_logged_in,
    ANONYMOUS,
    celebrity_logged_in,
    launchpadlib_for,
    login,
    login_as,
    login_person,
    person_logged_in,
    run_with_login,
    time_counter,
    with_celebrity_logged_in,
    )
from lp.testing.dbuser import dbuser
from lp.translations.enums import (
    LanguagePackType,
    RosettaImportStatus,
    )
from lp.translations.interfaces.languagepack import ILanguagePackSet
from lp.translations.interfaces.potemplate import IPOTemplateSet
from lp.translations.interfaces.side import TranslationSide
from lp.translations.interfaces.translationfileformat import (
    TranslationFileFormat,
    )
from lp.translations.interfaces.translationgroup import ITranslationGroupSet
from lp.translations.interfaces.translationimportqueue import (
    ITranslationImportQueue,
    )
from lp.translations.interfaces.translationmessage import (
    RosettaTranslationOrigin,
    )
from lp.translations.interfaces.translationsperson import ITranslationsPerson
from lp.translations.interfaces.translationtemplatesbuild import (
    ITranslationTemplatesBuildSource,
    )
from lp.translations.interfaces.translator import ITranslatorSet
from lp.translations.model.translationtemplateitem import (
    TranslationTemplateItem,
    )
from lp.translations.utilities.sanitize import (
    sanitize_translations_from_webui,
    )


SPACE = ' '

DIFF = """\
=== zbqvsvrq svyr 'yvo/yc/pbqr/vagresnprf/qvss.cl'
--- yvo/yc/pbqr/vagresnprf/qvss.cl      2009-10-01 13:25:12 +0000
+++ yvo/yc/pbqr/vagresnprf/qvss.cl      2010-02-02 15:48:56 +0000
@@ -121,6 +121,10 @@
                 'Gur pbasyvpgf grkg qrfpevovat nal cngu be grkg pbasyvpgf.'),
              ernqbayl=Gehr))

+    unf_pbasyvpgf = Obby(
+        gvgyr=_('Unf pbasyvpgf'), ernqbayl=Gehr,
+        qrfpevcgvba=_('Gur cerivrjrq zretr cebqhprf pbasyvpgf.'))
+
     # Gur fpurzn sbe gur Ersrerapr trgf cngpurq va _fpurzn_pvephyne_vzcbegf.
     oenapu_zretr_cebcbfny = rkcbegrq(
         Ersrerapr(
"""


def default_master_store(func):
    """Decorator to temporarily set the default Store to the master.

    In some cases, such as in the middle of a page test story,
    we might be calling factory methods with the default Store set
    to the slave which breaks stuff. For instance, if we set an account's
    password that needs to happen on the master store and this is forced.
    However, if we then read it back the default Store has to be used.
    """

    def with_default_master_store(*args, **kw):
        try:
            store_selector = getUtility(IStoreSelector)
        except ComponentLookupError:
            # Utilities not registered. No policies.
            return func(*args, **kw)
        store_selector.push(MasterDatabasePolicy())
        try:
            return func(*args, **kw)
        finally:
            store_selector.pop()
    return mergeFunctionMetadata(func, with_default_master_store)


# We use this for default parameters where None has a specific meaning. For
# example, makeBranch(product=None) means "make a junk branch". None, because
# None means "junk branch".
_DEFAULT = object()


class GPGSigningContext:
    """A helper object to hold the fingerprint, password and mode."""

    def __init__(self, fingerprint, password='', mode=None):
        self.fingerprint = fingerprint
        self.password = password
        self.mode = mode


class ObjectFactory:
    """Factory methods for creating basic Python objects."""

    __metaclass__ = AutoDecorate(default_master_store)

    # This allocates process-wide unique integers.  We count on Python doing
    # only cooperative threading to make this safe across threads.
    _unique_int_counter = count(100000)

    def getUniqueEmailAddress(self):
        return "%s@example.com" % self.getUniqueString('email')

    def getUniqueInteger(self):
        """Return an integer unique to this factory instance.

        For each thread, this will be a series of increasing numbers, but the
        starting point will be unique per thread.
        """
        return ObjectFactory._unique_int_counter.next()

    def getUniqueHexString(self, digits=None):
        """Return a unique hexadecimal string.

        :param digits: The number of digits in the string. 'None' means you
            don't care.
        :return: A hexadecimal string, with 'a'-'f' in lower case.
        """
        hex_number = '%x' % self.getUniqueInteger()
        if digits is not None:
            hex_number = hex_number.zfill(digits)
        return hex_number

    def getUniqueString(self, prefix=None):
        """Return a string unique to this factory instance.

        The string returned will always be a valid name that can be used in
        Launchpad URLs.

        :param prefix: Used as a prefix for the unique string. If
            unspecified, generates a name starting with 'unique' and
            mentioning the calling source location.
        """
        if prefix is None:
            frame = sys._getframe(2)
            source_filename = frame.f_code.co_filename
            # Dots and dashes cause trouble with some consumers of these
            # names.
            source = (
                os.path.basename(source_filename)
                .replace('_', '-')
                .replace('.', '-'))
            if source.startswith(
                    '<doctest '):
                # Like '-<doctest xx-build-summary-txt[10]>'.
                source = (source
                    .replace('<doctest ', '')
                    .replace('[', '')
                    .replace(']>', ''))
            prefix = 'unique-from-%s-line%d' % (
                source, frame.f_lineno)
        string = "%s-%s" % (prefix, self.getUniqueInteger())
        return string

    def getUniqueUnicode(self):
        return self.getUniqueString().decode('latin-1')

    def getUniqueURL(self, scheme=None, host=None):
        """Return a URL unique to this run of the test case."""
        if scheme is None:
            scheme = 'http'
        if host is None:
            host = "%s.domain.com" % self.getUniqueString('domain')
        return '%s://%s/%s' % (scheme, host, self.getUniqueString('path'))

    def getUniqueDate(self):
        """Return a unique date since January 1 2009.

        Each date returned by this function will more recent (or further into
        the future) than the previous one.
        """
        epoch = datetime(2009, 1, 1, tzinfo=pytz.UTC)
        return epoch + timedelta(minutes=self.getUniqueInteger())

    def makeCodeImportSourceDetails(self, branch_id=None, rcstype=None,
                                    url=None, cvs_root=None, cvs_module=None,
                                    stacked_on_url=None):
        if branch_id is None:
            branch_id = self.getUniqueInteger()
        if rcstype is None:
            rcstype = 'svn'
        if rcstype in ['svn', 'bzr-svn', 'bzr']:
            assert cvs_root is cvs_module is None
            if url is None:
                url = self.getUniqueURL()
        elif rcstype == 'cvs':
            assert url is None
            if cvs_root is None:
                cvs_root = self.getUniqueString()
            if cvs_module is None:
                cvs_module = self.getUniqueString()
        elif rcstype == 'git':
            assert cvs_root is cvs_module is None
            if url is None:
                url = self.getUniqueURL(scheme='git')
        else:
            raise AssertionError("Unknown rcstype %r." % rcstype)
        return CodeImportSourceDetails(
            branch_id, rcstype, url, cvs_root, cvs_module,
            stacked_on_url=stacked_on_url)


class BareLaunchpadObjectFactory(ObjectFactory):
    """Factory methods for creating Launchpad objects.

    All the factory methods should be callable with no parameters.
    When this is done, the returned object should have unique references
    for any other required objects.
    """

    def loginAsAnyone(self, participation=None):
        """Log in as an arbitrary person.

        If you want to log in as a celebrity, including admins, see
        `lp.testing.login_celebrity`.
        """
        login(ANONYMOUS)
        person = self.makePerson()
        login_as(person, participation)
        return person

    @with_celebrity_logged_in('admin')
    def makeAdministrator(self, name=None, email=None):
        return self.makePerson(
            name=name, email=email,
            member_of=[getUtility(ILaunchpadCelebrities).admin])

    @with_celebrity_logged_in('admin')
    def makeRegistryExpert(self, name=None, email='expert@example.com'):
        return self.makePerson(
            name=name, email=email,
            member_of=[getUtility(ILaunchpadCelebrities).registry_experts])

    @with_celebrity_logged_in('admin')
    def makeCommercialAdmin(self, name=None, email=None):
        return self.makePerson(
            name=name, email=email,
            member_of=[getUtility(ILaunchpadCelebrities).commercial_admin])

    def makeCopyArchiveLocation(self, distribution=None, owner=None,
        name=None, enabled=True):
        """Create and return a new arbitrary location for copy packages."""
        copy_archive = self.makeArchive(distribution, owner, name,
                                        ArchivePurpose.COPY, enabled)

        distribution = copy_archive.distribution
        distroseries = distribution.currentseries
        pocket = PackagePublishingPocket.RELEASE

        location = PackageLocation(copy_archive, distribution, distroseries,
            pocket)
        return ProxyFactory(location)

    def makeAccount(self, displayname=None, status=AccountStatus.ACTIVE,
                    rationale=AccountCreationRationale.UNKNOWN):
        """Create and return a new Account."""
        if displayname is None:
            displayname = self.getUniqueString('displayname')
        account = getUtility(IAccountSet).new(rationale, displayname)
        removeSecurityProxy(account).status = status
        self.makeOpenIdIdentifier(account)
        return account

    def makeOpenIdIdentifier(self, account, identifier=None):
        """Attach an OpenIdIdentifier to an Account."""
        # Unfortunately, there are many tests connecting as many
        # different database users that expect to be able to create
        # working accounts using these factory methods. The stored
        # procedure provides a work around and avoids us having to
        # grant INSERT rights to these database users and avoids the
        # security problems that would cause. The stored procedure
        # ensures that there is at least one OpenId Identifier attached
        # to the account that can be used to login. If the OpenId
        # Identifier needed to be created, it will not be usable in the
        # production environments so access to execute this stored
        # procedure cannot be used to compromise accounts.
        IMasterStore(OpenIdIdentifier).execute(
            "SELECT add_test_openid_identifier(%s)", (account.id, ))

    def makeGPGKey(self, owner):
        """Give 'owner' a crappy GPG key for the purposes of testing."""
        key_id = self.getUniqueHexString(digits=8).upper()
        fingerprint = key_id + 'A' * 32
        return getUtility(IGPGKeySet).new(
            owner.id,
            keyid=key_id,
            fingerprint=fingerprint,
            keysize=self.getUniqueInteger(),
            algorithm=GPGKeyAlgorithm.R,
            active=True,
            can_encrypt=False)

    def makePerson(
        self, email=None, name=None, displayname=None, account_status=None,
        email_address_status=None, hide_email_addresses=False,
        time_zone=None, latitude=None, longitude=None, description=None,
        selfgenerated_bugnotifications=False, member_of=(), karma=None):
        """Create and return a new, arbitrary Person.

        :param email: The email address for the new person.
        :param name: The name for the new person.
        :param email_address_status: If specified, the status of the email
            address is set to the email_address_status.
        :param displayname: The display name to use for the person.
        :param hide_email_addresses: Whether or not to hide the person's email
            address(es) from other users.
        :param time_zone: This person's time zone, as a string.
        :param latitude: This person's latitude, as a float.
        :param longitude: This person's longitude, as a float.
        :param selfgenerated_bugnotifications: Receive own bugmail.
        """
        if email is None:
            email = self.getUniqueEmailAddress()
        if name is None:
            name = self.getUniqueString('person-name')
        # By default, make the email address preferred.
        if (email_address_status is None
                or email_address_status == EmailAddressStatus.VALIDATED):
            email_address_status = EmailAddressStatus.PREFERRED
        if account_status == AccountStatus.NOACCOUNT:
            email_address_status = EmailAddressStatus.NEW
        person, email = getUtility(IPersonSet).createPersonAndEmail(
            email, rationale=PersonCreationRationale.UNKNOWN, name=name,
            displayname=displayname,
            hide_email_addresses=hide_email_addresses)
        naked_person = removeSecurityProxy(person)
        if description is not None:
            naked_person.description = description

        if (time_zone is not None or latitude is not None or
            longitude is not None):
            naked_person.setLocation(latitude, longitude, time_zone, person)

        # Make sure the non-security-proxied object is not returned.
        del naked_person

        if selfgenerated_bugnotifications:
            # Set it explicitely only when True because the default
            # is False.
            person.selfgenerated_bugnotifications = True

        # To make the person someone valid in Launchpad, validate the
        # email.
        if email_address_status == EmailAddressStatus.PREFERRED:
            account = IMasterStore(Account).get(
                Account, person.accountID)
            account.status = AccountStatus.ACTIVE
            person.validateAndEnsurePreferredEmail(email)

        removeSecurityProxy(email).status = email_address_status

        once_active = (AccountStatus.DEACTIVATED, AccountStatus.SUSPENDED)
        if account_status:
            if account_status in once_active:
                removeSecurityProxy(person.account).status = (
                    AccountStatus.ACTIVE)
            removeSecurityProxy(person.account).status = account_status
        self.makeOpenIdIdentifier(person.account)

        for team in member_of:
            with person_logged_in(team.teamowner):
                team.addMember(person, team.teamowner)

        if karma is not None:
            with dbuser('karma'):
                # Give the user karma to make the user non-probationary.
                KarmaTotalCache(person=person.id, karma_total=karma)
        # Ensure updated ValidPersonCache
        flush_database_updates()
        return person

    def makePersonByName(self, first_name, set_preferred_email=True,
                         use_default_autosubscribe_policy=False):
        """Create a new person with the given first name.

        The person will be given two email addresses, with the 'long form'
        (e.g. anne.person@example.com) as the preferred address.  Return
        the new person object.

        The person will also have their mailing list auto-subscription
        policy set to 'NEVER' unless 'use_default_autosubscribe_policy' is
        set to True. (This requires the Launchpad.Edit permission).  This
        is useful for testing, where we often want precise control over
        when a person gets subscribed to a mailing list.

        :param first_name: First name of the person, capitalized.
        :type first_name: string
        :param set_preferred_email: Flag specifying whether
            <name>.person@example.com should be set as the user's
            preferred email address.
        :type set_preferred_email: bool
        :param use_default_autosubscribe_policy: Flag specifying whether
            the person's `mailing_list_auto_subscribe_policy` should be set.
        :type use_default_autosubscribe_policy: bool
        :return: The newly created person.
        :rtype: `IPerson`
        """
        variable_name = first_name.lower()
        full_name = first_name + ' Person'
        # E.g. firstname.person@example.com will be an alternative address.
        preferred_address = variable_name + '.person@example.com'
        # E.g. aperson@example.org will be the preferred address.
        alternative_address = variable_name[0] + 'person@example.org'
        person, email = getUtility(IPersonSet).createPersonAndEmail(
            preferred_address,
            PersonCreationRationale.OWNER_CREATED_LAUNCHPAD,
            name=variable_name, displayname=full_name)
        if set_preferred_email:
            # setPreferredEmail no longer activates the account
            # automatically.
            account = IMasterStore(Account).get(Account, person.accountID)
            account.reactivate("Activated by factory.makePersonByName")
            person.setPreferredEmail(email)

        if not use_default_autosubscribe_policy:
            # Shut off list auto-subscription so that we have direct control
            # over subscriptions in the doctests.
            with person_logged_in(person):
                person.mailing_list_auto_subscribe_policy = (
                    MailingListAutoSubscribePolicy.NEVER)
        account = IMasterStore(Account).get(Account, person.accountID)
        getUtility(IEmailAddressSet).new(
            alternative_address, person, EmailAddressStatus.VALIDATED)
        return person

    def makeEmail(self, address, person, email_status=None):
        """Create a new email address for a person.

        :param address: The email address to create.
        :type address: string
        :param person: The person to assign the email address to.
        :type person: `IPerson`
        :param email_status: The default status of the email address,
            if given.  If not given, `EmailAddressStatus.VALIDATED`
            will be used.
        :type email_status: `EmailAddressStatus`
        :return: The newly created email address.
        :rtype: `IEmailAddress`
        """
        if email_status is None:
            email_status = EmailAddressStatus.VALIDATED
        return getUtility(IEmailAddressSet).new(
            address, person, email_status)

    def makeTeam(self, owner=None, displayname=None, email=None, name=None,
                 description=None, icon=None, logo=None,
                 membership_policy=TeamMembershipPolicy.OPEN,
                 visibility=None, members=None):
        """Create and return a new, arbitrary Team.

        :param owner: The person or person name to use as the team's owner.
            If not given, a person will be auto-generated.
        :type owner: `IPerson` or string
        :param displayname: The team's display name.  If not given we'll use
            the auto-generated name.
        :param description: Team team's description.
        :type description string:
        :param email: The email address to use as the team's contact address.
        :type email: string
        :param icon: The team's icon.
        :param logo: The team's logo.
        :param membership_policy: The membership policy of the team.
        :type membership_policy: `TeamMembershipPolicy`
        :param visibility: The team's visibility. If it's None, the default
            (public) will be used.
        :type visibility: `PersonVisibility`
        :param members: People or teams to be added to the new team
        :type members: An iterable of objects implementing IPerson
        :return: The new team
        :rtype: `ITeam`
        """
        if owner is None:
            owner = self.makePerson()
        elif isinstance(owner, basestring):
            owner = getUtility(IPersonSet).getByName(owner)
        else:
            pass
        if name is None:
            name = self.getUniqueString('team-name')
        if displayname is None:
            displayname = SPACE.join(
                word.capitalize() for word in name.split('-'))
        team = getUtility(IPersonSet).newTeam(
            owner, name, displayname, description,
            membership_policy=membership_policy)
        naked_team = removeSecurityProxy(team)
        if visibility is not None:
            # Visibility is normally restricted to launchpad.Commercial, so
            # removing the security proxy as we don't care here.
            naked_team.visibility = visibility
            naked_team._ensurePolicies()
        if email is not None:
            removeSecurityProxy(team).setContactAddress(
                getUtility(IEmailAddressSet).new(email, team))
        if icon is not None:
            naked_team.icon = icon
        if logo is not None:
            naked_team.logo = logo
        if members is not None:
            for member in members:
                naked_team.addMember(member, owner)
        return team

    def makePoll(self, team, name, title, proposition,
                 poll_type=PollAlgorithm.SIMPLE):
        """Create a new poll which starts tomorrow and lasts for a week."""
        dateopens = datetime.now(pytz.UTC) + timedelta(days=1)
        datecloses = dateopens + timedelta(days=7)
        return getUtility(IPollSet).new(
            team, name, title, proposition, dateopens, datecloses,
            PollSecrecy.SECRET, allowspoilt=True,
            poll_type=poll_type)

    def makeTranslationGroup(self, owner=None, name=None, title=None,
                             summary=None, url=None):
        """Create a new, arbitrary `TranslationGroup`."""
        if owner is None:
            owner = self.makePerson()
        if name is None:
            name = self.getUniqueString("translationgroup")
        if title is None:
            title = self.getUniqueString("title")
        if summary is None:
            summary = self.getUniqueString("summary")
        return getUtility(ITranslationGroupSet).new(
            name, title, summary, url, owner)

    def makeTranslator(self, language_code=None, group=None, person=None,
                       license=True, language=None):
        """Create a new, arbitrary `Translator`."""
        assert language_code is None or language is None, (
            "Please specifiy only one of language_code and language.")
        if language_code is None:
            if language is None:
                language = self.makeLanguage()
            language_code = language.code
        else:
            language = getUtility(ILanguageSet).getLanguageByCode(
                language_code)
            if language is None:
                language = self.makeLanguage(language_code=language_code)

        if group is None:
            group = self.makeTranslationGroup()
        if person is None:
            person = self.makePerson()
        tx_person = ITranslationsPerson(person)
        insecure_tx_person = removeSecurityProxy(tx_person)
        insecure_tx_person.translations_relicensing_agreement = license
        return getUtility(ITranslatorSet).new(group, language, person)

    def makeMilestone(self, product=None, distribution=None,
                      productseries=None, name=None, active=True,
                      dateexpected=None, distroseries=None):
        if (product is None and distribution is None and productseries is None
            and distroseries is None):
            product = self.makeProduct()
        if distribution is None and distroseries is None:
            if productseries is not None:
                product = productseries.product
            else:
                productseries = self.makeProductSeries(product=product)
        elif distroseries is None:
            distroseries = self.makeDistroSeries(distribution=distribution)
        else:
            distribution = distroseries.distribution
        if name is None:
            name = self.getUniqueString()
        return ProxyFactory(
            Milestone(product=product, distribution=distribution,
                      productseries=productseries, distroseries=distroseries,
                      name=name, active=active, dateexpected=dateexpected))

    def makeProcessor(self, name=None, title=None, description=None,
                      restricted=False):
        """Create a new processor.

        :param name: Name of the processor
        :param title: Optional title
        :param description: Optional description
        :param restricted: If the processor is restricted.
        :return: A `IProcessor`
        """
        if name is None:
            name = self.getUniqueString()
        if title is None:
            title = "The %s processor" % name
        if description is None:
            description = "The %s processor and compatible processors" % name
        return getUtility(IProcessorSet).new(
            name, title, description, restricted)

    def makeProductRelease(self, milestone=None, product=None,
                           productseries=None):
        if milestone is None:
            milestone = self.makeMilestone(product=product,
                                           productseries=productseries)
        with person_logged_in(milestone.productseries.product.owner):
            release = milestone.createProductRelease(
                milestone.product.owner, datetime.now(pytz.UTC))
        return release

    def makeProductReleaseFile(self, signed=True,
                               product=None, productseries=None,
                               milestone=None,
                               release=None,
                               description="test file",
                               filename='test.txt'):
        signature_filename = None
        signature_content = None
        if signed:
            signature_filename = '%s.asc' % filename
            signature_content = '123'
        if release is None:
            release = self.makeProductRelease(product=product,
                                              productseries=productseries,
                                              milestone=milestone)
        with person_logged_in(release.milestone.product.owner):
            release_file = release.addReleaseFile(
                filename, 'test', 'text/plain',
                uploader=release.milestone.product.owner,
                signature_filename=signature_filename,
                signature_content=signature_content,
                description=description)
        IStore(release).flush()
        return release_file

    def makeProduct(
        self, name=None, project=None, displayname=None,
        licenses=None, owner=None, registrant=None,
        title=None, summary=None, official_malone=None,
        translations_usage=None, bug_supervisor=None, driver=None, icon=None,
        bug_sharing_policy=None, branch_sharing_policy=None,
        specification_sharing_policy=None, information_type=None,
        answers_usage=None):
        """Create and return a new, arbitrary Product."""
        if owner is None:
            owner = self.makePerson()
        if name is None:
            name = self.getUniqueString('product-name')
        if displayname is None:
            if name is None:
                displayname = self.getUniqueString('displayname')
            else:
                displayname = name.capitalize()
        if licenses is None:
            if (information_type in PROPRIETARY_INFORMATION_TYPES or
                (bug_sharing_policy is not None and
                 bug_sharing_policy != BugSharingPolicy.PUBLIC) or
                (branch_sharing_policy is not None and
                 branch_sharing_policy != BranchSharingPolicy.PUBLIC) or
                (specification_sharing_policy is not None and
                 specification_sharing_policy !=
                 SpecificationSharingPolicy.PUBLIC)
                ):
                licenses = [License.OTHER_PROPRIETARY]
            else:
                licenses = [License.GNU_GPL_V2]
        if title is None:
            title = self.getUniqueString('title')
        if summary is None:
            summary = self.getUniqueString('summary')
        admins = getUtility(ILaunchpadCelebrities).admin
        with person_logged_in(admins.teamowner):
            product = getUtility(IProductSet).createProduct(
                owner,
                name,
                displayname,
                title,
                summary,
                self.getUniqueString('description'),
                licenses=licenses,
                project=project,
                registrant=registrant,
                icon=icon,
                information_type=information_type)
        naked_product = removeSecurityProxy(product)
        if official_malone is not None:
            naked_product.official_malone = official_malone
        if translations_usage is not None:
            naked_product.translations_usage = translations_usage
        if answers_usage is not None:
            naked_product.answers_usage = answers_usage
        if bug_supervisor is not None:
            naked_product.bug_supervisor = bug_supervisor
        if driver is not None:
            naked_product.driver = driver
        if branch_sharing_policy:
            naked_product.setBranchSharingPolicy(branch_sharing_policy)
        if bug_sharing_policy:
            naked_product.setBugSharingPolicy(bug_sharing_policy)
        if specification_sharing_policy:
            naked_product.setSpecificationSharingPolicy(
                specification_sharing_policy)
        return product

    def makeProductSeries(self, product=None, name=None, owner=None,
                          summary=None, date_created=None, branch=None):
        """Create a new, arbitrary ProductSeries.

        :param branch: If supplied, the branch to set as
            ProductSeries.branch.
        :param date_created: If supplied, the date the series is created.
        :param name: If supplied, the name of the series.
        :param owner: If supplied, the owner of the series.
        :param product: If supplied, the series is created for this product.
            Otherwise, a new product is created.
        :param summary: If supplied, the product series summary.
        """
        if product is None:
            product = self.makeProduct()
        if owner is None:
            owner = removeSecurityProxy(product).owner
        if name is None:
            name = self.getUniqueString()
        if summary is None:
            summary = self.getUniqueString()
        # We don't want to login() as the person used to create the product,
        # so we remove the security proxy before creating the series.
        naked_product = removeSecurityProxy(product)
        series = naked_product.newSeries(
            owner=owner, name=name, summary=summary, branch=branch)
        if date_created is not None:
            series.datecreated = date_created
        return ProxyFactory(series)

    def makeProject(self, name=None, displayname=None, title=None,
                    homepageurl=None, summary=None, owner=None, driver=None,
                    description=None):
        """Create and return a new, arbitrary ProjectGroup."""
        if owner is None:
            owner = self.makePerson()
        if name is None:
            name = self.getUniqueString('project-name')
        if displayname is None:
            displayname = self.getUniqueString('displayname')
        if summary is None:
            summary = self.getUniqueString('summary')
        if description is None:
            description = self.getUniqueString('description')
        if title is None:
            title = self.getUniqueString('title')
        project = getUtility(IProjectGroupSet).new(
            name=name,
            displayname=displayname,
            title=title,
            homepageurl=homepageurl,
            summary=summary,
            description=description,
            owner=owner)
        if driver is not None:
            removeSecurityProxy(project).driver = driver
        return project

    def makeSprint(self, title=None, name=None):
        """Make a sprint."""
        if title is None:
            title = self.getUniqueString('title')
        owner = self.makePerson()
        if name is None:
            name = self.getUniqueString('name')
        time_starts = datetime(2009, 1, 1, tzinfo=pytz.UTC)
        time_ends = datetime(2009, 1, 2, tzinfo=pytz.UTC)
        time_zone = 'UTC'
        summary = self.getUniqueString('summary')
        return getUtility(ISprintSet).new(
            owner=owner, name=name, title=title, time_zone=time_zone,
            time_starts=time_starts, time_ends=time_ends, summary=summary)

    def makeStackedOnBranchChain(self, depth=5, **kwargs):
        branch = None
        for i in xrange(depth):
            branch = self.makeAnyBranch(stacked_on=branch, **kwargs)
        return branch

    def makeBranch(self, branch_type=None, owner=None,
                   name=None, product=_DEFAULT, url=_DEFAULT, registrant=None,
                   information_type=None, stacked_on=None,
                   sourcepackage=None, reviewer=None, **optional_branch_args):
        """Create and return a new, arbitrary Branch of the given type.

        Any parameters for `IBranchNamespace.createBranch` can be specified to
        override the default ones.
        """
        if branch_type is None:
            branch_type = BranchType.HOSTED
        if owner is None:
            owner = self.makePerson()
        if name is None:
            name = self.getUniqueString('branch')

        if sourcepackage is None:
            if product is _DEFAULT:
                product = self.makeProduct()
            sourcepackagename = None
            distroseries = None
        else:
            assert product is _DEFAULT, (
                "Passed source package AND product details")
            product = None
            sourcepackagename = sourcepackage.sourcepackagename
            distroseries = sourcepackage.distroseries

        if registrant is None:
            if owner.is_team:
                registrant = removeSecurityProxy(owner).teamowner
            else:
                registrant = owner

        if branch_type in (BranchType.HOSTED, BranchType.IMPORTED):
            url = None
        elif branch_type in (BranchType.MIRRORED, BranchType.REMOTE):
            if url is _DEFAULT:
                url = self.getUniqueURL()
        else:
            raise UnknownBranchTypeError(
                'Unrecognized branch type: %r' % (branch_type, ))

        namespace = get_branch_namespace(
            owner, product=product, distroseries=distroseries,
            sourcepackagename=sourcepackagename)
        branch = namespace.createBranch(
            branch_type=branch_type, name=name, registrant=registrant,
            url=url, **optional_branch_args)
        naked_branch = removeSecurityProxy(branch)
        if information_type is not None:
            naked_branch.transitionToInformationType(
                information_type, registrant, verify_policy=False)
        if stacked_on is not None:
            naked_branch.branchChanged(
                removeSecurityProxy(stacked_on).unique_name, 'rev1', None,
                None, None)
        if reviewer is not None:
            naked_branch.reviewer = reviewer
        return branch

    def makePackagingLink(self, productseries=None, sourcepackagename=None,
                          distroseries=None, packaging_type=None, owner=None,
                          sourcepackage=None, in_ubuntu=False):
        assert sourcepackage is None or (
            distroseries is None and sourcepackagename is None), (
            "Specify either a sourcepackage or a "
            "distroseries/sourcepackagename pair")
        if productseries is None:
            productseries = self.makeProduct().development_focus
        if sourcepackage is not None:
            distroseries = sourcepackage.distroseries
            sourcepackagename = sourcepackage.sourcepackagename
        else:
            make_sourcepackagename = (
                sourcepackagename is None or
                isinstance(sourcepackagename, str))
            if make_sourcepackagename:
                sourcepackagename = self.makeSourcePackageName(
                    sourcepackagename)
            if distroseries is None:
                if in_ubuntu:
                    distroseries = self.makeUbuntuDistroSeries()
                else:
                    distroseries = self.makeDistroSeries()
        if packaging_type is None:
            packaging_type = PackagingType.PRIME
        if owner is None:
            owner = self.makePerson()
        return getUtility(IPackagingUtil).createPackaging(
            productseries=productseries,
            sourcepackagename=sourcepackagename,
            distroseries=distroseries,
            packaging=packaging_type,
            owner=owner)

    def makePackageBranch(self, sourcepackage=None, distroseries=None,
                          sourcepackagename=None, **kwargs):
        """Make a package branch on an arbitrary package.

        See `makeBranch` for more information on arguments.

        You can pass in either `sourcepackage` or one or both of
        `distroseries` and `sourcepackagename`, but not combinations or all of
        them.
        """
        assert not(sourcepackage is not None and distroseries is not None), (
            "Don't pass in both sourcepackage and distroseries")
        assert not(sourcepackage is not None
                   and sourcepackagename is not None), (
            "Don't pass in both sourcepackage and sourcepackagename")
        if sourcepackage is None:
            sourcepackage = self.makeSourcePackage(
                sourcepackagename=sourcepackagename,
                distroseries=distroseries)
        return self.makeBranch(sourcepackage=sourcepackage, **kwargs)

    def makePersonalBranch(self, owner=None, **kwargs):
        """Make a personal branch on an arbitrary person.

        See `makeBranch` for more information on arguments.
        """
        if owner is None:
            owner = self.makePerson()
        return self.makeBranch(
            owner=owner, product=None, sourcepackage=None, **kwargs)

    def makeProductBranch(self, product=None, **kwargs):
        """Make a product branch on an arbitrary product.

        See `makeBranch` for more information on arguments.
        """
        if product is None:
            product = self.makeProduct()
        return self.makeBranch(product=product, **kwargs)

    def makeAnyBranch(self, **kwargs):
        """Make a branch without caring about its container.

        See `makeBranch` for more information on arguments.
        """
        return self.makeProductBranch(**kwargs)

    def makeBranchTargetBranch(self, target, branch_type=BranchType.HOSTED,
                               name=None, owner=None, creator=None):
        """Create a branch in a BranchTarget."""
        if name is None:
            name = self.getUniqueString('branch')
        if owner is None:
            owner = self.makePerson()
        if creator is None:
            creator = owner
        namespace = target.getNamespace(owner)
        return namespace.createBranch(branch_type, name, creator)

    def makeBranchMergeQueue(self, registrant=None, owner=None, name=None,
                             description=None, configuration=None,
                             branches=None):
        """Create a BranchMergeQueue."""
        if name is None:
            name = unicode(self.getUniqueString('queue'))
        if owner is None:
            owner = self.makePerson()
        if registrant is None:
            registrant = self.makePerson()
        if description is None:
            description = unicode(self.getUniqueString('queue-description'))
        if configuration is None:
            configuration = unicode(simplejson.dumps({
                self.getUniqueString('key'): self.getUniqueString('value')}))

        queue = getUtility(IBranchMergeQueueSource).new(
            name, owner, registrant, description, configuration, branches)
        return queue

    def makeRelatedBranchesForSourcePackage(self, sourcepackage=None,
                                            **kwargs):
        """Create some branches associated with a sourcepackage."""

        reference_branch = self.makePackageBranch(sourcepackage=sourcepackage)
        return self.makeRelatedBranches(
                reference_branch=reference_branch, **kwargs)

    def makeRelatedBranchesForProduct(self, product=None, **kwargs):
        """Create some branches associated with a product."""

        reference_branch = self.makeProductBranch(product=product)
        return self.makeRelatedBranches(
                reference_branch=reference_branch, **kwargs)

    def makeRelatedBranches(self, reference_branch=None,
                            with_series_branches=True,
                            with_package_branches=True,
                            with_private_branches=False):
        """Create some branches associated with a reference branch.
        The other branches are:
          - series branches: a set of branches associated with product
            series of the same product as the reference branch.
          - package branches: a set of branches associated with packagesource
            entities of the same product as the reference branch or the same
            sourcepackage depending on what type of branch it is.

        If no reference branch is supplied, create one.

        Returns: a tuple consisting of
        (reference_branch, related_series_branches, related_package_branches)

        """
        related_series_branch_info = []
        related_package_branch_info = []
        # Make the base_branch if required and find the product if one exists.
        naked_product = None
        if reference_branch is None:
            naked_product = removeSecurityProxy(self.makeProduct())
            # Create the 'source' branch ie the base branch of a recipe.
            reference_branch = self.makeProductBranch(
                                            name="reference_branch",
                                            product=naked_product)
        elif reference_branch.product is not None:
            naked_product = removeSecurityProxy(reference_branch.product)

        related_branch_owner = self.makePerson()
        # Only branches related to products have related series branches.
        if with_series_branches and naked_product is not None:
            series_branch_info = []

            # Add some product series
            def makeSeriesBranch(name, information_type):
                branch = self.makeBranch(
                    name=name,
                    product=naked_product, owner=related_branch_owner,
                    information_type=information_type)
                series = self.makeProductSeries(
                    product=naked_product, branch=branch)
                return branch, series
            for x in range(4):
                information_type = InformationType.PUBLIC
                if x == 0 and with_private_branches:
                    information_type = InformationType.USERDATA
                (branch, series) = makeSeriesBranch(
                        ("series_branch_%s" % x), information_type)
                if information_type == InformationType.PUBLIC:
                    series_branch_info.append((branch, series))

            # Sort them
            related_series_branch_info = sorted_version_numbers(
                    series_branch_info, key=lambda branch_info: (
                        getattr(branch_info[1], 'name')))

            # Add a development branch at the start of the list.
            naked_product.development_focus.name = 'trunk'
            devel_branch = self.makeProductBranch(
                product=naked_product, name='trunk_branch',
                owner=related_branch_owner)
            linked_branch = ICanHasLinkedBranch(naked_product)
            linked_branch.setBranch(devel_branch)
            related_series_branch_info.insert(0,
                    (devel_branch, naked_product.development_focus))

        if with_package_branches:
            # Create related package branches if the base_branch is
            # associated with a product.
            if naked_product is not None:

                def makePackageBranch(name, information_type):
                    distro = self.makeDistribution()
                    distroseries = self.makeDistroSeries(
                        distribution=distro)
                    sourcepackagename = self.makeSourcePackageName()

                    suitesourcepackage = self.makeSuiteSourcePackage(
                        sourcepackagename=sourcepackagename,
                        distroseries=distroseries,
                        pocket=PackagePublishingPocket.RELEASE)
                    naked_sourcepackage = removeSecurityProxy(
                        suitesourcepackage)

                    branch = self.makePackageBranch(
                        name=name, owner=related_branch_owner,
                        sourcepackagename=sourcepackagename,
                        distroseries=distroseries,
                        information_type=information_type)
                    linked_branch = ICanHasLinkedBranch(naked_sourcepackage)
                    with celebrity_logged_in('admin'):
                        linked_branch.setBranch(branch, related_branch_owner)

                    series = self.makeProductSeries(product=naked_product)
                    self.makePackagingLink(
                        distroseries=distroseries, productseries=series,
                        sourcepackagename=sourcepackagename)
                    return branch, distroseries

                for x in range(5):
                    information_type = InformationType.PUBLIC
                    if x == 0 and with_private_branches:
                        information_type = InformationType.USERDATA
                    branch, distroseries = makePackageBranch(
                            ("product_package_branch_%s" % x),
                            information_type)
                    if information_type == InformationType.PUBLIC:
                        related_package_branch_info.append(
                                (branch, distroseries))

            # Create related package branches if the base_branch is
            # associated with a sourcepackage.
            if reference_branch.sourcepackage is not None:
                distroseries = reference_branch.sourcepackage.distroseries
                for pocket in [
                        PackagePublishingPocket.RELEASE,
                        PackagePublishingPocket.UPDATES,
                        ]:
                    branch = self.makePackageBranch(
                            name="package_branch_%s" % pocket.name,
                            distroseries=distroseries)
                    with celebrity_logged_in('admin'):
                        reference_branch.sourcepackage.setBranch(
                            pocket, branch,
                            related_branch_owner)

                    related_package_branch_info.append(
                            (branch, distroseries))

            related_package_branch_info = sorted_version_numbers(
                    related_package_branch_info, key=lambda branch_info: (
                        getattr(branch_info[1], 'name')))

        return (
            reference_branch,
            related_series_branch_info,
            related_package_branch_info)

    def enableDefaultStackingForProduct(self, product, branch=None):
        """Give 'product' a default stacked-on branch.

        :param product: The product to give a default stacked-on branch to.
        :param branch: The branch that should be the default stacked-on
            branch.  If not supplied, a fresh branch will be created.
        """
        if branch is None:
            branch = self.makeBranch(product=product)
        # We just remove the security proxies to be able to change the objects
        # here.
        removeSecurityProxy(branch).branchChanged(
            '', 'rev1', None, None, None)
        naked_series = removeSecurityProxy(product.development_focus)
        naked_series.branch = branch
        return branch

    def enableDefaultStackingForPackage(self, package, branch):
        """Give 'package' a default stacked-on branch.

        :param package: The package to give a default stacked-on branch to.
        :param branch: The branch that should be the default stacked-on
            branch.
        """
        # We just remove the security proxies to be able to change the branch
        # here.
        removeSecurityProxy(branch).branchChanged(
            '', 'rev1', None, None, None)
        with person_logged_in(package.distribution.owner):
            package.development_version.setBranch(
                PackagePublishingPocket.RELEASE, branch,
                package.distribution.owner)
        return branch

    def makeBranchMergeProposal(self, target_branch=None, registrant=None,
                                set_state=None, prerequisite_branch=None,
                                product=None, initial_comment=None,
                                source_branch=None, date_created=None,
                                description=None, reviewer=None,
                                merged_revno=None):
        """Create a proposal to merge based on anonymous branches."""
        if target_branch is not None:
            target_branch = removeSecurityProxy(target_branch)
            target = target_branch.target
        elif source_branch is not None:
            target = source_branch.target
        elif prerequisite_branch is not None:
            target = prerequisite_branch.target
        else:
            # Create a target product branch, and use that target.  This is
            # needed to make sure we get a branch target that has the needed
            # security proxy.
            target_branch = self.makeProductBranch(product)
            target = target_branch.target

        # Fall back to initial_comment for description.
        if description is None:
            description = initial_comment

        if target_branch is None:
            target_branch = self.makeBranchTargetBranch(target)
        if source_branch is None:
            source_branch = self.makeBranchTargetBranch(target)
        if registrant is None:
            registrant = self.makePerson()
        review_requests = []
        if reviewer is not None:
            review_requests.append((reviewer, None))
        proposal = source_branch.addLandingTarget(
            registrant, target_branch, review_requests=review_requests,
            prerequisite_branch=prerequisite_branch, description=description,
            date_created=date_created)

        unsafe_proposal = removeSecurityProxy(proposal)
        unsafe_proposal.merged_revno = merged_revno
        if (set_state is None or
            set_state == BranchMergeProposalStatus.WORK_IN_PROGRESS):
            # The initial state is work in progress, so do nothing.
            pass
        elif set_state == BranchMergeProposalStatus.NEEDS_REVIEW:
            unsafe_proposal.requestReview()
        elif set_state == BranchMergeProposalStatus.CODE_APPROVED:
            unsafe_proposal.approveBranch(
                proposal.target_branch.owner, 'some_revision')
        elif set_state == BranchMergeProposalStatus.REJECTED:
            unsafe_proposal.rejectBranch(
                proposal.target_branch.owner, 'some_revision')
        elif set_state == BranchMergeProposalStatus.MERGED:
            unsafe_proposal.markAsMerged()
        elif set_state == BranchMergeProposalStatus.MERGE_FAILED:
            unsafe_proposal.setStatus(set_state, proposal.target_branch.owner)
        elif set_state == BranchMergeProposalStatus.QUEUED:
            unsafe_proposal.commit_message = self.getUniqueString(
                'commit message')
            unsafe_proposal.enqueue(
                proposal.target_branch.owner, 'some_revision')
        elif set_state == BranchMergeProposalStatus.SUPERSEDED:
            unsafe_proposal.resubmit(proposal.registrant)
        else:
            raise AssertionError('Unknown status: %s' % set_state)

        return proposal

    def makeBranchSubscription(self, branch=None, person=None,
                               subscribed_by=None):
        """Create a BranchSubscription."""
        if branch is None:
            branch = self.makeBranch()
        if person is None:
            person = self.makePerson()
        if subscribed_by is None:
            subscribed_by = person
        return branch.subscribe(removeSecurityProxy(person),
            BranchSubscriptionNotificationLevel.NOEMAIL, None,
            CodeReviewNotificationLevel.NOEMAIL, subscribed_by)

    def makeDiff(self, diff_text=DIFF):
        return ProxyFactory(
            Diff.fromFile(StringIO(diff_text), len(diff_text)))

    def makePreviewDiff(self, conflicts=u'', merge_proposal=None,
                        date_created=None):
        diff = self.makeDiff()
        if merge_proposal is None:
            merge_proposal = self.makeBranchMergeProposal()
        preview_diff = PreviewDiff()
        preview_diff.branch_merge_proposal = merge_proposal
        preview_diff.conflicts = conflicts
        preview_diff.diff = diff
        preview_diff.source_revision_id = self.getUniqueUnicode()
        preview_diff.target_revision_id = self.getUniqueUnicode()
        if date_created:
            preview_diff.date_created = date_created
        return preview_diff

    def makeIncrementalDiff(self, merge_proposal=None, old_revision=None,
                            new_revision=None):
        diff = self.makeDiff()
        if merge_proposal is None:
            source_branch = self.makeBranch()
        else:
            source_branch = merge_proposal.source_branch

        def make_revision(parent=None):
            sequence = source_branch.revision_history.count() + 1
            if parent is None:
                parent_ids = []
            else:
                parent_ids = [parent.revision_id]
            branch_revision = self.makeBranchRevision(
                source_branch, sequence=sequence,
                revision_date=self.getUniqueDate(), parent_ids=parent_ids)
            return branch_revision.revision
        if old_revision is None:
            old_revision = make_revision()
        if merge_proposal is None:
            merge_proposal = self.makeBranchMergeProposal(
                date_created=self.getUniqueDate(),
                source_branch=source_branch)
        if new_revision is None:
            new_revision = make_revision(old_revision)
        return merge_proposal.generateIncrementalDiff(
            old_revision, new_revision, diff)

    def makeBzrRevision(self, revision_id=None, parent_ids=None, props=None):
        if revision_id is None:
            revision_id = self.getUniqueString('revision-id')
        if parent_ids is None:
            parent_ids = []
        return BzrRevision(
            message=self.getUniqueString('message'),
            revision_id=revision_id,
            committer=self.getUniqueString('committer'),
            parent_ids=parent_ids,
            timestamp=0, timezone=0, properties=props)

    def makeRevision(self, author=None, revision_date=None, parent_ids=None,
                     rev_id=None, log_body=None, date_created=None):
        """Create a single `Revision`."""
        if author is None:
            author = self.getUniqueString('author')
        elif IPerson.providedBy(author):
            author = removeSecurityProxy(author).preferredemail.email
        if revision_date is None:
            revision_date = datetime.now(pytz.UTC)
        if parent_ids is None:
            parent_ids = []
        if rev_id is None:
            rev_id = self.getUniqueString('revision-id')
        if log_body is None:
            log_body = self.getUniqueString('log-body')
        return getUtility(IRevisionSet).new(
            revision_id=rev_id, log_body=log_body,
            revision_date=revision_date, revision_author=author,
            parent_ids=parent_ids, properties={},
            _date_created=date_created)

    def makeRevisionsForBranch(self, branch, count=5, author=None,
                               date_generator=None):
        """Add `count` revisions to the revision history of `branch`.

        :param branch: The branch to add the revisions to.
        :param count: The number of revisions to add.
        :param author: A string for the author name.
        :param date_generator: A `time_counter` instance, defaults to starting
                               from 1-Jan-2007 if not set.
        """
        if date_generator is None:
            date_generator = time_counter(
                datetime(2007, 1, 1, tzinfo=pytz.UTC),
                delta=timedelta(days=1))
        sequence = branch.revision_count
        parent = branch.getTipRevision()
        if parent is None:
            parent_ids = []
        else:
            parent_ids = [parent.revision_id]

        revision_set = getUtility(IRevisionSet)
        if author is None:
            author = self.getUniqueString('author')
        for index in range(count):
            revision = revision_set.new(
                revision_id=self.getUniqueString('revision-id'),
                log_body=self.getUniqueString('log-body'),
                revision_date=date_generator.next(),
                revision_author=author,
                parent_ids=parent_ids,
                properties={})
            sequence += 1
            branch.createBranchRevision(sequence, revision)
            parent = revision
            parent_ids = [parent.revision_id]
        if branch.branch_type not in (BranchType.REMOTE, BranchType.HOSTED):
            branch.startMirroring()
        removeSecurityProxy(branch).branchChanged(
            '', parent.revision_id, None, None, None)
        branch.updateScannedDetails(parent, sequence)

    def makeBranchRevision(self, branch=None, revision_id=None, sequence=None,
                           parent_ids=None, revision_date=None):
        if branch is None:
            branch = self.makeBranch()
        else:
            branch = removeSecurityProxy(branch)
        revision = self.makeRevision(
            rev_id=revision_id, parent_ids=parent_ids,
            revision_date=revision_date)
        return branch.createBranchRevision(sequence, revision)

    def makeBug(self, target=None, owner=None, bug_watch_url=None,
                information_type=None, date_closed=None, title=None,
                date_created=None, description=None, comment=None,
                status=None, milestone=None, series=None, tags=None):
        """Create and return a new, arbitrary Bug.

        The bug returned uses default values where possible. See
        `IBugSet.new` for more information.

        :param target: The initial bug target. If not specified, falls
            back to the milestone target, then the series target, then a
            new product.
        :param owner: The reporter of the bug. If not set, one is created.
        :param bug_watch_url: If specified, create a bug watch pointing
            to this URL.
        :param milestone: If set, the milestone.target must match the
            target parameter's pillar.
        :param series: If set, the series's pillar must match the target
            parameter's.
        :param tags: If set, the tags to be added with the bug.
        """
        if target is None:
            if milestone is not None:
                target = milestone.target
            elif series is not None:
                target = series.pillar
            else:
                target = self.makeProduct()
                if information_type == InformationType.PROPRIETARY:
                    self.makeAccessPolicy(pillar=target)
        if IDistributionSourcePackage.providedBy(target):
            self.makeSourcePackagePublishingHistory(
                distroseries=target.distribution.currentseries,
                sourcepackagename=target.sourcepackagename)
        if owner is None:
            owner = self.makePerson()
        if title is None:
            title = self.getUniqueString('bug-title')
        if comment is None:
            comment = self.getUniqueString()
        create_bug_params = CreateBugParams(
            owner, title, comment=comment, information_type=information_type,
            datecreated=date_created, description=description,
            status=status, tags=tags, target=target)
        bug = getUtility(IBugSet).createBug(create_bug_params)
        if bug_watch_url is not None:
            # fromText() creates a bug watch associated with the bug.
            with person_logged_in(owner):
                getUtility(IBugWatchSet).fromText(bug_watch_url, bug, owner)
        bugtask = removeSecurityProxy(bug).default_bugtask
        if date_closed is not None:
            with person_logged_in(owner):
                bugtask.transitionToStatus(
                    BugTaskStatus.FIXRELEASED, owner, when=date_closed)
        if milestone is not None:
            with person_logged_in(owner):
                bugtask.transitionToMilestone(
                    milestone, milestone.target.owner)
        if series is not None:
            with person_logged_in(owner):
                task = bug.addTask(owner, series)
                task.transitionToStatus(status, owner)

        return bug

    def makeBugTask(self, bug=None, target=None, owner=None, publish=True):
        """Create and return a bug task.

        If the bug is already targeted to the given target, the existing
        bug task is returned.

        Private (and soon all) bugs cannot affect multiple projects
        so we ensure that if a bug has not been specified and one is
        created, it is for the same pillar as that of the specified target.

        :param bug: The `IBug` the bug tasks should be part of. If None,
            one will be created.
        :param target: The `IBugTarget`, to which the bug will be
            targeted to.
        """

        # Find and return the existing target if one exists.
        if bug is not None and target is not None:
            existing_bugtask = removeSecurityProxy(bug).getBugTask(target)
            if existing_bugtask is not None:
                return existing_bugtask

        # If we are adding a task to an existing bug, and no target is
        # is specified, we use the same pillar as already exists to ensure
        # that we don't end up with a bug affecting multiple projects.
        if target is None:
            default_bugtask = bug and removeSecurityProxy(bug.default_bugtask)
            if default_bugtask is not None:
                existing_pillar = default_bugtask.pillar
                if IProduct.providedBy(existing_pillar):
                    target = self.makeProductSeries(product=existing_pillar)
                elif IDistribution.providedBy(existing_pillar):
                    target = self.makeDistroSeries(
                        distribution=existing_pillar)
            if target is None:
                target = self.makeProduct()

        prerequisite_target = None
        if IProductSeries.providedBy(target):
            # We can't have a series task without a product task.
            prerequisite_target = target.product
        if IDistroSeries.providedBy(target):
            # We can't have a series task without a distribution task.
            prerequisite_target = target.distribution
        if ISourcePackage.providedBy(target):
            # We can't have a series task without a distribution task.
            prerequisite_target = target.distribution_sourcepackage
            if publish:
                self.makeSourcePackagePublishingHistory(
                    distroseries=target.distroseries,
                    sourcepackagename=target.sourcepackagename)
        if IDistributionSourcePackage.providedBy(target):
            if publish:
                self.makeSourcePackagePublishingHistory(
                    distroseries=target.distribution.currentseries,
                    sourcepackagename=target.sourcepackagename)
        if prerequisite_target is not None:
            prerequisite = bug and removeSecurityProxy(bug).getBugTask(
                prerequisite_target)
            if prerequisite is None:
                prerequisite = self.makeBugTask(
                    bug, prerequisite_target, publish=publish)
                bug = prerequisite.bug

        if bug is None:
            bug = self.makeBug()

        if owner is None:
            owner = self.makePerson()
        return removeSecurityProxy(bug).addTask(
            owner, removeSecurityProxy(target))

    def makeBugNomination(self, bug=None, target=None):
        """Create and return a BugNomination.

        Will create a non-series task if it does not already exist.

        :param bug: The `IBug` the nomination should be for. If None,
            one will be created.
        :param target: The `IProductSeries`, `IDistroSeries` or
            `ISourcePackage` to nominate for.
        """
        if ISourcePackage.providedBy(target):
            non_series = target.distribution_sourcepackage
            series = target.distroseries
        else:
            non_series = target.parent
            series = target
        with celebrity_logged_in('admin'):
            bug = self.makeBugTask(bug=bug, target=non_series).bug
            nomination = bug.addNomination(
                getUtility(ILaunchpadCelebrities).admin, series)
        return nomination

    def makeBugTracker(self, base_url=None, bugtrackertype=None, title=None,
                       name=None):
        """Make a new bug tracker."""
        owner = self.makePerson()

        if base_url is None:
            base_url = 'http://%s.example.com/' % self.getUniqueString()
        if bugtrackertype is None:
            bugtrackertype = BugTrackerType.BUGZILLA

        return getUtility(IBugTrackerSet).ensureBugTracker(
            base_url, owner, bugtrackertype, title=title, name=name)

    def makeBugTrackerWithWatches(self, base_url=None, count=2):
        """Make a new bug tracker with some watches."""
        bug_tracker = self.makeBugTracker(base_url=base_url)
        bug_watches = [
            self.makeBugWatch(bugtracker=bug_tracker)
            for i in range(count)]
        return (bug_tracker, bug_watches)

    def makeBugTrackerComponentGroup(self, name=None, bug_tracker=None):
        """Make a new bug tracker component group."""
        if name is None:
            name = self.getUniqueUnicode()
        if bug_tracker is None:
            bug_tracker = self.makeBugTracker()

        component_group = bug_tracker.addRemoteComponentGroup(name)
        return component_group

    def makeBugTrackerComponent(self, name=None, component_group=None,
                                custom=None):
        """Make a new bug tracker component."""
        if name is None:
            name = self.getUniqueUnicode()
        if component_group is None:
            component_group = self.makeBugTrackerComponentGroup()
        if custom is None:
            custom = False
        if custom:
            component = component_group.addCustomComponent(name)
        else:
            component = component_group.addComponent(name)
        return component

    def makeBugWatch(self, remote_bug=None, bugtracker=None, bug=None,
                     owner=None, bug_task=None):
        """Make a new bug watch."""
        if remote_bug is None:
            remote_bug = self.getUniqueInteger()

        if bugtracker is None:
            bugtracker = self.makeBugTracker()

        if bug_task is not None:
            # If someone passes a value for bug *and* a value for
            # bug_task then the bug value will get clobbered, but that
            # doesn't matter since the bug should be the one that the
            # bug task belongs to anyway (unless they're having a crazy
            # moment, in which case we're saving them from themselves).
            bug = bug_task.bug
        elif bug is None:
            bug = self.makeBug()

        if owner is None:
            owner = self.makePerson()

        bug_watch = getUtility(IBugWatchSet).createBugWatch(
            bug, owner, bugtracker, str(remote_bug))
        if bug_task is not None:
            bug_task.bugwatch = bug_watch
        removeSecurityProxy(bug_watch).next_check = (
            datetime.now(pytz.timezone('UTC')))
        return bug_watch

    def makeBugComment(self, bug=None, owner=None, subject=None, body=None,
                       bug_watch=None):
        """Create and return a new bug comment.

        :param bug: An `IBug` or a bug ID or name, or None, in which
            case a new bug is created.
        :param owner: An `IPerson`, or None, in which case a new
            person is created.
        :param subject: An `IMessage` or a string, or None, in which
            case a new message will be generated.
        :param body: An `IMessage` or a string, or None, in which
            case a new message will be generated.
        :param bug_watch: An `IBugWatch`, which will be used to set the
            new comment's bugwatch attribute.
        :return: An `IBugMessage`.
        """
        if bug is None:
            bug = self.makeBug()
        elif isinstance(bug, (int, long, basestring)):
            bug = getUtility(IBugSet).getByNameOrID(str(bug))
        if owner is None:
            owner = self.makePerson()
        if subject is None:
            subject = self.getUniqueString()
        if body is None:
            body = self.getUniqueString()
        with person_logged_in(owner):
            return bug.newMessage(owner=owner, subject=subject, content=body,
                                  parent=None, bugwatch=bug_watch,
                                  remote_comment_id=None)

    def makeBugAttachment(self, bug=None, owner=None, data=None,
                          comment=None, filename=None, content_type=None,
                          description=None, is_patch=_DEFAULT):
        """Create and return a new bug attachment.

        :param bug: An `IBug` or a bug ID or name, or None, in which
            case a new bug is created.
        :param owner: An `IPerson`, or None, in which case a new
            person is created.
        :param data: A file-like object or a string, or None, in which
            case a unique string will be used.
        :param comment: An `IMessage` or a string, or None, in which
            case a new message will be generated.
        :param filename: A string, or None, in which case a unique
            string will be used.
        :param content_type: The MIME-type of this file.
        :param description: The description of the attachment.
        :param is_patch: If true, this attachment is a patch.
        :return: An `IBugAttachment`.
        """
        if bug is None:
            bug = self.makeBug()
        elif isinstance(bug, (int, long, basestring)):
            bug = getUtility(IBugSet).getByNameOrID(str(bug))
        if owner is None:
            owner = self.makePerson()
        if data is None:
            data = self.getUniqueString()
        if description is None:
            description = self.getUniqueString()
        if comment is None:
            comment = self.getUniqueString()
        if filename is None:
            filename = self.getUniqueString()
        # If the default value of is_patch when creating a new
        # BugAttachment should ever change, we don't want to interfere
        # with that.  So, we only override it if our caller explicitly
        # passed it.
        other_params = {}
        if is_patch is not _DEFAULT:
            other_params['is_patch'] = is_patch
        return bug.addAttachment(
            owner, data, comment, filename, content_type=content_type,
            description=description, **other_params)

    def makeSignedMessage(self, msgid=None, body=None, subject=None,
            attachment_contents=None, force_transfer_encoding=False,
            email_address=None, signing_context=None, to_address=None):
        """Return an ISignedMessage.

        :param msgid: An rfc2822 message-id.
        :param body: The body of the message.
        :param attachment_contents: The contents of an attachment.
        :param force_transfer_encoding: If True, ensure a transfer encoding is
            used.
        :param email_address: The address the mail is from.
        :param signing_context: A GPGSigningContext instance containing the
            gpg key to sign with.  If None, the message is unsigned.  The
            context also contains the password and gpg signing mode.
        """
        mail = SignedMessage()
        if email_address is None:
            person = self.makePerson()
            email_address = removeSecurityProxy(person).preferredemail.email
        mail['From'] = email_address
        if to_address is None:
            to_address = removeSecurityProxy(
                self.makePerson()).preferredemail.email
        mail['To'] = to_address
        if subject is None:
            subject = self.getUniqueString('subject')
        mail['Subject'] = subject
        if msgid is None:
            msgid = self.makeUniqueRFC822MsgId()
        if body is None:
            body = self.getUniqueString('body')
        charset = 'ascii'
        try:
            body = body.encode(charset)
        except UnicodeEncodeError:
            charset = 'utf-8'
            body = body.encode(charset)
        mail['Message-Id'] = msgid
        mail['Date'] = formatdate()
        if signing_context is not None:
            gpghandler = getUtility(IGPGHandler)
            body = gpghandler.signContent(
                body, signing_context.fingerprint,
                signing_context.password, signing_context.mode)
            assert body is not None
        if attachment_contents is None:
            mail.set_payload(body)
            body_part = mail
        else:
            body_part = EmailMessage()
            body_part.set_payload(body)
            mail.attach(body_part)
            attach_part = EmailMessage()
            attach_part.set_payload(attachment_contents)
            attach_part['Content-type'] = 'application/octet-stream'
            if force_transfer_encoding:
                encode_base64(attach_part)
            mail.attach(attach_part)
            mail['Content-type'] = 'multipart/mixed'
        body_part['Content-type'] = 'text/plain'
        if force_transfer_encoding:
            encode_base64(body_part)
        body_part.set_charset(charset)
        mail.parsed_string = mail.as_string()
        return mail

    def makeSpecification(self, product=None, title=None, distribution=None,
                          name=None, summary=None, owner=None,
                          status=NewSpecificationDefinitionStatus.NEW,
                          implementation_status=None, goal=None, specurl=None,
                          assignee=None, drafter=None, approver=None,
                          priority=None, whiteboard=None, milestone=None,
                          information_type=None):
        """Create and return a new, arbitrary Blueprint.

        :param product: The product to make the blueprint on.  If one is
            not specified, an arbitrary product is created.
        """
        proprietary = (information_type not in PUBLIC_INFORMATION_TYPES and
            information_type is not None)
        if (product is None and milestone is not None and
            milestone.productseries is not None):
            product = milestone.productseries.product
        if distribution is None and product is None:
            if proprietary:
                specification_sharing_policy = (
                    SpecificationSharingPolicy.EMBARGOED_OR_PROPRIETARY)
            else:
                specification_sharing_policy = None
            product = self.makeProduct(
                specification_sharing_policy=specification_sharing_policy)
        if name is None:
            name = self.getUniqueString('name')
        if summary is None:
            summary = self.getUniqueString('summary')
        if title is None:
            title = self.getUniqueString('title')
        if owner is None:
            owner = self.makePerson()
        if priority is None:
            priority = SpecificationPriority.UNDEFINED
        status_names = NewSpecificationDefinitionStatus.items.mapping.keys()
        if status.name in status_names:
            definition_status = status
        else:
            # This is to satisfy life cycle requirements.
            definition_status = NewSpecificationDefinitionStatus.NEW
        spec = getUtility(ISpecificationSet).new(
            name=name,
            title=title,
            specurl=None,
            summary=summary,
            definition_status=definition_status,
            whiteboard=whiteboard,
            owner=owner,
            assignee=assignee,
            drafter=drafter,
            approver=approver,
            product=product,
            distribution=distribution,
            priority=priority)
        naked_spec = removeSecurityProxy(spec)
        if status.name not in status_names:
            # Set the closed status after the status has a sane initial state.
            naked_spec.definition_status = status
        if status in (SpecificationDefinitionStatus.OBSOLETE,
                      SpecificationDefinitionStatus.SUPERSEDED):
            # This is to satisfy a DB constraint of obsolete specs.
            naked_spec.completer = owner
            naked_spec.date_completed = datetime.now(pytz.UTC)
        naked_spec.specurl = specurl
        naked_spec.milestone = milestone
        if goal is not None:
            naked_spec.proposeGoal(goal, spec.target.owner)
        if implementation_status is not None:
            naked_spec.implementation_status = implementation_status
            naked_spec.updateLifecycleStatus(owner)
        if information_type is not None:
            if proprietary:
                naked_spec.target._ensurePolicies([information_type])
            naked_spec.transitionToInformationType(
                information_type, removeSecurityProxy(spec.target).owner)
        return spec

    makeBlueprint = makeSpecification

    def makeSpecificationWorkItem(self, title=None, specification=None,
                                  assignee=None, milestone=None, deleted=False,
                                  status=SpecificationWorkItemStatus.TODO,
                                  sequence=None):
        if title is None:
            title = self.getUniqueString(u'title')
        if specification is None:
            product = None
            distribution = None
            if milestone is not None:
                product = milestone.product
                distribution = milestone.distribution
            specification = self.makeSpecification(
                product=product, distribution=distribution)
        if sequence is None:
            sequence = self.getUniqueInteger()
        work_item = removeSecurityProxy(specification).newWorkItem(
            title=title, sequence=sequence, status=status, assignee=assignee,
            milestone=milestone)
        work_item.deleted = deleted
        return work_item

    def makeQuestion(self, target=None, title=None,
                     owner=None, description=None, language=None):
        """Create and return a new, arbitrary Question.

        :param target: The IQuestionTarget to make the question on. If one is
            not specified, an arbitrary product is created.
        :param title: The question title. If one is not provided, an
            arbitrary title is created.
        :param owner: The owner of the question. If one is not provided, the
            question target owner will be used.
        :param description: The question description.
        :param language: The question language. If one is not provided, then
            English will be used.
        """
        if target is None:
            target = self.makeProduct()
        if title is None:
            title = self.getUniqueString('title')
        if owner is None:
            owner = target.owner
        if description is None:
            description = self.getUniqueString('description')
        with person_logged_in(owner):
            question = target.newQuestion(
                owner=owner, title=title, description=description,
                language=language)
        return question

    def makeQuestionSubscription(self, question=None, person=None):
        """Create a QuestionSubscription."""
        if question is None:
            question = self.makeQuestion()
        if person is None:
            person = self.makePerson()
        with person_logged_in(person):
            return question.subscribe(person)

    def makeFAQ(self, target=None, title=None):
        """Create and return a new, arbitrary FAQ.

        :param target: The IFAQTarget to make the FAQ on. If one is
            not specified, an arbitrary product is created.
        :param title: The FAQ title. If one is not provided, an
            arbitrary title is created.
        """
        if target is None:
            target = self.makeProduct()
        if title is None:
            title = self.getUniqueString('title')
        return target.newFAQ(
            owner=target.owner, title=title, content='content')

    def makePackageCodeImport(self, sourcepackage=None, **kwargs):
        """Make a code import targetting a sourcepackage."""
        if sourcepackage is None:
            sourcepackage = self.makeSourcePackage()
        target = IBranchTarget(sourcepackage)
        return self.makeCodeImport(target=target, **kwargs)

    def makeProductCodeImport(self, product=None, **kwargs):
        """Make a code import targetting a product."""
        if product is None:
            product = self.makeProduct()
        target = IBranchTarget(product)
        return self.makeCodeImport(target=target, **kwargs)

    def makeCodeImport(self, svn_branch_url=None, cvs_root=None,
                       cvs_module=None, target=None, branch_name=None,
                       git_repo_url=None,
                       bzr_branch_url=None, registrant=None,
                       rcs_type=None, review_status=None):
        """Create and return a new, arbitrary code import.

        The type of code import will be inferred from the source details
        passed in, but defaults to a Subversion import from an arbitrary
        unique URL.
        """
        if (svn_branch_url is cvs_root is cvs_module is git_repo_url is
            bzr_branch_url is None):
            svn_branch_url = self.getUniqueURL()

        if target is None:
            target = IBranchTarget(self.makeProduct())
        if branch_name is None:
            branch_name = self.getUniqueString('name')
        if registrant is None:
            registrant = self.makePerson()

        code_import_set = getUtility(ICodeImportSet)
        if svn_branch_url is not None:
            if rcs_type is None:
                rcs_type = RevisionControlSystems.SVN
            else:
                assert rcs_type in (RevisionControlSystems.SVN,
                                    RevisionControlSystems.BZR_SVN)
            return code_import_set.new(
                registrant, target, branch_name, rcs_type=rcs_type,
                url=svn_branch_url, review_status=review_status)
        elif git_repo_url is not None:
            assert rcs_type in (None, RevisionControlSystems.GIT)
            return code_import_set.new(
                registrant, target, branch_name,
                rcs_type=RevisionControlSystems.GIT,
                url=git_repo_url, review_status=review_status)
        elif bzr_branch_url is not None:
            return code_import_set.new(
                registrant, target, branch_name,
                rcs_type=RevisionControlSystems.BZR,
                url=bzr_branch_url, review_status=review_status)
        else:
            assert rcs_type in (None, RevisionControlSystems.CVS)
            return code_import_set.new(
                registrant, target, branch_name,
                rcs_type=RevisionControlSystems.CVS,
                cvs_root=cvs_root, cvs_module=cvs_module,
                review_status=review_status)

    def makeChangelog(self, spn=None, versions=[]):
        """Create and return a LFA of a valid Debian-style changelog.

        Note that the changelog returned is unicode - this is deliberate
        so that code is forced to cope with it as utf-8 changelogs are
        normal.
        """
        if spn is None:
            spn = self.getUniqueString()
        changelog = ''
        for version in versions:
            entry = dedent(u'''\
            %s (%s) unstable; urgency=low

              * %s.

             -- Føo Bær <foo@example.com>  Tue, 01 Jan 1970 01:50:41 +0000

            ''' % (spn, version, version))
            changelog += entry
        return self.makeLibraryFileAlias(content=changelog.encode("utf-8"))

    def makeCodeImportEvent(self):
        """Create and return a CodeImportEvent."""
        code_import = self.makeCodeImport()
        person = self.makePerson()
        code_import_event_set = getUtility(ICodeImportEventSet)
        return code_import_event_set.newCreate(code_import, person)

    def makeCodeImportJob(self, code_import=None):
        """Create and return a new code import job for the given import.

        This implies setting the import's review_status to REVIEWED.
        """
        if code_import is None:
            code_import = self.makeCodeImport()
        code_import.updateFromData(
            {'review_status': CodeImportReviewStatus.REVIEWED},
            code_import.registrant)
        return code_import.import_job

    def makeCodeImportMachine(self, set_online=False, hostname=None):
        """Return a new CodeImportMachine.

        The machine will be in the OFFLINE state."""
        if hostname is None:
            hostname = self.getUniqueString('machine-')
        if set_online:
            state = CodeImportMachineState.ONLINE
        else:
            state = CodeImportMachineState.OFFLINE
        machine = getUtility(ICodeImportMachineSet).new(hostname, state)
        return machine

    def makeCodeImportResult(self, code_import=None, result_status=None,
                             date_started=None, date_finished=None,
                             log_excerpt=None, log_alias=None, machine=None):
        """Create and return a new CodeImportResult."""
        if code_import is None:
            code_import = self.makeCodeImport()
        if machine is None:
            machine = self.makeCodeImportMachine()
        requesting_user = None
        if log_excerpt is None:
            log_excerpt = self.getUniqueString()
        if result_status is None:
            result_status = CodeImportResultStatus.FAILURE
        if date_finished is None:
            # If a date_started is specified, then base the finish time
            # on that.
            if date_started is None:
                date_finished = time_counter().next()
            else:
                date_finished = date_started + timedelta(hours=4)
        if date_started is None:
            date_started = date_finished - timedelta(hours=4)
        if log_alias is None:
            log_alias = self.makeLibraryFileAlias()
        return getUtility(ICodeImportResultSet).new(
            code_import, machine, requesting_user, log_excerpt, log_alias,
            result_status, date_started, date_finished)

    def makeCodeReviewComment(self, sender=None, subject=None, body=None,
                              vote=None, vote_tag=None, parent=None,
                              merge_proposal=None, date_created=DEFAULT):
        if sender is None:
            sender = self.makePerson()
        if subject is None:
            subject = self.getUniqueString('subject')
        if body is None:
            body = self.getUniqueString('content')
        if merge_proposal is None:
            if parent:
                merge_proposal = parent.branch_merge_proposal
            else:
                merge_proposal = self.makeBranchMergeProposal(
                    registrant=sender)
        with person_logged_in(sender):
            return merge_proposal.createComment(
                sender, subject, body, vote, vote_tag, parent,
                _date_created=date_created)

    def makeCodeReviewVoteReference(self):
        bmp = removeSecurityProxy(self.makeBranchMergeProposal())
        candidate = self.makePerson()
        return bmp.nominateReviewer(candidate, bmp.registrant)

    def makeMessage(self, subject=None, content=None, parent=None,
                    owner=None, datecreated=None):
        if subject is None:
            subject = self.getUniqueString()
        if content is None:
            content = self.getUniqueString()
        if owner is None:
            owner = self.makePerson()
        if datecreated is None:
            datecreated = datetime.now(UTC)
        rfc822msgid = self.makeUniqueRFC822MsgId()
        message = Message(rfc822msgid=rfc822msgid, subject=subject,
            owner=owner, parent=parent, datecreated=datecreated)
        MessageChunk(message=message, sequence=1, content=content)
        return message

    def makeLanguage(self, language_code=None, name=None, pluralforms=None,
                     plural_expression=None):
        """Makes a language given the language_code and name."""
        if language_code is None:
            language_code = self.getUniqueString('lang')
        if name is None:
            name = "Language %s" % language_code
        if plural_expression is None and pluralforms is not None:
            # If the number of plural forms is known, the language
            # should also have a plural expression and vice versa.
            plural_expression = 'n %% %d' % pluralforms

        language_set = getUtility(ILanguageSet)
        return language_set.createLanguage(
            language_code, name, pluralforms=pluralforms,
            pluralexpression=plural_expression)

    def makeLanguagePack(self, distroseries=None, languagepack_type=None):
        """Create a language pack."""
        if distroseries is None:
            distroseries = self.makeUbuntuDistroSeries()
        if languagepack_type is None:
            languagepack_type = LanguagePackType.FULL
        return getUtility(ILanguagePackSet).addLanguagePack(
            distroseries, self.makeLibraryFileAlias(), languagepack_type)

    def makeLibraryFileAlias(self, filename=None, content=None,
                             content_type='text/plain', restricted=False,
                             expires=None, db_only=False):
        """Make a library file, and return the alias."""
        if filename is None:
            filename = self.getUniqueString('filename')
        if content is None:
            content = self.getUniqueString()

        if db_only:
            # Often we don't actually care if the file exists on disk.
            # This lets us run tests without a librarian server.
            lfc = LibraryFileContent(
                filesize=len(content),
                sha256=hashlib.sha256(content).hexdigest(),
                sha1=hashlib.sha1(content).hexdigest(),
                md5=hashlib.md5(content).hexdigest())
            lfa = LibraryFileAlias(
                content=lfc, filename=filename, mimetype=content_type)
        else:
            lfa = getUtility(ILibraryFileAliasSet).create(
                filename, len(content), StringIO(content), content_type,
                expires=expires, restricted=restricted)
        return lfa

    def makeDistribution(self, name=None, displayname=None, owner=None,
                         registrant=None, members=None, title=None,
                         aliases=None, bug_supervisor=None, driver=None,
                         publish_root_dir=None, publish_base_url=None,
                         publish_copy_base_url=None, no_pubconf=False,
                         icon=None, summary=None):
        """Make a new distribution."""
        if name is None:
            name = self.getUniqueString(prefix="distribution")
        if displayname is None:
            displayname = name.capitalize()
        if title is None:
            title = self.getUniqueString()
        description = self.getUniqueString()
        if summary is None:
            summary = self.getUniqueString()
        domainname = self.getUniqueString()
        if registrant is None:
            registrant = self.makePerson()
        if owner is None:
            owner = self.makePerson()
        if members is None:
            members = self.makeTeam(owner)
        distro = getUtility(IDistributionSet).new(
            name, displayname, title, description, summary, domainname,
            members, owner, registrant, icon=icon)
        naked_distro = removeSecurityProxy(distro)
        if aliases is not None:
            naked_distro.setAliases(aliases)
        if driver is not None:
            naked_distro.driver = driver
        if bug_supervisor is not None:
            naked_distro.bug_supervisor = bug_supervisor
        if not no_pubconf:
            self.makePublisherConfig(
                distro, publish_root_dir, publish_base_url,
                publish_copy_base_url)
        return distro

    def makeDistroSeries(self, distribution=None, version=None,
                         status=SeriesStatus.DEVELOPMENT,
                         previous_series=None, name=None, displayname=None,
                         registrant=None):
        """Make a new `DistroSeries`."""
        if distribution is None:
            distribution = self.makeDistribution()
        if name is None:
            name = self.getUniqueString(prefix="distroseries")
        if displayname is None:
            displayname = name.capitalize()
        if version is None:
            version = "%s.0" % self.getUniqueInteger()
        if registrant is None:
            registrant = distribution.owner

        # We don't want to login() as the person used to create the product,
        # so we remove the security proxy before creating the series.
        naked_distribution = removeSecurityProxy(distribution)
        series = naked_distribution.newSeries(
            version=version,
            name=name,
            displayname=displayname,
            title=self.getUniqueString(), summary=self.getUniqueString(),
            description=self.getUniqueString(),
            previous_series=previous_series, registrant=registrant)
        series.status = status

        return ProxyFactory(series)

    def makeUbuntuDistroSeries(self, version=None,
                               status=SeriesStatus.DEVELOPMENT,
                               previous_series=None, name=None,
                               displayname=None):
        """Short cut to use the celebrity 'ubuntu' as the distribution."""
        ubuntu = getUtility(ILaunchpadCelebrities).ubuntu
        return self.makeDistroSeries(
            ubuntu, version, status, previous_series, name, displayname)

    def makeDistroSeriesDifference(
        self, derived_series=None, source_package_name_str=None,
        versions=None,
        difference_type=DistroSeriesDifferenceType.DIFFERENT_VERSIONS,
        status=DistroSeriesDifferenceStatus.NEEDS_ATTENTION,
        changelogs=None, set_base_version=False, parent_series=None):
        """Create a new distro series source package difference."""
        if derived_series is None:
            dsp = self.makeDistroSeriesParent(
                parent_series=parent_series)
            derived_series = dsp.derived_series
            parent_series = dsp.parent_series
        else:
            if parent_series is None:
                dsp = getUtility(IDistroSeriesParentSet).getByDerivedSeries(
                    derived_series)
                if dsp.is_empty():
                    new_dsp = self.makeDistroSeriesParent(
                        derived_series=derived_series,
                        parent_series=parent_series)
                    parent_series = new_dsp.parent_series
                else:
                    parent_series = dsp[0].parent_series

        if source_package_name_str is None:
            source_package_name_str = self.getUniqueString('src-name')

        source_package_name = self.getOrMakeSourcePackageName(
            source_package_name_str)

        if versions is None:
            versions = {}
        if changelogs is None:
            changelogs = {}

        base_version = versions.get('base')
        if base_version is not None:
            for series in [derived_series, parent_series]:
                spr = self.makeSourcePackageRelease(
                    sourcepackagename=source_package_name,
                    version=base_version)
                self.makeSourcePackagePublishingHistory(
                    distroseries=series, sourcepackagerelease=spr,
                    status=PackagePublishingStatus.SUPERSEDED)

        if difference_type is not (
            DistroSeriesDifferenceType.MISSING_FROM_DERIVED_SERIES):
            spr = self.makeSourcePackageRelease(
                sourcepackagename=source_package_name,
                version=versions.get('derived'),
                changelog=changelogs.get('derived'))
            self.makeSourcePackagePublishingHistory(
                distroseries=derived_series, sourcepackagerelease=spr,
                status=PackagePublishingStatus.PUBLISHED)

        if difference_type is not (
            DistroSeriesDifferenceType.UNIQUE_TO_DERIVED_SERIES):
            spr = self.makeSourcePackageRelease(
                sourcepackagename=source_package_name,
                version=versions.get('parent'),
                changelog=changelogs.get('parent'))
            self.makeSourcePackagePublishingHistory(
                distroseries=parent_series,
                sourcepackagerelease=spr,
                status=PackagePublishingStatus.PUBLISHED)

        diff = getUtility(IDistroSeriesDifferenceSource).new(
            derived_series, source_package_name, parent_series)

        removeSecurityProxy(diff).status = status

        if set_base_version:
            version = versions.get('base', "%s.0" % self.getUniqueInteger())
            removeSecurityProxy(diff).base_version = version

        # We clear the cache on the diff, returning the object as if it
        # was just loaded from the store.
        clear_property_cache(diff)
        return diff

    def makeDistroSeriesDifferenceComment(
        self, distro_series_difference=None, owner=None, comment=None):
        """Create a new distro series difference comment."""
        if distro_series_difference is None:
            distro_series_difference = self.makeDistroSeriesDifference()
        if owner is None:
            owner = self.makePerson()
        if comment is None:
            comment = self.getUniqueString('dsdcomment')

        return getUtility(IDistroSeriesDifferenceCommentSource).new(
            distro_series_difference, owner, comment)

    def makeDistroSeriesParent(self, derived_series=None, parent_series=None,
                               initialized=False, is_overlay=False,
                               pocket=None, component=None):
        if parent_series is None:
            parent_series = self.makeDistroSeries()
        if derived_series is None:
            derived_series = self.makeDistroSeries()
        return getUtility(IDistroSeriesParentSet).new(
            derived_series, parent_series, initialized, is_overlay, pocket,
            component)

    def makeDistroArchSeries(self, distroseries=None,
                             architecturetag=None, processor=None,
                             official=True, owner=None,
                             supports_virtualized=False, enabled=True):
        """Create a new distroarchseries"""

        if distroseries is None:
            distroseries = self.makeDistroSeries()
        if processor is None:
            processor = self.makeProcessor()
        if owner is None:
            owner = self.makePerson()
        # XXX: architecturetag & processor are tightly coupled. It's
        # wrong to just make a fresh architecture tag without also making a
        # processor to go with it.
        if architecturetag is None:
            architecturetag = self.getUniqueString('arch')
        return distroseries.newArch(
            architecturetag, processor, official, owner,
            supports_virtualized, enabled)

    def makeComponent(self, name=None):
        """Make a new `IComponent`."""
        if name is None:
            name = self.getUniqueString()
        return getUtility(IComponentSet).ensure(name)

    def makeComponentSelection(self, distroseries=None, component=None):
        """Make a new `ComponentSelection`.

        :param distroseries: Optional `DistroSeries`.  If none is given,
            one will be created.
        :param component: Optional `Component` or a component name.  If
            none is given, one will be created.
        """
        if distroseries is None:
            distroseries = self.makeDistroSeries()

        if not IComponent.providedBy(component):
            component = self.makeComponent(component)

        return ComponentSelection(
            distroseries=distroseries, component=component)

    def makeArchive(self, distribution=None, owner=None, name=None,
                    purpose=None, enabled=True, private=False,
                    virtualized=True, description=None, displayname=None,
                    suppress_subscription_notifications=False):
        """Create and return a new arbitrary archive.

        :param distribution: Supply IDistribution, defaults to a new one
            made with makeDistribution() for non-PPAs and ubuntu for PPAs.
        :param owner: Supply IPerson, defaults to a new one made with
            makePerson().
        :param name: Name of the archive, defaults to a random string.
        :param purpose: Supply ArchivePurpose, defaults to PPA.
        :param enabled: Whether the archive is enabled.
        :param private: Whether the archive is created private.
        :param virtualized: Whether the archive is virtualized.
        :param description: A description of the archive.
        :param suppress_subscription_notifications: Whether to suppress
            subscription notifications, defaults to False.  Only useful
            for private archives.
        """
        if purpose is None:
            purpose = ArchivePurpose.PPA
        elif isinstance(purpose, basestring):
            purpose = ArchivePurpose.items[purpose.upper()]

        if distribution is None:
            # See bug #568769
            if purpose == ArchivePurpose.PPA:
                distribution = getUtility(ILaunchpadCelebrities).ubuntu
            else:
                distribution = self.makeDistribution()
        if owner is None:
            owner = self.makePerson()
        if name is None:
            if purpose != ArchivePurpose.PPA:
                name = default_name_by_purpose.get(purpose)
            if name is None:
                name = self.getUniqueString()

        # Making a distribution makes an archive, and there can be only one
        # per distribution.
        if purpose == ArchivePurpose.PRIMARY:
            return distribution.main_archive

        admins = getUtility(ILaunchpadCelebrities).admin
        with person_logged_in(admins.teamowner):
            archive = getUtility(IArchiveSet).new(
                owner=owner, purpose=purpose,
                distribution=distribution, name=name, displayname=displayname,
                enabled=enabled, require_virtualized=virtualized,
                description=description)

        if private:
            naked_archive = removeSecurityProxy(archive)
            naked_archive.private = True
            naked_archive.buildd_secret = "sekrit"

        if suppress_subscription_notifications:
            naked_archive = removeSecurityProxy(archive)
            naked_archive.suppress_subscription_notifications = True

        return archive

    def makeArchiveAdmin(self, archive=None):
        """Make an Archive Admin.

        :param archive: The `IArchive`, will be auto-created if None.

        Make and return an `IPerson` who has an `ArchivePermission` to admin
        the distroseries queue.
        """
        if archive is None:
            archive = self.makeArchive()

        person = self.makePerson()
        permission_set = getUtility(IArchivePermissionSet)
        permission_set.newQueueAdmin(archive, person, 'main')
        return person

    def makeBuilder(self, processor=None, url=None, name=None, title=None,
                    owner=None, active=True, virtualized=True, vm_host=None,
                    manual=False):
        """Make a new builder for i386 virtualized builds by default.

        Note: the builder returned will not be able to actually build -
        we currently have a build slave setup for 'bob' only in the
        test environment.
        """
        if processor is None:
            processor = getUtility(IProcessorSet).getByName('386')
        if url is None:
            url = 'http://%s:8221/' % self.getUniqueString()
        if name is None:
            name = self.getUniqueString('builder-name')
        if title is None:
            title = self.getUniqueString('builder-title')
        if owner is None:
            owner = self.makePerson()

        return getUtility(IBuilderSet).new(
            processor, url, name, title, owner, active, virtualized, vm_host,
            manual=manual)

    def makeRecipeText(self, *branches):
        if len(branches) == 0:
            branches = (self.makeAnyBranch(), )
        base_branch = branches[0]
        other_branches = branches[1:]
        text = MINIMAL_RECIPE_TEXT % base_branch.bzr_identity
        for i, branch in enumerate(other_branches):
            text += 'merge dummy-%s %s\n' % (i, branch.bzr_identity)
        return text

    def makeRecipe(self, *branches):
        """Make a builder recipe that references `branches`.

        If no branches are passed, return a recipe text that references an
        arbitrary branch.
        """
        from bzrlib.plugins.builder.recipe import RecipeParser
        parser = RecipeParser(self.makeRecipeText(*branches))
        return parser.parse()

    def makeSourcePackageRecipeDistroseries(self, name="warty"):
        """Return a supported Distroseries to use with Source Package Recipes.

        Ew.  This uses sampledata currently, which is the ONLY reason this
        method exists: it gives us a migration path away from sampledata.
        """
        ubuntu = getUtility(IDistributionSet).getByName('ubuntu')
        return ubuntu.getSeries(name)

    def makeSourcePackageRecipe(self, registrant=None, owner=None,
                                distroseries=None, name=None,
                                description=None, branches=(),
                                build_daily=False, daily_build_archive=None,
                                is_stale=None, recipe=None,
                                date_created=DEFAULT):
        """Make a `SourcePackageRecipe`."""
        if registrant is None:
            registrant = self.makePerson()
        if owner is None:
            owner = self.makePerson()
        if distroseries is None:
            distroseries = self.makeSourcePackageRecipeDistroseries()

        if name is None:
            name = self.getUniqueString('spr-name').decode('utf8')
        if description is None:
            description = self.getUniqueString(
                'spr-description').decode('utf8')
        if daily_build_archive is None:
            daily_build_archive = self.makeArchive(
                distribution=distroseries.distribution, owner=owner)
        if recipe is None:
            recipe = self.makeRecipeText(*branches)
        else:
            assert branches == ()
        source_package_recipe = getUtility(ISourcePackageRecipeSource).new(
            registrant, owner, name, recipe, description, [distroseries],
            daily_build_archive, build_daily, date_created)
        if is_stale is not None:
            removeSecurityProxy(source_package_recipe).is_stale = is_stale
        IStore(source_package_recipe).flush()
        return source_package_recipe

    def makeSourcePackageRecipeBuild(self, sourcepackage=None, recipe=None,
                                     requester=None, archive=None,
                                     sourcename=None, distroseries=None,
                                     pocket=None, date_created=None,
                                     status=BuildStatus.NEEDSBUILD,
                                     duration=None):
        """Make a new SourcePackageRecipeBuild."""
        if recipe is None:
            recipe = self.makeSourcePackageRecipe(name=sourcename)
        if archive is None:
            archive = self.makeArchive()
        if distroseries is None:
            distroseries = self.makeDistroSeries(
                distribution=archive.distribution)
            arch = self.makeDistroArchSeries(distroseries=distroseries)
            removeSecurityProxy(distroseries).nominatedarchindep = arch
        if requester is None:
            requester = self.makePerson()
        spr_build = getUtility(ISourcePackageRecipeBuildSource).new(
            distroseries=distroseries,
            recipe=recipe,
            archive=archive,
            requester=requester,
            pocket=pocket,
            date_created=date_created)
        if duration is not None:
            removeSecurityProxy(spr_build).updateStatus(
                BuildStatus.BUILDING, date_started=spr_build.date_created)
            removeSecurityProxy(spr_build).updateStatus(
                status, date_finished=spr_build.date_started + duration)
        else:
            removeSecurityProxy(spr_build).updateStatus(status)
        IStore(spr_build).flush()
        return spr_build

<<<<<<< HEAD
    def makeSourcePackageRecipeBuildJob(
        self, score=9876, virtualized=True, estimated_duration=64,
        sourcename=None, recipe_build=None):
        """Create a `SourcePackageRecipeBuildJob` and a `BuildQueue` for
        testing."""
        if recipe_build is None:
            recipe_build = self.makeSourcePackageRecipeBuild(
                sourcename=sourcename)
        recipe_build_job = recipe_build.makeJob()

        bq = BuildQueue(
            build_farm_job=recipe_build.build_farm_job,
            job=recipe_build_job.job, lastscore=score,
            job_type=BuildFarmJobType.RECIPEBRANCHBUILD,
            estimated_duration=timedelta(seconds=estimated_duration),
            virtualized=virtualized)
        IStore(BuildQueue).add(bq)
        return bq

    def makeTranslationTemplatesBuildJob(self, branch=None):
        """Make a new `TranslationTemplatesBuildJob`.

        :param branch: The branch that the job should be for.  If none
=======
    def makeTranslationTemplatesBuild(self, branch=None):
        """Make a new `TranslationTemplatesBuild`.

        :param branch: The branch that the build should be for.  If none
>>>>>>> eb8eec1a
            is given, one will be created.
        """
        if branch is None:
            branch = self.makeBranch()

        jobset = getUtility(ITranslationTemplatesBuildSource)
        return jobset.create(branch)

    def makePOTemplate(self, productseries=None, distroseries=None,
                       sourcepackagename=None, owner=None, name=None,
                       translation_domain=None, path=None,
                       copy_pofiles=True, side=None, sourcepackage=None,
                       iscurrent=True):
        """Make a new translation template."""
        if sourcepackage is not None:
            assert distroseries is None, (
                'Cannot specify sourcepackage and distroseries')
            distroseries = sourcepackage.distroseries
            assert sourcepackagename is None, (
                'Cannot specify sourcepackage and sourcepackagename')
            sourcepackagename = sourcepackage.sourcepackagename
        if productseries is None and distroseries is None:
            if side != TranslationSide.UBUNTU:
                # No context for this template; set up a productseries.
                productseries = self.makeProductSeries(owner=owner)
                # Make it use Translations, otherwise there's little point
                # to us creating a template for it.
                naked_series = removeSecurityProxy(productseries)
                naked_series.product.translations_usage = (
                    ServiceUsage.LAUNCHPAD)
            else:
                distroseries = self.makeUbuntuDistroSeries()
        if distroseries is not None and sourcepackagename is None:
            sourcepackagename = self.makeSourcePackageName()

        templateset = getUtility(IPOTemplateSet)
        subset = templateset.getSubset(
            distroseries, sourcepackagename, productseries)

        if name is None:
            name = self.getUniqueString()
        if translation_domain is None:
            translation_domain = self.getUniqueString()

        if owner is None:
            if productseries is None:
                owner = distroseries.owner
            else:
                owner = productseries.owner

        if path is None:
            path = 'messages.pot'

        pot = subset.new(name, translation_domain, path, owner, copy_pofiles)
        removeSecurityProxy(pot).iscurrent = iscurrent
        return pot

    def makePOTemplateAndPOFiles(self, language_codes, **kwargs):
        """Create a POTemplate and associated POFiles.

        Create a POTemplate for the given distroseries/sourcepackagename or
        productseries and create a POFile for each language. Returns the
        template.
        """
        template = self.makePOTemplate(**kwargs)
        for language_code in language_codes:
            self.makePOFile(language_code, template, template.owner)
        return template

    def makePOFile(self, language_code=None, potemplate=None, owner=None,
                   create_sharing=False, language=None, side=None):
        """Make a new translation file."""
        assert language_code is None or language is None, (
            "Please specifiy only one of language_code and language.")
        if language_code is None:
            if language is None:
                language = self.makeLanguage()
            language_code = language.code
        if potemplate is None:
            potemplate = self.makePOTemplate(owner=owner, side=side)
        else:
            assert side is None, 'Cannot specify both side and potemplate.'
        return potemplate.newPOFile(language_code,
                                    create_sharing=create_sharing)

    def makePOTMsgSet(self, potemplate=None, singular=None, plural=None,
                      context=None, sequence=None, commenttext=None,
                      filereferences=None, sourcecomment=None,
                      flagscomment=None):
        """Make a new `POTMsgSet` in the given template."""
        if potemplate is None:
            potemplate = self.makePOTemplate()
        if singular is None and plural is None:
            singular = self.getUniqueString()
        if sequence is None:
            sequence = self.getUniqueInteger()
        potmsgset = potemplate.createMessageSetFromText(
            singular, plural, context, sequence)
        if commenttext is not None:
            potmsgset.commenttext = commenttext
        if filereferences is not None:
            potmsgset.filereferences = filereferences
        if sourcecomment is not None:
            potmsgset.sourcecomment = sourcecomment
        if flagscomment is not None:
            potmsgset.flagscomment = flagscomment
        removeSecurityProxy(potmsgset).sync()
        return potmsgset

    def makePOFileAndPOTMsgSet(self, language_code=None, msgid=None,
                               with_plural=False, side=None):
        """Make a `POFile` with a `POTMsgSet`."""
        pofile = self.makePOFile(language_code, side=side)

        if with_plural:
            if msgid is None:
                msgid = self.getUniqueString()
            plural = self.getUniqueString()
        else:
            plural = None

        potmsgset = self.makePOTMsgSet(
            pofile.potemplate, singular=msgid, plural=plural)

        return pofile, potmsgset

    def makeTranslationsDict(self, translations=None):
        """Make sure translations are stored in a dict, e.g. {0: "foo"}.

        If translations is already dict, it is returned unchanged.
        If translations is a sequence, it is enumerated into a dict.
        If translations is None, an arbitrary single translation is created.
        """
        translations = removeSecurityProxy(translations)
        if translations is None:
            return {0: self.getUniqueString()}
        if isinstance(translations, dict):
            return translations
        assert isinstance(translations, (list, tuple)), (
                "Expecting either a dict or a sequence.")
        return dict(enumerate(translations))

    def makeSuggestion(self, pofile=None, potmsgset=None, translator=None,
                       translations=None, date_created=None):
        """Make a new suggested `TranslationMessage` in the given PO file."""
        if pofile is None:
            pofile = self.makePOFile('sr')
        if potmsgset is None:
            potmsgset = self.makePOTMsgSet(pofile.potemplate)
        if translator is None:
            translator = self.makePerson()
        translations = self.makeTranslationsDict(translations)
        translation_message = potmsgset.submitSuggestion(
            pofile, translator, translations)
        assert translation_message is not None, (
            "Cannot make suggestion on translation credits POTMsgSet.")
        if date_created is not None:
            naked_translation_message = removeSecurityProxy(
                translation_message)
            naked_translation_message.date_created = date_created
            naked_translation_message.sync()
        return translation_message

    def makeCurrentTranslationMessage(self, pofile=None, potmsgset=None,
                                      translator=None, reviewer=None,
                                      translations=None, diverged=False,
                                      current_other=False,
                                      date_created=None, date_reviewed=None,
                                      language=None, side=None,
                                      potemplate=None):
        """Create a `TranslationMessage` and make it current.

        By default the message will only be current on the side (Ubuntu
        or upstream) that `pofile` is on.

        Be careful: if the message is already translated, calling this
        method may violate database unique constraints.

        :param pofile: `POFile` to put translation in; if omitted, one
            will be created.
        :param potmsgset: `POTMsgSet` to translate; if omitted, one will
            be created (with sequence number 1).
        :param translator: `Person` who created the translation.  If
            omitted, one will be created.
        :param reviewer: `Person` who reviewed the translation.  If
            omitted, one will be created.
        :param translations: Strings to translate the `POTMsgSet`
            to.  Can be either a list, or a dict mapping plural form
            numbers to the forms' respective translations.
            If omitted, will translate to a single random string.
        :param diverged: Create a diverged message?
        :param current_other: Should the message also be current on the
            other translation side?  (Cannot be combined with `diverged`).
        :param date_created: Force a specific creation date instead of 'now'.
        :param date_reviewed: Force a specific review date instead of 'now'.
        :param language: `Language` to use for the POFile
        :param side: The `TranslationSide` this translation should be for.
        :param potemplate: If provided, the POTemplate to use when creating
            the POFile.
        """
        assert not (diverged and current_other), (
            "A diverged message can't be current on the other side.")
        assert None in (language, pofile), (
            'Cannot specify both language and pofile.')
        assert None in (side, pofile), (
            'Cannot specify both side and pofile.')
        link_potmsgset_with_potemplate = (
            (pofile is None and potemplate is None) or potmsgset is None)
        if pofile is None:
            pofile = self.makePOFile(
                language=language, side=side, potemplate=potemplate)
        else:
            assert potemplate is None, (
                'Cannot specify both pofile and potemplate')
        potemplate = pofile.potemplate
        if potmsgset is None:
            potmsgset = self.makePOTMsgSet(potemplate)
        if link_potmsgset_with_potemplate:
            # If we have a new pofile or a new potmsgset, we must link
            # the potmsgset to the pofile's potemplate.
            potmsgset.setSequence(
                pofile.potemplate, self.getUniqueInteger())
        else:
            # Otherwise it is the duty of the callsite to ensure
            # consistency.
            store = IStore(TranslationTemplateItem)
            tti_for_message_in_template = store.find(
                TranslationTemplateItem.potmsgset == potmsgset,
                TranslationTemplateItem.potemplate == pofile.potemplate).any()
            assert tti_for_message_in_template is not None
        if translator is None:
            translator = self.makePerson()
        if reviewer is None:
            reviewer = self.makePerson()
        translations = sanitize_translations_from_webui(
            potmsgset.singular_text,
            self.makeTranslationsDict(translations),
            pofile.language.pluralforms)

        if diverged:
            message = self.makeDivergedTranslationMessage(
                pofile, potmsgset, translator, reviewer,
                translations, date_created)
        else:
            message = potmsgset.setCurrentTranslation(
                pofile, translator, translations,
                RosettaTranslationOrigin.ROSETTAWEB,
                share_with_other_side=current_other)
            if date_created is not None:
                removeSecurityProxy(message).date_created = date_created

        message.markReviewed(reviewer, date_reviewed)

        return message

    def makeDivergedTranslationMessage(self, pofile=None, potmsgset=None,
                                       translator=None, reviewer=None,
                                       translations=None, date_created=None):
        """Create a diverged, current `TranslationMessage`."""
        if pofile is None:
            pofile = self.makePOFile('lt')
        if reviewer is None:
            reviewer = self.makePerson()

        message = self.makeSuggestion(
            pofile=pofile, potmsgset=potmsgset, translator=translator,
            translations=translations, date_created=date_created)
        return message.approveAsDiverged(pofile, reviewer)

    def makeTranslationImportQueueEntry(self, path=None, productseries=None,
                                        distroseries=None,
                                        sourcepackagename=None,
                                        potemplate=None, content=None,
                                        uploader=None, pofile=None,
                                        format=None, status=None,
                                        by_maintainer=False):
        """Create a `TranslationImportQueueEntry`."""
        if path is None:
            path = self.getUniqueString() + '.pot'

        for_distro = not (distroseries is None and sourcepackagename is None)
        for_project = productseries is not None
        has_template = (potemplate is not None)
        if has_template and not for_distro and not for_project:
            # Copy target from template.
            distroseries = potemplate.distroseries
            sourcepackagename = potemplate.sourcepackagename
            productseries = potemplate.productseries

        if sourcepackagename is None and distroseries is None:
            if productseries is None:
                productseries = self.makeProductSeries()
        else:
            if sourcepackagename is None:
                sourcepackagename = self.makeSourcePackageName()
            if distroseries is None:
                distroseries = self.makeDistroSeries()

        if uploader is None:
            uploader = self.makePerson()

        if content is None:
            content = self.getUniqueString()

        if format is None:
            format = TranslationFileFormat.PO

        if status is None:
            status = RosettaImportStatus.NEEDS_REVIEW

        if type(content) == unicode:
            content = content.encode('utf-8')

        entry = getUtility(ITranslationImportQueue).addOrUpdateEntry(
            path=path, content=content, by_maintainer=by_maintainer,
            importer=uploader, productseries=productseries,
            distroseries=distroseries, sourcepackagename=sourcepackagename,
            potemplate=potemplate, pofile=pofile, format=format)
        entry.setStatus(
            status, getUtility(ILaunchpadCelebrities).rosetta_experts)
        return entry

    def makeMailingList(self, team, owner):
        """Create a mailing list for the team."""
        team_list = getUtility(IMailingListSet).new(team, owner)
        team_list.startConstructing()
        team_list.transitionToStatus(MailingListStatus.ACTIVE)
        return team_list

    def makeTeamAndMailingList(
        self, team_name, owner_name,
        visibility=None,
        membership_policy=TeamMembershipPolicy.OPEN):
        """Make a new active mailing list for the named team.

        :param team_name: The new team's name.
        :type team_name: string
        :param owner_name: The name of the team's owner.
        :type owner: string
        :param visibility: The team's visibility. If it's None, the default
            (public) will be used.
        :type visibility: `PersonVisibility`
        :param membership_policy: The membership policy of the team.
        :type membership_policy: `TeamMembershipPolicy`
        :return: The new team and mailing list.
        :rtype: (`ITeam`, `IMailingList`)
        """
        owner = getUtility(IPersonSet).getByName(owner_name)
        display_name = SPACE.join(
            word.capitalize() for word in team_name.split('-'))
        team = getUtility(IPersonSet).getByName(team_name)
        if team is None:
            team = self.makeTeam(
                owner, displayname=display_name, name=team_name,
                visibility=visibility,
                membership_policy=membership_policy)
        team_list = self.makeMailingList(team, owner)
        return team, team_list

    def makeTeamWithMailingListSubscribers(self, team_name, super_team=None,
                                           auto_subscribe=True):
        """Create a team, mailing list, and subscribers.

        :param team_name: The name of the team to create.
        :param super_team: Make the team a member of the super_team.
        :param auto_subscribe: Automatically subscribe members to the
            mailing list.
        :return: A tuple of team and the member user.
        """
        team = self.makeTeam(name=team_name)
        member = self.makePerson()
        with celebrity_logged_in('admin'):
            if super_team is None:
                mailing_list = self.makeMailingList(team, team.teamowner)
            else:
                super_team.addMember(
                    team, reviewer=team.teamowner, force_team_add=True)
                mailing_list = super_team.mailing_list
            team.addMember(member, reviewer=team.teamowner)
            if auto_subscribe:
                mailing_list.subscribe(member)
        return team, member

    def makeMirrorProbeRecord(self, mirror):
        """Create a probe record for a mirror of a distribution."""
        log_file = StringIO()
        log_file.write("Fake probe, nothing useful here.")
        log_file.seek(0)

        library_alias = getUtility(ILibraryFileAliasSet).create(
            name='foo', size=len(log_file.getvalue()),
            file=log_file, contentType='text/plain')

        proberecord = mirror.newProbeRecord(library_alias)
        return proberecord

    def makeMirror(self, distribution, displayname=None, country=None,
                   http_url=None, ftp_url=None, rsync_url=None,
                   official_candidate=False):
        """Create a mirror for the distribution."""
        if displayname is None:
            displayname = self.getUniqueString("mirror")
        # If no URL is specified create an HTTP URL.
        if http_url is None and ftp_url is None and rsync_url is None:
            http_url = self.getUniqueURL()
        # If no country is given use Argentina.
        if country is None:
            country = getUtility(ICountrySet)['AR']

        mirror = distribution.newMirror(
            owner=distribution.owner,
            speed=MirrorSpeed.S256K,
            country=country,
            content=MirrorContent.ARCHIVE,
            displayname=displayname,
            description=None,
            http_base_url=http_url,
            ftp_base_url=ftp_url,
            rsync_base_url=rsync_url,
            official_candidate=official_candidate)
        return mirror

    def makeUniqueRFC822MsgId(self):
        """Make a unique RFC 822 message id.

        The created message id is guaranteed not to exist in the
        `Message` table already.
        """
        msg_id = make_msgid('launchpad')
        while not Message.selectBy(rfc822msgid=msg_id).is_empty():
            msg_id = make_msgid('launchpad')
        return msg_id

    def makeSourcePackageName(self, name=None):
        """Make an `ISourcePackageName`."""
        if name is None:
            name = self.getUniqueString()
        return getUtility(ISourcePackageNameSet).new(name)

    def getOrMakeSourcePackageName(self, name=None):
        """Get an existing`ISourcePackageName` or make a new one.

        This method encapsulates getOrCreateByName so that tests can be kept
        free of the getUtility(ISourcePackageNameSet) noise.
        """
        if name is None:
            return self.makeSourcePackageName()
        return getUtility(ISourcePackageNameSet).getOrCreateByName(name)

    def makeSourcePackage(self, sourcepackagename=None, distroseries=None,
                          publish=False):
        """Make an `ISourcePackage`.

        :param publish: if true, create a corresponding
            SourcePackagePublishingHistory.
        """
        # Make sure we have a real sourcepackagename object.
        if (sourcepackagename is None or
            isinstance(sourcepackagename, basestring)):
            sourcepackagename = self.getOrMakeSourcePackageName(
                sourcepackagename)
        if distroseries is None:
            distroseries = self.makeDistroSeries()
        if publish:
            self.makeSourcePackagePublishingHistory(
                distroseries=distroseries,
                sourcepackagename=sourcepackagename)
        return distroseries.getSourcePackage(sourcepackagename)

    def getAnySourcePackageUrgency(self):
        return SourcePackageUrgency.MEDIUM

    def makePackageUpload(self, distroseries=None, archive=None,
                          pocket=None, changes_filename=None,
                          changes_file_content=None,
                          signing_key=None, status=None,
                          package_copy_job=None):
        if archive is None:
            archive = self.makeArchive()
        if distroseries is None:
            distroseries = self.makeDistroSeries(
                distribution=archive.distribution)
        if changes_filename is None:
            changes_filename = self.getUniqueString("changesfilename")
        if changes_file_content is None:
            changes_file_content = self.getUniqueString("changesfilecontent")
        if pocket is None:
            pocket = PackagePublishingPocket.RELEASE
        package_upload = distroseries.createQueueEntry(
            pocket, archive, changes_filename, changes_file_content,
            signing_key=signing_key, package_copy_job=package_copy_job)
        if status is not None:
            if status is not PackageUploadStatus.NEW:
                naked_package_upload = removeSecurityProxy(package_upload)
                status_changers = {
                    PackageUploadStatus.UNAPPROVED:
                        naked_package_upload.setUnapproved,
                    PackageUploadStatus.REJECTED:
                        naked_package_upload.setRejected,
                    PackageUploadStatus.DONE: naked_package_upload.setDone,
                    PackageUploadStatus.ACCEPTED:
                        naked_package_upload.setAccepted,
                    }
                status_changers[status]()
        return package_upload

    def makeSourcePackageUpload(self, distroseries=None,
                                sourcepackagename=None, component=None):
        """Make a `PackageUpload` with a `PackageUploadSource` attached."""
        if distroseries is None:
            distroseries = self.makeDistroSeries()
        upload = self.makePackageUpload(
            distroseries=distroseries, archive=distroseries.main_archive)
        upload.addSource(self.makeSourcePackageRelease(
            sourcepackagename=sourcepackagename, component=component))
        return upload

    def makeBuildPackageUpload(self, distroseries=None, pocket=None,
                               binarypackagename=None,
                               source_package_release=None, component=None):
        """Make a `PackageUpload` with a `PackageUploadBuild` attached."""
        if distroseries is None:
            distroseries = self.makeDistroSeries()
        upload = self.makePackageUpload(
            distroseries=distroseries, archive=distroseries.main_archive,
            pocket=pocket)
        build = self.makeBinaryPackageBuild(
            source_package_release=source_package_release, pocket=pocket)
        self.makeBinaryPackageRelease(
            binarypackagename=binarypackagename, build=build,
            component=component)
        upload.addBuild(build)
        return upload

    def makeCustomPackageUpload(self, distroseries=None, archive=None,
                                pocket=None, custom_type=None, filename=None):
        """Make a `PackageUpload` with a `PackageUploadCustom` attached."""
        if distroseries is None:
            distroseries = self.makeDistroSeries()
        if archive is None:
            archive = distroseries.main_archive
        if custom_type is None:
            custom_type = PackageUploadCustomFormat.DEBIAN_INSTALLER
        upload = self.makePackageUpload(
            distroseries=distroseries, archive=archive, pocket=pocket)
        file_alias = self.makeLibraryFileAlias(filename=filename)
        upload.addCustom(file_alias, custom_type)
        return upload

    def makeCopyJobPackageUpload(self, distroseries=None,
                                 sourcepackagename=None, source_archive=None,
                                 target_pocket=None, requester=None,
                                 include_binaries=False):
        """Make a `PackageUpload` with a `PackageCopyJob` attached."""
        if distroseries is None:
            distroseries = self.makeDistroSeries()
        spph = self.makeSourcePackagePublishingHistory(
            archive=source_archive, sourcepackagename=sourcepackagename)
        spr = spph.sourcepackagerelease
        job = self.makePlainPackageCopyJob(
            package_name=spr.sourcepackagename.name,
            package_version=spr.version,
            source_archive=spph.archive,
            target_pocket=target_pocket,
            target_archive=distroseries.main_archive,
            target_distroseries=distroseries, requester=requester,
            include_binaries=include_binaries)
        job.addSourceOverride(SourceOverride(
            spr.sourcepackagename, spr.component, spr.section))
        try:
            job.run()
        except SuspendJobException:
            # Expected exception.
            job.suspend()
        upload_set = getUtility(IPackageUploadSet)
        return upload_set.getByPackageCopyJobIDs([job.id]).one()

    def makeSourcePackageRelease(self, archive=None, sourcepackagename=None,
                                 distroseries=None, maintainer=None,
                                 creator=None, component=None,
                                 section_name=None, urgency=None,
                                 version=None, builddepends=None,
                                 builddependsindep=None,
                                 build_conflicts=None,
                                 build_conflicts_indep=None,
                                 architecturehintlist='all',
                                 dsc_maintainer_rfc822=None,
                                 dsc_standards_version='3.6.2',
                                 dsc_format='1.0', dsc_binaries='foo-bin',
                                 date_uploaded=UTC_NOW,
                                 source_package_recipe_build=None,
                                 dscsigningkey=None,
                                 user_defined_fields=None,
                                 changelog_entry=None,
                                 homepage=None,
                                 changelog=None):
        """Make a `SourcePackageRelease`."""
        if distroseries is None:
            if source_package_recipe_build is not None:
                distroseries = source_package_recipe_build.distroseries
            else:
                if archive is None:
                    distribution = None
                else:
                    distribution = archive.distribution
                distroseries = self.makeDistroSeries(
                    distribution=distribution)

        if archive is None:
            archive = distroseries.main_archive

        if (sourcepackagename is None or
            isinstance(sourcepackagename, basestring)):
            sourcepackagename = self.getOrMakeSourcePackageName(
                sourcepackagename)

        if (component is None or isinstance(component, basestring)):
            component = self.makeComponent(component)

        if urgency is None:
            urgency = self.getAnySourcePackageUrgency()
        elif isinstance(urgency, basestring):
            urgency = SourcePackageUrgency.items[urgency.upper()]

        section = self.makeSection(name=section_name)

        if maintainer is None:
            maintainer = self.makePerson()

        if dsc_maintainer_rfc822 is None:
            dsc_maintainer_rfc822 = '%s <%s>' % (
                maintainer.displayname,
                removeSecurityProxy(maintainer).preferredemail.email)

        if creator is None:
            creator = self.makePerson()

        if version is None:
            version = unicode(self.getUniqueInteger()) + 'version'

        return distroseries.createUploadedSourcePackageRelease(
            sourcepackagename=sourcepackagename,
            maintainer=maintainer,
            creator=creator,
            component=component,
            section=section,
            urgency=urgency,
            version=version,
            builddepends=builddepends,
            builddependsindep=builddependsindep,
            build_conflicts=build_conflicts,
            build_conflicts_indep=build_conflicts_indep,
            architecturehintlist=architecturehintlist,
            changelog=changelog,
            changelog_entry=changelog_entry,
            dsc=None,
            copyright=self.getUniqueString(),
            dscsigningkey=dscsigningkey,
            dsc_maintainer_rfc822=dsc_maintainer_rfc822,
            dsc_standards_version=dsc_standards_version,
            dsc_format=dsc_format,
            dsc_binaries=dsc_binaries,
            archive=archive,
            dateuploaded=date_uploaded,
            source_package_recipe_build=source_package_recipe_build,
            user_defined_fields=user_defined_fields,
            homepage=homepage)

    def makeSourcePackageReleaseFile(self, sourcepackagerelease=None,
                                     library_file=None, filetype=None):
        if sourcepackagerelease is None:
            sourcepackagerelease = self.makeSourcePackageRelease()
        if library_file is None:
            library_file = self.makeLibraryFileAlias()
        if filetype is None:
            filetype = SourcePackageFileType.DSC
        return ProxyFactory(
            SourcePackageReleaseFile(
                sourcepackagerelease=sourcepackagerelease,
                libraryfile=library_file, filetype=filetype))

    def makeBinaryPackageBuild(self, source_package_release=None,
            distroarchseries=None, archive=None, builder=None,
            status=None, pocket=None, date_created=None, processor=None,
            sourcepackagename=None):
        """Create a BinaryPackageBuild.

        If archive is not supplied, the source_package_release is used
        to determine archive.
        :param source_package_release: The SourcePackageRelease this binary
            build uses as its source.
        :param sourcepackagename: when source_package_release is None, the
            sourcepackagename from which the build will come.
        :param distroarchseries: The DistroArchSeries to use. Defaults to the
            one from the source_package_release, or a new one if not provided.
        :param archive: The Archive to use. Defaults to the one from the
            source_package_release, or the distro arch series main archive
            otherwise.
        :param builder: An optional builder to assign.
        :param status: The BuildStatus for the build.
        """
        if processor is None:
            processor = self.makeProcessor()
        if distroarchseries is None:
            if source_package_release is not None:
                distroseries = source_package_release.upload_distroseries
            else:
                distroseries = self.makeDistroSeries()
            distroarchseries = self.makeDistroArchSeries(
                distroseries=distroseries, processor=processor)
        if archive is None:
            if source_package_release is None:
                archive = distroarchseries.main_archive
            else:
                archive = source_package_release.upload_archive
        if pocket is None:
            pocket = PackagePublishingPocket.RELEASE
        elif isinstance(pocket, basestring):
            pocket = PackagePublishingPocket.items[pocket.upper()]

        if source_package_release is None:
            multiverse = self.makeComponent(name='multiverse')
            source_package_release = self.makeSourcePackageRelease(
                archive, component=multiverse,
                distroseries=distroarchseries.distroseries,
                sourcepackagename=sourcepackagename)
            self.makeSourcePackagePublishingHistory(
                distroseries=source_package_release.upload_distroseries,
                archive=archive, sourcepackagerelease=source_package_release,
                pocket=pocket)
        if status is None:
            status = BuildStatus.NEEDSBUILD
        if date_created is None:
            date_created = self.getUniqueDate()
        admins = getUtility(ILaunchpadCelebrities).admin
        with person_logged_in(admins.teamowner):
            binary_package_build = getUtility(IBinaryPackageBuildSet).new(
                source_package_release=source_package_release,
                processor=processor,
                distro_arch_series=distroarchseries,
                status=status,
                archive=archive,
                pocket=pocket,
                date_created=date_created,
                builder=builder)
        IStore(binary_package_build).flush()
        return binary_package_build

    def makeSourcePackagePublishingHistory(self,
                                           distroseries=None,
                                           archive=None,
                                           sourcepackagerelease=None,
                                           pocket=None,
                                           status=None,
                                           dateremoved=None,
                                           date_uploaded=UTC_NOW,
                                           scheduleddeletiondate=None,
                                           ancestor=None,
                                           creator=None,
                                           spr_creator=None,
                                           **kwargs):
        """Make a `SourcePackagePublishingHistory`.

        :param sourcepackagerelease: The source package release to publish
            If not provided, a new one will be created.
        :param distroseries: The distro series in which to publish.
            Default to the source package release one, or a new one will
            be created when not provided.
        :param archive: The archive to publish into. Default to the
            initial source package release  upload archive, or to the
            distro series main archive.
        :param pocket: The pocket to publish into. Can be specified as a
            string. Defaults to the BACKPORTS pocket.
        :param status: The publication status. Defaults to PENDING. If
            set to PUBLISHED, the publisheddate will be set to now.
        :param dateremoved: The removal date.
        :param date_uploaded: The upload date. Defaults to now.
        :param scheduleddeletiondate: The date where the publication
            is scheduled to be removed.
        :param ancestor: The publication ancestor parameter.
        :param creator: The publication creator.
        :param **kwargs: All other parameters are passed through to the
            makeSourcePackageRelease call if needed.
        """
        if distroseries is None:
            if sourcepackagerelease is not None:
                distroseries = sourcepackagerelease.upload_distroseries
            else:
                if archive is None:
                    distribution = None
                else:
                    distribution = archive.distribution
                distroseries = self.makeDistroSeries(
                    distribution=distribution)
        if archive is None:
            archive = distroseries.main_archive

        if pocket is None:
            pocket = self.getAnyPocket()
        elif isinstance(pocket, basestring):
            pocket = PackagePublishingPocket.items[pocket.upper()]

        if status is None:
            status = PackagePublishingStatus.PENDING
        elif isinstance(status, basestring):
            status = PackagePublishingStatus.items[status.upper()]

        if sourcepackagerelease is None:
            sourcepackagerelease = self.makeSourcePackageRelease(
                archive=archive, distroseries=distroseries,
                date_uploaded=date_uploaded, creator=spr_creator, **kwargs)

        admins = getUtility(ILaunchpadCelebrities).admin
        with person_logged_in(admins.teamowner):
            spph = getUtility(IPublishingSet).newSourcePublication(
                archive, sourcepackagerelease, distroseries,
                sourcepackagerelease.component, sourcepackagerelease.section,
                pocket, ancestor=ancestor, creator=creator)

        naked_spph = removeSecurityProxy(spph)
        naked_spph.status = status
        naked_spph.datecreated = date_uploaded
        naked_spph.dateremoved = dateremoved
        naked_spph.scheduleddeletiondate = scheduleddeletiondate
        if status == PackagePublishingStatus.PUBLISHED:
            naked_spph.datepublished = UTC_NOW
        return spph

    def makeBinaryPackagePublishingHistory(self, binarypackagerelease=None,
                                           binarypackagename=None,
                                           distroarchseries=None,
                                           component=None, section_name=None,
                                           priority=None, status=None,
                                           scheduleddeletiondate=None,
                                           dateremoved=None,
                                           datecreated=None,
                                           pocket=None, archive=None,
                                           source_package_release=None,
                                           binpackageformat=None,
                                           sourcepackagename=None,
                                           version=None,
                                           architecturespecific=False,
                                           with_debug=False, with_file=False):
        """Make a `BinaryPackagePublishingHistory`."""
        if distroarchseries is None:
            if archive is None:
                distribution = None
            else:
                distribution = archive.distribution
            distroseries = self.makeDistroSeries(distribution=distribution)
            distroarchseries = self.makeDistroArchSeries(
                distroseries=distroseries)

        if archive is None:
            archive = self.makeArchive(
                distribution=distroarchseries.distroseries.distribution,
                purpose=ArchivePurpose.PRIMARY)
            # XXX wgrant 2013-05-23: We need to set build_debug_symbols
            # until the guard in publishBinaries is gone.
            need_debug = (
                with_debug or binpackageformat == BinaryPackageFormat.DDEB)
            if archive.purpose == ArchivePurpose.PRIMARY and need_debug:
                with admin_logged_in():
                    archive.build_debug_symbols = True

        if pocket is None:
            pocket = self.getAnyPocket()
        if status is None:
            status = PackagePublishingStatus.PENDING

        if priority is None:
            priority = PackagePublishingPriority.OPTIONAL
        if binpackageformat is None:
            binpackageformat = BinaryPackageFormat.DEB

        if binarypackagerelease is None:
            # Create a new BinaryPackageBuild and BinaryPackageRelease
            # in the same archive and suite.
            binarypackagebuild = self.makeBinaryPackageBuild(
                archive=archive, distroarchseries=distroarchseries,
                pocket=pocket, source_package_release=source_package_release,
                sourcepackagename=sourcepackagename)
            binarypackagerelease = self.makeBinaryPackageRelease(
                binarypackagename=binarypackagename, version=version,
                build=binarypackagebuild,
                component=component, binpackageformat=binpackageformat,
                section_name=section_name, priority=priority,
                architecturespecific=architecturespecific)
            if with_file:
                ext = {
                    BinaryPackageFormat.DEB: 'deb',
                    BinaryPackageFormat.UDEB: 'udeb',
                    BinaryPackageFormat.DDEB: 'ddeb',
                    }[binarypackagerelease.binpackageformat]
                lfa = self.makeLibraryFileAlias(
                    filename='%s_%s_%s.%s' % (
                        binarypackagerelease.binarypackagename.name,
                        binarypackagerelease.version,
                        binarypackagebuild.distro_arch_series.architecturetag,
                        ext))
                self.makeBinaryPackageFile(
                    binarypackagerelease=binarypackagerelease,
                    library_file=lfa)

        if datecreated is None:
            datecreated = self.getUniqueDate()

        bpphs = getUtility(IPublishingSet).publishBinaries(
            archive, distroarchseries.distroseries, pocket,
            {binarypackagerelease: (
                binarypackagerelease.component, binarypackagerelease.section,
                priority, None)})
        for bpph in bpphs:
            naked_bpph = removeSecurityProxy(bpph)
            naked_bpph.status = status
            naked_bpph.dateremoved = dateremoved
            naked_bpph.datecreated = datecreated
            naked_bpph.scheduleddeletiondate = scheduleddeletiondate
            naked_bpph.priority = priority
            if status == PackagePublishingStatus.PUBLISHED:
                naked_bpph.datepublished = UTC_NOW
        if with_debug:
            debug_bpph = self.makeBinaryPackagePublishingHistory(
                binarypackagename=(
                    binarypackagerelease.binarypackagename.name + '-dbgsym'),
                version=version, distroarchseries=distroarchseries,
                component=component, section_name=binarypackagerelease.section,
                priority=priority, status=status,
                scheduleddeletiondate=scheduleddeletiondate,
                dateremoved=dateremoved, datecreated=datecreated,
                pocket=pocket, archive=archive,
                source_package_release=source_package_release,
                binpackageformat=BinaryPackageFormat.DDEB,
                sourcepackagename=sourcepackagename,
                architecturespecific=architecturespecific,
                with_file=with_file)
            removeSecurityProxy(bpph.binarypackagerelease).debug_package = (
                debug_bpph.binarypackagerelease)
            return bpphs[0], debug_bpph
        return bpphs[0]

    def makeSPPHForBPPH(self, bpph):
        """Produce a `SourcePackagePublishingHistory` to match `bpph`.

        :param bpph: A `BinaryPackagePublishingHistory`.
        :return: A `SourcePackagePublishingHistory` stemming from the same
            source package as `bpph`, published into the same distroseries,
            pocket, and archive.
        """
        bpr = bpph.binarypackagerelease
        return self.makeSourcePackagePublishingHistory(
            distroseries=bpph.distroarchseries.distroseries,
            sourcepackagerelease=bpr.build.source_package_release,
            pocket=bpph.pocket, archive=bpph.archive)

    def makeBinaryPackageName(self, name=None):
        """Make an `IBinaryPackageName`."""
        if name is None:
            name = self.getUniqueString("binarypackage")
        return getUtility(IBinaryPackageNameSet).new(name)

    def getOrMakeBinaryPackageName(self, name=None):
        """Get an existing `IBinaryPackageName` or make a new one.

        This method encapsulates getOrCreateByName so that tests can be kept
        free of the getUtility(IBinaryPackageNameSet) noise.
        """
        if name is None:
            return self.makeBinaryPackageName()
        return getUtility(IBinaryPackageNameSet).getOrCreateByName(name)

    def makeBinaryPackageFile(self, binarypackagerelease=None,
                              library_file=None, filetype=None):
        if binarypackagerelease is None:
            binarypackagerelease = self.makeBinaryPackageRelease()
        if library_file is None:
            library_file = self.makeLibraryFileAlias()
        if filetype is None:
            filetype = BinaryPackageFileType.DEB
        return ProxyFactory(BinaryPackageFile(
            binarypackagerelease=binarypackagerelease,
            libraryfile=library_file, filetype=filetype))

    def makeBinaryPackageRelease(self, binarypackagename=None,
                                 version=None, build=None,
                                 binpackageformat=None, component=None,
                                 section_name=None, priority=None,
                                 architecturespecific=False,
                                 summary=None, description=None,
                                 shlibdeps=None, depends=None,
                                 recommends=None, suggests=None,
                                 conflicts=None, replaces=None,
                                 provides=None, pre_depends=None,
                                 enhances=None, breaks=None,
                                 essential=False, installed_size=None,
                                 date_created=None, debug_package=None,
                                 homepage=None):
        """Make a `BinaryPackageRelease`."""
        if build is None:
            build = self.makeBinaryPackageBuild()
        if (binarypackagename is None or
            isinstance(binarypackagename, basestring)):
            binarypackagename = self.getOrMakeBinaryPackageName(
                binarypackagename)
        if version is None:
            version = build.source_package_release.version
        if binpackageformat is None:
            binpackageformat = BinaryPackageFormat.DEB
        if component is None:
            component = build.source_package_release.component
        elif isinstance(component, unicode):
            component = getUtility(IComponentSet)[component]
        if isinstance(section_name, basestring):
            section_name = self.makeSection(section_name)
        section = section_name or build.source_package_release.section
        if priority is None:
            priority = PackagePublishingPriority.OPTIONAL
        if summary is None:
            summary = self.getUniqueString("summary")
        if description is None:
            description = self.getUniqueString("description")
        if installed_size is None:
            installed_size = self.getUniqueInteger()
        bpr = build.createBinaryPackageRelease(
                binarypackagename=binarypackagename, version=version,
                binpackageformat=binpackageformat,
                component=component, section=section, priority=priority,
                summary=summary, description=description,
                architecturespecific=architecturespecific,
                shlibdeps=shlibdeps, depends=depends, recommends=recommends,
                suggests=suggests, conflicts=conflicts, replaces=replaces,
                provides=provides, pre_depends=pre_depends,
                enhances=enhances, breaks=breaks, essential=essential,
                installedsize=installed_size, debug_package=debug_package,
                homepage=homepage)
        if date_created is not None:
            removeSecurityProxy(bpr).datecreated = date_created
        return bpr

    def makeSection(self, name=None):
        """Make a `Section`."""
        if name is None:
            name = self.getUniqueString('section')
        return getUtility(ISectionSet).ensure(name)

    def makePackageset(self, name=None, description=None, owner=None,
                       packages=(), distroseries=None, related_set=None):
        """Make an `IPackageset`."""
        if name is None:
            name = self.getUniqueString(u'package-set-name')
        if description is None:
            description = self.getUniqueString(u'package-set-description')
        if owner is None:
            person = self.getUniqueString(u'package-set-owner')
            owner = self.makePerson(name=person)
        techboard = getUtility(ILaunchpadCelebrities).ubuntu_techboard
        ps_set = getUtility(IPackagesetSet)
        package_set = run_with_login(
            techboard.teamowner,
            lambda: ps_set.new(
                name, description, owner, distroseries, related_set))
        run_with_login(owner, lambda: package_set.add(packages))
        return package_set

    def getAnyPocket(self):
        return PackagePublishingPocket.BACKPORTS

    def makeSuiteSourcePackage(self, distroseries=None,
                               sourcepackagename=None, pocket=None):
        if distroseries is None:
            distroseries = self.makeDistroSeries()
        if pocket is None:
            pocket = self.getAnyPocket()
        # Make sure we have a real sourcepackagename object.
        if (sourcepackagename is None or
            isinstance(sourcepackagename, basestring)):
            sourcepackagename = self.getOrMakeSourcePackageName(
                sourcepackagename)
        return ProxyFactory(
            SuiteSourcePackage(distroseries, pocket, sourcepackagename))

    def makeDistributionSourcePackage(self, sourcepackagename=None,
                                      distribution=None, with_db=False):
        # Make sure we have a real sourcepackagename object.
        if (sourcepackagename is None or
            isinstance(sourcepackagename, basestring)):
            sourcepackagename = self.getOrMakeSourcePackageName(
                sourcepackagename)
        if distribution is None:
            distribution = self.makeDistribution()
        package = distribution.getSourcePackage(sourcepackagename)
        if with_db:
            # Create an instance with a database record, that is normally
            # done by secondary process.
            removeSecurityProxy(package)._new(
                distribution, sourcepackagename, False)
        return package

    def makeDSPCache(self, distro_name, package_name, make_distro=True,
                     official=True, binary_names=None, archive=None):
        if make_distro:
            distribution = self.makeDistribution(name=distro_name)
        else:
            distribution = getUtility(IDistributionSet).getByName(distro_name)
        dsp = self.makeDistributionSourcePackage(
            distribution=distribution, sourcepackagename=package_name,
            with_db=official)
        if archive is None:
            archive = dsp.distribution.main_archive
        else:
            archive = self.makeArchive(
                distribution=distribution, purpose=archive)
        if official:
            self.makeSourcePackagePublishingHistory(
                distroseries=distribution.currentseries,
                sourcepackagename=dsp.sourcepackagename,
                archive=archive)
        with dbuser('statistician'):
            DistributionSourcePackageCache(
                distribution=dsp.distribution,
                sourcepackagename=dsp.sourcepackagename,
                archive=archive,
                name=package_name,
                binpkgnames=binary_names)
        return distribution, dsp

    def makeEmailMessage(self, body=None, sender=None, to=None,
                         attachments=None, encode_attachments=False):
        """Make an email message with possible attachments.

        :param attachments: Should be an interable of tuples containing
           (filename, content-type, payload)
        """
        if sender is None:
            sender = self.makePerson()
        if body is None:
            body = self.getUniqueString('body')
        if to is None:
            to = self.getUniqueEmailAddress()

        msg = MIMEMultipart()
        msg['Message-Id'] = make_msgid('launchpad')
        msg['Date'] = formatdate()
        msg['To'] = to
        msg['From'] = removeSecurityProxy(sender).preferredemail.email
        msg['Subject'] = 'Sample'

        if attachments is None:
            msg.set_payload(body)
        else:
            msg.attach(MIMEText(body))
            for filename, content_type, payload in attachments:
                attachment = EmailMessage()
                attachment.set_payload(payload)
                attachment['Content-Type'] = content_type
                attachment['Content-Disposition'] = (
                    'attachment; filename="%s"' % filename)
                if encode_attachments:
                    encode_base64(attachment)
                msg.attach(attachment)
        return msg

    def makeHWSubmission(self, date_created=None, submission_key=None,
                         emailaddress=u'test@canonical.com',
                         distroarchseries=None, private=False,
                         contactable=False, system=None,
                         submission_data=None, status=None):
        """Create a new HWSubmission."""
        if date_created is None:
            date_created = datetime.now(pytz.UTC)
        if submission_key is None:
            submission_key = self.getUniqueString('submission-key')
        if distroarchseries is None:
            distroarchseries = self.makeDistroArchSeries()
        if system is None:
            system = self.getUniqueString('system-fingerprint')
        if submission_data is None:
            sample_data_path = os.path.join(
                config.root, 'lib', 'lp', 'hardwaredb', 'scripts',
                'tests', 'simple_valid_hwdb_submission.xml')
            submission_data = open(sample_data_path).read()
        filename = self.getUniqueString('submission-file')
        filesize = len(submission_data)
        raw_submission = StringIO(submission_data)
        format = HWSubmissionFormat.VERSION_1
        submission_set = getUtility(IHWSubmissionSet)

        submission = submission_set.createSubmission(
            date_created, format, private, contactable,
            submission_key, emailaddress, distroarchseries,
            raw_submission, filename, filesize, system)

        if status is not None:
            removeSecurityProxy(submission).status = status
        return submission

    def makeHWSubmissionDevice(self, submission, device, driver, parent,
                               hal_device_id):
        """Create a new HWSubmissionDevice."""
        device_driver_link_set = getUtility(IHWDeviceDriverLinkSet)
        device_driver_link = device_driver_link_set.getOrCreate(
            device, driver)
        return getUtility(IHWSubmissionDeviceSet).create(
            device_driver_link, submission, parent, hal_device_id)

    def makeSSHKey(self, person=None):
        """Create a new SSHKey."""
        if person is None:
            person = self.makePerson()
        public_key = "ssh-rsa %s %s" % (
            self.getUniqueString(), self.getUniqueString())
        return getUtility(ISSHKeySet).new(person, public_key)

    def makeBlob(self, blob=None, expires=None, blob_file=None):
        """Create a new TemporaryFileStorage BLOB."""
        if blob_file is not None:
            blob_path = os.path.join(
                config.root, 'lib/lp/bugs/tests/testfiles', blob_file)
            blob = open(blob_path).read()
        if blob is None:
            blob = self.getUniqueString()
        new_uuid = getUtility(ITemporaryStorageManager).new(blob, expires)

        return getUtility(ITemporaryStorageManager).fetch(new_uuid)

    def makeProcessedApportBlob(self, metadata):
        """Create a processed ApportJob with the specified metadata dict.

        It doesn't actually run the job. It fakes it, and uses a fake
        librarian file so as to work without the librarian.
        """
        blob = TemporaryBlobStorage(uuid=str(uuid.uuid1()), file_alias=1)
        job = getUtility(IProcessApportBlobJobSource).create(blob)
        job.job.start()
        removeSecurityProxy(job).metadata = {
            'processed_data': FileBugData(**metadata).asDict()}
        job.job.complete()
        return blob

    def makeLaunchpadService(self, person=None, version="devel"):
        if person is None:
            person = self.makePerson()
        from lp.testing.layers import BaseLayer
        launchpad = launchpadlib_for(
            "test", person, service_root=BaseLayer.appserver_root_url("api"),
            version=version)
        login_person(person)
        return launchpad

    def makePackageDiff(self, from_source=None, to_source=None,
                        requester=None, status=None, date_fulfilled=None,
                        diff_content=None, diff_filename=None):
        """Create a new `PackageDiff`."""
        if from_source is None:
            from_source = self.makeSourcePackageRelease()
        if to_source is None:
            to_source = self.makeSourcePackageRelease()
        if requester is None:
            requester = self.makePerson()
        if status is None:
            status = PackageDiffStatus.COMPLETED
        if date_fulfilled is None:
            date_fulfilled = UTC_NOW
        if diff_content is None:
            diff_content = self.getUniqueString("packagediff")
        lfa = self.makeLibraryFileAlias(
            filename=diff_filename, content=diff_content)
        return ProxyFactory(
            PackageDiff(
                requester=requester, from_source=from_source,
                to_source=to_source, date_fulfilled=date_fulfilled,
                status=status, diff_content=lfa))

    # Factory methods for OAuth tokens.
    def makeOAuthConsumer(self, key=None, secret=None):
        if key is None:
            key = self.getUniqueString("oauthconsumerkey")
        if secret is None:
            secret = ''
        return getUtility(IOAuthConsumerSet).new(key, secret)

    def makeOAuthRequestToken(self, consumer=None, date_created=None,
                              reviewed_by=None,
                              access_level=OAuthPermission.READ_PUBLIC):
        """Create a (possibly reviewed) OAuth request token."""
        if consumer is None:
            consumer = self.makeOAuthConsumer()
        token = consumer.newRequestToken()

        if reviewed_by is not None:
            # Review the token before modifying the date_created,
            # since the date_created can be used to simulate an
            # expired token.
            token.review(reviewed_by, access_level)

        if date_created is not None:
            unwrapped_token = removeSecurityProxy(token)
            unwrapped_token.date_created = date_created
        return token

    def makeOAuthAccessToken(self, consumer=None, owner=None,
                             access_level=OAuthPermission.READ_PUBLIC):
        """Create an OAuth access token."""
        if owner is None:
            owner = self.makePerson()
        request_token = self.makeOAuthRequestToken(
            consumer, reviewed_by=owner, access_level=access_level)
        return request_token.createAccessToken()

    def makeCVE(self, sequence, description=None,
                cvestate=CveStatus.CANDIDATE):
        """Create a new CVE record."""
        if description is None:
            description = self.getUniqueString()
        return getUtility(ICveSet).new(sequence, description, cvestate)

    def makePublisherConfig(self, distribution=None, root_dir=None,
                            base_url=None, copy_base_url=None):
        """Create a new `PublisherConfig` record."""
        if distribution is None:
            distribution = self.makeDistribution()
        if root_dir is None:
            root_dir = self.getUniqueUnicode()
        if base_url is None:
            base_url = self.getUniqueUnicode()
        if copy_base_url is None:
            copy_base_url = self.getUniqueUnicode()
        return getUtility(IPublisherConfigSet).new(
            distribution, root_dir, base_url, copy_base_url)

    def makePlainPackageCopyJob(
        self, package_name=None, package_version=None, source_archive=None,
        target_archive=None, target_distroseries=None, target_pocket=None,
        requester=None, include_binaries=False):
        """Create a new `PlainPackageCopyJob`."""
        if package_name is None and package_version is None:
            package_name = self.makeSourcePackageName().name
            package_version = unicode(self.getUniqueInteger()) + 'version'
        if source_archive is None:
            source_archive = self.makeArchive()
        if target_archive is None:
            target_archive = self.makeArchive()
        if target_distroseries is None:
            target_distroseries = self.makeDistroSeries()
        if target_pocket is None:
            target_pocket = self.getAnyPocket()
        if requester is None:
            requester = self.makePerson()
        return getUtility(IPlainPackageCopyJobSource).create(
            package_name, source_archive, target_archive,
            target_distroseries, target_pocket,
            package_version=package_version, requester=requester,
            include_binaries=include_binaries)

    def makeAccessPolicy(self, pillar=None,
                         type=InformationType.PROPRIETARY,
                         check_existing=False):
        if pillar is None:
            pillar = self.makeProduct()
        policy_source = getUtility(IAccessPolicySource)
        if check_existing:
            policy = policy_source.find([(pillar, type)]).one()
            if policy is not None:
                return policy
        policies = policy_source.create([(pillar, type)])
        return policies[0]

    def makeAccessArtifact(self, concrete=None):
        if concrete is None:
            concrete = self.makeBranch()
        artifacts = getUtility(IAccessArtifactSource).ensure([concrete])
        return artifacts[0]

    def makeAccessPolicyArtifact(self, artifact=None, policy=None):
        if artifact is None:
            artifact = self.makeAccessArtifact()
        if policy is None:
            policy = self.makeAccessPolicy()
        [link] = getUtility(IAccessPolicyArtifactSource).create(
            [(artifact, policy)])
        return link

    def makeAccessArtifactGrant(self, artifact=None, grantee=None,
                                grantor=None, concrete_artifact=None):
        if artifact is None:
            artifact = self.makeAccessArtifact(concrete_artifact)
        if grantee is None:
            grantee = self.makePerson()
        if grantor is None:
            grantor = self.makePerson()
        [grant] = getUtility(IAccessArtifactGrantSource).grant(
            [(artifact, grantee, grantor)])
        return grant

    def makeAccessPolicyGrant(self, policy=None, grantee=None, grantor=None):
        if policy is None:
            policy = self.makeAccessPolicy()
        if grantee is None:
            grantee = self.makePerson()
        if grantor is None:
            grantor = self.makePerson()
        [grant] = getUtility(IAccessPolicyGrantSource).grant(
            [(policy, grantee, grantor)])
        return grant

    def makeFakeFileUpload(self, filename=None, content=None):
        """Return a zope.publisher.browser.FileUpload like object.

        This can be useful while testing multipart form submission.
        """
        if filename is None:
            filename = self.getUniqueString()
        if content is None:
            content = self.getUniqueString()
        fileupload = StringIO(content)
        fileupload.filename = filename
        fileupload.headers = {
            'Content-Type': 'text/plain; charset=utf-8',
            'Content-Disposition': 'attachment; filename="%s"' % filename
            }
        return fileupload

    def makeCommercialSubscription(self, product, expired=False,
                                   voucher_id='new'):
        """Create a commercial subscription for the given product."""
        if CommercialSubscription.selectOneBy(product=product) is not None:
            raise AssertionError(
                "The product under test already has a CommercialSubscription.")
        if expired:
            expiry = datetime.now(pytz.UTC) - timedelta(days=1)
        else:
            expiry = datetime.now(pytz.UTC) + timedelta(days=30)
        CommercialSubscription(
            product=product,
            date_starts=datetime.now(pytz.UTC) - timedelta(days=90),
            date_expires=expiry,
            registrant=product.owner,
            purchaser=product.owner,
            sales_system_id=voucher_id,
            whiteboard='')

    def grantCommercialSubscription(self, person, months=12):
        """Give 'person' a commercial subscription."""
        product = self.makeProduct(owner=person)
        product.redeemSubscriptionVoucher(
            self.getUniqueString(), person, person, months)


# Some factory methods return simple Python types. We don't add
# security wrappers for them, as well as for objects created by
# other Python libraries.
unwrapped_types = frozenset((
        BaseRecipeBranch,
        DSCFile,
        InstanceType,
        Message,
        datetime,
        int,
        str,
        unicode,
        ))


def is_security_proxied_or_harmless(obj):
    """Check that the object is security wrapped or a harmless object."""
    if obj is None:
        return True
    if builtin_isinstance(obj, Proxy):
        return True
    if type(obj) in unwrapped_types:
        return True
    if isSequenceType(obj) or isinstance(obj, (set, frozenset)):
        return all(
            is_security_proxied_or_harmless(element)
            for element in obj)
    if isMappingType(obj):
        return all(
            (is_security_proxied_or_harmless(key) and
             is_security_proxied_or_harmless(obj[key]))
            for key in obj)
    return False


class UnproxiedFactoryMethodWarning(UserWarning):
    """Raised when someone calls an unproxied factory method."""

    def __init__(self, method_name):
        super(UnproxiedFactoryMethodWarning, self).__init__(
            "PLEASE FIX: LaunchpadObjectFactory.%s returns an "
            "unproxied object." % (method_name, ))


class ShouldThisBeUsingRemoveSecurityProxy(UserWarning):
    """Raised when there is a potentially bad call to removeSecurityProxy."""

    def __init__(self, obj):
        message = (
            "removeSecurityProxy(%r) called. Is this correct? "
            "Either call it directly or fix the test." % obj)
        super(ShouldThisBeUsingRemoveSecurityProxy, self).__init__(message)


class LaunchpadObjectFactory:
    """A wrapper around `BareLaunchpadObjectFactory`.

    Ensure that each object created by a `BareLaunchpadObjectFactory` method
    is either of a simple Python type or is security proxied.

    A warning message is printed to stderr if a factory method creates
    an object without a security proxy.

    Whereever you see such a warning: fix it!
    """

    def __init__(self):
        self._factory = BareLaunchpadObjectFactory()

    def __getattr__(self, name):
        attr = getattr(self._factory, name)
        if os.environ.get('LP_PROXY_WARNINGS') == '1' and callable(attr):

            def guarded_method(*args, **kw):
                result = attr(*args, **kw)
                if not is_security_proxied_or_harmless(result):
                    warnings.warn(
                        UnproxiedFactoryMethodWarning(name), stacklevel=1)
                return result
            return guarded_method
        else:
            return attr

    def __dir__(self):
        """Enumerate the attributes and methods of the wrapped object factory.

        This is especially useful for interactive users."""
        return dir(self._factory)


def remove_security_proxy_and_shout_at_engineer(obj):
    """Remove an object's security proxy and print a warning.

    A number of LaunchpadObjectFactory methods returned objects without
    a security proxy. This is now no longer possible, but a number of
    tests rely on unrestricted access to object attributes.

    This function should only be used in legacy tests which fail because
    they expect unproxied objects.
    """
    if os.environ.get('LP_PROXY_WARNINGS') == '1':
        warnings.warn(ShouldThisBeUsingRemoveSecurityProxy(obj), stacklevel=2)
    return removeSecurityProxy(obj)<|MERGE_RESOLUTION|>--- conflicted
+++ resolved
@@ -2863,36 +2863,10 @@
         IStore(spr_build).flush()
         return spr_build
 
-<<<<<<< HEAD
-    def makeSourcePackageRecipeBuildJob(
-        self, score=9876, virtualized=True, estimated_duration=64,
-        sourcename=None, recipe_build=None):
-        """Create a `SourcePackageRecipeBuildJob` and a `BuildQueue` for
-        testing."""
-        if recipe_build is None:
-            recipe_build = self.makeSourcePackageRecipeBuild(
-                sourcename=sourcename)
-        recipe_build_job = recipe_build.makeJob()
-
-        bq = BuildQueue(
-            build_farm_job=recipe_build.build_farm_job,
-            job=recipe_build_job.job, lastscore=score,
-            job_type=BuildFarmJobType.RECIPEBRANCHBUILD,
-            estimated_duration=timedelta(seconds=estimated_duration),
-            virtualized=virtualized)
-        IStore(BuildQueue).add(bq)
-        return bq
-
-    def makeTranslationTemplatesBuildJob(self, branch=None):
-        """Make a new `TranslationTemplatesBuildJob`.
-
-        :param branch: The branch that the job should be for.  If none
-=======
     def makeTranslationTemplatesBuild(self, branch=None):
         """Make a new `TranslationTemplatesBuild`.
 
         :param branch: The branch that the build should be for.  If none
->>>>>>> eb8eec1a
             is given, one will be created.
         """
         if branch is None:
