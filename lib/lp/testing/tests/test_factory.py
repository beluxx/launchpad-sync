--- conflicted
+++ resolved
@@ -18,16 +18,12 @@
     LaunchpadZopelessLayer,
     )
 from lp.buildmaster.interfaces.buildbase import BuildStatus
-<<<<<<< HEAD
-from lp.code.enums import BranchType, CodeImportReviewStatus
-=======
 from lp.code.enums import (
     BranchType,
     CodeImportReviewStatus,
     )
 from lp.registry.interfaces.distribution import IDistribution
 from lp.registry.interfaces.distroseries import IDistroSeries
->>>>>>> babe4117
 from lp.registry.interfaces.sourcepackage import SourcePackageFileType
 from lp.registry.interfaces.suitesourcepackage import ISuiteSourcePackage
 from lp.services.worlddata.interfaces.language import ILanguage
@@ -68,13 +64,6 @@
 
     layer = DatabaseFunctionalLayer
 
-<<<<<<< HEAD
-    def test_makeBranch_initialMirrorRequest(self):
-        # The default 'next_mirror_time' for a newly created hosted branch
-        # should be None.
-        branch = self.factory.makeAnyBranch(branch_type=BranchType.HOSTED)
-        self.assertIs(None, branch.next_mirror_time)
-=======
     # getOrMakeBinaryPackageName
     def test_getOrMakeBinaryPackageName_returns_proxied_IBPN(self):
         binarypackagename = self.factory.getOrMakeBinaryPackageName()
@@ -87,7 +76,6 @@
         binarypackagename2 = self.factory.getOrMakeBinaryPackageName(
             name="foo")
         self.assertEqual(binarypackagename1, binarypackagename2)
->>>>>>> babe4117
 
     # loginAsAnyone
     def test_loginAsAnyone(self):
