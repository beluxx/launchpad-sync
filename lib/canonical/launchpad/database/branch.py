# Copyright 2004-2005 Canonical Ltd.  All rights reserved.

__metaclass__ = type
__all__ = ['Branch', 'BranchSet', 'BranchRelationship', 'BranchLabel']

import re

from zope.interface import implements
from zope.component import getUtility

from sqlobject import (
    ForeignKey, IntCol, StringCol, BoolCol, SQLMultipleJoin, SQLRelatedJoin,
    SQLObjectNotFound, AND)

from canonical.config import config
from canonical.database.constants import DEFAULT, UTC_NOW
from canonical.database.sqlbase import (
    cursor, quote, SQLBase, sqlvalues)
from canonical.database.datetimecol import UtcDateTimeCol
from canonical.database.enumcol import EnumCol

from canonical.launchpad.helpers import (
    contactEmailAddresses, get_email_template)
from canonical.launchpad.interfaces import (
<<<<<<< HEAD
        IBranch, IBranchSet, ILaunchpadCelebrities, NotFoundError)
from canonical.launchpad.database.revision import Revision, RevisionNumber
from canonical.launchpad.database.branchsubscription import BranchSubscription
=======
    DEFAULT_BRANCH_STATUS_IN_LISTING, IBranch, IBranchSet,
    ILaunchpadCelebrities, NotFoundError)
from canonical.launchpad.database.branchrevision import BranchRevision
from canonical.launchpad.database.branchsubscription import BranchSubscription
from canonical.launchpad.database.revision import Revision
from canonical.launchpad.helpers import contactEmailAddresses
>>>>>>> a2925734
from canonical.lp.dbschema import (
    BranchSubscriptionNotificationLevel, BranchSubscriptionDiffSize,
    BranchRelationships, BranchLifecycleStatus)


class Branch(SQLBase):
    """A sequence of ordered revisions in Bazaar."""

    implements(IBranch)
    _table = 'Branch'
    _defaultOrder = ['product', '-lifecycle_status', 'author', 'name']

    name = StringCol(notNull=False)
    title = StringCol(notNull=False)
    summary = StringCol(notNull=True)
    url = StringCol(dbName='url')
    whiteboard = StringCol(default=None)
    mirror_status_message = StringCol(default=None)
    started_at = ForeignKey(dbName='started_at', foreignKey='BranchRevision',
                            default=None)

    owner = ForeignKey(dbName='owner', foreignKey='Person', notNull=True)
    author = ForeignKey(dbName='author', foreignKey='Person', default=None)

    product = ForeignKey(dbName='product', foreignKey='Product', default=None)
    branch_product_name = StringCol(default=None)
    product_locked = BoolCol(default=False, notNull=True)

    home_page = StringCol()
    branch_home_page = StringCol(default=None)
    home_page_locked = BoolCol(default=False, notNull=True)

    lifecycle_status = EnumCol(schema=BranchLifecycleStatus, notNull=True,
        default=BranchLifecycleStatus.NEW)

    landing_target = ForeignKey(dbName='landing_target', foreignKey='Branch',
                                default=None)
    current_delta_url = StringCol(default=None)
    current_diff_adds = IntCol(default=None)
    current_diff_deletes = IntCol(default=None)
    current_conflicts_url = StringCol(default=None)
    current_activity = IntCol(default=0, notNull=True)
    stats_updated = UtcDateTimeCol(default=None)

    last_mirrored = UtcDateTimeCol(default=None)
    last_mirrored_id = StringCol(default=None)
    last_mirror_attempt = UtcDateTimeCol(default=None)
    mirror_failures = IntCol(default=0, notNull=True)
    pull_disabled = BoolCol(default=False, notNull=True)

    last_scanned = UtcDateTimeCol(default=None)
    last_scanned_id = StringCol(default=None)
    revision_count = IntCol(default=DEFAULT, notNull=True)

    cache_url = StringCol(default=None)

    @property
    def revision_history(self):
        return BranchRevision.select('''
            BranchRevision.branch = %s AND
            BranchRevision.sequence IS NOT NULL
            ''' % sqlvalues(self),
            prejoins=['revision'], orderBy='-sequence')

    subjectRelations = SQLMultipleJoin(
        'BranchRelationship', joinColumn='subject')
    objectRelations = SQLMultipleJoin(
        'BranchRelationship', joinColumn='object')

    subscriptions = SQLMultipleJoin(
        'BranchSubscription', joinColumn='branch', orderBy='id')
    subscribers = SQLRelatedJoin(
        'Person', joinColumn='branch', otherColumn='person',
        intermediateTable='BranchSubscription', orderBy='name')

    bug_branches = SQLMultipleJoin(
        'BugBranch', joinColumn='branch', orderBy='id')

    spec_links = SQLMultipleJoin('SpecificationBranch',
        joinColumn='branch',
        orderBy='id')

    date_created = UtcDateTimeCol(notNull=True, default=DEFAULT)

    mirror_request_time = UtcDateTimeCol(default=None)

    @property
    def related_bugs(self):
        """See IBranch."""
        return [bug_branch.bug for bug_branch in self.bug_branches]

    @property
    def warehouse_url(self):
        """See IBranch."""
        root = config.supermirror.warehouse_root_url
        return "%s%08x" % (root, self.id)

    @property
    def product_name(self):
        """See IBranch."""
        if self.product is None:
            return '+junk'
        return self.product.name

    @property
    def unique_name(self):
        """See IBranch."""
        return u'~%s/%s/%s' % (self.owner.name, self.product_name, self.name)

    @property
    def displayname(self):
        """See IBranch."""
        if self.title:
            return self.title
        else:
            return self.unique_name

    @property
    def sort_key(self):
        """See IBranch."""
        if self.product is None:
            product = None
        else:
            product = self.product.name
        if self.author is None:
            author = None
        else:
            author = self.author.browsername
        status = self.lifecycle_status.sortkey
        name = self.name
        owner = self.owner.name
        return (product, status, author, name, owner)

    def latest_revisions(self, quantity=10):
        """See IBranch."""
        return self.revision_history.limit(quantity)

    def revisions_since(self, timestamp):
        """See IBranch."""
        return BranchRevision.select(
            'Revision.id=BranchRevision.revision AND '
            'BranchRevision.branch = %d AND '
            'BranchRevision.sequence IS NOT NULL AND '
            'Revision.revision_date > %s' %
            (self.id, quote(timestamp)),
            orderBy='-sequence',
            clauseTables=['Revision'])

    def createRelationship(self, branch, relationship):
        BranchRelationship(subject=self, object=branch, label=relationship)

    def getRelations(self):
        return tuple(self.subjectRelations) + tuple(self.objectRelations)

    # subscriptions
    def subscribe(self, person, notification_level, max_diff_lines):
        """See IBranch."""
        # can't subscribe twice
        assert not self.hasSubscription(person), "User is already subscribed."
        return BranchSubscription(branch=self, person=person,
                                  notification_level=notification_level,
                                  max_diff_lines=max_diff_lines)

    def getSubscription(self, person):
        """See IBranch."""
        if person is None:
            return None
        subscription = BranchSubscription.selectOneBy(
            person=person, branch=self)
        return subscription

    def hasSubscription(self, person):
        """See IBranch."""
        return self.getSubscription(person) is not None

    def unsubscribe(self, person):
        """See IBranch."""
        subscription = self.getSubscription(person)
        assert subscription is not None, "User is not subscribed."
        BranchSubscription.delete(subscription.id)

    def getBranchRevision(self, sequence):
        """See IBranch.getBranchRevision()"""
        assert sequence is not None, \
               "Only use this to fetch revisions from mainline history."
        return BranchRevision.selectOneBy(branch=self, sequence=sequence)

    def createBranchRevision(self, sequence, revision):
        """See IBranch.createBranchRevision()"""
        return BranchRevision(
            branch=self, sequence=sequence, revision=revision)

    def getTipRevision(self):
        """See IBranch"""
        tip_revision_id = self.last_scanned_id
        if tip_revision_id is None:
            return None
        return Revision.selectOneBy(revision_id=tip_revision_id)

    def updateScannedDetails(self, revision_id, revision_count):
        """See IBranch."""
        self.last_scanned = UTC_NOW
        self.last_scanned_id = revision_id
        self.revision_count = revision_count

    def attributeNotificationAddresses(self):
        """See IBranch."""
        addresses = set()
        interested_levels = (
            BranchSubscriptionNotificationLevel.ATTRIBUTEONLY,
            BranchSubscriptionNotificationLevel.FULL)
        for subscription in self.subscriptions:
            if subscription.notification_level in interested_levels:
                addresses.update(contactEmailAddresses(subscription.person))
        return sorted(addresses)

<<<<<<< HEAD
    def revisionNotificationDetails(self):
        """See IBranch."""
        email_details = {}
        interested_levels = (
            BranchSubscriptionNotificationLevel.DIFFSONLY,
            BranchSubscriptionNotificationLevel.FULL)
        for subscription in self.subscriptions:
            if subscription.notification_level in interested_levels:
                addresses = contactEmailAddresses(subscription.person)
                for address in addresses:
                    curr = email_details.get(
                        address, BranchSubscriptionDiffSize.NODIFF)
                    email_details[address] = max(
                        curr, subscription.max_diff_lines)
        # Now that we have determined the maximum size to send
        # to any individual, switch the map around.
        result = {}
        for address, max_diff in email_details.iteritems():
            result.setdefault(max_diff, []).append(address)
        return result
=======
    def getScannerData(self):
        """See IBranch."""
        cur = cursor()
        cur.execute("""
            SELECT BranchRevision.id, BranchRevision.sequence,
                Revision.revision_id
            FROM Revision, BranchRevision
            WHERE Revision.id = BranchRevision.revision
                AND BranchRevision.branch = %s
            ORDER BY BranchRevision.sequence
            """ % sqlvalues(self))
        ancestry = set()
        history = []
        branch_revision_map = {}
        for branch_revision_id, sequence, revision_id in cur.fetchall():
            ancestry.add(revision_id)
            branch_revision_map[revision_id] = branch_revision_id
            if sequence is not None:
                history.append(revision_id)
        return ancestry, history, branch_revision_map

>>>>>>> a2925734

class BranchSet:
    """The set of all branches."""

    implements(IBranchSet)

    def __getitem__(self, branch_id):
        """See IBranchSet."""
        branch = self.get(branch_id)
        if branch is None:
            raise NotFoundError(branch_id)
        return branch

    def __iter__(self):
        """See IBranchSet."""
        return iter(Branch.select(prejoins=['owner', 'product']))

    def count(self):
        """See IBranchSet."""
        return Branch.select().count()

    def countBranchesWithAssociatedBugs(self):
        """See IBranchSet."""
        return Branch.select(
            'Branch.id = BugBranch.branch',
            clauseTables=['BugBranch'],
            distinct=True).count()

    def get(self, branch_id, default=None):
        """See IBranchSet."""
        try:
            return Branch.get(branch_id)
        except SQLObjectNotFound:
            return default

    def new(self, name, owner, product, url, title=None,
            lifecycle_status=BranchLifecycleStatus.NEW, author=None,
            summary=None, home_page=None, whiteboard=None, date_created=None):
        """See IBranchSet."""
        if not home_page:
            home_page = None
        if date_created is None:
            date_created = UTC_NOW
        return Branch(
            name=name, owner=owner, author=author, product=product, url=url,
            title=title, lifecycle_status=lifecycle_status, summary=summary,
            home_page=home_page, whiteboard=whiteboard,
            date_created=date_created)

    def getByUrl(self, url, default=None):
        """See IBranchSet."""
        assert not url.endswith('/')
        prefix = config.launchpad.supermirror_root
        if url.startswith(prefix):
            branch = self.getByUniqueName(url[len(prefix):])
        else:
            branch = Branch.selectOneBy(url=url)
        if branch is None:
            return default
        else:
            return branch

    def getByUniqueName(self, unique_name, default=None):
        """Find a branch by its ~owner/product/name unique name."""
        # import locally to avoid circular imports
        match = re.match('^~([^/]+)/([^/]+)/([^/]+)$', unique_name)
        if match is None:
            return default
        owner_name, product_name, branch_name = match.groups()
        if product_name == '+junk':
            query = ("Branch.owner = Person.id"
                     + " AND Branch.product IS NULL"
                     + " AND Person.name = " + quote(owner_name)
                     + " AND Branch.name = " + quote(branch_name))
            tables=['Person']
        else:
            query = ("Branch.owner = Person.id"
                     + " AND Branch.product = Product.id"
                     + " AND Person.name = " + quote(owner_name)
                     + " AND Product.name = " + quote(product_name)
                     + " AND Branch.name = " + quote(branch_name))
            tables=['Person', 'Product']
        branch = Branch.selectOne(query, clauseTables=tables)
        if branch is None:
            return default
        else:
            return branch

    def getBranchesToScan(self):
        """See IBranchSet.getBranchesToScan()"""
        # Return branches where the scanned and mirrored IDs don't match.
        # Branches with a NULL last_mirrored_id have never been
        # successfully mirrored so there is no point scanning them.
        # Branches with a NULL last_scanned_id have not been scanned yet,
        # so are included.

        return Branch.select('''
            Branch.last_mirrored_id IS NOT NULL AND
            (Branch.last_scanned_id IS NULL OR
             Branch.last_scanned_id <> Branch.last_mirrored_id)
            ''')

    def getProductDevelopmentBranches(self, products):
        """See IBranchSet."""
        product_ids = [product.id for product in products]
        query = Branch.select('''
            (Branch.id = ProductSeries.import_branch OR
            Branch.id = ProductSeries.user_branch) AND
            ProductSeries.id = Product.development_focus AND
            Branch.product IN %s''' % sqlvalues(product_ids),
            clauseTables = ['Product', 'ProductSeries'])
        return query.prejoin(['author'])
            
    def getActiveUserBranchSummaryForProducts(self, products):
        """See IBranchSet."""
        product_ids = [product.id for product in products]
        if not product_ids:
            return []
        vcs_imports = getUtility(ILaunchpadCelebrities).vcs_imports
        lifecycle_clause = self._lifecycleClause(
            DEFAULT_BRANCH_STATUS_IN_LISTING)
        cur = cursor()
        cur.execute("""
            SELECT
                Branch.product, COUNT(Branch.id), MAX(Revision.revision_date)
            FROM Branch
            LEFT OUTER JOIN Revision
            ON Branch.last_scanned_id = Revision.revision_id
            WHERE Branch.product in %s
            AND Branch.owner <> %d %s
            GROUP BY Product
            """ % (quote(product_ids), vcs_imports.id, lifecycle_clause))
        result = {}
        product_map = dict([(product.id, product) for product in products])
        for product_id, branch_count, last_commit in cur.fetchall():
            product = product_map[product_id]
            result[product] = {'branch_count' : branch_count,
                               'last_commit' : last_commit}
        return result

    def getRecentlyChangedBranches(self, branch_count):
        """See IBranchSet."""
        vcs_imports = getUtility(ILaunchpadCelebrities).vcs_imports
        query = '''
            Branch.last_scanned IS NOT NULL
            AND Branch.owner <> %d
            ''' % vcs_imports.id
        branches = Branch.select(
            query, orderBy=['-last_scanned', 'id'], limit=branch_count)
        return branches.prejoin(['author', 'product'])

    def getRecentlyImportedBranches(self, branch_count):
        """See IBranchSet."""
        vcs_imports = getUtility(ILaunchpadCelebrities).vcs_imports
        query = '''
            Branch.last_scanned IS NOT NULL
            AND Branch.owner = %d
            ''' % vcs_imports.id
        branches = Branch.select(
            query, orderBy=['-last_scanned'], limit=branch_count)
        return branches.prejoin(['author', 'product'])

    def getRecentlyRegisteredBranches(self, branch_count):
        """See IBranchSet."""

        branches = Branch.select(orderBy=['-date_created'], limit=branch_count)
        return branches.prejoin(['author', 'product'])

    def getLastCommitForBranches(self, branches):
        """Return a map of branch id to last commit time."""
        branch_ids = [branch.id for branch in branches]
        if not branch_ids:
            # Return a sensible default if given no branches
            return {}
        cur = cursor()
        cur.execute("""
            SELECT Branch.id, Revision.revision_date
            FROM Branch
            LEFT OUTER JOIN Revision
            ON Branch.last_scanned_id = Revision.revision_id
            WHERE Branch.id IN %s
            """ % quote(branch_ids))
        commits = dict(cur.fetchall())
        return dict([(branch, commits.get(branch.id, None))
                     for branch in branches])

    def getBranchesForOwners(self, people):
        """Return the branches that are owned by the people specified."""
        owner_ids = [person.id for person in people]
        if not owner_ids:
            return []
        branches = Branch.select('Branch.owner in %s' % quote(owner_ids))
        return branches.prejoin(['product'])

    def _lifecycleClause(self, lifecycle_statuses):
        lifecycle_clause = ''
        if lifecycle_statuses:
            lifecycle_clause = (
                ' AND Branch.lifecycle_status in %s' %
                quote(lifecycle_statuses))
        return lifecycle_clause

    def getBranchesForPerson(self, person, lifecycle_statuses=None):
        """See IBranchSet."""
        owner_ids = [str(team.id) for team in person.teams_participated_in]
        owner_ids.append(str(person.id))
        owner_ids = ','.join(owner_ids)

        lifecycle_clause = self._lifecycleClause(lifecycle_statuses)

        subscribed_branches = Branch.select(
            '''Branch.id = BranchSubscription.branch
            AND BranchSubscription.person in (%s) %s
            ''' % (owner_ids, lifecycle_clause),
            clauseTables=['BranchSubscription'])

        owner_author_branches = Branch.select(
            '''(Branch.owner in (%s) OR
            Branch.author = %s) %s
            ''' % (owner_ids, person.id, lifecycle_clause))
        
        return subscribed_branches.union(
            owner_author_branches, orderBy=Branch._defaultOrder)

    def getBranchesAuthoredByPerson(self, person, lifecycle_statuses=None):
        """See IBranchSet."""
        lifecycle_clause = self._lifecycleClause(lifecycle_statuses)

        return Branch.select(
            'Branch.author = %s %s' % (person.id, lifecycle_clause))

    def getBranchesRegisteredByPerson(self, person, lifecycle_statuses=None):
        """See IBranchSet."""
        lifecycle_clause = self._lifecycleClause(lifecycle_statuses)

        return Branch.select(
            '''Branch.owner = %s AND
            (Branch.author is NULL OR
             Branch.author != %s) %s''' %
            (person.id, person.id, lifecycle_clause))

    def getBranchesSubscribedByPerson(self, person, lifecycle_statuses=None):
        """See IBranchSet."""
        lifecycle_clause = self._lifecycleClause(lifecycle_statuses)

        return Branch.select(
            '''Branch.id = BranchSubscription.branch
            AND BranchSubscription.person = %s %s
            ''' % (person.id, lifecycle_clause),
            clauseTables=['BranchSubscription'])

    def getBranchesForProduct(self, product, lifecycle_statuses=None):
        """See IBranchSet."""
        lifecycle_clause = self._lifecycleClause(lifecycle_statuses)

        return Branch.select(
            'Branch.product = %s %s' % (product.id, lifecycle_clause))



class BranchRelationship(SQLBase):
    """A relationship between branches.

    e.g. "subject is a debianization-branch-of object"
    """

    _table = 'BranchRelationship'
    subject = ForeignKey(foreignKey='Branch', dbName='subject', notNull=True),
    label = IntCol(dbName='label', notNull=True),
    object = ForeignKey(foreignKey='Branch', dbName='object', notNull=True),

    def _get_src(self):
        return self.subject
    def _set_src(self, value):
        self.subject = value

    def _get_dst(self):
        return self.object
    def _set_dst(self, value):
        self.object = value

    def _get_labelText(self):
        return BranchRelationships.items[self.label]

    def nameSelector(self, sourcepackage=None, selected=None):
        # XXX: Let's get HTML out of the database code.
        #      -- SteveAlexander, 2005-04-22
        html = '<select name="binarypackagename">\n'
        if not sourcepackage:
            # Return nothing for an empty query.
            binpkgs = []
        else:
            binpkgs = self._table.select("""
                binarypackagename.id = binarypackage.binarypackagename AND
                binarypackage.build = build.id AND
                build.sourcepackagerelease = sourcepackagerelease.id AND
                sourcepackagerelease.sourcepackage = %s"""
                % sqlvalues(sourcepackage),
                clauseTables = ['binarypackagename', 'binarypackage',
                                'build', 'sourcepackagerelease']
                )
        for pkg in binpkgs:
            html = html + '<option value="' + pkg.name + '"'
            if pkg.name==selected: html = html + ' selected'
            html = html + '>' + pkg.name + '</option>\n'
        html = html + '</select>\n'
        return html


class BranchLabel(SQLBase):
    _table = 'BranchLabel'

    label = ForeignKey(foreignKey='Label', dbName='label', notNull=True)
    branch = ForeignKey(foreignKey='Branch', dbName='branch', notNull=True)<|MERGE_RESOLUTION|>--- conflicted
+++ resolved
@@ -22,18 +22,11 @@
 from canonical.launchpad.helpers import (
     contactEmailAddresses, get_email_template)
 from canonical.launchpad.interfaces import (
-<<<<<<< HEAD
-        IBranch, IBranchSet, ILaunchpadCelebrities, NotFoundError)
-from canonical.launchpad.database.revision import Revision, RevisionNumber
-from canonical.launchpad.database.branchsubscription import BranchSubscription
-=======
     DEFAULT_BRANCH_STATUS_IN_LISTING, IBranch, IBranchSet,
     ILaunchpadCelebrities, NotFoundError)
 from canonical.launchpad.database.branchrevision import BranchRevision
 from canonical.launchpad.database.branchsubscription import BranchSubscription
 from canonical.launchpad.database.revision import Revision
-from canonical.launchpad.helpers import contactEmailAddresses
->>>>>>> a2925734
 from canonical.lp.dbschema import (
     BranchSubscriptionNotificationLevel, BranchSubscriptionDiffSize,
     BranchRelationships, BranchLifecycleStatus)
@@ -250,7 +243,6 @@
                 addresses.update(contactEmailAddresses(subscription.person))
         return sorted(addresses)
 
-<<<<<<< HEAD
     def revisionNotificationDetails(self):
         """See IBranch."""
         email_details = {}
@@ -271,7 +263,7 @@
         for address, max_diff in email_details.iteritems():
             result.setdefault(max_diff, []).append(address)
         return result
-=======
+
     def getScannerData(self):
         """See IBranch."""
         cur = cursor()
@@ -293,7 +285,6 @@
                 history.append(revision_id)
         return ancestry, history, branch_revision_map
 
->>>>>>> a2925734
 
 class BranchSet:
     """The set of all branches."""
