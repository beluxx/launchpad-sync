--- conflicted
+++ resolved
@@ -66,13 +66,8 @@
     def test_get_permissions(self):
         expected_get_permissions = {
             'launchpad.View': set((
-<<<<<<< HEAD
-                'active', 'date_created', 'date_last_modified', 'endpoint_url',
+                'active', 'date_created', 'date_last_modified', 'delivery_url',
                 'id', 'ping', 'registrant', 'secret', 'target')),
-=======
-                'active', 'date_created', 'date_last_modified', 'delivery_url',
-                'id', 'registrant', 'secret', 'target')),
->>>>>>> b92f05b8
             }
         webhook = self.factory.makeWebhook()
         checker = getChecker(webhook)
