--- conflicted
+++ resolved
@@ -56,14 +56,7 @@
     SourcePackagePublishingHistory,
     )
 from lp.testing import TestCaseWithFactory
-<<<<<<< HEAD
 from lp.testing.factory import LaunchpadObjectFactory
-=======
-from lp.testing.factory import (
-    LaunchpadObjectFactory,
-    remove_security_proxy_and_shout_at_engineer,
-    )
->>>>>>> 602309f4
 from lp.testing.fakemethod import FakeMethod
 
 
