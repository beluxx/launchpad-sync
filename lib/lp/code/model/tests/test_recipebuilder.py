--- conflicted
+++ resolved
@@ -341,12 +341,8 @@
         self.factory = LaunchpadObjectFactory()
 
     def prepareBehavior(self, fake_successful_upload=False):
-<<<<<<< HEAD
-        self.queue_record = self.factory.makeSourcePackageRecipeBuildJob()
-=======
         self.queue_record = (
             self.factory.makeSourcePackageRecipeBuild().queueBuild())
->>>>>>> 9cd4bee6
         build = self.queue_record.specific_build
         build.updateStatus(BuildStatus.FULLYBUILT)
         if fake_successful_upload:
