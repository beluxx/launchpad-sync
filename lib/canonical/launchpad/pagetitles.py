# Copyright 2004-2005 Canonical Ltd.  All rights reserved.

"""This module is used by the Launchpad webapp to determine titles for pages.

https://launchpad.canonical.com/LaunchpadTitles

** IMPORTANT ** (Brad Bollenbach, 2006-07-20) This module should not be
put in webapp, because webapp is not domain-specific, and should not be
put in browser, because this would make webapp depend on browser. SteveA
has a plan to fix this overall soon.

This module contains string or unicode literals assigned to names, or
functions such as this one:

  def bug_index(context, view):
      return 'Bug %s: %s' % (context.id, context.title)

The names of string or unicode literals and functions are the names of
the page templates, but with hyphens changed to underscores.  So, the
function bug_index given about is for the page template bug-index.pt.

If the function needs to include details from the request, this is
available from view.request.  However, these functions should not access
view.request.  Instead, the view class should make a function or
attribute available that provides the required information.

If the function returns None, it means that the default page title for
the whole of Launchpad should be used.  This is defined in the variable
DEFAULT_LAUNCHPAD_TITLE.

There are shortcuts for some common substitutions at the top of this
module.

The strings and functions for page titles are arranged in alphabetical
order after the helpers.

"""
__metaclass__ = type

from zope.component import getUtility

from canonical.launchpad.helpers import check_permission
from canonical.launchpad.interfaces import ILaunchBag
from canonical.launchpad.webapp import smartquote

DEFAULT_LAUNCHPAD_TITLE = 'Launchpad'

# Helpers.

class BugTaskPageTitle:
    def __call__(self, context, view):
        return smartquote('Bug #%d in %s: "%s"') % (
            context.bug.id, context.targetname, context.bug.title)


class SubstitutionHelper:
    def __init__(self, text):
        self.text = text

    def __call__(self, context, view):
        raise NotImplementedError


class ContextDisplayName(SubstitutionHelper):
    def __call__(self, context, view):
        return self.text % context.displayname


class ContextId(SubstitutionHelper):
    def __call__(self, context, view):
        return self.text % context.id


class ContextTitle(SubstitutionHelper):
    def __call__(self, context, view):
        return self.text % context.title


class ContextBrowsername(SubstitutionHelper):
    def __call__(self, context, view):
        return self.text % context.browsername


class LaunchbagBugID(SubstitutionHelper):
    def __call__(self, context, view):
        return self.text % getUtility(ILaunchBag).bug.id


# Functions and strings used as the titles of pages.

bazaar_all_branches = 'All branches in the Launchpad Bazaar'

bazaar_index = 'The Launchpad Bazaar'

bazaar_sync_review = 'Review upstream repositories for Launchpad Bazaar syncing'

def binarypackagerelease_index(context, view):
    return "%s binary package in Launchpad" % context.title

binarypackagenames_index = 'Binary package name set'

bounties_index = 'Bounties registered in Launchpad'

bounty_add = 'Register a bounty'

bounty_edit = ContextTitle(smartquote('Edit bounty "%s"'))

bounty_link = ContextTitle('Link a bounty to %s')

bounty_index = ContextTitle(smartquote('Bounty "%s" in Launchpad'))

bounty_subscription = ContextTitle(smartquote('Subscription to bounty "%s"'))

branch_edit = ContextTitle(smartquote('Change "%s" branch details'))

branch_index = ContextDisplayName(smartquote('Bazaar branch "%s"'))

branch_subscription = ContextTitle(smartquote('Subscription to branch "%s"'))

branchtarget_branchlisting = ContextTitle('Details of Branches for %s')

bug_activity = ContextId('Bug #%s - Activity log')

bug_addsubscriber = LaunchbagBugID("Bug #%d - Add a subscriber")

def bug_attachment_edit(context, view):
    return smartquote('Bug #%d - Edit attachment "%s"') % (
        context.bug.id, context.title)

bug_branch_add = LaunchbagBugID('Bug #%d - Add branch')

bug_comment_add = LaunchbagBugID('Bug #%d - Add a comment or attachment')

bug_cve = LaunchbagBugID("Bug #%d - Add CVE reference")

bug_edit = ContextId('Bug #%d - Edit')

bug_edit_confirm = ContextId('Bug #%d - Edit confirmation')

bug_extref_add = LaunchbagBugID("Bug #%d - Add a web link")

def bug_extref_edit(context, view):
    return smartquote('Bug #%d - Edit web link "%s"') % (
        context.bug.id, context.title)

bug_mark_as_duplicate = ContextId('Bug #%d - Mark as duplicate')

def bug_nominate_for_release(context, view):
    return view.label

bug_removecve = LaunchbagBugID("Bug #%d - Remove CVE reference")

bug_secrecy = ContextId('Bug #%d - Set visibility')

bug_subscription = LaunchbagBugID('Bug #%d - Subscription options')

bug_watch_add = LaunchbagBugID('Bug #%d - Add external bug watch')

bugbranch_status = "Edit branch fix status"

def bugcomment_index(context, view):
    return "Bug #%d - Commment #%d" % (context.bug.id, view.comment.index)

buglinktarget_linkbug = 'Link to bug report'

buglinktarget_unlinkbugs = 'Remove links to bug reports'

buglisting_advanced = ContextTitle("Bugs in %s")

buglisting_default = ContextTitle("Bugs in %s")

def bugnomination_edit(context, view):
    return 'Manage nomination for bug #%d in %s' % (
        context.bug.id, context.target.bugtargetname)

def bugwatch_editform(context, view):
    return 'Bug #%d - Edit external bug watch (%s in %s)' % (
        context.bug.id, context.remotebug, context.bugtracker.title)

# bugpackageinfestations_index is a redirect

# bugproductinfestations_index is a redirect

def bugs_assigned(context, view):
    if view.user:
        return 'Bugs assigned to %s' % view.user.browsername
    else:
        return 'No-one to display bugs for'

bugtarget_advanced_search = ContextTitle("Search bugs in %s")

bugtarget_filebug = ContextTitle('Report a bug about %s')

<<<<<<< HEAD
bugtask_confirm_unlinked = LaunchbagBugID('Bug #%d - Request a fix')
=======
bugtask_backport_fixing = BugTaskBackportingTitle()

bugtask_choose_affected_product = LaunchbagBugID('Bug #%d - Request a fix')
>>>>>>> ea70ae1b

bugtask_edit = BugTaskPageTitle()

bugtask_index = BugTaskPageTitle()

bugtask_requestfix = LaunchbagBugID('Bug #%d - Request a fix')

bugtask_requestfix_upstream = LaunchbagBugID('Bug #%d - Request a fix')

bugtask_view = BugTaskPageTitle()

# bugtask_macros_buglisting contains only macros
# bugtasks_index is a redirect

bugtracker_edit = ContextTitle(
    smartquote('Change details for "%s" bug tracker'))

bugtracker_index = ContextTitle(smartquote('Bug tracker "%s"'))

bugtrackers_add = 'Register an external bug tracker'

bugtrackers_index = 'Bug trackers registered in Malone'

build_buildlog = ContextTitle('Build log for %s')

build_changes = ContextTitle('Changes in %s')

build_index = ContextTitle('Build details for %s')

build_retry = ContextTitle('Retry %s')

build_rescore = ContextTitle('Rescore %s')

builders_index = 'Launchpad build farm'

builder_edit = ContextTitle(smartquote('Edit build machine "%s"'))

builder_index = ContextTitle(smartquote('Build machine "%s"'))

builder_cancel = ContextTitle(smartquote('Cancel job for "%s"'))

builder_mode = ContextTitle(smartquote('Change mode for "%s"'))

builder_admin = ContextTitle(smartquote('Administer "%s" builder'))

builder_history = ContextTitle(smartquote('Build History for "%s"'))

calendar_index = ContextTitle('%s')

calendar_event_addform = ContextTitle('Add event to %s')

calendar_event_display = ContextTitle(smartquote('Event "%s"'))

calendar_event_editform = ContextTitle(smartquote('Change "%s" event details'))

calendar_subscribe = ContextTitle(smartquote('Subscribe to "%s"'))

calendar_subscriptions = 'Calendar subscriptions'

def calendar_view(context, view):
    return '%s - %s' % (context.calendar.title, view.datestring)
calendar_view_day = calendar_view
calendar_view_week = calendar_view
calendar_view_month = calendar_view
calendar_view_year = calendar_view

codeofconduct_admin = 'Administer Codes of Conduct'

codeofconduct_index = ContextTitle('%s')

codeofconduct_list = 'Ubuntu Codes of Conduct'

cveset_all = 'All CVE entries registered in Launchpad'

cveset_index = 'Launchpad CVE tracker'

cve_index = ContextDisplayName('%s')

cve_linkbug = ContextDisplayName('Link %s to a bug report')

cve_unlinkbugs = ContextDisplayName('Remove links between %s and bug reports')

debug_root_changelog = 'Launchpad changelog'

debug_root_index = 'Launchpad Debug Home Page'

default_editform = 'Default "Edit" Page'

distributionmirror_edit = ContextTitle('Edit mirror %s')

distributionmirror_index = ContextTitle('Mirror %s')

distributionmirror_mark_official = ContextTitle('Mark mirror %s as official')

distributionmirror_prober_logs = ContextTitle('%s mirror prober logs')

distribution_allpackages = ContextTitle('All packages in %s')

distribution_bugcontact = ContextTitle('Change bug contact for %s')

distribution_change_mirror_admin = 'Change mirror administrator'

distribution_cvereport = ContextTitle('CVE reports for %s')

distribution_edit = ContextTitle('Edit %s')

distribution_members = ContextTitle('%s distribution members')

distribution_memberteam = ContextTitle(
    smartquote("Change %s's distribution team"))

distribution_mirrors = ContextTitle("Mirrors of %s")

distribution_newmirror = ContextTitle("Register a new mirror for %s")

distribution_translations = ContextDisplayName('Translating %s')

distribution_translators = ContextTitle(
    smartquote("Appoint %s's translation group"))

distribution_search = ContextDisplayName(smartquote("Search %s's packages"))

distribution_index = ContextTitle('%s in Launchpad')

distribution_builds = ContextTitle('%s builds')

distribution_uploadadmin = ContextTitle('Change Upload Manager for %s')

distributionsourcepackage_bugs = ContextTitle('Bugs in %s')

distributionsourcepackage_index = ContextTitle('%s')

distributionsourcepackage_manage_bugcontacts = ContextTitle('Bug contacts for %s')

distributionsourcepackagerelease_index = ContextTitle('%s')

distroarchrelease_admin = ContextTitle('Administer %s')

distroarchrelease_index = ContextTitle('%s in Launchpad')

distroarchrelease_builds = ContextTitle('%s builds')

distroarchrelease_search = ContextTitle(
    smartquote("Search %s's binary packages"))

distroarchreleasebinarypackage_index = ContextTitle('%s')

distroarchreleasebinarypackagerelease_index = ContextTitle('%s')

distrorelease_addport = ContextTitle('Add a port of %s')

distrorelease_bugs = ContextTitle('Bugs in %s')

distrorelease_cvereport = ContextDisplayName('CVE report for %s')

distrorelease_edit = ContextTitle('Edit details of %s')

def distrorelease_index(context, view):
    return '%s %s in Launchpad' % (context.distribution.title, context.version)

distrorelease_packaging = ContextDisplayName('Mapping packages to upstream '
    'for %s')

distrorelease_search = ContextDisplayName('Search packages in %s')

distrorelease_translations = ContextTitle('Translations of %s in Rosetta')

distrorelease_builds = ContextTitle('Builds for %s')

distrorelease_queue = ContextTitle('Queue for %s')

distroreleasebinarypackage_index = ContextTitle('%s')

distroreleaselanguage_index = ContextTitle('%s')

distroreleasesourcepackagerelease_index = ContextTitle('%s')

distros_index = 'Distributions registered in Launchpad'

errorservice_config = 'Configure error log'

errorservice_entry = 'Error log entry'

errorservice_index = 'Error log report'

errorservice_tbentry = 'Traceback entry'

faq = 'Launchpad Frequently Asked Questions'

people_adminrequestmerge = 'Merge Launchpad accounts'

people_mergerequest_sent = 'Merge request sent'

people_newperson = 'Create a new Launchpad profile'

people_newteam = 'Register a new team in Launchpad'

people_requestmerge_multiple = 'Merge Launchpad accounts'

people_requestmerge = 'Merge Launchpad accounts'

karmaaction_index = 'Karma actions'

karmaaction_edit = 'Edit karma action'

karmacontext_topcontributors = ContextTitle('Top %s Contributors')

# launchpad_debug doesn't need a title.

def launchpad_addform(context, view):
    # Returning None results in the default Launchpad page title being used.
    return getattr(view, 'page_title', None)

launchpad_editform = launchpad_addform

launchpad_feedback = 'Help us improve Launchpad'

launchpad_forbidden = 'Forbidden'

launchpad_forgottenpassword = 'Need a new Launchpad password?'

launchpad_graphics = 'Overview of Launchpad graphics and icons'

template_form = 'XXX PLEASE DO NOT USE THIS TEMPLATE XXX'

# launchpad_css is a css file

# launchpad_js is standard javascript

# XXX: The general form is a fallback form; I'm not sure why it is
# needed, nor why it needs a pagetitle, but I can't debug this today.
#   -- kiko, 2005-09-29
launchpad_generalform = "Launchpad - General Form (Should Not Be Displayed)"

launchpad_legal = 'Launchpad legalese'

launchpad_login = 'Log in or register with Launchpad'

launchpad_log_out = 'Log out from Launchpad'

launchpad_notfound = 'Error: Page not found'

launchpad_requestexpired = 'Error: Timeout'

launchpad_unexpectedformdata = 'Error: Unexpected form data'

launchpad_librarianfailure = "Sorry, you can't do this right now"

# launchpad_widget_macros doesn't need a title.

logintoken_claimprofile = 'Claim Launchpad profile'

logintoken_index = 'Launchpad: redirect to the logintoken page'

logintoken_mergepeople = 'Merge Launchpad accounts'

logintoken_newaccount = 'Create a new Launchpad account'

logintoken_resetpassword = 'Forgotten your password?'

logintoken_validateemail = 'Confirm e-mail address'

logintoken_validategpg = 'Confirm OpenPGP key'

logintoken_validatesignonlygpg = 'Confirm sign-only OpenPGP key'

logintoken_validateteamemail = 'Confirm e-mail address'

# main_template has the code to insert one of these titles.

malone_about = 'About Malone'

malone_distros_index = 'Report a bug about a distribution'

malone_index = 'Malone: the Launchpad bug tracker'

malone_filebug = "Report a bug"

# malone_people_index is a redirect

# malone_template is a means to include the mainmaster template

# messagechunk_snippet is a fragment

# messages_index is a redirect

message_add = ContextId('Bug #%d - Add a comment')

milestone_add = ContextTitle('Add new milestone for %s')

milestone_index = ContextTitle('%s')

milestone_edit = ContextTitle('Edit %s')

# object_pots is a fragment.

object_potemplatenames = ContextDisplayName('Template names for %s')

object_reassignment = ContextTitle('Reassign %s')

object_driver = ContextTitle('Appoint the driver for %s')

object_launchpadusage = ContextTitle('Launchpad usage by %s')

oops = 'Oops!'

def package_bugs(context, view):
    return 'Bugs in %s' % context.name

people_index = 'People and teams in Launchpad'

def people_list(context, view):
    return view.header

person_bounties = ContextDisplayName('Bounties for %s')

person_branches = ContextDisplayName('Bazaar branches for %s')

person_branch_add = ContextDisplayName('Register a new branch for %s')

def person_bugs(context, view):
    return view.getSearchPageHeading()

person_changepassword = 'Change your password'

person_claim = 'Claim account'

person_codesofconduct = ContextDisplayName(smartquote("%s's code of conduct signatures"))

person_edit = ContextDisplayName(smartquote("%s's details"))

person_editemails = ContextDisplayName(smartquote("%s's e-mail addresses"))

person_editlanguages = ContextDisplayName(
    smartquote("%s's preferred languages"))

person_editpgpkeys = ContextDisplayName(smartquote("%s's OpenPGP keys"))

person_edithomepage = ContextDisplayName(smartquote("%s's home page"))

person_editircnicknames = ContextDisplayName(smartquote("%s's IRC nicknames"))

person_editjabberids = ContextDisplayName(smartquote("%s's Jabber IDs"))

person_editsshkeys = ContextDisplayName(smartquote("%s's SSH keys"))

person_editwikinames = ContextDisplayName(smartquote("%s's wiki names"))

# person_foaf is an rdf file

person_images = ContextDisplayName(smartquote("%s's hackergotchi and emblem"))

person_index = ContextDisplayName('%s in Launchpad')

person_karma = ContextDisplayName(smartquote("%s's karma in Launchpad"))

person_packages = ContextDisplayName('Packages maintained by %s')

person_packagebugs = ContextDisplayName("%s's package bug reports")

person_packagebugs_overview = person_packagebugs

person_packagebugs_search = person_packagebugs

person_review = ContextDisplayName("Review %s")

person_specfeedback = ContextDisplayName('Feature feedback requests for %s')

person_specworkload = ContextDisplayName('Specification workload for %s')

person_translations = ContextDisplayName('Translations made by %s')

person_teamhierarchy = ContextDisplayName('Team hierarchy for %s')

pofile_edit = 'Rosetta: Edit PO file details'
# XXX mpt 20051209: This should be more context-sensitive

pofile_export = ContextTitle('%s file exports')

def pofile_index(context, view):
    return 'Rosetta: %s in %s' % (
        context.potemplate.title, context.language.englishname)

def pofile_translate(context, view):
    return 'Translating %s into %s with Rosetta' % (
        context.potemplate.displayname,
        context.language.englishname)

pofile_upload = ContextTitle('%s upload in Rosetta')

# portlet_* are portlets

poll_edit = ContextTitle(smartquote('Edit poll "%s"'))

poll_index = ContextTitle(smartquote('Poll: "%s"'))

poll_newoption = ContextTitle(smartquote('New option for poll "%s"'))

def poll_new(context, view):
    return 'Create a new Poll in team %s' % context.team.displayname

def polloption_edit(context, view):
    return 'Edit option: %s' % context.title

poll_options = ContextTitle(smartquote('Options for poll "%s"'))

poll_vote_condorcet = ContextTitle(smartquote('Vote in poll "%s"'))

poll_vote_simple = ContextTitle(smartquote('Vote in poll "%s"'))

def pomsgset_translate(context, view):
    return 'Translating %s into %s with Rosetta' % (
        context.pofile.potemplate.displayname,
        context.pofile.language.englishname)

# potemplate_chart is a fragment

potemplate_edit = ContextTitle(smartquote('Edit "%s" in Rosetta'))

potemplate_index = ContextTitle(smartquote('"%s" in Rosetta'))

potemplate_upload = ContextTitle(smartquote('"%s" upload in Rosetta'))

potemplate_export = ContextTitle(smartquote('Export translations of "%s"'))

potemplatename_add = 'Add a new template name to Rosetta'

potemplatename_edit = ContextTitle(smartquote('Edit "%s" in Rosetta'))

potemplatename_index = ContextTitle(smartquote('"%s" in Rosetta'))

potemplatenames_index = 'Template names in Launchpad'

product_add = 'Register a product with Launchpad'

product_admin = ContextTitle('Administer %s in Launchpad')

product_bugcontact = ContextTitle('Edit bug contact for %s')

product_bugs = ContextDisplayName('Bugs in %s')

product_branches = ContextDisplayName(
    smartquote("%s's Bazaar branches registered in Launchpad"))

product_distros = ContextDisplayName('%s packages: Comparison of distributions')

product_cvereport = ContextTitle('CVE reports for %s')

product_edit = ContextTitle('%s in Launchpad')

product_index = ContextTitle('%s in Launchpad')

product_new = 'Register a product in the Launchpad'

product_translators = ContextTitle('Set translation group for %s')

product_packages = ContextDisplayName('%s packages in Launchpad')

product_translations = ContextTitle('Translations of %s in Rosetta')

productrelease_add = ContextTitle('Register a new %s release in Launchpad')

productrelease_admin = ContextTitle('Administer %s in Launchpad')

productrelease_edit = ContextDisplayName('Edit details of %s in Launchpad')

productrelease_index = ContextDisplayName('%s in Launchpad')

products_index = 'Products registered in Launchpad'

productseries_index = ContextTitle('Overview of %s')

productseries_packaging = ContextDisplayName('Packaging of %s in distributions')

productseries_source = 'Import product series'

productseries_translations = ContextTitle('Translation templates for %s')

productseries_translations_upload = 'Request new translations upload'

productseries_ubuntupkg = 'Ubuntu source package'

project_add = 'Register a project with Launchpad'

project_index = ContextTitle('%s in Launchpad')

project_branches = ContextTitle('Bazaar branches for %s')

project_bugs = ContextTitle('Bugs in %s')

project_edit = ContextTitle('%s project details')

project_interest = 'Rosetta: Project not translatable'

project_rosetta_index = ContextTitle('Rosetta: %s')

project_specs = ContextTitle('Specifications for %s')

projects_index = 'Projects registered in Launchpad'

projects_request = 'Rosetta: Request a project'

projects_search = 'Search for projects in Launchpad'

rdf_index = "Launchpad RDF"

# redirect_up is a redirect

def reference_index(context, view):
    return 'Web links for bug %s' % context.bug.id

# references_index is a redirect

registry_about = 'About the Launchpad Registry'

registry_index = 'Product and group registration in Launchpad'

products_all = 'Upstream products registered in Launchpad'

projects_all = 'Projects registered in Launchpad'

registry_review = 'Review Launchpad items'

related_bounties = ContextDisplayName('Bounties for %s')

remotebug_index = ContextTitle('%s')

root_index = 'Launchpad'

rosetta_about = 'About Rosetta'

rosetta_index = 'Rosetta'

product_branch_add = ContextDisplayName('Register a new %s branch')

def productseries_edit(context, view):
    return 'Change %s %s details' % (context.product.displayname, context.name)

productseries_new = ContextDisplayName('Register a new %s release series')

securitycontact_edit = ContextDisplayName("Edit %s security contact")

shipit_adminrequest = 'ShipIt admin request'

shipit_index = 'ShipIt'

shipit_index_new = 'ShipIt'

shipit_exports = 'ShipIt exports'

shipit_forbidden = 'Forbidden'

shipit_myrequest = "Your ShipIt order"

shipit_oops = 'Error: Oops'

shipit_reports = 'ShipIt reports'

shipit_requestcds = 'Your ShipIt Request'

shipitrequests_index = 'ShipIt requests'

shipitrequests_search = 'Search ShipIt requests'

shipitrequest_edit = 'Edit ShipIt request'

shipit_notfound = 'Error: Page not found'

signedcodeofconduct_index = ContextDisplayName('%s')

signedcodeofconduct_add = ContextTitle('Sign %s')

signedcodeofconduct_acknowledge = 'Acknowledge code of conduct signature'

signedcodeofconduct_activate = ContextDisplayName('Activating %s')

signedcodeofconduct_deactivate = ContextDisplayName('Deactivating %s')

sourcepackage_bugs = ContextDisplayName('Bugs in %s')

sourcepackage_builds = ContextTitle('Builds for %s')

sourcepackage_translate = ContextTitle('Help translate %s')

sourcepackage_changelog = 'Source package changelog'

sourcepackage_filebug = ContextTitle("Report a bug about %s")

sourcepackage_gethelp = ContextTitle('Help and support options for %s')

sourcepackage_hctstatus = ContextTitle('%s HCT status')

def sourcepackage_index(context, view):
    return '%s source packages' % context.distrorelease.title

sourcepackage_packaging = ContextTitle('Define upstream series for %s')

sourcepackage_translate = ContextTitle('Help translate %s')

sourcepackage_translations = ContextTitle(
    'Rosetta translation templates for %s')

sourcepackagenames_index = 'Source package name set'

sourcepackagerelease_index = ContextTitle('Source package %s')

def sourcepackages(context, view):
    return '%s source packages' % context.distrorelease.title

sourcepackages_comingsoon = 'Coming soon'

sources_index = 'Bazaar: Upstream revision control imports to Bazaar'

sourcesource_index = 'Upstream source import'

specification_add = 'Register a feature specification in Launchpad'

specification_addsubscriber = 'Subscribe someone else to this spec'

specification_linkbug = ContextTitle(
  u'Link specification \N{left double quotation mark}%s'
  u'\N{right double quotation mark} to a bug report')

specification_unlinkbugs = 'Remove links to bug reports'

specification_retargeting = 'Attach spec to a different product or distribution'

specification_superseding = 'Mark specification as superseded by another'

specification_goaldecide = 'Approve or decline specification goal'

specification_dependency = 'Create a specification dependency'

specification_deptree = 'Complete dependency tree'

specification_milestone = 'Target feature to milestone'

specification_people = 'Change specification assignee, drafter, and reviewer'

specification_priority = 'Change specification priority'

specification_distrorelease = ('Target specification at a distribution release')

specification_productseries = 'Target specification at a series'

specification_removedep = 'Remove a dependency'

specification_givefeedback = 'Clear feedback requests'

specification_requestfeedback = 'Request feedback on this specification'

specification_edit = 'Edit specification details'

specification_linksprint = 'Put specification on sprint agenda'

specification_status = 'Edit specification status'

specification_index = ContextTitle(smartquote('Feature specification: "%s"'))

specification_subscription = 'Subscribe to specification'

specification_queue = 'Queue specification for review'

specifications_index = ContextTitle('%s')

specificationgoal_specs = ContextTitle('List goals for %s')

specificationgoal_setgoals = ContextTitle('Set goals for %s')

def specificationsubscription_edit(context, view):
    return "Subscription of %s" % context.person.browsername

specificationtarget_documentation = ContextTitle('Documentation for %s')

specificationtarget_index = ContextTitle('Specification Listing for %s')

def specificationtarget_specs(context, view):
    return view.title

specificationtarget_roadmap = ContextTitle('Project plan for %s')

specificationtarget_assignments = ContextTitle('Specification assignments for %s')

specificationtarget_workload = ContextTitle('Feature workload in %s')

sprint_attend = ContextTitle('Register your attendance at %s')

sprint_edit = ContextTitle(smartquote('Edit "%s" details'))

sprint_index = ContextTitle('%s (sprint or meeting)')

sprint_new = 'Register a meeting or sprint in Launchpad'

sprint_register = 'Register someone to attend this meeting'

sprint_specs = ContextTitle('Specifications for %s')

sprint_settopics = ContextTitle('Review topics proposed for discussion at %s')

sprint_workload = ContextTitle('Workload at %s')

sprints_index = 'Meetings and sprints registered in Launchpad'

sprintspecification_decide = 'Consider spec for sprint agenda'

sprintspecification_admin = 'Approve specification for sprint agenda'

tickets_index = 'Launchpad tech support system'

ticket_add = ContextDisplayName('Request support with %s')

ticket_add_search = ContextDisplayName('Request support with %s')

ticket_bug = ContextId('Link support request #%s to a bug report')

ticket_change_status = ContextId('Change status of support request #%s')

ticket_confirm_answer = ContextId('Confirm an answer to support request #%s')

ticket_edit = ContextId('Edit support request #%s details')

def ticket_index(context, view):
    text = (
        smartquote('%s support request #%d: "%s"') %
        (context.target.displayname, context.id, context.title))
    return text

ticket_history = ContextId('History of support request #%s')

ticket_linkbug = ContextId('Link support request #%s to a bug report')

ticket_makebug = ContextId('Create bug report based on request #%s')

ticket_reject = ContextId('Reject support request #%s')

ticket_unlinkbugs = ContextId('Remove bug links from request #%s')

ticket_subscription = ContextId('Subscription to request #%s')

standardshipitrequests_index = 'Standard ShipIt options'

standardshipitrequest_new = 'Create a new standard option'

standardshipitrequest_edit = 'Edit standard option'

team_addmember = ContextBrowsername('Add members to %s')

team_edit = 'Edit team information'

team_editemail = ContextDisplayName('%s contact e-mail address')

team_index = ContextBrowsername(smartquote('"%s" team in Launchpad'))

team_editproposed = ContextBrowsername('Proposed members of %s')

team_join = ContextBrowsername('Join %s')

team_leave = ContextBrowsername('Leave %s')

team_members = ContextBrowsername(smartquote('"%s" members'))

def teammembership_index(context, view):
    return smartquote("%s's membership status in %s") % (
        context.person.browsername, context.team.browsername)

team_newpoll = ContextTitle('New poll for team %s')

team_polls = ContextTitle('Polls for team %s')

template_auto_add = 'Launchpad Auto-Add Form'

template_auto_edit = 'Launchpad Auto-Edit Form'

template_edit = 'EXAMPLE EDIT TITLE'

template_index = '%EXAMPLE TITLE'

template_new = 'EXAMPLE NEW TITLE'

def ticket_listing(context, view):
    return view.pagetitle

tickettarget_manage_supportcontacts = ContextTitle("Support contact for %s")

translationgroup_index = ContextTitle(smartquote('"%s" Rosetta translation group'))

translationgroup_appoint = ContextTitle(
    smartquote('Appoint a new translator to "%s"'))

translationgroups_index = 'Rosetta translation groups'

translationimportqueueentry_index = 'Translation import queue entry'

translationimportqueue_index = 'Translation import queue'

translationimportqueue_blocked = 'Translation import queue - Blocked'

unauthorized = 'Error: Not authorized'<|MERGE_RESOLUTION|>--- conflicted
+++ resolved
@@ -191,13 +191,7 @@
 
 bugtarget_filebug = ContextTitle('Report a bug about %s')
 
-<<<<<<< HEAD
-bugtask_confirm_unlinked = LaunchbagBugID('Bug #%d - Request a fix')
-=======
-bugtask_backport_fixing = BugTaskBackportingTitle()
-
 bugtask_choose_affected_product = LaunchbagBugID('Bug #%d - Request a fix')
->>>>>>> ea70ae1b
 
 bugtask_edit = BugTaskPageTitle()
 
