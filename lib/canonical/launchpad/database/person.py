# Copyright 2004-2007 Canonical Ltd.  All rights reserved.
# _valid_nick() in generate_nick causes E1101
# vars() causes W0612
# pylint: disable-msg=E0611,W0212,E1101,W0612

"""Implementation classes for a Person."""

__metaclass__ = type
__all__ = [
    'IrcID',
    'IrcIDSet',
    'JabberID',
    'JabberIDSet',
    'Person',
    'PersonSet',
    'SSHKey',
    'SSHKeySet',
    'WikiName',
    'WikiNameSet']

from datetime import datetime, timedelta
import pytz

from zope.interface import implements, alsoProvides
from zope.component import getUtility
from zope.event import notify
from zope.security.proxy import removeSecurityProxy

from sqlobject import (
    BoolCol, ForeignKey, IntCol, SQLMultipleJoin, SQLObjectNotFound,
    SQLRelatedJoin, StringCol)
from sqlobject.sqlbuilder import AND, OR, SQLConstant

from canonical.config import config
from canonical.database import postgresql
from canonical.database.constants import UTC_NOW, DEFAULT
from canonical.database.datetimecol import UtcDateTimeCol
from canonical.database.enumcol import EnumCol
from canonical.database.sqlbase import (
    cursor, flush_database_caches, flush_database_updates, quote, quote_like,
    sqlvalues, SQLBase)

from canonical.foaf import nickname
from canonical.cachedproperty import cachedproperty

from canonical.launchpad.database.answercontact import AnswerContact
from canonical.launchpad.database.karma import KarmaCategory
from canonical.launchpad.database.language import Language
from canonical.launchpad.database.oauth import OAuthAccessToken
from canonical.launchpad.database.personlocation import PersonLocation
from canonical.launchpad.database.structuralsubscription import (
    StructuralSubscription)
from canonical.launchpad.database.translationrelicensingagreement import (
    TranslationRelicensingAgreement)
from canonical.launchpad.event.karma import KarmaAssignedEvent
from canonical.launchpad.event.team import JoinTeamEvent, TeamInvitationEvent
from canonical.launchpad.helpers import contactEmailAddresses, shortlist

<<<<<<< HEAD
from canonical.launchpad.interfaces import (
    AccountStatus, ArchivePurpose, BugTaskImportance, BugTaskSearchParams,
    BugTaskStatus, EmailAddressStatus, IArchivePermissionSet, IBugTarget,
    IBugTaskSet, IDistribution, IDistributionSet, IEmailAddress,
    IEmailAddressSet, IGPGKeySet, IHWSubmissionSet, IHasIcon, IHasLogo,
    IHasMugshot, IIrcID, IIrcIDSet, IJabberID, IJabberIDSet, ILaunchBag,
    ILaunchpadCelebrities, ILaunchpadStatisticSet, ILoginTokenSet,
    IMailingListSet, INACTIVE_ACCOUNT_STATUSES, IPasswordEncryptor, IPerson,
    IPersonSet, IPillarNameSet, IProduct, IRevisionSet, ISSHKey, ISSHKeySet,
    ISalesforceVoucherProxy, ISignedCodeOfConductSet, ISourcePackageNameSet,
    ITeam, ITranslationGroupSet, IWikiName, IWikiNameSet, InvalidEmailAddress,
    InvalidName, JoinNotAllowed, LoginTokenType,
    MailingListAutoSubscribePolicy, NameAlreadyTaken, PackagePublishingStatus,
=======
from canonical.launchpad.interfaces.archive import ArchivePurpose
from canonical.launchpad.interfaces.archivepermission import (
    IArchivePermissionSet)
from canonical.launchpad.interfaces.bugtask import (
    BugTaskSearchParams, IBugTaskSet)
from canonical.launchpad.interfaces.bugtarget import IBugTarget
from canonical.launchpad.interfaces.codeofconduct import (
    ISignedCodeOfConductSet)
from canonical.launchpad.interfaces.distribution import IDistribution
from canonical.launchpad.interfaces.emailaddress import (
    EmailAddressStatus, IEmailAddress, IEmailAddressSet, InvalidEmailAddress)
from canonical.launchpad.interfaces.gpg import IGPGKeySet
from canonical.launchpad.interfaces.hwdb import IHWSubmissionSet
from canonical.launchpad.interfaces.irc import IIrcID, IIrcIDSet
from canonical.launchpad.interfaces.jabber import IJabberID, IJabberIDSet
from canonical.launchpad.interfaces.launchpad import (
    IHasIcon, IHasLogo, IHasMugshot, ILaunchpadCelebrities,
    IPasswordEncryptor)
from canonical.launchpad.interfaces.launchpadstatistic import (
    ILaunchpadStatisticSet)
from canonical.launchpad.interfaces.logintoken import (
    ILoginTokenSet, LoginTokenType)
from canonical.launchpad.interfaces.mailinglist import (
    IMailingListSet, PostedMessageStatus)
from canonical.launchpad.interfaces.mailinglistsubscription import (
    MailingListAutoSubscribePolicy)
from canonical.launchpad.interfaces.person import (
    AccountStatus, INACTIVE_ACCOUNT_STATUSES, InvalidName, IPerson,
    IPersonSet, ITeam, JoinNotAllowed, NameAlreadyTaken,
>>>>>>> 63117bad
    PersonCreationRationale, PersonVisibility, PersonalStanding,
    TeamMembershipRenewalPolicy, TeamSubscriptionPolicy)
from canonical.launchpad.interfaces.pillar import IPillarNameSet
from canonical.launchpad.interfaces.product import IProduct
from canonical.launchpad.interfaces.publishing import PackagePublishingStatus
from canonical.launchpad.interfaces.questioncollection import (
    QUESTION_STATUS_DEFAULT_SEARCH)
from canonical.launchpad.interfaces.revision import IRevisionSet
from canonical.launchpad.interfaces.shipit import (
    ShipItConstants, ShippingRequestStatus)
from canonical.launchpad.interfaces.specification import (
    SpecificationDefinitionStatus, SpecificationFilter,
    SpecificationImplementationStatus, SpecificationSort)
from canonical.launchpad.interfaces.ssh import ISSHKey, ISSHKeySet, SSHKeyType
from canonical.launchpad.interfaces.teammembership import (
    TeamMembershipStatus)
from canonical.launchpad.interfaces.translationgroup import (
    ITranslationGroupSet)
from canonical.launchpad.interfaces.wikiname import (
    IWikiName, IWikiNameSet, UBUNTU_WIKI_URL)
from canonical.launchpad.webapp.interfaces import ILaunchBag

from canonical.launchpad.database.archive import Archive
from canonical.launchpad.database.codeofconduct import SignedCodeOfConduct
from canonical.launchpad.database.branch import Branch
from canonical.launchpad.database.bugtask import BugTask
from canonical.launchpad.database.emailaddress import EmailAddress
from canonical.launchpad.database.karma import KarmaCache, KarmaTotalCache
from canonical.launchpad.database.logintoken import LoginToken
from canonical.launchpad.database.pillar import PillarName
from canonical.launchpad.database.pofile import POFileTranslator
from canonical.launchpad.database.karma import KarmaAction, Karma
from canonical.launchpad.database.mentoringoffer import MentoringOffer
from canonical.launchpad.database.shipit import (
    MIN_KARMA_ENTRIES_TO_BE_TRUSTED_ON_SHIPIT, ShippingRequest)
from canonical.launchpad.database.sourcepackagerelease import (
    SourcePackageRelease)
from canonical.launchpad.database.specification import (
    HasSpecificationsMixin, Specification)
from canonical.launchpad.database.specificationfeedback import (
    SpecificationFeedback)
from canonical.launchpad.database.specificationsubscription import (
    SpecificationSubscription)
from canonical.launchpad.database.translationimportqueue import (
    HasTranslationImportsMixin)
from canonical.launchpad.database.teammembership import (
    TeamMembership, TeamMembershipSet, TeamParticipation)
from canonical.launchpad.database.question import QuestionPersonSearch

from canonical.launchpad.validators.email import valid_email
from canonical.launchpad.validators.name import valid_name
from canonical.launchpad.validators.person import (
    public_person_validator, visibility_validator)


class ValidPersonOrTeamCache(SQLBase):
    """Flags if a Person or Team is active and usable in Launchpad.

    This is readonly, as the underlying table is maintained using
    database triggers.
    """
    # Look Ma, no columns! (apart from id)


class Person(SQLBase, HasSpecificationsMixin, HasTranslationImportsMixin):
    """A Person."""

    implements(IPerson, IHasIcon, IHasLogo, IHasMugshot)

    sortingColumns = SQLConstant(
        "person_sort_key(Person.displayname, Person.name)")
    # When doing any sort of set operations (union, intersect, except_) with
    # SQLObject we can't use sortingColumns because the table name Person is
    # not available in that context, so we use this one.
    _sortingColumnsForSetOperations = SQLConstant(
        "person_sort_key(displayname, name)")
    _defaultOrder = sortingColumns

    name = StringCol(dbName='name', alternateID=True, notNull=True)

    def _set_name(self, value):
        """Check that rename is allowed."""
        # Renaming a team is prohibited for any team that has a mailing list.
        # This is because renaming a mailing list is not trivial in Mailman
        # 2.1 (see Mailman FAQ item 4.70).  We prohibit such renames in the
        # team edit details view, but just to be safe, we also assert that
        # such an attempt is not being made here.  To do this, we must
        # override the SQLObject method for setting the 'name' database
        # column.  Watch out for when SQLObject is creating this row, because
        # in that case self.name isn't yet available.
        assert (self._SO_creating or
                not self.is_team or
                getUtility(IMailingListSet).get(self.name) is None), (
            'Cannot rename teams with mailing lists')
        # Everything's okay, so let SQLObject do the normal thing.
        self._SO_set_name(value)

    password = StringCol(dbName='password', default=None)
    displayname = StringCol(dbName='displayname', notNull=True)
    teamdescription = StringCol(dbName='teamdescription', default=None)
    homepage_content = StringCol(default=None)
    icon = ForeignKey(
        dbName='icon', foreignKey='LibraryFileAlias', default=None)
    logo = ForeignKey(
        dbName='logo', foreignKey='LibraryFileAlias', default=None)
    mugshot = ForeignKey(
        dbName='mugshot', foreignKey='LibraryFileAlias', default=None)
    openid_identifier = StringCol(
            dbName='openid_identifier', alternateID=True, notNull=True,
            default=DEFAULT)

    account_status = EnumCol(
        enum=AccountStatus, default=AccountStatus.NOACCOUNT)
    account_status_comment = StringCol(default=None)

    city = StringCol(default=None)
    phone = StringCol(default=None)
    country = ForeignKey(dbName='country', foreignKey='Country', default=None)
    province = StringCol(default=None)
    postcode = StringCol(default=None)
    addressline1 = StringCol(default=None)
    addressline2 = StringCol(default=None)
    organization = StringCol(default=None)

    teamowner = ForeignKey(dbName='teamowner', foreignKey='Person',
                           default=None,
                           validator=public_person_validator)

    sshkeys = SQLMultipleJoin('SSHKey', joinColumn='person')

    renewal_policy = EnumCol(
        enum=TeamMembershipRenewalPolicy,
        default=TeamMembershipRenewalPolicy.NONE)
    subscriptionpolicy = EnumCol(
        dbName='subscriptionpolicy',
        enum=TeamSubscriptionPolicy,
        default=TeamSubscriptionPolicy.MODERATED)
    defaultrenewalperiod = IntCol(dbName='defaultrenewalperiod', default=None)
    defaultmembershipperiod = IntCol(dbName='defaultmembershipperiod',
                                     default=None)
    mailing_list_auto_subscribe_policy = EnumCol(
        enum=MailingListAutoSubscribePolicy,
        default=MailingListAutoSubscribePolicy.ON_REGISTRATION)

    merged = ForeignKey(dbName='merged', foreignKey='Person', default=None)

    datecreated = UtcDateTimeCol(notNull=True, default=UTC_NOW)
    creation_rationale = EnumCol(enum=PersonCreationRationale, default=None)
    creation_comment = StringCol(default=None)
    registrant = ForeignKey(
        dbName='registrant', foreignKey='Person', default=None,
        validator=public_person_validator)
    hide_email_addresses = BoolCol(notNull=True, default=False)
    verbose_bugnotifications = BoolCol(notNull=True, default=True)

    # SQLRelatedJoin gives us also an addLanguage and removeLanguage for free
    languages = SQLRelatedJoin('Language', joinColumn='person',
                            otherColumn='language',
                            intermediateTable='PersonLanguage',
                            orderBy='englishname')

    subscribed_branches = SQLRelatedJoin(
        'Branch', joinColumn='person', otherColumn='branch',
        intermediateTable='BranchSubscription', prejoins=['product'])
    ownedBounties = SQLMultipleJoin('Bounty', joinColumn='owner',
        orderBy='id')
    reviewerBounties = SQLMultipleJoin('Bounty', joinColumn='reviewer',
        orderBy='id')
    # XXX: matsubara 2006-03-06 bug=33935:
    # Is this really needed? There's no attribute 'claimant' in the Bounty
    # database class or interface, but the column exists in the database.
    claimedBounties = SQLMultipleJoin('Bounty', joinColumn='claimant',
        orderBy='id')
    subscribedBounties = SQLRelatedJoin('Bounty', joinColumn='person',
        otherColumn='bounty', intermediateTable='BountySubscription',
        orderBy='id')
    authored_branches = SQLMultipleJoin(
        'Branch', joinColumn='author', prejoins=['product'])
    signedcocs = SQLMultipleJoin('SignedCodeOfConduct', joinColumn='owner')
    ircnicknames = SQLMultipleJoin('IrcID', joinColumn='person')
    jabberids = SQLMultipleJoin('JabberID', joinColumn='person')

    entitlements = SQLMultipleJoin('Entitlement', joinColumn='person')
    visibility = EnumCol(
        enum=PersonVisibility,
        default=PersonVisibility.PUBLIC,
        validator=visibility_validator)

    personal_standing = EnumCol(
        enum=PersonalStanding, default=PersonalStanding.UNKNOWN,
        notNull=True)

    personal_standing_reason = StringCol(default=None)

    commercial_vouchers = None

    def _init(self, *args, **kw):
        """Mark the person as a team when created or fetched from database."""
        SQLBase._init(self, *args, **kw)
        if self.teamownerID is not None:
            alsoProvides(self, ITeam)

    def convertToTeam(self, team_owner):
        """See `IPerson`."""
        assert not self.is_team, "Can't convert a team to a team."
        assert self.account_status == AccountStatus.NOACCOUNT, (
            "Only Person entries whose account_status is NOACCOUNT can be "
            "converted into teams.")
        self.password = None
        self.creation_rationale = None
        self.teamowner = team_owner
        alsoProvides(self, ITeam)
        # Add the owner as a team admin manually because we know what we're
        # doing and we don't want any email notifications to be sent.
        TeamMembershipSet().new(
            team_owner, self, TeamMembershipStatus.ADMIN, team_owner)

    @property
    def oauth_access_tokens(self):
        """See `IPerson`."""
        return OAuthAccessToken.select("""
            person = %s
            AND (date_expires IS NULL OR date_expires > %s)
            """ % sqlvalues(self, UTC_NOW))

    @cachedproperty
    def _location(self):
        return PersonLocation.selectOneBy(person=self)

    def set_time_zone(self, timezone):
        location = self._location
        if location is None:
            location = PersonLocation(
                person=self,
                latitude=None,
                longitude=None,
                time_zone=timezone,
                last_modified_by=self)
        location.time_zone = timezone
        self._location = location

    def get_time_zone(self):
        location = self._location
        if location is None:
            return None
        return location.time_zone
    timezone = property(get_time_zone, set_time_zone)


    def get_translations_relicensing_agreement(self):
        """Return whether translator agrees to relicense their translations.

        If she has made no explicit decision yet, return None.
        """
        relicensing_agreement = TranslationRelicensingAgreement.selectOneBy(
            person=self)
        if relicensing_agreement is None:
            return None
        else:
            return relicensing_agreement.allow_relicensing

    def set_translations_relicensing_agreement(self, value):
        """Set a translations relicensing decision by translator.

        If she has already made a decision, overrides it with the new one.
        """
        relicensing_agreement = TranslationRelicensingAgreement.selectOneBy(
            person=self)
        if relicensing_agreement is None:
            relicensing_agreement = TranslationRelicensingAgreement(
                person=self,
                allow_relicensing=value)
        else:
            relicensing_agreement.allow_relicensing = value

    translations_relicensing_agreement = property(
        get_translations_relicensing_agreement,
        set_translations_relicensing_agreement,
        doc="See `IPerson`.")

    # specification-related joins
    @property
    def approver_specs(self):
        return shortlist(Specification.selectBy(
            approver=self, orderBy=['-datecreated']))

    @property
    def assigned_specs(self):
        return shortlist(Specification.selectBy(
            assignee=self, orderBy=['-datecreated']))

    @property
    def assigned_specs_in_progress(self):
        replacements = sqlvalues(assignee=self)
        replacements['started_clause'] = Specification.started_clause
        replacements['completed_clause'] = Specification.completeness_clause
        query = """
            (assignee = %(assignee)s)
            AND (%(started_clause)s)
            AND NOT (%(completed_clause)s)
            """ % replacements
        return Specification.select(query, orderBy=['-date_started'], limit=5)

    @property
    def created_specs(self):
        return shortlist(Specification.selectBy(
            owner=self, orderBy=['-datecreated']))

    @property
    def drafted_specs(self):
        return shortlist(Specification.selectBy(
            drafter=self, orderBy=['-datecreated']))

    @property
    def feedback_specs(self):
        return shortlist(Specification.select(
            AND(Specification.q.id == SpecificationFeedback.q.specificationID,
                SpecificationFeedback.q.reviewerID == self.id),
            clauseTables=['SpecificationFeedback'],
            orderBy=['-datecreated']))

    @property
    def subscribed_specs(self):
        specification_id = SpecificationSubscription.q.specificationID
        return shortlist(Specification.select(
            AND (Specification.q.id == specification_id,
                 SpecificationSubscription.q.personID == self.id),
            clauseTables=['SpecificationSubscription'],
            orderBy=['-datecreated']))

    # mentorship
    @property
    def mentoring_offers(self):
        """See `IPerson`"""
        return MentoringOffer.select("""MentoringOffer.id IN
        (SELECT MentoringOffer.id
            FROM MentoringOffer
            LEFT OUTER JOIN BugTask ON
                MentoringOffer.bug = BugTask.bug
            LEFT OUTER JOIN Bug ON
                BugTask.bug = Bug.id
            LEFT OUTER JOIN Specification ON
                MentoringOffer.specification = Specification.id
            WHERE
                MentoringOffer.owner = %s
                """ % sqlvalues(self.id) + """ AND (
                BugTask.id IS NULL OR NOT
                (Bug.private IS TRUE OR
                  (""" + BugTask.completeness_clause +"""))) AND (
                Specification.id IS NULL OR NOT
                (""" + Specification.completeness_clause +")))",
            )

    @property
    def team_mentorships(self):
        """See `IPerson`"""
        return MentoringOffer.select("""MentoringOffer.id IN
        (SELECT MentoringOffer.id
            FROM MentoringOffer
            JOIN TeamParticipation ON
                MentoringOffer.team = TeamParticipation.person
            LEFT OUTER JOIN BugTask ON
                MentoringOffer.bug = BugTask.bug
            LEFT OUTER JOIN Bug ON
                BugTask.bug = Bug.id
            LEFT OUTER JOIN Specification ON
                MentoringOffer.specification = Specification.id
            WHERE
                TeamParticipation.team = %s
                """ % sqlvalues(self.id) + """ AND (
                BugTask.id IS NULL OR NOT
                (Bug.private IS TRUE OR
                  (""" + BugTask.completeness_clause +"""))) AND (
                Specification.id IS NULL OR NOT
                (""" + Specification.completeness_clause +")))",
            )

    @property
    def unique_displayname(self):
        """See `IPerson`."""
        return "%s (%s)" % (self.displayname, self.name)

    @property
    def browsername(self):
        """Return a name suitable for display on a web page.

        Originally, this was calculated but now we just use displayname.
        You should continue to use this method, however, as we may want to
        change again, such as returning '$displayname ($name)'.
        """
        return self.displayname

    @property
    def has_any_specifications(self):
        """See `IHasSpecifications`."""
        return self.all_specifications.count()

    @property
    def all_specifications(self):
        return self.specifications(filter=[SpecificationFilter.ALL])

    @property
    def valid_specifications(self):
        return self.specifications(filter=[SpecificationFilter.VALID])

    def specifications(self, sort=None, quantity=None, filter=None,
                       prejoin_people=True):
        """See `IHasSpecifications`."""

        # Make a new list of the filter, so that we do not mutate what we
        # were passed as a filter
        if not filter:
            # if no filter was passed (None or []) then we must decide the
            # default filtering, and for a person we want related incomplete
            # specs
            filter = [SpecificationFilter.INCOMPLETE]

        # now look at the filter and fill in the unsaid bits

        # defaults for completeness: if nothing is said about completeness
        # then we want to show INCOMPLETE
        completeness = False
        for option in [
            SpecificationFilter.COMPLETE,
            SpecificationFilter.INCOMPLETE]:
            if option in filter:
                completeness = True
        if completeness is False:
            filter.append(SpecificationFilter.INCOMPLETE)

        # defaults for acceptance: in this case we have nothing to do
        # because specs are not accepted/declined against a person

        # defaults for informationalness: we don't have to do anything
        # because the default if nothing is said is ANY

        # if no roles are given then we want everything
        linked = False
        roles = set([
            SpecificationFilter.CREATOR,
            SpecificationFilter.ASSIGNEE,
            SpecificationFilter.DRAFTER,
            SpecificationFilter.APPROVER,
            SpecificationFilter.FEEDBACK,
            SpecificationFilter.SUBSCRIBER])
        for role in roles:
            if role in filter:
                linked = True
        if not linked:
            for role in roles:
                filter.append(role)

        # sort by priority descending, by default
        if sort is None or sort == SpecificationSort.PRIORITY:
            order = ['-priority', 'Specification.definition_status',
                     'Specification.name']
        elif sort == SpecificationSort.DATE:
            order = ['-Specification.datecreated', 'Specification.id']

        # figure out what set of specifications we are interested in. for
        # products, we need to be able to filter on the basis of:
        #
        #  - role (owner, drafter, approver, subscriber, assignee etc)
        #  - completeness.
        #  - informational.
        #

        # in this case the "base" is quite complicated because it is
        # determined by the roles so lets do that first

        base = '(1=0'  # we want to start with a FALSE and OR them
        if SpecificationFilter.CREATOR in filter:
            base += ' OR Specification.owner = %(my_id)d'
        if SpecificationFilter.ASSIGNEE in filter:
            base += ' OR Specification.assignee = %(my_id)d'
        if SpecificationFilter.DRAFTER in filter:
            base += ' OR Specification.drafter = %(my_id)d'
        if SpecificationFilter.APPROVER in filter:
            base += ' OR Specification.approver = %(my_id)d'
        if SpecificationFilter.SUBSCRIBER in filter:
            base += """ OR Specification.id in
                (SELECT specification FROM SpecificationSubscription
                 WHERE person = %(my_id)d)"""
        if SpecificationFilter.FEEDBACK in filter:
            base += """ OR Specification.id in
                (SELECT specification FROM SpecificationFeedback
                 WHERE reviewer = %(my_id)d)"""
        base += ') '

        # filter out specs on inactive products
        base += """AND (Specification.product IS NULL OR
                        Specification.product NOT IN
                         (SELECT Product.id FROM Product
                          WHERE Product.active IS FALSE))
                """

        base = base % {'my_id': self.id}

        query = base
        # look for informational specs
        if SpecificationFilter.INFORMATIONAL in filter:
            query += (' AND Specification.implementation_status = %s' %
                quote(SpecificationImplementationStatus.INFORMATIONAL))

        # filter based on completion. see the implementation of
        # Specification.is_complete() for more details
        completeness =  Specification.completeness_clause

        if SpecificationFilter.COMPLETE in filter:
            query += ' AND ( %s ) ' % completeness
        elif SpecificationFilter.INCOMPLETE in filter:
            query += ' AND NOT ( %s ) ' % completeness

        # Filter for validity. If we want valid specs only then we should
        # exclude all OBSOLETE or SUPERSEDED specs
        if SpecificationFilter.VALID in filter:
            query += (
                ' AND Specification.definition_status NOT IN ( %s, ''%s ) ' %
                sqlvalues(SpecificationDefinitionStatus.OBSOLETE,
                          SpecificationDefinitionStatus.SUPERSEDED))

        # ALL is the trump card
        if SpecificationFilter.ALL in filter:
            query = base

        # Filter for specification text
        for constraint in filter:
            if isinstance(constraint, basestring):
                # a string in the filter is a text search filter
                query += ' AND Specification.fti @@ ftq(%s) ' % quote(
                    constraint)

        results = Specification.select(query, orderBy=order,
            limit=quantity)
        if prejoin_people:
            results = results.prejoin(['assignee', 'approver', 'drafter'])
        return results

    def searchQuestions(self, search_text=None,
                        status=QUESTION_STATUS_DEFAULT_SEARCH,
                        language=None, sort=None, participation=None,
                        needs_attention=None):
        """See `IPerson`."""
        return QuestionPersonSearch(
                person=self,
                search_text=search_text,
                status=status, language=language, sort=sort,
                participation=participation,
                needs_attention=needs_attention
                ).getResults()

    def getQuestionLanguages(self):
        """See `IQuestionTarget`."""
        return set(Language.select(
            """Language.id = language AND Question.id IN (
            SELECT id FROM Question
                      WHERE owner = %(personID)s OR answerer = %(personID)s OR
                           assignee = %(personID)s
            UNION SELECT question FROM QuestionSubscription
                  WHERE person = %(personID)s
            UNION SELECT question
                  FROM QuestionMessage JOIN Message ON (message = Message.id)
                  WHERE owner = %(personID)s
            )""" % sqlvalues(personID=self.id),
            clauseTables=['Question'], distinct=True))

    @property
    def translatable_languages(self):
        """See `IPerson`."""
        return Language.select("""
            Language.id = PersonLanguage.language AND
            PersonLanguage.person = %s AND
            Language.code <> 'en' AND
            Language.visible""" % quote(self),
            clauseTables=['PersonLanguage'], orderBy='englishname')

    def getDirectAnswerQuestionTargets(self):
        """See `IPerson`."""
        answer_contacts = AnswerContact.select(
            'person = %s' % sqlvalues(self))
        return self._getQuestionTargetsFromAnswerContacts(answer_contacts)

    def getTeamAnswerQuestionTargets(self):
        """See `IPerson`."""
        answer_contacts = AnswerContact.select(
            '''AnswerContact.person = TeamParticipation.team
            AND TeamParticipation.person = %(personID)s
            AND AnswerContact.person != %(personID)s''' % sqlvalues(
                personID=self.id),
            clauseTables=['TeamParticipation'], distinct=True)
        return self._getQuestionTargetsFromAnswerContacts(answer_contacts)

    def _getQuestionTargetsFromAnswerContacts(self, answer_contacts):
        """Return a list of valid IQuestionTargets.

        Provided AnswerContact query results, a distinct list of Products,
        Distributions, and SourcePackages is returned.
        """
        targets = []
        for answer_contact in answer_contacts:
            if answer_contact.product is not None:
                target = answer_contact.product
            elif answer_contact.sourcepackagename is not None:
                assert answer_contact.distribution is not None, (
                    "Missing distribution.")
                distribution = answer_contact.distribution
                target = distribution.getSourcePackage(
                    answer_contact.sourcepackagename)
            elif answer_contact.distribution is not None:
                target = answer_contact.distribution
            else:
                raise AssertionError('Unknown IQuestionTarget.')

            if not target in targets:
                targets.append(target)

        return targets

    @property
    def branches(self):
        """See `IPerson`."""
        ret = self.authored_branches.union(self.registered_branches)
        ret = ret.union(self.subscribed_branches)
        return ret.orderBy('-id')

    @property
    def registered_branches(self):
        """See `IPerson`."""
        query = """Branch.owner = %d AND
                   (Branch.author != %d OR Branch.author is NULL)"""
        return Branch.select(query % (self.id, self.id),
                             prejoins=["product"])


    # XXX: TomBerger 2008-02-14, 2008-04-14 bug=191799:
    # The implementation of these functions
    # is no longer appropriate, since it now relies on subscriptions,
    # rather than package bug supervisors.
    def getBugSubscriberPackages(self):
        """See `IPerson`."""
        packages = [sub.target for sub in self.structural_subscriptions
                    if (sub.distribution is not None and
                        sub.sourcepackagename is not None)]
        packages.sort(key=lambda x: x.name)
        return packages

    def getBranch(self, product_name, branch_name):
        """See `IPerson`."""
        # Import here to work around a circular import problem.
        from canonical.launchpad.database import Product

        if product_name is None or product_name == '+junk':
            return Branch.selectOne(
                'owner=%d AND product is NULL AND name=%s'
                % (self.id, quote(branch_name)))
        else:
            product = Product.selectOneBy(name=product_name)
            if product is None:
                return None
            return Branch.selectOneBy(owner=self, product=product,
                                      name=branch_name)

    def findPathToTeam(self, team):
        """See `IPerson`."""
        # This is our guarantee that _getDirectMemberIParticipateIn() will
        # never return None
        assert self.hasParticipationEntryFor(team), (
            "%s doesn't seem to be a member/participant in %s"
            % (self.name, team.name))
        assert team.is_team, "You can't pass a person to this method."
        path = [team]
        team = self._getDirectMemberIParticipateIn(team)
        while team != self:
            path.insert(0, team)
            team = self._getDirectMemberIParticipateIn(team)
        return path

    def _getDirectMemberIParticipateIn(self, team):
        """Return a direct member of the given team that this person
        participates in.

        If there are more than one direct member of the given team that this
        person participates in, the one with the oldest creation date is
        returned.
        """
        query = AND(
            TeamMembership.q.teamID == team.id,
            TeamMembership.q.personID == Person.q.id,
            OR(TeamMembership.q.status == TeamMembershipStatus.ADMIN,
               TeamMembership.q.status == TeamMembershipStatus.APPROVED),
            TeamParticipation.q.teamID == Person.q.id,
            TeamParticipation.q.personID == self.id)
        clauseTables = ['TeamMembership', 'TeamParticipation']
        member = Person.selectFirst(
            query, clauseTables=clauseTables, orderBy='datecreated')
        assert member is not None, (
            "%(person)s is an indirect member of %(team)s but %(person)s "
            "is not a participant in any direct member of %(team)s"
            % dict(person=self.name, team=team.name))
        return member

    @property
    def is_team(self):
        """See `IPerson`."""
        return self.teamowner is not None

    def isTeam(self):
        """Deprecated. Use is_team instead."""
        return self.teamowner is not None

    @property
    def mailing_list(self):
        """See `IPerson`."""
        return getUtility(IMailingListSet).get(self.name)

    @cachedproperty
    def is_trusted_on_shipit(self):
        """See `IPerson`."""
        min_entries = MIN_KARMA_ENTRIES_TO_BE_TRUSTED_ON_SHIPIT
        return Karma.selectBy(person=self).count() >= min_entries

    def shippedShipItRequestsOfCurrentSeries(self):
        """See `IPerson`."""
        query = '''
            ShippingRequest.recipient = %s
            AND ShippingRequest.id = RequestedCDs.request
            AND RequestedCDs.distroseries = %s
            AND ShippingRequest.shipment IS NOT NULL
            ''' % sqlvalues(self.id, ShipItConstants.current_distroseries)
        return ShippingRequest.select(
            query, clauseTables=['RequestedCDs'], distinct=True,
            orderBy='-daterequested')

    def lastShippedRequest(self):
        """See `IPerson`."""
        query = ("recipient = %s AND status = %s"
                 % sqlvalues(self.id, ShippingRequestStatus.SHIPPED))
        return ShippingRequest.selectFirst(query, orderBy=['-daterequested'])

    def pastShipItRequests(self):
        """See `IPerson`."""
        query = """
            recipient = %(id)s AND (
                status IN (%(denied)s, %(cancelled)s, %(shipped)s))
            """ % sqlvalues(id=self.id, denied=ShippingRequestStatus.DENIED,
                            cancelled=ShippingRequestStatus.CANCELLED,
                            shipped=ShippingRequestStatus.SHIPPED)
        return ShippingRequest.select(query, orderBy=['id'])

    def currentShipItRequest(self):
        """See `IPerson`."""
        query = """
            recipient = %(id)s
            AND status NOT IN (%(denied)s, %(cancelled)s, %(shipped)s)
            """ % sqlvalues(id=self.id, denied=ShippingRequestStatus.DENIED,
                            cancelled=ShippingRequestStatus.CANCELLED,
                            shipped=ShippingRequestStatus.SHIPPED)
        results = shortlist(
            ShippingRequest.select(query, orderBy=['id'], limit=2))
        count = len(results)
        assert (self == getUtility(ILaunchpadCelebrities).shipit_admin or
                count <= 1), ("Only the shipit-admins team is allowed to "
                              "have more than one open shipit request")
        if count == 1:
            return results[0]
        else:
            return None

    def searchTasks(self, search_params, *args):
        """See `IPerson`."""
        return getUtility(IBugTaskSet).search(search_params, *args)

    def getProjectsAndCategoriesContributedTo(self, limit=5):
        """See `IPerson`."""
        contributions = []
        results = self._getProjectsWithTheMostKarma(limit=limit)
        for pillar_name, karma in results:
            pillar = getUtility(IPillarNameSet).getByName(pillar_name)
            contributions.append(
                {'project': pillar,
                 'categories': self._getContributedCategories(pillar)})
        return contributions

    def _getProjectsWithTheMostKarma(self, limit=10):
        """Return the names and karma points of of this person on the
        product/distribution with that name.

        The results are ordered descending by the karma points and limited to
        the given limit.
        """
        # We want this person's total karma on a given context (that is,
        # across all different categories) here; that's why we use a
        # "KarmaCache.category IS NULL" clause here.
        query = """
            SELECT PillarName.name, KarmaCache.karmavalue
            FROM KarmaCache
            JOIN PillarName ON
                COALESCE(KarmaCache.distribution, -1) =
                COALESCE(PillarName.distribution, -1)
                AND
                COALESCE(KarmaCache.product, -1) =
                COALESCE(PillarName.product, -1)
            WHERE person = %(person)s
                AND KarmaCache.category IS NULL
                AND KarmaCache.project IS NULL
            ORDER BY karmavalue DESC, name
            LIMIT %(limit)s;
            """ % sqlvalues(person=self, limit=limit)
        cur = cursor()
        cur.execute(query)
        return cur.fetchall()

    def getOwnedOrDrivenPillars(self):
        """See `IPerson`."""
        query = """
            SELECT name
            FROM product, teamparticipation
            WHERE teamparticipation.person = %(person)s
                AND (driver = teamparticipation.team
                     OR owner = teamparticipation.team)

            UNION

            SELECT name
            FROM project, teamparticipation
            WHERE teamparticipation.person = %(person)s
                AND (driver = teamparticipation.team
                     OR owner = teamparticipation.team)

            UNION

            SELECT name
            FROM distribution, teamparticipation
            WHERE teamparticipation.person = %(person)s
                AND (driver = teamparticipation.team
                     OR owner = teamparticipation.team)
            """ % sqlvalues(person=self)
        cur = cursor()
        cur.execute(query)
        names = [sqlvalues(str(name)) for [name] in cur.fetchall()]
        if not names:
            return PillarName.select("1=2")
        quoted_names = ','.join([name for [name] in names])
        return PillarName.select(
            "PillarName.name IN (%s) AND PillarName.active IS TRUE" %
            quoted_names, prejoins=['distribution', 'project', 'product'],
            orderBy=['PillarName.distribution', 'PillarName.project',
                     'PillarName.product'])

    def getOwnedProjects(self, match_name=None):
        """See `IPerson`."""
        # Import here to work around a circular import problem.
        from canonical.launchpad.database import Product
        clauses = ["""
            SELECT DISTINCT Product.id
            FROM Product, TeamParticipation
            WHERE TeamParticipation.person = %(person)s
            AND owner = TeamParticipation.team
            """ % sqlvalues(person=self)]
        if match_name is not None:

            like_query = "'%%' || %s || '%%'" % quote_like(match_name)
            quoted_query = quote(match_name)
            clauses.append(
                """(Product.name LIKE %s OR
                    Product.displayname LIKE %s OR
                    fti @@ ftq(%s))""" % (like_query,
                                          like_query,
                                          quoted_query))
        query = " AND ".join(clauses)
        results = Product.select("""id IN (%s)""" % query,
                                 orderBy=['displayname'])
        return results

    def getCommercialSubscriptionVouchers(self):
        """See `IPerson`."""
        if self.commercial_vouchers is None:
            voucher_proxy = getUtility(ISalesforceVoucherProxy)
            self.commercial_vouchers = voucher_proxy.getAllVouchers(self)
            self.unredeemed_commercial_vouchers = []
            self.redeemed_commercial_vouchers = []
            for voucher in self.commercial_vouchers:
                if voucher.status == 'UNREDEEMED':
                    self.unredeemed_commercial_vouchers.append(voucher)
                else:
                    self.redeemed_commercial_vouchers.append(voucher)
        return (self.unredeemed_commercial_vouchers,
                self.redeemed_commercial_vouchers)

    def iterTopProjectsContributedTo(self, limit=10):
        getByName = getUtility(IPillarNameSet).getByName
        for name, ignored in self._getProjectsWithTheMostKarma(limit=limit):
            yield getByName(name)

    def _getContributedCategories(self, pillar):
        """Return the KarmaCategories to which this person has karma on the
        given pillar.

        The given pillar must be either an IProduct or an IDistribution.
        """
        if IProduct.providedBy(pillar):
            where_clause = "product = %s" % sqlvalues(pillar)
        elif IDistribution.providedBy(pillar):
            where_clause = "distribution = %s" % sqlvalues(pillar)
        else:
            raise AssertionError(
                "Pillar must be a product or distro, got %s" % pillar)
        replacements = sqlvalues(person=self)
        replacements['where_clause'] = where_clause
        query = """
            SELECT DISTINCT KarmaCategory.id
            FROM KarmaCategory
            JOIN KarmaCache ON KarmaCache.category = KarmaCategory.id
            WHERE %(where_clause)s
                AND category IS NOT NULL
                AND person = %(person)s
            """ % replacements
        cur = cursor()
        cur.execute(query)
        ids = ",".join(str(id) for [id] in cur.fetchall())
        return KarmaCategory.select("id IN (%s)" % ids)

    @property
    def karma_category_caches(self):
        """See `IPerson`."""
        return KarmaCache.select(
            AND(
                KarmaCache.q.personID == self.id,
                KarmaCache.q.categoryID != None,
                KarmaCache.q.productID == None,
                KarmaCache.q.projectID == None,
                KarmaCache.q.distributionID == None,
                KarmaCache.q.sourcepackagenameID == None),
            orderBy=['category'])

    @property
    def karma(self):
        """See `IPerson`."""
        cache = KarmaTotalCache.selectOneBy(person=self)
        if cache is None:
            # Newly created accounts may not be in the cache yet, meaning the
            # karma updater script hasn't run since the account was created.
            return 0
        else:
            return cache.karma_total

    @property
    def is_valid_person_or_team(self):
        """See `IPerson`."""
        try:
            if ValidPersonOrTeamCache.get(self.id) is not None:
                return True
        except SQLObjectNotFound:
            pass
        return False

    @property
    def is_valid_person(self):
        """See `IPerson`."""
        if self.is_team:
            return False
        return self.is_valid_person_or_team

    @property
    def is_openid_enabled(self):
        """See `IPerson`."""
        if not self.is_valid_person:
            return False

        if config.launchpad.openid_users == 'all':
            return True

        openid_users = getUtility(IPersonSet).getByName(
                config.launchpad.openid_users
                )
        assert openid_users is not None, \
                'No Person %s found' % config.launchpad.openid_users
        if self.inTeam(openid_users):
            return True

        return False

    def assignKarma(self, action_name, product=None, distribution=None,
                    sourcepackagename=None):
        """See `IPerson`."""
        # Teams don't get Karma. Inactive accounts don't get Karma.
        # The system user and janitor, does not get karma.
        # No warning, as we don't want to place the burden on callsites
        # to check this.
        if (not self.is_valid_person
            or self.id == getUtility(ILaunchpadCelebrities).janitor.id):
            return None

        if product is not None:
            assert distribution is None and sourcepackagename is None
        elif distribution is not None:
            assert product is None
        else:
            raise AssertionError(
                'You must provide either a product or a distribution.')

        try:
            action = KarmaAction.byName(action_name)
        except SQLObjectNotFound:
            raise AssertionError(
                "No KarmaAction found with name '%s'." % action_name)

        karma = Karma(
            person=self, action=action, product=product,
            distribution=distribution, sourcepackagename=sourcepackagename)
        notify(KarmaAssignedEvent(self, karma))
        return karma

    def latestKarma(self, quantity=25):
        """See `IPerson`."""
        return Karma.selectBy(person=self,
            orderBy='-datecreated')[:quantity]

    # XXX: StuartBishop 2006-05-10:
    # This cache should no longer be needed once CrowdControl lands,
    # as apparently it will also cache this information.
    _inTeam_cache = None

    def inTeam(self, team):
        """See `IPerson`."""
        if team is None:
            return False

        # Translate the team name to an ITeam if we were passed a team.
        if isinstance(team, str):
            team = PersonSet().getByName(team)

        if team.id == self.id: # Short circuit - would return True anyway
            return True

        if self._inTeam_cache is None: # Initialize cache
            self._inTeam_cache = {}
        else:
            try:
                return self._inTeam_cache[team.id] # Return from cache
            except KeyError:
                pass # Or fall through

        tp = TeamParticipation.selectOneBy(team=team, person=self)
        if tp is not None or self.id == team.teamownerID:
            in_team = True
        elif team.is_team and not team.teamowner.inTeam(team):
            # The owner is not a member but must retain his rights over
            # this team. This person may be a member of the owner, and in this
            # case it'll also have rights over this team.
            in_team = self.inTeam(team.teamowner)
        else:
            in_team = False

        self._inTeam_cache[team.id] = in_team
        return in_team

    def hasParticipationEntryFor(self, team):
        """See `IPerson`."""
        return bool(TeamParticipation.selectOneBy(person=self, team=team))

    def leave(self, team):
        """See `IPerson`."""
        assert not ITeam.providedBy(self)

        self._inTeam_cache = {} # Flush the cache used by the inTeam method

        active = [TeamMembershipStatus.ADMIN, TeamMembershipStatus.APPROVED]
        tm = TeamMembership.selectOneBy(person=self, team=team)
        if tm is None or tm.status not in active:
            # Ok, we're done. You are not an active member and still
            # not being.
            return

        tm.setStatus(TeamMembershipStatus.DEACTIVATED, self)

    def join(self, team, requester=None, may_subscribe_to_list=True):
        """See `IPerson`."""
        if self in team.activemembers:
            return

        if requester is None:
            assert not self.is_team, (
                "You need to specify a reviewer when a team joins another.")
            requester = self

        expired = TeamMembershipStatus.EXPIRED
        proposed = TeamMembershipStatus.PROPOSED
        approved = TeamMembershipStatus.APPROVED
        declined = TeamMembershipStatus.DECLINED
        deactivated = TeamMembershipStatus.DEACTIVATED

        if team.subscriptionpolicy == TeamSubscriptionPolicy.RESTRICTED:
            raise JoinNotAllowed("This is a restricted team")
        elif team.subscriptionpolicy == TeamSubscriptionPolicy.MODERATED:
            status = proposed
        elif team.subscriptionpolicy == TeamSubscriptionPolicy.OPEN:
            status = approved
        else:
            raise AssertionError(
                "Unknown subscription policy: %s" % team.subscriptionpolicy)

        # XXX Edwin Grubbs 2007-12-14 bug=117980
        # removeSecurityProxy won't be necessary after addMember()
        # is configured to call a method on the new member, so the
        # security configuration will verify that the logged in user
        # has the right permission to add the specified person to the team.
        naked_team = removeSecurityProxy(team)
        naked_team.addMember(
            self, reviewer=requester, status=status,
            force_team_add=True,
            may_subscribe_to_list=may_subscribe_to_list)

    def clearInTeamCache(self):
        """See `IPerson`."""
        self._inTeam_cache = {}

    #
    # ITeam methods
    #
    @property
    def super_teams(self):
        """See `IPerson`."""
        query = """
            Person.id = TeamParticipation.team AND
            TeamParticipation.person = %s AND
            TeamParticipation.team != %s
            """ % sqlvalues(self.id, self.id)
        return Person.select(query, clauseTables=['TeamParticipation'])

    @property
    def sub_teams(self):
        """See `IPerson`."""
        query = """
            Person.id = TeamParticipation.person AND
            TeamParticipation.team = %s AND
            TeamParticipation.person != %s AND
            Person.teamowner IS NOT NULL
            """ % sqlvalues(self.id, self.id)
        return Person.select(query, clauseTables=['TeamParticipation'])

    def getTeamAdminsEmailAddresses(self):
        """See `IPerson`."""
        assert self.is_team
        to_addrs = set()
        for person in self.getDirectAdministrators():
            to_addrs.update(contactEmailAddresses(person))
        return sorted(to_addrs)

    def addMember(self, person, reviewer, comment=None, force_team_add=False,
                  status=TeamMembershipStatus.APPROVED,
                  may_subscribe_to_list=True):
        """See `IPerson`."""
        assert self.is_team, "You cannot add members to a person."
        assert status in [TeamMembershipStatus.APPROVED,
                          TeamMembershipStatus.PROPOSED,
                          TeamMembershipStatus.ADMIN], (
            "You can't add a member with this status: %s." % status.name)

        event = JoinTeamEvent
        if person.is_team:
            assert not self.hasParticipationEntryFor(person), (
                "Team '%s' is a member of '%s'. As a consequence, '%s' can't "
                "be added as a member of '%s'"
                % (self.name, person.name, person.name, self.name))
            # By default, teams can only be invited as members, meaning that
            # one of the team's admins will have to accept the invitation
            # before the team is made a member. If force_team_add is True,
            # though, then we'll add a team as if it was a person.
            if not force_team_add:
                status = TeamMembershipStatus.INVITED
                event = TeamInvitationEvent

        expires = self.defaultexpirationdate
        tm = TeamMembership.selectOneBy(person=person, team=self)
        if tm is not None:
            # We can't use tm.setExpirationDate() here because the reviewer
            # here will be the member themselves when they join an OPEN team.
            tm.dateexpires = expires
            tm.setStatus(status, reviewer, comment)
        else:
            TeamMembershipSet().new(
                person, self, status, reviewer, dateexpires=expires,
                comment=comment)
            notify(event(person, self))

        if not person.is_team and may_subscribe_to_list:
            person.autoSubscribeToMailingList(self.mailing_list,
                                              requester=reviewer)

    # The three methods below are not in the IPerson interface because we want
    # to protect them with a launchpad.Edit permission. We could do that by
    # defining explicit permissions for all IPerson methods/attributes in
    # the zcml but that's far from optimal given the size of IPerson.
    def acceptInvitationToBeMemberOf(self, team, comment):
        """Accept an invitation to become a member of the given team.

        There must be a TeamMembership for this person and the given team with
        the INVITED status. The status of this TeamMembership will be changed
        to APPROVED.
        """
        tm = TeamMembership.selectOneBy(person=self, team=team)
        assert tm is not None
        assert tm.status == TeamMembershipStatus.INVITED
        tm.setStatus(
            TeamMembershipStatus.APPROVED, getUtility(ILaunchBag).user,
            comment=comment)

    def declineInvitationToBeMemberOf(self, team, comment):
        """Decline an invitation to become a member of the given team.

        There must be a TeamMembership for this person and the given team with
        the INVITED status. The status of this TeamMembership will be changed
        to INVITATION_DECLINED.
        """
        tm = TeamMembership.selectOneBy(person=self, team=team)
        assert tm is not None
        assert tm.status == TeamMembershipStatus.INVITED
        tm.setStatus(
            TeamMembershipStatus.INVITATION_DECLINED,
            getUtility(ILaunchBag).user, comment=comment)

    def renewTeamMembership(self, team):
        """Renew the TeamMembership for this person on the given team.

        The given team's renewal policy must be ONDEMAND and the membership
        must be active (APPROVED or ADMIN) and set to expire in less than
        DAYS_BEFORE_EXPIRATION_WARNING_IS_SENT days.
        """
        tm = TeamMembership.selectOneBy(person=self, team=team)
        assert tm.canBeRenewedByMember(), (
            "This membership can't be renewed by the member himself.")

        assert (team.defaultrenewalperiod is not None
                and team.defaultrenewalperiod > 0), (
            'Teams with a renewal policy of ONDEMAND must specify '
            'a default renewal period greater than 0.')
        # Keep the same status, change the expiration date and send a
        # notification explaining the membership has been renewed.
        tm.dateexpires += timedelta(days=team.defaultrenewalperiod)
        tm.sendSelfRenewalNotification()

    def deactivateAllMembers(self, comment, reviewer):
        """Deactivate all members of this team."""
        assert self.is_team, "This method is only available for teams."
        assert reviewer.inTeam(getUtility(ILaunchpadCelebrities).admin), (
            "Only Launchpad admins can deactivate all members of a team")
        for membership in self.member_memberships:
            membership.setStatus(
                TeamMembershipStatus.DEACTIVATED, reviewer, comment)

    def setMembershipData(self, person, status, reviewer, expires=None,
                          comment=None):
        """See `IPerson`."""
        tm = TeamMembership.selectOneBy(person=person, team=self)
        assert tm is not None
        tm.setExpirationDate(expires, reviewer)
        tm.setStatus(status, reviewer, comment=comment)

    def getAdministratedTeams(self):
        """See `IPerson`."""
        owner_of_teams = Person.select('''
            Person.teamowner = TeamParticipation.team
            AND TeamParticipation.person = %s
            ''' % sqlvalues(self),
            clauseTables=['TeamParticipation'])
        admin_of_teams = Person.select('''
            Person.id = TeamMembership.team
            AND TeamMembership.status = %(admin)s
            AND TeamMembership.person = TeamParticipation.team
            AND TeamParticipation.person = %(person)s
            ''' % sqlvalues(person=self, admin=TeamMembershipStatus.ADMIN),
            clauseTables=['TeamParticipation', 'TeamMembership'])
        return admin_of_teams.union(
            owner_of_teams, orderBy=self._sortingColumnsForSetOperations)

    def getDirectAdministrators(self):
        """See `IPerson`."""
        assert self.is_team, 'Method should only be called on a team.'
        owner = Person.select("id = %s" % sqlvalues(self.teamowner))
        return self.adminmembers.union(
            owner, orderBy=self._sortingColumnsForSetOperations)

    def getMembersByStatus(self, status, orderBy=None):
        """See `IPerson`."""
        query = ("TeamMembership.team = %s AND TeamMembership.status = %s "
                 "AND TeamMembership.person = Person.id" %
                 sqlvalues(self.id, status))
        if orderBy is None:
            orderBy = Person.sortingColumns
        return Person.select(
            query, clauseTables=['TeamMembership'], orderBy=orderBy)

    def _getEmailsByStatus(self, status):
        query = AND(EmailAddress.q.personID==self.id,
                    EmailAddress.q.status==status)
        return EmailAddress.select(query)

    @property
    def ubuntuwiki(self):
        """See `IPerson`."""
        return getUtility(IWikiNameSet).getUbuntuWikiByPerson(self)

    @property
    def otherwikis(self):
        """See `IPerson`."""
        return getUtility(IWikiNameSet).getOtherWikisByPerson(self)

    @property
    def allwikis(self):
        return getUtility(IWikiNameSet).getAllWikisByPerson(self)

    @property
    def title(self):
        """See `IPerson`."""
        return self.browsername

    @property
    def allmembers(self):
        """See `IPerson`."""
        query = """
            Person.id = TeamParticipation.person AND
            TeamParticipation.team = %s AND
            TeamParticipation.person != %s
            """ % sqlvalues(self.id, self.id)
        return Person.select(query, clauseTables=['TeamParticipation'])

    @property
    def all_member_count(self):
        """See `IPerson`."""
        return self.allmembers.count()

    @property
    def invited_members(self):
        """See `IPerson`."""
        return self.getMembersByStatus(TeamMembershipStatus.INVITED)

    @property
    def invited_member_count(self):
        """See `IPerson`."""
        return self.invited_members.count()

    @property
    def deactivatedmembers(self):
        """See `IPerson`."""
        return self.getMembersByStatus(TeamMembershipStatus.DEACTIVATED)

    @property
    def deactivated_member_count(self):
        """See `IPerson`."""
        return self.deactivatedmembers.count()

    @property
    def expiredmembers(self):
        """See `IPerson`."""
        return self.getMembersByStatus(TeamMembershipStatus.EXPIRED)

    @property
    def expired_member_count(self):
        """See `IPerson`."""
        return self.expiredmembers.count()

    @property
    def proposedmembers(self):
        """See `IPerson`."""
        return self.getMembersByStatus(TeamMembershipStatus.PROPOSED)

    @property
    def proposed_member_count(self):
        """See `IPerson`."""
        return self.proposedmembers.count()

    @property
    def adminmembers(self):
        """See `IPerson`."""
        return self.getMembersByStatus(TeamMembershipStatus.ADMIN)

    @property
    def approvedmembers(self):
        """See `IPerson`."""
        return self.getMembersByStatus(TeamMembershipStatus.APPROVED)

    @property
    def activemembers(self):
        """See `IPerson`."""
        return self.approvedmembers.union(
            self.adminmembers, orderBy=self._sortingColumnsForSetOperations)

    @property
    def active_member_count(self):
        """See `IPerson`."""
        return self.activemembers.count()

    @property
    def inactivemembers(self):
        """See `IPerson`."""
        return self.expiredmembers.union(
            self.deactivatedmembers,
            orderBy=self._sortingColumnsForSetOperations)

    @property
    def inactive_member_count(self):
        """See `IPerson`."""
        return self.inactivemembers.count()

    @property
    def pendingmembers(self):
        """See `IPerson`."""
        return self.proposedmembers.union(
            self.invited_members,
            orderBy=self._sortingColumnsForSetOperations)

    # XXX: kiko 2005-10-07:
    # myactivememberships should be renamed to team_memberships and be
    # described as the set of memberships for the object's teams.
    @property
    def myactivememberships(self):
        """See `IPerson`."""
        return TeamMembership.select("""
            TeamMembership.person = %s AND status in %s AND
            Person.id = TeamMembership.team
            """ % sqlvalues(self.id, [TeamMembershipStatus.APPROVED,
                                      TeamMembershipStatus.ADMIN]),
            clauseTables=['Person'],
            orderBy=Person.sortingColumns)

    @property
    def open_membership_invitations(self):
        """See `IPerson`."""
        return TeamMembership.select("""
            TeamMembership.person = %s AND status = %s
            AND Person.id = TeamMembership.team
            """ % sqlvalues(self.id, TeamMembershipStatus.INVITED),
            clauseTables=['Person'],
            orderBy=Person.sortingColumns)

    def deactivateAccount(self, comment):
        """Deactivate this person's Launchpad account.

        Deactivating an account means:
            - Setting its password to NULL;
            - Removing the user from all teams he's a member of;
            - Changing all his email addresses' status to NEW;
            - Revoking Code of Conduct signatures of that user;
            - Reassigning bugs/specs assigned to him;
            - Changing the ownership of products/projects/teams owned by him.
        """
        assert self.is_valid_person, (
            "You can only deactivate an account of a valid person.")

        for membership in self.myactivememberships:
            self.leave(membership.team)
        # Make sure all further queries don't see this person as a member of
        # any teams.
        flush_database_updates()

        # Deactivate CoC signatures, invalidate email addresses, unassign bug
        # tasks and specs and reassign pillars and teams.
        for coc in self.signedcocs:
            coc.active = False
        for email in self.validatedemails:
            email.status = EmailAddressStatus.NEW
        params = BugTaskSearchParams(self, assignee=self)
        for bug_task in self.searchTasks(params):
            # If the bugtask has a conjoined master we don't try to
            # update it, since we will update it correctly when we
            # update its conjoined master (see bug 193983).
            if bug_task.conjoined_master is not None:
                continue

            # XXX flacoste 2007/11/26 The comparison using id in the assert
            # below works around a nasty intermittent failure.
            # See bug #164635.
            assert bug_task.assignee.id == self.id, (
               "Bugtask %s assignee isn't the one expected: %s != %s" % (
                    bug_task.id, bug_task.assignee.name, self.name))
            bug_task.transitionToAssignee(None)
        for spec in self.assigned_specs:
            spec.assignee = None
        registry_experts = getUtility(ILaunchpadCelebrities).registry_experts
        for team in Person.selectBy(teamowner=self):
            team.teamowner = registry_experts
        for pillar_name in self.getOwnedOrDrivenPillars():
            pillar = pillar_name.pillar
            # XXX flacoste 2007/11/26 The comparison using id below
            # works around a nasty intermittent failure. See bug #164635.
            if pillar.owner.id == self.id:
                pillar.owner = registry_experts
            elif pillar.driver.id == self.id:
                pillar.driver = registry_experts
            else:
                # Since we removed the person from all teams, something is
                # seriously broken here.
                raise AssertionError(
                    "%s was expected to be owner or driver of %s" %
                    (self.name, pillar.name))

        # Nuke all subscriptions of this person.
        removals = [
            ('BountySubscription', 'person'),
            ('BranchSubscription', 'person'),
            ('BugSubscription', 'person'),
            ('QuestionSubscription', 'person'),
            ('POSubscription', 'person'),
            ('SpecificationSubscription', 'person'),
            ('PackageBugSupervisor', 'bug_supervisor'),
            ('AnswerContact', 'person')]
        cur = cursor()
        for table, person_id_column in removals:
            cur.execute("DELETE FROM %s WHERE %s=%d"
                        % (table, person_id_column, self.id))

        # Update the account's status, password, preferred email and name.
        self.account_status = AccountStatus.DEACTIVATED
        self.account_status_comment = comment
        self.password = None
        self.preferredemail.status = EmailAddressStatus.NEW
        self._preferredemail_cached = None
        base_new_name = self.name + '-deactivatedaccount'
        new_name = base_new_name
        count = 1
        while Person.selectOneBy(name=new_name) is not None:
            new_name = base_new_name + str(count)
            count += 1
        self.name = new_name

    @property
    def visibility_consistency_warning(self):
        """Warning used when changing the team's visibility.

        A private-membership team cannot be connected to other
        objects, since it may be possible to infer the membership.
        """
        cur = cursor()
        references = list(postgresql.listReferences(cur, 'person', 'id'))
        # These tables will be skipped since they do not risk leaking
        # team membership information, except StructuralSubscription
        # which will be checked further down to provide a clearer warning.
        skip = [
            ('emailaddress', 'person'),
            ('gpgkey', 'owner'),
            ('ircid', 'person'),
            ('jabberid', 'person'),
            ('karma', 'person'),
            ('karmacache', 'person'),
            ('karmatotalcache', 'person'),
            ('logintoken', 'requester'),
            ('personlanguage', 'person'),
            ('personlocation', 'person'),
            ('signedcodeofconduct', 'owner'),
            ('sshkey', 'person'),
            ('structuralsubscription', 'subscriber'),
            # Private-membership teams can have members, but they
            # cannot be members of other teams.
            ('teammembership', 'team'),
            # A private-membership team must be able to participate in itself.
            ('teamparticipation', 'person'),
            ('teamparticipation', 'team'),
            # This table is handled entirely by triggers.
            ('validpersonorteamcache', 'id'),
            ]
        warnings = set()
        for src_tab, src_col, ref_tab, ref_col, updact, delact in references:
            if (src_tab, src_col) in skip:
                continue
            cur.execute('SELECT 1 FROM %s WHERE %s=%d LIMIT 1'
                        % (src_tab, src_col, self.id))
            if cur.rowcount > 0:
                if src_tab[0] in 'aeiou':
                    article = 'an'
                else:
                    article = 'a'
                warnings.add('%s %s' % (article, src_tab))

        # Add warnings for subscriptions in StructuralSubscription table
        # describing which kind of object is being subscribed to.
        cur.execute("""
            SELECT
                count(product) AS product_count,
                count(productseries) AS productseries_count,
                count(project) AS project_count,
                count(milestone) AS milestone_count,
                count(distribution) AS distribution_count,
                count(distroseries) AS distroseries_count,
                count(sourcepackagename) AS sourcepackagename_count
            FROM StructuralSubscription
            WHERE subscriber=%d LIMIT 1
            """ % self.id)

        row = cur.dictfetchone()
        for column, warning in [
            ('product_count', 'a project subscriber'),
            ('productseries_count', 'a project series subscriber'),
            ('project_count', 'a project subscriber'),
            ('milestone_count', 'a milestone subscriber'),
            ('distribution_count', 'a distribution subscriber'),
            ('distroseries_count', 'a distroseries subscriber'),
            ('sourcepackagename_count', 'a source package subscriber'),
            ]:
            if row[column] > 0:
                warnings.add(warning)

        # Compose warning string.
        warnings = sorted(warnings)
        if len(warnings) == 0:
            return None
        else:
            if len(warnings) == 1:
                message = warnings[0]
            else:
                message = '%s and %s' % (
                    ', '.join(warnings[:-1]),
                    warnings[-1])
            return ('This team cannot be made private since it is referenced'
                    ' by %s.' % message)

    @property
    def member_memberships(self):
        """See `IPerson`."""
        return self._getMembershipsByStatuses(
            [TeamMembershipStatus.ADMIN, TeamMembershipStatus.APPROVED])

    def getInactiveMemberships(self):
        """See `IPerson`."""
        return self._getMembershipsByStatuses(
            [TeamMembershipStatus.EXPIRED, TeamMembershipStatus.DEACTIVATED])

    def getInvitedMemberships(self):
        """See `IPerson`."""
        return self._getMembershipsByStatuses([TeamMembershipStatus.INVITED])

    def getProposedMemberships(self):
        """See `IPerson`."""
        return self._getMembershipsByStatuses([TeamMembershipStatus.PROPOSED])

    def _getMembershipsByStatuses(self, statuses):
        """All `ITeamMembership`s in any given status for this team's members.

        :param statuses: A list of `TeamMembershipStatus` items.

        If called on an person rather than a team, this will obviously return
        no memberships at all.
        """
        statuses = ",".join(quote(status) for status in statuses)
        # We don't want to escape 'statuses' so we can't easily use
        # sqlvalues() on the query below.
        query = """
            TeamMembership.status IN (%s)
            AND Person.id = TeamMembership.person
            AND TeamMembership.team = %d
            """ % (statuses, self.id)
        return TeamMembership.select(
            query, clauseTables=['Person'],
            prejoinClauseTables=['Person'],
            orderBy=Person.sortingColumns)

    def getLatestApprovedMembershipsForPerson(self, limit=5):
        """See `IPerson`."""
        result = self.myactivememberships
        result = result.orderBy(['-date_joined', '-id'])
        return result[:limit]

    @property
    def teams_participated_in(self):
        """See `IPerson`."""
        return Person.select("""
            Person.id = TeamParticipation.team
            AND TeamParticipation.person = %s
            AND Person.teamowner IS NOT NULL
            """ % sqlvalues(self.id),
            clauseTables=['TeamParticipation'],
            orderBy=Person.sortingColumns)

    @property
    def teams_indirectly_participated_in(self):
        """See `IPerson`."""
        return Person.select("""
              -- we are looking for teams, so we want "people" that are on the
              -- teamparticipation.team side of teamparticipation
            Person.id = TeamParticipation.team AND
              -- where this person participates in the team
            TeamParticipation.person = %s AND
              -- but not the teamparticipation for "this person in himself"
              -- which exists for every person
            TeamParticipation.team != %s AND
              -- nor do we want teams in which the person is a direct
              -- participant, so we exclude the teams in which there is
              -- a teammembership for this person
            TeamParticipation.team NOT IN
              (SELECT TeamMembership.team FROM TeamMembership WHERE
                      TeamMembership.person = %s AND
                      TeamMembership.status IN (%s, %s))
            """ % sqlvalues(self.id, self.id, self.id,
                            TeamMembershipStatus.APPROVED,
                            TeamMembershipStatus.ADMIN),
            clauseTables=['TeamParticipation'],
            orderBy=Person.sortingColumns)

    @property
    def teams_with_icons(self):
        """See `IPerson`."""
        return Person.select("""
            Person.id = TeamParticipation.team
            AND TeamParticipation.person = %s
            AND Person.teamowner IS NOT NULL
            AND Person.icon IS NOT NULL
            AND TeamParticipation.team != %s
            """ % sqlvalues(self.id, self.id),
            clauseTables=['TeamParticipation'],
            orderBy=Person.sortingColumns)

    @property
    def defaultexpirationdate(self):
        """See `IPerson`."""
        days = self.defaultmembershipperiod
        if days:
            return datetime.now(pytz.timezone('UTC')) + timedelta(days)
        else:
            return None

    @property
    def defaultrenewedexpirationdate(self):
        """See `IPerson`."""
        days = self.defaultrenewalperiod
        if days:
            return datetime.now(pytz.timezone('UTC')) + timedelta(days)
        else:
            return None

    @property
    def translation_history(self):
        """See `IPerson`."""
        # Note that we can't use selectBy here because of the prejoins.
        query = ['POFileTranslator.person = %s' % sqlvalues(self),
                 'POFileTranslator.pofile = POFile.id',
                 'POFile.language = Language.id',
                 "Language.code != 'en'"]
        history = POFileTranslator.select(
            ' AND '.join(query),
            prejoins=[
                'pofile.potemplate',
                'latest_message',
                'latest_message.potmsgset.msgid_singular',
                'latest_message.msgstr0'],
            clauseTables=['Language', 'POFile'],
            orderBy="-date_last_touched")
        return history

    @property
    def translation_groups(self):
        """See `IPerson`."""
        return getUtility(ITranslationGroupSet).getByPerson(self)

    def validateAndEnsurePreferredEmail(self, email):
        """See `IPerson`."""
        assert not self.is_team, "This method must not be used for teams."
        if not IEmailAddress.providedBy(email):
            raise TypeError, (
                "Any person's email address must provide the IEmailAddress "
                "interface. %s doesn't." % email)
        # XXX stevea 2005-07-05:
        # This is here because of an SQLobject comparison oddity.
        assert email.person.id == self.id, 'Wrong person! %r, %r' % (
            email.person, self)

        # This email is already validated and is this person's preferred
        # email, so we have nothing to do.
        if self.preferredemail == email:
            return

        if self.preferredemail is None:
            # This branch will be executed only in the first time a person
            # uses Launchpad. Either when creating a new account or when
            # resetting the password of an automatically created one.
            self._setPreferredEmail(email)
        else:
            email.status = EmailAddressStatus.VALIDATED
            getUtility(IHWSubmissionSet).setOwnership(email)
        # Now that we have validated the email, see if this can be
        # matched to an existing RevisionAuthor.
        getUtility(IRevisionSet).checkNewVerifiedEmail(email)

    def setContactAddress(self, email):
        """See `IPerson`."""
        assert self.is_team, "This method must be used only for teams."

        if email is None:
            if self.preferredemail is not None:
                email_address = self.preferredemail
                email_address.status = EmailAddressStatus.VALIDATED
                email_address.syncUpdate()
            self._preferredemail_cached = None
        else:
            self._setPreferredEmail(email)

    def setPreferredEmail(self, email):
        """See `IPerson`."""
        assert not self.is_team, "This method must not be used for teams."
        if self.preferredemail is None:
            # This is the first time we're confirming this person's email
            # address, so we now assume this person has a Launchpad account.
            # XXX: This is a hack! In the future we won't have this
            # association between accounts and confirmed addresses, but this
            # will do for now. -- Guilherme Salgado, 2007-07-03
            self.account_status = AccountStatus.ACTIVE
            self.account_status_comment = None
        self._setPreferredEmail(email)

    def _setPreferredEmail(self, email):
        """Set this person's preferred email to the given email address.

        If the person already has an email address, then its status is
        changed to VALIDATED and the given one is made its preferred one.

        The given email address must implement IEmailAddress and be owned by
        this person.
        """
        if not IEmailAddress.providedBy(email):
            raise TypeError, (
                "Any person's email address must provide the IEmailAddress "
                "interface. %s doesn't." % email)
        assert email.person.id == self.id

        if self.preferredemail is not None:
            self.preferredemail.status = EmailAddressStatus.VALIDATED
            # We need to flush updates, because we don't know what order
            # SQLObject will issue the changes and we can't set the new
            # address to PREFERRED until the old one has been set to VALIDATED
            self.preferredemail.syncUpdate()

        # Get the non-proxied EmailAddress object, so we can call
        # syncUpdate() on it.
        email = EmailAddress.get(email.id)
        email.status = EmailAddressStatus.PREFERRED
        email.syncUpdate()
        getUtility(IHWSubmissionSet).setOwnership(email)
        # Now we update our cache of the preferredemail
        self._preferredemail_cached = email

    @cachedproperty('_preferredemail_cached')
    def preferredemail(self):
        """See `IPerson`."""
        emails = self._getEmailsByStatus(EmailAddressStatus.PREFERRED)
        # There can be only one preferred email for a given person at a
        # given time, and this constraint must be ensured in the DB, but
        # it's not a problem if we ensure this constraint here as well.
        emails = shortlist(emails)
        length = len(emails)
        assert length <= 1
        if length:
            return emails[0]
        else:
            return None

    @property
    def safe_email_or_blank(self):
        """See `IPerson`."""
        if ((self.preferredemail is not None) and
            not(self.hide_email_addresses)):
            return self.preferredemail.email
        else:
            return ''

    @property
    def validatedemails(self):
        """See `IPerson`."""
        return self._getEmailsByStatus(EmailAddressStatus.VALIDATED)

    @property
    def unvalidatedemails(self):
        """See `IPerson`."""
        query = """
            requester = %s
            AND (tokentype=%s OR tokentype=%s)
            AND date_consumed IS NULL
            """ % sqlvalues(self.id, LoginTokenType.VALIDATEEMAIL,
                            LoginTokenType.VALIDATETEAMEMAIL)
        return sorted(set(token.email for token in LoginToken.select(query)))

    @property
    def guessedemails(self):
        """See `IPerson`."""
        return self._getEmailsByStatus(EmailAddressStatus.NEW)

    @property
    def pendinggpgkeys(self):
        """See `IPerson`."""
        logintokenset = getUtility(ILoginTokenSet)
        return sorted(set(token.fingerprint for token in
                      logintokenset.getPendingGPGKeys(requesterid=self.id)))

    @property
    def inactivegpgkeys(self):
        """See `IPerson`."""
        gpgkeyset = getUtility(IGPGKeySet)
        return gpgkeyset.getGPGKeys(ownerid=self.id, active=False)

    @property
    def gpgkeys(self):
        """See `IPerson`."""
        gpgkeyset = getUtility(IGPGKeySet)
        return gpgkeyset.getGPGKeys(ownerid=self.id)

    def getLatestMaintainedPackages(self):
        """See `IPerson`."""
        return self._latestSeriesQuery()

    def getLatestUploadedButNotMaintainedPackages(self):
        """See `IPerson`."""
        return self._latestSeriesQuery(uploader_only=True)

    def getLatestUploadedPPAPackages(self):
        """See `IPerson`."""
        return self._latestSeriesQuery(
            uploader_only=True, ppa_only=True)

    def _latestSeriesQuery(self, uploader_only=False, ppa_only=False):
        """Return the sourcepackagereleases (SPRs) related to this person.

        :param uploader_only: controls if we are interested in SPRs where
            the person in question is only the uploader (creator) and not the
            maintainer (debian-syncs) if the `ppa_only` parameter is also
            False, or, if the flag is False, it returns all SPR maintained
            by this person.

        :param ppa_only: controls if we are interested only in source
            package releases targeted to any PPAs or, if False, sources targeted
            to primary archives.

        Active 'ppa_only' flag is usually associated with active 'uploader_only'
        because there shouldn't be any sense of maintainership for packages
        uploaded to PPAs by someone else than the user himself.
        """
        clauses = ['sourcepackagerelease.upload_archive = archive.id']

        if uploader_only:
            clauses.append(
                'sourcepackagerelease.creator = %s' % quote(self.id))

        if ppa_only:
            # Source maintainer is irrelevant for PPA uploads.
            pass
        elif uploader_only:
            clauses.append(
                'sourcepackagerelease.maintainer != %s' % quote(self.id))
        else:
            clauses.append(
                'sourcepackagerelease.maintainer = %s' % quote(self.id))

        if ppa_only:
            clauses.append(
                'archive.purpose = %s' % quote(ArchivePurpose.PPA))
        else:
            clauses.append(
                'archive.purpose != %s' % quote(ArchivePurpose.PPA))

        query_clauses = " AND ".join(clauses)
        query = """
            SourcePackageRelease.id IN (
                SELECT DISTINCT ON (upload_distroseries, sourcepackagename,
                                    upload_archive)
                    sourcepackagerelease.id
                FROM sourcepackagerelease, archive,
                    securesourcepackagepublishinghistory sspph
                WHERE
                    sspph.sourcepackagerelease = sourcepackagerelease.id AND
                    sspph.archive = archive.id AND
                    sspph.status = %(pub_status)s AND
                    %(more_query_clauses)s
                ORDER BY upload_distroseries, sourcepackagename,
                    upload_archive, dateuploaded DESC
              )
              """ % dict(pub_status=quote(PackagePublishingStatus.PUBLISHED),
                         more_query_clauses=query_clauses)

        rset = SourcePackageRelease.select(
            query,
            orderBy=['-SourcePackageRelease.dateuploaded',
                     'SourcePackageRelease.id'],
            prejoins=['sourcepackagename', 'maintainer', 'upload_archive'])

        return rset

    def isUploader(self, distribution):
        """See `IPerson`."""
        permissions = getUtility(IArchivePermissionSet).componentsForUploader(
            distribution.main_archive, self)
        return permissions.count() > 0

    @cachedproperty
    def is_ubuntero(self):
        """See `IPerson`."""
        sigset = getUtility(ISignedCodeOfConductSet)
        lastdate = sigset.getLastAcceptedDate()

        query = AND(SignedCodeOfConduct.q.active==True,
                    SignedCodeOfConduct.q.ownerID==self.id,
                    SignedCodeOfConduct.q.datecreated>=lastdate)

        return bool(SignedCodeOfConduct.select(query).count())

    @property
    def activesignatures(self):
        """See `IPerson`."""
        sCoC_util = getUtility(ISignedCodeOfConductSet)
        return sCoC_util.searchByUser(self.id)

    @property
    def inactivesignatures(self):
        """See `IPerson`."""
        sCoC_util = getUtility(ISignedCodeOfConductSet)
        return sCoC_util.searchByUser(self.id, active=False)

    @property
    def archive(self):
        """See `IPerson`."""
        return Archive.selectOneBy(owner=self, purpose=ArchivePurpose.PPA)

    def isBugContributor(self, user=None):
        """See `IPerson`."""
        search_params = BugTaskSearchParams(user=user, assignee=self)
        bugtask_count = self.searchTasks(search_params).count()
        return bugtask_count > 0

    def isBugContributorInTarget(self, user=None, target=None):
        """See `IPerson`."""
        assert IBugTarget.providedBy(target), (
            "%s isn't a valid bug target." % target)
        search_params = BugTaskSearchParams(user=user, assignee=self)
        bugtask_count = target.searchTasks(search_params).count()
        return bugtask_count > 0

    @property
    def structural_subscriptions(self):
        """See `IPerson`."""
        return StructuralSubscription.selectBy(
            subscriber=self, orderBy=['-date_created'])

    def autoSubscribeToMailingList(self, mailinglist, requester=None):
        """See `IPerson`."""
        if mailinglist is None or not mailinglist.isUsable():
            return False

        if mailinglist.getSubscription(self):
            # We are already subscribed to the list.
            return False

        if self.preferredemail is None:
            return False

        if requester is None:
            # Assume the current user requested this action themselves.
            requester = self

        policy = self.mailing_list_auto_subscribe_policy

        if policy == MailingListAutoSubscribePolicy.ALWAYS:
            mailinglist.subscribe(self)
            return True
        elif (requester is self and
              policy == MailingListAutoSubscribePolicy.ON_REGISTRATION):
            # Assume that we requested to be joined.
            mailinglist.subscribe(self)
            return True
        else:
            # We don't want to subscribe to the list.
            return False


class PersonSet:
    """The set of persons."""
    implements(IPersonSet)

    def __init__(self):
        self.title = 'People registered with Launchpad'

    def topPeople(self):
        """See `IPersonSet`."""
        # The odd ordering here is to ensure we hit the PostgreSQL
        # indexes. It will not make any real difference outside of tests.
        query = """
            id in (
                SELECT person FROM KarmaTotalCache
                ORDER BY karma_total DESC, person DESC
                LIMIT 5
                )
            """
        top_people = shortlist(Person.select(query))
        top_people.sort(key=lambda obj: (obj.karma, obj.id), reverse=True)
        return top_people

    def newTeam(self, teamowner, name, displayname, teamdescription=None,
                subscriptionpolicy=TeamSubscriptionPolicy.MODERATED,
                defaultmembershipperiod=None, defaultrenewalperiod=None):
        """See `IPersonSet`."""
        assert teamowner
        if self.getByName(name, ignore_merged=False) is not None:
            raise NameAlreadyTaken(
                "The name '%s' is already taken." % name)
        team = Person(teamowner=teamowner, name=name, displayname=displayname,
                teamdescription=teamdescription,
                defaultmembershipperiod=defaultmembershipperiod,
                defaultrenewalperiod=defaultrenewalperiod,
                subscriptionpolicy=subscriptionpolicy)
        # Here we add the owner as a team admin manually because we know what
        # we're doing (so we don't need to do any sanity checks) and we don't
        # want any email notifications to be sent.
        TeamMembershipSet().new(
            teamowner, team, TeamMembershipStatus.ADMIN, teamowner)
        return team

    def createPersonAndEmail(
            self, email, rationale, comment=None, name=None,
            displayname=None, password=None, passwordEncrypted=False,
            hide_email_addresses=False, registrant=None):
        """See `IPersonSet`."""
        if not valid_email(email):
            raise InvalidEmailAddress(
                "%s is not a valid email address." % email)

        if name is None:
            name = nickname.generate_nick(email)
        elif not valid_name(name):
            raise InvalidName(
                "%s is not a valid name for a person." % name)
        else:
            # The name should be okay, move on...
            pass
        if self.getByName(name, ignore_merged=False) is not None:
            raise NameAlreadyTaken(
                "The name '%s' is already taken." % name)

        if not passwordEncrypted and password is not None:
            password = getUtility(IPasswordEncryptor).encrypt(password)

        if not displayname:
            displayname = name.capitalize()
        person = self._newPerson(
            name, displayname, hide_email_addresses, rationale=rationale,
            comment=comment, password=password, registrant=registrant)

        email = getUtility(IEmailAddressSet).new(email, person)
        return person, email

    def _newPerson(self, name, displayname, hide_email_addresses,
                   rationale, comment=None, password=None, registrant=None):
        """Create and return a new Person with the given attributes.

        Also generate a wikiname for this person that's not yet used in the
        Ubuntu wiki.
        """
        assert self.getByName(name, ignore_merged=False) is None
        person = Person(
            name=name, displayname=displayname, password=password,
            creation_rationale=rationale, creation_comment=comment,
            hide_email_addresses=hide_email_addresses, registrant=registrant)

        wikinameset = getUtility(IWikiNameSet)
        wikiname = nickname.generate_wikiname(
            person.displayname, wikinameset.exists)
        wikinameset.new(person, UBUNTU_WIKI_URL, wikiname)
        return person

    def ensurePerson(self, email, displayname, rationale, comment=None,
                     registrant=None):
        """See `IPersonSet`."""
        person = self.getByEmail(email)
        if person:
            return person
        person, dummy = self.createPersonAndEmail(
            email, rationale, comment=comment, displayname=displayname,
            registrant=registrant)
        return person

    def getByName(self, name, ignore_merged=True):
        """See `IPersonSet`."""
        query = (Person.q.name == name)
        if ignore_merged:
            query = AND(query, Person.q.mergedID==None)
        return Person.selectOne(query)

    def getByOpenIdIdentifier(self, openid_identifier):
        """Returns a Person with the given openid_identifier, or None."""
        person = Person.selectOneBy(openid_identifier=openid_identifier)
        if person is not None and person.is_valid_person:
            return person
        else:
            return None

    def updateStatistics(self, ztm):
        """See `IPersonSet`."""
        stats = getUtility(ILaunchpadStatisticSet)
        stats.update('people_count', self.getAllPersons().count())
        ztm.commit()
        stats.update('teams_count', self.getAllTeams().count())
        ztm.commit()

    def peopleCount(self):
        """See `IPersonSet`."""
        return getUtility(ILaunchpadStatisticSet).value('people_count')

    def getAllPersons(self, orderBy=None):
        """See `IPersonSet`."""
        if orderBy is None:
            orderBy = Person.sortingColumns
        query = AND(Person.q.teamownerID==None, Person.q.mergedID==None)
        return Person.select(query, orderBy=orderBy)

    def teamsCount(self):
        """See `IPersonSet`."""
        return getUtility(ILaunchpadStatisticSet).value('teams_count')

    def getAllTeams(self, orderBy=None):
        """See `IPersonSet`."""
        if orderBy is None:
            orderBy = Person.sortingColumns
        query = AND(Person.q.teamownerID!=None, Person.q.mergedID==None)
        return Person.select(query, orderBy=orderBy)

    def find(self, text="", orderBy=None):
        """See `IPersonSet`."""
        if orderBy is None:
            orderBy = Person._sortingColumnsForSetOperations
        text = text.lower()
        base_query = ("Person.account_status not in (%s)"
                      % ','.join(sqlvalues(*INACTIVE_ACCOUNT_STATUSES)))
        # Teams may not have email addresses, so we need to either use a LEFT
        # OUTER JOIN or do a UNION between two queries. Using a UNION makes
        # it a lot faster than with a LEFT OUTER JOIN.
        email_query = base_query + """
            AND EmailAddress.person = Person.id
            AND lower(EmailAddress.email) LIKE %s || '%%'
            """ % quote_like(text)
        results = Person.select(email_query, clauseTables=['EmailAddress'])
        name_query = "fti @@ ftq(%s) AND merged is NULL" % quote(text)
        name_query += " AND " + base_query
        return results.union(Person.select(name_query), orderBy=orderBy)

    def findPerson(
            self, text="", orderBy=None, exclude_inactive_accounts=True):
        """See `IPersonSet`."""
        if orderBy is None:
            orderBy = Person._sortingColumnsForSetOperations
        text = text.lower()
        base_query = """
            Person.teamowner IS NULL
            AND Person.merged IS NULL
            AND EmailAddress.person = Person.id
            """
        if exclude_inactive_accounts:
            base_query += (" AND Person.account_status not in (%s)"
                           % ','.join(sqlvalues(*INACTIVE_ACCOUNT_STATUSES)))
        clauseTables = ['EmailAddress']
        if text:
            # We use a UNION here because this makes things *a lot* faster
            # than if we did a single SELECT with the two following clauses
            # ORed.
            email_query = ("%s AND lower(EmailAddress.email) LIKE %s || '%%'"
                           % (base_query, quote_like(text)))
            name_query = ('%s AND Person.fti @@ ftq(%s)'
                          % (base_query, quote(text)))
            results = Person.select(email_query, clauseTables=clauseTables)
            results = results.union(
                Person.select(name_query, clauseTables=clauseTables))
        else:
            results = Person.select(base_query, clauseTables=clauseTables)

        return results.orderBy(orderBy)

    def findTeam(self, text="", orderBy=None):
        """See `IPersonSet`."""
        if orderBy is None:
            orderBy = Person._sortingColumnsForSetOperations
        text = text.lower()
        # Teams may not have email addresses, so we need to either use a LEFT
        # OUTER JOIN or do a UNION between two queries. Using a UNION makes
        # it a lot faster than with a LEFT OUTER JOIN.
        email_query = """
            Person.teamowner IS NOT NULL AND
            EmailAddress.person = Person.id AND
            lower(EmailAddress.email) LIKE %s || '%%'
            """ % quote_like(text)
        results = Person.select(email_query, clauseTables=['EmailAddress'])
        name_query = """
             Person.teamowner IS NOT NULL AND
             Person.fti @@ ftq(%s)
            """ % quote(text)
        return results.union(Person.select(name_query), orderBy=orderBy)

    def get(self, personid):
        """See `IPersonSet`."""
        try:
            return Person.get(personid)
        except SQLObjectNotFound:
            return None

    def getByEmail(self, email):
        """See `IPersonSet`."""
        emailaddress = getUtility(IEmailAddressSet).getByEmail(email)
        if emailaddress is None:
            return None
        assert emailaddress.person is not None
        return emailaddress.person

    def getUbunteros(self, orderBy=None):
        """See `IPersonSet`."""
        if orderBy is None:
            # The fact that the query below is unique makes it
            # impossible to use person_sort_key(), and rewriting it to
            # use a subselect is more expensive. -- kiko
            orderBy = ["Person.displayname", "Person.name"]
        sigset = getUtility(ISignedCodeOfConductSet)
        lastdate = sigset.getLastAcceptedDate()

        query = AND(Person.q.id==SignedCodeOfConduct.q.ownerID,
                    SignedCodeOfConduct.q.active==True,
                    SignedCodeOfConduct.q.datecreated>=lastdate)

        return Person.select(query, distinct=True, orderBy=orderBy)

    def getPOFileContributors(self, pofile):
        """See `IPersonSet`."""
        contributors = Person.select("""
            POFileTranslator.person = Person.id AND
            POFileTranslator.pofile = %s""" % quote(pofile),
            clauseTables=["POFileTranslator"],
            distinct=True,
            # XXX: kiko 2006-10-19:
            # We can't use Person.sortingColumns because this is a
            # distinct query. To use it we'd need to add the sorting
            # function to the column results and then ignore it -- just
            # like selectAlso does, ironically.
            orderBy=["Person.displayname", "Person.name"])
        return contributors

    def getPOFileContributorsByDistroSeries(self, distroseries, language):
        """See `IPersonSet`."""
        contributors = Person.select("""
            POFileTranslator.person = Person.id AND
            POFileTranslator.pofile = POFile.id AND
            POFile.language = %s AND
            POFile.potemplate = POTemplate.id AND
            POTemplate.distroseries = %s AND
            POTemplate.iscurrent = TRUE"""
                % sqlvalues(language, distroseries),
            clauseTables=["POFileTranslator", "POFile", "POTemplate"],
            distinct=True,
            # See comment in getPOFileContributors about how we can't
            # use Person.sortingColumns.
            orderBy=["Person.displayname", "Person.name"])
        return contributors

    def latest_teams(self, limit=5):
        """See `IPersonSet`."""
        return Person.select("Person.teamowner IS NOT NULL",
            orderBy=['-datecreated'], limit=limit)

    def _merge_person_decoration(self, to_person, from_person, skip, cur,
        decorator_table, person_pointer_column, additional_person_columns):
        """Merge a table that "decorates" Person.

        Because "person decoration" is becoming more frequent, we create a
        helper function that can be used for tables that decorate person.

        :to_person:       the IPerson that is "real"
        :from_person:     the IPerson that is being merged away
        :skip:            a list of table/column pairs that have been
                          handled
        :cur:             a database cursor
        :decorator_table: the name of the table that decorated Person
        :person_pointer_column:
                          the column on decorator_table that UNIQUE'ly
                          references Person.id
        :additional_person_columns:
                          additional columns in the decorator_table that
                          also reference Person.id but are not UNIQUE

        A Person decorator is a table that uniquely references Person,
        so that the information in the table "extends" the Person table.
        Because the reference to Person is unique, there can only be one
        row in the decorator table for any given Person. This function
        checks if there is an existing decorator for the to_person, and
        if so, it just leaves any from_person decorator in place as
        "noise". Otherwise, it updates any from_person decorator to
        point to the "to_person". There can also be other columns in the
        decorator which point to Person, these are assumed to be
        non-unique and will be updated to point to the to_person
        regardless.
        """
        cur = cursor()

        # First, update the main UNIQUE pointer row which links the
        # decorator table to Person. We do not update rows if there are
        # already rows in the table that refer to the to_person
        cur.execute(
         """UPDATE %(decorator)s
            SET %(person_pointer)s=%(to_id)d
            WHERE %(person_pointer)s=%(from_id)d
              AND ( SELECT count(*) FROM %(decorator)s
                    WHERE %(person_pointer)s=%(to_id)d ) = 0
            """ % {
                'decorator': decorator_table,
                'person_pointer': person_pointer_column,
                'from_id': from_person.id,
                'to_id': to_person.id})

        # Now, update any additional columns in the table which point to
        # Person. Since these are assumed to be NOT UNIQUE, we don't
        # have to worry about multiple rows pointing at the to_person.
        for additional_column in additional_person_columns:
            cur.execute(
             """UPDATE %(decorator)s
                SET %(column)s=%(to_id)d
                WHERE %(column)s=%(from_id)d
                """ % {
                    'decorator': decorator_table,
                    'from_id': from_person.id,
                    'to_id': to_person.id,
                    'column': additional_column})
        skip.append(
            (decorator_table.lower(), person_pointer_column.lower()))

    def merge(self, from_person, to_person):
        """See `IPersonSet`."""
        # Sanity checks
        if not IPerson.providedBy(from_person):
            raise TypeError('from_person is not a person.')
        if not IPerson.providedBy(to_person):
            raise TypeError('to_person is not a person.')
        assert getUtility(IMailingListSet).get(from_person.name) is None, (
            "Can't merge teams which have mailing lists into other teams.")

        # since we are doing direct SQL manipulation, make sure all
        # changes have been flushed to the database
        flush_database_updates()

        if getUtility(IEmailAddressSet).getByPerson(from_person).count() > 0:
            raise AssertionError('from_person still has email addresses.')

        if from_person.is_team and from_person.allmembers.count() > 0:
            raise AssertionError(
                "Only teams without active members can be merged")

        # Get a database cursor.
        cur = cursor()

        references = list(postgresql.listReferences(cur, 'person', 'id'))

        # These table.columns will be skipped by the 'catch all'
        # update performed later
        skip = [
            ('teammembership', 'person'),
            ('teammembership', 'team'),
            ('teamparticipation', 'person'),
            ('teamparticipation', 'team'),
            ('personlanguage', 'person'),
            ('person', 'merged'),
            ('emailaddress', 'person'),
            ('karmacache', 'person'),
            ('karmatotalcache', 'person'),
            # Polls are not carried over when merging teams.
            ('poll', 'team'),
            # We can safely ignore the mailinglist table as there's a sanity
            # check above which prevents teams with associated mailing lists
            # from being merged.
            ('mailinglist', 'team'),
            # I don't think we need to worry about the votecast and vote
            # tables, because a real human should never have two accounts
            # in Launchpad that are active members of a given team and voted
            # in a given poll. -- GuilhermeSalgado 2005-07-07
            # We also can't afford to change poll results after they are
            # closed -- StuartBishop 20060602
            ('votecast', 'person'),
            ('vote', 'person'),
            # This table is handled entirely by triggers.
            ('validpersonorteamcache', 'id'),
            ('translationrelicensingagreement', 'person'),
            ]

        # Sanity check. If we have an indirect reference, it must
        # be ON DELETE CASCADE. We only have one case of this at the moment,
        # but this code ensures we catch any new ones added incorrectly.
        for src_tab, src_col, ref_tab, ref_col, updact, delact in references:
            # If the ref_tab and ref_col is not Person.id, then we have
            # an indirect reference. Ensure the update action is 'CASCADE'
            if ref_tab != 'person' and ref_col != 'id':
                if updact != 'c':
                    raise RuntimeError(
                        '%s.%s reference to %s.%s must be ON UPDATE CASCADE'
                        % (src_tab, src_col, ref_tab, ref_col)
                        )

        # These rows are in a UNIQUE index, and we can only move them
        # to the new Person if there is not already an entry. eg. if
        # the destination and source persons are both subscribed to a bounty,
        # we cannot change the source persons subscription. We just leave them
        # as noise for the time being.

        to_id = to_person.id
        from_id = from_person.id

        # Update PersonLocation, which is a Person-decorator table.
        self._merge_person_decoration(
            to_person, from_person, skip, cur, 'PersonLocation', 'person',
            ['last_modified_by', ])

        # Update GPGKey. It won't conflict, but our sanity checks don't
        # know that.
        cur.execute(
            'UPDATE GPGKey SET owner=%(to_id)d WHERE owner=%(from_id)d'
            % vars())
        skip.append(('gpgkey','owner'))

        # Update OpenID. Just trash the authorizations for from_id - don't
        # risk opening up auth wider than the user actually wants.
        cur.execute("""
                DELETE FROM OpenIdAuthorization WHERE person=%(from_id)d
                """ % vars()
                )
        skip.append(('openidauthorization', 'person'))

        # Update WikiName. Delete the from entry for our internal wikis
        # so it can be reused. Migrate the non-internal wikinames.
        # Note we only allow one wikiname per person for the UBUNTU_WIKI_URL
        # wiki.
        quoted_internal_wikiname = quote(UBUNTU_WIKI_URL)
        cur.execute("""
            DELETE FROM WikiName
            WHERE person=%(from_id)d AND wiki=%(quoted_internal_wikiname)s
            """ % vars()
            )
        cur.execute("""
            UPDATE WikiName SET person=%(to_id)d WHERE person=%(from_id)d
            """ % vars()
            )
        skip.append(('wikiname', 'person'))

        # Update shipit shipments.
        cur.execute('''
            UPDATE ShippingRequest SET recipient=%(to_id)s
            WHERE recipient = %(from_id)s AND (
                shipment IS NOT NULL
                OR status IN (%(cancelled)s, %(denied)s)
                OR NOT EXISTS (
                    SELECT TRUE FROM ShippingRequest
                    WHERE recipient = %(to_id)s
                        AND status = %(shipped)s
                    LIMIT 1
                    )
                )
            ''' % sqlvalues(to_id=to_id, from_id=from_id,
                            cancelled=ShippingRequestStatus.CANCELLED,
                            denied=ShippingRequestStatus.DENIED,
                            shipped=ShippingRequestStatus.SHIPPED))
        # Technically, we don't need the not cancelled nor denied
        # filter, as these rows should have already been dealt with.
        # I'm using it anyway for added paranoia.
        cur.execute('''
            DELETE FROM RequestedCDs USING ShippingRequest
            WHERE RequestedCDs.request = ShippingRequest.id
                AND recipient = %(from_id)s
                AND status NOT IN (%(cancelled)s, %(denied)s, %(shipped)s)
            ''' % sqlvalues(from_id=from_id,
                            cancelled=ShippingRequestStatus.CANCELLED,
                            denied=ShippingRequestStatus.DENIED,
                            shipped=ShippingRequestStatus.SHIPPED))
        cur.execute('''
            DELETE FROM ShippingRequest
            WHERE recipient = %(from_id)s
                AND status NOT IN (%(cancelled)s, %(denied)s, %(shipped)s)
            ''' % sqlvalues(from_id=from_id,
                            cancelled=ShippingRequestStatus.CANCELLED,
                            denied=ShippingRequestStatus.DENIED,
                            shipped=ShippingRequestStatus.SHIPPED))
        skip.append(('shippingrequest', 'recipient'))

        # Update the Branches that will not conflict, and fudge the names of
        # ones that *do* conflict.
        cur.execute('''
            SELECT product, name FROM Branch WHERE owner = %(to_id)d
            ''' % vars())
        possible_conflicts = set(tuple(r) for r in cur.fetchall())
        cur.execute('''
            SELECT id, product, name FROM Branch WHERE owner = %(from_id)d
            ORDER BY id
            ''' % vars())
        for id, product, name in list(cur.fetchall()):
            new_name = name
            suffix = 1
            while (product, new_name) in possible_conflicts:
                new_name = '%s-%d' % (name, suffix)
                suffix += 1
            possible_conflicts.add((product, new_name))
            new_name = new_name.encode('US-ASCII')
            name = name.encode('US-ASCII')
            cur.execute('''
                UPDATE Branch SET owner = %(to_id)s, name = %(new_name)s
                WHERE owner = %(from_id)s AND name = %(name)s
                    AND (%(product)s IS NULL OR product = %(product)s)
                ''', vars())
        skip.append(('branch','owner'))

        # Update MailingListSubscription. Note that no remaining records
        # will have email_address set, as we assert earlier that the
        # from_person has no email addresses.
        # Update records that don't conflict.
        cur.execute('''
            UPDATE MailingListSubscription
            SET person=%(to_id)d
            WHERE person=%(from_id)d
                AND mailing_list NOT IN (
                    SELECT mailing_list
                    FROM MailingListSubscription
                    WHERE person=%(to_id)d
                    )
            ''' % vars())
        # Then trash the remainders.
        cur.execute('''
            DELETE FROM MailingListSubscription WHERE person=%(from_id)d
            ''' % vars())
        skip.append(('mailinglistsubscription', 'person'))

        # Update only the BranchSubscription that will not conflict.
        cur.execute('''
            UPDATE BranchSubscription
            SET person=%(to_id)d
            WHERE person=%(from_id)d AND branch NOT IN
                (
                SELECT branch
                FROM BranchSubscription
                WHERE person = %(to_id)d
                )
            ''' % vars())
        # and delete those left over.
        cur.execute('''
            DELETE FROM BranchSubscription WHERE person=%(from_id)d
            ''' % vars())
        skip.append(('branchsubscription', 'person'))

        # Update only the BountySubscriptions that will not conflict.
        cur.execute('''
            UPDATE BountySubscription
            SET person=%(to_id)d
            WHERE person=%(from_id)d AND bounty NOT IN
                (
                SELECT bounty
                FROM BountySubscription
                WHERE person = %(to_id)d
                )
            ''' % vars())
        # and delete those left over.
        cur.execute('''
            DELETE FROM BountySubscription WHERE person=%(from_id)d
            ''' % vars())
        skip.append(('bountysubscription', 'person'))

        # Update only the AnswerContacts that will not conflict.
        cur.execute('''
            UPDATE AnswerContact
            SET person=%(to_id)d
            WHERE person=%(from_id)d
                AND distribution IS NULL
                AND product NOT IN (
                    SELECT product
                    FROM AnswerContact
                    WHERE person = %(to_id)d
                    )
            ''' % vars())
        cur.execute('''
            UPDATE AnswerContact
            SET person=%(to_id)d
            WHERE person=%(from_id)d
                AND distribution IS NOT NULL
                AND (distribution, sourcepackagename) NOT IN (
                    SELECT distribution,sourcepackagename
                    FROM AnswerContact
                    WHERE person = %(to_id)d
                    )
            ''' % vars())
        # and delete those left over.
        cur.execute('''
            DELETE FROM AnswerContact WHERE person=%(from_id)d
            ''' % vars())
        skip.append(('answercontact', 'person'))

        # Update only the QuestionSubscriptions that will not conflict.
        cur.execute('''
            UPDATE QuestionSubscription
            SET person=%(to_id)d
            WHERE person=%(from_id)d AND question NOT IN
                (
                SELECT question
                FROM QuestionSubscription
                WHERE person = %(to_id)d
                )
            ''' % vars())
        # and delete those left over.
        cur.execute('''
            DELETE FROM QuestionSubscription WHERE person=%(from_id)d
            ''' % vars())
        skip.append(('questionsubscription', 'person'))

        # Update only the MentoringOffers that will not conflict.
        cur.execute('''
            UPDATE MentoringOffer
            SET owner=%(to_id)d
            WHERE owner=%(from_id)d AND id NOT IN
                (
                SELECT id
                FROM MentoringOffer
                WHERE owner = %(to_id)d
                )
            ''' % vars())
        cur.execute('''
            UPDATE MentoringOffer
            SET team=%(to_id)d
            WHERE team=%(from_id)d AND id NOT IN
                (
                SELECT id
                FROM MentoringOffer
                WHERE team = %(to_id)d
                )
            ''' % vars())
        # and delete those left over.
        cur.execute('''
            DELETE FROM MentoringOffer
            WHERE owner=%(from_id)d OR team=%(from_id)d
            ''' % vars())
        skip.append(('mentoringoffer', 'owner'))
        skip.append(('mentoringoffer', 'team'))

        # Update BugNotificationRecipient entries that will not conflict.
        cur.execute('''
            UPDATE BugNotificationRecipient
            SET person=%(to_id)d
            WHERE person=%(from_id)d AND id NOT IN (
                SELECT id FROM BugNotificationRecipient
                WHERE person=%(to_id)d
                )
            ''' % vars())
        # and delete those left over.
        cur.execute('''
            DELETE FROM BugNotificationRecipient
            WHERE person=%(from_id)d
            ''' % vars())
        skip.append(('bugnotificationrecipient', 'person'))

        # Update PackageBugSupervisor entries.
        cur.execute('''
            UPDATE PackageBugSupervisor SET bug_supervisor=%(to_id)s
            WHERE bug_supervisor=%(from_id)s
            ''', vars())
        skip.append(('packagebugsupervisor', 'bug_supervisor'))

        # Update the SpecificationFeedback entries that will not conflict
        # and trash the rest.

        # First we handle the reviewer.
        cur.execute('''
            UPDATE SpecificationFeedback
            SET reviewer=%(to_id)d
            WHERE reviewer=%(from_id)d AND specification NOT IN
                (
                SELECT specification
                FROM SpecificationFeedback
                WHERE reviewer = %(to_id)d
                )
            ''' % vars())
        cur.execute('''
            DELETE FROM SpecificationFeedback WHERE reviewer=%(from_id)d
            ''' % vars())
        skip.append(('specificationfeedback', 'reviewer'))

        # And now we handle the requester.
        cur.execute('''
            UPDATE SpecificationFeedback
            SET requester=%(to_id)d
            WHERE requester=%(from_id)d AND specification NOT IN
                (
                SELECT specification
                FROM SpecificationFeedback
                WHERE requester = %(to_id)d
                )
            ''' % vars())
        cur.execute('''
            DELETE FROM SpecificationFeedback WHERE requester=%(from_id)d
            ''' % vars())
        skip.append(('specificationfeedback', 'requester'))

        # Update the SpecificationSubscription entries that will not conflict
        # and trash the rest
        cur.execute('''
            UPDATE SpecificationSubscription
            SET person=%(to_id)d
            WHERE person=%(from_id)d AND specification NOT IN
                (
                SELECT specification
                FROM SpecificationSubscription
                WHERE person = %(to_id)d
                )
            ''' % vars())
        cur.execute('''
            DELETE FROM SpecificationSubscription WHERE person=%(from_id)d
            ''' % vars())
        skip.append(('specificationsubscription', 'person'))

        # Update only the SprintAttendances that will not conflict
        cur.execute('''
            UPDATE SprintAttendance
            SET attendee=%(to_id)d
            WHERE attendee=%(from_id)d AND sprint NOT IN
                (
                SELECT sprint
                FROM SprintAttendance
                WHERE attendee = %(to_id)d
                )
            ''' % vars())
        # and delete those left over
        cur.execute('''
            DELETE FROM SprintAttendance WHERE attendee=%(from_id)d
            ''' % vars())
        skip.append(('sprintattendance', 'attendee'))

        # Update only the POSubscriptions that will not conflict
        # XXX: StuartBishop 2005-03-31:
        # Add sampledata and test to confirm this case.
        cur.execute('''
            UPDATE POSubscription
            SET person=%(to_id)d
            WHERE person=%(from_id)d AND id NOT IN (
                SELECT a.id
                    FROM POSubscription AS a, POSubscription AS b
                    WHERE a.person = %(from_id)d AND b.person = %(to_id)d
                    AND a.language = b.language
                    AND a.potemplate = b.potemplate
                    )
            ''' % vars())
        skip.append(('posubscription', 'person'))

        # Update only the POExportRequests that will not conflict
        # and trash the rest
        cur.execute('''
            UPDATE POExportRequest
            SET person=%(to_id)d
            WHERE person=%(from_id)d AND id NOT IN (
                SELECT a.id FROM POExportRequest AS a, POExportRequest AS b
                WHERE a.person = %(from_id)d AND b.person = %(to_id)d
                AND a.potemplate = b.potemplate
                AND a.pofile = b.pofile
                )
            ''' % vars())
        cur.execute('''
            DELETE FROM POExportRequest WHERE person=%(from_id)d
            ''' % vars())
        skip.append(('poexportrequest', 'person'))

        # Update the TranslationMessage. They should not conflict since each
        # of them are independent
        cur.execute('''
            UPDATE TranslationMessage
            SET submitter=%(to_id)d
            WHERE submitter=%(from_id)d
            ''' % vars())
        skip.append(('translationmessage', 'submitter'))
        cur.execute('''
            UPDATE TranslationMessage
            SET reviewer=%(to_id)d
            WHERE reviewer=%(from_id)d
            ''' % vars())
        skip.append(('translationmessage', 'reviewer'))

        # Handle the POFileTranslator cache by doing nothing. As it is
        # maintained by triggers, the data migration has already been done
        # for us when we updated the source tables.
        skip.append(('pofiletranslator', 'person'))

        # Update only the TranslationImportQueueEntry that will not conflict
        # and trash the rest
        cur.execute('''
            UPDATE TranslationImportQueueEntry
            SET importer=%(to_id)d
            WHERE importer=%(from_id)d AND id NOT IN (
                SELECT a.id
                FROM TranslationImportQueueEntry AS a,
                     TranslationImportQueueEntry AS b
                WHERE a.importer = %(from_id)d AND b.importer = %(to_id)d
                AND a.distroseries = b.distroseries
                AND a.sourcepackagename = b.sourcepackagename
                AND a.productseries = b.productseries
                AND a.path = b.path
                )
            ''' % vars())
        cur.execute('''
            DELETE FROM TranslationImportQueueEntry WHERE importer=%(from_id)d
            ''' % vars())
        skip.append(('translationimportqueueentry', 'importer'))

        # XXX cprov 2007-02-22 bug=87098:
        # Since we only allow one PPA for each user,
        # we can't reassign the old user archive to the new user.
        # It need to be done manually, probably by reasinning all publications
        # to the old PPA to the new one, performing a careful_publishing on it
        # and removing the old one from disk.
        skip.append(('archive', 'owner'))

        # Sanity check. If we have a reference that participates in a
        # UNIQUE index, it must have already been handled by this point.
        # We can tell this by looking at the skip list.
        for src_tab, src_col, ref_tab, ref_col, updact, delact in references:
            uniques = postgresql.listUniques(cur, src_tab, src_col)
            if len(uniques) > 0 and (src_tab, src_col) not in skip:
                raise NotImplementedError(
                        '%s.%s reference to %s.%s is in a UNIQUE index '
                        'but has not been handled' % (
                            src_tab, src_col, ref_tab, ref_col
                            )
                        )

        # Handle all simple cases
        for src_tab, src_col, ref_tab, ref_col, updact, delact in references:
            if (src_tab, src_col) in skip:
                continue
            cur.execute('UPDATE %s SET %s=%d WHERE %s=%d' % (
                src_tab, src_col, to_person.id, src_col, from_person.id
                ))

        # Transfer active team memberships
        approved = TeamMembershipStatus.APPROVED
        admin = TeamMembershipStatus.ADMIN
        cur.execute(
            'SELECT team, status FROM TeamMembership WHERE person = %s '
            'AND status IN (%s,%s)'
            % sqlvalues(from_person, approved, admin))
        for team_id, status in cur.fetchall():
            cur.execute('SELECT status FROM TeamMembership WHERE person = %s '
                        'AND team = %s'
                        % sqlvalues(to_person, team_id))
            result = cur.fetchone()
            if result:
                current_status = result[0]
                # Now we can safely delete from_person's membership record,
                # because we know to_person has a membership entry for this
                # team, so may only need to change its status.
                cur.execute(
                    'DELETE FROM TeamMembership WHERE person = %s '
                    'AND team = %s' % sqlvalues(from_person, team_id))

                if current_status == admin.value:
                    # to_person is already an administrator of this team, no
                    # need to do anything else.
                    continue
                # to_person is either an approved or an inactive member,
                # while from_person is either admin or approved. That means we
                # can safely set from_person's membership status on
                # to_person's membership.
                assert status in (approved.value, admin.value)
                cur.execute(
                    'UPDATE TeamMembership SET status = %s WHERE person = %s '
                    'AND team = %s' % sqlvalues(status, to_person, team_id))
            else:
                # to_person is not a member of this team. just change
                # from_person with to_person in the membership record.
                cur.execute(
                    'UPDATE TeamMembership SET person = %s WHERE person = %s '
                    'AND team = %s'
                    % sqlvalues(to_person, from_person, team_id))

        cur.execute('SELECT team FROM TeamParticipation WHERE person = %s '
                    'AND person != team' % sqlvalues(from_person))
        for team_id in cur.fetchall():
            cur.execute(
                'SELECT team FROM TeamParticipation WHERE person = %s '
                'AND team = %s' % sqlvalues(to_person, team_id))
            if not cur.fetchone():
                cur.execute(
                    'UPDATE TeamParticipation SET person = %s WHERE '
                    'person = %s AND team = %s'
                    % sqlvalues(to_person, from_person, team_id))
            else:
                cur.execute(
                    'DELETE FROM TeamParticipation WHERE person = %s AND '
                    'team = %s' % sqlvalues(from_person, team_id))

        # Flag the account as merged
        cur.execute('''
            UPDATE Person SET merged=%(to_id)d WHERE id=%(from_id)d
            ''' % vars())

        # Append a -merged suffix to the account's name.
        name = base = "%s-merged" % from_person.name.encode('ascii')
        cur.execute("SELECT id FROM Person WHERE name = %s" % sqlvalues(name))
        i = 1
        while cur.fetchone():
            name = "%s%d" % (base, i)
            cur.execute("SELECT id FROM Person WHERE name = %s"
                        % sqlvalues(name))
            i += 1
        cur.execute("UPDATE Person SET name = %s WHERE id = %s"
                    % sqlvalues(name, from_person))

        # Since we've updated the database behind SQLObject's back,
        # flush its caches.
        flush_database_caches()

    def getTranslatorsByLanguage(self, language):
        """See `IPersonSet`."""
        # XXX CarlosPerelloMarin 2007-03-31 bug=102257:
        # The KarmaCache table doesn't have a field to store karma per
        # language, so we are actually returning the people with the most
        # translation karma that have this language selected in their
        # preferences.
        return Person.select('''
            PersonLanguage.person = Person.id AND
            PersonLanguage.language = %s AND
            KarmaCache.person = Person.id AND
            KarmaCache.product IS NULL AND
            KarmaCache.project IS NULL AND
            KarmaCache.sourcepackagename IS NULL AND
            KarmaCache.distribution IS NULL AND
            KarmaCache.category = KarmaCategory.id AND
            KarmaCategory.name = 'translations'
            ''' % sqlvalues(language), orderBy=['-KarmaCache.karmavalue'],
            clauseTables=[
                'PersonLanguage', 'KarmaCache', 'KarmaCategory'])

    def getValidPersons(self, persons):
        """See `IPersonSet.`"""
        person_ids = [person.id for person in persons]
        if len(person_ids) == 0:
            return []
        valid_person_cache = ValidPersonOrTeamCache.select(
            "id IN %s" % sqlvalues(person_ids))
        valid_person_ids = set(cache.id for cache in valid_person_cache)
        return [
            person for person in persons if person.id in valid_person_ids]

    def getPeopleWithBranches(self, product=None):
        """See `IPersonSet`."""
        branch_clause = 'SELECT owner FROM Branch'
        if product is not None:
            branch_clause += ' WHERE product = %s' % quote(product)
        return Person.select('''
            Person.id in (%s)
            ''' % branch_clause)

    def getSubscribersForTargets(self, targets, recipients=None):
        """See `IPersonSet`. """
        if len(targets) == 0:
            return set()
        target_criteria = []
        for target in targets:
            # target_args is a mapping from query arguments
            # to query values.
            target_args = target._target_args
            target_criteria_clauses = []
            for key, value in target_args.items():
                if value is not None:
                    target_criteria_clauses.append(
                        '%s = %s' % (key, quote(value)))
                else:
                    target_criteria_clauses.append(
                        '%s IS NULL' % key)
            target_criteria.append(
                '(%s)' % ' AND '.join(target_criteria_clauses))

        # Build a UNION query, since using OR slows down the query a lot.
        subscriptions = StructuralSubscription.select(target_criteria[0])
        for target_criterion in target_criteria[1:]:
            subscriptions = subscriptions.union(
                StructuralSubscription.select(target_criterion))

        # Listify the result, since we want to loop over it multiple times.
        subscriptions = list(subscriptions)

        # We can't use prejoins in UNION queries, so populate the cache
        # by getting all the subscribers.
        subscriber_ids = [
            subscription.subscriberID for subscription in subscriptions]
        if len(subscriber_ids) > 0:
            list(Person.select("id IN %s" % sqlvalues(subscriber_ids)))

        subscribers = set()
        for subscription in subscriptions:
            subscribers.add(subscription.subscriber)
            if recipients is not None:
                recipients.addStructuralSubscriber(
                    subscription.subscriber, subscription.target)
        return subscribers

    def updatePersonalStandings(self):
        """See `IPersonSet`."""
        cur = cursor()
        cur.execute("""
        UPDATE Person
        SET personal_standing = %s
        WHERE personal_standing = %s
        AND id IN (
            SELECT posted_by
            FROM MessageApproval
            WHERE status = %s
            GROUP BY posted_by
            HAVING COUNT(DISTINCT mailing_list) >= %s
            )
        """ % sqlvalues(PersonalStanding.GOOD,
                        PersonalStanding.UNKNOWN,
                        PostedMessageStatus.APPROVED,
                        config.standingupdater.approvals_needed))


class PersonLanguage(SQLBase):
    _table = 'PersonLanguage'

    person = ForeignKey(foreignKey='Person', dbName='person', notNull=True)
    language = ForeignKey(foreignKey='Language', dbName='language',
                          notNull=True)


class SSHKey(SQLBase):
    implements(ISSHKey)
    _defaultOrder = ["person", "keytype", "keytext"]

    _table = 'SSHKey'

    person = ForeignKey(foreignKey='Person', dbName='person', notNull=True)
    keytype = EnumCol(dbName='keytype', notNull=True, enum=SSHKeyType)
    keytext = StringCol(dbName='keytext', notNull=True)
    comment = StringCol(dbName='comment', notNull=True)


class SSHKeySet:
    implements(ISSHKeySet)

    def new(self, person, keytype, keytext, comment):
        return SSHKey(person=person, keytype=keytype, keytext=keytext,
                      comment=comment)

    def getByID(self, id, default=None):
        try:
            return SSHKey.get(id)
        except SQLObjectNotFound:
            return default

    def getByPeople(self, people):
        """See `ISSHKeySet`"""
        return SSHKey.select("""
            SSHKey.person IN %s
            """ % sqlvalues([person.id for person in people]))


class WikiName(SQLBase):
    implements(IWikiName)

    _table = 'WikiName'

    person = ForeignKey(dbName='person', foreignKey='Person', notNull=True)
    wiki = StringCol(dbName='wiki', notNull=True)
    wikiname = StringCol(dbName='wikiname', notNull=True)

    @property
    def url(self):
        return self.wiki + self.wikiname


class WikiNameSet:
    implements(IWikiNameSet)

    def getByWikiAndName(self, wiki, wikiname):
        """See `IWikiNameSet`."""
        return WikiName.selectOneBy(wiki=wiki, wikiname=wikiname)

    def getUbuntuWikiByPerson(self, person):
        """See `IWikiNameSet`."""
        return WikiName.selectOneBy(person=person, wiki=UBUNTU_WIKI_URL)

    def getOtherWikisByPerson(self, person):
        """See `IWikiNameSet`."""
        return WikiName.select(AND(WikiName.q.personID==person.id,
                                   WikiName.q.wiki!=UBUNTU_WIKI_URL))

    def getAllWikisByPerson(self, person):
        """See `IWikiNameSet`."""
        return WikiName.selectBy(person=person)

    def get(self, id):
        """See `IWikiNameSet`."""
        try:
            return WikiName.get(id)
        except SQLObjectNotFound:
            return None

    def new(self, person, wiki, wikiname):
        """See `IWikiNameSet`."""
        return WikiName(person=person, wiki=wiki, wikiname=wikiname)

    def exists(self, wikiname, wiki=UBUNTU_WIKI_URL):
        """See `IWikiNameSet`."""
        return WikiName.selectOneBy(wiki=wiki, wikiname=wikiname) is not None


class JabberID(SQLBase):
    implements(IJabberID)

    _table = 'JabberID'
    _defaultOrder = ['jabberid']

    person = ForeignKey(dbName='person', foreignKey='Person', notNull=True)
    jabberid = StringCol(dbName='jabberid', notNull=True)


class JabberIDSet:
    implements(IJabberIDSet)

    def new(self, person, jabberid):
        """See `IJabberIDSet`"""
        return JabberID(person=person, jabberid=jabberid)

    def getByJabberID(self, jabberid):
        """See `IJabberIDSet`"""
        return JabberID.selectOneBy(jabberid=jabberid)

    def getByPerson(self, person):
        """See `IJabberIDSet`"""
        return JabberID.selectBy(person=person)


class IrcID(SQLBase):
    """See `IIrcID`"""
    implements(IIrcID)

    _table = 'IrcID'

    person = ForeignKey(dbName='person', foreignKey='Person', notNull=True)
    network = StringCol(dbName='network', notNull=True)
    nickname = StringCol(dbName='nickname', notNull=True)


class IrcIDSet:
    """See `IIrcIDSet`"""
    implements(IIrcIDSet)

    def get(self, id):
        """See `IIrcIDSet`"""
        try:
            return IrcID.get(id)
        except SQLObjectNotFound:
            return None

    def new(self, person, network, nickname):
        """See `IIrcIDSet`"""
        return IrcID(person=person, network=network, nickname=nickname)<|MERGE_RESOLUTION|>--- conflicted
+++ resolved
@@ -56,21 +56,6 @@
 from canonical.launchpad.event.team import JoinTeamEvent, TeamInvitationEvent
 from canonical.launchpad.helpers import contactEmailAddresses, shortlist
 
-<<<<<<< HEAD
-from canonical.launchpad.interfaces import (
-    AccountStatus, ArchivePurpose, BugTaskImportance, BugTaskSearchParams,
-    BugTaskStatus, EmailAddressStatus, IArchivePermissionSet, IBugTarget,
-    IBugTaskSet, IDistribution, IDistributionSet, IEmailAddress,
-    IEmailAddressSet, IGPGKeySet, IHWSubmissionSet, IHasIcon, IHasLogo,
-    IHasMugshot, IIrcID, IIrcIDSet, IJabberID, IJabberIDSet, ILaunchBag,
-    ILaunchpadCelebrities, ILaunchpadStatisticSet, ILoginTokenSet,
-    IMailingListSet, INACTIVE_ACCOUNT_STATUSES, IPasswordEncryptor, IPerson,
-    IPersonSet, IPillarNameSet, IProduct, IRevisionSet, ISSHKey, ISSHKeySet,
-    ISalesforceVoucherProxy, ISignedCodeOfConductSet, ISourcePackageNameSet,
-    ITeam, ITranslationGroupSet, IWikiName, IWikiNameSet, InvalidEmailAddress,
-    InvalidName, JoinNotAllowed, LoginTokenType,
-    MailingListAutoSubscribePolicy, NameAlreadyTaken, PackagePublishingStatus,
-=======
 from canonical.launchpad.interfaces.archive import ArchivePurpose
 from canonical.launchpad.interfaces.archivepermission import (
     IArchivePermissionSet)
@@ -100,7 +85,6 @@
 from canonical.launchpad.interfaces.person import (
     AccountStatus, INACTIVE_ACCOUNT_STATUSES, InvalidName, IPerson,
     IPersonSet, ITeam, JoinNotAllowed, NameAlreadyTaken,
->>>>>>> 63117bad
     PersonCreationRationale, PersonVisibility, PersonalStanding,
     TeamMembershipRenewalPolicy, TeamSubscriptionPolicy)
 from canonical.launchpad.interfaces.pillar import IPillarNameSet
