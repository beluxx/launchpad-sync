--- conflicted
+++ resolved
@@ -125,25 +125,7 @@
             raise EmailAddressAlreadyTaken(
                 "The email address '%s' is already registered." % email)
         assert status in EmailAddressStatus.items
-<<<<<<< HEAD
         assert person
-=======
-        if person is None:
-            personID = None
-        else:
-            if account is None:
-                account = person.account
-            personID = person.id
-            accountID = account and account.id
-            assert person.accountID == accountID, (
-                "Email address '%s' must be linked to same account as "
-                "person '%s'.  Expected %r (%s), got %r (%s)" % (
-                    email, person.name, person.account, person.accountID,
-                    account, accountID))
-        # We use personID instead of just person, as in some cases the
-        # Person record will not yet be replicated from the main
-        # Store to the auth master Store.
->>>>>>> 1120b402
         return EmailAddress(
             email=email,
             status=status,
