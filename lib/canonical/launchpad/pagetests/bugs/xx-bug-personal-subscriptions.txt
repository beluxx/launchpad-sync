--- conflicted
+++ resolved
@@ -47,13 +47,8 @@
   >>> browser.open(
   ...     'http://bugs.launchpad.dev/bugs/1/+bug-portlet-subscribers-content')
   >>> link = browser.getLink(id='unsubscribe-name16')
-<<<<<<< HEAD
-  >>> link.mech_link.url # Use mech_link to get the relative URL.
-  '+subscribe'
-=======
   >>> print link.mech_link.url
   +subscribe
->>>>>>> ce84b912
 
   >>> browser.open('http://bugs.launchpad.dev/firefox/+bug/1/')
   >>> browser.getLink('Unsubscribe').click()
@@ -209,13 +204,8 @@
 
   >>> print_indirect_subscribers(stevea_browser.contents)
   From duplicates:
-<<<<<<< HEAD
-  Steve Alexander (Subscribed by Launchpad Janitor) (Unsubscribe
-                                                     Steve Alexander)
-=======
   Steve Alexander (Subscribed by Launchpad Janitor)
                   (Unsubscribe Steve Alexander)
->>>>>>> ce84b912
   Also notified:
   Mark Shuttleworth
 
@@ -271,10 +261,7 @@
   From duplicates:
   Sample Person (Subscribed ...)
   Steve Alexander (Subscribed ...) (Unsubscribe Steve Alexander)
-<<<<<<< HEAD
-=======
   testing Spanish team (Subscribed by Foo Bar)
->>>>>>> ce84b912
   Also notified:
   Mark Shuttleworth
 
