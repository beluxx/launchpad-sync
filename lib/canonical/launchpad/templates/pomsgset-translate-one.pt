--- conflicted
+++ resolved
@@ -8,24 +8,15 @@
           src view/zoom_icon;" /></a>
   </td>
   <td style="text-align: right;">
-<<<<<<< HEAD
     <div tal:attributes="id string:msgset_${context/potmsgset/id}">
       <span tal:replace="view/sequence">1</span>.
       <input
         type="hidden"
+        tal:condition="request/lp:person"
         tal:attributes="
         name string:msgset_${context/potmsgset/id}"
         />
     </div>
-=======
-    <span tal:replace="view/sequence">1</span>.
-    <input
-      type="hidden"
-      tal:condition="request/lp:person"
-      tal:attributes="
-      name string:msgset_${context/potmsgset/id}"
-      />
->>>>>>> 3cbafbef
   </td>
   <th style="border-style: dotted; border-width: 1px 0 0;">
     <label class="language-code" tal:condition="not:view/is_plural">
@@ -36,7 +27,7 @@
     </label>
   </th>
   <td class="icon left right">
-<<<<<<< HEAD
+    <tal:logged-in condition="request/lp:person">
     <a href=""
        tal:attributes="
          onClick string:
@@ -46,13 +37,7 @@
            selectWidget('msgset_${context/potmsgset/id}_${language_code}_translation_0_new_select', event);;
            return false;;
        "><img alt="Copy text" src="/@@/copy"></a>
-=======
-    <input type="image" src="/@@/copy" title="Copy text"
-      tal:condition="request/lp:person"
-      tal:attributes="
-        name string:msgset_${context/potmsgset/id}_singular_copy"
-      />
->>>>>>> 3cbafbef
+    </tal:logged-in>
   </td>
   <td>
     <div tal:content="structure view/msgid"
@@ -66,7 +51,7 @@
     <label>English plural:</label>
   </th>
   <td class="icon left right">
-<<<<<<< HEAD
+    <tal:logged-in condition="request/lp:person">
     <a href=""
        tal:attributes="
          onClick string:
@@ -76,13 +61,7 @@
              ${context/pluralforms});;
            return false;;
       "><img alt="Copy text" src="/@@/copy"></a>
-=======
-    <input type="image" src="/@@/copy" title="Copy text"
-      tal:condition="request/lp:person"
-      tal:attributes="
-        name string:msgset_${context/potmsgset/id}_plural_copy"
-    />
->>>>>>> 3cbafbef
+    </tal:logged-in>
   </td>
   <td>
     <div tal:content="structure view/msgid_plural"
@@ -177,7 +156,7 @@
       <tal:with-content
            condition="translation_dictionary/active_translation">
         <td>
-<<<<<<< HEAD
+          <tal:logged-in condition="request/lp:person">
           <tal:user-is-official-translator condition="view/user_is_official_translator">
             <input
               type="radio"
@@ -202,13 +181,7 @@
                    return false;;
                "><img alt="Copy text" src="/@@/copy"></a>
           </tal:is-not-editor>
-=======
-          <input type="image" src="/@@/copy" title="Copy text"
-            tal:condition="request/lp:person"
-            tal:attributes="
-              name string:msgset_${context/potmsgset/id}_${language_code}_translation_${plural_index}_copy"
-          />
->>>>>>> 3cbafbef
+          </tal:logged-in>
         </td>
         <td>
           <div tal:content="structure translation_dictionary/active_translation"
@@ -381,12 +354,8 @@
             value="fuzzy"
             tal:attributes="
               checked view/is_fuzzy;
-<<<<<<< HEAD
               disabled not:view/user_is_official_translator;
               name string:msgset_${context/potmsgset/id}_${language_code}_needsreview
-=======
-              name string:msgset_${context/potmsgset/id}_${language_code}_needsreview;
->>>>>>> 3cbafbef
               " />
           <tal:block condition="not:view/is_plural">
             Someone should review this translation
