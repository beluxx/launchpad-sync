# Copyright 2009-2013 Canonical Ltd.  This software is licensed under the
# GNU Affero General Public License version 3 (see the file LICENSE).

__metaclass__ = type

__all__ = [
    'BuildQueue',
    'BuildQueueSet',
    'specific_job_classes',
    'specific_build_farm_job_sources',
    ]

from datetime import datetime
from itertools import groupby
from operator import attrgetter

import pytz
from sqlobject import (
    BoolCol,
    ForeignKey,
    IntCol,
    IntervalCol,
    StringCol,
    )
from storm.properties import Int
from storm.references import Reference
from storm.store import Store
from zope.component import getSiteManager
from zope.interface import implements

from lp.buildmaster.enums import (
    BuildFarmJobType,
    BuildQueueStatus,
    BuildStatus,
    )
from lp.buildmaster.interfaces.buildfarmjob import (
    IBuildFarmJob,
    ISpecificBuildFarmJobSource,
    )
from lp.buildmaster.interfaces.buildqueue import (
    IBuildQueue,
    IBuildQueueSet,
    )
from lp.services.database.bulk import load_related
from lp.services.database.constants import DEFAULT
from lp.services.database.enumcol import EnumCol
from lp.services.database.sqlbase import SQLBase
from lp.services.job.interfaces.job import JobStatus
from lp.services.job.model.job import Job
from lp.services.propertycache import (
    cachedproperty,
    get_property_cache,
    )


def specific_job_classes():
    """Job classes that may run on the build farm."""
    job_classes = dict()
    # Get all components that implement the `IBuildFarmJob` interface.
    components = getSiteManager()
    implementations = sorted(components.getUtilitiesFor(IBuildFarmJob))
    # The above yields a collection of 2-tuples where the first element
    # is the name of the `BuildFarmJobType` enum and the second element
    # is the implementing class respectively.
    for job_enum_name, job_class in implementations:
        job_enum = getattr(BuildFarmJobType, job_enum_name)
        job_classes[job_enum] = job_class

    return job_classes


def specific_build_farm_job_sources():
    """Sources for specific jobs that may run on the build farm."""
    job_sources = dict()
    # Get all components that implement the `ISpecificBuildFarmJobSource`
    # interface.
    components = getSiteManager()
    implementations = sorted(
        components.getUtilitiesFor(ISpecificBuildFarmJobSource))
    # The above yields a collection of 2-tuples where the first element
    # is the name of the `BuildFarmJobType` enum and the second element
    # is the implementing class respectively.
    for job_enum_name, job_source in implementations:
        if not job_enum_name:
            continue
        job_enum = getattr(BuildFarmJobType, job_enum_name)
        job_sources[job_enum] = job_source

    return job_sources


class BuildQueue(SQLBase):
    implements(IBuildQueue)
    _table = "BuildQueue"
    _defaultOrder = "id"

    def __init__(self, build_farm_job, job, job_type=DEFAULT,
                 estimated_duration=DEFAULT, virtualized=DEFAULT,
                 processor=DEFAULT, lastscore=None):
<<<<<<< HEAD
        super(BuildQueue, self).__init__(build_farm_job=build_farm_job,
            job_type=job_type, job=job, virtualized=virtualized,
            processor=processor, estimated_duration=estimated_duration,
            lastscore=lastscore)
        if lastscore is None and self.specific_build is not None:
            self.score()

    build_farm_job_id = Int(name='build_farm_job')
    build_farm_job = Reference(build_farm_job_id, 'BuildFarmJob.id')
=======
        super(BuildQueue, self).__init__(_build_farm_job=build_farm_job,
            job_type=job_type, job=job, virtualized=virtualized,
            processor=processor, estimated_duration=estimated_duration,
            lastscore=lastscore)
        if lastscore is None and self.specific_job is not None:
            self.score()

    _build_farm_job_id = Int(name='build_farm_job')
    _build_farm_job = Reference(_build_farm_job_id, 'BuildFarmJob.id')
>>>>>>> 9cd4bee6
    status = EnumCol(enum=BuildQueueStatus, default=BuildQueueStatus.WAITING)

    job = ForeignKey(dbName='job', foreignKey='Job')
    job_type = EnumCol(
        enum=BuildFarmJobType, notNull=True,
        default=BuildFarmJobType.PACKAGEBUILD, dbName='job_type')
    builder = ForeignKey(dbName='builder', foreignKey='Builder', default=None)
    logtail = StringCol(dbName='logtail', default=None)
    lastscore = IntCol(dbName='lastscore', default=0)
    manual = BoolCol(dbName='manual', default=False)
    estimated_duration = IntervalCol()
    processor = ForeignKey(dbName='processor', foreignKey='Processor')
    virtualized = BoolCol(dbName='virtualized')

    @property
    def specific_build(self):
        return self.specific_job.build

    @cachedproperty
    def specific_build(self):
        """See `IBuildQueue`."""
        specific_source = specific_build_farm_job_sources()[self.job_type]
        return specific_source.getByBuildFarmJob(self.build_farm_job)

    def _clear_specific_build_cache(self):
        del get_property_cache(self).specific_build

    @cachedproperty
    def specific_old_job(self):
        """See `IBuildQueue`."""
        specific_class = specific_job_classes()[self.job_type]
        return specific_class.getByJob(self.job)

    def _clear_specific_old_job_cache(self):
        del get_property_cache(self).specific_old_job

    @staticmethod
    def preloadSpecificJobData(queues):
        raise Exception("blargh")
        key = attrgetter('job_type')
        for job_type, grouped_queues in groupby(queues, key=key):
            specific_class = specific_job_classes()[job_type]
            queue_subset = list(grouped_queues)
            job_subset = load_related(Job, queue_subset, ['jobID'])
            # We need to preload the build farm jobs early to avoid
            # the call to _set_build_farm_job to look up BuildFarmBuildJobs
            # one by one.
            specific_class.preloadBuildFarmJobs(job_subset)
            specific_jobs = list(specific_class.getByJobs(job_subset))
            if len(specific_jobs) == 0:
                continue
            specific_class.preloadJobsData(specific_jobs)
            specific_jobs_dict = dict(
                (specific_job.job, specific_job)
                    for specific_job in specific_jobs)
            for queue in queue_subset:
                cache = get_property_cache(queue)
                cache.specific_job = specific_jobs_dict[queue.job]

    @property
    def date_started(self):
        """See `IBuildQueue`."""
        return self.job.date_started

    @property
    def current_build_duration(self):
        """See `IBuildQueue`."""
        date_started = self.date_started
        if date_started is None:
            return None
        else:
            return self._now() - date_started

    def destroySelf(self):
        """Remove this record and associated job/specific_old_job."""
        job = self.job
        specific_old_job = self.specific_old_job
        builder = self.builder
        Store.of(self).remove(self)
        specific_old_job.cleanUp()
        Store.of(self).flush()
        job.destroySelf()
        if builder is not None:
            del get_property_cache(builder).currentjob
        self._clear_specific_old_job_cache()
        self._clear_specific_build_cache()

    def manualScore(self, value):
        """See `IBuildQueue`."""
        self.lastscore = value
        self.manual = True

    def score(self):
        """See `IBuildQueue`."""
        if self.manual:
            return
        # Allow the `IBuildFarmJob` instance with the data/logic specific to
        # the job at hand to calculate the score as appropriate.
        self.lastscore = self.specific_build.calculateScore()

    def markAsBuilding(self, builder):
        """See `IBuildQueue`."""
        self.builder = builder
        if self.job.status != JobStatus.RUNNING:
            self.job.start()
        self.status = BuildQueueStatus.RUNNING
        self.specific_build.updateStatus(BuildStatus.BUILDING)
        if builder is not None:
            del get_property_cache(builder).currentjob

    def reset(self):
        """See `IBuildQueue`."""
        builder = self.builder
        self.builder = None
        if self.job.status != JobStatus.WAITING:
            self.job.queue()
        self.status = BuildQueueStatus.WAITING
        self.job.date_started = None
        self.job.date_finished = None
        self.logtail = None
        self.specific_build.updateStatus(BuildStatus.NEEDSBUILD)
        if builder is not None:
            del get_property_cache(builder).currentjob

    def cancel(self):
        """See `IBuildQueue`."""
        self.specific_build.updateStatus(BuildStatus.CANCELLED)
        self.destroySelf()

    def getEstimatedJobStartTime(self, now=None):
        """See `IBuildQueue`."""
        from lp.buildmaster.queuedepth import estimate_job_start_time
        return estimate_job_start_time(self, now or self._now())

    @staticmethod
    def _now():
        """Return current time (UTC).  Overridable for test purposes."""
        return datetime.now(pytz.utc)


class BuildQueueSet(object):
    """Utility to deal with BuildQueue content class."""
    implements(IBuildQueueSet)

    def get(self, buildqueue_id):
        """See `IBuildQueueSet`."""
        return BuildQueue.get(buildqueue_id)

    def getByBuilder(self, builder):
        """See `IBuildQueueSet`."""
        return BuildQueue.selectOneBy(builder=builder)<|MERGE_RESOLUTION|>--- conflicted
+++ resolved
@@ -97,27 +97,15 @@
     def __init__(self, build_farm_job, job, job_type=DEFAULT,
                  estimated_duration=DEFAULT, virtualized=DEFAULT,
                  processor=DEFAULT, lastscore=None):
-<<<<<<< HEAD
-        super(BuildQueue, self).__init__(build_farm_job=build_farm_job,
+        super(BuildQueue, self).__init__(_build_farm_job=build_farm_job,
             job_type=job_type, job=job, virtualized=virtualized,
             processor=processor, estimated_duration=estimated_duration,
             lastscore=lastscore)
         if lastscore is None and self.specific_build is not None:
             self.score()
 
-    build_farm_job_id = Int(name='build_farm_job')
-    build_farm_job = Reference(build_farm_job_id, 'BuildFarmJob.id')
-=======
-        super(BuildQueue, self).__init__(_build_farm_job=build_farm_job,
-            job_type=job_type, job=job, virtualized=virtualized,
-            processor=processor, estimated_duration=estimated_duration,
-            lastscore=lastscore)
-        if lastscore is None and self.specific_job is not None:
-            self.score()
-
     _build_farm_job_id = Int(name='build_farm_job')
     _build_farm_job = Reference(_build_farm_job_id, 'BuildFarmJob.id')
->>>>>>> 9cd4bee6
     status = EnumCol(enum=BuildQueueStatus, default=BuildQueueStatus.WAITING)
 
     job = ForeignKey(dbName='job', foreignKey='Job')
@@ -132,15 +120,11 @@
     processor = ForeignKey(dbName='processor', foreignKey='Processor')
     virtualized = BoolCol(dbName='virtualized')
 
-    @property
-    def specific_build(self):
-        return self.specific_job.build
-
     @cachedproperty
     def specific_build(self):
         """See `IBuildQueue`."""
         specific_source = specific_build_farm_job_sources()[self.job_type]
-        return specific_source.getByBuildFarmJob(self.build_farm_job)
+        return specific_source.getByBuildFarmJob(self._build_farm_job)
 
     def _clear_specific_build_cache(self):
         del get_property_cache(self).specific_build
