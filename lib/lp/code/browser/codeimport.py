# Copyright 2009-2011 Canonical Ltd.  This software is licensed under the
# GNU Affero General Public License version 3 (see the file LICENSE).

"""Browser views for CodeImports."""

__metaclass__ = type

__all__ = [
    'CodeImportEditView',
    'CodeImportMachineView',
    'CodeImportNewView',
    'CodeImportSetBreadcrumb',
    'CodeImportSetNavigation',
    'CodeImportSetView',
    'CodeImportView',
    ]


from BeautifulSoup import BeautifulSoup
from lazr.restful.interface import (
    copy_field,
    use_template,
    )
from zope.app.form import CustomWidgetFactory
from zope.app.form.interfaces import IInputWidget
from zope.app.form.utility import setUpWidget
from zope.component import getUtility
from zope.formlib import form
from zope.interface import Interface
from zope.schema import Choice

from canonical.launchpad import _
from canonical.launchpad.webapp import (
    canonical_url,
    LaunchpadView,
    Navigation,
    stepto,
    )
from canonical.launchpad.webapp.batching import BatchNavigator
from canonical.launchpad.webapp.breadcrumb import Breadcrumb
from canonical.launchpad.webapp.menu import structured
from lp.app.browser.launchpadform import (
    action,
    custom_widget,
    LaunchpadFormView,
    )
from lp.app.errors import NotFoundError
from lp.app.interfaces.launchpad import ILaunchpadCelebrities
from lp.app.widgets.itemswidgets import (
    LaunchpadDropdownWidget,
    LaunchpadRadioWidget,
    )
from lp.app.widgets.textwidgets import (
    StrippedTextWidget,
    URIWidget,
    )
from lp.code.enums import (
    BranchSubscriptionDiffSize,
    BranchSubscriptionNotificationLevel,
    CodeImportReviewStatus,
    CodeReviewNotificationLevel,
    RevisionControlSystems,
    )
from lp.code.errors import BranchExists
from lp.code.interfaces.branch import (
    IBranch,
    user_has_special_branch_access,
    )
from lp.code.interfaces.branchnamespace import (
    get_branch_namespace,
    IBranchNamespacePolicy,
    )
from lp.code.interfaces.branchtarget import IBranchTarget
from lp.code.interfaces.codeimport import (
    ICodeImport,
    ICodeImportSet,
    )
from lp.code.interfaces.codeimportmachine import ICodeImportMachineSet
from lp.registry.interfaces.product import IProduct
from lp.services.fields import URIField
from lp.services.propertycache import cachedproperty


class CodeImportSetNavigation(Navigation):
    """Navigation methods for IBuilder."""
    usedfor = ICodeImportSet

    @stepto('+machines')
    def bugs(self):
        return getUtility(ICodeImportMachineSet)


class CodeImportSetBreadcrumb(Breadcrumb):
    """Builds a breadcrumb for an `ICodeImportSet`."""
    text = u'Code Import System'


class DropdownWidgetWithAny(LaunchpadDropdownWidget):
    """A <select> widget with a more appropriate 'no value' message.

    By default `LaunchpadDropdownWidget` displays 'no value' when the
    associated value is None or not supplied, which is not what we want on
    this page.
    """
    _messageNoValue = _('Any')


class CodeImportSetView(LaunchpadView):
    """The default view for `ICodeImportSet`.

    We present the CodeImportSet as a list of all imports.
    """

    def initialize(self):
        """See `LaunchpadView.initialize`."""
        review_status_field = copy_field(
            ICodeImport['review_status'], required=False, default=None)
        self.review_status_widget = CustomWidgetFactory(DropdownWidgetWithAny)
        setUpWidget(self, 'review_status',  review_status_field, IInputWidget)

        rcs_type_field = copy_field(
            ICodeImport['rcs_type'], required=False, default=None)
        self.rcs_type_widget = CustomWidgetFactory(DropdownWidgetWithAny)
        setUpWidget(self, 'rcs_type',  rcs_type_field, IInputWidget)

        # status should be None if either (a) there were no query arguments
        # supplied, i.e. the user browsed directly to this page (this is when
        # hasValidInput returns False) or (b) the user chose 'Any' in the
        # status widget (this is when hasValidInput returns True but
        # getInputValue returns None).
        review_status = None
        if self.review_status_widget.hasValidInput():
            review_status = self.review_status_widget.getInputValue()
        # Similar for 'type'
        rcs_type = None
        if self.rcs_type_widget.hasValidInput():
            rcs_type = self.rcs_type_widget.getInputValue()

        imports = self.context.search(
            review_status=review_status, rcs_type=rcs_type)

        self.batchnav = BatchNavigator(imports, self.request)


class CodeImportView(LaunchpadView):
    """The default view for `ICodeImport`.

    We present the CodeImport as a simple page listing all the details of the
    import such as target and branch, who requested the import,
    and so on.
    """

    def initialize(self):
        """See `LaunchpadView.initialize`."""
        self.title = "Code Import for %s" % (self.context.branch.target.name,)


class CodeImportBaseView(LaunchpadFormView):
    """A base view for both new and edit code import views."""

    schema = ICodeImport

    custom_widget('cvs_root', StrippedTextWidget, displayWidth=50)
    custom_widget('cvs_module', StrippedTextWidget, displayWidth=20)
    custom_widget('url', URIWidget, displayWidth=50)

    @cachedproperty
    def _super_user(self):
        """Is the user an admin or member of vcs-imports?"""
        celebs = getUtility(ILaunchpadCelebrities)
        return (self.user.inTeam(celebs.admin) or
                self.user.inTeam(celebs.vcs_imports))

    def showOptionalMarker(self, field_name):
        """Don't show the optional marker for rcs locations."""
        # No field in either the new or edit view needs an optional marker,
        # so we can be simple here.
        return False

    def setSecondaryFieldError(self, field, error):
        """Set the field error only if there isn't an error already."""
        if self.getFieldError(field):
            # Leave this one as it is often required or a validator error.
            pass
        else:
            self.setFieldError(field, error)

    def _validateCVS(self, cvs_root, cvs_module, existing_import=None):
        """If the user has specified cvs, then we need to make
        sure that there isn't already an import with those values."""
        if cvs_root is None:
            self.setSecondaryFieldError(
                'cvs_root', 'Enter a CVS root.')
        if cvs_module is None:
            self.setSecondaryFieldError(
                'cvs_module', 'Enter a CVS module.')

        if cvs_root and cvs_module:
            code_import = getUtility(ICodeImportSet).getByCVSDetails(
                cvs_root, cvs_module)
            if (code_import is not None and
                code_import != existing_import):
                self.addError(structured("""
                    Those CVS details are already specified for
                    the imported branch <a href="%s">%s</a>.""",
                    canonical_url(code_import.branch),
                    code_import.branch.unique_name))

    def _validateURL(self, url, existing_import=None, field_name='url'):
        """If the user has specified a url, we need to make sure that there
        isn't already an import with that url."""
        if url is None:
            self.setSecondaryFieldError(
                field_name, 'Enter the URL of a foreign VCS branch.')
        else:
            code_import = getUtility(ICodeImportSet).getByURL(url)
            if (code_import is not None and
                code_import != existing_import):
                self.setFieldError(
                    field_name,
                    structured("""
                    This foreign branch URL is already specified for
                    the imported branch <a href="%s">%s</a>.""",
                    canonical_url(code_import.branch),
                    code_import.branch.unique_name))


class NewCodeImportForm(Interface):
    """The fields presented on the form for editing a code import."""

    use_template(IBranch, ['owner'])
    use_template(
        ICodeImport,
        ['rcs_type', 'cvs_root', 'cvs_module'])

    svn_branch_url = URIField(
        title=_("Branch URL"), required=False,
        description=_(
            "The URL of a Subversion branch, starting with svn:// or "
            "http(s)://.   You can include a username and password as part "
            "of the url, but this will be displayed on the branch page."),
        allowed_schemes=["http", "https", "svn"],
        allow_userinfo=True,
        allow_port=True,
        allow_query=False,
        allow_fragment=False,
        trailing_slash=False)

    git_repo_url = URIField(
        title=_("Repo URL"), required=False,
        description=_(
            "The URL of the git repository.  The HEAD branch will be "
            "imported."),
        allowed_schemes=["git", "http", "https"],
<<<<<<< HEAD
        allow_userinfo=True,
=======
        allow_userinfo=False,  # Only anonymous access is supported.
>>>>>>> 9af618d8
        allow_port=True,
        allow_query=False,
        allow_fragment=False,
        trailing_slash=False)

    hg_repo_url = URIField(
        title=_("Repo URL"), required=False,
        description=_(
            "The URL of the Mercurial repository.  The tip branch will be "
            "imported."),
        allowed_schemes=["http", "https"],
<<<<<<< HEAD
        allow_userinfo=True,
        allow_port=True,
        allow_query=False,    # Query makes no sense in Bazaar.
        allow_fragment=False, # Fragment makes no sense in Bazaar.
        trailing_slash=False) # See http://launchpad.net/bugs/56357.
=======
        allow_userinfo=False,  # Only anonymous access is supported.
        allow_port=True,
        allow_query=False,     # Query makes no sense in Mercurial.
        allow_fragment=False,  # Fragment makes no sense in Mercurial.
        trailing_slash=False)  # See http://launchpad.net/bugs/56357.
>>>>>>> 9af618d8

    bzr_branch_url = URIField(
        title=_("Branch URL"), required=False,
        description=_("The URL of the Bazaar branch."),
        allowed_schemes=["http", "https", "bzr"],
        allow_userinfo=True,
        allow_port=True,
        allow_query=False,    # Query makes no sense in Bazaar
        allow_fragment=False, # Fragment makes no sense in Bazaar
        trailing_slash=False)

    branch_name = copy_field(
        IBranch['name'],
        __name__='branch_name',
        title=_('Branch Name'),
        description=_(
            "This will be used in the branch URL to identify the "
            "imported branch.  Examples: main, trunk."),
        )

    product = Choice(
        title=_('Project'),
        description=_("The Project to associate the code import with."),
        vocabulary="Product",
        )


class CodeImportNewView(CodeImportBaseView):
    """The view to request a new code import."""

    schema = NewCodeImportForm
    for_input = True

    custom_widget('rcs_type', LaunchpadRadioWidget)

    @property
    def initial_values(self):
        return {
            'owner': self.user,
            'rcs_type': RevisionControlSystems.BZR,
            'branch_name': 'trunk',
            }

    @property
    def context_is_product(self):
        return IProduct.providedBy(self.context)

    @property
    def label(self):
        if self.context_is_product:
            return 'Request a code import for %s' % self.context.displayname
        else:
            return 'Request a code import'

    @property
    def cancel_url(self):
        """Cancel should take the user back to the root site."""
        return '/'

    def setUpFields(self):
        CodeImportBaseView.setUpFields(self)
        if self.context_is_product:
            self.form_fields = self.form_fields.omit('product')

        # If the user can administer branches, then they should be able to
        # assign the ownership of the branch to any valid person or team.
        if user_has_special_branch_access(self.user):
            owner_field = self.schema['owner']
            any_owner_choice = Choice(
                __name__='owner', title=owner_field.title,
                description=_(
                    "As an administrator you are able to reassign this "
                    "branch to any person or team."),
                required=True, vocabulary='ValidPersonOrTeam')
            any_owner_field = form.Fields(
                any_owner_choice, render_context=self.render_context)
            # Replace the normal owner field with a more permissive vocab.
            self.form_fields = self.form_fields.omit('owner')
            self.form_fields = any_owner_field + self.form_fields

    def setUpWidgets(self):
        CodeImportBaseView.setUpWidgets(self)

        # Extract the radio buttons from the rcs_type widget, so we can
        # display them separately in the form.
        soup = BeautifulSoup(self.widgets['rcs_type']())
        fields = soup.findAll('input')
        [cvs_button, svn_button, git_button, hg_button, bzr_button,
            empty_marker] = [field for field in fields
            if field.get('value') in ['CVS', 'BZR_SVN', 'GIT', 'HG', 'BZR', '1']]
        cvs_button['onclick'] = 'updateWidgets()'
        svn_button['onclick'] = 'updateWidgets()'
        git_button['onclick'] = 'updateWidgets()'
        hg_button['onclick'] = 'updateWidgets()'
        # The following attributes are used only in the page template.
        self.rcs_type_cvs = str(cvs_button)
        self.rcs_type_svn = str(svn_button)
        self.rcs_type_git = str(git_button)
        self.rcs_type_hg = str(hg_button)
        self.rcs_type_bzr = str(bzr_button)
        self.rcs_type_emptymarker = str(empty_marker)

    def _getImportLocation(self, data):
        """Return the import location based on type."""
        rcs_type = data['rcs_type']
        if rcs_type == RevisionControlSystems.CVS:
            return data.get('cvs_root'), data.get('cvs_module'), None
        elif rcs_type == RevisionControlSystems.BZR_SVN:
            return None, None, data.get('svn_branch_url')
        elif rcs_type == RevisionControlSystems.GIT:
            return None, None, data.get('git_repo_url')
        elif rcs_type == RevisionControlSystems.HG:
            return None, None, data.get('hg_repo_url')
        elif rcs_type == RevisionControlSystems.BZR:
            return None, None, data.get('bzr_branch_url')
        else:
            raise AssertionError(
                'Unexpected revision control type %r.' % rcs_type)

    def _create_import(self, data, status):
        """Create the code import."""
        product = self.getProduct(data)
        cvs_root, cvs_module, url = self._getImportLocation(data)
        return getUtility(ICodeImportSet).new(
            registrant=self.user,
            owner=data['owner'],
            target=IBranchTarget(product),
            branch_name=data['branch_name'],
            rcs_type=data['rcs_type'],
            url=url,
            cvs_root=cvs_root,
            cvs_module=cvs_module,
            review_status=status)

    def _setBranchExists(self, existing_branch):
        """Set a field error indicating that the branch already exists."""
        self.setFieldError(
           'branch_name',
            structured("""
            There is already an existing import for
            <a href="%(product_url)s">%(product_name)s</a>
            with the name of
            <a href="%(branch_url)s">%(branch_name)s</a>.""",
                       product_url=canonical_url(existing_branch.target),
                       product_name=existing_branch.target.name,
                       branch_url=canonical_url(existing_branch),
                       branch_name=existing_branch.name))

    @action(_('Request Import'), name='request_import')
    def request_import_action(self, action, data):
        """Create the code_import, and subscribe the user to the branch."""
        try:
            code_import = self._create_import(data, None)
        except BranchExists, e:
            self._setBranchExists(e.existing_branch)
            return

        # Subscribe the user.
        code_import.branch.subscribe(
            self.user,
            BranchSubscriptionNotificationLevel.FULL,
            BranchSubscriptionDiffSize.NODIFF,
            CodeReviewNotificationLevel.NOEMAIL,
            self.user)

        self.next_url = canonical_url(code_import.branch)

        self.request.response.addNotification("""
            New code import created. The code import will start shortly.""")

    def getProduct(self, data):
        """If the context is a product, use that, otherwise get from data."""
        if self.context_is_product:
            return self.context
        else:
            return data.get('product')

    def validate(self, data):
        """See `LaunchpadFormView`."""
        # Make sure that the user is able to create branches for the specified
        # namespace.
        product = self.getProduct(data)
        # 'owner' in data may be None if it failed validation.
        owner = data.get('owner')
        if product is not None and owner is not None:
            namespace = get_branch_namespace(owner, product)
            policy = IBranchNamespacePolicy(namespace)
            if not policy.canCreateBranches(self.user):
                self.setFieldError(
                    'product',
                    "You are not allowed to register imports for %s."
                    % product.displayname)

        rcs_type = data['rcs_type']
        # Make sure fields for unselected revision control systems
        # are blanked out:
        if rcs_type == RevisionControlSystems.CVS:
            self._validateCVS(data.get('cvs_root'), data.get('cvs_module'))
        elif rcs_type == RevisionControlSystems.BZR_SVN:
            self._validateURL(
                data.get('svn_branch_url'), field_name='svn_branch_url')
        elif rcs_type == RevisionControlSystems.GIT:
            self._validateURL(
                data.get('git_repo_url'), field_name='git_repo_url')
        elif rcs_type == RevisionControlSystems.HG:
            self._validateURL(
                data.get('hg_repo_url'), field_name='hg_repo_url')
        elif rcs_type == RevisionControlSystems.BZR:
            self._validateURL(
                data.get('bzr_branch_url'), field_name='bzr_branch_url')
        else:
            raise AssertionError(
                'Unexpected revision control type %r.' % rcs_type)


class EditCodeImportForm(Interface):
    """The fields presented on the form for editing a code import."""

    url = copy_field(ICodeImport['url'], readonly=False)
    cvs_root = copy_field(ICodeImport['cvs_root'], readonly=False)
    cvs_module = copy_field(ICodeImport['cvs_module'], readonly=False)
    whiteboard = copy_field(IBranch['whiteboard'])


def _makeEditAction(label, status, text):
    """Make an Action to call a particular code import method.

    :param label: The label for the action, which will end up as the
         button title.
    :param status: If the code import has this as its review_status, don't
        show the button (always show the button if it is None).
    :param text: The text to go after 'The code import has been' in a
        notifcation, if a change was made.
    """
    if status is not None:
        def condition(self, ignored):
            return self._showButtonForStatus(status)
    else:
        condition = None

    def success(self, action, data):
        """Make the requested status change."""
        if status is not None:
            data['review_status'] = status
        event = self.code_import.updateFromData(data, self.user)
        if event is not None:
            self.request.response.addNotification(
                'The code import has been ' + text + '.')
        else:
            self.request.response.addNotification('No changes made.')
    name = label.lower().replace(' ', '_')
    return form.Action(
        label, name=name, success=success, condition=condition)


class CodeImportEditView(CodeImportBaseView):
    """View for editing code imports.

    This view is registered against the branch, but mostly edits the code
    import for that branch -- the exception being that it also allows the
    editing of the branch whiteboard.  If the branch has no associated code
    import, then the result is a 404.  If the branch does have a code import,
    then the adapters property allows the form internals to do the associated
    mappings.
    """

    schema = EditCodeImportForm

    # Need this to render the context to prepopulate the form fields.
    # Added here as the base class isn't LaunchpadEditFormView.
    render_context = True
    page_title = 'Edit import details'
    label = page_title

    @property
    def initial_values(self):
        return {'whiteboard': self.context.whiteboard}

    def initialize(self):
        """Show a 404 if the branch has no code import."""
        self.code_import = self.context.code_import
        if self.code_import is None:
            raise NotFoundError
        # The next and cancel location is the branch details page.
        self.cancel_url = self.next_url = canonical_url(self.context)
        CodeImportBaseView.initialize(self)

    @property
    def adapters(self):
        """See `LaunchpadFormView`."""
        return {EditCodeImportForm: self.code_import}

    def setUpFields(self):
        CodeImportBaseView.setUpFields(self)

        # If the import is a Subversion import, then omit the CVS
        # fields, and vice versa.
        if self.code_import.rcs_type == RevisionControlSystems.CVS:
            self.form_fields = self.form_fields.omit('url')
        elif self.code_import.rcs_type in (RevisionControlSystems.SVN,
                                           RevisionControlSystems.BZR_SVN,
                                           RevisionControlSystems.GIT,
                                           RevisionControlSystems.HG,
                                           RevisionControlSystems.BZR):
            self.form_fields = self.form_fields.omit(
                'cvs_root', 'cvs_module')
        else:
            raise AssertionError('Unknown rcs_type for code import.')

    def _showButtonForStatus(self, status):
        """If the status is different, and the user is super, show button."""
        return self._super_user and self.code_import.review_status != status

    actions = form.Actions(
        _makeEditAction(_('Update'), None, 'updated'),
        _makeEditAction(
            _('Approve'), CodeImportReviewStatus.REVIEWED,
            'approved'),
        _makeEditAction(
            _('Mark Invalid'), CodeImportReviewStatus.INVALID,
            'set as invalid'),
        _makeEditAction(
            _('Suspend'), CodeImportReviewStatus.SUSPENDED,
            'suspended'),
        _makeEditAction(
            _('Mark Failing'), CodeImportReviewStatus.FAILING,
            'marked as failing'),
        )

    def validate(self, data):
        """See `LaunchpadFormView`."""
        if self.code_import.rcs_type == RevisionControlSystems.CVS:
            self._validateCVS(
                data.get('cvs_root'), data.get('cvs_module'),
                self.code_import)
        elif self.code_import.rcs_type in (RevisionControlSystems.SVN,
                                           RevisionControlSystems.BZR_SVN,
                                           RevisionControlSystems.GIT,
                                           RevisionControlSystems.HG,
                                           RevisionControlSystems.BZR):
            self._validateURL(data.get('url'), self.code_import)
        else:
            raise AssertionError('Unknown rcs_type for code import.')


class CodeImportMachineView(LaunchpadView):
    """The view for the page that shows all the import machines."""

    label = "Import machines for Launchpad"

    @property
    def machines(self):
        """Get the machines, sorted alphabetically by hostname."""
        return getUtility(ICodeImportMachineSet).getAll()<|MERGE_RESOLUTION|>--- conflicted
+++ resolved
@@ -252,11 +252,7 @@
             "The URL of the git repository.  The HEAD branch will be "
             "imported."),
         allowed_schemes=["git", "http", "https"],
-<<<<<<< HEAD
         allow_userinfo=True,
-=======
-        allow_userinfo=False,  # Only anonymous access is supported.
->>>>>>> 9af618d8
         allow_port=True,
         allow_query=False,
         allow_fragment=False,
@@ -268,19 +264,11 @@
             "The URL of the Mercurial repository.  The tip branch will be "
             "imported."),
         allowed_schemes=["http", "https"],
-<<<<<<< HEAD
         allow_userinfo=True,
         allow_port=True,
         allow_query=False,    # Query makes no sense in Bazaar.
         allow_fragment=False, # Fragment makes no sense in Bazaar.
         trailing_slash=False) # See http://launchpad.net/bugs/56357.
-=======
-        allow_userinfo=False,  # Only anonymous access is supported.
-        allow_port=True,
-        allow_query=False,     # Query makes no sense in Mercurial.
-        allow_fragment=False,  # Fragment makes no sense in Mercurial.
-        trailing_slash=False)  # See http://launchpad.net/bugs/56357.
->>>>>>> 9af618d8
 
     bzr_branch_url = URIField(
         title=_("Branch URL"), required=False,
