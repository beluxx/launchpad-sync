--- conflicted
+++ resolved
@@ -552,57 +552,6 @@
     False
 
 
-<<<<<<< HEAD
-== Branch push and branch URLs ==
-
-URLs are shown for a branch to show a user where they can push to and
-pull or branch from.  These methods don't check any visibility constraints
-for the person passed into the methods, that job is left to the views.
-The branch location is shown using the lp: Bazaar lookup names.
-
-    >>> branch = branch_lookup.getByUniqueName(
-    ...     '~landscape-developers/landscape/trunk')
-    >>> print branch.unique_name
-    ~landscape-developers/landscape/trunk
-    >>> branch.private
-    True
-    >>> print branch.bzr_identity
-    lp://dev/~landscape-developers/landscape/trunk
-
-Branches associated with product series have shorter identities.  To
-show this the landscape trunk branch will be associated as the primary
-development focus branch.
-
-    >>> landscape = branch.product
-    >>> landscape.development_focus.branch = branch
-    >>> syncUpdate(landscape.development_focus)
-
-Private branches still show the full branch name.
-
-    >>> print branch.bzr_identity
-    lp://dev/~landscape-developers/landscape/trunk
-
-    >>> branch.private = False
-    >>> print branch.bzr_identity
-    lp://dev/landscape
-
-If the series is not the main development focus, then the series
-name is appended.  The branch will always use the shorter of the
-names if possible.
-
-    >>> series = landscape.newSeries(branch.owner, 'experimental', '', branch)
-    >>> len(list(branch.associatedProductSeries()))
-    2
-    >>> print branch.bzr_identity
-    lp://dev/landscape
-    >>> landscape.development_focus.branch = None
-    >>> syncUpdate(landscape.development_focus)
-    >>> print branch.bzr_identity
-    lp://dev/landscape/experimental
-
-
-=======
->>>>>>> a3bdbee8
 == Associated product series ==
 
 A branch is able to return a list of product series that the branch is
