--- conflicted
+++ resolved
@@ -134,13 +134,9 @@
         default_image_resource='/@@/project',
         description=_(
             "A small image of exactly 14x14 pixels and at most 5kb in size, "
-<<<<<<< HEAD
-            "that can be used to identify this project in listings."))
-=======
             "that can be used to identify this project. The icon will be "
             "displayed in Launchpad everywhere that we link to this "
             "project. For example in listings or tables of active projects."))
->>>>>>> 2d02a519
 
     logo = LogoImageUpload(
         title=_("Logo"), required=False,
