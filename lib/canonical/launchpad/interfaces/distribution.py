--- conflicted
+++ resolved
@@ -320,10 +320,5 @@
         """Return the IDistribution with the given name or None."""
 
     def new(name, displayname, title, description, summary, domainname,
-<<<<<<< HEAD
-            members, owner):
-        """Create a new distribution."""
-=======
-            members, owner, gotchi, emblem):
-        """Creaste a new distribution."""
->>>>>>> 651c1a6f
+            members, owner, main_archive, gotchi, emblem):
+        """Create a new distribution."""