# Copyright 2006 Canonical Ltd.  All rights reserved.

"""Functional tests for uploadprocessor.py."""

__metaclass__ = type

import os
import shutil
import tempfile
import unittest

from zope.component import getUtility

from canonical.archiveuploader.tests.test_uploadprocessor import (
    MockOptions, MockLogger)
from canonical.archiveuploader.uploadpolicy import AbstractUploadPolicy
from canonical.archiveuploader.uploadprocessor import UploadProcessor
from canonical.config import config
from canonical.database.constants import UTC_NOW
from canonical.launchpad.ftests import import_public_test_keys
from canonical.launchpad.interfaces import (
    IDistributionSet, IDistroSeriesSet, IPersonSet, IArchiveSet,
    ILaunchpadCelebrities)
from canonical.launchpad.mail import stub
from canonical.lp.dbschema import (
    PackageUploadStatus, DistroSeriesStatus, PackagePublishingStatus,
    PackagePublishingPocket)
from canonical.testing import LaunchpadZopelessLayer

class BrokenUploadPolicy(AbstractUploadPolicy):
    """A broken upload policy, to test error handling."""

    def __init__(self):
        AbstractUploadPolicy.__init__(self)
        self.name = "broken"
        self.unsigned_changes_ok = True
        self.unsigned_dsc_ok = True

    def checkUpload(self, upload):
        """Raise an exception upload processing is not expecting."""
        raise Exception("Exception raised by BrokenUploadPolicy for testing.")


class TestUploadProcessorBase(unittest.TestCase):
    """Base class for functional tests over uploadprocessor.py."""
    layer = LaunchpadZopelessLayer

    def setUp(self):
        self.queue_folder = tempfile.mkdtemp()
        os.makedirs(os.path.join(self.queue_folder, "incoming"))

        self.test_files_dir = os.path.join(config.root,
            "lib/canonical/archiveuploader/tests/data/suite")

        import_public_test_keys()

        self.options = MockOptions()
        self.options.base_fsroot = self.queue_folder
        self.options.leafname = None
        self.options.distro = "ubuntu"
        self.options.distroseries = None
        self.options.nomails = False
        self.options.context = 'insecure'

        self.log = MockLogger()

    def tearDown(self):
        shutil.rmtree(self.queue_folder)

    def assertLogContains(self, line):
        """Assert if a given line is present in the log messages."""
        self.assertTrue(line in self.log.lines)

    def setupBreezy(self):
        """Create a fresh distroseries in ubuntu.

        Use *initialiseFromParent* procedure to create 'breezy'
        on ubuntu based on the last 'breezy-autotest'.

        Also sets 'changeslist' and 'nominatedarchindep' properly.
        """
        self.ubuntu = getUtility(IDistributionSet).getByName('ubuntu')
        bat = self.ubuntu['breezy-autotest']
        dr_set = getUtility(IDistroSeriesSet)
        self.breezy = dr_set.new(
            self.ubuntu, 'breezy', 'Breezy Badger',
            'The Breezy Badger', 'Black and White', 'Someone',
            '5.10', bat, bat.owner)
        breezy_i386 = self.breezy.newArch(
            'i386', bat['i386'].processorfamily, True, self.breezy.owner)
        self.breezy.nominatedarchindep = breezy_i386
        self.breezy.changeslist = 'breezy-changes@ubuntu.com'
        self.breezy.initialiseFromParent()

    def queueUpload(self, upload_name, relative_path=""):
        """Queue one of our test uploads.

        upload_name is the name of the test upload directory. It is also
        the name of the queue entry directory we create.
        relative_path is the path to create inside the upload, eg
        ubuntu/~malcc/default. If not specified, defaults to "".

        Return the path to the upload queue entry directory created.
        """
        target_path = os.path.join(
            self.queue_folder, "incoming", upload_name, relative_path)
        upload_dir = os.path.join(self.test_files_dir, upload_name)
        if relative_path:
            os.makedirs(os.path.dirname(target_path))
        shutil.copytree(upload_dir, target_path)
        return os.path.join(self.queue_folder, "incoming", upload_name)

    def processUpload(self, processor, upload_dir):
        """Process an upload queue entry directory.

        There is some duplication here with logic in UploadProcessor,
        but we need to be able to do this without error handling here,
        so that we can debug failing tests effectively.
        """
        results = []
        changes_files = processor.locateChangesFiles(upload_dir)
        for changes_file in changes_files:
            result = processor.processChangesFile(upload_dir, changes_file)
            results.append(result)
        return results


class TestUploadProcessor(TestUploadProcessorBase):
    """Basic tests on uploadprocessor class.

    * Check if the rejection message is send even when an unexpected
      exception occur when processing the upload.
    * Check if known uploads targeted to a FROZEN distroseries
      end up in UNAPPROVED queue.

    This test case is able to setup a fresh distroseries in Ubuntu.
    """

    def testRejectionEmailForUnhandledException(self):
        """Test there's a rejection email when nascentupload breaks.

        If a developer makes an upload which finds a bug in nascentupload,
        and an unhandled exception occurs, we should try to send a
        rejection email. We'll test that this works, in a case where we
        will have the right information to send the email before the
        error occurs.

        If we haven't extracted enough information to send a rejection
        email when things break, trying to send one will raise a new
        exception, and the upload will fail silently as before. We don't
        test this case.

        See bug 35965.
        """
        # Register our broken upload policy
        AbstractUploadPolicy._registerPolicy(BrokenUploadPolicy)
        self.options.context = 'broken'
        uploadprocessor = UploadProcessor(
            self.options, self.layer.txn, self.log)

        # Upload a package to Breezy.
        upload_dir = self.queueUpload("baz_1.0-1")
        self.processUpload(uploadprocessor, upload_dir)

        # Check the mailer stub has a rejection email for Daniel
        from_addr, to_addrs, raw_msg = stub.test_emails.pop()
        daniel = "Daniel Silverstone <daniel.silverstone@canonical.com>"
        self.assertEqual(to_addrs, [daniel])
        self.assertTrue("Unhandled exception processing upload: Exception "
                        "raised by BrokenUploadPolicy for testing." in raw_msg)

    def testUploadToFrozenDistro(self):
        """Uploads to a frozen distroseries should work, but be unapproved.

        The rule for a frozen distroseries is that uploads should still
        be permitted, but that the usual rule for auto-accepting uploads
        of existing packages should be suspended. New packages will still
        go into NEW, but new versions will be UNAPPROVED, rather than
        ACCEPTED.

        To test this, we will upload two versions of the same package,
        accepting and publishing the first, and freezing the distroseries
        before the second. If all is well, the second upload should go
        through ok, but end up in status UNAPPROVED, and with the
        appropriate email contents.

        See bug 58187.
        """
        # Extra setup for breezy
        self.setupBreezy()
        self.layer.txn.commit()

        # Set up the uploadprocessor with appropriate options and logger
        uploadprocessor = UploadProcessor(
            self.options, self.layer.txn, self.log)

        # Upload a package for Breezy.
        upload_dir = self.queueUpload("bar_1.0-1")
        self.processUpload(uploadprocessor, upload_dir)

        # Check it went ok to the NEW queue and all is going well so far.
        from_addr, to_addrs, raw_msg = stub.test_emails.pop()
        foo_bar = "Foo Bar <foo.bar@canonical.com>"
        daniel = "Daniel Silverstone <daniel.silverstone@canonical.com>"
        self.assertEqual([e.strip() for e in to_addrs], [foo_bar, daniel])
        self.assertTrue(
            "NEW" in raw_msg, "Expected email containing 'NEW', got:\n%s"
            % raw_msg)

        # Accept and publish the upload.
        # This is required so that the next upload of a later version of
        # the same package will work correctly.
        queue_items = self.breezy.getQueueItems(
            status=PackageUploadStatus.NEW, name="bar",
            version="1.0-1", exact_match=True)
        self.assertEqual(queue_items.count(), 1)
        queue_item = queue_items[0]

        queue_item.setAccepted()
        pubrec = queue_item.sources[0].publish(self.log)
        pubrec.status = PackagePublishingStatus.PUBLISHED
        pubrec.datepublished = UTC_NOW

        # Make ubuntu/breezy a frozen distro, so a source upload for an
        # existing package will be allowed, but unapproved.
        self.breezy.status = DistroSeriesStatus.FROZEN
        self.layer.txn.commit()

        # Upload a newer version of bar.
        upload_dir = self.queueUpload("bar_1.0-2")
        self.processUpload(uploadprocessor, upload_dir)

        # Verify we get an email talking about awaiting approval.
        from_addr, to_addrs, raw_msg = stub.test_emails.pop()
        daniel = "Daniel Silverstone <daniel.silverstone@canonical.com>"
        foo_bar = "Foo Bar <foo.bar@canonical.com>"
        self.assertEqual([e.strip() for e in to_addrs], [foo_bar, daniel])
        self.assertTrue("This upload awaits approval" in raw_msg,
                        "Expected an 'upload awaits approval' email.\n"
                        "Got:\n%s" % raw_msg)

        # And verify that the queue item is in the unapproved state.
        queue_items = self.breezy.getQueueItems(
            status=PackageUploadStatus.UNAPPROVED, name="bar",
            version="1.0-2", exact_match=True)
        self.assertEqual(queue_items.count(), 1)
        queue_item = queue_items[0]
        self.assertEqual(
            queue_item.status, PackageUploadStatus.UNAPPROVED,
            "Expected queue item to be in UNAPPROVED status.")


class TestUploadProcessorPPA(TestUploadProcessorBase):
    """Functional tests for uploadprocessor.py in PPA operation."""

    def setUp(self):
        """Setup infrastructure for PPA tests.

        Additionally to the TestUploadProcessorBase.setUp, set 'breezy'
        distroseries and an new uploadprocessor instance.
        """
        TestUploadProcessorBase.setUp(self)

        # Let's make 'name16' person member of 'launchpad-beta-tester'
        # team only in the context of this test.
        beta_testers = getUtility(ILaunchpadCelebrities).launchpad_beta_testers
        admin = getUtility(ILaunchpadCelebrities).admin
        name16 = getUtility(IPersonSet).getByName("name16")
        beta_testers.addMember(name16, admin)
        # Pop the two messages notifying the team modification.
        unused = stub.test_emails.pop()
        unused = stub.test_emails.pop()

        # Extra setup for breezy
        self.setupBreezy()
        self.layer.txn.commit()

        # common recipients
        self.kinnison_recipient = (
            "Daniel Silverstone <daniel.silverstone@canonical.com>")
        self.name16_recipient = "Foo Bar <foo.bar@canonical.com>"
        self.default_recipients = [
            self.name16_recipient, self.kinnison_recipient]

        # Set up the uploadprocessor with appropriate options and logger
        self.options.context = 'insecure'
        self.uploadprocessor = UploadProcessor(
            self.options, self.layer.txn, self.log)

    def assertEmail(self, contents=[], recipients=[]):
        """Check email last email content and recipients."""
        if not recipients:
            recipients = self.default_recipients

        self.assertEqual(
            len(stub.test_emails), 1,
            'Unexpected number of emails sent: %s' % len(stub.test_emails))

        from_addr, to_addrs, raw_msg = stub.test_emails.pop()

        clean_recipients = [r.strip() for r in to_addrs]
        for recipient in list(recipients):
            self.assertTrue(recipient in clean_recipients)

        for content in list(contents):
            self.assertTrue(
                content in raw_msg,
                "Expect: '%s'\nGot:\n%s" % (content, raw_msg))

    def testUploadToPPA(self):
        """Upload to a PPA gets there.

        Email announcement is sent and package is on queue ACCEPTED even if
        the source is NEW (PPA Auto-Accept everything).
        Note the the name16 PPA is automatically created by a succesfully
        upload.
        Also test IArchiveSet.getPendingAcceptancePPAs() and check it returns
        the just-modified archive.
        """
        name16 = getUtility(IPersonSet).getByName("name16")
        self.assertEqual(name16.archive, None)

        upload_dir = self.queueUpload("bar_1.0-1", "~name16/ubuntu")
        self.processUpload(self.uploadprocessor, upload_dir)

        contents = [
            "Subject: [PPA name16] Accepted bar 1.0-1 (source)"]
        self.assertEmail(contents)

        self.assertNotEqual(name16.archive, None)

        queue_items = self.breezy.getQueueItems(
            status=PackageUploadStatus.ACCEPTED, name="bar",
            version="1.0-1", exact_match=True, archive=name16.archive)
        self.assertEqual(queue_items.count(), 1)

        pending_queue = queue_items[0]
        self.assertEqual(pending_queue.archive, name16.archive)
        self.assertEqual(
            pending_queue.pocket, PackagePublishingPocket.RELEASE)

        pending_ppas = getUtility(IArchiveSet).getPendingAcceptancePPAs()
        self.assertEqual(pending_ppas.count(), 1)
        self.assertEqual(pending_ppas[0], name16.archive)

    def testPPADistroSeriesOverrides(self):
        """It's possible to override target distroserieses of PPA uploads.

        Similar to usual PPA uploads:

         * The PPA is created if necessary.
         * Email notification is sent
         * The upload is auto-accepted in the overridden target distroseries.
         * The modified PPA is found by getPendingAcceptancePPA() lookup.
        """
        name16 = getUtility(IPersonSet).getByName("name16")
        self.assertEqual(name16.archive, None)

        upload_dir = self.queueUpload(
            "bar_1.0-1", "~name16/ubuntu/hoary")
        self.processUpload(self.uploadprocessor, upload_dir)

        contents = [
            "Subject: [PPA name16] Accepted bar 1.0-1 (source)"]
        self.assertEmail(contents)

        self.assertNotEqual(name16.archive, None)

        hoary = self.ubuntu['hoary']
        queue_items = hoary.getQueueItems(
            status=PackageUploadStatus.ACCEPTED, name="bar",
            version="1.0-1", exact_match=True, archive=name16.archive)
        self.assertEqual(queue_items.count(), 1)

        pending_queue = queue_items[0]
        self.assertEqual(pending_queue.archive, name16.archive)
        self.assertEqual(
            pending_queue.pocket, PackagePublishingPocket.RELEASE)

        pending_ppas = getUtility(IArchiveSet).getPendingAcceptancePPAs()
        self.assertEqual(pending_ppas.count(), 1)
        self.assertEqual(pending_ppas[0], name16.archive)

    def testUploadToTeamPPA(self):
        """Upload to a team PPA also gets there."""
        ubuntu_team = getUtility(IPersonSet).getByName("ubuntu-team")
        self.assertEqual(ubuntu_team.archive, None)

        upload_dir = self.queueUpload("bar_1.0-1", "~ubuntu-team/ubuntu")
        self.processUpload(self.uploadprocessor, upload_dir)

        contents = [
            "Subject: [PPA ubuntu-team] Accepted bar 1.0-1 (source)"]
        self.assertEmail(contents)

        self.assertNotEqual(ubuntu_team.archive, None)

        queue_items = self.breezy.getQueueItems(
            status=PackageUploadStatus.ACCEPTED, name="bar",
            version="1.0-1", exact_match=True, archive=ubuntu_team.archive)
        self.assertEqual(queue_items.count(), 1)

    def testNotMemberUploadToTeamPPA(self):
        """Upload to a team PPA is rejected when the uploader is not member.

        Also test IArchiveSet.getPendingAcceptancePPAs(), no archives should
        be returned since nothing was accepted.
        """
        ubuntu_translators = getUtility(IPersonSet).getByName(
            "ubuntu-translators")
        self.assertEqual(ubuntu_translators.archive, None)

        upload_dir = self.queueUpload("bar_1.0-1", "~ubuntu-translators/ubuntu")
        self.processUpload(self.uploadprocessor, upload_dir)

        contents = [""]
        self.assertEmail(contents)

        self.assertEqual(ubuntu_translators.archive, None)

        pending_ppas = getUtility(IArchiveSet).getPendingAcceptancePPAs()
        self.assertEqual(pending_ppas.count(), 0)

    def testUploadToSomeoneElsePPA(self):
        """Upload to a someone else's PPA gets rejected with proper message."""
        upload_dir = self.queueUpload("bar_1.0-1", "~kinnison/ubuntu")
        self.processUpload(self.uploadprocessor, upload_dir)

        contents = [
            "Subject: bar_1.0-1_source.changes Rejected",
            "Signer has no upload rights to this PPA"]
        self.assertEmail(contents)

    def testUploadSignedByNonUbuntero(self):
        """Check if a non-ubuntero can upload to his PPA."""
        name16 = getUtility(IPersonSet).getByName("name16")
        self.assertEqual(name16.archive, None)

        name16.activesignatures[0].active = False
        self.layer.commit()

        upload_dir = self.queueUpload("bar_1.0-1", "~name16/ubuntu")
        self.processUpload(self.uploadprocessor, upload_dir)

<<<<<<< HEAD
        contents = [
            "Subject: bar_1.0-1_source.changes Rejected",
            "PPA uploads must be signed by an 'ubuntero'."]
=======
        contents = ["Subject: [PPA name16] Accepted bar 1.0-1 (source)"]
>>>>>>> 3db2420e
        self.assertEmail(contents)
        self.assertTrue(name16.archive is None)

    def testUploadSignedByBetaTesterMember(self):
        """Check if a non-member of launchpad-beta-testers can upload to PPA."""
        name16 = getUtility(IPersonSet).getByName("name16")
        self.assertEqual(name16.archive, None)

        beta_testers = getUtility(ILaunchpadCelebrities).launchpad_beta_testers
        name16.leave(beta_testers)
        # Pop the message notifying the membership modification.
        unused = stub.test_emails.pop()

        upload_dir = self.queueUpload("bar_1.0-1", "~name16/ubuntu")
        self.processUpload(self.uploadprocessor, upload_dir)

        contents = [
            "Subject: bar_1.0-1_source.changes Rejected",
            "PPA is only allowed for members of launchpad-beta-testers team."]
        self.assertEmail(contents)
        self.assertEqual(name16.archive, None)

    def testUploadToUnknownDistribution(self):
        """Upload to unknown distribution gets proper rejection email."""
        upload_dir = self.queueUpload("bar_1.0-1", "biscuit")
        self.processUpload(self.uploadprocessor, upload_dir)

        contents = [
            "Subject: bar_1.0-1_source.changes Rejected",
            "Could not find distribution 'biscuit'"]
        self.assertEmail(contents)

    def testUploadWithMismatchingPPANotation(self):
        """Upload with mismatching PPA notation gets proper rejection email."""
        upload_dir = self.queueUpload("bar_1.0-1", "biscuit/ubuntu")
        self.processUpload(self.uploadprocessor, upload_dir)

        contents = [
            "Subject: bar_1.0-1_source.changes Rejected",
            "PPA upload path must start with '~'."]
        self.assertEmail(contents)

    def testUploadToUnknownPerson(self):
        """Upload to unknown person gets proper rejection email."""
        upload_dir = self.queueUpload("bar_1.0-1", "~orange/ubuntu")
        self.processUpload(self.uploadprocessor, upload_dir)

        contents = [
            "Subject: bar_1.0-1_source.changes Rejected",
            "Could not find person 'orange'"]
        self.assertEmail(contents)

    def testUploadWithMismatchingPath(self):
        """Upload with mismating path gets proper rejection email."""
        upload_dir = self.queueUpload("bar_1.0-1", "ubuntu/one/two/three/four")
        self.processUpload(self.uploadprocessor, upload_dir)

        contents = [
            "Subject: bar_1.0-1_source.changes Rejected",
            "Path mismatch 'ubuntu/one/two/three/four'. "
            "Use ~<person>/<distro>/[distroseries]/[files] for PPAs "
            "and <distro>/[files] for normal uploads."]
        self.assertEmail(contents)

def test_suite():
    return unittest.TestLoader().loadTestsFromName(__name__)

<|MERGE_RESOLUTION|>--- conflicted
+++ resolved
@@ -442,13 +442,9 @@
         upload_dir = self.queueUpload("bar_1.0-1", "~name16/ubuntu")
         self.processUpload(self.uploadprocessor, upload_dir)
 
-<<<<<<< HEAD
         contents = [
             "Subject: bar_1.0-1_source.changes Rejected",
             "PPA uploads must be signed by an 'ubuntero'."]
-=======
-        contents = ["Subject: [PPA name16] Accepted bar 1.0-1 (source)"]
->>>>>>> 3db2420e
         self.assertEmail(contents)
         self.assertTrue(name16.archive is None)
 
