--- conflicted
+++ resolved
@@ -1,12 +1,4 @@
 <tal:link-enabled
-<<<<<<< HEAD
-    xmlns:tal="http://xml.zope.org/namespaces/tal"
-    condition="context/enabled"><img alt=""
-    tal:condition="context/icon"
-    class="inlineLinkIcon"
-    tal:attributes="src context/icon_url" /><tal:link
-    replace="structure context/@@+link" /></tal:link-enabled>
-=======
   xmlns:tal="http://xml.zope.org/namespaces/tal"
   condition="context/enabled"
 ><a
@@ -30,5 +22,4 @@
     title context/summary;
   "
   tal:content="structure context/escapedtext"
-/></tal:link-enabled>
->>>>>>> ae564918
+/></tal:link-enabled>