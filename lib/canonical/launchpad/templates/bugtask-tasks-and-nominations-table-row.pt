<tal:bugtask
  xmlns:tal="http://xml.zope.org/namespaces/tal"
  xmlns:metal="http://xml.zope.org/namespaces/metal"
  define="expandable view/canSeeTaskDetails;
          indent_task view/shouldIndentTask;
          is_conjoined_slave view/is_conjoined_slave;
          tasklink view/taskLink;
          row_id string:tasksummary${context/id};
          form_row_id string:task${context/id}">
  <tr tal:attributes="class view/getTaskRowCSSClass; id row_id">
    <td class="icon left right">
      <metal:expander
          metal:define-macro="expander"
          tal:define="expander_link_text expander_link_text|nothing">
        <a tal:condition="expandable"
           tal:attributes="
            href tasklink;
            onclick string:return toggleFormVisibility('${form_row_id}')">
          <img src="/@@/bug-status-expand" alt="[edit]" />
          <tal:link_text tal:replace="expander_link_text" />
        </a>
        <tal:no_expander tal:condition="not: expandable"
                         tal:replace="expander_link_text" />
      </metal:expander>
    </td>
    <td style="padding: 0.3em 0em 0.3em 1.5em"
        tal:condition="indent_task"
        tal:define="series_targetname view/getSeriesTargetName">
      <img src="/@@/milestone" alt="Targeted to" />
      <tal:not-conjoined-task condition="not: is_conjoined_slave">
        <a
          tal:attributes="href context/target/fmt:url"
          tal:content="series_targetname"
        />
      </tal:not-conjoined-task>
    </td>
    <td tal:condition="not:indent_task">
      <img
        tal:condition="view/bugtask_icon"
        alt=""
        tal:attributes="src view/bugtask_icon"
      />
      <a tal:attributes="
            href context/target/fmt:url;
            title view/target_link_title"
        tal:content="context/bugtargetdisplayname"
      />
    </td>

    <tal:conjoined-task condition="is_conjoined_slave">
    <td colspan="5" style="vertical-align: middle">
      <span class="discreet lesser" style="font-size: 100%">
        Status tracked in
        <tal:master tal:replace="view/getConjoinedMasterName">
          Hoary
        </tal:master>
      </span>
    </td>
    </tal:conjoined-task>

    <tal:not-conjoined-task condition="not:is_conjoined_slave">
    <td tal:attributes="class string:status${context/status/name}"
        tal:define="expander_link_text context/status/title">
      <metal:expander metal:use-macro="template/macros/expander" />
    </td>

    <td tal:attributes="class string:importance${context/importance/name}"
        tal:define="expander_link_text context/importance/title">
      <metal:expander metal:use-macro="template/macros/expander" />
    </td>

    <td style="margin: 0; padding: 0; vertical-align: middle">
      <tal:has_watch condition="context/bugwatch">
        <div style="text-decoration: none; padding: 0.25em">
          <img tal:condition="not:context/bugwatch/last_error_type"
               alt="Linked to " src="/@@/bug-remote" />
          <img tal:condition="context/bugwatch/last_error_type"
            alt="Error updating bug watch" src="/@@/warning" />
          <a tal:replace="structure context/bugwatch/fmt:external-link">
            Zilla #123
          </a>
        </div>
      </tal:has_watch>
<<<<<<< HEAD
      <tal:has_no_watch condition="not: context/bugwatch"
        define="assignee_content_id string:assignee-content-box-${context/id}">
        <span tal:attributes="id assignee_content_id">
          <span class="yui-activator-data-box">
            <tal:has_assignee condition="context/assignee">
              <a style="padding: 0.25em; text-decoration: none;"
                 tal:attributes="
                   href string:${context/assignee/fmt:url}/+assignedbugs"
              >
                <span tal:replace="structure context/assignee/fmt:link">
                  icon and assignee.browsername
                </span>
              </a>
            </tal:has_assignee>
          </span>
          <button class="lazr-btn yui-activator-act yui-activator-hidden">
          Edit
          </button>
          <div class="yui-activator-message-box yui-activator-hidden"/>
        </span>
        <script tal:condition="context/required:launchpad.Edit"
                tal:content="structure string:
        YUI().use('lp.picker', function(Y) {
            Y.lp.picker.addBugTaskAssigneeEditor(
                '${view/bugtask_canonical_url}',
                '${assignee_content_id}');
        });
        "/>
=======
      <tal:has_no_watch condition="not: context/bugwatch">

        <tal:has_assignee condition="context/assignee">
          <a
            style="display: block; padding: 0.25em; text-decoration: none;"
            tal:attributes="href string:${context/assignee/fmt:url}/+assignedbugs"
          >
            <img tal:attributes="src context/assignee/fmt:icon_url" />
            <tal:name replace="context/assignee/fmt:displayname">
              assignee.displayname
            </tal:name>
          </a>
        </tal:has_assignee>
>>>>>>> 66a6b08c
      </tal:has_no_watch>
    </td>

    <tal:milestoned condition="context/milestone">
      <td class="icon left right">
        <metal:expander metal:use-macro="template/macros/expander" />
      <a tal:attributes="href context/milestone/fmt:url"
         tal:content="context/milestone/name">1.0</a>
      </td>
      </tal:milestoned>
      <td tal:condition="not:context/milestone"></td>
    </tal:not-conjoined-task>
  </tr>
  <tal:form condition="view/displayEditForm">
    <tr
      tal:attributes="id form_row_id"
      tal:condition="expandable"
      style="display: none"
    >
     <td colspan="7" tal:content="structure view/edit_view" />
    </tr>
  </tal:form>
</tal:bugtask><|MERGE_RESOLUTION|>--- conflicted
+++ resolved
@@ -81,7 +81,6 @@
           </a>
         </div>
       </tal:has_watch>
-<<<<<<< HEAD
       <tal:has_no_watch condition="not: context/bugwatch"
         define="assignee_content_id string:assignee-content-box-${context/id}">
         <span tal:attributes="id assignee_content_id">
@@ -91,9 +90,10 @@
                  tal:attributes="
                    href string:${context/assignee/fmt:url}/+assignedbugs"
               >
-                <span tal:replace="structure context/assignee/fmt:link">
-                  icon and assignee.browsername
-                </span>
+                <img tal:attributes="src context/assignee/fmt:icon_url" />
+                <tal:name replace="context/assignee/fmt:displayname">
+                  assignee.displayname
+                </tal:name>
               </a>
             </tal:has_assignee>
           </span>
@@ -110,21 +110,6 @@
                 '${assignee_content_id}');
         });
         "/>
-=======
-      <tal:has_no_watch condition="not: context/bugwatch">
-
-        <tal:has_assignee condition="context/assignee">
-          <a
-            style="display: block; padding: 0.25em; text-decoration: none;"
-            tal:attributes="href string:${context/assignee/fmt:url}/+assignedbugs"
-          >
-            <img tal:attributes="src context/assignee/fmt:icon_url" />
-            <tal:name replace="context/assignee/fmt:displayname">
-              assignee.displayname
-            </tal:name>
-          </a>
-        </tal:has_assignee>
->>>>>>> 66a6b08c
       </tal:has_no_watch>
     </td>
 
