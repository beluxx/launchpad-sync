Test that the page to add a new product loads.

  >>> print http(r"""
  ... GET /products/+new HTTP/1.1
  ... Authorization: Basic Zm9vLmJhckBjYW5vbmljYWwuY29tOnRlc3Q=
  ... """)
  HTTP/1.1 200 Ok
<<<<<<< HEAD
  Content-Length: ...
  Content-Type: text/html;charset=utf-8
  <BLANKLINE>
  ...
          <h1>Register an upstream open source product</h1>
  ...
=======
  ...Register an Open Source (Upstream) Product...
>>>>>>> bc9fcc8c

Test that the page to add a new product works.

  >>> print http(r"""
  ... POST /products/+new HTTP/1.1
  ... Authorization: Basic Zm9vLmJhckBjYW5vbmljYWwuY29tOnRlc3Q=
  ... Content-Length: 1920
  ... Content-Type: multipart/form-data; boundary=---------------------------43746069110828506211603039137
  ... 
  ... -----------------------------43746069110828506211603039137
  ... Content-Disposition: form-data; name="field.name"
  ... 
  ... testing
  ... -----------------------------43746069110828506211603039137
  ... Content-Disposition: form-data; name="field.displayname"
  ... 
  ... Test Product
  ... -----------------------------43746069110828506211603039137
  ... Content-Disposition: form-data; name="field.title"
  ... 
  ... This is a Test Product
  ... -----------------------------43746069110828506211603039137
  ... Content-Disposition: form-data; name="field.summary"
  ... 
  ... This Summary is for the Test Product
  ... -----------------------------43746069110828506211603039137
  ... Content-Disposition: form-data; name="field.description"
  ... 
  ... If you were describing a Test Product this would be a little short but sweet.
  ... -----------------------------43746069110828506211603039137
  ... Content-Disposition: form-data; name="field.homepageurl"
  ... 
  ... http://www.test.test.com/
  ... -----------------------------43746069110828506211603039137
  ... Content-Disposition: form-data; name="field.sourceforgeproject"
  ... 
  ... testing
  ... -----------------------------43746069110828506211603039137
  ... Content-Disposition: form-data; name="field.freshmeatproject"
  ... 
  ... testmeat
  ... -----------------------------43746069110828506211603039137
  ... Content-Disposition: form-data; name="field.wikiurl"
  ... 
  ... http://wiki.testing.com/
  ... -----------------------------43746069110828506211603039137
  ... Content-Disposition: form-data; name="field.screenshotsurl"
  ... 
  ... http://www.testing.com/screenshots/
  ... -----------------------------43746069110828506211603039137
  ... Content-Disposition: form-data; name="field.downloadurl"
  ... 
  ... http://www.testing.com/download/
  ... -----------------------------43746069110828506211603039137
  ... Content-Disposition: form-data; name="field.programminglang"
  ... 
  ... Visual Python++, C
  ... -----------------------------43746069110828506211603039137
  ... Content-Disposition: form-data; name="UPDATE_SUBMIT"
  ... 
  ... Add
  ... -----------------------------43746069110828506211603039137--
  ... """)
  HTTP/1.1 303 See Other
  Content-Length: ...
  Content-Type: text/html;charset=utf-8
  Location: testing
  <BLANKLINE>
<<<<<<< HEAD
  ...
          <h1>Register an upstream open source product</h1>
  ...
=======
  ...Register an Open Source (Upstream) Product...
>>>>>>> bc9fcc8c


  >>> print http(r"""
  ... GET /products/testing HTTP/1.1
  ... Authorization: Basic Zm9vLmJhckBjYW5vbmljYWwuY29tOnRlc3Q=
  ... """)
  HTTP/1.1 200 Ok
  ...This is a Test Product...
<|MERGE_RESOLUTION|>--- conflicted
+++ resolved
@@ -5,16 +5,7 @@
   ... Authorization: Basic Zm9vLmJhckBjYW5vbmljYWwuY29tOnRlc3Q=
   ... """)
   HTTP/1.1 200 Ok
-<<<<<<< HEAD
-  Content-Length: ...
-  Content-Type: text/html;charset=utf-8
-  <BLANKLINE>
-  ...
-          <h1>Register an upstream open source product</h1>
-  ...
-=======
-  ...Register an Open Source (Upstream) Product...
->>>>>>> bc9fcc8c
+  ...Register an upstream open source product...
 
 Test that the page to add a new product works.
 
@@ -83,13 +74,7 @@
   Content-Type: text/html;charset=utf-8
   Location: testing
   <BLANKLINE>
-<<<<<<< HEAD
-  ...
-          <h1>Register an upstream open source product</h1>
-  ...
-=======
-  ...Register an Open Source (Upstream) Product...
->>>>>>> bc9fcc8c
+  ...Register an upstream open source product...
 
 
   >>> print http(r"""
