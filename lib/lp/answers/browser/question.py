# Copyright 2009 Canonical Ltd.  This software is licensed under the
# GNU Affero General Public License version 3 (see the file LICENSE).

"""Question views."""

__metaclass__ = type

__all__ = [
    'SearchAllQuestionsView',
    'QuestionAddView',
    'QuestionBreadcrumb',
    'QuestionChangeStatusView',
    'QuestionConfirmAnswerView',
    'QuestionCreateFAQView',
    'QuestionEditMenu',
    'QuestionEditView',
    'QuestionExtrasMenu',
    'QuestionHistoryView',
    'QuestionLinkFAQView',
    'QuestionMessageDisplayView',
    'QuestionSetContextMenu',
    'QuestionSetNavigation',
    'QuestionRejectView',
    'QuestionSetView',
    'QuestionSubscriptionView',
    'QuestionWorkflowView',
    ]

import re

from operator import attrgetter
from xml.sax.saxutils import escape

from zope.app.form.browser import TextAreaWidget, TextWidget
from zope.app.form.browser.widget import renderElement
from zope.component import getUtility
from zope.event import notify
from zope.formlib import form
from zope.interface import alsoProvides, implements, providedBy
from zope.schema import Choice
from zope.schema.interfaces import IContextSourceBinder
from zope.schema.vocabulary import SimpleVocabulary, SimpleTerm
import zope.security

from z3c.ptcompat import ViewPageTemplateFile

from lazr.lifecycle.event import ObjectModifiedEvent
from lazr.lifecycle.snapshot import Snapshot
from lazr.restful.interface import copy_field

from canonical.cachedproperty import cachedproperty
from canonical.launchpad import _
from lp.answers.browser.questiontarget import SearchQuestionsView
from canonical.launchpad.helpers import (
    is_english_variant, preferred_or_request_languages)

<<<<<<< HEAD
from canonical.launchpad.webapp.interfaces import (
    NotFoundError, UnexpectedFormData)
=======
from lp.app.errors import NotFoundError, UnexpectedFormData
>>>>>>> cd46df85
from canonical.launchpad.webapp import (
    ApplicationMenu, ContextMenu, Link, canonical_url,
    enabled_with_permission, Navigation, LaunchpadView, action,
    LaunchpadFormView, LaunchpadEditFormView, custom_widget, redirection,
    safe_action, NavigationMenu)
from canonical.launchpad.webapp.authorization import check_permission
from canonical.launchpad.webapp.breadcrumb import Breadcrumb
from canonical.launchpad.webapp.interfaces import IAlwaysSubmittedWidget
from canonical.launchpad.webapp.menu import structured
from canonical.widgets import LaunchpadRadioWidget, TokensTextWidget
from canonical.widgets.project import ProjectScopeWidget
from canonical.widgets.launchpadtarget import LaunchpadTargetWidget
from canonical.lazr.utils import smartquote
from canonical.launchpad.interfaces.launchpad import ILaunchpadCelebrities
from canonical.launchpad.interfaces.launchpadstatistic import (
    ILaunchpadStatisticSet)
from lp.registry.interfaces.projectgroup import IProjectGroup
from lp.answers.interfaces.faq import IFAQ
from lp.answers.interfaces.faqtarget import IFAQTarget
from lp.answers.interfaces.questionenums import (
    QuestionAction, QuestionSort, QuestionStatus)
from lp.answers.interfaces.question import (
    IQuestion, IQuestionAddMessageForm, IQuestionChangeStatusForm,
    IQuestionLinkFAQForm)
from lp.answers.interfaces.questioncollection import (
    IQuestionSet)
from lp.answers.interfaces.questiontarget import (
    IAnswersFrontPageSearchForm, IQuestionTarget)


class QuestionLinksMixin:
    """A mixin class that provides links used by more than one menu."""

    def subscription(self):
        """Return a Link to the subscription view."""
        if self.user is not None and self.context.isSubscribed(self.user):
            text = 'Unsubscribe'
            icon = 'remove'
        else:
            text = 'Subscribe'
            icon = 'mail'
        return Link('+subscribe', text, icon=icon)

    def edit(self):
        """Return a Link to the edit view."""
        text = 'Edit question'
        return Link('+edit', text, icon='edit')


class QuestionEditMenu(NavigationMenu, QuestionLinksMixin):
    """A menu for different aspects of editing a object."""

    usedfor = IQuestion
    facet = 'answers'
    title = 'Edit question'
    links = ['edit', 'reject', 'subscription']

    def reject(self):
        """Return a Link to the reject view."""
        enabled = self.user is not None and self.context.canReject(self.user)
        text = 'Reject question'
        return Link('+reject', text, icon='edit', enabled=enabled)


class QuestionExtrasMenu(ApplicationMenu, QuestionLinksMixin):
    """Context menu of actions that can be performed upon a Question."""
    usedfor = IQuestion
    facet = 'answers'
    links = [
        'history', 'linkbug', 'unlinkbug', 'makebug', 'linkfaq',
        'createfaq', 'edit', 'changestatus']

    def initialize(self):
        """Initialize the menu from the Question's state."""
        self.has_bugs = bool(self.context.bugs)

    @enabled_with_permission('launchpad.Admin')
    def changestatus(self):
        """Return a Link to the change status view."""
        return Link('+change-status', _('Change status'), icon='edit')

    def history(self):
        """Return a Link to the history view."""
        text = 'History'
        return Link('+history', text, icon='list',
                    enabled=bool(self.context.messages))

    def linkbug(self):
        """Return a Link to the link bug view."""
        text = 'Link existing bug'
        return Link('+linkbug', text, icon='add')

    def unlinkbug(self):
        """Return a Link to the unlink bug view."""
        text = 'Remove bug link'
        return Link('+unlinkbug', text, icon='remove', enabled=self.has_bugs)

    def makebug(self):
        """Return a Link to the make bug view."""
        text = 'Create bug report'
        summary = 'Create a bug report from this question.'
        return Link('+makebug', text, summary, icon='add',
                    enabled=not self.has_bugs)

    def linkfaq(self):
        """Link for linking to a FAQ."""
        text = 'Link to a FAQ'
        summary = 'Link this question to a FAQ.'
        if self.context.faq is None:
            icon = 'add'
        else:
            icon = 'edit'
        return Link('+linkfaq', text, summary, icon=icon)

    def createfaq(self):
        """LInk for creating a FAQ."""
        text = 'Create a new FAQ'
        summary = 'Create a new FAQ from this question.'
        return Link('+createfaq', text, summary, icon='add')


class QuestionSetContextMenu(ContextMenu):
    """Context menu of actions that can be preformed upon a QuestionSet."""
    usedfor = IQuestionSet
    links = ['findproduct', 'finddistro']

    def findproduct(self):
        """Return a Link to the find product view."""
        text = 'Find upstream project'
        return Link('/projects', text, icon='search')

    def finddistro(self):
        """Return a Link to the find distribution view."""
        text = 'Find distribution'
        return Link('/distros', text, icon='search')


class QuestionSetNavigation(Navigation):
    """Navigation for the IQuestionSet."""
    usedfor = IQuestionSet

    def traverse(self, name):
        """Traverse to a question by id."""
        try:
            question = getUtility(IQuestionSet).get(int(name))
        except ValueError:
            question = None
        if question is None:
            raise NotFoundError(name)
        return redirection(canonical_url(question), status=301)


class QuestionBreadcrumb(Breadcrumb):
    """Builds a breadcrumb for an `IQuestion`."""

    @property
    def text(self):
        return 'Question #%d' % self.context.id


class QuestionSetView(LaunchpadFormView):
    """View for the Answer Tracker index page."""

    schema = IAnswersFrontPageSearchForm
    custom_widget('scope', ProjectScopeWidget)

    page_title = 'Launchpad Answers'
    label = 'Questions and Answers'

    @property
    def scope_css_class(self):
        """The CSS class for used in the scope widget."""
        if self.scope_error:
            return 'error'
        else:
            return None

    @property
    def scope_error(self):
        """The error message for the scope widget."""
        return self.getFieldError('scope')

    @safe_action
    @action('Find Answers', name="search")
    def search_action(self, action, data):
        """Redirect to the proper search page based on the scope widget."""
        # For the scope to be absent from the form, the user must
        # build the query string themselves - most likely because they
        # are a bot. In that case we just assume they want to search
        # all projects.
        scope = self.widgets['scope'].getScope()
        if scope is None or scope == 'all':
            # Use 'All projects' scope.
            scope = self.context
        else:
            scope = self.widgets['scope'].getInputValue()
        self.next_url = "%s/+tickets?%s" % (
            canonical_url(scope), self.request['QUERY_STRING'])

    @property
    def question_count(self):
        """Return the number of questions in the system."""
        return getUtility(ILaunchpadStatisticSet).value('question_count')

    @property
    def answered_question_count(self):
        """Return the number of answered questions in the system."""
        return getUtility(ILaunchpadStatisticSet).value(
            'answered_question_count')

    @property
    def solved_question_count(self):
        """Return the number of solved questions in the system."""
        return getUtility(ILaunchpadStatisticSet).value(
            'solved_question_count')

    @property
    def projects_with_questions_count(self):
        """Return the number of projects with questions in the system."""
        return getUtility(ILaunchpadStatisticSet).value(
            'projects_with_questions_count')

    @property
    def latest_questions_asked(self):
        """Return the 5 latest questions asked."""
        return self.context.searchQuestions(
            status=QuestionStatus.OPEN, sort=QuestionSort.NEWEST_FIRST)[:5]

    @property
    def latest_questions_solved(self):
        """Return the 10 latest questions solved."""
        # XXX flacoste 2006-11-28: We should probably define a new
        # QuestionSort value allowing us to sort on dateanswered descending.
        return self.context.searchQuestions(
            status=QuestionStatus.SOLVED, sort=QuestionSort.NEWEST_FIRST)[:5]

    @property
    def most_active_projects(self):
        """Return the 5 most active projects."""
        return self.context.getMostActiveProjects(limit=5)


class QuestionSubscriptionView(LaunchpadView):
    """View for subscribing and unsubscribing from a question."""

    def initialize(self):
        """Initialize the view from the request form."""
        if not self.user or self.request.method != "POST":
            # No post, nothing to do
            return

        question_unmodified = Snapshot(
            self.context, providing=providedBy(self.context))
        modified_fields = set()

        response = self.request.response
        # Establish if a subscription form was posted.
        newsub = self.request.form.get('subscribe', None)
        if newsub is not None:
            if newsub == 'Subscribe':
                self.context.subscribe(self.user)
                response.addNotification(
                    _("You have subscribed to this question."))
                modified_fields.add('subscribers')
            elif newsub == 'Unsubscribe':
                self.context.unsubscribe(self.user)
                response.addNotification(
                    _("You have unsubscribed from this question."))
                modified_fields.add('subscribers')
            response.redirect(canonical_url(self.context))
        notify(ObjectModifiedEvent(
            self.context, question_unmodified, list(modified_fields)))

    @property
    def page_title(self):
        return 'Subscription'

    @property
    def label(self):
        if self.subscription:
            return 'Unsubscribe from question'
        else:
            return 'Subscribe to question'

    @property
    def subscription(self):
        """Establish if this user has a subscription"""
        if self.user is None:
            return False
        return self.context.isSubscribed(self.user)


class QuestionLanguageVocabularyFactory:
    """Factory for a vocabulary containing a subset of the possible languages.

    The vocabulary will contain only the languages "interesting" for the user.
    That's English plus the users preferred languages. These will be guessed
    from the request when the preferred languages weren't configured.

    It also always include the question's current language and excludes all
    English variants.
    """

    implements(IContextSourceBinder)

    def __init__(self, view):
        """Create a QuestionLanguageVocabularyFactory.

        :param view: The view that provides the request used to determine the
        user languages. The view contains the Product widget selected by the
        user in the case where a question is asked in the context of a
        ProjectGroup.
        """
        self.view = view

    def __call__(self, context):
        languages = set()
        for lang in preferred_or_request_languages(self.view.request):
            if not is_english_variant(lang):
                languages.add(lang)
        if context is not None and IQuestion.providedBy(context):
            languages.add(context.language)
        languages = list(languages)

        # Insert English as the first element, to make it the default one.
        english = getUtility(ILaunchpadCelebrities).english
        if english in languages:
            languages.remove(english)
        languages.insert(0, english)

        # The vocabulary indicates which languages are supported.
        if context is not None and not IProjectGroup.providedBy(context):
            question_target = IQuestionTarget(context)
            supported_languages = question_target.getSupportedLanguages()
        elif (IProjectGroup.providedBy(context) and
                self.view.question_target is not None):
            # ProjectGroups do not implement IQuestionTarget--the user must
            # choose a product while asking a question.
            question_target = IQuestionTarget(self.view.question_target)
            supported_languages = question_target.getSupportedLanguages()
        else:
            supported_languages = set([english])

        terms = []
        for lang in languages:
            label = lang.displayname
            if lang in supported_languages:
                label = "%s *" % label
            terms.append(SimpleTerm(lang, lang.code, label))
        return SimpleVocabulary(terms)


class QuestionSupportLanguageMixin:
    """Helper mixin for views manipulating the question language.

    It provides a method to check if the selected language is supported
    and another to create the form field to select the question language.

    This mixin adapts its context to IQuestionTarget, so it will work if
    the context either provides IQuestionTarget directly or if an adapter
    exists.
    """

    supported_languages_macros = ViewPageTemplateFile(
        '../templates/question-supported-languages-macros.pt')

    @property
    def chosen_language(self):
        """Return the language chosen by the user."""
        if self.widgets['language'].hasInput():
            return self.widgets['language'].getInputValue()
        else:
            return self.context.language

    @property
    def unsupported_languages_warning(self):
        """Macro displaying a warning in case of unsupported languages."""
        macros = self.supported_languages_macros.macros
        return macros['unsupported_languages_warning']

    @property
    def question_target(self):
        """Return the IQuestionTarget related to the context."""
        return IQuestionTarget(self.context)

    @cachedproperty
    def supported_languages(self):
        """Return the list of supported languages ordered by name."""
        return sorted(
            self.question_target.getSupportedLanguages(),
            key=attrgetter('englishname'))

    def createLanguageField(self):
        """Create a field with a vocabulary to edit a question language.

        :param the_form: The form that will use this field.
        :return: A form.Fields instance containing the language field.
        """
        return form.Fields(
                Choice(
                    __name__='language',
                    source=QuestionLanguageVocabularyFactory(view=self),
                    title=_('Language'),
                    description=_(
                        "The language in which this question is written. "
                        "The languages marked with a star (*) are the "
                        "languages spoken by at least one answer contact in "
                        "the community.")),
                render_context=self.render_context)

    def shouldWarnAboutUnsupportedLanguage(self):
        """Test if the warning about unsupported language should be displayed.

        A warning will be displayed if the request's language is not listed
        as a spoken language for any of the support contacts. The warning
        will only be displayed one time, except if the user changes the
        request language to another unsupported value.
        """
        if (self.chosen_language in
            self.question_target.getSupportedLanguages()):
            return False

        old_chosen_language = self.request.form.get('chosen_language')
        return self.chosen_language.code != old_chosen_language


class QuestionHistoryView(LaunchpadView):
    """A view for listing the history of a question."""

    @property
    def page_title(self):
        return 'History of question #%s' % self.context.id

    label = page_title


class QuestionAddView(QuestionSupportLanguageMixin, LaunchpadFormView):
    """Multi-page add view.

    The user enters first his question summary and then he is shown a list
    of similar results before adding the question.
    """
    label = _('Ask a question')

    schema = IQuestion

    field_names = ['title', 'description']

    # The fields displayed on the search page.
    search_field_names = ['language', 'title']

    custom_widget('title', TextWidget, displayWidth=40)

    search_template = ViewPageTemplateFile(
        '../templates/question-add-search.pt')

    add_template = ViewPageTemplateFile('../templates/question-add.pt')

    template = search_template

    _MAX_SIMILAR_QUESTIONS = 10
    _MAX_SIMILAR_FAQS = 10

    # Do not autofocus the title widget
    initial_focus_widget = None

    # The similar items will be held in the following properties.
    similar_questions = None
    similar_faqs = None

    @property
    def cancel_url(self):
        """Return the url `IQuestionTarget`."""
        return canonical_url(self.context)

    def setUpFields(self):
        """Set up the form_fields from the schema and custom_widgets."""
        # Add our language field with a vocabulary specialized for
        # display purpose.
        LaunchpadFormView.setUpFields(self)
        self.form_fields = self.createLanguageField() + self.form_fields

    def _getFieldsForWidgets(self):
        """Return fields for which need we widgets.

        Depending on the action, not all fields are present on the screen,
        and need validation.
        """
        # Only setup the widgets that needs validation
        if not self.add_action.submitted():
            fields = self.form_fields.select(*self.search_field_names)
        else:
            fields = self.form_fields
        for field in fields:
            if field.__name__ in self.custom_widgets:
                field.custom_widget = self.custom_widgets[field.__name__]
        return fields

    def setUpWidgets(self):
        """Set up the widgets using the view's form fields and the context."""
        fields = self._getFieldsForWidgets()
        self.widgets = form.setUpWidgets(
            fields, self.prefix, self.context, self.request,
            data=self.initial_values, ignore_request=False)

    def validate(self, data):
        """Validate hook.

        This validation method sets the chosen_language attribute.
        """
        if 'title' not in data:
            self.setFieldError(
                'title', _('You must enter a summary of your problem.'))
        if self.widgets.get('description'):
            if 'description' not in data:
                self.setFieldError(
                    'description',
                    _('You must provide details about your problem.'))

    @property
    def page_title(self):
        """The current page title."""
        return _('Ask a question about ${context}',
                 mapping=dict(context=self.context.displayname))

    @property
    def has_similar_items(self):
        """Return True if similar FAQs or questions were found."""
        return self.similar_questions or self.similar_faqs

    @action(_('Continue'))
    def continue_action(self, action, data):
        """Search for questions and FAQs similar to the entered summary."""
        # If the description widget wasn't setup, add it here
        if self.widgets.get('description') is None:
            self.widgets += form.setUpWidgets(
                self.form_fields.select('description'), self.prefix,
                 self.context, self.request, data=self.initial_values,
                 ignore_request=False)

        faqs = IFAQTarget(self.question_target).findSimilarFAQs(data['title'])
        self.similar_faqs = list(faqs[:self._MAX_SIMILAR_FAQS])

        questions = self.question_target.findSimilarQuestions(data['title'])
        self.similar_questions = list(questions[:self._MAX_SIMILAR_QUESTIONS])

        return self.add_template()

    def handleAddError(self, action, data, errors):
        """Handle errors on new question creation submission. Either redirect
        to the search template when the summary is missing or delegate to
        the continue action handler to do the search.
        """
        if 'title' not in data:
            # Remove the description widget.
            widgets = [(True, self.widgets[name])
                       for name in self.search_field_names]
            self.widgets = form.Widgets(widgets, len(self.prefix)+1)
            return self.search_template()
        return self.continue_action.success(data)

    @action(_('Post Question'), name='add', failure='handleAddError')
    def add_action(self, action, data):
        """Add a Question to an `IQuestionTarget`."""
        if self.shouldWarnAboutUnsupportedLanguage():
            # Warn the user that the language is not supported, so redisplay
            # last step.
            return self.continue_action.success(data)

        question = self.question_target.newQuestion(
            self.user, data['title'], data['description'], data['language'])

        self.request.response.redirect(canonical_url(question))
        return ''


class QuestionChangeStatusView(LaunchpadFormView):
    """View for changing a question status."""
    schema = IQuestionChangeStatusForm
    label = 'Change question status'

    @property
    def page_title(self):
        return 'Change status of question #%s' % self.context.id

    def validate(self, data):
        """Check that the status and message are valid."""
        if data.get('status') == self.context.status:
            self.setFieldError(
                'status', _("You didn't change the status."))
        if not data.get('message'):
            self.setFieldError(
                'message', _('You must provide an explanation message.'))

    @property
    def initial_values(self):
        """Return the initial view values."""
        return {'status': self.context.status}

    @action(_('Change Status'), name='change-status')
    def change_status_action(self, action, data):
        """Change the Question status."""
        self.context.setStatus(self.user, data['status'], data['message'])
        self.request.response.addNotification(
            _('Question status updated.'))

    @property
    def next_url(self):
        return canonical_url(self.context)

    cancel_url = next_url


class QuestionEditView(LaunchpadEditFormView):
    """View for editing a Question."""
    schema = IQuestion
    label = 'Edit question'
    field_names = [
        "language", "title", "description", "target", "assignee",
        "whiteboard"]

    custom_widget('title', TextWidget, displayWidth=40)
    custom_widget('whiteboard', TextAreaWidget, height=5)
    custom_widget('target', LaunchpadTargetWidget)

    @property
    def page_title(self):
        return 'Edit question #%s details' % self.context.id

    label = page_title

    def setUpFields(self):
        """Select the subset of fields to display.

        - Exclude fields that the user doesn't have permission to modify.
        """
        LaunchpadEditFormView.setUpFields(self)

        self.form_fields = self.form_fields.omit("distribution",
            "sourcepackagename", "product")

        editable_fields = []
        for field in self.form_fields:
            if zope.security.canWrite(self.context, field.__name__):
                editable_fields.append(field.__name__)
        self.form_fields = self.form_fields.select(*editable_fields)

    @action(_("Save Changes"), name="change")
    def change_action(self, action, data):
        """Update the Question from the request form data."""
        self.updateContextFromData(data)

    @property
    def next_url(self):
        return canonical_url(self.context)

    cancel_url = next_url


class QuestionRejectView(LaunchpadFormView):
    """View for rejecting a question."""
    schema = IQuestionChangeStatusForm
    field_names = ['message']
    label = 'Reject question'

    @property
    def page_title(self):
        return 'Reject question #%s' % self.context.id

    def validate(self, data):
        """Check that required information was provided."""
        if 'message' not in data:
            self.setFieldError(
                'message', _('You must provide an explanation message.'))

    @action(_('Reject Question'), name="reject")
    def reject_action(self, action, data):
        """Reject the Question."""
        self.context.reject(self.user, data['message'])
        self.request.response.addNotification(
            _('You have rejected this question.'))

    def initialize(self):
        """See `LaunchpadFormView`.

        Abort early if the question is already rejected.
        """
        if self.context.status == QuestionStatus.INVALID:
            self.request.response.addNotification(
                _('The question is already rejected.'))
            self.request.response.redirect(canonical_url(self.context))
            return

        LaunchpadFormView.initialize(self)

    @property
    def next_url(self):
        return canonical_url(self.context)

    cancel_url = next_url


class LinkFAQMixin:
    """Mixin that contains common functionality for views linking a FAQ."""

    @cachedproperty
    def faq_target(self):
        """Return the `IFAQTarget` that should be use for this question."""
        return IFAQTarget(self.context)

    @property
    def default_message(self):
        """The default link message to use."""
        return '%s suggests this article as an answer to your question:' % (
            self.user.displayname)

    def getFAQMessageReference(self, faq):
        """Return the reference for the FAQ to use in the linking message."""
        return smartquote('FAQ #%s: "%s".' % (faq.id, faq.title))


class QuestionWorkflowView(LaunchpadFormView, LinkFAQMixin):
    """View managing the question workflow action, i.e. action changing
    its status.
    """
    schema = IQuestionAddMessageForm

    # Do not autofocus the message widget.
    initial_focus_widget = None

    @property
    def label(self):
        return self.context.title

    @property
    def page_title(self):
        return smartquote('%s question #%d: "%s"') % (
            self.context.target.displayname,
            self.context.id,
            self.context.title)

    def setUpFields(self):
        """See `LaunchpadFormView`."""
        LaunchpadFormView.setUpFields(self)
        if self.context.isSubscribed(self.user):
            self.form_fields = self.form_fields.omit('subscribe_me')

    def setUpWidgets(self):
        """See `LaunchpadFormView`."""
        LaunchpadFormView.setUpWidgets(self)
        alsoProvides(self.widgets['message'], IAlwaysSubmittedWidget)

    def validate(self, data):
        """Form validatation hook.

        When the action is confirm, find and validate the message
        that was selected. When another action is used, only make sure
        that a message was provided.
        """
        if self.confirm_action.submitted():
            self.validateConfirmAnswer(data)
        else:
            if not data.get('message'):
                self.setFieldError('message', _('Please enter a message.'))

    @property
    def lang(self):
        """The Question's language for the lang and xml:lang attributes."""
        return self.context.language.dashedcode

    @property
    def dir(self):
        """The Question's language direction for the dir attribute."""
        return self.context.language.abbreviated_text_dir

    @property
    def is_question_owner(self):
        """Return True when this user is the question owner."""
        return self.user == self.context.owner

    def hasActions(self):
        """Return True if some actions are possible for this user."""
        for action in self.actions:
            if action.available():
                return True
        return False

    def canAddComment(self, action):
        """Return whether the comment action should be displayed.

        Comments (message without a status change) can be added at any
        time by any logged-in user.
        """
        return self.user is not None

    @action(_('Just Add a Comment'), name='comment', condition=canAddComment)
    def comment_action(self, action, data):
        """Add a comment to a resolved question."""
        self.context.addComment(self.user, data['message'])
        self._addNotificationAndHandlePossibleSubscription(
            _('Thanks for your comment.'), data)

    @property
    def show_call_to_answer(self):
        """Return whether the call to answer should be displayed."""
        return (self.user != self.context.owner and
                self.context.can_give_answer)

    def canAddAnswer(self, action):
        """Return whether the answer action should be displayed."""
        return (self.user is not None and
                self.user != self.context.owner and
                self.context.can_give_answer)

    @action(_('Add Answer'), name='answer', condition=canAddAnswer)
    def answer_action(self, action, data):
        """Add an answer to the question."""
        self.context.giveAnswer(self.user, data['message'])
        self._addNotificationAndHandlePossibleSubscription(
            _('Thanks for your answer.'), data)

    def canSelfAnswer(self, action):
        """Return whether the selfanswer action should be displayed."""
        return (self.user == self.context.owner and
                self.context.can_give_answer)

    @action(_('Problem Solved'), name="selfanswer",
            condition=canSelfAnswer)
    def selfanswer_action(self, action, data):
        """Action called when the owner provides the solution."""
        self.context.giveAnswer(self.user, data['message'])
        # Owners frequently solve their questions, but their messages imply
        # that another user provided an answer. When a question has answers
        # that can be confirmed, suggest to the owner that he use the
        # confirmation button.
        if self.context.can_confirm_answer:
            msgid = _("Your question is solved. If a particular message "
                      "helped you solve the problem, use the <em>'This "
                      "solved my problem'</em> button.")
            self._addNotificationAndHandlePossibleSubscription(
                structured(msgid), data)

    def canRequestInfo(self, action):
        """Return if the requestinfo action should be displayed."""
        return (self.user is not None and
                self.user != self.context.owner and
                self.context.can_request_info)

    @action(_('Add Information Request'), name='requestinfo',
            condition=canRequestInfo)
    def requestinfo_action(self, action, data):
        """Add a request for more information to the question."""
        self.context.requestInfo(self.user, data['message'])
        self._addNotificationAndHandlePossibleSubscription(
            _('Thanks for your information request.'), data)

    def canGiveInfo(self, action):
        """Return whether the giveinfo action should be displayed."""
        return (self.user == self.context.owner and
                self.context.can_give_info)

    @action(_("I'm Providing More Information"), name='giveinfo',
            condition=canGiveInfo)
    def giveinfo_action(self, action, data):
        """Give additional informatin on the request."""
        self.context.giveInfo(data['message'])
        self._addNotificationAndHandlePossibleSubscription(
            _('Thanks for adding more information to your question.'), data)

    def validateConfirmAnswer(self, data):
        """Make sure that a valid message id was provided as the confirmed
        answer."""
        # No widget is used for the answer, we are using hidden fields
        # in the template for that. So, if the answer is missing, it's
        # either a programming error or an invalid handcrafted URL
        msgid = self.request.form.get('answer_id')
        if msgid is None:
            raise UnexpectedFormData('missing answer_id')
        try:
            data['answer'] = self.context.messages[int(msgid)]
        except ValueError:
            raise UnexpectedFormData('invalid answer_id: %s' % msgid)
        except IndexError:
            raise UnexpectedFormData("unknown answer: %s" % msgid)

    def canConfirm(self, action):
        """Return whether the confirm action should be displayed."""
        return (self.user == self.context.owner and
                self.context.can_confirm_answer)

    @action(_("This Solved My Problem"), name='confirm',
            condition=canConfirm)
    def confirm_action(self, action, data):
        """Confirm that an answer solved the request."""
        # The confirmation message is not given by the user when the
        # 'This Solved My Problem' button on the main question view.
        if not data['message']:
            data['message'] = 'Thanks %s, that solved my question.' % (
                data['answer'].owner.displayname)
        self.context.confirmAnswer(data['message'], answer=data['answer'])
        self._addNotificationAndHandlePossibleSubscription(
            _('Thanks for your feedback.'), data)

    def canReopen(self, action):
        """Return whether the reopen action should be displayed."""
        return (self.user == self.context.owner and
                self.context.can_reopen)

    @action(_("I Still Need an Answer"), name='reopen',
            condition=canReopen)
    def reopen_action(self, action, data):
        """State that the problem is still occuring and provide new
        information about it."""
        self.context.reopen(data['message'])
        self._addNotificationAndHandlePossibleSubscription(
            _('Your question was reopened.'), data)

    def _addNotificationAndHandlePossibleSubscription(self, message, data):
        """Post-processing work common to all workflow actions.

        Adds a notification, subscribe the user if he checked the
        'E-mail me...' option and redirect to the question page.
        """
        self.request.response.addNotification(message)

        if data.get('subscribe_me'):
            self.context.subscribe(self.user)
            self.request.response.addNotification(
                    _("You have subscribed to this question."))

        self.next_url = canonical_url(self.context)

    @property
    def new_question_url(self):
        """Return a URL to add a new question for the QuestionTarget."""
        return '%s/+addquestion' % canonical_url(self.context.target,
                                                 rootsite='answers')

    @property
    def original_bug(self):
        """Return the bug that the question was created from or None."""
        for buglink in self.context.bug_links:
            if (check_permission('launchpad.View', buglink.bug)
                and buglink.bug.owner == self.context.owner
                and buglink.bug.datecreated == self.context.datecreated):
                return buglink.bug

        return None


class QuestionConfirmAnswerView(QuestionWorkflowView):
    """Specialized workflow view for the +confirm link sent in email
    notifications.
    """

    def initialize(self):
        """Initialize the view from the Question state."""
        # This page is only accessible when a confirmation is possible.
        if not self.context.can_confirm_answer:
            self.request.response.addErrorNotification(_(
                "The question is not in a state where you can confirm "
                "an answer."))
            self.request.response.redirect(canonical_url(self.context))
            return

        QuestionWorkflowView.initialize(self)

    def getAnswerMessage(self):
        """Return the message that should be confirmed."""
        data = {}
        self.validateConfirmAnswer(data)
        return data['answer']


class QuestionMessageDisplayView(LaunchpadView):
    """View that renders a QuestionMessage in the context of a Question."""

    def __init__(self, context, request):
        LaunchpadView.__init__(self, context, request)
        self.question = context.question

    display_confirm_button = True

    @cachedproperty
    def isBestAnswer(self):
        """Return True when this message is marked as solving the question."""
        return (self.context == self.question.answer
                and self.context.action in [
                    QuestionAction.ANSWER, QuestionAction.CONFIRM])

    def renderAnswerIdFormElement(self):
        """Return the hidden form element to refer to that message."""
        return '<input type="hidden" name="answer_id" value="%d" />' % list(
            self.context.question.messages).index(self.context)

    def getBodyCSSClass(self):
        """Return the CSS class to use for this message's body."""
        if self.isBestAnswer:
            return "boardCommentBody highlighted"
        else:
            return "boardCommentBody"

    def canConfirmAnswer(self):
        """Return True if the user can confirm this answer."""
        return (self.display_confirm_button and
                self.user == self.question.owner and
                self.question.can_confirm_answer and
                self.context.action == QuestionAction.ANSWER)

    def renderWithoutConfirmButton(self):
        """Display the message without any confirm button."""
        self.display_confirm_button = False
        return self()


class SearchAllQuestionsView(SearchQuestionsView):
    """View that searches among all questions posted on Launchpad."""

    display_target_column = True
    # Match contiguous digits, optionally prefixed with a '#'.
    id_pattern = re.compile('^#?(\d+)$')

    @property
    def pageheading(self):
        """See `SearchQuestionsView`."""
        if self.search_text:
            return _('Questions matching "${search_text}"',
                     mapping=dict(search_text=self.search_text))
        else:
            return _('Search all questions')

    @property
    def empty_listing_message(self):
        """See `SearchQuestionsView`."""
        if self.search_text:
            return _("There are no questions matching "
                     '"${search_text}" with the requested statuses.',
                     mapping=dict(search_text=self.search_text))
        else:
            return _('There are no questions with the requested statuses.')

    @safe_action
    @action(_('Search'), name='search')
    def search_action(self, action, data):
        """Action executed when the user clicked the 'Find Answers' button.

        Saves the user submitted search parameters in an instance
        attribute and redirects to questions when the term is a question id.
        """
        super(SearchAllQuestionsView, self).search_action.success(data)

        if not self.search_text:
            return
        id_matches = SearchAllQuestionsView.id_pattern.match(self.search_text)
        if id_matches is not None:
            question = getUtility(IQuestionSet).get(id_matches.group(1))
            if question is not None:
                self.request.response.redirect(canonical_url(question))


class QuestionCreateFAQView(LinkFAQMixin, LaunchpadFormView):
    """View to create a new FAQ."""

    schema = IFAQ
    label = _('Create a new FAQ')

    @property
    def page_title(self):
        return 'Create a FAQ for %s' % self.context.product.displayname

    field_names = ['title', 'keywords', 'content']

    custom_widget('keywords', TokensTextWidget)
    custom_widget("message", TextAreaWidget, height=5)

    @property
    def initial_values(self):
        """Fill title and content based on the question."""
        question = self.context
        return {
            'title': question.title,
            'content': question.description,
            'message': self.default_message,
            }

    def setUpFields(self):
        """See `LaunchpadFormView`.

        Adds a message field to the form.
        """
        super(QuestionCreateFAQView, self).setUpFields()
        self.form_fields += form.Fields(
            copy_field(IQuestionLinkFAQForm['message']))
        self.form_fields['message'].field.title = _(
            'Additional comment for question #%s' % self.context.id)
        self.form_fields['message'].custom_widget = (
            self.custom_widgets['message'])

    @action(_('Create and Link'), name='create_and_link')
    def create_and_link_action(self, action, data):
        """Creates the FAQ and link it to the question."""

        faq = self.faq_target.newFAQ(
            self.user, data['title'], data['content'],
            keywords=data['keywords'])

        # Append FAQ link to message.
        data['message'] += '\n' + self.getFAQMessageReference(faq)

        self.context.linkFAQ(self.user, faq, data['message'])

        # Redirect to the question.
        self.next_url = canonical_url(self.context)


class SearchableFAQRadioWidget(LaunchpadRadioWidget):
    """Widget combining a set of radio buttons with a search text field.

    The search field content is used to filter the vocabulary. The user can
    select an element from this set using the radio buttons.
    """

    _messageNoValue = _('No existing FAQs are relevant')

    searchDisplayWidth = 30

    searchButtonLabel = _('Search')

    @property
    def search_field_name(self):
        """Return the name to use for the search field."""
        return self.name + '-query'

    @property
    def search_button_name(self):
        """Return the name to use for the search button."""
        return self.name + '-search'

    def renderValue(self, value):
        """Render the widget with the value."""
        content = super(SearchableFAQRadioWidget, self).renderValue(value)
        return "<br />".join([content, self.renderSearchWidget()])

    def renderItemsWithValues(self, values):
        """Render the list of possible values.

        Those found in `values` are marked as selected. The list of rendered
        values is controlled by the search query. The currently selected
        value is always added the the set.
        """
        rendered_items = []
        rendered_values = set()
        count = 0

        # Render normal values.
        for term in self.vocabulary.searchForTerms(self.getSearchQuery()):
            selected = term.value in values
            rendered_items.append(self.renderTerm(count, term, selected))
            rendered_values.add(term.value)
            count += 1

        # Some selected values may not be included in the search results;
        # insert them at the beginning of the list.
        for missing in set(values).difference(rendered_values):
            if missing != self._missing:
                term = self.vocabulary.getTerm(missing)
                rendered_items.insert(0, self.renderTerm(count, term, True))
                count += 1

        # Display self._messageNoValue radio button since an existing
        # FAQ may not be relevant. This logic is copied from
        # zope/app/form/browser/itemswidgets.py except that we have
        # to prepend the value at the end of this method to prevent
        # the insert in the for-loop above from going to the top of the list.
        missing = self._toFormValue(self.context.missing_value)

        if self._displayItemForMissingValue and not self.context.required:
            if missing in values:
                render = self.renderSelectedItem
            else:
                render = self.renderItem

            missing_item = render(count,
                self.translate(self._messageNoValue),
                missing,
                self.name,
                self.cssClass)
            rendered_items.insert(0, missing_item)
            count += 1

        return rendered_items

    def getSearchQuery(self):
        """Return the search query."""
        return self.request.form_ng.getOne(
            self.search_field_name, self.default_query)

    def renderTerm(self, index, term, selected):
        """Render a term as a radio button.

        The term's token is used as the radio button label. A link to the
        term's value is added beside the button.
        """
        id = '%s.%s' % (self.name, index)
        attributes = dict(
            value=term.token,
            id=id,
            name=self.name,
            cssClass=self.cssClass,
            type='radio')
        if selected:
            attributes['checked'] = 'checked'
        input = renderElement(u'input', **attributes)
        button = '<label style="font-weight: normal">%s&nbsp;%s:</label>' % (
            input, escape(term.token))
        link = '<a href="%s">%s</a>' % (
            canonical_url(term.value), escape(term.title))

        return "\n".join([button, link])

    def renderSearchWidget(self):
        """Render the search entry field and the button."""
        return " ".join([
            self.renderSearchField(),
            self.renderSearchButton()])

    def renderSearchField(self):
        """Render the search field."""
        return renderElement(
            'input',
            type="text",
            cssClass=self.cssClass,
            value=self.getSearchQuery(),
            name=self.search_field_name,
            size=self.searchDisplayWidth)

    def renderSearchButton(self):
        """Render the search button."""
        return renderElement(
            'input',
            type='submit',
            name=self.search_button_name,
            value=self.searchButtonLabel)


class QuestionLinkFAQView(LinkFAQMixin, LaunchpadFormView):
    """View to search for and link an existing FAQ to a question."""

    schema = IQuestionLinkFAQForm

    custom_widget('faq', SearchableFAQRadioWidget)

    custom_widget("message", TextAreaWidget, height=5)

    label = _('Is this a FAQ?')

    @property
    def page_title(self):
        return _('Is question #%s a FAQ?' % self.context.id)

    @property
    def initial_values(self):
        """Sets initial form values."""
        return {
            'faq': self.context.faq,
            'message': self.default_message,
            }

    def setUpWidgets(self):
        """Set the query on the search widget to the question title."""
        super(QuestionLinkFAQView, self).setUpWidgets()
        self.widgets['faq'].default_query = self.context.title

    def validate(self, data):
        """Make sure that the FAQ link was changed."""
        if self.context.faq == data.get('faq'):
            self.setFieldError('faq', _("You didn't modify the linked FAQ."))

    @action(_('Link to FAQ'), name="link")
    def link_action(self, action, data):
        """Link the selected FAQ to the question."""
        if data['faq'] is not None:
            data['message'] += '\n' + self.getFAQMessageReference(data['faq'])
        self.context.linkFAQ(self.user, data['faq'], data['message'])

    @property
    def next_url(self):
        return canonical_url(self.context)

    cancel_url = next_url<|MERGE_RESOLUTION|>--- conflicted
+++ resolved
@@ -54,12 +54,7 @@
 from canonical.launchpad.helpers import (
     is_english_variant, preferred_or_request_languages)
 
-<<<<<<< HEAD
-from canonical.launchpad.webapp.interfaces import (
-    NotFoundError, UnexpectedFormData)
-=======
 from lp.app.errors import NotFoundError, UnexpectedFormData
->>>>>>> cd46df85
 from canonical.launchpad.webapp import (
     ApplicationMenu, ContextMenu, Link, canonical_url,
     enabled_with_permission, Navigation, LaunchpadView, action,
