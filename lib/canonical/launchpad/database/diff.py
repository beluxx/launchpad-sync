# Copyright 2008 Canonical Ltd.  All rights reserved.

"""Implementation classes for IDiff, etc."""

__metaclass__ = type
__all__ = ['Diff', 'StaticDiff', 'StaticDiffJob', 'StaticDiffJobSource']

from cStringIO import StringIO

from bzrlib.branch import Branch
from bzrlib.diff import show_diff_trees
from bzrlib.revisionspec import RevisionSpec
from sqlobject import ForeignKey, IntCol, StringCol
from storm.store import Store
from zope.component import getUtility
from zope.interface import implements

from canonical.database.sqlbase import SQLBase

from canonical.launchpad.database.job import Job
from canonical.launchpad.interfaces import (
    IDiff, IStaticDiff, IStaticDiffJob, IStaticDiffJobSource)
from canonical.launchpad.interfaces import ILibraryFileAliasSet


class Diff(SQLBase):

    implements(IDiff)

    diff_text = ForeignKey(foreignKey='LibraryFileAlias', notNull=True)

    diff_lines_count = IntCol()

    diffstat = StringCol()

    added_lines_count = IntCol()

    removed_lines_count = IntCol()

    @classmethod
    def fromTrees(klass, from_tree, to_tree):
        diff_content = StringIO()
        show_diff_trees(from_tree, to_tree, diff_content, old_label='',
                        new_label='')
        size = diff_content.tell()
        if size == 0:
            diff_content.write(' ')
            size = 1
        diff_content.seek(0)
        x = getUtility(ILibraryFileAliasSet).create('meeple',
            size, diff_content, 'text/x-diff')
        return klass(diff_text=x)


class StaticDiff(SQLBase):
    """A diff from one revision to another."""

    implements(IStaticDiff)

    from_revision_id = StringCol()

    to_revision_id = StringCol()

    diff = ForeignKey(foreignKey='Diff', notNull=True)

    @classmethod
    def acquire(klass, from_revision_id, to_revision_id, repository):
        existing_diff = klass.selectOneBy(
            from_revision_id=from_revision_id, to_revision_id=to_revision_id)
        if existing_diff is not None:
            return existing_diff
        from_tree = repository.revision_tree(from_revision_id)
        to_tree = repository.revision_tree(to_revision_id)
        diff = Diff.fromTrees(from_tree, to_tree)
        return klass(
            from_revision_id=from_revision_id, to_revision_id=to_revision_id,
            diff=diff)

    def destroySelf(self):
        diff = self.diff
        SQLBase.destroySelf(self)
        diff.destroySelf()


class StaticDiffJob(SQLBase):

    implements(IStaticDiffJob)

    job = ForeignKey(foreignKey='Job', notNull=True)

    branch = ForeignKey(foreignKey='Branch', notNull=True)

    from_revision_spec = StringCol(notNull=True)

    to_revision_spec = StringCol(notNull=True)

    def __init__(self, **kwargs):
        kwargs['job']=Job()
        SQLBase.__init__(self, **kwargs)

    def destroySelf(self):
        SQLBase.destroySelf(self)
        self.job.destroySelf()

    def _get_revision_id(self, bzr_branch, spec_string):
        spec = RevisionSpec.from_string(spec_string)
        return spec.as_revision_id(bzr_branch)

    def run(self):
        """See IStaticDiffJob."""
        bzr_branch = Branch.open(self.branch.warehouse_url)
        from_revision_id=self._get_revision_id(
            bzr_branch, self.from_revision_spec)
        to_revision_id=self._get_revision_id(
            bzr_branch, self.to_revision_spec)
<<<<<<< HEAD
        self.destroySelf()
        return StaticDiff.acquire(from_revision_id, to_revision_id,
                                  bzr_branch.repository)
=======
        static_diff = StaticDiff.acquire(from_revision_id, to_revision_id,
                                         bzr_branch.repository)
        for code_mail_job in self.dependant_code_mail_jobs:
            code_mail_job.static_diff = static_diff
        return static_diff
>>>>>>> d2978d33

    @property
    def dependant_code_mail_jobs(self):
        from canonical.launchpad.database.codemailjob import CodeMailJob
        from canonical.launchpad.database.job import JobDependency
        return Store.of(self).find(CodeMailJob,
            JobDependency.prerequisite == self.job.id,
            CodeMailJob.job == JobDependency.dependant)


class StaticDiffJobSource:

    implements(IStaticDiffJobSource)
    @staticmethod
    def create(branch, from_revision_spec, to_revision_spec):
        return StaticDiffJob(
            branch=branch, from_revision_spec=from_revision_spec,
            to_revision_spec=to_revision_spec)<|MERGE_RESOLUTION|>--- conflicted
+++ resolved
@@ -113,17 +113,12 @@
             bzr_branch, self.from_revision_spec)
         to_revision_id=self._get_revision_id(
             bzr_branch, self.to_revision_spec)
-<<<<<<< HEAD
-        self.destroySelf()
-        return StaticDiff.acquire(from_revision_id, to_revision_id,
-                                  bzr_branch.repository)
-=======
         static_diff = StaticDiff.acquire(from_revision_id, to_revision_id,
                                          bzr_branch.repository)
         for code_mail_job in self.dependant_code_mail_jobs:
             code_mail_job.static_diff = static_diff
+        self.destroySelf()
         return static_diff
->>>>>>> d2978d33
 
     @property
     def dependant_code_mail_jobs(self):
