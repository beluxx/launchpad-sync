--- conflicted
+++ resolved
@@ -94,16 +94,9 @@
         self.assertRaises(SoyuzScriptError, soyuz.findSource, 'mozilla-firefox')
 
     def testFindBinaries(self):
-<<<<<<< HEAD
-        """Check findBinaries helper method.
-
-        Probe binary package lookup and additional predicate checks (
-        component and pocket)
-=======
         """The findBinary method of SoyuzScript finds mozilla-firefox in the
         default component, main, but not in other components or with a
         non-existent version, etc.
->>>>>>> c3718e0b
         """
         soyuz = self.getSoyuz()
 
