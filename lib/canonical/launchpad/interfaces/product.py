--- conflicted
+++ resolved
@@ -149,19 +149,11 @@
 
     owner = exported(
         PublicPersonChoice(
-<<<<<<< HEAD
-            title=_('Owner'),
-            required=True,
-            vocabulary='ValidOwner',
-            description=_("Project owner, it can either a valid Person or Team "
-                          "inside Launchpad context.")))
-=======
             title=_('Maintainer'),
             required=True,
             vocabulary='ValidOwner',
             description=_("Project owner, it can either a valid Person or "
                           "Team inside Launchpad context.")))
->>>>>>> 92b816d9
 
     registrant = exported(
         PublicPersonChoice(
