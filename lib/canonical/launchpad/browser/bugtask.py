--- conflicted
+++ resolved
@@ -64,17 +64,13 @@
     getVocabularyRegistry, SimpleVocabulary, SimpleTerm)
 from zope.security.proxy import (
     isinstance as zope_isinstance, removeSecurityProxy)
-
 from lazr.delegates import delegates
 from lazr.enum import EnumeratedType, Item
+
 from lazr.lifecycle.event import ObjectModifiedEvent
 from lazr.lifecycle.snapshot import Snapshot
-<<<<<<< HEAD
-from lazr.uri import URI
-=======
 from lazr.restful.interfaces import (
     IFieldHTMLRenderer, IReferenceChoice, IWebServiceClientRequest)
->>>>>>> 895b78e9
 
 from canonical.config import config
 from canonical.database.sqlbase import cursor
@@ -87,6 +83,7 @@
     action, custom_widget, canonical_url, GetitemNavigation,
     LaunchpadEditFormView, LaunchpadFormView, LaunchpadView, Navigation,
     redirection, stepthrough)
+from lazr.uri import URI
 from canonical.launchpad.interfaces.bugattachment import (
     BugAttachmentType, IBugAttachmentSet)
 from canonical.launchpad.interfaces.bugactivity import IBugActivity
