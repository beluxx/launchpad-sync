# Copyright 2009-2011 Canonical Ltd.  This software is licensed under the
# GNU Affero General Public License version 3 (see the file LICENSE).

# pylint: disable-msg=E0611,W0212

"""Database class for table Archive."""

__metaclass__ = type

__all__ = [
    'Archive',
    'ArchiveSet',
    ]

from operator import attrgetter
import re

from lazr.lifecycle.event import ObjectCreatedEvent
from sqlobject import (
    BoolCol,
    ForeignKey,
    IntCol,
    StringCol,
    )
from sqlobject.sqlbuilder import SQLConstant
from storm.expr import (
    And,
    Desc,
    Or,
    Select,
    SQL,
    Sum,
    )
from storm.locals import (
    Count,
    Join,
    )
from storm.store import Store
from zope.component import getUtility
from zope.event import notify
from zope.interface import (
    alsoProvides,
    implements,
    )

from canonical.config import config
from canonical.database.constants import UTC_NOW
from canonical.database.datetimecol import UtcDateTimeCol
from canonical.database.enumcol import EnumCol
from canonical.database.sqlbase import (
    cursor,
    quote,
    quote_like,
    SQLBase,
    sqlvalues,
    )
from canonical.launchpad.components.decoratedresultset import (
    DecoratedResultSet,
    )
from canonical.launchpad.components.tokens import (
    create_token,
    create_unique_token_for_table,
    )
from canonical.launchpad.database.librarian import (
    LibraryFileAlias,
    LibraryFileContent,
    )
from canonical.launchpad.interfaces.lpstorm import (
    ISlaveStore,
    IStore,
    )
from canonical.launchpad.webapp.authorization import check_permission
from canonical.launchpad.webapp.interfaces import (
    DEFAULT_FLAVOR,
    IStoreSelector,
    MAIN_STORE,
    )
from canonical.launchpad.webapp.url import urlappend
from lp.app.errors import NotFoundError
from lp.app.interfaces.launchpad import ILaunchpadCelebrities
from lp.app.validators.name import valid_name
from lp.archivepublisher.debversion import Version
from lp.archivepublisher.interfaces.publisherconfig import IPublisherConfigSet
from lp.archiveuploader.utils import (
    re_isadeb,
    re_issource,
    )
from lp.buildmaster.enums import BuildStatus
from lp.buildmaster.interfaces.packagebuild import IPackageBuildSet
from lp.buildmaster.model.buildfarmjob import BuildFarmJob
from lp.buildmaster.model.packagebuild import PackageBuild
from lp.registry.errors import NoSuchDistroSeries
from lp.registry.interfaces.distroseries import IDistroSeriesSet
from lp.registry.interfaces.person import (
    IPersonSet,
    OPEN_TEAM_POLICY,
    PersonVisibility,
    validate_person,
    )
from lp.registry.interfaces.pocket import PackagePublishingPocket
from lp.registry.interfaces.role import IHasOwner
from lp.registry.interfaces.sourcepackagename import ISourcePackageNameSet
from lp.registry.model.sourcepackagename import SourcePackageName
from lp.registry.model.teammembership import TeamParticipation
from lp.services.database.bulk import load_related
from lp.services.features import getFeatureFlag
from lp.services.job.interfaces.job import JobStatus
from lp.services.propertycache import (
    cachedproperty,
    get_property_cache,
    )
from lp.soyuz.adapters.archivedependencies import expand_dependencies
from lp.soyuz.adapters.packagelocation import PackageLocation
from lp.soyuz.enums import (
    archive_suffixes,
    ArchivePermissionType,
    ArchivePurpose,
    ArchiveStatus,
    ArchiveSubscriberStatus,
    PackageCopyPolicy,
    PackagePublishingStatus,
    PackageUploadStatus,
    )
from lp.soyuz.interfaces.archive import (
    AlreadySubscribed,
    ArchiveDependencyError,
    ArchiveDisabled,
    ArchiveNotPrivate,
    CannotCopy,
    CannotRestrictArchitectures,
    CannotSwitchPrivacy,
    CannotUploadToPocket,
    CannotUploadToPPA,
    ComponentNotFound,
    default_name_by_purpose,
    ForbiddenByFeatureFlag,
    FULL_COMPONENT_SUPPORT,
    IArchive,
    IArchiveSet,
    IDistributionArchive,
    InsufficientUploadRights,
    InvalidComponent,
    InvalidExternalDependencies,
    InvalidPocketForPartnerArchive,
    InvalidPocketForPPA,
    IPPA,
    MAIN_ARCHIVE_PURPOSES,
    NoRightsForArchive,
    NoRightsForComponent,
    NoSuchPPA,
    NoTokensForTeams,
    PocketNotFound,
    validate_external_dependencies,
    VersionRequiresName,
    )
from lp.soyuz.interfaces.archivearch import IArchiveArchSet
from lp.soyuz.interfaces.archiveauthtoken import IArchiveAuthTokenSet
from lp.soyuz.interfaces.archivepermission import IArchivePermissionSet
from lp.soyuz.interfaces.archivesubscriber import (
    ArchiveSubscriptionError,
    IArchiveSubscriberSet,
    )
from lp.soyuz.interfaces.binarypackagebuild import IBinaryPackageBuildSet
from lp.soyuz.interfaces.buildrecords import (
    IHasBuildRecords,
    IncompatibleArguments,
    )
from lp.soyuz.interfaces.component import (
    IComponent,
    IComponentSet,
    )
from lp.soyuz.interfaces.packagecopyjob import IPlainPackageCopyJobSource
from lp.soyuz.interfaces.packagecopyrequest import IPackageCopyRequestSet
from lp.soyuz.interfaces.processor import IProcessorFamilySet
from lp.soyuz.interfaces.publishing import (
    active_publishing_status,
    IPublishingSet,
    )
from lp.soyuz.model.archiveauthtoken import ArchiveAuthToken
from lp.soyuz.model.archivedependency import ArchiveDependency
from lp.soyuz.model.archivesubscriber import ArchiveSubscriber
from lp.soyuz.model.binarypackagebuild import BinaryPackageBuild
from lp.soyuz.model.binarypackagename import BinaryPackageName
from lp.soyuz.model.binarypackagerelease import (
    BinaryPackageRelease,
    BinaryPackageReleaseDownloadCount,
    )
from lp.soyuz.model.component import Component
from lp.soyuz.model.files import (
    BinaryPackageFile,
    SourcePackageReleaseFile,
    )
from lp.soyuz.model.packagediff import PackageDiff
from lp.soyuz.model.publishing import (
    BinaryPackagePublishingHistory,
    SourcePackagePublishingHistory,
    )
from lp.soyuz.model.queue import (
    PackageUpload,
    PackageUploadSource,
    )
from lp.soyuz.model.section import Section
from lp.soyuz.model.sourcepackagerelease import SourcePackageRelease
from lp.soyuz.scripts.packagecopier import check_copy_permissions


def storm_validate_external_dependencies(archive, attr, value):
    assert attr == 'external_dependencies'
    errors = validate_external_dependencies(value)
    if len(errors) > 0:
        raise InvalidExternalDependencies(errors)
    return value


class Archive(SQLBase):
    implements(IArchive, IHasOwner, IHasBuildRecords)
    _table = 'Archive'
    _defaultOrder = 'id'

    owner = ForeignKey(
        dbName='owner', foreignKey='Person',
        storm_validator=validate_person, notNull=True)

    def _validate_archive_name(self, attr, value):
        """Only allow renaming of COPY archives.

        Also assert the name is valid when set via an unproxied object.
        """
        if not self._SO_creating:
            assert self.is_copy, "Only COPY archives can be renamed."
        assert valid_name(value), "Invalid name given to unproxied object."
        return value

    def _validate_archive_privacy(self, attr, value):
        """Require private team owners to have private archives.

        If the owner of the archive is private, then the archive cannot be
        made public.
        """
        if value is False:
            # The archive is transitioning from private to public.
            assert self.owner.visibility != PersonVisibility.PRIVATE, (
                "Private teams may not have public PPAs.")

        # If the privacy is being changed ensure there are no sources
        # published.
        sources_count = self.getPublishedSources().count()
        if sources_count > 0:
            raise CannotSwitchPrivacy(
                "This archive has had %d sources published and therefore "
                "cannot have its privacy switched." % sources_count)

        return value

    name = StringCol(
        dbName='name', notNull=True, storm_validator=_validate_archive_name)

    displayname = StringCol(dbName='displayname', notNull=True)

    description = StringCol(dbName='description', notNull=False, default=None)

    distribution = ForeignKey(
        foreignKey='Distribution', dbName='distribution', notNull=False)

    purpose = EnumCol(
        dbName='purpose', unique=False, notNull=True, schema=ArchivePurpose)

    status = EnumCol(
        dbName="status", unique=False, notNull=True, schema=ArchiveStatus,
        default=ArchiveStatus.ACTIVE)

    _enabled = BoolCol(dbName='enabled', notNull=True, default=True)
    enabled = property(lambda x: x._enabled)

    publish = BoolCol(dbName='publish', notNull=True, default=True)

    _private = BoolCol(dbName='private', notNull=True, default=False,
                      storm_validator=_validate_archive_privacy)

    require_virtualized = BoolCol(
        dbName='require_virtualized', notNull=True, default=True)

    build_debug_symbols = BoolCol(
        dbName='build_debug_symbols', notNull=True, default=False)

    authorized_size = IntCol(
        dbName='authorized_size', notNull=False, default=2048)

    sources_cached = IntCol(
        dbName='sources_cached', notNull=False, default=0)

    binaries_cached = IntCol(
        dbName='binaries_cached', notNull=False, default=0)

    package_description_cache = StringCol(
        dbName='package_description_cache', notNull=False, default=None)

    buildd_secret = StringCol(dbName='buildd_secret', default=None)

    total_count = IntCol(dbName='total_count', notNull=True, default=0)

    pending_count = IntCol(dbName='pending_count', notNull=True, default=0)

    succeeded_count = IntCol(
        dbName='succeeded_count', notNull=True, default=0)

    building_count = IntCol(
        dbName='building_count', notNull=True, default=0)

    failed_count = IntCol(dbName='failed_count', notNull=True, default=0)

    date_created = UtcDateTimeCol(dbName='date_created')

    signing_key = ForeignKey(
        foreignKey='GPGKey', dbName='signing_key', notNull=False)

    relative_build_score = IntCol(
        dbName='relative_build_score', notNull=True, default=0)

    # This field is specifically and only intended for OEM migration to
    # Launchpad and should be re-examined in October 2010 to see if it
    # is still relevant.
    external_dependencies = StringCol(
        dbName='external_dependencies', notNull=False, default=None,
        storm_validator=storm_validate_external_dependencies)

    commercial = BoolCol(
        dbName='commercial', notNull=True, default=False)

    def _init(self, *args, **kw):
        """Provide the right interface for URL traversal."""
        SQLBase._init(self, *args, **kw)

        # Provide the additional marker interface depending on what type
        # of archive this is.  See also the browser:url declarations in
        # zcml/archive.zcml.
        if self.is_ppa:
            alsoProvides(self, IPPA)
        else:
            alsoProvides(self, IDistributionArchive)

    # Note: You may safely ignore lint when it complains about this
    # declaration.  As of Python 2.6, this is a perfectly valid way
    # of adding a setter
    @property
    def private(self):
        return self._private

    @private.setter
    def private(self, private):
        self._private = private
        if private:
            if not self.buildd_secret:
                self.buildd_secret = create_token(20)
        else:
            self.buildd_secret = None

    @property
    def title(self):
        """See `IArchive`."""
        return self.displayname

    @property
    def is_ppa(self):
        """See `IArchive`."""
        return self.purpose == ArchivePurpose.PPA

    @property
    def is_partner(self):
        """See `IArchive`."""
        return self.purpose == ArchivePurpose.PARTNER

    @property
    def is_copy(self):
        """See `IArchive`."""
        return self.purpose == ArchivePurpose.COPY

    @property
    def is_main(self):
        """See `IArchive`."""
        return self.purpose in MAIN_ARCHIVE_PURPOSES

    @property
    def is_active(self):
        """See `IArchive`."""
        return self.status == ArchiveStatus.ACTIVE

    @property
    def series_with_sources(self):
        """See `IArchive`."""
        store = getUtility(IStoreSelector).get(MAIN_STORE, DEFAULT_FLAVOR)

        # Import DistroSeries here to avoid circular imports.
        from lp.registry.model.distroseries import DistroSeries

        distro_series = store.find(
            DistroSeries,
            DistroSeries.distribution == self.distribution,
            SourcePackagePublishingHistory.distroseries == DistroSeries.id,
            SourcePackagePublishingHistory.archive == self,
            SourcePackagePublishingHistory.status.is_in(
                active_publishing_status))

        distro_series.config(distinct=True)

        # Ensure the ordering is the same as presented by
        # Distribution.series
        return sorted(
            distro_series, key=lambda a: Version(a.version), reverse=True)

    @property
    def dependencies(self):
        query = """
            ArchiveDependency.dependency = Archive.id AND
            Archive.owner = Person.id AND
            ArchiveDependency.archive = %s
        """ % sqlvalues(self)
        clauseTables = ["Archive", "Person"]
        orderBy = ['Person.displayname']
        dependencies = ArchiveDependency.select(
            query, clauseTables=clauseTables, orderBy=orderBy)
        return dependencies

    @cachedproperty
    def debug_archive(self):
        """See `IArchive`."""
        if self.purpose == ArchivePurpose.PRIMARY:
            return getUtility(IArchiveSet).getByDistroPurpose(
                self.distribution, ArchivePurpose.DEBUG)
        else:
            return self

    @cachedproperty
    def default_component(self):
        """See `IArchive`."""
        if self.is_partner:
            return getUtility(IComponentSet)['partner']
        elif self.is_ppa:
            return getUtility(IComponentSet)['main']
        else:
            return None

    @property
    def archive_url(self):
        """See `IArchive`."""
        if self.is_ppa:
            if self.private:
                url = config.personalpackagearchive.private_base_url
            else:
                url = config.personalpackagearchive.base_url
            return urlappend(
                url, "/".join(
                    (self.owner.name, self.name, self.distribution.name)))

        db_pubconf = getUtility(
            IPublisherConfigSet).getByDistribution(self.distribution)
        if self.is_copy:
            url = urlappend(
                db_pubconf.copy_base_url,
                self.distribution.name + '-' + self.name)
            return urlappend(url, self.distribution.name)

        try:
            postfix = archive_suffixes[self.purpose]
        except KeyError:
            raise AssertionError(
                "archive_url unknown for purpose: %s" % self.purpose)
        return urlappend(
            db_pubconf.base_url, self.distribution.name + postfix)

    @property
    def signing_key_fingerprint(self):
        if self.signing_key is not None:
            return self.signing_key.fingerprint

        return None

    def getBuildRecords(self, build_state=None, name=None, pocket=None,
                        arch_tag=None, user=None, binary_only=True):
        """See IHasBuildRecords"""
        # Ignore "user", since anyone already accessing this archive
        # will implicitly have permission to see it.

        if binary_only:
            return getUtility(IBinaryPackageBuildSet).getBuildsForArchive(
                self, build_state, name, pocket, arch_tag)
        else:
            if arch_tag is not None or name is not None:
                raise IncompatibleArguments(
                    "The 'arch_tag' and 'name' parameters can be used only "
                    "with binary_only=True.")
            return getUtility(IPackageBuildSet).getBuildsForArchive(
                self, status=build_state, pocket=pocket)

    def getPublishedSources(self, name=None, version=None, status=None,
                            distroseries=None, pocket=None,
                            exact_match=False, created_since_date=None,
                            eager_load=False):
        """See `IArchive`."""
        # clauses contains literal sql expressions for things that don't work
        # easily in storm : this method was migrated from sqlobject but some
        # callers are problematic. (Migrate them and test to see).
        clauses = []
        storm_clauses = [
            SourcePackagePublishingHistory.archiveID == self.id,
            SourcePackagePublishingHistory.sourcepackagereleaseID ==
                SourcePackageRelease.id,
            SourcePackageRelease.sourcepackagenameID ==
                SourcePackageName.id,
            ]
        orderBy = [
            SourcePackageName.name,
            Desc(SourcePackagePublishingHistory.id),
            ]

        if name is not None:
            if type(name) in (str, unicode):
                if exact_match:
                    storm_clauses.append(SourcePackageName.name == name)
                else:
                    clauses.append(
                        "SourcePackageName.name LIKE '%%%%' || %s || '%%%%'"
                        % quote_like(name))
            elif len(name) != 0:
                clauses.append(
                    "SourcePackageName.name IN %s"
                    % sqlvalues(name))

        if version is not None:
            if name is None:
                raise VersionRequiresName(
                    "The 'version' parameter can be used only together with"
                    " the 'name' parameter.")
            storm_clauses.append(SourcePackageRelease.version == version)
        else:
            orderBy.insert(1, Desc(SourcePackageRelease.version))

        if status is not None:
            try:
                status = tuple(status)
            except TypeError:
                status = (status, )
            clauses.append(
                "SourcePackagePublishingHistory.status IN %s "
                % sqlvalues(status))

        if distroseries is not None:
            storm_clauses.append(
                SourcePackagePublishingHistory.distroseriesID ==
                    distroseries.id)

        if pocket is not None:
            try:
                pockets = tuple(pocket)
            except TypeError:
                pockets = (pocket,)
            storm_clauses.append(
                "SourcePackagePublishingHistory.pocket IN %s " %
                   sqlvalues(pockets))

        if created_since_date is not None:
            clauses.append(
                "SourcePackagePublishingHistory.datecreated >= %s"
                % sqlvalues(created_since_date))

        store = Store.of(self)
        if clauses:
            storm_clauses.append(SQL(' AND '.join(clauses)))
        resultset = store.find(SourcePackagePublishingHistory,
            *storm_clauses).order_by(
            *orderBy)
        if not eager_load:
            return resultset

        # Its not clear that this eager load is necessary or sufficient, it
        # replaces a prejoin that had pathological query plans.
        def eager_load(rows):
            # \o/ circular imports.
            from lp.registry.model.distroseries import DistroSeries
            from lp.registry.model.gpgkey import GPGKey
            ids = set(map(attrgetter('distroseriesID'), rows))
            ids.discard(None)
            if ids:
                list(store.find(DistroSeries, DistroSeries.id.is_in(ids)))
            ids = set(map(attrgetter('sectionID'), rows))
            ids.discard(None)
            if ids:
                list(store.find(Section, Section.id.is_in(ids)))
            ids = set(map(attrgetter('sourcepackagereleaseID'), rows))
            ids.discard(None)
            if not ids:
                return
            releases = list(store.find(
                SourcePackageRelease, SourcePackageRelease.id.is_in(ids)))
            ids = set(map(attrgetter('creatorID'), releases))
            ids.discard(None)
            if ids:
                list(getUtility(IPersonSet).getPrecachedPersonsFromIDs(ids))
            ids = set(map(attrgetter('dscsigningkeyID'), releases))
            ids.discard(None)
            if ids:
                list(store.find(GPGKey, GPGKey.id.is_in(ids)))
        return DecoratedResultSet(resultset, pre_iter_hook=eager_load)

    def getSourcesForDeletion(self, name=None, status=None,
            distroseries=None):
        """See `IArchive`."""
        clauses = ["""
            SourcePackagePublishingHistory.archive = %s AND
            SourcePackagePublishingHistory.sourcepackagerelease =
                SourcePackageRelease.id AND
            SourcePackageRelease.sourcepackagename =
                SourcePackageName.id
        """ % sqlvalues(self)]

        has_published_binaries_clause = """
            EXISTS (SELECT TRUE FROM
                BinaryPackagePublishingHistory bpph,
                BinaryPackageRelease bpr, BinaryPackageBuild
            WHERE
                bpph.archive = %s AND
                bpph.status = %s AND
                bpph.binarypackagerelease = bpr.id AND
                bpr.build = BinaryPackageBuild.id AND
                BinaryPackageBuild.source_package_release =
                    SourcePackageRelease.id)
        """ % sqlvalues(self, PackagePublishingStatus.PUBLISHED)

        source_deletable_states = (
            PackagePublishingStatus.PENDING,
            PackagePublishingStatus.PUBLISHED,
            )
        clauses.append("""
           (%s OR SourcePackagePublishingHistory.status IN %s)
        """ % (has_published_binaries_clause,
               quote(source_deletable_states)))

        if status is not None:
            try:
                status = tuple(status)
            except TypeError:
                status = (status, )
            clauses.append("""
                SourcePackagePublishingHistory.status IN %s
            """ % sqlvalues(status))

        if distroseries is not None:
            clauses.append("""
                SourcePackagePublishingHistory.distroseries = %s
            """ % sqlvalues(distroseries))

        clauseTables = ['SourcePackageRelease', 'SourcePackageName']

        order_const = "SourcePackageRelease.version"
        desc_version_order = SQLConstant(order_const + " DESC")
        orderBy = ['SourcePackageName.name', desc_version_order,
                   '-SourcePackagePublishingHistory.id']

        if name is not None:
            clauses.append("""
                    SourcePackageName.name LIKE '%%' || %s || '%%'
                """ % quote_like(name))

        preJoins = ['sourcepackagerelease']
        sources = SourcePackagePublishingHistory.select(
            ' AND '.join(clauses), clauseTables=clauseTables, orderBy=orderBy,
            prejoins=preJoins)

        return sources

    @property
    def number_of_sources(self):
        """See `IArchive`."""
        return self.getPublishedSources(
            status=PackagePublishingStatus.PUBLISHED).count()

    @property
    def sources_size(self):
        """See `IArchive`."""
        store = getUtility(IStoreSelector).get(MAIN_STORE, DEFAULT_FLAVOR)
        result = store.find((
            LibraryFileAlias.filename,
            LibraryFileContent.sha1,
            LibraryFileContent.filesize),
            SourcePackagePublishingHistory.archive == self.id,
            SourcePackagePublishingHistory.dateremoved == None,
            SourcePackagePublishingHistory.sourcepackagereleaseID ==
                SourcePackageReleaseFile.sourcepackagereleaseID,
            SourcePackageReleaseFile.libraryfileID == LibraryFileAlias.id,
            LibraryFileAlias.contentID == LibraryFileContent.id)

        # Note: we can't use the LFC.sha1 instead of LFA.filename above
        # because some archives publish the same file content with different
        # names in the archive, so although the duplication will be removed
        # in the librarian by the librarian-gc, we do not (yet) remove
        # this duplication in the pool when the filenames are different.

        # We need to select distinct on the (filename, filesize) result
        # so that we only count duplicate files (with the same filename)
        # once (ie. the same tarball used for different distroseries) as
        # we do avoid this duplication in the pool when the names are
        # the same.
        result = result.config(distinct=True)

        # Using result.sum(LibraryFileContent.filesize) throws errors when
        # the result is empty, so instead:
        return sum(result.values(LibraryFileContent.filesize))

    def _getBinaryPublishingBaseClauses(
        self, name=None, version=None, status=None, distroarchseries=None,
        pocket=None, exact_match=False):
        """Base clauses and clauseTables for binary publishing queries.

        Returns a list of 'clauses' (to be joined in the callsite) and
        a list of clauseTables required according the given arguments.
        """
        clauses = ["""
            BinaryPackagePublishingHistory.archive = %s AND
            BinaryPackagePublishingHistory.binarypackagerelease =
                BinaryPackageRelease.id AND
            BinaryPackageRelease.binarypackagename =
                BinaryPackageName.id
        """ % sqlvalues(self)]
        clauseTables = ['BinaryPackageRelease', 'BinaryPackageName']
        orderBy = ['BinaryPackageName.name',
                   '-BinaryPackagePublishingHistory.id']

        if name is not None:
            if exact_match:
                clauses.append("""
                    BinaryPackageName.name=%s
                """ % sqlvalues(name))
            else:
                clauses.append("""
                    BinaryPackageName.name LIKE '%%' || %s || '%%'
                """ % quote_like(name))

        if version is not None:
            if name is None:
                raise VersionRequiresName(
                    "The 'version' parameter can be used only together with"
                    " the 'name' parameter.")

            clauses.append("""
                BinaryPackageRelease.version = %s
            """ % sqlvalues(version))
        else:
            order_const = "BinaryPackageRelease.version"
            desc_version_order = SQLConstant(order_const + " DESC")
            orderBy.insert(1, desc_version_order)

        if status is not None:
            try:
                status = tuple(status)
            except TypeError:
                status = (status, )
            clauses.append("""
                BinaryPackagePublishingHistory.status IN %s
            """ % sqlvalues(status))

        if distroarchseries is not None:
            try:
                distroarchseries = tuple(distroarchseries)
            except TypeError:
                distroarchseries = (distroarchseries, )
            # XXX cprov 20071016: there is no sqlrepr for DistroArchSeries
            # uhmm, how so ?
            das_ids = "(%s)" % ", ".join(str(d.id) for d in distroarchseries)
            clauses.append("""
                BinaryPackagePublishingHistory.distroarchseries IN %s
            """ % das_ids)

        if pocket is not None:
            clauses.append("""
                BinaryPackagePublishingHistory.pocket = %s
            """ % sqlvalues(pocket))

        return clauses, clauseTables, orderBy

    def getAllPublishedBinaries(self, name=None, version=None, status=None,
                                distroarchseries=None, pocket=None,
                                exact_match=False):
        """See `IArchive`."""
        clauses, clauseTables, orderBy = self._getBinaryPublishingBaseClauses(
            name=name, version=version, status=status, pocket=pocket,
            distroarchseries=distroarchseries, exact_match=exact_match)

        all_binaries = BinaryPackagePublishingHistory.select(
            ' AND '.join(clauses), clauseTables=clauseTables,
            orderBy=orderBy)

        return all_binaries

    def getPublishedOnDiskBinaries(self, name=None, version=None, status=None,
                                   distroarchseries=None, pocket=None,
                                   exact_match=False):
        """See `IArchive`."""
        clauses, clauseTables, orderBy = self._getBinaryPublishingBaseClauses(
            name=name, version=version, status=status, pocket=pocket,
            distroarchseries=distroarchseries, exact_match=exact_match)

        clauses.append("""
            BinaryPackagePublishingHistory.distroarchseries =
                DistroArchSeries.id AND
            DistroArchSeries.distroseries = DistroSeries.id
        """)
        clauseTables.extend(['DistroSeries', 'DistroArchSeries'])

        # Retrieve only the binaries published for the 'nominated architecture
        # independent' (usually i386) in the distroseries in question.
        # It includes all architecture-independent binaries only once and the
        # architecture-specific built for 'nominatedarchindep'.
        nominated_arch_independent_clause = ["""
            DistroSeries.nominatedarchindep =
                BinaryPackagePublishingHistory.distroarchseries
        """]
        nominated_arch_independent_query = ' AND '.join(
            clauses + nominated_arch_independent_clause)
        nominated_arch_independents = BinaryPackagePublishingHistory.select(
            nominated_arch_independent_query, clauseTables=clauseTables)

        # Retrieve all architecture-specific binary publications except
        # 'nominatedarchindep' (already included in the previous query).
        no_nominated_arch_independent_clause = ["""
            DistroSeries.nominatedarchindep !=
                BinaryPackagePublishingHistory.distroarchseries AND
            BinaryPackageRelease.architecturespecific = true
        """]
        no_nominated_arch_independent_query = ' AND '.join(
            clauses + no_nominated_arch_independent_clause)
        no_nominated_arch_independents = (
            BinaryPackagePublishingHistory.select(
            no_nominated_arch_independent_query, clauseTables=clauseTables))

        # XXX cprov 20071016: It's not possible to use the same ordering
        # schema returned by self._getBinaryPublishingBaseClauses.
        # It results in:
        # ERROR:  missing FROM-clause entry for table "binarypackagename"
        unique_binary_publications = nominated_arch_independents.union(
            no_nominated_arch_independents).orderBy("id")

        return unique_binary_publications

    @property
    def number_of_binaries(self):
        """See `IArchive`."""
        return self.getPublishedOnDiskBinaries(
            status=PackagePublishingStatus.PUBLISHED).count()

    @property
    def binaries_size(self):
        """See `IArchive`."""
        store = getUtility(IStoreSelector).get(MAIN_STORE, DEFAULT_FLAVOR)

        clauses = [
            BinaryPackagePublishingHistory.archive == self.id,
            BinaryPackagePublishingHistory.dateremoved == None,
            BinaryPackagePublishingHistory.binarypackagereleaseID ==
                BinaryPackageFile.binarypackagereleaseID,
            BinaryPackageFile.libraryfileID == LibraryFileAlias.id,
            LibraryFileAlias.contentID == LibraryFileContent.id,
            ]
        result = store.find(LibraryFileContent, *clauses)

        # See `IArchive.sources_size`.
        result = result.config(distinct=True)
        size = sum([lfc.filesize for lfc in result])
        return size

    @property
    def estimated_size(self):
        """See `IArchive`."""
        size = self.sources_size + self.binaries_size
        # 'cruft' represents the increase in the size of the archive
        # indexes related to each publication. We assume it is around 1K
        # but that's over-estimated.
        cruft = (
            self.number_of_sources + self.number_of_binaries) * 1024
        return size + cruft

    def allowUpdatesToReleasePocket(self):
        """See `IArchive`."""
        purposeToPermissionMap = {
            ArchivePurpose.COPY: True,
            ArchivePurpose.PARTNER: True,
            ArchivePurpose.PPA: True,
            ArchivePurpose.PRIMARY: False,
        }

        try:
            permission = purposeToPermissionMap[self.purpose]
        except KeyError:
            # Future proofing for when new archive types are added.
            permission = False

        return permission

    def getComponentsForSeries(self, distroseries):
        """See `IArchive`."""
        # DistroSeries.components and Archive.default_component are
        # cachedproperties, so this is fairly cheap.
        if self.purpose in FULL_COMPONENT_SUPPORT:
            return distroseries.components
        else:
            return [self.default_component]

    def updateArchiveCache(self):
        """See `IArchive`."""
        from lp.soyuz.model.distributionsourcepackagecache import (
            DistributionSourcePackageCache,
            )
        from lp.soyuz.model.distroseriespackagecache import (
            DistroSeriesPackageCache)
        # Compiled regexp to remove puntication.
        clean_text = re.compile('(,|;|:|\.|\?|!)')

        # XXX cprov 20080402 bug=207969: The set() is only used because we
        # have a limitation in our FTI setup, it only indexes the first 2500
        # chars of the target columns. When such limitation
        # gets fixed we should probably change it to a normal list and
        # benefit of the FTI rank for ordering.
        cache_contents = set()

        def add_cache_content(content):
            """Sanitise and add contents to the cache."""
            content = clean_text.sub(' ', content)
            terms = [term.lower() for term in content.strip().split()]
            for term in terms:
                cache_contents.add(term)

        # Cache owner name and displayname.
        add_cache_content(self.owner.name)
        add_cache_content(self.owner.displayname)

        # Cache source package name and its binaries information, binary
        # names and summaries.
        sources_cached = DistributionSourcePackageCache.select(
            "archive = %s" % sqlvalues(self), prejoins=["distribution"])
        for cache in sources_cached:
            add_cache_content(cache.distribution.name)
            add_cache_content(cache.name)
            add_cache_content(cache.binpkgnames)
            add_cache_content(cache.binpkgsummaries)

        # Cache distroseries names with binaries.
        binaries_cached = DistroSeriesPackageCache.select(
            "archive = %s" % sqlvalues(self), prejoins=["distroseries"])
        for cache in binaries_cached:
            add_cache_content(cache.distroseries.name)

        # Collapse all relevant terms in 'package_description_cache' and
        # update the package counters.
        self.package_description_cache = " ".join(cache_contents)
        self.sources_cached = sources_cached.count()
        self.binaries_cached = binaries_cached.count()

    def findDepCandidates(self, distro_arch_series, pocket, component,
                          source_package_name, dep_name):
        """See `IArchive`."""
        deps = expand_dependencies(
            self, distro_arch_series, pocket, component, source_package_name)
        archive_clause = Or([And(
            BinaryPackagePublishingHistory.archiveID == archive.id,
            BinaryPackagePublishingHistory.pocket == pocket,
            Component.name.is_in(components))
            for (archive, not_used, pocket, components) in deps])

        store = ISlaveStore(BinaryPackagePublishingHistory)
        return store.find(
            BinaryPackagePublishingHistory,
            BinaryPackageName.name == dep_name,
            BinaryPackageRelease.binarypackagename == BinaryPackageName.id,
            BinaryPackagePublishingHistory.binarypackagerelease ==
                BinaryPackageRelease.id,
            BinaryPackagePublishingHistory.distroarchseries ==
                distro_arch_series,
            BinaryPackagePublishingHistory.status ==
                PackagePublishingStatus.PUBLISHED,
            BinaryPackagePublishingHistory.componentID == Component.id,
            archive_clause).order_by(
                Desc(BinaryPackagePublishingHistory.id))

    def getArchiveDependency(self, dependency):
        """See `IArchive`."""
        return ArchiveDependency.selectOneBy(
            archive=self, dependency=dependency)

    def removeArchiveDependency(self, dependency):
        """See `IArchive`."""
        dependency = self.getArchiveDependency(dependency)
        if dependency is None:
            raise AssertionError("This dependency does not exist.")
        dependency.destroySelf()

    def addArchiveDependency(self, dependency, pocket, component=None):
        """See `IArchive`."""
        if dependency == self:
            raise ArchiveDependencyError(
                "An archive should not depend on itself.")

        a_dependency = self.getArchiveDependency(dependency)
        if a_dependency is not None:
            raise ArchiveDependencyError(
                "This dependency is already registered.")
        if not check_permission('launchpad.View', dependency):
            raise ArchiveDependencyError(
                "You don't have permission to use this dependency.")
            return
        if dependency.private and not self.private:
            raise ArchiveDependencyError(
                "Public PPAs cannot depend on private ones.")

        if dependency.is_ppa:
            if pocket is not PackagePublishingPocket.RELEASE:
                raise ArchiveDependencyError(
                    "Non-primary archives only support the RELEASE pocket.")
            if (component is not None and
                component != dependency.default_component):
                raise ArchiveDependencyError(
                    "Non-primary archives only support the '%s' component." %
                    dependency.default_component.name)

        return ArchiveDependency(
            archive=self, dependency=dependency, pocket=pocket,
            component=component)

    def _addArchiveDependency(self, dependency, pocket, component=None):
        """See `IArchive`."""
        if isinstance(component, basestring):
            try:
                component = getUtility(IComponentSet)[component]
            except NotFoundError as e:
                raise ComponentNotFound(e)
        return self.addArchiveDependency(dependency, pocket, component)

    def getPermissions(self, user, item, perm_type):
        """See `IArchive`."""
        permission_set = getUtility(IArchivePermissionSet)
        return permission_set.checkAuthenticated(user, self, perm_type, item)

    def getPermissionsForPerson(self, person):
        """See `IArchive`."""
        permission_set = getUtility(IArchivePermissionSet)
        return permission_set.permissionsForPerson(self, person)

    def getUploadersForPackage(self, source_package_name):
        """See `IArchive`."""
        permission_set = getUtility(IArchivePermissionSet)
        return permission_set.uploadersForPackage(self, source_package_name)

    def getUploadersForComponent(self, component_name=None):
        """See `IArchive`."""
        permission_set = getUtility(IArchivePermissionSet)
        return permission_set.uploadersForComponent(self, component_name)

    def getQueueAdminsForComponent(self, component_name):
        """See `IArchive`."""
        permission_set = getUtility(IArchivePermissionSet)
        return permission_set.queueAdminsForComponent(self, component_name)

    def getComponentsForQueueAdmin(self, person):
        """See `IArchive`."""
        permission_set = getUtility(IArchivePermissionSet)
        return permission_set.componentsForQueueAdmin(self, person)

    def hasAnyPermission(self, person):
        """See `IArchive`."""
        # Avoiding circular imports.
        from lp.soyuz.model.archivepermission import ArchivePermission

        any_perm_on_archive = Store.of(self).find(
            TeamParticipation,
            ArchivePermission.archive == self.id,
            TeamParticipation.person == person.id,
            TeamParticipation.teamID == ArchivePermission.personID,
            )
        return not any_perm_on_archive.is_empty()

    def getBuildCounters(self, include_needsbuild=True):
        """See `IArchiveSet`."""

        # First grab a count of each build state for all the builds in
        # this archive:
        store = Store.of(self)
        extra_exprs = []
        if not include_needsbuild:
            extra_exprs.append(
                BuildFarmJob.status != BuildStatus.NEEDSBUILD)

        find_spec = (
            BuildFarmJob.status,
            Count(BinaryPackageBuild.id),
            )
        result = store.using(
            BinaryPackageBuild, PackageBuild, BuildFarmJob).find(
            find_spec,
            BinaryPackageBuild.package_build == PackageBuild.id,
            PackageBuild.archive == self,
            PackageBuild.build_farm_job == BuildFarmJob.id,
            *extra_exprs).group_by(BuildFarmJob.status).order_by(
                BuildFarmJob.status)

        # Create a map for each count summary to a number of buildstates:
        count_map = {
            'failed': (
                BuildStatus.CHROOTWAIT,
                BuildStatus.FAILEDTOBUILD,
                BuildStatus.FAILEDTOUPLOAD,
                BuildStatus.MANUALDEPWAIT,
                ),
            'pending': [
                BuildStatus.BUILDING,
                BuildStatus.UPLOADING,
                ],
            'succeeded': (
                BuildStatus.FULLYBUILT,
                ),
            'superseded': (
                BuildStatus.SUPERSEDED,
                ),
             # The 'total' count is a list because we may append to it
             # later.
            'total': [
                BuildStatus.CHROOTWAIT,
                BuildStatus.FAILEDTOBUILD,
                BuildStatus.FAILEDTOUPLOAD,
                BuildStatus.MANUALDEPWAIT,
                BuildStatus.BUILDING,
                BuildStatus.UPLOADING,
                BuildStatus.FULLYBUILT,
                BuildStatus.SUPERSEDED,
                ],
            }

        # If we were asked to include builds with the state NEEDSBUILD,
        # then include those builds in the 'pending' and total counts.
        if include_needsbuild:
            count_map['pending'].append(BuildStatus.NEEDSBUILD)
            count_map['total'].append(BuildStatus.NEEDSBUILD)

        # Initialize all the counts in the map to zero:
        build_counts = dict((count_type, 0) for count_type in count_map)

        # For each count type that we want to return ('failed', 'total'),
        # there may be a number of corresponding buildstate counts.
        # So for each buildstate count in the result set...
        for buildstate, count in result:
            # ...go through the count map checking which counts this
            # buildstate belongs to and add it to the aggregated
            # count.
            for count_type, build_states in count_map.items():
                if buildstate in build_states:
                    build_counts[count_type] += count

        return build_counts

    def getBuildSummariesForSourceIds(self, source_ids):
        """See `IArchive`."""
        publishing_set = getUtility(IPublishingSet)
        return publishing_set.getBuildStatusSummariesForSourceIdsAndArchive(
            source_ids,
            archive=self)

    def checkArchivePermission(self, user, component_or_package=None):
        """See `IArchive`."""
        # PPA access is immediately granted if the user is in the PPA
        # team.
        if self.is_ppa:
            if user.inTeam(self.owner):
                return True
            else:
                # If the user is not in the PPA team, default to using
                # the main component for further ACL checks.  This is
                # not ideal since PPAs don't use components, but when
                # packagesets replace them for main archive uploads this
                # interface will no longer require them because we can
                # then relax the database constraint on
                # ArchivePermission.
                component_or_package = self.default_component

        # Flatly refuse uploads to copy archives, at least for now.
        if self.is_copy:
            return False

        # Otherwise any archive, including PPAs, uses the standard
        # ArchivePermission entries.
        return self._authenticate(
            user, component_or_package, ArchivePermissionType.UPLOAD)

    def canUploadSuiteSourcePackage(self, person, suitesourcepackage):
        """See `IArchive`."""
        sourcepackage = suitesourcepackage.sourcepackage
        pocket = suitesourcepackage.pocket
        distroseries = sourcepackage.distroseries
        sourcepackagename = sourcepackage.sourcepackagename
        component = sourcepackage.latest_published_component
        # strict_component is True because the source package already
        # exists (otherwise we couldn't have a suitesourcepackage
        # object) and nascentupload passes True as a matter of policy
        # when the package exists.
        reason = self.checkUpload(
            person, distroseries, sourcepackagename, component, pocket,
            strict_component=True)
        return reason is None

    def checkUploadToPocket(self, distroseries, pocket):
        """See `IArchive`."""
        if self.is_partner:
            if pocket not in (
                PackagePublishingPocket.RELEASE,
                PackagePublishingPocket.PROPOSED):
                return InvalidPocketForPartnerArchive()
        elif self.is_ppa:
            if pocket != PackagePublishingPocket.RELEASE:
                return InvalidPocketForPPA()
        elif self.is_copy:
            # Any pocket is allowed for COPY archives, otherwise it can
            # make the buildd-manager throw exceptions when dispatching
            # existing builds after a series is released.
            return
        else:
            # Uploads to the partner archive are allowed in any distroseries
            # state.
            # XXX julian 2005-05-29 bug=117557:
            # This is a greasy hack until bug #117557 is fixed.
            if not distroseries.canUploadToPocket(pocket):
                return CannotUploadToPocket(distroseries, pocket)

    def _checkUpload(self, person, distroseries, sourcepackagename, component,
                    pocket, strict_component=True):
        """See `IArchive`."""
        if isinstance(component, basestring):
            component = getUtility(IComponentSet)[component]
        if isinstance(sourcepackagename, basestring):
            sourcepackagename = getUtility(
                ISourcePackageNameSet)[sourcepackagename]
        reason = self.checkUpload(person, distroseries, sourcepackagename,
            component, pocket, strict_component)
        if reason is not None:
            raise reason
        return True

    def checkUpload(self, person, distroseries, sourcepackagename, component,
                    pocket, strict_component=True):
        """See `IArchive`."""
        reason = self.checkUploadToPocket(distroseries, pocket)
        if reason is not None:
            return reason
        return self.verifyUpload(
            person, sourcepackagename, component, distroseries,
            strict_component)

    def verifyUpload(self, person, sourcepackagename, component,
                     distroseries, strict_component=True):
        """See `IArchive`."""
        if not self.enabled:
            return ArchiveDisabled(self.displayname)

        # For PPAs...
        if self.is_ppa:
            if not self.checkArchivePermission(person):
                return CannotUploadToPPA()
            else:
                return None

        if sourcepackagename is not None:
            # Check whether user may upload because they hold a permission for
            #   - the given source package directly
            #   - a package set in the correct distro series that includes the
            #     given source package
            source_allowed = self.checkArchivePermission(person,
                                                         sourcepackagename)
            set_allowed = self.isSourceUploadAllowed(
                sourcepackagename, person, distroseries)
            if source_allowed or set_allowed:
                return None

        if not self.getComponentsForUploader(person):
            # XXX: JamesWestby 2010-08-01 bug=612351: We have to use
            # is_empty() as we don't get an SQLObjectResultSet back, and
            # so __nonzero__ isn't defined on it, and a straight bool
            # check wouldn't do the right thing.
            if self.getPackagesetsForUploader(person).is_empty():
                return NoRightsForArchive()
            else:
                return InsufficientUploadRights()

        if (component is not None
            and strict_component
            and not self.checkArchivePermission(person, component)):
            return NoRightsForComponent(component)

        return None

    def canAdministerQueue(self, user, component):
        """See `IArchive`."""
        return self._authenticate(
            user, component, ArchivePermissionType.QUEUE_ADMIN)

    def _authenticate(self, user, component, permission):
        """Private helper method to check permissions."""
        permissions = self.getPermissions(user, component, permission)
        return bool(permissions)

    def newPackageUploader(self, person, source_package_name):
        """See `IArchive`."""
        permission_set = getUtility(IArchivePermissionSet)
        return permission_set.newPackageUploader(
            self, person, source_package_name)

    def newPackagesetUploader(self, person, packageset, explicit=False):
        """See `IArchive`."""
        permission_set = getUtility(IArchivePermissionSet)
        return permission_set.newPackagesetUploader(
            self, person, packageset, explicit)

    def newComponentUploader(self, person, component_name):
        """See `IArchive`."""
        if self.is_ppa:
            if IComponent.providedBy(component_name):
                name = component_name.name
            elif isinstance(component_name, basestring):
                name = component_name
            else:
                name = None

            if name != self.default_component.name:
                raise InvalidComponent(
                    "Component for PPAs should be '%s'" %
                    self.default_component.name)

        permission_set = getUtility(IArchivePermissionSet)
        return permission_set.newComponentUploader(
            self, person, component_name)

    def newQueueAdmin(self, person, component_name):
        """See `IArchive`."""
        permission_set = getUtility(IArchivePermissionSet)
        return permission_set.newQueueAdmin(self, person, component_name)

    def deletePackageUploader(self, person, source_package_name):
        """See `IArchive`."""
        permission_set = getUtility(IArchivePermissionSet)
        return permission_set.deletePackageUploader(
            self, person, source_package_name)

    def deleteComponentUploader(self, person, component_name):
        """See `IArchive`."""
        permission_set = getUtility(IArchivePermissionSet)
        return permission_set.deleteComponentUploader(
            self, person, component_name)

    def deleteQueueAdmin(self, person, component_name):
        """See `IArchive`."""
        permission_set = getUtility(IArchivePermissionSet)
        return permission_set.deleteQueueAdmin(self, person, component_name)

    def getUploadersForPackageset(self, packageset, direct_permissions=True):
        """See `IArchive`."""
        permission_set = getUtility(IArchivePermissionSet)
        return permission_set.uploadersForPackageset(
            self, packageset, direct_permissions)

    def deletePackagesetUploader(self, person, packageset, explicit=False):
        """See `IArchive`."""
        permission_set = getUtility(IArchivePermissionSet)
        return permission_set.deletePackagesetUploader(
            self, person, packageset, explicit)

    def getComponentsForUploader(self, person):
        """See `IArchive`."""
        permission_set = getUtility(IArchivePermissionSet)
        return permission_set.componentsForUploader(self, person)

    def getPackagesetsForUploader(self, person):
        """See `IArchive`."""
        permission_set = getUtility(IArchivePermissionSet)
        return permission_set.packagesetsForUploader(self, person)

    def getPackagesetsForSourceUploader(self, sourcepackagename, person):
        """See `IArchive`."""
        permission_set = getUtility(IArchivePermissionSet)
        return permission_set.packagesetsForSourceUploader(
            self, sourcepackagename, person)

    def getPackagesetsForSource(
        self, sourcepackagename, direct_permissions=True):
        """See `IArchive`."""
        permission_set = getUtility(IArchivePermissionSet)
        return permission_set.packagesetsForSource(
            self, sourcepackagename, direct_permissions)

    def isSourceUploadAllowed(
        self, sourcepackagename, person, distroseries=None):
        """See `IArchive`."""
        permission_set = getUtility(IArchivePermissionSet)
        return permission_set.isSourceUploadAllowed(
            self, sourcepackagename, person, distroseries)

    def getFileByName(self, filename):
        """See `IArchive`."""
        store = getUtility(IStoreSelector).get(MAIN_STORE, DEFAULT_FLAVOR)

        base_clauses = (
            LibraryFileAlias.filename == filename,
            LibraryFileAlias.content != None,
            )

        if re_issource.match(filename):
            clauses = (
                SourcePackagePublishingHistory.archive == self.id,
                SourcePackagePublishingHistory.sourcepackagereleaseID ==
                    SourcePackageReleaseFile.sourcepackagereleaseID,
                SourcePackageReleaseFile.libraryfileID ==
                    LibraryFileAlias.id,
                )
        elif re_isadeb.match(filename):
            clauses = (
                BinaryPackagePublishingHistory.archive == self.id,
                BinaryPackagePublishingHistory.binarypackagereleaseID ==
                    BinaryPackageFile.binarypackagereleaseID,
                BinaryPackageFile.libraryfileID == LibraryFileAlias.id,
                )
        elif filename.endswith('_source.changes'):
            clauses = (
                SourcePackagePublishingHistory.archive == self.id,
                SourcePackagePublishingHistory.sourcepackagereleaseID ==
                    PackageUploadSource.sourcepackagereleaseID,
                PackageUploadSource.packageuploadID == PackageUpload.id,
                PackageUpload.status == PackageUploadStatus.DONE,
                PackageUpload.changesfileID == LibraryFileAlias.id,
                )
        else:
            raise NotFoundError(filename)

        def do_query():
            result = store.find((LibraryFileAlias), *(base_clauses + clauses))
            result = result.config(distinct=True)
            result.order_by(LibraryFileAlias.id)
            return result.first()

        archive_file = do_query()

        if archive_file is None:
            # If a diff.gz wasn't found in the source-files domain, try in
            # the PackageDiff domain.
            if filename.endswith('.diff.gz'):
                clauses = (
                    SourcePackagePublishingHistory.archive == self.id,
                    SourcePackagePublishingHistory.sourcepackagereleaseID ==
                        PackageDiff.to_sourceID,
                    PackageDiff.diff_contentID == LibraryFileAlias.id,
                    )
                package_diff_file = do_query()
                if package_diff_file is not None:
                    return package_diff_file

            raise NotFoundError(filename)

        return archive_file

    def getBinaryPackageRelease(self, name, version, archtag):
        """See `IArchive`."""
        from lp.soyuz.model.distroarchseries import DistroArchSeries

        store = getUtility(IStoreSelector).get(MAIN_STORE, DEFAULT_FLAVOR)
        results = store.find(
            BinaryPackageRelease,
            BinaryPackageRelease.binarypackagename == name,
            BinaryPackageRelease.version == version,
            BinaryPackageBuild.id == BinaryPackageRelease.buildID,
            DistroArchSeries.id == BinaryPackageBuild.distro_arch_series_id,
            DistroArchSeries.architecturetag == archtag,
            BinaryPackagePublishingHistory.archive == self,
            BinaryPackagePublishingHistory.binarypackagereleaseID ==
                BinaryPackageRelease.id).config(distinct=True)
        if results.count() > 1:
            return None
        return results.one()

    def getBinaryPackageReleaseByFileName(self, filename):
        store = getUtility(IStoreSelector).get(MAIN_STORE, DEFAULT_FLAVOR)
        return store.find(
            BinaryPackageRelease,
            BinaryPackageFile.binarypackagereleaseID ==
                BinaryPackageRelease.id,
            BinaryPackageFile.libraryfileID == LibraryFileAlias.id,
            LibraryFileAlias.filename == filename,
            BinaryPackagePublishingHistory.archive == self,
            BinaryPackagePublishingHistory.binarypackagereleaseID ==
                BinaryPackageRelease.id,
            ).order_by(Desc(BinaryPackagePublishingHistory.id)).first()

    def requestPackageCopy(self, target_location, requestor, suite=None,
        copy_binaries=False, reason=None):
        """See `IArchive`."""
        if suite is None:
            distroseries = self.distribution.currentseries
            pocket = PackagePublishingPocket.RELEASE
        else:
            # Note: a NotFoundError will be raised if it is not found.
            distroseries, pocket = self.distribution.getDistroSeriesAndPocket(
                suite)

        source_location = PackageLocation(self, self.distribution,
                                          distroseries, pocket)

        return getUtility(IPackageCopyRequestSet).new(
            source_location, target_location, requestor, copy_binaries,
            reason)

    def syncSources(self, source_names, from_archive, to_pocket,
                    to_series=None, include_binaries=False, person=None):
        """See `IArchive`."""
        # Find and validate the source package names in source_names.
        sources = self._collectLatestPublishedSources(
            from_archive, source_names)
        self._copySources(
            sources, to_pocket, to_series, include_binaries,
            person=person)

    def _validateAndFindSource(self, from_archive, source_name, version):
        # Check to see if the source package exists, and raise a useful error
        # if it doesn't.
        getUtility(ISourcePackageNameSet)[source_name]
        # Find and validate the source package version required.
        source = from_archive.getPublishedSources(
            name=source_name, version=version, exact_match=True).first()
        return source

    def syncSource(self, source_name, version, from_archive, to_pocket,
                   to_series=None, include_binaries=False, person=None):
        """See `IArchive`."""
        source = self._validateAndFindSource(
            from_archive, source_name, version)

        self._copySources(
            [source], to_pocket, to_series, include_binaries,
            person=person)

    def _checkCopyPackageFeatureFlags(self):
        """Prevent copyPackage(s) if these conditions are not met."""
        if not getFeatureFlag(u"soyuz.copypackage.enabled"):
            raise ForbiddenByFeatureFlag
        if (self.is_ppa and
            not getFeatureFlag(u"soyuz.copypackageppa.enabled")):
            # We have no way of giving feedback about failed jobs yet,
            # so this is disabled for now.
            raise ForbiddenByFeatureFlag(
                "Not enabled for copying to PPAs yet.")

    def copyPackage(self, source_name, version, from_archive, to_pocket,
                    person, to_series=None, include_binaries=False):
        """See `IArchive`."""
        self._checkCopyPackageFeatureFlags()

        # Asynchronously copy a package using the job system.
        pocket = self._text_to_pocket(to_pocket)
        series = self._text_to_series(to_series)
        # Upload permission checks, this will raise CannotCopy as
        # necessary.
        sourcepackagename = getUtility(ISourcePackageNameSet)[source_name]
        check_copy_permissions(
            person, self, series, pocket, [sourcepackagename])

        self._validateAndFindSource(from_archive, source_name, version)
        job_source = getUtility(IPlainPackageCopyJobSource)
        job_source.create(
            package_name=source_name, source_archive=from_archive,
            target_archive=self, target_distroseries=series,
            target_pocket=pocket,
            package_version=version, include_binaries=include_binaries,
            copy_policy=PackageCopyPolicy.INSECURE, requester=person)

    def copyPackages(self, source_names, from_archive, to_pocket,
                     person, to_series=None, include_binaries=None):
        """See `IArchive`."""
        self._checkCopyPackageFeatureFlags()

        sources = self._collectLatestPublishedSources(
            from_archive, source_names)
        if not sources:
            raise CannotCopy(
                "None of the supplied package names are published")

        # Bulk-load the sourcepackagereleases so that the list
        # comprehension doesn't generate additional queries. The
        # sourcepackagenames themselves will already have been loaded when
        # generating the list of source publications in "sources".
        load_related(
            SourcePackageRelease, sources, ["sourcepackagereleaseID"])
        sourcepackagenames = [source.sourcepackagerelease.sourcepackagename
                              for source in sources]

        # Now do a mass check of permissions.
        pocket = self._text_to_pocket(to_pocket)
        series = self._text_to_series(to_series)
        check_copy_permissions(
            person, self, series, pocket, sourcepackagenames)

        # If we get this far then we can create the PackageCopyJob.
        copy_tasks = []
        for source in sources:
            task = (
                source.sourcepackagerelease.sourcepackagename.name,
                source.sourcepackagerelease.version,
                from_archive,
                self,
                PackagePublishingPocket.RELEASE
                )
            copy_tasks.append(task)

        job_source = getUtility(IPlainPackageCopyJobSource)
        job_source.createMultiple(
            series, copy_tasks, person,
            copy_policy=PackageCopyPolicy.MASS_SYNC,
            include_binaries=include_binaries)

    def _collectLatestPublishedSources(self, from_archive, source_names):
        """Private helper to collect the latest published sources for an
        archive.

        :raises NoSuchSourcePackageName: If any of the source_names do not
            exist.
        """
        # XXX bigjools bug=810421
        # This code is inefficient.  It should try to bulk load all the
        # sourcepackagenames and publications instead of iterating.
        sources = []
        for name in source_names:
            # Check to see if the source package exists. This will raise
            # a NoSuchSourcePackageName exception if the source package
            # doesn't exist.
            getUtility(ISourcePackageNameSet)[name]
            # Grabbing the item at index 0 ensures it's the most recent
            # publication.
            published_sources = from_archive.getPublishedSources(
                name=name, exact_match=True,
                status=(PackagePublishingStatus.PUBLISHED,
                        PackagePublishingStatus.PENDING))
            first_source = published_sources.first()
            if first_source is not None:
                sources.append(first_source)
        return sources

    def _text_to_series(self, to_series):
        if to_series is not None:
            result = getUtility(IDistroSeriesSet).queryByName(
                self.distribution, to_series)
            if result is None:
                raise NoSuchDistroSeries(to_series)
            series = result
        else:
            series = None

        return series

    def _text_to_pocket(self, to_pocket):
        # Convert the to_pocket string to its enum.
        try:
            pocket = PackagePublishingPocket.items[to_pocket.upper()]
        except KeyError:
            raise PocketNotFound(to_pocket.upper())

        return pocket

    def _copySources(self, sources, to_pocket, to_series=None,
                     include_binaries=False, person=None):
        """Private helper function to copy sources to this archive.

        It takes a list of SourcePackagePublishingHistory but the other args
        are strings.
        """
        # Circular imports.
        from lp.soyuz.scripts.packagecopier import do_copy

        pocket = self._text_to_pocket(to_pocket)
        # Fail immediately if the destination pocket is not Release and
        # this archive is a PPA.
        if self.is_ppa and pocket != PackagePublishingPocket.RELEASE:
            raise CannotCopy(
                "Destination pocket must be 'release' for a PPA.")

        # Now convert the to_series string to a real distroseries.
        series = self._text_to_series(to_series)

        # Perform the copy, may raise CannotCopy. Don't do any further
        # permission checking: this method is protected by
        # launchpad.Append, which is mostly more restrictive than archive
        # permissions, except that it also allows ubuntu-security to
        # copy packages they wouldn't otherwise be able to.
        do_copy(
            sources, self, series, pocket, include_binaries, person=person,
            check_permissions=False)

    def getAuthToken(self, person):
        """See `IArchive`."""

        token_set = getUtility(IArchiveAuthTokenSet)
        return token_set.getActiveTokenForArchiveAndPerson(self, person)

    def newAuthToken(self, person, token=None, date_created=None):
        """See `IArchive`."""

        # Bail if the archive isn't private
        if not self.private:
            raise ArchiveNotPrivate("Archive must be private.")

        # Tokens can only be created for individuals.
        if person.is_team:
            raise NoTokensForTeams(
                "Subscription tokens can be created for individuals only.")

        # Ensure that the current subscription does not already have a token
        if self.getAuthToken(person) is not None:
            raise ArchiveSubscriptionError(
                "%s already has a token for %s." % (
                    person.displayname, self.displayname))

        # Now onto the actual token creation:
        if token is None:
            token = create_unique_token_for_table(20, ArchiveAuthToken.token)
        archive_auth_token = ArchiveAuthToken()
        archive_auth_token.archive = self
        archive_auth_token.person = person
        archive_auth_token.token = token
        if date_created is not None:
            archive_auth_token.date_created = date_created
        store = getUtility(IStoreSelector).get(MAIN_STORE, DEFAULT_FLAVOR)
        store.add(archive_auth_token)
        return archive_auth_token

    def newSubscription(self, subscriber, registrant, date_expires=None,
                        description=None):
        """See `IArchive`."""

        # We do not currently allow subscriptions for non-private archives:
        if self.private is False:
            raise ArchiveNotPrivate(
                "Only private archives can have subscriptions.")

        # Ensure there is not already a current subscription for subscriber:
        subscriptions = getUtility(IArchiveSubscriberSet).getBySubscriber(
            subscriber, archive=self)
        if subscriptions.count() > 0:
            raise AlreadySubscribed(
            "%s already has a current subscription for '%s'." % (
                subscriber.displayname, self.displayname))

        subscription = ArchiveSubscriber()
        subscription.archive = self
        subscription.registrant = registrant
        subscription.subscriber = subscriber
        subscription.date_expires = date_expires
        subscription.description = description
        subscription.status = ArchiveSubscriberStatus.CURRENT
        subscription.date_created = UTC_NOW
        store = getUtility(IStoreSelector).get(MAIN_STORE, DEFAULT_FLAVOR)
        store.add(subscription)

        # Notify any listeners that a new subscription was created.
        # This is used currently for sending email notifications.
        notify(ObjectCreatedEvent(subscription))

        return subscription

    @property
    def num_pkgs_building(self):
        """See `IArchive`."""
        store = Store.of(self)

        base_query = (
            BinaryPackageBuild.package_build == PackageBuild.id,
            PackageBuild.archive == self,
            PackageBuild.build_farm_job == BuildFarmJob.id)
        sprs_building = store.find(
            BinaryPackageBuild.source_package_release_id,
            BuildFarmJob.status == BuildStatus.BUILDING,
            *base_query)
        sprs_waiting = store.find(
            BinaryPackageBuild.source_package_release_id,
            BuildFarmJob.status == BuildStatus.NEEDSBUILD,
            *base_query)

        # A package is not counted as waiting if it already has at least
        # one build building.
        pkgs_building_count = sprs_building.count()
        pkgs_waiting_count = sprs_waiting.difference(sprs_building).count()

        return pkgs_building_count, pkgs_waiting_count

    def getSourcePackageReleases(self, build_status=None):
        """See `IArchive`."""
        store = Store.of(self)

        extra_exprs = []
        if build_status is not None:
            extra_exprs = [
                PackageBuild.build_farm_job == BuildFarmJob.id,
                BuildFarmJob.status == build_status,
                ]

        result_set = store.find(
            SourcePackageRelease,
            (BinaryPackageBuild.source_package_release_id ==
                SourcePackageRelease.id),
            BinaryPackageBuild.package_build == PackageBuild.id,
            PackageBuild.archive == self,
            *extra_exprs)

        result_set.config(distinct=True).order_by(SourcePackageRelease.id)
        return result_set

    def updatePackageDownloadCount(self, bpr, day, country, count):
        """See `IArchive`."""
        store = Store.of(self)
        entry = store.find(
            BinaryPackageReleaseDownloadCount, archive=self,
            binary_package_release=bpr, day=day, country=country).one()
        if entry is None:
            entry = BinaryPackageReleaseDownloadCount(
                archive=self, binary_package_release=bpr, day=day,
                country=country, count=count)
        else:
            entry.count += count

    def getPackageDownloadTotal(self, bpr):
        """See `IArchive`."""
        store = Store.of(self)
        count = store.find(
            Sum(BinaryPackageReleaseDownloadCount.count),
            BinaryPackageReleaseDownloadCount.archive == self,
            BinaryPackageReleaseDownloadCount.binary_package_release == bpr,
            ).one()
        return count or 0

    def getPackageDownloadCount(self, bpr, day, country):
        """See `IArchive`."""
        return Store.of(self).find(
            BinaryPackageReleaseDownloadCount, archive=self,
            binary_package_release=bpr, day=day, country=country).one()

    def _setBuildStatuses(self, status):
        """Update the pending Build Jobs' status for this archive."""

        query = """
            UPDATE Job SET status = %s
            FROM BinaryPackageBuild, PackageBuild, BuildFarmJob,
                 BuildPackageJob, BuildQueue
            WHERE
                BinaryPackageBuild.package_build = PackageBuild.id
                -- insert self.id here
                AND PackageBuild.archive = %s
                AND BuildPackageJob.build = BinaryPackageBuild.id
                AND BuildPackageJob.job = BuildQueue.job
                AND Job.id = BuildQueue.job
                -- Build is in state BuildStatus.NEEDSBUILD (0)
                AND PackageBuild.build_farm_job = BuildFarmJob.id
                AND BuildFarmJob.status = %s;
        """ % sqlvalues(status, self, BuildStatus.NEEDSBUILD)

        store = Store.of(self)
        store.execute(query)

    def enable(self):
        """See `IArchive`."""
        assert self._enabled == False, "This archive is already enabled."
        self._enabled = True
        self._setBuildStatuses(JobStatus.WAITING)

    def disable(self):
        """See `IArchive`."""
        assert self._enabled == True, "This archive is already disabled."
        self._enabled = False
        self._setBuildStatuses(JobStatus.SUSPENDED)

    def delete(self, deleted_by):
        """See `IArchive`."""
        assert self.status not in (
            ArchiveStatus.DELETING, ArchiveStatus.DELETED,
            "This archive is already deleted.")

        # Set all the publications to DELETED.
        statuses = (
            PackagePublishingStatus.PENDING,
            PackagePublishingStatus.PUBLISHED)
        sources = list(self.getPublishedSources(status=statuses))
        getUtility(IPublishingSet).requestDeletion(
            sources, removed_by=deleted_by,
            removal_comment="Removed when deleting archive")

        # Mark the archive's status as DELETING so the repository can be
        # removed by the publisher.
        self.status = ArchiveStatus.DELETING
        if self.enabled:
            self.disable()

    def getFilesAndSha1s(self, source_files):
        """See `IArchive`."""
        return dict(Store.of(self).find(
            (LibraryFileAlias.filename, LibraryFileContent.sha1),
            SourcePackagePublishingHistory.archive == self,
            SourcePackageRelease.id ==
                SourcePackagePublishingHistory.sourcepackagereleaseID,
            SourcePackageReleaseFile.sourcepackagerelease ==
                SourcePackageRelease.id,
            LibraryFileAlias.id == SourcePackageReleaseFile.libraryfileID,
            LibraryFileAlias.filename.is_in(source_files),
            LibraryFileContent.id == LibraryFileAlias.contentID).config(
                distinct=True))

    def _getEnabledRestrictedFamilies(self):
        """Retrieve the restricted architecture families this archive can
        build on."""
        # Main archives are always allowed to build on restricted
        # architectures.
        if self.is_main:
            return getUtility(IProcessorFamilySet).getRestricted()
        archive_arch_set = getUtility(IArchiveArchSet)
        restricted_families = archive_arch_set.getRestrictedFamilies(self)
        return [family for (family, archive_arch) in restricted_families
                if archive_arch is not None]

    def _setEnabledRestrictedFamilies(self, value):
        """Set the restricted architecture families this archive can
        build on."""
        # Main archives are always allowed to build on restricted
        # architectures.
        if self.is_main:
            proc_family_set = getUtility(IProcessorFamilySet)
            if set(value) != set(proc_family_set.getRestricted()):
                raise CannotRestrictArchitectures("Main archives can not "
                        "be restricted to certain architectures")
        archive_arch_set = getUtility(IArchiveArchSet)
        restricted_families = archive_arch_set.getRestrictedFamilies(self)
        for (family, archive_arch) in restricted_families:
            if family in value and archive_arch is None:
                archive_arch_set.new(self, family)
            if family not in value and archive_arch is not None:
                Store.of(self).remove(archive_arch)

    enabled_restricted_families = property(_getEnabledRestrictedFamilies,
                                           _setEnabledRestrictedFamilies)

    def enableRestrictedFamily(self, family):
        """See `IArchive`."""
        restricted = set(self.enabled_restricted_families)
        restricted.add(family)
        self.enabled_restricted_families = restricted

    @classmethod
    def validatePPA(self, person, proposed_name, private=False):
        ubuntu = getUtility(ILaunchpadCelebrities).ubuntu
        if private:
            # NOTE: This duplicates the policy in lp/soyuz/configure.zcml
            # which says that one needs 'launchpad.Commercial' permission to
            # set 'private', and the logic in `AdminByCommercialTeamOrAdmins`
            # which determines who is granted launchpad.Commercial
            # permissions.
            commercial = getUtility(ILaunchpadCelebrities).commercial_admin
            admin = getUtility(ILaunchpadCelebrities).admin
            if not person.inTeam(commercial) and not person.inTeam(admin):
<<<<<<< HEAD
                return (
                    '%s is not allowed to make private PPAs' % (person.name,))
=======
                return '%s is not allowed to make private PPAs' % person.name
>>>>>>> 7d974845
        if person.isTeam() and (
            person.subscriptionpolicy in OPEN_TEAM_POLICY):
            return "Open teams cannot have PPAs."
        if proposed_name is not None and proposed_name == ubuntu.name:
            return (
                "A PPA cannot have the same name as its distribution.")
        if proposed_name is None:
            proposed_name = 'ppa'
        try:
            person.getPPAByName(proposed_name)
        except NoSuchPPA:
            return None
        else:
            text = "You already have a PPA named '%s'." % proposed_name
            if person.isTeam():
                text = "%s already has a PPA named '%s'." % (
                    person.displayname, proposed_name)
            return text

    def getPockets(self):
        """See `IArchive`."""
        if self.is_ppa:
            return [PackagePublishingPocket.RELEASE]

        # Cast to a list so we don't trip up with the security proxy not
        # understandiung EnumItems.
        return list(PackagePublishingPocket.items)

    def getOverridePolicy(self):
        """See `IArchive`."""
        # Circular imports.
        from lp.soyuz.adapters.overrides import UbuntuOverridePolicy
        # XXX StevenK: bug=785004 2011-05-19 Return PPAOverridePolicy() for
        # a PPA that overrides the component/pocket to main/RELEASE.
        if self.purpose in MAIN_ARCHIVE_PURPOSES:
            return UbuntuOverridePolicy()
        return None


class ArchiveSet:
    implements(IArchiveSet)
    title = "Archives registered in Launchpad"

    def get(self, archive_id):
        """See `IArchiveSet`."""
        return Archive.get(archive_id)

    def getPPAByDistributionAndOwnerName(self, distribution, person_name,
                                         ppa_name):
        """See `IArchiveSet`"""
        query = """
            Archive.purpose = %s AND
            Archive.distribution = %s AND
            Person.id = Archive.owner AND
            Archive.name = %s AND
            Person.name = %s
        """ % sqlvalues(
                ArchivePurpose.PPA, distribution, ppa_name, person_name)

        return Archive.selectOne(query, clauseTables=['Person'])

    def _getDefaultArchiveNameByPurpose(self, purpose):
        """Return the default for a archive in a given purpose.

        The default names are:

         * PRIMARY: 'primary';
         * PARTNER: 'partner';
         * PPA: 'ppa'.

        :param purpose: queried `ArchivePurpose`.

        :raise: `AssertionError` If the given purpose is not in this list,
            i.e. doesn't have a default name.

        :return: the name text to be used as name.
        """
        if purpose not in default_name_by_purpose.keys():
            raise AssertionError(
                "'%s' purpose has no default name." % purpose.name)

        return default_name_by_purpose[purpose]

    def getByDistroPurpose(self, distribution, purpose, name=None):
        """See `IArchiveSet`."""
        if purpose == ArchivePurpose.PPA:
            raise AssertionError(
                "This method should not be used to lookup PPAs. "
                "Use 'getPPAByDistributionAndOwnerName' instead.")

        if name is None:
            name = self._getDefaultArchiveNameByPurpose(purpose)

        return Archive.selectOneBy(
            distribution=distribution, purpose=purpose, name=name)

    def getByDistroAndName(self, distribution, name):
        """See `IArchiveSet`."""
        return Archive.selectOne("""
            Archive.distribution = %s AND
            Archive.name = %s AND
            Archive.purpose != %s
            """ % sqlvalues(distribution, name, ArchivePurpose.PPA))

    def _getDefaultDisplayname(self, name, owner, distribution, purpose):
        """See `IArchive`."""
        if purpose == ArchivePurpose.PPA:
            if name == default_name_by_purpose.get(purpose):
                displayname = 'PPA for %s' % owner.displayname
            else:
                displayname = 'PPA named %s for %s' % (
                    name, owner.displayname)
            return displayname

        if purpose == ArchivePurpose.COPY:
            displayname = "Copy archive %s for %s" % (
                name, owner.displayname)
            return displayname

        return '%s for %s' % (purpose.title, distribution.title)

    def new(self, purpose, owner, name=None, displayname=None,
            distribution=None, description=None, enabled=True,
            require_virtualized=True, private=False):
        """See `IArchiveSet`."""
        if distribution is None:
            distribution = getUtility(ILaunchpadCelebrities).ubuntu

        if name is None:
            name = self._getDefaultArchiveNameByPurpose(purpose)

        # Deny Archives names equal their distribution names. This conflict
        # results in archives with awkward repository URLs
        if name == distribution.name:
            raise AssertionError(
                'Archives cannot have the same name as their distribution.')

        # If displayname is not given, create a default one.
        if displayname is None:
            displayname = self._getDefaultDisplayname(
                name=name, owner=owner, distribution=distribution,
                purpose=purpose)

        # Copy archives are to be instantiated with the 'publish' flag turned
        # off.
        if purpose == ArchivePurpose.COPY:
            publish = False
        else:
            publish = True

        # For non-PPA archives we enforce unique names within the context of a
        # distribution.
        if purpose != ArchivePurpose.PPA:
            archive = Archive.selectOne(
                "Archive.distribution = %s AND Archive.name = %s" %
                sqlvalues(distribution, name))
            if archive is not None:
                raise AssertionError(
                    "archive '%s' exists already in '%s'." %
                    (name, distribution.name))
        else:
            archive = Archive.selectOneBy(
                owner=owner, name=name, purpose=ArchivePurpose.PPA)
            if archive is not None:
                raise AssertionError(
                    "Person '%s' already has a PPA named '%s'." %
                    (owner.name, name))

        # Signing-key for the default PPA is reused when it's already present.
        signing_key = None
        if purpose == ArchivePurpose.PPA:
            if owner.archive is not None:
                signing_key = owner.archive.signing_key
            else:
                # owner.archive is a cached property and we've just cached it.
                del get_property_cache(owner).archive

        new_archive = Archive(
            owner=owner, distribution=distribution, name=name,
            displayname=displayname, description=description,
            purpose=purpose, publish=publish, signing_key=signing_key,
            require_virtualized=require_virtualized)

        # Upon creation archives are enabled by default.
        if enabled == False:
            new_archive.disable()

        if purpose == ArchivePurpose.DEBUG:
            if distribution.main_archive is not None:
                del get_property_cache(
                    distribution.main_archive).debug_archive

        # Private teams cannot have public PPAs.
        if owner.visibility == PersonVisibility.PRIVATE:
            new_archive.buildd_secret = create_unique_token_for_table(
                20, Archive.buildd_secret)
            new_archive.private = True
        else:
            new_archive.private = private

        return new_archive

    def __iter__(self):
        """See `IArchiveSet`."""
        return iter(Archive.select())

    def getNumberOfPPASourcesForDistribution(self, distribution):
        cur = cursor()
        query = """
             SELECT SUM(sources_cached) FROM Archive
             WHERE purpose = %s AND private = FALSE AND
                   distribution = %s
        """ % sqlvalues(ArchivePurpose.PPA, distribution)
        cur.execute(query)
        size = cur.fetchall()[0][0]
        if size is None:
            return 0
        return int(size)

    def getNumberOfPPABinariesForDistribution(self, distribution):
        cur = cursor()
        query = """
             SELECT SUM(binaries_cached) FROM Archive
             WHERE purpose = %s AND private = FALSE AND
                   distribution = %s
        """ % sqlvalues(ArchivePurpose.PPA, distribution)
        cur.execute(query)
        size = cur.fetchall()[0][0]
        if size is None:
            return 0
        return int(size)

    def getPPAOwnedByPerson(self, person, name=None, statuses=None,
                            has_packages=False):
        """See `IArchiveSet`."""
        # See Person._members which also directly queries this.
        store = Store.of(person)
        clause = [
            Archive.purpose == ArchivePurpose.PPA,
            Archive.owner == person]
        if name is not None:
            clause.append(Archive.name == name)
        if statuses is not None:
            clause.append(Archive.status.is_in(statuses))
        if has_packages:
            clause.append(
                    SourcePackagePublishingHistory.archive == Archive.id)
        result = store.find(Archive, *clause).order_by(Archive.id).first()
        if name is not None and result is None:
            raise NoSuchPPA(name)
        return result

    def getPPAsForUser(self, user):
        """See `IArchiveSet`."""
        # Avoiding circular imports.
        from lp.soyuz.model.archivepermission import ArchivePermission

        # If there's no user logged in, then there's no archives.
        if user is None:
            return []
        store = Store.of(user)
        direct_membership = store.find(
            Archive,
            Archive.purpose == ArchivePurpose.PPA,
            TeamParticipation.team == Archive.ownerID,
            TeamParticipation.person == user,
            )
        third_party_upload_acl = store.find(
            Archive,
            Archive.purpose == ArchivePurpose.PPA,
            ArchivePermission.archiveID == Archive.id,
            TeamParticipation.person == user,
            TeamParticipation.team == ArchivePermission.personID,
            )

        result = direct_membership.union(third_party_upload_acl)
        result.order_by(Archive.displayname)

        return result

    def getPPAsPendingSigningKey(self):
        """See `IArchiveSet`."""
        store = getUtility(IStoreSelector).get(MAIN_STORE, DEFAULT_FLAVOR)
        origin = (
            Archive,
            Join(SourcePackagePublishingHistory,
                 SourcePackagePublishingHistory.archive == Archive.id),
            )
        results = store.using(*origin).find(
            Archive,
            Archive.signing_key == None,
            Archive.purpose == ArchivePurpose.PPA,
            Archive._enabled == True)
        results.order_by(Archive.date_created)
        return results.config(distinct=True)

    def getLatestPPASourcePublicationsForDistribution(self, distribution):
        """See `IArchiveSet`."""
        query = """
            SourcePackagePublishingHistory.archive = Archive.id AND
            SourcePackagePublishingHistory.distroseries =
                DistroSeries.id AND
            Archive.private = FALSE AND
            Archive.enabled = TRUE AND
            DistroSeries.distribution = %s AND
            Archive.purpose = %s
        """ % sqlvalues(distribution, ArchivePurpose.PPA)

        return SourcePackagePublishingHistory.select(
            query, limit=5, clauseTables=['Archive', 'DistroSeries'],
            orderBy=['-datecreated', '-id'])

    def getMostActivePPAsForDistribution(self, distribution):
        """See `IArchiveSet`."""
        cur = cursor()
        query = """
             SELECT a.id, count(*) as C
             FROM Archive a, SourcePackagePublishingHistory spph
             WHERE
                 spph.archive = a.id AND
                 a.private = FALSE AND
                 spph.datecreated >= now() - INTERVAL '1 week' AND
                 a.distribution = %s AND
                 a.purpose = %s
             GROUP BY a.id
             ORDER BY C DESC, a.id
             LIMIT 5
        """ % sqlvalues(distribution, ArchivePurpose.PPA)

        cur.execute(query)

        most_active = []
        for archive_id, number_of_uploads in cur.fetchall():
            archive = Archive.get(int(archive_id))
            the_dict = {'archive': archive, 'uploads': number_of_uploads}
            most_active.append(the_dict)

        return most_active

    def getBuildCountersForArchitecture(self, archive, distroarchseries):
        """See `IArchiveSet`."""
        cur = cursor()
        query = """
            SELECT BuildFarmJob.status, count(BuildFarmJob.id) FROM
            BinaryPackageBuild, PackageBuild, BuildFarmJob
            WHERE
                BinaryPackageBuild.package_build = PackageBuild.id AND
                PackageBuild.build_farm_job = BuildFarmJob.id AND
                PackageBuild.archive = %s AND
                BinaryPackageBuild.distro_arch_series = %s
            GROUP BY BuildFarmJob.status ORDER BY BuildFarmJob.status;
        """ % sqlvalues(archive, distroarchseries)
        cur.execute(query)
        result = cur.fetchall()

        status_map = {
            'failed': (
                BuildStatus.CHROOTWAIT,
                BuildStatus.FAILEDTOBUILD,
                BuildStatus.FAILEDTOUPLOAD,
                BuildStatus.MANUALDEPWAIT,
                ),
            'pending': (
                BuildStatus.BUILDING,
                BuildStatus.UPLOADING,
                BuildStatus.NEEDSBUILD,
                ),
            'succeeded': (
                BuildStatus.FULLYBUILT,
                ),
            }

        status_and_counters = {}

        # Set 'total' counter
        status_and_counters['total'] = sum(
            [counter for status, counter in result])

        # Set each counter according 'status_map'
        for key, status in status_map.iteritems():
            status_and_counters[key] = 0
            for status_value, status_counter in result:
                status_values = [item.value for item in status]
                if status_value in status_values:
                    status_and_counters[key] += status_counter

        return status_and_counters

    def getPrivatePPAs(self):
        """See `IArchiveSet`."""
        store = getUtility(IStoreSelector).get(MAIN_STORE, DEFAULT_FLAVOR)
        return store.find(
            Archive,
            Archive._private == True,
            Archive.purpose == ArchivePurpose.PPA)

    def getCommercialPPAs(self):
        """See `IArchiveSet`."""
        store = IStore(Archive)
        return store.find(
            Archive,
            Archive.commercial == True,
            Archive.purpose == ArchivePurpose.PPA)

    def getArchivesForDistribution(self, distribution, name=None,
                                   purposes=None, user=None,
                                   exclude_disabled=True):
        """See `IArchiveSet`."""
        extra_exprs = []

        # If a single purpose is passed in, convert it into a tuple,
        # otherwise assume a list was passed in.
        if purposes in ArchivePurpose:
            purposes = (purposes, )

        if purposes:
            extra_exprs.append(Archive.purpose.is_in(purposes))

        if name is not None:
            extra_exprs.append(Archive.name == name)

        public_archive = And(Archive._private == False,
                             Archive._enabled == True)

        if user is not None:
            admins = getUtility(ILaunchpadCelebrities).admin
            if not user.inTeam(admins):
                # Enforce privacy-awareness for logged-in, non-admin users,
                # so that they can only see the private archives that they're
                # allowed to see.

                # Create a subselect to capture all the teams that are
                # owners of archives AND the user is a member of:
                user_teams_subselect = Select(
                    TeamParticipation.teamID,
                    where=And(
                       TeamParticipation.personID == user.id,
                       TeamParticipation.teamID == Archive.ownerID))

                # Append the extra expression to capture either public
                # archives, or archives owned by the user, or archives
                # owned by a team of which the user is a member:
                # Note: 'Archive.ownerID == user.id'
                # is unnecessary below because there is a TeamParticipation
                # entry showing that each person is a member of the "team"
                # that consists of themselves.

                # FIXME: Include private PPA's if user is an uploader
                extra_exprs.append(
                    Or(public_archive,
                       Archive.ownerID.is_in(user_teams_subselect)))
        else:
            # Anonymous user; filter to include only public archives in
            # the results.
            extra_exprs.append(public_archive)

        if exclude_disabled:
            extra_exprs.append(Archive._enabled == True)

        query = Store.of(distribution).find(
            Archive,
            Archive.distribution == distribution,
            *extra_exprs)

        return query.order_by(Archive.name)

    def getPublicationsInArchives(self, source_package_name, archive_list,
                                  distribution):
        """See `IArchiveSet`."""
        archive_ids = [archive.id for archive in archive_list]

        store = Store.of(source_package_name)

        # Return all the published source pubs for the given name in the
        # given list of archives. Note: importing DistroSeries here to
        # avoid circular imports.
        from lp.registry.model.distroseries import DistroSeries
        results = store.find(
            SourcePackagePublishingHistory,
            Archive.id.is_in(archive_ids),
            SourcePackagePublishingHistory.archive == Archive.id,
            (SourcePackagePublishingHistory.status ==
                PackagePublishingStatus.PUBLISHED),
            (SourcePackagePublishingHistory.sourcepackagerelease ==
                SourcePackageRelease.id),
            SourcePackageRelease.sourcepackagename == source_package_name,
            SourcePackagePublishingHistory.distroseries == DistroSeries.id,
            DistroSeries.distribution == distribution,
            )

        return results.order_by(SourcePackagePublishingHistory.id)<|MERGE_RESOLUTION|>--- conflicted
+++ resolved
@@ -1960,12 +1960,7 @@
             commercial = getUtility(ILaunchpadCelebrities).commercial_admin
             admin = getUtility(ILaunchpadCelebrities).admin
             if not person.inTeam(commercial) and not person.inTeam(admin):
-<<<<<<< HEAD
-                return (
-                    '%s is not allowed to make private PPAs' % (person.name,))
-=======
                 return '%s is not allowed to make private PPAs' % person.name
->>>>>>> 7d974845
         if person.isTeam() and (
             person.subscriptionpolicy in OPEN_TEAM_POLICY):
             return "Open teams cannot have PPAs."
