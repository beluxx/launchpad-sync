--- conflicted
+++ resolved
@@ -194,15 +194,9 @@
             recipe=recipe, distroseries=self.squirrel, archive=self.ppa))
         build.buildstate = BuildStatus.FULLYBUILT
         build.datebuilt = datetime(2010, 03, 16, tzinfo=utc)
-<<<<<<< HEAD
-        pattern = """\
+
+        self.assertTextMatchesExpressionIgnoreWhitespace("""\
             Master Chef Recipes cake_recipe
-
-=======
-        self.assertContainsRe(dedent("""\
-            Master Chef
-            Branches
->>>>>>> c1c5b252
             Description
             This recipe .*changes.
 
@@ -219,13 +213,7 @@
 
             Recipe contents
             # bzr-builder format 0.2 deb-version 1.0
-<<<<<<< HEAD
-            lp://dev/~chef/chocolate/cake"""
-        main_text = self.getMainText(recipe)
-        self.assertTextMatchesExpressionIgnoreWhitespace(
-            pattern, main_text)
-=======
-            lp://dev/~chef/chocolate/cake"""), self.getMainText(recipe))
+            lp://dev/~chef/chocolate/cake""", self.getMainText(recipe))
 
     def assertContainsRe(self, regex, text):
         """Assert that the text contains the specified regex."""
@@ -235,40 +223,20 @@
     def test_index_no_builds(self):
         """A message should be shown when there are no builds."""
         recipe = self.makeRecipe()
-        self.assertContainsRe(dedent("""\
+        self.assertTextMatchesExpressionIgnoreWhitespace("""\
             Build records
-            Status
-            Time
-            Distribution series
-            Archive
-            This recipe has not been built yet."""), self.getMainText(recipe))
->>>>>>> c1c5b252
+            Status Time Distribution series Archive
+            This recipe has not been built yet.""", self.getMainText(recipe))
 
     def test_index_no_suitable_builders(self):
         recipe = self.makeRecipe()
         removeSecurityProxy(self.factory.makeSourcePackageRecipeBuild(
             recipe=recipe, distroseries=self.squirrel, archive=self.ppa))
-<<<<<<< HEAD
-        pattern = """\
+        self.assertTextMatchesExpressionIgnoreWhitespace("""
             Build records
             Status Time Distribution series Archive
             No suitable builders Secret Squirrel Secret PPA
-            Request build\(s\)"""
-        main_text = self.getMainText(recipe)
-        self.assertTextMatchesExpressionIgnoreWhitespace(
-            pattern, main_text)
-=======
-        self.assertContainsRe(dedent("""\
-            Build records
-            Status
-            Time
-            Distribution series
-            Archive
-            No suitable builders
-            Secret Squirrel
-            Secret PPA
-            Request build\(s\)"""), self.getMainText(recipe))
->>>>>>> c1c5b252
+            Request build\(s\)""", self.getMainText(recipe))
 
     def makeBuildJob(self, recipe):
         """Return a build associated with a buildjob."""
@@ -282,24 +250,16 @@
         recipe = self.makeRecipe()
         self.makeBuildJob(recipe)
         self.factory.makeBuilder()
-<<<<<<< HEAD
         pattern = """\
-=======
-        self.assertContainsRe(dedent("""\
->>>>>>> c1c5b252
             Build records
             Status Time Distribution series Archive
             Pending build in .* \(estimated\) Secret Squirrel Secret PPA
             Request build\(s\)
-<<<<<<< HEAD
 
             Recipe contents"""
         main_text = self.getMainText(recipe)
         self.assertTextMatchesExpressionIgnoreWhitespace(
             pattern, main_text)
-=======
-            Recipe contents"""), self.getMainText(recipe))
->>>>>>> c1c5b252
 
     def test_builds(self):
         """Ensure SourcePackageRecipeView.builds is as described."""
