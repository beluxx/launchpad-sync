--- conflicted
+++ resolved
@@ -374,12 +374,6 @@
     def title(self):
         """See `IPreviewDiff`."""
         bmp = self.branch_merge_proposal
-<<<<<<< HEAD
-        source_revno = bmp.source_branch.getBranchRevision(
-            revision_id=self.source_revision_id).sequence
-        target_revno = bmp.target_branch.getBranchRevision(
-            revision_id=self.target_revision_id).sequence
-=======
         # XXX cprov 20140224: we fallback to revision_ids when the
         # diff was generated for absent branch revisions (e.g. the source
         # or target branch was overwritten). Which means some entries for
@@ -398,7 +392,6 @@
             target_revno = u'r{0}'.format(target_rev.sequence)
         else:
             target_revno = self.target_revision_id
->>>>>>> a3664f78
 
         return u'{0} into {1}'.format(source_revno, target_revno)
 
