--- conflicted
+++ resolved
@@ -51,11 +51,8 @@
 groups=write
 public.is_blacklisted_name(text)        = EXECUTE
 public.name_blacklist_match(text)       = EXECUTE
-<<<<<<< HEAD
 public.archive                          = SELECT, INSERT, UPDATE
-=======
 public.answercontact                    = SELECT, INSERT, UPDATE, DELETE
->>>>>>> bb2d9862
 public.binaryandsourcepackagenameview   = SELECT
 public.binarypackagepublishinghistory   = SELECT
 public.bountysubscription               = SELECT, INSERT, UPDATE, DELETE
@@ -97,8 +94,6 @@
 public.openidassociations               = SELECT, INSERT, DELETE
 public.openidauthorization              = SELECT, INSERT, UPDATE, DELETE
 public.packagebugcontact                = SELECT, INSERT, UPDATE, DELETE
-public.personalpackagearchive           = SELECT, UPDATE
-public.personalsourcepackagepublication = SELECT
 public.personlanguage                   = SELECT, INSERT, UPDATE, DELETE
 public.poexportrequest                  = SELECT, INSERT, UPDATE, DELETE
 public.poexport                         = SELECT
@@ -152,22 +147,6 @@
 public.votecast                         = SELECT, INSERT
 public.vote                             = SELECT, INSERT, UPDATE
 public.wikiname                         = SELECT, INSERT, UPDATE, DELETE
-<<<<<<< HEAD
-public.branch                           = SELECT, INSERT, UPDATE
-public.branchsubscription               = SELECT, INSERT, UPDATE, DELETE
-public.branchmessage                    = SELECT, INSERT
-# FIXME: public.revision should not have UPDATE permission. This is
-# being done because the person merging code wants to touch every
-# table who has an owner field. The Revision table should not have
-# an owner field, though, because it's not meaningful in that
-# context. -- Gustavo Niemeyer, 2005-11-02
-public.revision                         = SELECT, UPDATE
-public.branchrevision                   = SELECT
-public.revisionnumber                   = SELECT
-public.revisionparent                   = SELECT
-public.revisionauthor                   = SELECT
-=======
->>>>>>> bb2d9862
 
 [statistician]
 type=user
