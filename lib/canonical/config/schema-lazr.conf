# XXX sinzui 2008-02-13:
# Add sections and keys to this as callsites are migrated from ZConfig
# to launchpad. Once a key is set in the schema, canonical.config will
# use it.

[answertracker]
# The database user which will be used to expire questions.
# datatype: string
dbuser: answertracker

# The number of days of inactivity required before a question in
# the open or needs information state is expired.
# datatype: integer
days_before_expiration: 15

# The email domain, to which incomings emails should be sent.
# datatype: string
email_domain: answers.launchpad.net


[archivepublisher]
# The database user which will be used by this process.
# datatype: string
dbuser: lucille

# Base directory for distribution archives.
# datatype: string
root: /var/tmp/archive/

# External base URL for distribution archives.
# datatype: string
base_url: http://archive.launchpad.net


[authserver]
# The database user which will be used by this process.
# datatype: string
dbuser: authserver

# datatype: boolean
spew: False

# datatype: string
logfile: -

# datatype: string
port: tcp:8999

# datatype: boolean
launch: False

# Whether or not we include the full traceback of the error in XML-RPC faults.
# This is for debugging purposes. NOTE: enabling this option will expose code
# (via tracebacks) to random Bazaar users.
# datatype: boolean
include_traceback_in_fault: False


[branchscanner]
# The database user which will be used by this process.
# datatype: string
dbuser: branchscanner

# See [error_reports].
error_dir: none

# See [error_reports].
oops_prefix: none

# See [error_reports].
copy_to_zlog: false


[builddmaster]
# The database user which will be used by this process.
# datatype: string
dbuser: fiera

# datatype: string
default_sender_address: noreply@launchpad.net

# Command-line used to reset the virtual builder. 'vm_host'
# variable will be replaced by the context builder virtual
# machine host.
# datatype: string
vm_resume_command: echo %(vm_host)s

# The time in seconds that the builddmaster will wait for a
# reply from buildd slave.
# datatype: integer
socket_timeout: 40

# Activate the Build Notification system.
# datatype: boolean
send_build_notification: True

# datatype: string
default_sender_name: Launchpad Buildd System

# Controls the notification of sourcepackagerelease.creator.
# If disable only the default_recipient will be notified.
# datatype: boolean
notify_owner: True

# This is the command invoked by the buildd master when it wants
# to process a package upload into the launchpad. The buildd
# master splits the command on spaces so no escaping is allowed.
# If the token BUILDID is present, the build master will replace
# it with the ID of the build record for the upload.
# The build master will append the directory containing the files
# to the command before executing it.
# datatype: string
uploader: none

# Directory to be created to store build results.
# datatype: string
root: none


[buildsequencer]
# The name of the log file for the sequencer (passed to twistd)
# datatype: string
logfile: none

# If true, the buildsequencer will be started by the startup
# scripts. It makes no sense to allow the sequencer to start by
# default on a developer machine because they're unlikely to have
# a build farm of their own. This does not prevent the daemon
# from ever starting.
# datatype: boolean
launch: False

# If one of the subprocesses exits with a failure code then the
# build sequencer will email this address with the output of
# the subprocess. If this variable is set to a single dash then
# the output will simply be logged instead.
# datatype: string
mailproblemsto:

# datatype: boolean
spew: False

# datatype: string
smtphost: localhost

# datatype: string
fromaddress: launchpad@lists.canonical.com


[buildsequencer_job.template]
# The subprocess to run. You can assume LPCONFIG will be set
# and that PYTHONPATH will be set to include the launchpad/lib
# directory and that CWD will be the top level of the launchpad
# tree itself. But that is all.
# datatype: string
command: none

# The minimum delay between invocations of this job type. The
# slavescanner probably wants to be set to 5 seconds or so but
# the queue builder probably wants 5 minutes or so (900 seconds).
# Other tasks will have varying requirements placed on them.
# datatype: integer
mindelay: 1

# If set to true, the output of this job will always be logged to
# the sequencer log file.
# datatype: boolean
alwayslog: false


[buildsequencer_job.slave_scanner]
command: cronscripts/buildd-slave-scanner.py
mindelay: 5


[canonical]
# datatype: boolean
chunkydiff: True

# datatype: boolean
show_tracebacks: False

# datatype: string
noreply_from_address: noreply@launchpad.net

# datatype: existing_directory
pid_dir: /tmp

# datatype: string
bounce_address: bounces@canonical.com

# datatype: string
admin_address: system-error@launchpad.net


[checkwatches]
# The database user to run this process as.
# datatype: string
dbuser: checkwatches

# See [error_reports].
error_dir: none

# See [error_reports].
oops_prefix: none

# See [error_reports].
copy_to_zlog: false

# datatype: integer
batch_query_threshold: 10

# datatype: integer
default_socket_timeout: 30

# datatype: boolean
sync_comments: False

# datatype: boolean
sync_debbugs_comments: False

# The URL to the internal XML-RPC server.
# datatype: string
xmlrpc_url: http://xmlrpc-private.launchpad.dev:8087/bugs


[codehosting]
# datatype: string
logfile: -

# The prefix of the URL for the public area of the Supermirror.
# This value is usually not meaningful to change, so it should
# generally not be set explicitly so the default value is used.
#
# This should end with a slash.
#
# If that value is changed in production, the
# branch_url_constraint_not_supermirror database constraint
# should be updated.
# datatype: urlbase
supermirror_root: http://bazaar.launchpad.net/

# datatype: string
authserver: none

# See [error_reports].
oops_prefix: none

# datatype: string
bzr_lp_prefix: lp:

# See [error_reports].
error_dir: none

# The prefix of the URL for the codehosting smart server.
# This value is usually not meaningful to change, so it should
# generally not be set explicitly so the default value is used.
#
# This should end with a slash.
# datatype: urlbase
smartserver_root: bzr+ssh://%(user)s@bazaar.launchpad.net/

# datatype: string
host_key_pair_path: none

# datatype: string
branches_root: none

# datatype: boolean
spew: False

# datatype: boolean
launch: False

# datatype: string
debug_logfile: none

# The URL prefix for links to the Bazaar code browser.
# Links are formed by appending the branch's unique name
# to the root URL.
# datatype: urlbase
codebrowse_root: http://bazaar.launchpad.net/

# datatype: string
banner: none

# datatype: string
port: tcp:5022

# See [error_reports].
copy_to_zlog: False

[codeimport]
# Where the Bazaar imports are stored.
# datatype: string
bazaar_branch_store: sftp://hoover@escudero/srv/importd/www/

# The default value of the update interval of a code import from
# Subversion, in seconds.
# datatype: integer
default_interval_subversion: 21600

# The default value of the update interval of a code import from
# CVS, in seconds.
# datatype: integer
default_interval_cvs: 43200

# Whether or not the new code import UI is exposed. This is false
# except in development and staging. When the new code import
# infrastructure is ready to go live, this variable will be removed.
# datatype: boolean
expose_code_import: False

# Where the tarballs of foreign branches are uploaded for storage.
# datatype: string
foreign_tree_store: sftp://hoover@escudero/srv/importd/sources/

# After how many seconds to kill import workers that show no signs of
# activity.
worker_inactivity_timeout: 1800

[codeimportdispatcher]
# The directory where the code import worker should be directed to
# store its logs.
worker_log_dir: /var/tmp/sm-ng/logs

# Force the dispatcher to look for the code import machine with this
# hostname, rather than the hostname of the machine it is running on,
# so we can use a machine name from the sample data on developer
# machines.
forced_hostname: none

# Where to find the code import scheduler service.
codeimportscheduler_url: http://xmlrpc-private.launchpad.dev:8087/codeimportscheduler

# The maximum number of jobs to run on a machine at one time.
max_jobs_per_machine: 10

# See [error_reports].
copy_to_zlog: False

# See [error_reports].
error_dir: /var/tmp/codehosting.test/

# See [error_reports].
oops_prefix: CID


[codeimportworker]
# This code is used by the code-import-worker-db which lives in
# scripts/code-import-worker-db.py and
# lib/canonical/codehosting/codeimport/worker_monitor.py.

# The code import worker stores its working files in a directory named
# worker-for-branch-${BRANCH_ID} in this directory.
working_directory_root: /var/tmp/codeimport/data

# See [error_reports].
copy_to_zlog: False

# See [error_reports].
error_dir: /var/tmp/codehosting.test/

# See [error_reports].
oops_prefix: CIW

[commercial]
# datatype: string
voucher_proxy_url: https://niobium.canonical.com
# datatype: integer
voucher_proxy_port: 11050

[cveupdater]
# The database user which will be used by this process.
# datatype: string
dbuser: cve

# datatype: string
cve_db_url: http://cve.mitre.org/cve/downloads/allitems.xml.gz


[database]
# datatype: boolean
randomise_select_results: false

# The hostname where the database is located.
# If the value is empty or None, localhost via UNIX sockets
# will be used by the database adapter.
# datatype: ipaddr-or-hostname
dbhost: none

# The name of the database.
# datatype: string
dbname: none

# SQL statement timeout in milliseconds. If a statement
# takes longer than this to execute, then it will be aborted.
# A value of 0 turns off the timeout. If this value is not set,
# PostgreSQL's default setting is used.
# datatype: integer
db_statement_timeout: none

# The statement timeout will be updated after this many
# ms of statements being executed, decreasing the statement
# timeout while the request is being processed. We don't just
# update the statement timeout after every query to control
# the number of unnecessary db queries sent.
# datatype: integer
db_statement_timeout_precision: 5000

# A soft request timeout in milliseconds.  If a request
# takes longer than this timeout, an oops will be logged.
# If unset, requests will not cause soft timeouts.
# datatype: integer
soft_request_timeout: None


[debug]
# Set this to true to compare memory and reference leaking
# from one request to the next. Turning this to true without
# setting the number of threads to 1 will give not-so-useful
# results.
references: False

# File to keep the reference count into.
references_scoreboard_file: /tmp/refcounts-scoreboard.txt

# Log file where leaks will be reported. Actually, this log will contain
# an entry for each request containing the time, the pageid and the increase
# in refcounts and memory.
references_leak_log: /tmp/references-leak.log


[distributionmirrorprober]
# The database user which will be used by this process.
# datatype: string
dbuser: distributionmirror

# The time in seconds that the mirror prober will wait for
# a reply.
# datatype: integer
timeout: 30

# Should we set an http_proxy environment variable before
# running the prober?
# datatype: boolean
use_proxy: True

# If true, the mirror prober will only try to connect to
# localhost; all other hosts it'll return a success without
# even trying to connect.
# datatype: boolean
localhost_only: False

# The URL to the file containing the list of ISO images that a
# mirror must contain.
# datatype: string
cdimage_file_list_url: http://releases.ubuntu.com/.manifest


[error_reports]
# A prefix for "OOPS" codes for this process instance.
# This is used to allow storing the reports from different
# Launchpad instances in the same directory structure.
# datatype: string
oops_prefix: none

# Directory to write error reports to.
# datatype: string
error_dir: none

# Should exceptions be sent to the zope log as well as being
# saved to disk?
# datatype: boolean
copy_to_zlog: False


[expiredmembershipsflagger]
# The database user which will be used by this process.
# datatype: string
dbuser: teammembership


[gina]
# The database user which will be used by this process.
# datatype: string
dbuser: gina


[gina_target.template]
# The distribution name (e.g. ubuntu) from where the packages
# will be taken and to where they will be imported into
# launchpad. A distribution with name DISTRO must be created
# on launchpad before been used because gina is not able to
# create distributions.
# datatype: string
distro: none

# The distroseries name (e.g. hoary) from where the packages
# will be taken and to where they will be imported (published)
# into launchpad. A distroseries with name DISTROSERIES inside
# the distribution DISTRO must be created on launchpad before
# been used because gina is not able to create distroseries.
# datatype: string
distroseries: none

# A comma separated list with the architectures that should
# be imported into Launchpad. DistroArchSeries entries for
# this architectures having the architecturetag equal to each
# element in ARCHS should be created previously for the given
# DISTROSERIES.
# datatype: string
architectures: i386,powerpc,amd64

# A comma separated list with the component names
# that should be imported into launchpad. As well as in
# distribution and distroseries the components must already
# exists inside launchpad. Currently the componentselection
# table is not checked but ideally it too should be populated.
# datatype: string
components: main,universe,restricted,multiverse

# A full path to where the keyrings files are
# available. These keyrings are used to look up who signed
# what wherever possible.
# datatype: string
keyrings: /usr/share/keyrings

# ROOT is the full path to a debian-style archive from where
# the packages and its info will be read. This directory
# should contain a pool and dists pair of trees.
# datatype: string
root: none

# The pocket where this import should go. A "pocket" is a
# sub-archive for a distribution series. The default pocket
# is called "release", others are "security", "updates" and
# "proposed". There may be more. Packages can be published in
# a specific pocket after the release is made, before that
# they will always be published in the "release" pocket.
# datatype: string
pocket: release

# The distroseries name to where packages should be published
# when working with pockets. Thats because on debian model
# hoary-updates can be seen as another distroseries but it
# does not happens on launchpad.
# datatype: string
pocketrelease: none

# If specified, override packages' components to this value.
# This only affects the publisher tables and may also override
# the archive according to the existing component/archive
# overriding rules.
# datatype: string
componentoverride: none

# The Katie database that should be used to extract extra
# information from.
# datatype: string
katie_dbname: none

# If true, only the source packages are imported and the
# binary packages ignored.
# datatype: boolean
source_only: false

# If true, only the source package names are imported into
# Launchpad
# datatype: boolean"
sourcepackagenames_only: false


[gina_target.warty.optional]
distro: ubuntu
distroseries: warty
pocketrelease: warty
architectures: i386,powerpc,amd64

[gina_target.warty-updates.optional]
distro: ubuntu
distroseries: warty
pocketrelease: warty-updates
pocket: updates
architectures: i386,powerpc,amd64

[gina_target.warty-security.optional]
distro: ubuntu
distroseries: warty
pocketrelease: warty-security
pocket: security
architectures: i386,powerpc,amd64

[gina_target.hoary.optional]
distro: ubuntu
distroseries: hoary
pocketrelease: hoary
architectures: i386,powerpc,amd64,ia64,sparc

[gina_target.hoary-updates.optional]
distro: ubuntu
distroseries: hoary
pocketrelease: hoary-updates
pocket: updates
architectures: i386,powerpc,amd64,ia64,sparc

[gina_target.hoary-security.optional]
distro: ubuntu
distroseries: hoary
pocketrelease: hoary-security
pocket: security
architectures: i386,powerpc,amd64,ia64,sparc

[gina_target.hoary-backports.optional]
distro: ubuntu
distroseries: hoary
pocketrelease: hoary-backports
pocket: backports
architectures: i386,powerpc,amd64,ia64,sparc

[gina_target.breezy.optional]
distro: ubuntu
distroseries: breezy
pocketrelease: breezy
architectures: i386,powerpc,amd64,ia64,sparc,hppa

[gina_target.breezy-backports.optional]
distro: ubuntu
distroseries: breezy
pocketrelease: breezy-backports
pocket: backports
architectures: i386,powerpc,amd64,ia64,sparc,hppa

[gina_target.breezy-updates.optional]
distro: ubuntu
distroseries: breezy
pocketrelease: breezy-updates
pocket: updates
architectures: i386,powerpc,amd64,ia64,sparc,hppa

[gina_target.breezy-security.optional]
distro: ubuntu
distroseries: breezy
pocketrelease: breezy-security
pocket: security
architectures: i386,powerpc,amd64,ia64,sparc,hppa

[gina_target.dapper.optional]
distro: ubuntu
distroseries: dapper
pocketrelease: dapper
architectures: i386,powerpc,amd64,ia64,sparc,hppa

[gina_target.dapper-updates.optional]
distro: ubuntu
distroseries: dapper
pocketrelease: dapper-updates
pocket: updates
architectures: i386,powerpc,amd64,ia64,sparc,hppa

[gina_target.dapper-security.optional]
distro: ubuntu
distroseries: dapper
pocketrelease: dapper-security
pocket: security
architectures: i386,powerpc,amd64,ia64,sparc,hppa

[gina_target.dapper-partner.optional]
distro: ubuntu
distroseries: dapper
pocketrelease: dapper-commercial
pocket: release
architectures: i386,amd64
components: main
componentoverride: partner

[gina_target.edgy-partner.optional]
distro: ubuntu
distroseries: edgy
pocketrelease: edgy-commercial
pocket: release
architectures: i386,amd64
components: main
componentoverride: partner

[gina_target.feisty-partner.optional]
distro: ubuntu
distroseries: feisty
pocketrelease: feisty-commercial
pocket: release
architectures: i386,amd64
components: main
componentoverride: partner

[gina_target.bogus.optional]
# This section is only used in tests. The test conf must set the key values.

[gina_target.partner.optional]
# This section is only used in tests. The test conf must set the key values.

[google_test_service.optional]
# Run a web service stub that simulates the Google search service.

# Where are our canned XML responses stored?
canned_response_directory: lib/canonical/launchpad/ftests/googlesearches/

# Which file maps service URLs to the XML that the server returns?
mapfile: lib/canonical/launchpad/ftests/googlesearches/mapping.txt

# Where should the service log files live?
log: google-stub.log

# Do we actually want to run the service?
launch: False
<<<<<<< HEAD

=======
>>>>>>> 2c98fa10

[google]
# client_id is the unique id Launchpad was issued by Google.
# datatype: string
client_id: 011948274177882366108%3Aixpjdn21yfg

# site is the host and path that search requests are made to.
# eg. http://www.google.com/cse
# datatype: string, a url to a host
site: http://launchpad.dev:8091/cse

# url_rewrite_exceptions is a list of launchpad.net domains that must
# not be rewritten.
# datatype: string of space separated domains
# Example: help.launchpad.net login.launchapd.net
url_rewrite_exceptions: help.launchpad.net


[gpghandler]
# Host running PKS-like (SKS) keyserver Application.
# datatype: ip_address_or_hostname
host: keyserver.internal

# A public host running PKS-like (SKS) keyserver Application.
# This option is used to display links in the UI referring to
# the public keyserver.
# datatype: ip_address_or_hostname
public_host: keyserver.ubuntu.com

# Port number on Host to access the keyserver.
# datatype: int
port: 11371


[importd]
# The database user which will be used by this process.
# datatype: string
dbuser: importd

# See [error_reports].
error_dir: none

# See [error_reports].
oops_prefix: none

# See [error_reports].
copy_to_zlog: false


[importd_autotest]
# See [error_reports].
error_dir: none

# See [error_reports].
oops_prefix: none

# See [error_reports].
copy_to_zlog: false


[karmacacheupdater]
# The database user which will be used by this process.
# datatype: string
dbuser: karma

# When calculating karma, if a categories scaling factor is
# larger than this it is reduced down to this maximum. This is
# to stop ridiculous spikes when a new category is added and
# there is little karma in the category's pool.
# datatype: integer
max_scaling: 500


[launchpad]
# The database user which will be used by this process.
# datatype: string
dbuser: launchpad

# If true, the main template will be styled so that it is
# obvious to the end user that they are using a demo system
# and that any changes they make will be lost at some point.
# This should not be true for any systems talking to the
# production database.
# datatype: boolean
is_demo: False

# Should the 'edge system' indicator in the footer be turned on?
# Should be true for edge and false for all other live systems.
is_edge: False

# Proxy to be used when issuing HTTP requests.
#
# XXX: This should be in the canonical section, not the
# Launchpad section? At the moment, there are only scripts
# using this. -- StuartBishop 20070609
# datatype: string
http_proxy: http://squid.internal:3128/

# Session cookies being sent to a subdomain of the parent
# domains listed here will be sent to the parent domain,
# allowing sessions to be shared between vhosts.
# Domains should not start with a leading '.'.
cookie_domains: demo.launchpad.net, staging.launchpad.net, launchpad.net, launchpad.dev

# Maximum size of product release download files in bytes. A value
# of 0 means no limit.
# datatype: integer
max_productrelease_file_size: 62914560

# If this is provided, the message given in the string will appear
# in the site status bar at the top of every page.
# datatype: string
site_message:

# The default size used in a batched branch listing of results.
# Set the batching size for branch listings to be small, but
# different from the default size when testing so we can confirm
# that it is using the appropriate setting.
# datatype: integer
branchlisting_batch_size: 100

# If restrict_to_team is set (such as on the beta
# website), then this indicates the hostname suffix for
# the non-restricted version of Launchpad.  Replacing
# config.launchpad.vhosts.mainsite.hostname with this
# value in a URI should give a valid host.
#
# This is intended to provide a way for non beta-testers
# to get back to the production instance if they are
# given a beta URL.
# datatype: string
non_restricted_hostname: launchpad.net

# If set, the host name to redirect beta testers to.
# e.g. beta.launchpad.net
# datatype: string
beta_testers_redirection_host: none

# Domain where incoming email related to specifications are sent to.
# datatype: string
specs_domain: specs.launchpad.net

# Number of seconds a blob stored in the temporary blob storage
# must remain before it may be garbage collected.
# datatype: integer
default_blob_expiry: 10800

# The default size used in a batched listing of results. See
# canonical.launchpad.webapp.batching for details. Use a
# small list for development because there is not a lot of
# sampledata.
# datatype: integer
default_batch_size: 50

# The maximum batch size that can be requested. A higher
# number will raise an InvalidBatchSizeError.
# datatype: integer
max_batch_size: 300

# Maximum size of bug attachments in bytes. A value of 0 means
# no limit.
# datatype: integer
max_bug_attachment_size: 0

# Email address, to which all error reports are sent.
# Messages should have distinct Subject: or Keywords: headers
# so they can be filtered easily. Whenever code starts using this,
# we probably need to setup a new Mailman topic in the
# launchpad-error-reports mailing list or the error reports will
# be lost.
# datatype: string
errors_address: launchpad-error-reports@lists.canonical.com

# If this is provided, only members of the given team, and
# launchpad admins, may access the site.  Anonymous access is
# not allowed.  If this is provided, but not a known team name,
# only launchpad admins may access the site.
# datatype: string
restrict_to_team:

# The maximum number of minutes that Branch feeds should be cached for.
# datatype: integer
max_branch_feed_cache_minutes: 60

# Maximum size of blobs that can be stored in the temporary
# blob storage. Set to 0 for unlimited.
# datatype: integer
max_blob_size: 0

# datatype: integer
branch_dormant_days: 180

# The maximum number of minutes that feeds should be cached for.
# This is used to set the Expires and Cache-Control headers.
# datatype: integer
max_feed_cache_minutes: 60

# OOPS reports root for linking to OOPS reports.
# datatype: urlbase
oops_root_url: https://devpad.canonical.com/~matsubara/oops.cgi/

# Domain part of the bugs' email addresses. All email addresses in
# this domain should get redirected to the MailIntoLaunchpad handler.
# datatype: string
bugs_domain: bugs.launchpad.net

# The URL prefix for importd's bzr branches that it imports from
# other RCSes like CVS.  Used to generate URLs for the branch
# puller to use, not for public URLs.
# datatype: urlbase
bzr_imports_root_url: http://escudero.ubuntu.com:680/

# This key allows us to selectively disable the bug search feeds
# because of performance concerns.
# datatype: boolean
is_bug_search_feed_active: True

# The maximum number of minutes that Bug feeds should be cached for.
# datatype: integer
max_bug_feed_cache_minutes: 60

# datatype: integer
code_homepage_product_cloud_size: 120

# The team that can use Launchpad as an OpenID provider.
# Set to 'all' for open access.
# datatype: string
openid_users: launchpad

# The referrers and the trust_roots they are allowed to pre-authorize.
# (e.g. http://referrer.example.com http://trustroot.example.com)
# datatype: string
openid_preauthorization_acl: None

# Maximum size of a product release download file signature in bytes.
# A value of 0 means no limit.
# datatype: integer
max_productrelease_signature_size: 1024


[launchpad_session]
# The hostname where the session database is located.
# If the value is empty or None, localhost via UNIX sockets
# will be used by the database adapter.
# datatype: string
dbhost: none

# The name of the session database.
# datatype: string
dbname: session_prod

# The name of the session database user.
# datatype: string
dbuser: session

# The id of the cookie used to store the session token.
# datatype: string
cookie: launchpad


[librarian]
# The database user which will be used by this process.
# datatype: string
dbuser: librarian

# Port number Librarian listens for storage requests on.
# datatype: int
upload_port: 9090

# Port number the Restricted Librarian listens for storage
# requests on.
# datatype: int
restricted_upload_port: 9095

# Port number Librarian listens for HTTP GET and
# HEAD requests on.
# datatype: int
download_port: 8000

# Port number Restricted Librarian listens for HTTP GET and
# HEAD requests on.
# datatype: int
restricted_download_port: 8005

# Host Librarian is listening on for storage requests.
# datatype: ip_address_or_hostname
upload_host: localhost

# Host Librarian is listening on for HTTP requests.
# datatype: ip_address_or_hostname
download_host: localhost

# Host the Restricted Librarian is listening on for storage
# requests.
# datatype: ip_address_or_hostname
restricted_upload_host: localhost

# Host the Restricted Librarian is listening on for HTTP requests.
# datatype: ip_address_or_hostname
restricted_download_host: localhost

# The base URL used to generate URLs to the Library contents.
# Note that this might be on a different host or port to what is
# specified above if access to the Library is via Apache redirects.
# datatype: urlbase
download_url: http://librarian.launchpad.net/

# The base URL used to generate URLs to the Restricted Library contents.
# datatype: urlbase
restricted_download_url: http://restricted-librarian.launchpad.net/

[librarian_gc]
# The database user which will be used by this process.
# datatype: string
dbuser: librariangc


[librarian_server]
# datatype: ip_address_or_hostname
upstream_host: none

# datatype: port_number
upstream_port: 80

# datatype: boolean
launch: False

# datatype: boolean
spew: False

# datatype: string
logfile: -

# The log file used by the restricted version of the Librarian.
# datatype: string
restricted_logfile: -

# datatype: string
root: none


# Mailman configuration.  This is only a shim to the real Mailman
# configuration system and is primarily used to specify settings that
# differ from the defaults, or are needed during the build.
[mailman]
# datatype: string
beta_testers_team: mailing-list-beta-testers

# datatype: string
list_help_header: https://help.launchpad.net/ListHelp

# datatype: string
archive_address: archive@mail-archive.com

# Whether Mailman should be started (i.e mailmanctl start).
# datatype: boolean
launch: False

# datatype: integer
xmlrpc_runner_sleep: 10

# The hostname and port in the form of hostname:port.
# datatype: string
smtp: localhost:25

# datatype: string
list_owner_header_template: https://launchpad.net/~$team_name

# datatype: string
xmlrpc_url: http://xmlrpc-private.launchpad.dev:8087/mailinglists

# datatype: string
archive_url_template: http://lists.launchpad.net/$team_name

# datatype: string
list_subscription_headers: https://launchpad.net/people/+me/+editemails

# Whether Mailman should be built if it is not already.
# datatype: boolean
build: false

# Specify Mailman's configure's --prefix argument.
# If a value is given we assume it's a path and make it absolute.
# datatype: string
build_prefix:

# The 'VAR_DIR' location.  This is where Mailman will put and look
# for variable run time data, such as the list pickles and queue
# directories.
# datatype: string
build_var_dir: /var/mailman

# The user:group names that the Mailman process will run under.
# You may need to invoke buildmailman.py or "make run" as root via
# sudo to have the necessary permissions during the build or run
# phase.  Leave this commented to use the current user and group.
# datatype: string
build_user_group:

# Specify the site list's owner address and password
# If not set, a fake email address and random password
# will be used.
# datatype: string
build_site_list_owner:

# set this if you want a host_name other than the current
# machine's `hostname -f`.  This is only used for the email domain
# part.
# datatype: string
build_host_name:


[malone]
# Whether comments that have been imported from remote bug
# trackers should be displayed in the Launchpad UI.
# datatype: boolean
show_imported_comments: False

# The From address for Malone email interface errors.
# datatype: string
bugmail_error_from_address: none

# The database user which will be used to send bug notifications.
# datatype: string
bugnotification_dbuser: bugnotification

# The batch size of bug lists.
# Use a small batch size to actually be able to verify batching
# works with our limited sampledata. Use a different one from
# the default batch size to be able to actually tell it's
# being used.
# datatype: integer
buglist_batch_size: 20

# The maximum number of characters a bug comment can be
# without being truncated when displayed on the main bug page.
# datatype: integer
max_comment_size: 3200

# The number of days of inactivity required before an unassigned
# bugtask with the status of INCOMPLETE is expired.
# datatype: integer
days_before_expiration: 60

# The number of minutes that at most should pass between
# changes to a bug to cause them to be grouped together into a
# single notification.
# datatype: integer
bugnotification_interval: 5

# Whether comments should be searched when searching bugs.
# datatype: boolean
search_comments: False

# The database user that will be used to expire bugtask.
# datatype: string
expiration_dbuser: bugnotification

# Where the sample debbugs db is located.
# datatype: string
debbugs_db_location: /srv/bugs-mirror.debian.org/


[personalpackagearchive]
# Directory to be created to store PPAs.
# datatype: string
root: /var/tmp/ppa

# Directory to be created to store private PPAs.
# datatype: string
private_root: /var/tmp/private-ppa

# External base URL for PPAs.
# datatype: string
base_url: http://ppa.launchpad.net

# External base URL for private PPAs.
# datatype: string
private_base_url: http://private.ppa.launchpad.net


[poimport]
# The database user which will be used by this process.
# datatype: string
dbuser: poimport


[processmail]
# The database user which will be used by this process.
# datatype: string
dbuser: processmail


[productreleasefinder]
# The database user which will be used by this process.
# datatype: string
dbuser: productreleasefinder


[rosettaadmin]
# The database user which will be used by this process.
# datatype: string
dbuser: rosettaadmin

# From-address used in PO import, export and language
# pack notifications.
# datatype: string
email: rosetta@launchpad.net


[shipit]
# The database user which will be used by this process.
# datatype: string
dbuser: shipit

# datatype: string
admins_email_address: info@shipit.ubuntu.com

# datatype: integer
max_cds_for_auto_approval: 29

# datatype: string
ubuntu_from_email_address: noreply@shipit.ubuntu.com

# datatype: string
edubuntu_from_email_address: noreply@shipit.edubuntu.com

# datatype: string
kubuntu_from_email_address: noreply@shipit.kubuntu.com

# datatype: boolean
prerelease_mode: False

# datatype: string
beta_download_link: http://www.ubuntu.com/testing/hardy/beta


# For the personal standing updater cron script.
[standingupdater]
dbuser: standingupdater
# datatype: integer
approvals_needed: 3


[statistician]
# The database user which will be used by this process.
# datatype: string
dbuser: statistician


[supermirror]
# The database user which will be used by this process.
# datatype: string
dbuser: supermirror

# datatype: string
masterlock: /var/tmp/bazaar.launchpad.dev/masterlock

# The longest period of time, in seconds, that the scheduler will
# wait for the worker to produce meaningful output.
# datatype: integer
worker_timeout: 900

# The XML-RPC endpoint URL for talking to the auth server
# to update branch mirror details.
# datatype: urlbase
authserver_url: http://localhost:8999/branch/

# URL prepended to branch ids to obtain internal branch URLs.
# datatype urlbase
warehouse_root_url: none

# datatype: string
branchesdest: /var/tmp/bazaar.launchpad.dev/mirrors

# datatype: integer
maximum_workers: 4


[supermirror_import_puller]
# See [error_reports].
error_dir: none

# See [error_reports].
oops_prefix: none

# See [error_reports].
copy_to_zlog: false


[supermirror_mirror_puller]
# See [error_reports].
error_dir: none

# See [error_reports].
oops_prefix: none

# See [error_reports].
copy_to_zlog: false


[supermirror_upload_puller]
# See [error_reports].
error_dir: none

# See [error_reports].
oops_prefix: none

# See [error_reports].
copy_to_zlog: false


[targetnamecacheupdater]
# The database user which will be used by this process.
# datatype: string
dbuser: targetnamecacheupdater


[uploader]
# The database user which will be used by this process.
# datatype: string
dbuser: uploader

# datatype: string
default_recipient_name: none

# datatype: string
default_sender_address: none

# datatype: string
default_recipient_address: none

# datatype: string
default_sender_name: none


[uploadqueue]
# The database user which will be used by this process.
# datatype: string
dbuser: queued


[vhosts]
# When true, use https URLs unless explicitly overridden.
# When false, use http URLs unless explicitly overridden.
# datatype: boolean
use_https: True

# Whether or not the web service is exposed. This is false
# except in development. When the web service is ready to go
# live, this variable will be removed.
# datatype: boolean
expose_webservice: False


[vhost.template]
# Host name of this virtual host.
# This is matched from the incoming Host header, and
# also used to put together URLs if rooturl is not provided.
# Example: launchpad.net
# datatype: string
hostname: none

# Alternative host names to match, in addition to
# the one given in hostname, comma separated.
# Example: wwwww.launchpad.net, www.launchpad.net
# datatype: string
althostnames: none

# Explicit root URL for this virtual host.
# If this is not provided, the root URL is calculated
# based on the host name.
# Example: https://launchpad.net/
# datatype: string
rooturl: none


[vhost.mainsite]


[vhost.api]


[vhost.blueprints]


[vhost.code]


[vhost.translations]


[vhost.bugs]


[vhost.answers]


[vhost.openid]


[vhost.shipitubuntu]


[vhost.shipitkubuntu]


[vhost.shipitedubuntu]


[vhost.xmlrpc]


[vhost.xmlrpc_private.optional]


[vhost.feeds]


# Stubed Key server for test proposes, it's able to server
# in SKS fortmat, a restricted set of keys. (fixed address at
# localhost:11371)
[zeca]
# Directory to be created to store the pre-installed key-files
# datatype: string
root: /var/tmp/zeca


# Configuration specific for code that is running in the Zopeless
# environment. Hopefully this section will disappear when the
# Zope and Zopeless environments grow closer.
[zopeless]
# datatype: port_number
smtp_port: 25

# datatype: ip_address_or_hostname
smtp_host: localhost

# datatype: boolean
send_email: true<|MERGE_RESOLUTION|>--- conflicted
+++ resolved
@@ -698,6 +698,7 @@
 [gina_target.partner.optional]
 # This section is only used in tests. The test conf must set the key values.
 
+
 [google_test_service.optional]
 # Run a web service stub that simulates the Google search service.
 
@@ -712,10 +713,7 @@
 
 # Do we actually want to run the service?
 launch: False
-<<<<<<< HEAD
-
-=======
->>>>>>> 2c98fa10
+
 
 [google]
 # client_id is the unique id Launchpad was issued by Google.
