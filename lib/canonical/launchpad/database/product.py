# Copyright 2004-2007 Canonical Ltd.  All rights reserved.

"""Database classes including and related to Product."""

__metaclass__ = type
__all__ = ['Product', 'ProductSet']


from operator import attrgetter

from zope.interface import implements
from zope.component import getUtility

from sqlobject import (
    ForeignKey, StringCol, BoolCol, SQLMultipleJoin, SQLRelatedJoin,
    SQLObjectNotFound, AND)
from sqlobject.sqlbuilder import SQLConstant

from canonical.database.sqlbase import quote, SQLBase, sqlvalues
from canonical.database.constants import UTC_NOW
from canonical.database.datetimecol import UtcDateTimeCol
from canonical.database.enumcol import EnumCol

from canonical.lp.dbschema import (
    TranslationPermission, SpecificationSort, SpecificationFilter,
    SpecificationStatus)

from canonical.launchpad.helpers import shortlist

from canonical.launchpad.database.answercontact import AnswerContact
from canonical.launchpad.database.branch import Branch
from canonical.launchpad.database.bugtarget import BugTargetBase
from canonical.launchpad.database.karma import KarmaContextMixin
from canonical.launchpad.database.bug import (
    BugSet, get_bug_tags, get_bug_tags_open_count)
from canonical.launchpad.database.productseries import ProductSeries
from canonical.launchpad.database.productbounty import ProductBounty
from canonical.launchpad.database.distribution import Distribution
from canonical.launchpad.database.productrelease import ProductRelease
from canonical.launchpad.database.bugtask import BugTaskSet
from canonical.launchpad.database.language import Language
from canonical.launchpad.database.packaging import Packaging
from canonical.launchpad.database.question import (
    SimilarQuestionsSearch, Question, QuestionTargetSearch, QuestionSet)
from canonical.launchpad.database.milestone import Milestone
from canonical.launchpad.database.specification import (
    HasSpecificationsMixin, Specification)
from canonical.launchpad.database.sprint import Sprint
from canonical.launchpad.database.cal import Calendar
from canonical.launchpad.interfaces import (
    IProduct, IProductSet, ILaunchpadCelebrities, ICalendarOwner,
    IQuestionTarget, NotFoundError, get_supported_languages,
<<<<<<< HEAD
    IHasGotchiAndEmblem)
=======
    QUESTION_STATUS_DEFAULT_SEARCH)
>>>>>>> d3f228f0


class Product(SQLBase, BugTargetBase, HasSpecificationsMixin,
              KarmaContextMixin):
    """A Product."""

    implements(IProduct, ICalendarOwner, IQuestionTarget, IHasGotchiAndEmblem)

    _table = 'Product'
    default_gotchi_resource = '/@@/product-mugshot'
    default_gotchi_heading_resource = '/@@/product-heading'
    default_emblem_resource = '/@@/product'

    project = ForeignKey(
        foreignKey="Project", dbName="project", notNull=False, default=None)
    owner = ForeignKey(
        foreignKey="Person", dbName="owner", notNull=True)
    bugcontact = ForeignKey(
        dbName='bugcontact', foreignKey='Person', notNull=False, default=None)
    security_contact = ForeignKey(
        dbName='security_contact', foreignKey='Person', notNull=False,
        default=None)
    driver = ForeignKey(
        foreignKey="Person", dbName="driver", notNull=False, default=None)
    name = StringCol(
        dbName='name', notNull=True, alternateID=True, unique=True)
    displayname = StringCol(dbName='displayname', notNull=True)
    title = StringCol(dbName='title', notNull=True)
    summary = StringCol(dbName='summary', notNull=True)
    description = StringCol(notNull=False, default=None)
    datecreated = UtcDateTimeCol(
        dbName='datecreated', notNull=True, default=UTC_NOW)
    homepageurl = StringCol(dbName='homepageurl', notNull=False, default=None)
    homepage_content = StringCol(default=None)
    emblem = ForeignKey(
        dbName='emblem', foreignKey='LibraryFileAlias', default=None)
    gotchi = ForeignKey(
        dbName='gotchi', foreignKey='LibraryFileAlias', default=None)
    gotchi_heading = ForeignKey(
        dbName='gotchi_heading', foreignKey='LibraryFileAlias', default=None)
    screenshotsurl = StringCol(
        dbName='screenshotsurl', notNull=False, default=None)
    wikiurl =  StringCol(dbName='wikiurl', notNull=False, default=None)
    programminglang = StringCol(
        dbName='programminglang', notNull=False, default=None)
    downloadurl = StringCol(dbName='downloadurl', notNull=False, default=None)
    lastdoap = StringCol(dbName='lastdoap', notNull=False, default=None)
    translationgroup = ForeignKey(dbName='translationgroup',
        foreignKey='TranslationGroup', notNull=False, default=None)
    translationpermission = EnumCol(dbName='translationpermission',
        notNull=True, schema=TranslationPermission,
        default=TranslationPermission.OPEN)
    bugtracker = ForeignKey(
        foreignKey="BugTracker", dbName="bugtracker", notNull=False,
        default=None)
    official_malone = BoolCol(dbName='official_malone', notNull=True,
        default=False)
    official_rosetta = BoolCol(dbName='official_rosetta', notNull=True,
        default=False)
    active = BoolCol(dbName='active', notNull=True, default=True)
    reviewed = BoolCol(dbName='reviewed', notNull=True, default=False)
    autoupdate = BoolCol(dbName='autoupdate', notNull=True, default=False)
    freshmeatproject = StringCol(notNull=False, default=None)
    sourceforgeproject = StringCol(notNull=False, default=None)
    # While the interface defines this field as required, we need to
    # allow it to be NULL so we can create new product records before
    # the corresponding series records.
    development_focus = ForeignKey(foreignKey="ProductSeries",
                                   dbName="development_focus",
                                   notNull=False, default=None)

    calendar = ForeignKey(dbName='calendar', foreignKey='Calendar',
                          default=None, forceDBName=True)

    def _getBugTaskContextWhereClause(self):
        """See BugTargetBase."""
        return "BugTask.product = %d" % self.id

    def getExternalBugTracker(self):
        """See IProduct."""
        if self.official_malone:
            return None
        elif self.bugtracker is not None:
            return self.bugtracker
        elif self.project is not None:
            return self.project.bugtracker
        else:
            return None

    def searchTasks(self, search_params):
        """See canonical.launchpad.interfaces.IBugTarget."""
        search_params.setProduct(self)
        return BugTaskSet().search(search_params)

    def getUsedBugTags(self):
        """See IBugTarget."""
        return get_bug_tags("BugTask.product = %s" % sqlvalues(self))

    def getUsedBugTagsWithOpenCounts(self, user):
        """See IBugTarget."""
        return get_bug_tags_open_count(
            "BugTask.product = %s" % sqlvalues(self), user)

    @property
    def coming_sprints(self):
        """See IHasSprints."""
        return Sprint.select("""
            Specification.product = %s AND
            Specification.id = SprintSpecification.specification AND
            SprintSpecification.sprint = Sprint.id AND
            Sprint.time_ends > 'NOW'
            """ % sqlvalues(self.id),
            clauseTables=['Specification', 'SprintSpecification'],
            orderBy='time_starts',
            distinct=True,
            limit=5)

    def getOrCreateCalendar(self):
        if not self.calendar:
            self.calendar = Calendar(
                title='%s Product Calendar' % self.displayname,
                revision=0)
        return self.calendar

    branches = SQLMultipleJoin('Branch', joinColumn='product',
        orderBy='id')
    serieslist = SQLMultipleJoin('ProductSeries', joinColumn='product',
        orderBy='name')

    @property
    def name_with_project(self):
        """See lib.canonical.launchpad.interfaces.IProduct"""
        if self.project and self.project.name != self.name:
            return self.project.name + ": " + self.name
        return self.name

    @property
    def releases(self):
        return ProductRelease.select(
            AND(ProductRelease.q.productseriesID == ProductSeries.q.id,
                ProductSeries.q.productID == self.id),
            clauseTables=['ProductSeries'],
            orderBy=['version']
            )

    @property
    def drivers(self):
        """See IProduct."""
        drivers = set()
        drivers.add(self.driver)
        if self.project is not None:
            drivers.add(self.project.driver)
        drivers.discard(None)
        if len(drivers) == 0:
            if self.project is not None:
                drivers.add(self.project.owner)
            else:
                drivers.add(self.owner)
        return sorted(drivers, key=lambda driver: driver.browsername)

    milestones = SQLMultipleJoin('Milestone', joinColumn = 'product',
        orderBy=['dateexpected', 'name'])

    bounties = SQLRelatedJoin(
        'Bounty', joinColumn='product', otherColumn='bounty',
        intermediateTable='ProductBounty')

    @property
    def sourcepackages(self):
        # XXX: SteveAlexander, 2005-04-25, this needs a system doc test.
        from canonical.launchpad.database.sourcepackage import SourcePackage
        clause = """ProductSeries.id=Packaging.productseries AND
                    ProductSeries.product = %s
                    """ % sqlvalues(self.id)
        clauseTables = ['ProductSeries']
        ret = Packaging.select(clause, clauseTables)
        return [SourcePackage(sourcepackagename=r.sourcepackagename,
                              distrorelease=r.distrorelease)
                for r in ret]

    @property
    def bugtargetname(self):
        """See IBugTarget."""
        return '%s (upstream)' % self.name

    def getLatestBranches(self, quantity=5):
        """See IProduct."""
        # XXX Should use Branch.date_created. See bug 38598.
        # -- David Allouche 2006-04-11
        return shortlist(Branch.selectBy(product=self,
            orderBy='-id').limit(quantity))

    def getPackage(self, distrorelease):
        """See IProduct."""
        if isinstance(distrorelease, Distribution):
            distrorelease = distrorelease.currentrelease
        for pkg in self.sourcepackages:
            if pkg.distrorelease == distrorelease:
                return pkg
        else:
            raise NotFoundError(distrorelease)

    def getMilestone(self, name):
        """See IProduct."""
        return Milestone.selectOne("""
            product = %s AND
            name = %s
            """ % sqlvalues(self.id, name))

    def createBug(self, bug_params):
        """See IBugTarget."""
        bug_params.setBugTarget(product=self)
        return BugSet().createBug(bug_params)

    def _getBugTaskContextClause(self):
        """See BugTargetBase."""
        return 'BugTask.product = %s' % sqlvalues(self)

    def getSupportedLanguages(self):
        """See IQuestionTarget."""
        return get_supported_languages(self)

    def newQuestion(self, owner, title, description, language=None,
                    datecreated=None):
        """See IQuestionTarget."""
        return QuestionSet.new(title=title, description=description,
            owner=owner, product=self, datecreated=datecreated,
            language=language)

    def getQuestion(self, question_id):
        """See IQuestionTarget."""
        try:
            question = Question.get(question_id)
        except SQLObjectNotFound:
            return None
        # Verify that the question is actually for this target.
        if question.target != self:
            return None
        return question

    def searchQuestions(self, search_text=None,
                        status=QUESTION_STATUS_DEFAULT_SEARCH,
                        language=None, sort=None, owner=None,
                        needs_attention_from=None):
        """See IQuestionTarget."""
        return QuestionTargetSearch(
            product=self,
            search_text=search_text, status=status,
            language=language, sort=sort, owner=owner,
            needs_attention_from=needs_attention_from).getResults()


    def findSimilarQuestions(self, title):
        """See IQuestionTarget."""
        return SimilarQuestionsSearch(title, product=self).getResults()

    def addAnswerContact(self, person):
        """See IQuestionTarget."""
        if person in self.answer_contacts:
            return False
        AnswerContact(
            product=self, person=person,
            sourcepackagename=None, distribution=None)
        return True

    def removeAnswerContact(self, person):
        """See IQuestionTarget."""
        if person not in self.answer_contacts:
            return False
        answer_contact_entry = AnswerContact.selectOneBy(
            product=self, person=person)
        answer_contact_entry.destroySelf()
        return True

    @property
    def answer_contacts(self):
        """See IQuestionTarget."""
        answer_contacts = AnswerContact.selectBy(product=self)
        return sorted(
            [answer_contact.person for answer_contact in answer_contacts],
            key=attrgetter('displayname'))

    @property
    def direct_answer_contacts(self):
        """See IQuestionTarget."""
        return self.answer_contacts

    def getQuestionLanguages(self):
        """See IQuestionTarget."""
        return set(Language.select(
            'Language.id = language AND product = %s' % sqlvalues(self),
            clauseTables=['Ticket'], distinct=True))

    @property
    def translatable_packages(self):
        """See IProduct."""
        packages = set(package for package in self.sourcepackages
                       if len(package.currentpotemplates) > 0)
        # Sort packages by distrorelease.name and package.name
        return sorted(packages, key=lambda p: (p.distrorelease.name, p.name))

    @property
    def translatable_series(self):
        """See IProduct."""
        series = ProductSeries.select('''
            POTemplate.productseries = ProductSeries.id AND
            ProductSeries.product = %d
            ''' % self.id,
            clauseTables=['POTemplate'],
            orderBy='datecreated', distinct=True)
        return list(series)

    @property
    def primary_translatable(self):
        """See IProduct."""
        packages = self.translatable_packages
        ubuntu = getUtility(ILaunchpadCelebrities).ubuntu
        targetrelease = ubuntu.currentrelease
        # First, go with the latest product series that has templates:
        series = self.translatable_series
        if series:
            return series[0]
        # Otherwise, look for an Ubuntu package in the current distrorelease:
        for package in packages:
            if package.distrorelease == targetrelease:
                return package
        # now let's make do with any ubuntu package
        for package in packages:
            if package.distribution == ubuntu:
                return package
        # or just any package
        if len(packages) > 0:
            return packages[0]
        # capitulate
        return None

    @property
    def translationgroups(self):
        tg = []
        if self.translationgroup:
            tg.append(self.translationgroup)
        if self.project:
            if self.project.translationgroup:
                if self.project.translationgroup not in tg:
                    tg.append(self.project.translationgroup)

    @property
    def aggregatetranslationpermission(self):
        perms = [self.translationpermission]
        if self.project:
            perms.append(self.project.translationpermission)
        # XXX reviewer please describe a better way to explicitly order
        # the enums. The spec describes the order, and the values make
        # it work, and there is space left for new values so we can
        # ensure a consistent sort order in future, but there should be
        # a better way.
        return max(perms)

    @property
    def has_any_specifications(self):
        """See IHasSpecifications."""
        return self.all_specifications.count()

    @property
    def all_specifications(self):
        return self.specifications(filter=[SpecificationFilter.ALL])

    @property
    def valid_specifications(self):
        return self.specifications(filter=[SpecificationFilter.VALID])

    def specifications(self, sort=None, quantity=None, filter=None):
        """See IHasSpecifications."""

        # Make a new list of the filter, so that we do not mutate what we
        # were passed as a filter
        if not filter:
            # filter could be None or [] then we decide the default
            # which for a product is to show incomplete specs
            filter = [SpecificationFilter.INCOMPLETE]

        # now look at the filter and fill in the unsaid bits

        # defaults for completeness: if nothing is said about completeness
        # then we want to show INCOMPLETE
        completeness = False
        for option in [
            SpecificationFilter.COMPLETE,
            SpecificationFilter.INCOMPLETE]:
            if option in filter:
                completeness = True
        if completeness is False:
            filter.append(SpecificationFilter.INCOMPLETE)

        # defaults for acceptance: in this case we have nothing to do
        # because specs are not accepted/declined against a distro

        # defaults for informationalness: we don't have to do anything
        # because the default if nothing is said is ANY

        # sort by priority descending, by default
        if sort is None or sort == SpecificationSort.PRIORITY:
            order = ['-priority', 'Specification.status', 'Specification.name']
        elif sort == SpecificationSort.DATE:
            order = ['-Specification.datecreated', 'Specification.id']

        # figure out what set of specifications we are interested in. for
        # products, we need to be able to filter on the basis of:
        #
        #  - completeness.
        #  - informational.
        #
        base = 'Specification.product = %s' % self.id
        query = base
        # look for informational specs
        if SpecificationFilter.INFORMATIONAL in filter:
            query += ' AND Specification.informational IS TRUE'

        # filter based on completion. see the implementation of
        # Specification.is_complete() for more details
        completeness =  Specification.completeness_clause

        if SpecificationFilter.COMPLETE in filter:
            query += ' AND ( %s ) ' % completeness
        elif SpecificationFilter.INCOMPLETE in filter:
            query += ' AND NOT ( %s ) ' % completeness

        # Filter for validity. If we want valid specs only then we should
        # exclude all OBSOLETE or SUPERSEDED specs
        if SpecificationFilter.VALID in filter:
            query += ' AND Specification.status NOT IN ( %s, %s ) ' % \
                sqlvalues(SpecificationStatus.OBSOLETE,
                          SpecificationStatus.SUPERSEDED)

        # ALL is the trump card
        if SpecificationFilter.ALL in filter:
            query = base

        # Filter for specification text
        for constraint in filter:
            if isinstance(constraint, basestring):
                # a string in the filter is a text search filter
                query += ' AND Specification.fti @@ ftq(%s) ' % quote(
                    constraint)

        # now do the query, and remember to prejoin to people
        results = Specification.select(query, orderBy=order, limit=quantity)
        return results.prejoin(['assignee', 'approver', 'drafter'])

    def getSpecification(self, name):
        """See ISpecificationTarget."""
        return Specification.selectOneBy(product=self, name=name)

    def getSeries(self, name):
        """See IProduct."""
        return ProductSeries.selectOneBy(product=self, name=name)

    def newSeries(self, owner, name, summary, branch=None):
        return ProductSeries(product=self, owner=owner, name=name,
                             summary=summary, user_branch=branch)

    def getRelease(self, version):
        return ProductRelease.selectOne("""
            ProductRelease.productseries = ProductSeries.id AND
            ProductSeries.product = %s AND
            ProductRelease.version = %s
            """ % sqlvalues(self.id, version),
            clauseTables=['ProductSeries'])

    def packagedInDistros(self):
        distros = Distribution.select(
            "Packaging.productseries = ProductSeries.id AND "
            "ProductSeries.product = %s AND "
            "Packaging.distrorelease = DistroRelease.id AND "
            "DistroRelease.distribution = Distribution.id"
            "" % sqlvalues(self.id),
            clauseTables=['Packaging', 'ProductSeries', 'DistroRelease'],
            orderBy='name',
            distinct=True
            )
        return distros

    def ensureRelatedBounty(self, bounty):
        """See IProduct."""
        for curr_bounty in self.bounties:
            if bounty.id == curr_bounty.id:
                return None
        ProductBounty(product=self, bounty=bounty)
        return None

    def newBranch(self, name, title, url, home_page, lifecycle_status,
                  summary, whiteboard):
        """See IProduct."""
        from canonical.launchpad.database import Branch
        return Branch(
            product=self, name=name, title=title, url=url, home_page=home_page,
            lifecycle_status=lifecycle_status, summary=summary,
            whiteboard=whiteboard)


class ProductSet:
    implements(IProductSet)

    def __init__(self):
        self.title = "Projects in Launchpad"

    def __getitem__(self, name):
        """See canonical.launchpad.interfaces.product.IProductSet."""
        item = Product.selectOneBy(name=name, active=True)
        if item is None:
            raise NotFoundError(name)
        return item

    def __iter__(self):
        """See canonical.launchpad.interfaces.product.IProductSet."""
        return iter(self._getProducts())

    def latest(self, quantity=5):
        return self._getProducts()[:quantity]

    def _getProducts(self):
        results = Product.selectBy(active=True, orderBy="-Product.datecreated")
        # The main product listings include owner, so we prejoin it in
        return results.prejoin(["owner"])

    def get(self, productid):
        """See canonical.launchpad.interfaces.product.IProductSet."""
        try:
            return Product.get(productid)
        except SQLObjectNotFound:
            raise NotFoundError("Product with ID %s does not exist" %
                                str(productid))

    def getByName(self, name, default=None, ignore_inactive=False):
        """See canonical.launchpad.interfaces.product.IProductSet."""
        if ignore_inactive:
            product = Product.selectOneBy(name=name, active=True)
        else:
            product = Product.selectOneBy(name=name)
        if product is None:
            return default
        return product

    def getProductsWithBranches(self):
        """See IProductSet."""
        return Product.select(
            'Product.id in (select distinct(product) from Branch)',
            orderBy='name')

    def createProduct(self, owner, name, displayname, title, summary,
                      description=None, project=None, homepageurl=None,
                      screenshotsurl=None, wikiurl=None,
                      downloadurl=None, freshmeatproject=None,
                      sourceforgeproject=None, programminglang=None,
                      reviewed=False, gotchi=None, gotchi_heading=None,
                      emblem=None):
        """See canonical.launchpad.interfaces.product.IProductSet."""
        product = Product(
            owner=owner, name=name, displayname=displayname,
            title=title, project=project, summary=summary,
            description=description, homepageurl=homepageurl,
            screenshotsurl=screenshotsurl, wikiurl=wikiurl,
            downloadurl=downloadurl, freshmeatproject=freshmeatproject,
            sourceforgeproject=sourceforgeproject,
            programminglang=programminglang, reviewed=reviewed, gotchi=gotchi,
            emblem=emblem, gotchi_heading=gotchi_heading)

        # Create a default trunk series and set it as the development focus
        trunk = product.newSeries(owner, 'trunk', 'The "trunk" series '
            'represents the primary line of development rather than '
            'a stable release branch. This is sometimes also called MAIN '
            'or HEAD.')
        product.development_focus = trunk

        return product

    def forReview(self):
        """See canonical.launchpad.interfaces.product.IProductSet."""
        return Product.select("reviewed IS FALSE")

    def search(self, text=None, soyuz=None,
               rosetta=None, malone=None,
               bazaar=None,
               show_inactive=False):
        """See canonical.launchpad.interfaces.product.IProductSet."""
        # XXX: the soyuz argument is unused
        #   -- kiko, 2006-03-22
        clauseTables = set()
        clauseTables.add('Product')
        queries = []
        if text:
            queries.append("Product.fti @@ ftq(%s) " % sqlvalues(text))
        if rosetta:
            clauseTables.add('POTemplate')
            clauseTables.add('ProductRelease')
            clauseTables.add('ProductSeries')
            queries.append("POTemplate.productrelease=ProductRelease.id")
            queries.append("ProductRelease.productseries=ProductSeries.id")
            queries.append("ProductSeries.product=product.id")
        if malone:
            clauseTables.add('BugTask')
            queries.append('BugTask.product=Product.id')
        if bazaar:
            clauseTables.add('ProductSeries')
            queries.append('(ProductSeries.import_branch IS NOT NULL OR '
                           'ProductSeries.user_branch IS NOT NULL)')
        if 'ProductSeries' in clauseTables:
            queries.append('ProductSeries.product=Product.id')
        if not show_inactive:
            queries.append('Product.active IS TRUE')
        query = " AND ".join(queries)
        return Product.select(query, distinct=True,
                              prejoins=["owner"],
                              clauseTables=clauseTables)

    def translatables(self):
        """See IProductSet"""
        upstream = Product.select('''
            Product.id = ProductSeries.product AND
            POTemplate.productseries = ProductSeries.id
            ''',
            clauseTables=['ProductSeries', 'POTemplate'],
            distinct=True)
        distro = Product.select('''
            Product.id = ProductSeries.product AND
            Packaging.productseries = ProductSeries.id AND
            Packaging.sourcepackagename = POTemplate.sourcepackagename
            ''',
            clauseTables=['ProductSeries', 'Packaging', 'POTemplate'],
            distinct=True)
        return upstream.union(distro)

    def count_all(self):
        return Product.select().count()

    def count_translatable(self):
        return self.translatables().count()

    def count_reviewed(self):
        return Product.selectBy(reviewed=True, active=True).count()

    def count_bounties(self):
        return Product.select("ProductBounty.product=Product.id",
            distinct=True, clauseTables=['ProductBounty']).count()

    def count_buggy(self):
        return Product.select("BugTask.product=Product.id",
            distinct=True, clauseTables=['BugTask']).count()

    def count_featureful(self):
        return Product.select("Specification.product=Product.id",
            distinct=True, clauseTables=['Specification']).count()
<|MERGE_RESOLUTION|>--- conflicted
+++ resolved
@@ -50,11 +50,7 @@
 from canonical.launchpad.interfaces import (
     IProduct, IProductSet, ILaunchpadCelebrities, ICalendarOwner,
     IQuestionTarget, NotFoundError, get_supported_languages,
-<<<<<<< HEAD
-    IHasGotchiAndEmblem)
-=======
-    QUESTION_STATUS_DEFAULT_SEARCH)
->>>>>>> d3f228f0
+    QUESTION_STATUS_DEFAULT_SEARCH, IHasGotchiAndEmblem)
 
 
 class Product(SQLBase, BugTargetBase, HasSpecificationsMixin,
