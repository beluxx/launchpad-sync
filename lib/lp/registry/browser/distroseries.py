--- conflicted
+++ resolved
@@ -883,12 +883,8 @@
         required=True)
 
     sponsored_person = Choice(
-<<<<<<< HEAD
-        vocabulary='ValidPerson', required=False,)
-=======
         title=u"Person being sponsored", vocabulary='ValidPerson',
         required=False)
->>>>>>> 086b6aee
 
 
 class DistroSeriesDifferenceBaseView(LaunchpadFormView,
