--- conflicted
+++ resolved
@@ -775,26 +775,21 @@
             "local bugs: %(local_ids)s"
             )
 
-<<<<<<< HEAD
         for remote_bug_id in all_remote_ids:
             # Start a fresh transaction every time round the loop.
             self.txn.begin()
 
             bug_watches = self.getBugWatchesForRemoteBug(
                 remote_bug_id, bug_watch_ids)
-=======
-        for bug_id in all_remote_ids:
-            try:
-                bug_watches = bug_watches_by_remote_bug[bug_id]
-            except KeyError:
+            if len(bug_watches) == 0:
                 # If there aren't any bug watches for this remote bug,
                 # just log a warning and carry on.
                 self.warning(
                     "Spurious remote bug ID: No watches found for "
-                    "remote bug %s on %s" % (bug_id, remotesystem.baseurl))
+                    "remote bug %s on %s" % (
+                        remote_bug_id, remotesystem.baseurl))
                 continue
 
->>>>>>> 9caddaa7
             for bug_watch in bug_watches:
                 bug_watch.lastchecked = UTC_NOW
             if remote_bug_id in unmodified_remote_ids:
