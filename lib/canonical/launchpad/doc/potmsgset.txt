= POTMsgSet tests =

POTMsgSet represents messages to translate that a POTemplate file has.

We need to get a POTMsgSet object to performe this test.

    >>> from zope.component import getUtility
    >>> from canonical.database.sqlbase import flush_database_updates
    >>> from canonical.launchpad.database import POTemplate, TranslationMessage
    >>> potemplate = POTemplate.get(1)
    >>> potmsgsets = potemplate.getPOTMsgSets()
    >>> potmsgset = potmsgsets[0]

Verify interface.

    >>> from canonical.launchpad.webapp.testing import verifyObject
    >>> from canonical.launchpad.interfaces import (
    ...     ILanguageSet, IPersonSet, IPOTMsgSet, IProductSet)
    >>> verifyObject(IPOTMsgSet, potmsgset)
    True

We also need some time and date functions to do translation updates.

    >>> import datetime
    >>> import pytz
    >>> UTC = pytz.timezone('UTC')


== POTMsgSet.normalizeWhitespaces ==

This function copies the leading and trailing whitespaces from
POTMsgSet's msgid into the 'text' argument.

As this test is too specific, we are going to change a msgid as we need for
every test.

    >>> potmsgset = potemplate.createMessageSetFromText(u'normal string', None)
    >>> text = u'another normal string'

In this case, it should not change.

    >>> potmsgset.normalizeWhitespaces(text)
    u'another normal string'

Let's try with a 'text' that has some leading and trailing whitespaces,
they will disappear as the msgid does not have them.

    >>> text = u' a string with \n whitespaces \n'
    >>> potmsgset.normalizeWhitespaces(text)
    u'a string with \n whitespaces'

Now, the msgid will have a leading whitespace. That means that 'text'
should have it too.

    >>> potmsgset = potemplate.createMessageSetFromText(
    ...     u'\nnormal string with leading newline', None)
    >>> potmsgset.normalizeWhitespaces(text)
    u'\na string with \n whitespaces'

If 'text' has only whitespaces and nothing else, we should get the empty
string.

    >>> text = u'\n'
    >>> potmsgset.normalizeWhitespaces(text)
    ''

And if 'text' is None, we get 'text' unchanged.

    >>> potmsgset.normalizeWhitespaces(None) is None
    True


== POTMsgSet.convertDotToSpace ==

This method changes the u'\u2022' char by the normal white space.

As this test is too specific, we are going to change a msgid as we need for
every test.

    >>> potmsgset = potemplate.createMessageSetFromText(
    ...     u'normal string without the point', None)
    >>> text = u'another normal string'

In this case, it should not change.

    >>> potmsgset.convertDotToSpace(text)
    u'another normal string'

Let's try with a 'text' that has the char.

    >>> text = u'a string with the char \u2022'
    >>> potmsgset.convertDotToSpace(text)
    u'a string with the char  '

Now, msgid will have also that char, so 'text' should not change.

    >>> potmsgset = potemplate.createMessageSetFromText(
    ...    u'normal string with the char \u2022', None)
    >>> potmsgset.convertDotToSpace(text)
    u'a string with the char \u2022'


== POTMsgSet.normalizeNewLines ==

This method syncs the new line chars to use the same as the associated msgid.

As this test is too specific, we are going to change a msgid as we need for
every test.

    >>> potmsgset_windows = potemplate.createMessageSetFromText(u'\r\n', None)
    >>> potmsgset_unix = potemplate.createMessageSetFromText(u'\n', None)
    >>> potmsgset_mac = potemplate.createMessageSetFromText(u'\r', None)
    >>> text_windows = u'\r\n'
    >>> text_unix = u'\n'
    >>> text_mac = u'\r'

If both are the same, the text should not change.

    >>> potmsgset_windows.normalizeNewLines(text_windows) == text_windows
    True
    >>> potmsgset_mac.normalizeNewLines(text_mac) == text_mac
    True
    >>> potmsgset_unix.normalizeNewLines(text_unix) == text_unix
    True

Let's mix some of them and see how they became always as the potmsgset.

    >>> potmsgset_windows.normalizeNewLines(text_mac) == text_windows
    True
    >>> potmsgset_windows.normalizeNewLines(text_unix) == text_windows
    True
    >>> potmsgset_mac.normalizeNewLines(text_windows) == text_mac
    True
    >>> potmsgset_mac.normalizeNewLines(text_unix) == text_mac
    True
    >>> potmsgset_unix.normalizeNewLines(text_mac) == text_unix
    True
    >>> potmsgset_unix.normalizeNewLines(text_windows) == text_unix
    True

And finally, check to be sure that the broken options are detected.

    >>> potmsgset_windows.normalizeNewLines(text_mac+text_windows)
    Traceback (most recent call last):
    ...
    BrokenTextError: ...
    >>> potmsgset_windows.normalizeNewLines(text_unix+text_windows)
    Traceback (most recent call last):
    ...
    BrokenTextError: ...
    >>> potmsgset_windows.normalizeNewLines(text_unix+text_mac)
    Traceback (most recent call last):
    ...
    BrokenTextError: ...


== POTMsgSet.applySanityFixes ==

This function applies all checks we know to fix broken input

As this test is very, we wil create a msgid just for this test. We are going
to use a msgid with a leading and a trailing newline.

    >>> potmsgset = potemplate.createMessageSetFromText(
    ...     u'\nnormal string with\nleading and trailing newline\n', None)

And the text we are going to check will have them too, but we are going to
use '\r\n' like when we get a form submission.

    >>> text = u'\r\nTranslation\r\nto test\r\n'
    >>> potmsgset.applySanityFixes(text)
    u'\nTranslation\nto test\n'


== POTMsgSet.updateTranslation ==

This method is the core piece of Translations infrastructure: it
updates a single language translation for a POTMsgSet, and modifies a
lot of metadata depending on many different conditions.  It is used
from both web UI and from import code.

We are going to work with Evolution.

    >>> evolution = getUtility(IProductSet).getByName('evolution')
    >>> evolution_trunk = evolution.getSeries('trunk')
    >>> evolution_potemplate = evolution_trunk.getPOTemplate('evolution-2.2')

Carlos is a privileged translator that will do the updates.

    >>> carlos = getUtility(IPersonSet).getByName('carlos')
    >>> login('carlos@canonical.com')

We will be working with Catalan (ca) translations, with the new PO file.

    >>> upstream_pofile = evolution_potemplate.newPOFile('ca')
    >>> catalan = upstream_pofile.language

And, any changes we'd do will be in 'evolution addressbook' message.

    >>> upstream_potmsgset = evolution_potemplate.getPOTMsgSetByMsgIDText(
    ...     u'evolution addressbook')

At this time, there is no current or imported translation and no suggestions.

    >>> print upstream_potmsgset.getCurrentTranslationMessage(catalan)
    None
    >>> print upstream_potmsgset.getImportedTranslationMessage(catalan)
    None
    >>> list(upstream_potmsgset.getLocalTranslationMessages(catalan))
    []

Let's add a fuzzy translation.

    >>> new_translation = upstream_potmsgset.updateTranslation(upstream_pofile,
    ...     carlos, {0: u'foo'}, is_fuzzy=True, is_imported=True,
    ...     lock_timestamp=datetime.datetime.now(UTC))

Since this message came from the import, it doesn't have a reviewer, but
it does note a person which last changed it.

    >>> current = upstream_potmsgset.getCurrentTranslationMessage(catalan)
    >>> print current.reviewer
    None
    >>> print current.date_reviewed
    None
    >>> current.submitter.displayname
    u'Carlos Perell\xf3 Mar\xedn'
    >>> current.date_created is None
    False

Now it should appear as current and marked as imported.

    >>> current.translations
    [u'foo']
    >>> current.is_imported
    True
    >>> current == upstream_potmsgset.getImportedTranslationMessage(catalan)
    True

And also, the fuzzy flag should be set for the message.

    >>> current.is_fuzzy
    True

However, was_fuzzy_in_last_import is only set in the translation import code,
instead of being set in the upstream_potmsgset.updateTranslation.
To emulate that, we set it directly here.

    >>> current.was_fuzzy_in_last_import
    False
    >>> from zope.security.proxy import removeSecurityProxy
    >>> removeSecurityProxy(current).was_fuzzy_in_last_import = True
    >>> current.was_fuzzy_in_last_import
    True

Fuzzy is not counted as translated, so the statistics should remain
as zero. The updateStatistics method returns for values:
 - The number of translations 'imported' that are being used.
 - The number of translations 'imported' that were updated in Launchpad.
 - The number of new translations added in Launchpad.
 - The number of messages that have suggestions to be reviewed.

    >>> upstream_pofile.updateStatistics()
    (0, 0, 0, 0)

Now, we are going to add another translation.

    >>> upstream_potmsgset = evolution_potemplate.getPOTMsgSetByMsgIDText(
    ...     u'%d contact')

At this time, there is no current or imported translation and no suggestions.

    >>> print upstream_potmsgset.getCurrentTranslationMessage(catalan)
    None
    >>> print upstream_potmsgset.getImportedTranslationMessage(catalan)
    None
    >>> list(upstream_potmsgset.getLocalTranslationMessages(catalan))
    []

Let's add a non-fuzzy translation.

    >>> new_translation = upstream_potmsgset.updateTranslation(
    ...     upstream_pofile, carlos, {0: u'foo %d', 1: u'foos %d'},
    ...     is_fuzzy=False, is_imported=True,
    ...     lock_timestamp=datetime.datetime.now(UTC))

This time, this is a valid translation, so statistics change to reflect
it.

    >>> upstream_pofile.updateStatistics()
    (1, 0, 0, 0)

Since this message came from the import, it doesn't have a reviewer, but
it does note a person which last changed it.

    >>> current = upstream_potmsgset.getCurrentTranslationMessage(catalan)
    >>> print current.reviewer
    None
    >>> print current.date_reviewed
    None
    >>> current.submitter.displayname
    u'Carlos Perell\xf3 Mar\xedn'
    >>> current.date_created is None
    False
    >>> current.is_fuzzy
    False
    >>> current.was_fuzzy_in_last_import
    False


=== Unsetting a translation from the import ===

A translation can be removed from the import by being set to an empty string.

Before changing anything, we can see current statistics values:

    >>> upstream_potmsgset = evolution_potemplate.getPOTMsgSetByMsgIDText(
    ...     u'evolution addressbook')
    >>> new_translation = upstream_potmsgset.updateTranslation(
    ...     upstream_pofile, carlos, {0: u''}, is_fuzzy=False,
    ...     is_imported=True, lock_timestamp=datetime.datetime.now(UTC))

A current translation is kept since we don't remove anything from Launchpad
even if it came from the import.

    >>> current = upstream_potmsgset.getCurrentTranslationMessage(catalan)
    >>> current.translations
    [u'foo']

But the imported one is unset using an 'empty' TranslationMessage.

    >>> imported = upstream_potmsgset.getImportedTranslationMessage(catalan)
    >>> imported.translations
    [None]

An empty TranslationMessage has all the translations set to None.

    >>> print imported.all_msgstrs
<<<<<<< HEAD
    [None, None, None, None, None, None]
=======
    [None, None, None, None]
>>>>>>> a5246398

The same with the fuzzy flags.

    >>> current.is_fuzzy
    True
    >>> current.is_imported
    False

Given that we removed a fuzzy translation, statistics remain unchanged.

    >>> upstream_pofile.updateStatistics()
    (1, 0, 0, 0)

However, if we change a non fuzzy translation...

    >>> upstream_potmsgset = evolution_potemplate.getPOTMsgSetByMsgIDText(
    ...     u'%d contact')
    >>> new_translation = upstream_potmsgset.updateTranslation(
    ...     upstream_pofile, carlos, {0: u'', 1: u''}, is_fuzzy=False,
    ...     is_imported=True, lock_timestamp=datetime.datetime.now(UTC))

... the statistics change to reflect that the message is not available
in upstream anymore, so it's now noted as new translated in Launchpad.

    >>> upstream_pofile.updateStatistics()
    (0, 0, 1, 0)

=== Activating an existing suggestion ===

Foo Bar is a privileged translator who can do reviews and submit translations
directly, while No Privileges user can only submit suggestions.

    >>> foobar = getUtility(IPersonSet).getByName('name16')
    >>> no_priv = getUtility(IPersonSet).getByName('no-priv')

We'll be working with Spanish PO file for Evolution, again handling
'evolution addressbook' message.

    >>> pofile_es = evolution_potemplate.getPOFileByLang('es')
    >>> spanish = pofile_es.language
    >>> potmsgset = evolution_potemplate.getPOTMsgSetByMsgIDText(
    ...     u'evolution addressbook')

At the moment, there are no suggestions for this message.

    >>> suggested = potmsgset.getLocalTranslationMessages(spanish)
    >>> len(list(suggested))
    0

A No Privileges user updates a translation.

    >>> new_message = potmsgset.updateTranslation(
    ...     pofile_es, no_priv, {0: u'test string'}, is_fuzzy=False,
    ...     is_imported=False, lock_timestamp=datetime.datetime.now(UTC))

This message is not made current or marked as imported.

    >>> new_message.is_current
    False
    >>> new_message.is_imported
    False

Now, we should have one extra suggestion.

    >>> suggested = potmsgset.getLocalTranslationMessages(spanish)
    >>> len(list(suggested))
    1

That is the one that no_priv submitted.

    >>> suggested[0].translations
    [u'test string']

And the active translation is not the one we suggested.

    >>> current = potmsgset.getCurrentTranslationMessage(spanish)
    >>> current.translations
    [u'libreta de direcciones de Evolution']

And the reviewer for that message was Carlos:

    >>> current.reviewer.name
    u'carlos'

Now, Foo Bar, a translator with permissions, is going to approve that
new suggestion.

    >>> new_message = potmsgset.updateTranslation(
    ...     pofile_es, foobar, {0: u'test string'}, is_fuzzy=False,
    ...     is_imported=False, lock_timestamp=datetime.datetime.now(UTC))

We don't have any suggestion newer than the new active translation

    >>> suggested = potmsgset.getLocalTranslationMessages(spanish)
    >>> len(list(suggested))
    0

And the active translation is now the one from no-priv user.

    >>> current = potmsgset.getCurrentTranslationMessage(spanish)
    >>> current.submitter.name
    u'no-priv'
    >>> current.translations
    [u'test string']

Also, we should have Foo Bar as the reviewer of that translation.

    >>> current.reviewer.displayname
    u'Foo Bar'


== Plural forms ==

Let's focus on handling of messages with plural forms.

We use a DummyPOMsgSet when we don't have a POMsgSet for a given POFile
and POTMsgSet. First we'll get a DummyPOFile:

    >>> pt_BR_dummypofile = evolution_potemplate.getDummyPOFile('pt_BR')

We get a POTMsgSet and verify it's a singular form:

    >>> potmsgset = pt_BR_dummypofile.potemplate.getPOTMsgSetByMsgIDText(
    ...     u'evolution addressbook')
    >>> potmsgset.msgid_plural is None
    True

    >>> current = potmsgset.getCurrentTranslationMessage(
    ...     pt_BR_dummypofile.language)
    >>> print current
    None
    >>> pt_BR_dummy_current = potmsgset.getCurrentDummyTranslationMessage(
    ...     pt_BR_dummypofile.language)
    >>> pt_BR_dummy_current.plural_forms
    1
    >>> pt_BR_dummy_current.translations
    [None]
    >>> pt_BR_dummy_current.is_imported
    False

A TranslationMessage knows what language it is in.

    >>> print pt_BR_dummy_current.pofile.language.code
    pt_BR

Using another dummy pofile we'll get a POTMsgset that's not a singular
form:

    >>> apa_dummypofile = evolution_potemplate.getDummyPOFile('apa')
    >>> plural_potmsgset = apa_dummypofile.potemplate.getPOTMsgSetByMsgIDText(
    ...     u'%d contact')
    >>> print apa_dummypofile.language.code
    apa

We don't know anything about pluralforms for this language, so we fall
back to the most common case:

    >>> print apa_dummypofile.language.pluralforms
    None
    >>> apa_dummy_current = (
    ...     plural_potmsgset.getCurrentDummyTranslationMessage(
    ...         apa_dummypofile.language))
    >>> apa_dummy_current.plural_forms
    2
    >>> apa_dummy_current.translations
    [None, None]

We can guess the pluralforms for this language through ILanguage.pluralforms:

    >>> ru_dummypofile = evolution_potemplate.getDummyPOFile('ru')
    >>> ru_dummy_current = plural_potmsgset.getCurrentDummyTranslationMessage(
    ...     ru_dummypofile.language)

    >>> print ru_dummypofile.language.pluralforms
    3
    >>> ru_dummy_current.plural_forms
    3
    >>> ru_dummy_current.translations
    [None, None, None]


=== Missing forms ===

Even when a message has a singular and a plural in English, a
translation does not have to cover all plural forms available in the
target language.

We call such a message incomplete, and undesirable as it is, it is still
gracefully accepted.

    >>> plural_potmsgset = pofile_es.potemplate.getPOTMsgSetByMsgIDText(
    ...     u'%d contact')
    >>> pofile_es.plural_forms
    2
    >>> message = plural_potmsgset.updateTranslation(pofile_es, foobar,
    ...     {0: u'foo %d', 1: None}, is_fuzzy=False, is_imported=False,
    ...     lock_timestamp=datetime.datetime.now(UTC))
    >>> message.is_complete
    False
    >>> message = plural_potmsgset.updateTranslation(pofile_es, foobar,
    ...     {0: None}, is_fuzzy=False, is_imported=False,
    ...     lock_timestamp=datetime.datetime.now(UTC))
    >>> message.is_complete
    False


== isTranslationNewerThan ==

This method tells us whether the active translation was reviewed after
the given timestamp.

    >>> from datetime import datetime
    >>> from pytz import UTC
    >>> translationmessage = TranslationMessage.get(2)
    >>> potmsgset = translationmessage.potmsgset
    >>> pofile = translationmessage.pofile
    >>> translationmessage.date_reviewed.isoformat()
    '2005-04-07T13:19:17.601068+00:00'
    >>> potmsgset.isTranslationNewerThan(pofile,
    ...     datetime(2004, 11, 30, 7, 0, 0, tzinfo=UTC))
    True
    >>> potmsgset.isTranslationNewerThan(pofile,
    ...     datetime(2006, 11, 30, 7, 0, 0, tzinfo=UTC))
    False


== External translation suggestions ==

External translation suggestions are current, imported or suggested
translation for exactly the same English string, but in a different
translation template.

    >>> from canonical.launchpad.interfaces import (
    ...     IDistributionSet, IPOTemplateSet, IProductSet)

Suggestions between modules depend also on whether the other translation
template is available to all users or should be ignored because
either the product or distribution where it's attached is not using
translations anymore or the translation template is not current anymore.

We will use this helper function to print all suggestions found:

    >>> def print_suggestions(suggestions):
    ...     """Print IPOFile title, translation and where is it used."""
    ...     lines = []
    ...     for suggestion in suggestions:
    ...         usage = []
    ...         if suggestion.is_current:
    ...             usage.append('Launchpad')
    ...         if suggestion.is_imported:
    ...             usage.append('Upstream')
    ...         if not usage:
    ...             usage.append('None')
    ...         lines.append('%s: %s (%s)' % (
    ...             suggestion.pofile.title,
    ...             suggestion.translations[0],
    ...             ' & '.join(usage)))
    ...     for line in sorted(lines):
    ...         print line


== POTMsgSet.getExternallyUsedTranslationMessages ==

 On one side, we have a translation template for the evolution product.

    >>> evo_product_template = evolution_potemplate
    >>> print evo_product_template.title
    Template "evolution-2.2" in Evolution trunk

On the other, we have a translation template for the evolution package in
Ubuntu Hoary distribution.

    >>> ubuntu = getUtility(IDistributionSet)['ubuntu']
    >>> ubuntu_hoary = ubuntu.getSeries('hoary')
    >>> evo_hoary_package = ubuntu_hoary.getSourcePackage('evolution')
    >>> evo_distro_template = getUtility(IPOTemplateSet).getSubset(
    ...     sourcepackagename=evo_hoary_package.sourcepackagename,
    ...     distroseries=ubuntu_hoary).getPOTemplateByName('evolution-2.2')
    >>> print evo_distro_template.title
    Template "evolution-2.2" in Ubuntu Hoary package "evolution"

Both, product and distribution use Launchpad Translations.

    >>> evolution.official_rosetta
    True
    >>> ubuntu.official_rosetta
    True

And both translation templates are current

    >>> evo_product_template.iscurrent
    True
    >>> evo_distro_template.iscurrent
    True

We have the same message in both templates but with different
translations in Spanish:

    >>> evo_product_message = evo_product_template.getPOTMsgSetByMsgIDText(
    ...     ' cards')
    >>> evo_product_translation = (
    ...     evo_product_message.getCurrentTranslationMessage(spanish))
    >>> evo_product_translation.translations
    [u' tarjetas']
    >>> evo_distro_message = evo_distro_template.getPOTMsgSetByMsgIDText(
    ...     ' cards')
    >>> evo_distro_translation = (
    ...     evo_distro_message.getCurrentTranslationMessage(spanish))
    >>> evo_distro_translation.translations
    [u' caratas']

    >>> suggestions = (
    ...     evo_product_message.getExternallyUsedTranslationMessages(spanish))
    >>> print_suggestions(suggestions)
    Spanish (es) translation of evolution-2.2 in Ubuntu Hoary package
    "evolution":  caratas (Launchpad)
    Spanish (es) translation of evolution-2.2 in Ubuntu Hoary package
    "evolution":  tarjetas (Upstream)

    >>> suggestions = evo_distro_message.getExternallyUsedTranslationMessages(
    ...    spanish)
    >>> print_suggestions(suggestions)
    Spanish (es) translation of evolution-2.2 in Evolution trunk:
    tarjetas (Launchpad & Upstream)

We need to be logged in as an admin to do some special attribute
changes:

    >>> login('carlos@canonical.com')

When a translation template is set as not current, those translations
are not available as suggestions anymore:

    >>> evo_distro_template.iscurrent = False
    >>> flush_database_updates()
    >>> suggestions = (
    ...     evo_product_message.getExternallyUsedTranslationMessages(spanish))
    >>> len(suggestions)
    0

The same happens if the distribution is not officially using
translations.

    >>> ubuntu.official_rosetta = False

    # We set the template as current again so we are sure that we don't show
    # suggestions just due to the change to the official_rosetta flag.
    >>> evo_distro_template.iscurrent = True
    >>> flush_database_updates()
    >>> suggestions = (
    ...     evo_product_message.getExternallyUsedTranslationMessages(spanish))
    >>> len(suggestions)
    0

And products not using translations officially have the same behaviour.

    >>> evolution.official_rosetta = False
    >>> flush_database_updates()
    >>> suggestions = evo_distro_message.getExternallyUsedTranslationMessages(
    ...    spanish)
    >>> len(suggestions)
    0

Let's restore the flags for next section.

    >>> ubuntu.official_rosetta = True
    >>> evolution.official_rosetta = True
    >>> flush_database_updates()


== POTMsgSet.getExternallySuggestedTranslationMessages ==

This method returns a set of submissions that have suggested translations
for the same msgid as the given POTMsgSet across the whole system.

We are going to work with the 'man' template in evolution package for
Ubuntu Hoary distribution.

    >>> evo_man_template = getUtility(IPOTemplateSet).getSubset(
    ...     sourcepackagename=evo_hoary_package.sourcepackagename,
    ...     distroseries=ubuntu_hoary).getPOTemplateByName('man')

Let's take a message 'test man page' that is translated into Spanish.

    >>> potmsgset_translated = evo_man_template.getPOTMsgSetByMsgIDText(
    ...     'test man page')
    >>> pofile = evo_man_template.getPOFileByLang('es')
    >>> print pofile.title
    Spanish (es) translation of man in Ubuntu Hoary package "evolution"
    >>> current = potmsgset_translated.getCurrentTranslationMessage(
    ...     pofile.language)
    >>> print current.translations
    [u'just a translation']

It doesn't return other submissions done in the given IPOMsgSet because
the 'wiki' space is for any submission done outside that IPOMsgSet.

    # There is no other message with the same msgid in our system that has a
    # non active submission.
    >>> wiki_submissions = (
    ...     potmsgset_translated.getExternallySuggestedTranslationMessages(
    ...         pofile.language))
    >>> len(wiki_submissions)
    0

Now, we get a dummy message that has the same msgid as the previous one.
A dummy message is one that is not yet stored in our database, we use
them to be able to render those messages in our UI, once we get a
submission with a value for it, it's created in our database so it's not
dummy anymore.

    >>> pmount_hoary_package = ubuntu_hoary.getSourcePackage('pmount')
    >>> pmount_man_template = getUtility(IPOTemplateSet).getSubset(
    ...     sourcepackagename=pmount_hoary_package.sourcepackagename,
    ...     distroseries=ubuntu_hoary).getPOTemplateByName('man')
    >>> potmsgset_untranslated = pmount_man_template.getPOTMsgSetByMsgIDText(
    ...     'test man page')
    >>> pofile = pmount_man_template.getDummyPOFile('es')
    >>> print pofile.title
    Spanish (es) translation of man in Ubuntu Hoary package "pmount"

Given that it doesn't exist in our database, is impossible to have a
submission already for it.

    >>> current = potmsgset_untranslated.getCurrentTranslationMessage(
    ...     pofile.language)
    >>> print current
    None
    >>> imported = potmsgset_untranslated.getImportedTranslationMessage(
    ...     pofile.language)
    >>> print imported
    None

This other dummy IPOMsgSet though, will get all submissions done in
pomsgset_translated (except ones with the same translation that is already
active) as it's another context.

    >>> wiki_submissions = (
    ...     potmsgset_untranslated.getExternallySuggestedTranslationMessages(
    ...         pofile.language))
    >>> print_suggestions(wiki_submissions)
    Spanish (es) translation of man in Ubuntu Hoary package "evolution":
    blah, blah, blah (None)
    Spanish (es) translation of man in Ubuntu Hoary package "evolution":
    lalalala (None)

However, if the hoary template version is not current and thus hidden,
we get no suggestions.

    >>> potmsgset_translated.potemplate.iscurrent = False
    >>> flush_database_updates()

    >>> wiki_submissions = (
    ...     potmsgset_untranslated.getExternallyUsedTranslationMessages(
    ...         pofile.language))
    >>> len(wiki_submissions)
    0

Nor do we get any suggestions if the Ubuntu distribution is not using
Launchpad for translations.

    # We set the template as current again so we are sure that we don't show
    # suggestions just due to the change to the official_rosetta flag.
    >>> potmsgset_translated.potemplate.iscurrent = True
    >>> ubuntu.official_rosetta = False
    >>> flush_database_updates()

    >>> wiki_submissions = (
    ...     potmsgset_untranslated.getExternallyUsedTranslationMessages(
    ...         pofile.language))
    >>> len(wiki_submissions)
    0


== POTMsgSet.getCurrentDummyTranslationMessage ==

Sometimes, there are POTMsgSet objects with no translations to a language,
and we need to get dummy objects which emulate them to do read operations.
This method give us such dummy objects.

    >>> spanish_in_mexico = getUtility(ILanguageSet).getLanguageByCode(
    ...     'es_MX')
    >>> potmsgset.getCurrentDummyTranslationMessage(spanish_in_mexico) is None
    False

But, if we already have a TranslationMessage for a POTMsgSet in our database,
and we request a dummy one, that's broken and we detect it.

    >>> potmsgset.getCurrentDummyTranslationMessage(spanish)
    Traceback (most recent call last):
    ...
    AssertionError: There is already a translation message ...


== Variant translation ==

updateTranslation() is a core method of Translations, and it is used for
both importing translations or saving them through web UI.  At the
moment, we have some infrastructure to support "variant" languages,
differentiated by having '@something' in the locale name (examples are
sr@Latn for Serbian Latin translations, and sr@ijek for Serbian Jekavian
translations).

Language variants are differentiated by having a special variant field
in the PO files, and are currently only supported for imports (you can't
edit them through web UI).  For imports to work correctly,
updateTranslation needs to differentiate between TranslationMessages in
POFile without a variant set, and POFile with a variant set.

In our sample data, we already have a PO file for 'pmount' in Spanish
(es), and a PO file for 'pmount' in Spanish 'test' variant (es@test).

    >>> pmount_package = ubuntu_hoary.getSourcePackage('pmount')
    >>> pmount_template = getUtility(IPOTemplateSet).getSubset(
    ...     sourcepackagename=pmount_package.sourcepackagename,
    ...     distroseries=ubuntu_hoary).getPOTemplateByName('pmount')

This template in pmount package has a translation to es@test:

    >>> pofile_es_variant = pmount_template.getPOFileByLang(
    ...     'es', variant=u'test')
    >>> print pofile_es_variant.title
    Spanish (es) translation of pmount in Ubuntu Hoary package "pmount"
    >>> pofile_es_variant.variant
    u'test'

And a PO file in "basic" Spanish (no variant):

    >>> pofile_es = pmount_template.getPOFileByLang('es')
    >>> print pofile_es.title
    Spanish (es) translation of pmount in Ubuntu Hoary package "pmount"
    >>> print pofile_es.variant
    None

We can get a single POT message from pmount PO template:

    >>> potmsgset = pmount_template.getPOTMsgSetByMsgIDText(
    ...     u'Error: could not drop all uid privileges')

And get translations for Spanish non-variant PO file when we specify
no variant in getCurrentTranslationMessage call:

    >>> current_es = potmsgset.getCurrentTranslationMessage(
    ...     pofile_es.language)
    >>> print current_es.translations
    [u'Error: no se han podido soltar todos los privilegios de uid']

And variant is indeed not set for this TranslationMessage:

    >>> print current_es.pofile.variant
    None

If we specify a variant from the Spanish 'test' PO file, we'll get a
TranslationMessage corresponding to that translation.

    >>> current_es_variant = potmsgset.getCurrentTranslationMessage(
    ...     pofile_es_variant.language, variant=pofile_es_variant.variant)
    >>> print current_es_variant.translations
    [u'Error: no se han podido soltar todos los privilegios de uid']
    >>> print current_es_variant.pofile.variant
    test

We can update a translation for es@test using updateTranslation call:

    >>> new_translation = potmsgset.updateTranslation(pofile_es_variant,
    ...     carlos, {0: u'test variant translation'},
    ...     is_fuzzy=False, is_imported=True,
    ...     lock_timestamp=datetime.now(UTC))

A new translation is saved in the PO file.

    >>> print new_translation.pofile.title
    Spanish (es) translation of pmount in Ubuntu Hoary package "pmount"
    >>> new_translation.pofile.variant
    u'test'
    >>> new_translation.is_current
    True
    >>> new_translation.is_imported
    True

Translation in the Spanish PO file with no variant (pofile_es) will
stay the same as it was before the change to translation in
pofile_es_variant:

    >>> current_es = potmsgset.getCurrentTranslationMessage(
    ...     pofile_es.language)
    >>> print current_es.translations
    [u'Error: no se han podido soltar todos los privilegios de uid']

Trying to get a translation for non-existing variant returns None
from getCurrentTranslationMessage().

    >>> current_non_existing = potmsgset.getCurrentTranslationMessage(
    ...     pofile_es.language, variant='not-existing-variant')
    >>> print current_non_existing
    None


== Suggestions for translator credits ==

Messages with translator credits are translated automatically by
Launchpad, so we should not get any suggestions for them.

To put 'external' suggestions in database, let's translate the
'translation-credits' message in alsa-utils template to Spanish.

    >>> alsa = getUtility(IProductSet).getByName('alsa-utils')
    >>> alsa_trunk = alsa.getSeries('trunk')
    >>> alsa_potemplate = alsa_trunk.getPOTemplate('alsa-utils')
    >>> translator_credits = alsa_potemplate.getPOTMsgSetByMsgIDText(
    ...     u'translation-credits')

    >>> spanish_pofile = alsa_potemplate.getPOFileByLang('es')
    >>> spanish = spanish_pofile.language

    >>> new_translation = translator_credits.updateTranslation(spanish_pofile,
    ...     carlos, {0: u'Some Translator'}, is_fuzzy=False, is_imported=True,
    ...     lock_timestamp=datetime.now(UTC))

    >>> current = translator_credits.getCurrentTranslationMessage(
    ...     spanish)
    >>> current.translations
    [u'Some Translator']

Now, let's add 'translation-credits' message to a different POTemplate:

     >>> new_credits = evolution_potemplate.createMessageSetFromText(
     ...     singular_text=u'translation-credits', plural_text=None)

However, this one doesn't show up as external suggestion for Spanish.

    >>> new_credits.getExternallyUsedTranslationMessages(spanish)
    []
    >>> new_credits.getExternallySuggestedTranslationMessages(spanish)
    []<|MERGE_RESOLUTION|>--- conflicted
+++ resolved
@@ -336,11 +336,7 @@
 An empty TranslationMessage has all the translations set to None.
 
     >>> print imported.all_msgstrs
-<<<<<<< HEAD
     [None, None, None, None, None, None]
-=======
-    [None, None, None, None]
->>>>>>> a5246398
 
 The same with the fuzzy flags.
 
