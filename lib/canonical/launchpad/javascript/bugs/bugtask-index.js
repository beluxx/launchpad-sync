/** Copyright (c) 2009, Canonical Ltd. All rights reserved.
 *
 * Form overlay widgets and subscriber handling for bug pages.
 *
 * @module BugtaskIndex
 * @requires base, node, lazr.formoverlay, lazr.anim
 */

YUI.add('bugs.bugtask_index', function(Y) {

var bugs = Y.namespace('bugs');

// lazr.FormOverlay objects.
var duplicate_form_overlay;
var privacy_form_overlay;

// The url of the page used to update bug duplicates.
var update_dupe_url;

// The launchpad js client used.
var lp_client;

// The initially hidden subscription spinner element.
var spinner;

// The launchpad client entry for the current bug.
var lp_bug_entry;

// The bug itself, taken from cache.
var bug_repr;

// The element representing the "Subscribe/Unsubscribe" link.
var subscription_link;

// Below are all pertinent to current user.
var me; // A URI.
var user_name;
var display_name;

// Below are all pertinent to subscribing other people or teams.
var can_be_unsubscribed;
var other_name;
var other_display_name;
var is_team;
var all_subscribers;

// Overlay related vars.
var error_overlay;
var form_load_callbacks = {};
var submit_button_html =
    '<button type="submit" name="field.actions.change" ' +
    'value="Change" class="lazr-pos lazr-btn" >OK</button>';
var cancel_button_html =
    '<button type="button" name="field.actions.cancel" ' +
    'class="lazr-neg lazr-btn" >Cancel</button>';
var privacy_link;
var privacy_spinner;

/*
 * An object representing the bugtask subscribers portlet.
 *
 * Since the portlet loads via XHR and inline subscribing
 * depends on that portlet being loaded, setup a custom
 * event object, to provide a hook for initializing subscription
 * link callbacks after a bugs:portletloaded event.
 *
 * XXX deryck 2009-04-30 bug=369874 Now this object exists,
 * the inline js on bug-portlet-subscribers.pt should be moved here.
*/
var PortletTarget = function() {};
Y.augment(PortletTarget, Y.Event.Target);
Y.bugs.portlet = new PortletTarget();
Y.bugs.portlet.subscribe('bugs:portletloaded', function() {
    setup_subscription_link_handlers();
});

/*
 * Subscribing someone else requires loading a grayed out
 * username into the DOM until the subscribe action completes.
 * There are a couple XHR requests in check_can_be_unsubscribed
 * before the subscribe work can be done, so fire a custom event
 * bugs:nameloaded and do the work here when the event fires.
 */
Y.bugs.portlet.subscribe('bugs:nameloaded', function() {
    var error_handler = new LP.client.ErrorHandler();
    error_handler.clearProgressUI = function() {
        var temp_link = Y.get('#temp-username');
        if (temp_link) {
            var temp_parent = temp_link.get('parentNode');
            temp_parent.removeChild(temp_link);
        }
    };
    error_handler.showError = function(error_msg) {
        display_error(Y.get('.menu-link-addsubscriber'), error_msg);
    };

    var config = {
        on: {
            success: function() {
                var temp_link = Y.get('#temp-username');
                var temp_spinner = Y.get('#temp-name-spinner');
                temp_link.removeChild(temp_spinner);
                var anim = Y.lazr.anim.green_flash({ node: temp_link });
                anim.on('end', function() {
                    add_user_name_link();
                    var temp_parent = temp_link.get('parentNode');
                    temp_parent.removeChild(temp_link);
                    // Clear the subscrbe someone else vars to reset.
                    other_name = null;
                    other_display_name = null;
                    is_team = null;
                    can_be_unsubscribed = null;
                });
                anim.run();
            },
            failure: error_handler.getFailureHandler()
        },
        parameters: {
            person: LP.client.get_absolute_uri('/~' + other_name)
        }
    };
    lp_client.named_post(bug_repr.self_link, 'subscribe', config);
});

Y.bugs.setup_bugtask_index = function() {
    /*
     * Check the page for links related to overlay forms and request the HTML
     * for these forms.
     */
    Y.on('load', function() {
        if (Y.UA.ie) {
            return;
        }
        // If the user is not logged in, then we need to defer to the
        // default behaviour.
        if (LP.client.links.me === undefined) {
            return;
        }

        if (lp_client === undefined || bug_repr === undefined) {
            setup_client_and_bug();
        }

        Y.on('io:complete', function(id, response_object) {
            form_load_callbacks[id](response_object.responseText);
        }, this);

        // First look for 'Mark as duplicate' links.
        var update_dupe_links = Y.all('.menu-link-mark-dupe');

        // If there are none, check for any 'change duplicate bug' links.
        if (!update_dupe_links){
            update_dupe_links = Y.all('#change_duplicate_bug');
        }

        if (update_dupe_links) {
            // First things first, pre-load the mark-dupe form.
            update_dupe_url = update_dupe_links.item(0).getAttribute('href');
            var mark_dupe_form_url = update_dupe_url + '/++form++';
            var dupe_form_id = Y.io(mark_dupe_form_url);
            form_load_callbacks[dupe_form_id.id] = createBugDuplicateFormOverlay;

            // Add an on-click handler to any links found that displays
            // the form overlay.
            update_dupe_links.on('click', function(e){
                // Only go ahead if we have received the form content by the
                // time the user clicks:
                if (duplicate_form_overlay){
                    e.preventDefault();
                    duplicate_form_overlay.show();
                }
            });
            // Add a class denoting them as js-action links.
            update_dupe_links.addClass('js-action');
        }

        privacy_link = Y.get('#privacy-link');

        if (privacy_link) {
            var privacy_link_url = privacy_link.getAttribute('href') + '/++form++';
            var privacy_div = Y.get('#privacy-text');
            var privacy_html = privacy_link.get('innerHTML') + ' ';
            privacy_div.set('innerHTML', privacy_html);
            var privacy_text = Y.get('#privacy-text');
            privacy_link = Y.Node.create(
                '<a href="' + privacy_link_url + '" id="privacy-link">' +
                '<img src="/@@/edit"></a>');
            privacy_text.appendChild(privacy_link);
            privacy_spinner = Y.Node.create(
                '<img src="/@@/spinner" style="display: none" />');
            privacy_text.appendChild(privacy_spinner);
            var privacy_form_id = Y.io(privacy_link_url);
            form_load_callbacks[privacy_form_id.id] = create_privacy_form_overlay;

            privacy_link.on('click', function(e) {
                if (privacy_form_overlay) {
                    e.preventDefault();
                    privacy_form_overlay.show();
                    // XXX Abel Deuring 2009-04-23, bug 365462
                    // Y.get('#field.private') returns null.
                    // Seems that YUI does not like IDs containing a '.'
                    document.getElementById('field.private').focus();
                }
            });
            privacy_link.addClass('js-action');
        }
        create_error_overlay();
        setup_inline_commenting();
        setup_add_attachment();
    }, window);
};

/*
 * Clear the subscribe someone else picker.
 *
 * @method clear_picker
 * @param e {Object} The event object.
 */
function clear_picker(e) {
    var input = Y.get('.yui-picker-search-box input');
    input.set('value', '');
    this.set('results', [{}]);
    this.set('batches', []);
}

/*
 * Initialize click handler for the subscribe someone else link.
 *
 * @method setup_subscribe_someone_else_handler
 */
function setup_subscribe_someone_else_handler() {
    var config = {
        header: 'Select a person or team to subscribe',
        step_title: 'Search'
    };

    var picker = Y.lp.picker.create(
        'ValidPersonOrTeam', subscribe_someone_else, config);
    // Clear results and search terms on cancel or save.
    picker.on('save', clear_picker, picker);
    picker.on('cancel', clear_picker, picker);

    var subscription_link_someone_else = Y.get('.menu-link-addsubscriber');
    subscription_link_someone_else.on('click', function(e) {
        e.halt();
        picker.show();
    });
    subscription_link_someone_else.addClass('js-action');
}

/*
 * Initialize callbacks for subscribe/unsubscribe links.
 *
 * @method setup_subscription_link_handlers
 */
function setup_subscription_link_handlers() {
    if (LP.client.links.me === undefined) {
        return;
    }

    if (lp_client === undefined || bug_repr === undefined) {
        setup_client_and_bug();
    }

    if (me === undefined) {
        setup_names();
    }

    spinner = Y.get('#sub-unsub-spinner');

    subscription_link = Y.get('.menu-link-subscription');
    if (subscription_link) {
        subscription_link.on('click', function(e) {
            e.halt();
            if (e.target.get('parentNode').hasClass('subscribed-false')) {
                subscribe_current_user(e.target);
            }
            else {
                unsubscribe_current_user(e.target);
            }
        });
        subscription_link.addClass('js-action');
    }

    setup_unsubscribe_icon_handlers();
    setup_subscribe_someone_else_handler();
    create_error_overlay();
}

/*
 * Set click handlers for unsubscribe remove icons.
 *
 * @method setup_unsubscribe_icon_handlers
 */
function setup_unsubscribe_icon_handlers() {
    var unsubscribe_icons = Y.all('.unsub-icon');
    if (unsubscribe_icons) {
        unsubscribe_icons.on('click', function(e) {
            e.halt();
            unsubscribe_user_via_icon(e.target);
        });
    }
}

/*
 * Create the lp client and bug entry if we haven't done so already.
 *
 * @method setup_client_and_bug
 */
function setup_client_and_bug() {
    lp_client = new LP.client.Launchpad();

    if (bug_repr === undefined) {
        bug_repr = LP.client.cache.bug;
        lp_bug_entry = new LP.client.Entry(
            lp_client, bug_repr, bug_repr.self_link);
    }
}

/*
 * Initialize the various variables for referring to "me".
 *
 * @method setup_names
 */
function setup_names() {
    me = LP.client.links.me;
    user_name = get_user_name_from_uri(me);

    // There is no need to set display_name if it exists.
    if (display_name !== undefined) {
        return;
    }

    config = {
        on: {
            success: function(person) {
                display_name = person.lookup_value('display_name');
            }
        }
    };
    lp_client.get(me, config);
}

/*
 * Creates the duplicate form overlay using the passed form content.
 *
 * @method createBugDuplicateFormOverlay
 */
function createBugDuplicateFormOverlay(form_content) {
    duplicate_form_overlay = new Y.lazr.FormOverlay({
        headerContent: '<h2>Mark bug report as duplicate</h2>',
        form_header: 'Marking the bug as a duplicate will, by default, ' +
                     'hide it from search results listings.',
        form_content: form_content,
        form_submit_button: Y.Node.create(submit_button_html),
        form_cancel_button: Y.Node.create(cancel_button_html),
        centered: true,
        form_submit_callback: update_bug_duplicate,
        visible: false
    });
    duplicate_form_overlay.render('#duplicate-form-container');
}

/*
 * Update the bug duplicate via the LP API
 */
function update_bug_duplicate(data) {
    // XXX noodles 2009-03-17 bug=336866 It seems the etag
    // returned by lp_save() is incorrect. Remove it for now
    // so that the second save does not result in a '412
    // precondition failed' error.
    //
    // XXX deryck 2009-04-29 bug=369293 Also, this has to
    // happen before *any* call to lp_save now that bug
    // subscribing can be done inline.  Named operations
    // don't return new objects, making the cached bug's
    // etag invalid as well.
    lp_bug_entry.removeAtt('http_etag');

    // Hide the formoverlay:
    duplicate_form_overlay.hide();

    // Add the spinner...
    var dupe_span = Y.get('#mark-duplicate-text');
    dupe_span.addClass('update-in-progress-message');

    // Set the new duplicate link on the bug entry.
    var new_dup_url = null;
    var new_dup_id = data['field.duplicateof'];
    // "make lint" claims the expession operator below should be "!--".
    // If we use this operator, we cannot unset the duplicate number.
    if (new_dup_id != '') {
        var self_link = lp_bug_entry.get('self_link');
        var last_slash_index = self_link.lastIndexOf('/');
        new_dup_url = self_link.slice(0, last_slash_index+1) + new_dup_id;
    }
    var old_dup_url = lp_bug_entry.get('duplicate_of_link');
    lp_bug_entry.set('duplicate_of_link', new_dup_url);

    // Create a config for the lp_save method
    config = {
        on: {
            success: function(updated_entry) {
                dupe_span.removeClass('update-in-progress-message');
                lp_bug_entry = updated_entry;

                if (new_dup_url !== null) {
                    dupe_span.set('innerHTML', [
                        'Duplicate of <a href="/bugs/' + new_dup_id + '">',
                        'bug #' + new_dup_id +'</a> ',
                        '<a class="menu-link-mark-dupe js-action" ',
                        'href="' + update_dupe_url + '">',
                        '<img src="/@@/edit" /></a>'
                        ].join(''));
                    show_comment_on_duplicate_warning();
                } else {
                    dupe_span.set('innerHTML',
                        '<a class="menu-link-mark-dupe js-action" href="' +
                        update_dupe_url + '">' +
                        '<img src="/@@/bug-dupe-icon" /> ' +
                        'Mark as duplicate</a>');
                    hide_comment_on_duplicate_warning();
                }
                Y.lazr.anim.green_flash({node: dupe_span}).run();
                // ensure the new link is hooked up correctly:
                dupe_span.query('a.menu-link-mark-dupe').on(
                    'click', function(e){
                        e.preventDefault();
                        duplicate_form_overlay.show();
                    });
            },
            failure: function(id, request) {
                dupe_span.removeClass('update-in-progress-message');
                if (request.status == 400) {
                    duplicate_form_overlay.showError(
                        new_dup_id + ' is not a valid bug number or' +
                        ' nickname.');
                } else {
                    duplicate_form_overlay.showError(request.responseText);
                }
                duplicate_form_overlay.show();

                // Reset the lp_bug_entry.duplicate_of_link as it wasn't
                // updated.
                lp_bug_entry.set('duplicate_of_link', old_dup_url);

            }
        }
    };

    // And save the updated entry.
    lp_bug_entry.lp_save(config);
}

/*
 * Ensure that a warning about adding a comment to a duplicate bug
 * is displayed.
 *
 * @method show_comment_on_duplicate_warning
 */
var show_comment_on_duplicate_warning = function() {
    var duplicate_warning = Y.get('#warning-comment-on-duplicate');
    if (duplicate_warning === null) {
        var container = Y.get('#new-comment');
        var first_node = container.get('firstChild');
        duplicate_warning = Y.Node.create(
            ['<div class="warning message" id="warning-comment-on-duplicate">',
             'Remember, this bug report is a duplicate. ',
             'Comment here only if you think the duplicate status is wrong.',
             '</div>'].join(''));
        container.insertBefore(duplicate_warning, first_node);
    }
};

/*
 * Ensure that no warning about adding a comment to a duplicate bug
 * is displayed.
 *
 * @method hide_comment_on_duplicate_warning
 */
var hide_comment_on_duplicate_warning = function() {
    var duplicate_warning = Y.get('#warning-comment-on-duplicate');
    if (duplicate_warning !== null) {
        duplicate_warning.ancestor().removeChild(duplicate_warning);
    }
};


/*
 * Create the privacy settings form overlay.
 *
 * @method create_privacy_form_overlay
 * @param form_content {String} The HTML data of the form overlay.
 */
var create_privacy_form_overlay = function(form_content) {
    privacy_form_overlay = new Y.lazr.FormOverlay({
        headerContent: '<h2>Change privacy settings</h2>',
        form_header: '',
        form_content: form_content,
        form_submit_button: Y.Node.create(submit_button_html),
        form_cancel_button: Y.Node.create(cancel_button_html),
        centered: true,
        form_submit_callback: update_privacy_settings,
        visible: false
    });
    privacy_form_overlay.render('#privacy-form-container');
    var node = Y.get('#form-container');
};

var update_privacy_settings = function(data) {
    // XXX noodles 2009-03-17 bug=336866 It seems the etag
    // returned by lp_save() is incorrect. Remove it for now
    // so that the second save does not result in a '412
    // precondition failed' error.
    //
    // XXX deryck 2009-04-29 bug=369293 Also, this has to
    // happen before *any* call to lp_save now that bug
    // subscribing can be done inline.  Named operations
    // don't return new objects, making the cached bug's
    // etag invalid as well.
    lp_bug_entry.removeAtt('http_etag');

    privacy_form_overlay.hide();

    var privacy_text = Y.get('#privacy-text');
    var privacy_div = Y.get('#privacy');
    privacy_link.setStyle('display', 'none');
    privacy_spinner.setStyle('display', 'inline');

    if (lp_client === undefined) {
        lp_client = new LP.client.Launchpad();
    }

    if (lp_bug_entry === undefined) {
        var bug_repr = LP.client.cache.bug;
        lp_bug_entry = new LP.client.Entry(
            lp_client, bug_repr, bug_repr.self_link);
    }

    var private = data['field.private'] !== undefined;
    var security_related =
        data['field.security_related'] !== undefined;

    lp_bug_entry.set('private', private);
    lp_bug_entry.set('security_related', security_related);
    var error_handler = new LP.client.ErrorHandler();
    error_handler.clearProgressUI = function () {
        privacy_spinner.setStyle('display', 'none');
        privacy_link.setStyle('display', 'inline');
    };
    error_handler.showError = function (error_msg) {
        Y.lazr.anim.red_flash({node: privacy_div}).run();
        privacy_form_overlay.showError(error_msg);
        privacy_form_overlay.show();
    };

    var config = {
        on: {
            success: function (updated_entry) {
                privacy_spinner.setStyle('display', 'none');
                privacy_link.setStyle('display', 'inline');
                lp_bug_entry = updated_entry;

                if (private) {
                    privacy_div.removeClass('public');
                    privacy_div.addClass('private');
                    privacy_text.set(
                        'innerHTML',
                        'This report is <strong>private</strong> ');
                } else {
                    privacy_div.removeClass('private');
                    privacy_div.addClass('public');
                    privacy_text.set(
                        'innerHTML', 'This report is public ');
                }
                privacy_text.appendChild(privacy_link);
                privacy_text.appendChild(privacy_spinner);

                var security_message = Y.get('#security-message');
                if (security_related) {
                    if (security_message === null) {
                        var security_message_html = [
                            '<div style="',
                            '    margin-top: 0.5em;',
                            '    padding-right: 18px;',
                            '    background:url(/@@/security)',
                            '    center right no-repeat;"',
                            '    id="security-message"',
                            '>Security vulnerability</div>'
                        ].join('');
                        security_message = Y.Node.create(security_message_html);
                        privacy_div.appendChild(security_message);
                    }
                } else {
                    if (security_message !== null) {
                        privacy_div.removeChild(security_message);
                    }
                }
                Y.lazr.anim.green_flash({node: privacy_div}).run();
            },
            failure: error_handler.getFailureHandler()
        }
    };
    lp_bug_entry.lp_save(config);
};

/*
 * Create the form overlay to use when encountering errors.
 *
 * @method create_error_overlay
*/
function create_error_overlay() {
    error_overlay = new Y.lazr.FormOverlay({
        headerContent: '<h2>Error</h2>',
        form_header: '',
        form_content:  '',
        form_submit_button: Y.Node.create(
            '<button style="display:none"></button>'),
        form_cancel_button: cancel_form_button(),
        centered: true,
        visible: false
    });
    error_overlay.render();
}

/*
 * Create a form button for canceling an error form
 * that won't reload the page on submit.
 *
 * @method cancel_form_button
 * @return button {Node} The form's cancel button.
*/
function cancel_form_button() {
    var button = Y.Node.create('<button>OK</button>');
    button.on('click', function(e) {
        e.preventDefault();
        error_overlay.hide();
    });
    return button;
}

/*
 * Take an error message and display in an overlay.
 *
 * @method display_error
 * @param flash_node {Node} The node to red flash.
 * @param msg {String} The message to display.
*/
function display_error(flash_node, msg) {
    if (flash_node) {
        var anim = Y.lazr.anim.red_flash({ node: flash_node });
        anim.on('end', function(e) {
            error_overlay.showError(msg);
            error_overlay.show();
        });
        anim.run();
    } else {
        error_overlay.showError(msg);
        error_overlay.show();
    }
}

/*
 * Traverse the DOM of a given remove icon to find
 * the user's link.  Returns a URI of the form "/~username".
 *
 * @method get_user_uri_from_icon
 * @param icon {Node} The node representing a remove icon.
 * @return user_uri {String} The user's uri, without the hostname.
 */
function get_user_uri_from_icon(icon) {
    var parent_div = icon.get('parentNode').get('parentNode');
    // This should be parent_div.firstChild, but because of #text
    // and cross-browser issues, using the YUI query syntax is
    // safer here.
    var user_uri = parent_div.query('a').getAttribute('href');
    return user_uri;
}

/*
 * Take a user_uri of the form "/~username" and return
 * just the username.  Ex., "/~deryck" becomes "deryck".
 *
 * @method get_user_name_from_uri
 * @param user_uri {String} The user's URI, without the hostname.
 * @return name {String} The user's name.
 */
function get_user_name_from_uri(user_uri) {
    var name = user_uri.substring(2);
    return name;
}

/*
 * Build the HTML for a user link for the subscribers list.
 *
 * @method build_user_link_html
 * @param name {String} The username without the URI. "foo" from "/~foo".
 * @param full_name {String} The user's displayname.
 * @param current_user_subscribing {Boolean} Is this the current user?
 * @return html {String} The HTML used for creating a subscriber link.
 */
function build_user_link_html(name, full_name, current_user_subscribing) {
    var terms = {
        name: name,
        full_name: full_name,
    }

    if (current_user_subscribing) {
        terms.subscribed_by = 'themselves';
    } else {
        terms.subscribed_by = 'by ' + full_name;
    }

    if (is_team) {
        terms.img_url = '/@@/team';
    } else {
        terms.img_url = '/@@/person';
    }

    var html = Y.Lang.substitute([
        '<div id="subscriber-{name}">',
        '  <a href="/~{name}" name="{full_name}" ',
        '    title="Subscribed {subscribed_by}">',
        '    <img alt="" src="{img_url}" width="14" height="14" />',
        '&nbsp;{full_name}</a>'].join(''), terms);

    // Add remove icon if the current user can unsubscribe the subscriber.
    if (can_be_unsubscribed) {
        var icon_html = Y.Lang.substitute([
            '<a href="+subscribe" id="unsubscribe-{name}"',
            '  title="Unsubscribe {full_name}">',
            '  <img class="unsub-icon" src="/@@/remove"',
            '    id="unsubscribe-icon-{name}" />',
            '</a></div>'].join(''), terms);
        html = html + icon_html;
    } else {
        html = html + '</div>';
    }
    return html;
}

/*
 * Used to remove the user's name from the subscriber's list.
 *
 * @method remove_user_name_link
 * @param user {String} The user's username.
 */
function remove_user_name_link(user) {
    var me_node = Y.get('#subscriber-' + user);
    var parent = me_node.get('parentNode');
    parent.removeChild(me_node);
}

/*
 * Returns the next node in alphabetical order after the subscriber
 * node now being added.  No node is returned to append to end of list.
 *
 * The name can appear in one of two different lists. 1) The list of
 * subscribers that can be unsubscribed by the current user, and
 * 2) the list of subscribers that cannont be unsubscribed.
 *
 * @method get_next_subscriber_node
 * @param full_name {String} The displayname of the user, used for sorting.
 * @return {Node} The node appearing next in the subscriber list or
 *          undefined if no node is next.
 */
function get_next_subscriber_node(full_name) {
    var nodes_by_name = {};
    var unsubscribables = [];
    var not_unsubscribables = [];

    // Use the list of subscribers pulled from the DOM to have sortable
    // lists of unsubscribable vs. not unsubscribale person links.
    if (all_subscribers) {
        all_subscribers.each(function(sub_link) {
            if (sub_link.getAttribute('id') != 'temp-username') {
                // User's displayname is found via the link's "name" attribute.
                var sub_link_name = sub_link.query('a').getAttribute('name');
                nodes_by_name[sub_link_name] = sub_link;
                if (sub_link.query('img.unsub-icon')) {
                    unsubscribables.push(sub_link_name);
                } else {
                    not_unsubscribables.push(sub_link_name);
                }
            }
        });

        // Add the current subscription.
        if (can_be_unsubscribed) {
            unsubscribables.push(full_name);
        } else {
            not_unsubscribables.push(full_name);
        }
        unsubscribables.sort();
        not_unsubscribables.sort();
    } else {
        // If there is no all_subscribers, then we're dealing with
        // the printed None, so return.
        return;
    }

    var i;
    if ((!unsubscribables && !not_unsubscribables) ||
        // If A) neither list exists, B) the user belongs in the second
        // list but the second list doesn't exist, or C) user belongs in the
        // first list and the second doesn't exist, return no node to append.
        (!can_be_unsubscribed && !not_unsubscribables) ||
        (can_be_unsubscribed && unsubscribables && !not_unsubscribables)) {
        return;
    } else if (
        // If the user belongs in the first list, and the first list
        // doesn't exist, but the second one does, return the first node
        // in the second list.
        can_be_unsubscribed && !unsubscribables && not_unsubscribables) {
        return nodes_by_name[not_unsubscribables[0]];
    } else if (can_be_unsubscribed) {
        // If the user belongs in the first list, loop the list for position.
        for (i=0; i<unsubscribables.length; i++) {
            if (unsubscribables[i] == full_name) {
                if (i+1 < unsubscribables.length) {
                    return nodes_by_name[unsubscribables[i+1]];
                // If the current link should go at the end of the first
                // list and we're at the end of that list, return the
                // first node of the second list.  Due to earlier checks
                // we can be sure this list exists.
                } else if (i+1 >= unsubscribables.length) {
                    return nodes_by_name[not_unsubscribables[0]];
                }
            }
        }
    } else if (!can_be_unsubscribed) {
        // If user belongs in the second list, loop the list for position.
        for (i=0; i<not_unsubscribables.length; i++) {
            if (not_unsubscribables[i] == full_name) {
                if (i+1 < not_unsubscribables.length) {
                    return nodes_by_name[not_unsubscribables[i+1]];
                } else {
                    return;
                }
            }
        }
    }
}

/*
 * Add the user name to the subscriber's list.
 *
 * @method add_user_name_link
 */
function add_user_name_link() {
    var current_user_subscribing;
    if (other_name) {
        current_user_subscribing = false;
    } else {
        current_user_subscribing = true;
    }

    var name;
    var full_name;
    if (current_user_subscribing) {
        name = user_name;
        full_name = display_name;
    } else {
        name = other_name;
        full_name = other_display_name;
    }

    var html = build_user_link_html(name, full_name, current_user_subscribing);
    var link_node = Y.Node.create(html);
    var subscribers = Y.get('#subscribers-links');

    if (current_user_subscribing) {
        // If this is the current user, then top post the name and be done.
        subscribers.insertBefore(link_node, subscribers.get('firstChild'));
    } else {
        var next = get_next_subscriber_node(full_name);
        if (next) {
            subscribers.insertBefore(link_node, next);
        } else {
            // Handle the case of the displayed "None".
            var none_subscribers = Y.get('#none-subscribers');
            if (none_subscribers) {
                var none_parent = none_subscribers.get('parentNode');
                none_parent.removeChild(none_subscribers);
            }
            subscribers.appendChild(link_node);
        }
    }

    // Set the click handler if adding a remove icon.
    if (can_be_unsubscribed) {
        var remove_icon = Y.get('#unsubscribe-icon-' + name);
        remove_icon.on('click', function(e) {
            e.halt();
            unsubscribe_user_via_icon(e.target);
        });
    }
}

/*
 * Add a grayed out, temporary user name when subscribing
 * someone else.
 *
 * @method add_temp_user_name
 */
function add_temp_user_name() {
    var img_src;
    if (is_team) {
        img_src = '/@@/teamgray';
    } else {
        img_src = '/@@/persongray';
    }

    var html = [
        '<div id="temp-username">',
        '  <img src="' + img_src + '" alt="" width="14" height="14" /> ',
        other_display_name,
        '  <img id="temp-name-spinner" src="/@@/spinner" alt="" ',
        '    style="position:absolute;right:8px" /></div>'].join('');
    var link_node = Y.Node.create(html);

    var subscribers = Y.get('#subscribers-links');
    var next = get_next_subscriber_node(other_display_name);
    if (next) {
        subscribers.insertBefore(link_node, next);
    } else {
        // Handle the case of the displayed "None".
        var none_subscribers = Y.get('#none-subscribers');
        if (none_subscribers) {
            var none_parent = none_subscribers.get('parentNode');
            none_parent.removeChild(none_subscribers);
        }
        subscribers.appendChild(link_node);
    }

    // Fire a custom event to know it's safe to begin
    // any actual subscribing work.
    Y.bugs.portlet.fire('bugs:nameloaded');
}

/*
 * Add the "None" div to the subscribers list if
 * there aren't any subscribers left.
 *
 * @method set_none_for_empty_subscribers
 */
function set_none_for_empty_subscribers() {
    var subscriber_list = Y.get('#subscribers-links');
    // Assume if subscriber_list has no child divs
    // then the list of subscribers is empty.
    if (!subscriber_list.query('div')) {
        var none_div = Y.Node.create('<div id="none-subscribers">None</div>');
        subscriber_list.appendChild(none_div);
    }
}

/*
 * Set the class on subscription link's parentNode.
 *
 * This is used to reset the class used by the
 * click handler to know which link was clicked.
 *
 * @method set_subscription_link_parent_class
 * @param subscription_link {Node} The sub/unsub link.
 * @param subscribed {Boolean} The sub/unsub'ed flag for the class.
 */
function set_subscription_link_parent_class(subscription_link, subscribed) {
    var parent = subscription_link.get('parentNode');
    parent.setAttribute('class', 'subscribed-' + subscribed);
}

/*
 * Unsubscribe a user from this bugtask when a remove icon is clicked.
 *
 * @method unsubscribe_user_via_icon
 * @param icon {Node} The remove icon that was clicked.
*/
function unsubscribe_user_via_icon(icon) {
    icon.set('src', '/@@/spinner');

    // Ensure there is a display name.
    if (display_name === undefined) {
        setup_names();
    }

    var user_uri = get_user_uri_from_icon(icon);
    var icon_user_name = get_user_name_from_uri(user_uri);

    // Based on whether this is for the current user or not,
    // set a local user name variable and a flag for which
    // user is being unsubscribed.
    var unsubscribe_user;
    var current_user_unsubscribing = false;
    if (icon_user_name == user_name) {
        current_user_unsubscribing = true;
        unsubscribe_user = user_name;
    } else {
        unsubscribe_user = icon_user_name;
    }

    var error_handler = new LP.client.ErrorHandler();
    error_handler.clearProgressUI = function () {
        icon.set('src', '/@@/remove');
        // Grab the icon again to reset to click handler.
        var unsubscribe_icon = Y.get(
            '#unsubscribe-icon-' + unsubscribe_user);
        unsubscribe_icon.on('click', function(e) {
            e.halt();
            unsubscribe_user_via_icon(e.target, subscription_link);
        });

    };
    error_handler.showError = function (error_msg) {
        var flash_node = Y.get('#subscriber-' + unsubscribe_user);
        display_error(flash_node, error_msg);

    };


    var config = {
        on: {
            success: function(client) {
                var icon_parent = icon.get('parentNode');
                icon_parent.removeChild(icon);

                // Checking for a subscription link here helps this degrade
                // better when landing on +subscribe pages accidentally.
                if (current_user_unsubscribing && subscription_link) {
                    subscription_link.set('innerHTML', 'Subscribe');
                    subscription_link.setStyle('background',
                        'url(/@@/add) left center no-repeat');
                    set_subscription_link_parent_class(subscription_link, false);
                }

                var flash_node = Y.get('#subscriber-' + unsubscribe_user);
                var anim = Y.lazr.anim.green_flash({ node: flash_node });
                anim.on('end', function(e) {
                    remove_user_name_link(unsubscribe_user);
                    set_none_for_empty_subscribers();
                });
                anim.run();
            },

            failure: error_handler.getFailureHandler()
        }
    };

    if (!current_user_unsubscribing) {
        config.parameters = {
            person: LP.client.get_absolute_uri(user_uri)
        };
    }

    lp_client.named_post(bug_repr.self_link, 'unsubscribe', config);
}

/*
 * Subscribe the current user via the LP API.
 *
 * @method subscribe_current_user
 * @param subscription_link {Node} The subscribe link that was clicked.
 */
function subscribe_current_user(subscription_link) {
    can_be_unsubscribed = true;
    subscription_link.setStyle('display', 'none');
    spinner.set('innerHTML', 'Subscribing...');
    spinner.setStyle('display', 'block');

    // Ensure there is a display name.
    if (display_name === undefined) {
        setup_names();
    }

    var error_handler = new LP.client.ErrorHandler();
    error_handler.clearProgressUI = function () {
        spinner.setStyle('display', 'none');
        subscription_link.setStyle('display', 'block');
    };
    error_handler.showError = function (error_msg) {
        display_error(subscription_link, error_msg);
    };

    var config = {
        on: {
            success: function(client) {
                spinner.setStyle('display', 'none');
                subscription_link.set('innerHTML', 'Unsubscribe');
                subscription_link.setStyle('background',
                    'url(/@@/remove) left center no-repeat');
                subscription_link.setStyle('display', 'block');
                set_subscription_link_parent_class(subscription_link, true);

                // Handle the case where the subscriber's list displays "None".
                var empty_subscribers = Y.get("#none-subscribers");
                if (empty_subscribers) {
                    var parent = empty_subscribers.get('parentNode');
                    parent.removeChild(empty_subscribers);
                }

                add_user_name_link();

                var flash_node = Y.get('#subscriber-' + user_name);
                var anim = Y.lazr.anim.green_flash({ node: flash_node });
                anim.run();
            },

            failure: error_handler.getFailureHandler()
        },

        parameters: {
            person: LP.client.get_absolute_uri(me)
        }
    };
    lp_client.named_post(bug_repr.self_link, 'subscribe', config);
}

/*
 * Unsubscribe the current user via the LP API.
 *
 * @method unsubscribe_current_user
 * @param subscription_link {Node} The unsubscribe link that was clicked.
 */
function unsubscribe_current_user(subscription_link) {
    subscription_link.setStyle('display', 'none');
    spinner.set('innerHTML', 'Unsubscribing...');
    spinner.setStyle('display', 'block');

    // Ensure there is a display name.
    if (display_name === undefined) {
        setup_names();
    }

    var error_handler = new LP.client.ErrorHandler();
    error_handler.clearProgressUI = function () {
        spinner.setStyle('display', 'none');
        subscription_link.setStyle('display', 'block');
    };
    error_handler.showError = function (error_msg) {
        display_error(subscription_link, error_msg);
    };

    var config = {
        on: {
            success: function(client) {
                spinner.setStyle('display', 'none');
                subscription_link.set('innerHTML', 'Subscribe');
                subscription_link.setStyle('background',
                    'url(/@@/add) left center no-repeat');
                subscription_link.setStyle('display', 'block');
                set_subscription_link_parent_class(subscription_link, false);

                var flash_node = Y.get('#subscriber-' + user_name);
                var anim = Y.lazr.anim.green_flash({ node: flash_node });
                anim.on('end', function(e) {
                    remove_user_name_link(user_name);
                    set_none_for_empty_subscribers();
                });
                anim.run();
            },

            failure: error_handler.getFailureHandler()
        },

        parameters: {
        }
    };
    lp_client.named_post(bug_repr.self_link, 'unsubscribe', config);
}

/*
<<<<<<< HEAD
 * Set up and handle submitting a comment inline.
 *
 * @method setup_inline_commenting
 */
function setup_inline_commenting() {
    // We should select the button by id, but the id contains dots, so
    // it doesn't work.
    var save_changes = Y.get('#add-comment-form .button');
    var add_link = Y.Node.create(
        '<a href="+addcomment" class="add js-action">' +
        'Add comment</a>');
    var progress_message = Y.Node.create(
        '<span class="update-in-progress-message">Saving...</span>');
    var comment_input = Y.get('#add-comment-form textarea');

    var error_handler = new LP.client.ErrorHandler();
    error_handler.clearProgressUI = function () {
        clearProgressUI();
    };
    error_handler.showError = function (error_msg) {
        display_error(add_link, error_msg);
    };

    function clearProgressUI() {
        progress_message.get('parentNode').replaceChild(
            add_link, progress_message);
        comment_input.removeAttribute('disabled');
    }

    save_changes.get('parentNode').replaceChild(add_link, save_changes);
    add_link.on('click', function(e) {
        e.halt();
        var config = {
            on: {
                success: function(message_entry) {
                    var config = {
                        on: {
                            success: function(message_html) {
                                var fieldset = Y.get('#add-comment-form');
                                var legend = Y.get('#add-comment-form legend');
                                var comment = Y.Node.create(message_html);
                                fieldset.get('parentNode').insertBefore(
                                    comment, fieldset);
                                clearProgressUI();
                                comment_input.set('value', '');
                                Y.lazr.anim.green_flash({node: comment}).run();
                            }
                        },
                        accept: LP.client.XHTML
                    };
                    lp_client.get(message_entry.get('self_link'), config);
                },
                failure: error_handler.getFailureHandler()
            },
            parameters: {
                subject: '',
                content: comment_input.get('value')
            }
        };
        comment_input.set('disabled', 'true');
        add_link.get('parentNode').replaceChild(progress_message, add_link);
        lp_client.named_post(
            bug_repr.self_link, 'newMessage', config);
    });
}

/*
 * Click handling to pass comment text to the attachment
 * page if there is a comment.
 *
 * @method setup_add_attachment
 */
function setup_add_attachment() {
    var attachment_link = Y.get('.menu-link-addcomment');
    attachment_link.on('click', function(e) {
        var comment_input = Y.get('#add-comment-form textarea');
        if (comment_input.get('value') != '') {
            var current_url = attachment_link.getAttribute('href');
            var attachment_url = current_url + '?field.comment=' +
                encodeURIComponent(comment_input.get('value'));
            attachment_link.setAttribute('href', attachment_url);
        }
    });
}

}, '0.1', {requires: ['base', 'oop', 'node', 'event', 'io-base',
                      'lazr.formoverlay', 'lazr.anim', 'dump']});
=======
 * Check if the current user can unsubscribe the person
 * being subscribed.
 *
 * This must be done in JavaScript, since the subscription
 * hasn't completed yet, and so, canBeUnsubscribedByUser
 * cannot be used.
 *
 * @method check_can_be_unsubscribed
 */
function check_can_be_unsubscribed() {
    var error_handler = new LP.client.ErrorHandler();
    error_handler.showError = function (error_msg) {
        display_error(Y.get('.menu-link-addsubscriber'), error_msg);
    };

    var config = {
        on: {
            success: function(result) {
                is_team = result.get('is_team');
                var final_config = {
                    on: {
                        success: function(result) {
                            var team_member = false;
                            for (var i=0; i<result.entries.length; i++) {
                                 if (result.entries[i].member_link ==
                                    LP.client.get_absolute_uri(me)) {
                                    team_member = true;
                                }
                            }

                            if (team_member) {
                                can_be_unsubscribed = true;
                                add_temp_user_name();
                            } else {
                                can_be_unsubscribed = false;
                                add_temp_user_name();
                            }
                        },

                        failure: error_handler.getFailureHandler()
                    }
                };

                if (is_team) {
                    // Get a list of members to see if current user
                    // is a team member.
                    var members = result.get('members_details_collection_link')
                    lp_client.get(members, final_config);
                } else {
                    can_be_unsubscribed = false;
                    add_temp_user_name();
                }
            },

            failure: error_handler.getFailureHandler()
        }
    };
    lp_client.get(LP.client.get_absolute_uri('/~' + other_name), config);
}

/*
 * Subscribe a person or team other than the current user.
 * This is a callback for the subscribe someone else picker.
 *
 * @method subscribe_someone_else
 * @result {Object} The object representing a person returned by the API.
 */
function subscribe_someone_else(result) {
    other_name = result.value;
    other_display_name = result.title;
    // For error handling, in case of truncation.
    var raw_name = result.title;

    // Names can only be 20 characters long, including the ending ellipsis.
    if (other_display_name.length > 20) {
        other_display_name = other_display_name.substring(0, 17) + '...';
    }

    var error_handler = new LP.client.ErrorHandler();
    error_handler.showError = function(error_msg) {
        display_error(Y.get('.menu-link-addsubscriber'), error_msg);
    };

    // Pull a list of current subscribers from the DOM and
    // check to see if this "someone else" is already subscribed.
    // We can't rely on an API call here because we have to check
    // this later before the subscribe method is run.
    var subscribers = Y.get('#subscribers-links');
    all_subscribers = subscribers.queryAll('div');
    var already_subscribed;
    all_subscribers.each(function(sub_link) {
        var sub_link_name = sub_link.query('a').getAttribute('name');
        if (sub_link_name == other_display_name ||
            sub_link_name == raw_name) {
            already_subscribed = true;
        }
    });

    if (already_subscribed) {
        error_handler.showError(
            raw_name + ' has already been subscribed');
        raw_name = null;  // Reset for next run.
        other_name = null; // Reset for next run.
        other_display_name = null; // Reset for next run.
    } else {
        check_can_be_unsubscribed();
    }
}

}, '0.1', {requires: ['base', 'oop', 'node', 'event', 'io-base',
                      'lazr.formoverlay', 'lazr.anim', 'lp.picker']});
>>>>>>> 06abfa51
<|MERGE_RESOLUTION|>--- conflicted
+++ resolved
@@ -284,6 +284,7 @@
 
     setup_unsubscribe_icon_handlers();
     setup_subscribe_someone_else_handler();
+
     create_error_overlay();
 }
 
@@ -1168,7 +1169,116 @@
 }
 
 /*
-<<<<<<< HEAD
+ * Check if the current user can unsubscribe the person
+ * being subscribed.
+ *
+ * This must be done in JavaScript, since the subscription
+ * hasn't completed yet, and so, canBeUnsubscribedByUser
+ * cannot be used.
+ *
+ * @method check_can_be_unsubscribed
+ */
+function check_can_be_unsubscribed() {
+    var error_handler = new LP.client.ErrorHandler();
+    error_handler.showError = function (error_msg) {
+        display_error(Y.get('.menu-link-addsubscriber'), error_msg);
+    };
+
+    var config = {
+        on: {
+            success: function(result) {
+                is_team = result.get('is_team');
+                var final_config = {
+                    on: {
+                        success: function(result) {
+                            var team_member = false;
+                            for (var i=0; i<result.entries.length; i++) {
+                                 if (result.entries[i].member_link ==
+                                    LP.client.get_absolute_uri(me)) {
+                                    team_member = true;
+                                }
+                            }
+
+                            if (team_member) {
+                                can_be_unsubscribed = true;
+                                add_temp_user_name();
+                            } else {
+                                can_be_unsubscribed = false;
+                                add_temp_user_name();
+                            }
+                        },
+
+                        failure: error_handler.getFailureHandler()
+                    }
+                };
+
+                if (is_team) {
+                    // Get a list of members to see if current user
+                    // is a team member.
+                    var members = result.get('members_details_collection_link')
+                    lp_client.get(members, final_config);
+                } else {
+                    can_be_unsubscribed = false;
+                    add_temp_user_name();
+                }
+            },
+
+            failure: error_handler.getFailureHandler()
+        }
+    };
+    lp_client.get(LP.client.get_absolute_uri('/~' + other_name), config);
+}
+
+/*
+ * Subscribe a person or team other than the current user.
+ * This is a callback for the subscribe someone else picker.
+ *
+ * @method subscribe_someone_else
+ * @result {Object} The object representing a person returned by the API.
+ */
+function subscribe_someone_else(result) {
+    other_name = result.value;
+    other_display_name = result.title;
+    // For error handling, in case of truncation.
+    var raw_name = result.title;
+
+    // Names can only be 20 characters long, including the ending ellipsis.
+    if (other_display_name.length > 20) {
+        other_display_name = other_display_name.substring(0, 17) + '...';
+    }
+
+    var error_handler = new LP.client.ErrorHandler();
+    error_handler.showError = function(error_msg) {
+        display_error(Y.get('.menu-link-addsubscriber'), error_msg);
+    };
+
+    // Pull a list of current subscribers from the DOM and
+    // check to see if this "someone else" is already subscribed.
+    // We can't rely on an API call here because we have to check
+    // this later before the subscribe method is run.
+    var subscribers = Y.get('#subscribers-links');
+    all_subscribers = subscribers.queryAll('div');
+    var already_subscribed;
+    all_subscribers.each(function(sub_link) {
+        var sub_link_name = sub_link.query('a').getAttribute('name');
+        if (sub_link_name == other_display_name ||
+            sub_link_name == raw_name) {
+            already_subscribed = true;
+        }
+    });
+
+    if (already_subscribed) {
+        error_handler.showError(
+            raw_name + ' has already been subscribed');
+        raw_name = null;  // Reset for next run.
+        other_name = null; // Reset for next run.
+        other_display_name = null; // Reset for next run.
+    } else {
+        check_can_be_unsubscribed();
+    }
+}
+
+/*
  * Set up and handle submitting a comment inline.
  *
  * @method setup_inline_commenting
@@ -1255,117 +1365,4 @@
 }
 
 }, '0.1', {requires: ['base', 'oop', 'node', 'event', 'io-base',
-                      'lazr.formoverlay', 'lazr.anim', 'dump']});
-=======
- * Check if the current user can unsubscribe the person
- * being subscribed.
- *
- * This must be done in JavaScript, since the subscription
- * hasn't completed yet, and so, canBeUnsubscribedByUser
- * cannot be used.
- *
- * @method check_can_be_unsubscribed
- */
-function check_can_be_unsubscribed() {
-    var error_handler = new LP.client.ErrorHandler();
-    error_handler.showError = function (error_msg) {
-        display_error(Y.get('.menu-link-addsubscriber'), error_msg);
-    };
-
-    var config = {
-        on: {
-            success: function(result) {
-                is_team = result.get('is_team');
-                var final_config = {
-                    on: {
-                        success: function(result) {
-                            var team_member = false;
-                            for (var i=0; i<result.entries.length; i++) {
-                                 if (result.entries[i].member_link ==
-                                    LP.client.get_absolute_uri(me)) {
-                                    team_member = true;
-                                }
-                            }
-
-                            if (team_member) {
-                                can_be_unsubscribed = true;
-                                add_temp_user_name();
-                            } else {
-                                can_be_unsubscribed = false;
-                                add_temp_user_name();
-                            }
-                        },
-
-                        failure: error_handler.getFailureHandler()
-                    }
-                };
-
-                if (is_team) {
-                    // Get a list of members to see if current user
-                    // is a team member.
-                    var members = result.get('members_details_collection_link')
-                    lp_client.get(members, final_config);
-                } else {
-                    can_be_unsubscribed = false;
-                    add_temp_user_name();
-                }
-            },
-
-            failure: error_handler.getFailureHandler()
-        }
-    };
-    lp_client.get(LP.client.get_absolute_uri('/~' + other_name), config);
-}
-
-/*
- * Subscribe a person or team other than the current user.
- * This is a callback for the subscribe someone else picker.
- *
- * @method subscribe_someone_else
- * @result {Object} The object representing a person returned by the API.
- */
-function subscribe_someone_else(result) {
-    other_name = result.value;
-    other_display_name = result.title;
-    // For error handling, in case of truncation.
-    var raw_name = result.title;
-
-    // Names can only be 20 characters long, including the ending ellipsis.
-    if (other_display_name.length > 20) {
-        other_display_name = other_display_name.substring(0, 17) + '...';
-    }
-
-    var error_handler = new LP.client.ErrorHandler();
-    error_handler.showError = function(error_msg) {
-        display_error(Y.get('.menu-link-addsubscriber'), error_msg);
-    };
-
-    // Pull a list of current subscribers from the DOM and
-    // check to see if this "someone else" is already subscribed.
-    // We can't rely on an API call here because we have to check
-    // this later before the subscribe method is run.
-    var subscribers = Y.get('#subscribers-links');
-    all_subscribers = subscribers.queryAll('div');
-    var already_subscribed;
-    all_subscribers.each(function(sub_link) {
-        var sub_link_name = sub_link.query('a').getAttribute('name');
-        if (sub_link_name == other_display_name ||
-            sub_link_name == raw_name) {
-            already_subscribed = true;
-        }
-    });
-
-    if (already_subscribed) {
-        error_handler.showError(
-            raw_name + ' has already been subscribed');
-        raw_name = null;  // Reset for next run.
-        other_name = null; // Reset for next run.
-        other_display_name = null; // Reset for next run.
-    } else {
-        check_can_be_unsubscribed();
-    }
-}
-
-}, '0.1', {requires: ['base', 'oop', 'node', 'event', 'io-base',
-                      'lazr.formoverlay', 'lazr.anim', 'lp.picker']});
->>>>>>> 06abfa51
+                      'lazr.formoverlay', 'lazr.anim', 'lp.picker']});