
Those pages are based in the BuildRecordView class and
template/builds-list.pt. Basically they have a buildstate selector
action via HTTP GET and present a batched list of build records
according the selected buildstate, by default All

<<<<<<< HEAD
  >>> def check_optional_search(contents):
  ...     """Check if the label and/or the field for the optional
  ...     "names containing" search are present in the given page contents.
  ...
  ...     Return "present" if they're both here, "not present" if they're
  ...     both not here, and "mismatch" if only one or the other is here.
  ...     """
  ...
  ...     label_present = "with names containing:" in contents
  ...     field_present = '<input id="build_text"' in contents
  ...     if label_present and field_present:
  ...         return "present"
  ...     elif not label_present and not field_present:
  ...         return "not present"
  ...     else:
  ...         return "mismatch"
  
  >>> from zope.testbrowser import Browser
  >>> browser = Browser()

Check the contents of the distro builds list page.

  >>> browser.open("http://localhost:9000/distros/ubuntu/+builds")
  >>> "i386 build of pmount 0.1-1 in ubuntu hoary" in browser.contents
  True
  >>> "i386 build of mozilla-firefox 0.9 in ubuntu warty" in browser.contents
  True

On this page, the "names containing" search field appears.

  >>> print check_optional_search(browser.contents)
  present

Check the results of some searches on build state.

  >>> browser.open("http://localhost:9000/distros/ubuntu/+builds?build_state=built")
  >>> "i386 build of pmount 0.1-1 in ubuntu hoary" in browser.contents
  True
  >>> "i386 build of mozilla-firefox 0.9 in ubuntu warty" in browser.contents
  True

  >>> browser.open("http://localhost:9000/distros/ubuntu/+builds?build_state=depwait")
  >>> "i386 build of libstdc++ b8p in ubuntu hoary" in browser.contents
  True

  >>> browser.open("http://localhost:9000/distros/ubuntu/+builds?build_state=failed")
  >>> "i386 build of pmount 0.1-1 in ubuntu warty" in browser.contents
  True
=======
  >>> from zope.testbrowser import Browser
  >>> browser = Browser()

  >>> browser.open("http://localhost:9000/distros/ubuntu/+builds")
  >>> browser.contents
  '...i386 build of pmount 0.1-1 in ubuntu hoary...
  ...i386 build of mozilla-firefox 0.9 in ubuntu warty...'

  >>> browser.getControl(name="build_state").value = ['built']
  >>> browser.getControl("Update").click()
  >>> browser.contents
  '...i386 build of mozilla-firefox 0.9 in ubuntu warty...'

  >>> browser.getControl(name="build_state").value = ['depwait']
  >>> browser.getControl("Update").click()
  >>> browser.contents
  '...i386 build of libstdc++ b8p in ubuntu hoary...'

  >>> browser.getControl(name="build_state").value = ['failed']
  >>> browser.getControl("Update").click()
  >>> browser.contents
  '...i386 build of pmount 0.1-1 in ubuntu warty...'
>>>>>>> 50c75d0f

Since the other pages tends to present a similar result and use, in
fact, the same mechanisms, we simply check if they render with no
tracebacks:

  >>> browser.open("http://localhost:9000/distros/ubuntu/hoary/+builds")
<<<<<<< HEAD
  >>> browser.open("http://localhost:9000/distros/ubuntu/hoary/+source/pmount/+builds")

We check that the "names containing" field doesn't appear on the build list
for an individual package.

  >>> print check_optional_search(browser.contents)
  not present
=======
  >>> browser.open("http://localhost:9000/distros/ubuntu/hoary/i386/+builds")
  >>> browser.open("http://localhost:9000/distros/ubuntu/hoary/+source/pmount/+builds")
>>>>>>> 50c75d0f

Check Build home pages and friends:

  >>> browser.open("http://localhost:9000/+builds/+build/7")
<|MERGE_RESOLUTION|>--- conflicted
+++ resolved
@@ -4,7 +4,6 @@
 action via HTTP GET and present a batched list of build records
 according the selected buildstate, by default All
 
-<<<<<<< HEAD
   >>> def check_optional_search(contents):
   ...     """Check if the label and/or the field for the optional
   ...     "names containing" search are present in the given page contents.
@@ -26,37 +25,6 @@
   >>> browser = Browser()
 
 Check the contents of the distro builds list page.
-
-  >>> browser.open("http://localhost:9000/distros/ubuntu/+builds")
-  >>> "i386 build of pmount 0.1-1 in ubuntu hoary" in browser.contents
-  True
-  >>> "i386 build of mozilla-firefox 0.9 in ubuntu warty" in browser.contents
-  True
-
-On this page, the "names containing" search field appears.
-
-  >>> print check_optional_search(browser.contents)
-  present
-
-Check the results of some searches on build state.
-
-  >>> browser.open("http://localhost:9000/distros/ubuntu/+builds?build_state=built")
-  >>> "i386 build of pmount 0.1-1 in ubuntu hoary" in browser.contents
-  True
-  >>> "i386 build of mozilla-firefox 0.9 in ubuntu warty" in browser.contents
-  True
-
-  >>> browser.open("http://localhost:9000/distros/ubuntu/+builds?build_state=depwait")
-  >>> "i386 build of libstdc++ b8p in ubuntu hoary" in browser.contents
-  True
-
-  >>> browser.open("http://localhost:9000/distros/ubuntu/+builds?build_state=failed")
-  >>> "i386 build of pmount 0.1-1 in ubuntu warty" in browser.contents
-  True
-=======
-  >>> from zope.testbrowser import Browser
-  >>> browser = Browser()
-
   >>> browser.open("http://localhost:9000/distros/ubuntu/+builds")
   >>> browser.contents
   '...i386 build of pmount 0.1-1 in ubuntu hoary...
@@ -67,6 +35,19 @@
   >>> browser.contents
   '...i386 build of mozilla-firefox 0.9 in ubuntu warty...'
 
+On this page, the "names containing" search field appears.
+
+  >>> print check_optional_search(browser.contents)
+  present
+
+Check the results of some searches on build state.
+
+  >>> browser.getControl(name="build_state").value = ['built']
+  >>> browser.getControl("Update").click()
+  >>> browser.contents
+  '...i386 build of pmount 0.1-1 in ubuntu hoary...
+  ...i386 build of mozilla-firefox 0.9 in ubuntu warty...'
+
   >>> browser.getControl(name="build_state").value = ['depwait']
   >>> browser.getControl("Update").click()
   >>> browser.contents
@@ -76,14 +57,12 @@
   >>> browser.getControl("Update").click()
   >>> browser.contents
   '...i386 build of pmount 0.1-1 in ubuntu warty...'
->>>>>>> 50c75d0f
 
 Since the other pages tends to present a similar result and use, in
 fact, the same mechanisms, we simply check if they render with no
 tracebacks:
 
   >>> browser.open("http://localhost:9000/distros/ubuntu/hoary/+builds")
-<<<<<<< HEAD
   >>> browser.open("http://localhost:9000/distros/ubuntu/hoary/+source/pmount/+builds")
 
 We check that the "names containing" field doesn't appear on the build list
@@ -91,11 +70,5 @@
 
   >>> print check_optional_search(browser.contents)
   not present
-=======
-  >>> browser.open("http://localhost:9000/distros/ubuntu/hoary/i386/+builds")
-  >>> browser.open("http://localhost:9000/distros/ubuntu/hoary/+source/pmount/+builds")
->>>>>>> 50c75d0f
-
-Check Build home pages and friends:
 
   >>> browser.open("http://localhost:9000/+builds/+build/7")
