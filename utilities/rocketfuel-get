--- conflicted
+++ resolved
@@ -4,16 +4,11 @@
 # sure all source dependencies are properly linked in to all the branches you
 # are working on.
 
-<<<<<<< HEAD
-utilities_dir="$(cd $(dirname $0) && pwd)"
-source "$utilities_dir/rocketfuel-env.sh"
-=======
 source "$HOME/.rocketfuel-env.sh"
 if [ "$?" != 0 ]; then
     echo "Please run rocketfuel-setup first."
     exit 1
 fi
->>>>>>> 0c3ae63a
 
 DEVPAD="devpad.canonical.com"
 ROCKETFUELDEPS="/code/rocketfuel-built/launchpad/sourcecode/*"
