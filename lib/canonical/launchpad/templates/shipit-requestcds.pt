<html xmlns="http://www.w3.org/1999/xhtml" xml:lang="en"
      lang="en"
      metal:use-macro="context/@@main_template/master"
      i18n:domain="launchpad">

  <head>
    <metal:head_epilogue fill-slot="head_epilogue">
      <script type="text/javascript">
        function disableSubmitButton() {
          var form = document.forms['shipit'];
          form.FORM_SUBMIT.disabled = true;
        }
      //</script>
    </metal:head_epilogue>
  </head>
<body>

<div metal:fill-slot="body">

<table>
<tbody>
<tr>
<td width="75%" style="vertical-align: top;" id="main-content">

<tal:shipit-is-open condition="view/is_open">

  <p class="informational message"
     tal:define="status view/process_status"
     tal:condition="status"
     tal:content="structure status" />

  <div class="error message"
    tal:repeat="top_of_page_error view/top_of_page_errors"
    tal:content="structure top_of_page_error">
    Schema validation errors.
  </div>

  <tal:current_request condition="view/current_order">
    <h1>Current Request Details</h1>
    <ul>
      <tal:block repeat="requested_cds view/current_order/getAllRequestedCDs">
        <li tal:condition="requested_cds/quantity">
          <strong tal:content="requested_cds/description" />
        </li>
      </tal:block>
    </ul>
    <div>
      <form name="cancelrequest" action="" method="post">
        <input type="hidden" name="order" 
               tal:attributes="value view/current_order/id" />

        <input type="submit" value="Cancel Request" name="cancel"
               class="formControls"/>
      </form>
    </div>
  </tal:current_request>

  <tal:pastrequests condition="view/user/pastShipItRequests"
                    define="user view/user">
    <h1>Shipped/Cancelled requests</h1>

    <metal:pastrequests use-macro="context/@@+shipit-macros/previous_requests" />
  </tal:pastrequests>

  <tal:has-current-order condition="view/current_order">
    <h1 tal:condition="view/currentOrderContainsCDsOfThisFlavour">
      Change your current request
    </h1>

    <h1 tal:condition="not: view/currentOrderContainsCDsOfThisFlavour">
      Request more CDs
    </h1>
  </tal:has-current-order>

  <tal:no-current-order condition="not: view/current_order">
    <h1 tal:condition="not: view/current_order">
      Request <span tal:replace="view/flavour/title" /> 7.04 (Feisty Fawn) CDs
    </h1>

    <p class="informational message">
      We can send you CDs free of charge, but it will take from
      six to ten weeks to deliver, so you may prefer to
      <a tal:attributes="href view/download_url">download the CD images</a>
      and record them yourself.
    </p>
  </tal:no-current-order>

  <p tal:condition="view/should_show_custom_request">
    Delivery of special requests can take up to
    <strong>ten weeks</strong>. For quicker processing, choose a
    <a href="/myrequest">standard option</a> instead.
  </p>

  <p tal:condition="view/is_edubuntu">
    Edubuntu CDs are available only in the <strong>PC</strong> Edition. 
    This runs on x86-based systems like Intel Pentium and AMD Athlon.
  </p>

  <tal:not-edubuntu condition="not: view/is_edubuntu">
    <p>
      Different <span tal:replace="view/flavour/title" /> CDs are made
      for different types of computer:
    </p>

    <ul>
      <li>
        <strong>PC</strong> Edition, for almost all PCs,
        including x86-based systems like Intel Pentium and AMD
        Athlon. Choose this if you are unsure.
      </li>

      <li>
        <strong>64-bit PC</strong> Edition, for computers
        based on the AMD64 or EM64T architecture (e.g., Athlon64, Opteron,
        EM64T Xeon).
      </li>
  </tal:not-edubuntu>

  <tal:custom-request condition="view/should_show_custom_request">

    <div class="warning message">
      <p>
        While we will consider all requests, due to extremely high
        demand we may choose to send a smaller number of CDs, or refuse
        your request altogether.
      </p>
      <p>
        Requesting a smaller number of CDs or a <a href="/myrequest">standard
        option</a> will increase your chances of having the request approved.
        Remember, you can reuse the CDs!
      </p>
    </div>
  </tal:custom-request>

  <tal:standard-request condition="not: view/should_show_custom_request">
    <p class="informational message" tal:condition="user/is_trusted_on_shipit">
      The Ubuntu community would like to thank you for your
      contributions to the Ubuntu project. In recognition of this, we
      offer to you an expanded set of options for your ShipIt request.
      Congratulations!
    </p>
  </tal:standard-request>

  <!-- Without using setTimeout() to disable the submit button it'll be
  disabled before the browser generates the request, which will cause the
  request to not contain the name/value of the button.
  -->
  <form name="shipit" action="" method="post"
        accept-charset="UTF-8"
        onsubmit="javascript: window.setTimeout('disableSubmitButton()', 1);">

  <table class="headers-right-aligned">
  <tbody>
  <tr>
    <th style="vertical-align: top;">I would like:</th>
    <td tal:define="selected_id view/selected_standardrequest">

      <tal:standard-request condition="not: view/should_show_custom_request">
        <div tal:repeat="request_type view/standardShipItRequests">
          <label>
            <input type="radio" name="ordertype"
              tal:attributes="value request_type/id;
                              checked python:request_type.id == selected_id" />
            <span tal:content="request_type/description" />
          </label>
        </div>

        <p>You can make a <a href="/specialrequest">special request</a>
        for different quantities, but note this will take longer to process
        and may not be approved at all.
        We will consider special requests if you are a teacher giving CDs to
        your students, or if you are distributing CDs at a conference or other
        organized event.
        </p>
      </tal:standard-request>

      <tal:custom-request condition="view/should_show_custom_request">
        <br />
        <table style="width: auto; margin-left: 0">
          <tr>
            <td>&nbsp;</td>
            <th style="text-align: left">Quantity</th>
          </tr>
          <tr tal:repeat="widget view/quantity_widgets">
            <span metal:use-macro="context/@@+shipit-macros/display_widget" />
          </tr>
        </table>

        <br />
        <div tal:define="widget nocall:view/reason_widget">
          <label>Why are you requesting these CDs?</label>
          <span metal:use-macro="context/@@launchpad_widget_macros/display_raw_widget" />
        </div>

        <input type="hidden" name="custom" value="1" />
      </tal:custom-request>

    </td>
  </tr>

  <metal:shipping_details use-macro="context/@@+shipit-macros/shipping_details" />

  <tr>
    <td></td>
    <td>
      <p>
        Please double-check your address
        before submitting your request.
      </p>
    </td>
  </tr>
  <tr>
    <td></td>
    <td>

      <tal:current_request condition="view/current_order">
        <input tal:condition="view/currentOrderContainsCDsOfThisFlavour"
               type="submit" value="Change Request" name="FORM_SUBMIT"
               class="formControls"/>

        <input tal:condition="not: view/currentOrderContainsCDsOfThisFlavour"
               type="submit" value="Request More CDs" name="FORM_SUBMIT"
               class="formControls"/>
      </tal:current_request>

      <tal:no_current_request condition="not: view/current_order">
        <input type="submit" value="Request CDs" name="FORM_SUBMIT"
               class="formControls"/>
      </tal:no_current_request>

    </td>
  </tr>
  </tbody>
  </table>

  </form>

</tal:shipit-is-open>

<tal:shipit-is-closed condition="not: view/is_open">
  <h1>ShipIt is currently closed</h1>

  <p class="informational message">We'll be back in a few days, shipping
  <span tal:replace="view/flavour/title" /> 7.04 (Feisty Fawn) CDs.
  </p>

  <tal:pastrequests condition="view/user/pastShipItRequests"
                    define="user view/user">
    <h2>Shipped/Cancelled requests</h2>

    <metal:pastrequests use-macro="context/@@+shipit-macros/previous_requests" />
  </tal:pastrequests>
</tal:shipit-is-closed>

</td>
<<<<<<< HEAD
<td width="25%" style="vertical-align: top;" id="amazon-links">
  <tal:comment condition="nothing">
    XXX: Disabled until we get the links for Feisty DVDs from Amazon.
  </tal:comment>
  <span tal:condition="nothing" tal:content="structure view/dvds_section" />
</td>
=======
<td
  width="25%"
  style="vertical-align: top;"
  tal:condition="view/is_open"
  tal:content="structure view/dvds_section"
/>
>>>>>>> f0394e3f
</tr>
</table>  
  
</div>
</body>
</html>
<|MERGE_RESOLUTION|>--- conflicted
+++ resolved
@@ -253,21 +253,13 @@
 </tal:shipit-is-closed>
 
 </td>
-<<<<<<< HEAD
-<td width="25%" style="vertical-align: top;" id="amazon-links">
+<td width="25%" style="vertical-align: top;" id="amazon-links"
+    tal:condition="view/is_open">
   <tal:comment condition="nothing">
     XXX: Disabled until we get the links for Feisty DVDs from Amazon.
   </tal:comment>
   <span tal:condition="nothing" tal:content="structure view/dvds_section" />
 </td>
-=======
-<td
-  width="25%"
-  style="vertical-align: top;"
-  tal:condition="view/is_open"
-  tal:content="structure view/dvds_section"
-/>
->>>>>>> f0394e3f
 </tr>
 </table>  
   
