= The Queue Builder =

QueueBuilder is a script to sanely initialize new build jobs. It
verifies each DistroArchSeries that is available for which we are
able to:

 * Build packages,
 * Repair broken Build entries, if it makes sense to do so,
 * Verify the packages pending to build,
 * Install the jobs in the BuildQueue table, and
 * Score the build according to a set of parameters, which will be
   discussed later.


== Setting up ==

    >>> import tempfile, os, operator
    >>> from canonical.buildmaster.master import (
    ...   BuilddMaster, determineArchitecturesToBuild)

Import the bunch of required database classes:

    >>> from canonical.launchpad.database import (
    ...      Build, BuildQueue, DistroArchSeries, DistroSeries,
    ...      PocketChroot, SecureSourcePackagePublishingHistory,
    ...      SourcePackagePublishingHistory)

    >>> from canonical.launchpad.interfaces import (
    ...      PackagePublishingPocket, PackagePublishingStatus)

The Master side of Buildd requires access to Launchpad Database, the
user designed for this kind of access is 'fiera', see
test_system_documentation.py for more information.

    >>> import logging
    >>> logger = logging.getLogger()

Now that we have satisfied all of the needs for BuildMaster, let's
instantiate it.

    >>> build_master = BuilddMaster(logger, transaction)

Emulate a PocketChroot entry to validate the following
distroarchseries:

 * Ubuntu/Warty/i386/RELEASE
 * Ubuntu/Hoary/i386/RELEASE
 * Debian/Woody/i386/RELEASE

    >>> warty = DistroSeries.selectOneBy(name="warty")
    >>> unused = PocketChroot(distroarchseries=warty['i386'], chroot=1)

    >>> hoary = DistroSeries.selectOneBy(name='hoary')
    >>> unsused = PocketChroot(distroarchseries=hoary['i386'], chroot=1)
    >>> unused = PocketChroot(distroarchseries=hoary['hppa'], chroot=2)

    >>> woody = DistroSeries.selectOneBy(name='woody')
    >>> unused = PocketChroot(distroarchseries=woody['i386'], chroot=3)

Produce a set of available DistroArchSeries, for which the
build jobs will be created.

    >>> distroserieses = set()

    >>> for archseries in DistroArchSeries.select():
    ...     distroserieses.add(archseries.distroseries)
    ...     build_master.addDistroArchSeries(archseries)

    >>> distroserieses = sorted(
    ...     distroserieses, key=operator.attrgetter('name'))

Among all the available distroarchseries only the one with chroot will
be considered.

    >>> valid_archs = sorted(build_master._archserieses.keys(),
    ...                      key=operator.attrgetter('id'))
    >>> for arch in valid_archs:
    ...     print arch.title
    The Warty Warthog Release for i386 (x86)
    The Hoary Hedgehog Release for i386 (x86)
    WOODY for i386 (x86)
    The Hoary Hedgehog Release for hppa (hppa)


== Ensure sampledata is processed ==

Kick off any pending builds we have to avoid any misleading result in
our tests (there are a couple that will be created based on our
sampledata).

This is to allow us to study carefully what is being added as we add
new series and builds.

    >>> for series in distroserieses:
    ...      build_master.createMissingBuilds(series)

Add the missing build queue entries.

    >>> build_master.addMissingBuildQueueEntries()

Store current status of the database:

    >>> old_build_ids = [build.id for build in Build.select()]
    >>> old_job_ids = [build_queue.id for build_queue in BuildQueue.select()]


== Create some series and publications ==

We will create a group of source publications that represent the
exact circumstances we want to test below.

    >>> from canonical.launchpad.interfaces import IPersonSet
    >>> cprov = getUtility(IPersonSet).getByName('cprov')

    >>> from canonical.database.sqlbase import commit
    >>> from canonical.launchpad.tests.test_publishing import (
    ...     SoyuzTestPublisher)
    >>> from canonical.testing.layers import LaunchpadZopelessLayer

    >>> commit()
    >>> LaunchpadZopelessLayer.switchDbUser('launchpad')

Let's use SoyuzTestPublisher to create a set of publications in the
exact state to expose the features that we want to test.

    >>> test_publisher = SoyuzTestPublisher()
    >>> test_publisher.prepareBreezyAutotest()

Publishing a source in debian/woody won't result in a new build
because this distroseries lacks 'nominatedarchindep'.

    >>> pub_woody = test_publisher.getPubSource(
    ...     sourcename='test-buildd-5', version='671', distroseries=woody,
    ...     architecturehintlist="hppa",
    ...     status=PackagePublishingStatus.PUBLISHED,
    ...     pocket=PackagePublishingPocket.RELEASE)

<<<<<<< HEAD
Publishing several sources in ubuntu/hoary/RELEASE, which is in
DEVELOPMENT state, will result in builds being created respecting
architecturehintlist and P-a-s.
=======
Several source publications for ubuntu/hoary/RELEASE, which is in
DEVELOPMENT state, so we expect builds to be created respecting
architecturehintlist and PAS.
>>>>>>> c8086c86

    >>> pub_all = test_publisher.getPubSource(
    ...     sourcename='test-buildd', version='667', distroseries=hoary,
    ...     status=PackagePublishingStatus.PUBLISHED,
    ...     pocket=PackagePublishingPocket.RELEASE)

    >>> pub_any = test_publisher.getPubSource(
    ...     sourcename='test-buildd-2', version='668', distroseries=hoary,
    ...     architecturehintlist="any",
    ...     status=PackagePublishingStatus.PUBLISHED,
    ...     pocket=PackagePublishingPocket.RELEASE)

    >>> pub_three = test_publisher.getPubSource(
    ...     sourcename='test-buildd-3', version='669', distroseries=hoary,
    ...     architecturehintlist="i386 hppa amd64",
    ...     status=PackagePublishingStatus.PUBLISHED,
    ...     pocket=PackagePublishingPocket.RELEASE)

    >>> pub_one = test_publisher.getPubSource(
    ...     sourcename='test-buildd-4', version='670', distroseries=hoary,
    ...     architecturehintlist="hppa",
    ...     status=PackagePublishingStatus.PUBLISHED,
    ...     pocket=PackagePublishingPocket.RELEASE)

Publishing sources using the extended architecturehintlist kernel
notation in ubuntu/hoary, see the expected behavior below.

    >>> pub_any_foo = test_publisher.getPubSource(
    ...     sourcename='test-buildd-6', version='672', distroseries=hoary,
    ...     architecturehintlist="any-hppa",
    ...     status=PackagePublishingStatus.PUBLISHED,
    ...     pocket=PackagePublishingPocket.RELEASE)

    >>> pub_linux_foo = test_publisher.getPubSource(
    ...     sourcename='test-buildd-7', version='673', distroseries=hoary,
    ...     architecturehintlist="linux-i386",
    ...     status=PackagePublishingStatus.PUBLISHED,
    ...     pocket=PackagePublishingPocket.RELEASE)

<<<<<<< HEAD
Publishing a source in warty/UPDATES, a stable release update (SRU),
will result in a build. Once a distroseries is released only
source publications to post-RELEASE pockets (UPDATES, PROPOSED,
BACKPORTS, SECURITY) will be considered, preserving the RELEASE pocket
as it was at the release time.

    >>> pub_updates = test_publisher.getPubSource(
    ...     sourcename='test-updates', version='665', distroseries=warty,
    ...     status=PackagePublishingStatus.PUBLISHED,
    ...     pocket=PackagePublishingPocket.UPDATES)

A source published in warty/RELEASE will be ignored, i.e., it won't
result in a new build record because we cannot modify the RELEASE
pocket.

    >>> pub_ignored = test_publisher.getPubSource(
    ...     sourcename='test-buildd-not', version='666', distroseries=warty,
    ...     status=PackagePublishingStatus.PUBLISHED,
    ...     pocket=PackagePublishingPocket.RELEASE)

If we publish the same source in warty and hoary and create a
corresponding build record that has failed to build in this context,
we see that the queue-builder triggers a rebuild in the new context
for published sources that have failed to build in previous
distroseries (see bug 181328).

    >>> pub_failed = test_publisher.getPubSource(
    ...     sourcename='test-failed', version='1.0', distroseries=warty,
    ...     status=PackagePublishingStatus.PUBLISHED,
    ...     pocket=PackagePublishingPocket.RELEASE)

    >>> copied_pub = pub_failed.copyTo(
    ...     hoary, PackagePublishingPocket.RELEASE, warty.main_archive)

    >>> from canonical.launchpad.interfaces import BuildStatus
    >>> failed_build = pub_failed.sourcepackagerelease.createBuild(
    ...     warty['i386'], PackagePublishingPocket.RELEASE,
    ...     warty.main_archive, status=BuildStatus.FAILEDTOBUILD)

In contrast with the previous case, if we publish the same source in
warty and hoary and attach a successfully built build record in the
warty context we will see that the queue-builder won't create a new
build in the hoary context.

    >>> pub_success = test_publisher.getPubSource(
    ...     sourcename='test-success', version='1.0', distroseries=warty,
    ...     status=PackagePublishingStatus.PUBLISHED,
    ...     pocket=PackagePublishingPocket.RELEASE)

    >>> copied_pub = pub_success.copyTo(
    ...     hoary, PackagePublishingPocket.RELEASE, warty.main_archive)

    >>> ok_build = pub_success.sourcepackagerelease.createBuild(
    ...     warty['i386'], PackagePublishingPocket.RELEASE,
    ...     warty.main_archive, status=BuildStatus.FULLYBUILT)

If a source is published in Celso's PPA, a build will be created
for it respecting only 'architecturehintlist' and PPA-supported
architecture, it won't be submitted to P-a-s restrictions. It allows
PPA user to work on 'broken' ports of a given source, without
depending on lifting the PRIMARY archive P-a-s restriction.
=======
Finally a publication in Celso's PPA, a build will be created for it
respecting only 'architecturehintlist' and PPA-supported architecture,
it won't be submitted to PAS.
>>>>>>> c8086c86

    >>> pub_hoary_ppa = test_publisher.getPubSource(
    ...     sourcename='test-ppa', version='674', distroseries=hoary,
    ...     architecturehintlist="i386 hppa", archive=cprov.archive,
    ...     status=PackagePublishingStatus.PUBLISHED,
    ...     pocket=PackagePublishingPocket.RELEASE)

Before committing the previous changes we have to annotated the
manually created build IDs, so they can be excluded from subsequents
checks/counters within this test.

    >>> old_build_ids.append(failed_build.id)
    >>> old_build_ids.append(ok_build.id)

    >>> commit()
    >>> LaunchpadZopelessLayer.switchDbUser(test_dbuser)


== Package Architecture Specific ==

The Package-Architecture-Specific (PAS) module is a parser to a set
of restrictions to build packages based on archive-admin experiences.

Those restrictions overlap the metadata information from the source
packages (architecturehintlist).


=== Source PAS ===

    >>> from canonical.buildmaster.pas import BuildDaemonPackagesArchSpecific

Write a harness that lets us easily test PAS statements:

    >>> def getPASVerifier(pas_string, series=hoary):
    ...   """Build and return a PAS verifier based on the string provided."""
    ...   temp_dir = tempfile.mkdtemp()
    ...   pas_filename = os.path.join(temp_dir, "Packages-arch-specific")
    ...   pas_file = file(pas_filename, "w")
    ...   pas_file.write(pas_string)
    ...   pas_file.close()
    ...   pas_verify = BuildDaemonPackagesArchSpecific(temp_dir, series)
    ...   os.unlink(pas_filename)
    ...   return pas_verify

    >>> legal_archs = set(hoary.architectures)

First check a positive source listing:

    >>> pas_verify = getPASVerifier("%test-buildd-3: i386")
    >>> [arch.architecturetag for arch in
    ...  determineArchitecturesToBuild(pub_three, legal_archs, hoary,
    ...                                pas_verify)]
    [u'i386']

And now a negative source listing:

    >>> pas_verify = getPASVerifier("%test-buildd-3: !i386")
    >>> [arch.architecturetag for arch in
    ...  determineArchitecturesToBuild(pub_three, legal_archs, hoary,
    ...                                pas_verify)]
    [u'hppa']

And a source listing which causes us to produce no builds:

    >>> pas_verify = getPASVerifier("%test-buildd-3: sparc")
    >>> [arch.architecturetag for arch in
    ...  determineArchitecturesToBuild(pub_three, legal_archs, hoary,
    ...                                pas_verify)]
    []

PPA builds are not affected by PAS restrictions, i.e., they will
build for all requested architectures currently supported in the PPA
subsystem.

    >>> pas_verify = getPASVerifier("%test-ppa: hppa")
    >>> [arch.architecturetag for arch in
    ...  determineArchitecturesToBuild(pub_hoary_ppa, legal_archs,
    ...                                hoary, pas_verify)]
    [u'i386']

    >>> pas_verify = getPASVerifier("%test-ppa: !i386")
    >>> [arch.architecturetag for arch in
    ...  determineArchitecturesToBuild(pub_hoary_ppa, legal_archs,
    ...                                hoary, pas_verify)]
    [u'i386']


== Binary PAS ==

To check binary PAS listings we'll use a source publication for
iceweasel which produces mozilla-firefox binaries in warty and already
has its data set up.

    >>> firefox_pub = SecureSourcePackagePublishingHistory.get(28)
    >>> print firefox_pub.sourcepackagerelease.title
    iceweasel - 1.0
    >>> print firefox_pub.sourcepackagerelease.architecturehintlist
    any
    >>> iceweasel_binaries = warty.getSourcePackage(
    ...     'iceweasel')['1.0'].binaries
    >>> [binary.title for binary in iceweasel_binaries]
    [u'mozilla-firefox-1.0']

    >>> legal_archs = set(warty.architectures)
    >>> sorted([arch.architecturetag
    ...         for arch in legal_archs], reverse=True)
    [u'i386', u'hppa']

Restrict iceweasel targets to i386 and sparc, since the latter is not
present in warty, we will only create a build for i386:

    >>> pas_verify = getPASVerifier(
    ...     "mozilla-firefox: i386 sparc", series=warty)
    >>> permitted_archs = determineArchitecturesToBuild(
    ...      firefox_pub, legal_archs, warty, pas_verify)
    >>> [arch.architecturetag for arch in permitted_archs]
    [u'i386']

And a binary PAS listing that tries to exclude i386 and hppa from an
arch-any build. The exclusion of i386 is ignored; see comment in
pas.py:_handleBinaryPAS for more information on why.

    >>> pas_verify = getPASVerifier(
    ...     "mozilla-firefox: !i386 !hppa", series=warty)
    >>> permitted_archs = determineArchitecturesToBuild(
    ...      firefox_pub, legal_archs, warty, pas_verify)
    >>> [arch.architecturetag for arch in permitted_archs]
    [u'i386']

XXX cprov 20071211: we can't properly test PPA binary-PAS right now
because there is no binary package published in PPA. The way the PAS
component is completely ignored for PPAs indicates that we are safe,
however, for now, we have to rely on the previous primary-archive tests.
See bug 189025.

== Check the architectures ==

See if the code which determines archs to build does the right thing for
each of these options:

    >>> legal_archs = set(hoary.architectures)
    >>> [arch.architecturetag for arch in
    ...  determineArchitecturesToBuild(pub_all, legal_archs, hoary)]
    [u'i386']
    >>> [arch.architecturetag for arch in
    ...  determineArchitecturesToBuild(pub_any, legal_archs, hoary)]
    [u'hppa', u'i386']
    >>> [arch.architecturetag for arch in
    ...  determineArchitecturesToBuild(pub_three, legal_archs, hoary)]
    [u'hppa', u'i386']
    >>> [arch.architecturetag for arch in
    ...  determineArchitecturesToBuild(pub_one, legal_archs, hoary)]
    [u'hppa']

== Check support for kernel notation in architecture hint list ==

dpkg supports the use of the '<kernel-><arch>' notation in the
'Architecture' field, where 'kernel-' is one of the kernel platform
available in debian systems: ['linux-', 'kfreebsd', 'hurd-', 'any-']

See bug 73761 and http://bugs.debian.org/cgi-bin/bugreport.cgi?bug=268709
for further information about this dpkg feature.

Soyuz will consider only 'any-' and 'linux-' elements as the
corresponding architecture, since only linux is supported in ubuntu.

    >>> [arch.architecturetag for arch in
    ...  determineArchitecturesToBuild(pub_any_foo, legal_archs, hoary)]
    [u'hppa']
    >>> [arch.architecturetag for arch in
    ...  determineArchitecturesToBuild(pub_linux_foo, legal_archs, hoary)]
    [u'i386']


== PPA architectures ==

Only the architecture with established support for PPA will be
considered when creating PPA builds. See distroarchseries.txt for
further information.

    >>> legal_archs = set(hoary.architectures)
    >>> [arch.architecturetag for arch in
    ...  determineArchitecturesToBuild(pub_hoary_ppa, legal_archs, hoary)]
    [u'i386']


== Create and verify the new builds ==

Create missing builds (packages w/o build entry) for those distroserieses.

We expect to have a couple of new builds for the sane hoary/RELEASE,
one for warty/UPDATES and one for hoary/RELEASE/PPA.

    >>> for series in distroserieses:
    ...      build_master.createMissingBuilds(series)

Check that we only created new Build entries for the new hoary releases:

    >>> new_builds = [build for build in Build.select()
    ...               if build.id not in old_build_ids]
    >>> for build in sorted(new_builds, key=operator.attrgetter('id')):
    ...   print build.title
    i386 build of test-buildd 667 in ubuntu hoary RELEASE
    hppa build of test-buildd-2 668 in ubuntu hoary RELEASE
    i386 build of test-buildd-2 668 in ubuntu hoary RELEASE
    hppa build of test-buildd-3 669 in ubuntu hoary RELEASE
    i386 build of test-buildd-3 669 in ubuntu hoary RELEASE
    hppa build of test-buildd-4 670 in ubuntu hoary RELEASE
    hppa build of test-buildd-6 672 in ubuntu hoary RELEASE
    i386 build of test-buildd-7 673 in ubuntu hoary RELEASE
    i386 build of test-failed 1.0 in ubuntu hoary RELEASE
    i386 build of test-ppa 674 in ubuntu hoary RELEASE
    i386 build of test-updates 665 in ubuntu warty UPDATES

And have a look at our architecture-independent-source's build:

    >>> arch_indep_build = Build.selectOneBy(
    ...     sourcepackagerelease=pub_all.sourcepackagerelease)

    >>> print arch_indep_build.title
    i386 build of test-buildd 667 in ubuntu hoary RELEASE


== Create and verify the new queue entries ==

BuildQueue records corresponding to the build records in NEEDSBUILD
state are immediately created.

    >>> active_jobs = [
    ...     build_queue for build_queue in BuildQueue.select(orderBy='id')
    ...     if build_queue.id not in old_job_ids]
    >>> len(active_jobs)
    11

The BuildQueue entries created are already 'scored', meaning the job
can be dispatched once operation is committed, i.e. dispatching can
happen in parallel with build creation.

    >>> build_queue = active_jobs[0]
    >>> print build_queue.build.title
    i386 build of test-buildd 667 in ubuntu hoary RELEASE
    >>> build_queue.lastscore
    1005

Check the published component name retriever, they might be different,
i.e., the published component can be different than the original component.

    >>> print build_queue.build.current_component.name
    main
    >>> print build_queue.build.sourcepackagerelease.component.name
    main

Missing BuildQueue records, resulting from given-back builds, are
created in the last stage of the queue-builder script.

    >>> given_back_build = build_queue.build
    >>> build_queue.destroySelf()
    >>> flush_database_updates()

    >>> print given_back_build.buildqueue_record
    None

    >>> build_master.addMissingBuildQueueEntries()

    >>> given_back_build.buildqueue_record is not None
    True<|MERGE_RESOLUTION|>--- conflicted
+++ resolved
@@ -135,15 +135,9 @@
     ...     status=PackagePublishingStatus.PUBLISHED,
     ...     pocket=PackagePublishingPocket.RELEASE)
 
-<<<<<<< HEAD
-Publishing several sources in ubuntu/hoary/RELEASE, which is in
-DEVELOPMENT state, will result in builds being created respecting
-architecturehintlist and P-a-s.
-=======
 Several source publications for ubuntu/hoary/RELEASE, which is in
 DEVELOPMENT state, so we expect builds to be created respecting
 architecturehintlist and PAS.
->>>>>>> c8086c86
 
     >>> pub_all = test_publisher.getPubSource(
     ...     sourcename='test-buildd', version='667', distroseries=hoary,
@@ -183,7 +177,6 @@
     ...     status=PackagePublishingStatus.PUBLISHED,
     ...     pocket=PackagePublishingPocket.RELEASE)
 
-<<<<<<< HEAD
 Publishing a source in warty/UPDATES, a stable release update (SRU),
 will result in a build. Once a distroseries is released only
 source publications to post-RELEASE pockets (UPDATES, PROPOSED,
@@ -244,12 +237,7 @@
 for it respecting only 'architecturehintlist' and PPA-supported
 architecture, it won't be submitted to P-a-s restrictions. It allows
 PPA user to work on 'broken' ports of a given source, without
-depending on lifting the PRIMARY archive P-a-s restriction.
-=======
-Finally a publication in Celso's PPA, a build will be created for it
-respecting only 'architecturehintlist' and PPA-supported architecture,
-it won't be submitted to PAS.
->>>>>>> c8086c86
+depending on lifting the PRIMARY archive PAS restriction.
 
     >>> pub_hoary_ppa = test_publisher.getPubSource(
     ...     sourcename='test-ppa', version='674', distroseries=hoary,
