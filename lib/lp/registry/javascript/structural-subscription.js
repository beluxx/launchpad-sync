--- conflicted
+++ resolved
@@ -677,13 +677,8 @@
         '        description help</span></a> ' +
         '  </dd>' +
         '  <dt>Receive mail for bugs affecting' +
-<<<<<<< HEAD
         '    <span id="structural-subscription-context-title"></span> '+
         '    that</dt>' +
-=======
-        '    <span id="structural-subscription-context-title"></span> that' +
-        '  </dt>' +
->>>>>>> 5d092971
         '  <dd>' +
         '    <div id="events">' +
         '      <input type="radio" name="events"' +
@@ -721,13 +716,8 @@
         '                <dt></dt>' +
         '                <dd style="margin-left:25px;">' +
         '                    <div id="accordion-overlay"' +
-<<<<<<< HEAD
-        '                        style="position:relative; '+
-                                        'overflow:hidden;"></div>' +
-=======
         '                      style="position:relative; overflow:hidden;">' +
         '                    </div>' +
->>>>>>> 5d092971
         '                </dd>' +
         '            </dl>' +
         '        </div> ' +
