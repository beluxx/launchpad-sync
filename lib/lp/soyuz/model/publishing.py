# Copyright 2009 Canonical Ltd.  This software is licensed under the
# GNU Affero General Public License version 3 (see the file LICENSE).

# pylint: disable-msg=E0611,W0212

__metaclass__ = type

__all__ = [
    'makePoolPath',
    'BinaryPackageFilePublishing',
    'BinaryPackagePublishingHistory',
    'IndexStanzaFields',
    'PublishingSet',
    'SourcePackageFilePublishing',
    'SourcePackagePublishingHistory',
    ]


import apt_pkg
from datetime import datetime
import operator
import os
import pytz
import re

from zope.component import getUtility
from zope.interface import implements

from sqlobject import ForeignKey, StringCol

from storm.expr import Desc, In, LeftJoin, Sum
from storm.store import Store

from lp.buildmaster.master import determineArchitecturesToBuild
from canonical.database.sqlbase import SQLBase, sqlvalues
from canonical.database.constants import UTC_NOW
from canonical.database.datetimecol import UtcDateTimeCol
from canonical.database.enumcol import EnumCol
from lp.registry.interfaces.pocket import PackagePublishingPocket
from lp.services.worlddata.model.country import Country
from lp.soyuz.model.binarypackagename import BinaryPackageName
from lp.soyuz.model.binarypackagerelease import (BinaryPackageRelease,
    BinaryPackageReleaseDownloadCount)
from lp.soyuz.model.files import (
    BinaryPackageFile, SourcePackageReleaseFile)
from canonical.launchpad.database.librarian import (
    LibraryFileAlias, LibraryFileContent)
from lp.soyuz.model.packagediff import PackageDiff
from lp.soyuz.interfaces.archive import ArchivePurpose
from lp.soyuz.interfaces.component import IComponentSet
from lp.soyuz.interfaces.queue import PackageUploadStatus
from lp.soyuz.interfaces.publishing import (
    active_publishing_status, IArchiveSafePublisher,
    IBinaryPackageFilePublishing, IBinaryPackagePublishingHistory,
    IPublishingEdit, IPublishingSet, ISourcePackageFilePublishing,
    ISourcePackagePublishingHistory, PackagePublishingPriority,
    PackagePublishingStatus, PoolFileOverwriteError)
from lp.soyuz.interfaces.build import BuildSetStatus, BuildStatus, IBuildSet
from lp.soyuz.scripts.changeoverride import ArchiveOverriderError
from canonical.launchpad.components.decoratedresultset import (
    DecoratedResultSet)
from canonical.launchpad.webapp.interfaces import (
        IStoreSelector, MAIN_STORE, DEFAULT_FLAVOR)
from lp.registry.interfaces.person import validate_public_person
from canonical.launchpad.webapp.interfaces import NotFoundError


# XXX cprov 2006-08-18: move it away, perhaps archivepublisher/pool.py
def makePoolPath(source_name, component_name):
    """Return the pool path for a given source name and component name."""
    from lp.archivepublisher.diskpool import poolify
    return os.path.join(
        'pool', poolify(source_name, component_name))


class FilePublishingBase:
    """Base class to publish files in the archive."""

    def publish(self, diskpool, log):
        """See IFilePublishing."""
        # DDEB publication for PPAs is temporarily disabled, see bug #399444.
        if (self.archive.is_ppa and
            self.libraryfilealiasfilename.endswith('.ddeb')):
            log.debug('Skipping DDEB disk publication.')
            return

        # XXX cprov 2006-06-12 bug=49510: The encode should not be needed
        # when retrieving data from DB.
        source = self.sourcepackagename.encode('utf-8')
        component = self.componentname.encode('utf-8')
        filename = self.libraryfilealiasfilename.encode('utf-8')
        filealias = self.libraryfilealias
        sha1 = filealias.content.sha1
        path = diskpool.pathFor(component, source, filename)

        try:
            action = diskpool.addFile(
                component, source, filename, sha1, filealias)
            if action == diskpool.results.FILE_ADDED:
                log.debug("Added %s from library" % path)
            elif action == diskpool.results.SYMLINK_ADDED:
                log.debug("%s created as a symlink." % path)
            elif action == diskpool.results.NONE:
                log.debug(
                    "%s is already in pool with the same content." % path)
        except PoolFileOverwriteError, info:
            log.error("PoolFileOverwriteError: %s. Skipping. This indicates "
                      "some bad data, and Team Soyuz should be informed. "
                      "However, publishing of other packages is not affected."
                      % info)
            raise info

    @property
    def archive_url(self):
        """See IFilePublishing."""
        return (self.archive.archive_url + "/" +
                makePoolPath(self.sourcepackagename, self.componentname) +
                "/" +
                self.libraryfilealiasfilename)


class SourcePackageFilePublishing(FilePublishingBase, SQLBase):
    """Source package release files and their publishing status.

    Represents the source portion of the pool.
    """

    _idType = unicode
    _defaultOrder = "id"

    implements(ISourcePackageFilePublishing)

    distribution = ForeignKey(dbName='distribution',
                              foreignKey="Distribution",
                              unique=False,
                              notNull=True)

    sourcepackagepublishing = ForeignKey(
        dbName='sourcepackagepublishing',
        foreignKey='SourcePackagePublishingHistory')

    libraryfilealias = ForeignKey(
        dbName='libraryfilealias', foreignKey='LibraryFileAlias',
        notNull=True)

    libraryfilealiasfilename = StringCol(dbName='libraryfilealiasfilename',
                                         unique=False, notNull=True)

    componentname = StringCol(dbName='componentname', unique=False,
                              notNull=True)

    sourcepackagename = StringCol(dbName='sourcepackagename', unique=False,
                                  notNull=True)

    distroseriesname = StringCol(dbName='distroseriesname', unique=False,
                                  notNull=True)

    publishingstatus = EnumCol(dbName='publishingstatus', unique=False,
                               notNull=True, schema=PackagePublishingStatus)

    pocket = EnumCol(dbName='pocket', unique=False,
                     notNull=True, schema=PackagePublishingPocket)

    archive = ForeignKey(dbName="archive", foreignKey="Archive", notNull=True)

    @property
    def publishing_record(self):
        """See `IFilePublishing`."""
        return self.sourcepackagepublishing

    @property
    def file_type_name(self):
        """See `ISourcePackagePublishingHistory`."""
        fn = self.libraryfilealiasfilename
        if ".orig.tar." in fn:
            return "orig"
        if fn.endswith(".dsc"):
            return "dsc"
        if ".diff." in fn:
            return "diff"
        if fn.endswith(".tar.gz"):
            return "tar"
        return "other"


class BinaryPackageFilePublishing(FilePublishingBase, SQLBase):
    """A binary package file which is published.

    Represents the binary portion of the pool.
    """

    _idType = unicode
    _defaultOrder = "id"

    implements(IBinaryPackageFilePublishing)

    distribution = ForeignKey(dbName='distribution',
                              foreignKey="Distribution",
                              unique=False, notNull=True,
                              immutable=True)

    binarypackagepublishing = ForeignKey(
        dbName='binarypackagepublishing',
        foreignKey='BinaryPackagePublishingHistory', immutable=True)

    libraryfilealias = ForeignKey(
        dbName='libraryfilealias', foreignKey='LibraryFileAlias',
        notNull=True)

    libraryfilealiasfilename = StringCol(dbName='libraryfilealiasfilename',
                                         unique=False, notNull=True,
                                         immutable=True)

    componentname = StringCol(dbName='componentname', unique=False,
                              notNull=True, immutable=True)

    sourcepackagename = StringCol(dbName='sourcepackagename', unique=False,
                                  notNull=True, immutable=True)

    distroseriesname = StringCol(dbName='distroseriesname', unique=False,
                                  notNull=True, immutable=True)

    publishingstatus = EnumCol(dbName='publishingstatus', unique=False,
                               notNull=True, immutable=True,
                               schema=PackagePublishingStatus)

    architecturetag = StringCol(dbName='architecturetag', unique=False,
                                notNull=True, immutable=True)

    pocket = EnumCol(dbName='pocket', unique=False,
                     notNull=True, schema=PackagePublishingPocket)

    archive = ForeignKey(dbName="archive", foreignKey="Archive", notNull=True)

    @property
    def publishing_record(self):
        """See `ArchiveFilePublisherBase`."""
        return self.binarypackagepublishing


class ArchivePublisherBase:
    """Base class for `IArchivePublisher`."""

    def setPublished(self):
        """see IArchiveSafePublisher."""
        # XXX cprov 2006-06-14:
        # Implement sanity checks before set it as published
        if self.status == PackagePublishingStatus.PENDING:
            # update the DB publishing record status if they
            # are pending, don't do anything for the ones
            # already published (usually when we use -C
            # publish-distro.py option)
            self.status = PackagePublishingStatus.PUBLISHED
            self.datepublished = UTC_NOW

    def publish(self, diskpool, log):
        """See `IPublishing`"""
        try:
            for pub_file in self.files:
                pub_file.publish(diskpool, log)
        except PoolFileOverwriteError:
            pass
        else:
            self.setPublished()

    def getIndexStanza(self):
        """See `IPublishing`."""
        fields = self.buildIndexStanzaFields()
        return fields.makeOutput()

    def supersede(self):
        """See `IPublishing`."""
        self.status = PackagePublishingStatus.SUPERSEDED
        self.datesuperseded = UTC_NOW
        return self

    def requestDeletion(self, removed_by, removal_comment=None):
        """See `IPublishing`."""
        self.status = PackagePublishingStatus.DELETED
        self.datesuperseded = UTC_NOW
        self.removed_by = removed_by
        self.removal_comment = removal_comment

    def requestObsolescence(self):
        """See `IArchivePublisher`."""
        # The tactic here is to bypass the domination step when publishing,
        # and let it go straight to death row processing.  This is because
        # domination ignores stable distroseries, and that is exactly what
        # we're most likely to be obsoleting.
        #
        # Setting scheduleddeletiondate achieves that aim.
        self.status = PackagePublishingStatus.OBSOLETE
        self.scheduleddeletiondate = UTC_NOW
        return self

    @property
    def age(self):
        """See `IArchivePublisher`."""
        return datetime.now(pytz.UTC) - self.datecreated

    @property
    def component_name(self):
        """See `ISourcePackagePublishingHistory`"""
        return self.component.name

    @property
    def section_name(self):
        """See `ISourcePackagePublishingHistory`"""
        return self.section.name


class IndexStanzaFields:
    """Store and format ordered Index Stanza fields."""

    def __init__(self):
        self.fields = []

    def append(self, name, value):
        """Append an (field, value) tuple to the internal list.

        Then we can use the FIFO-like behaviour in makeOutput().
        """
        self.fields.append((name, value))

    def makeOutput(self):
        """Return a line-by-line aggregation of appended fields.

        Empty fields values will cause the exclusion of the field.
        The output order will preserve the insertion order, FIFO.
        """
        output_lines = []
        for name, value in self.fields:
            if not value:
                continue

            # do not add separation space for the special field 'Files'
            if name != 'Files':
                value = ' %s' % value

            # XXX Michael Nelson 20090930 bug=436182. We have an issue
            # in the upload parser that has
            #   1. introduced '\n' at the end of multiple-line-spanning
            #      fields, such as dsc_binaries, but potentially others,
            #   2. stripped the leading space from each subsequent line
            #      of dsc_binaries values that span multiple lines.
            # This is causing *incorrect* Source indexes to be created.
            # This work-around can be removed once the fix for bug 436182
            # is in place and the tainted data has been cleaned.
            # First, remove any trailing \n or spaces.
            value = value.rstrip()

            # Second, as we have corrupt data where subsequent lines
            # of values spanning multiple lines are not preceded by a
            # space, we ensure that any \n in the value that is *not*
            # followed by a white-space character has a space inserted.
            value = re.sub(r"\n(\S)", r"\n \1", value)

            output_lines.append('%s:%s' % (name, value))

        return '\n'.join(output_lines)


class SourcePackagePublishingHistory(SQLBase, ArchivePublisherBase):
    """A source package release publishing record."""
    implements(ISourcePackagePublishingHistory)

    sourcepackagerelease = ForeignKey(foreignKey='SourcePackageRelease',
        dbName='sourcepackagerelease')
    distroseries = ForeignKey(foreignKey='DistroSeries',
        dbName='distroseries')
    component = ForeignKey(foreignKey='Component', dbName='component')
    section = ForeignKey(foreignKey='Section', dbName='section')
    status = EnumCol(schema=PackagePublishingStatus)
    scheduleddeletiondate = UtcDateTimeCol(default=None)
    datepublished = UtcDateTimeCol(default=None)
    datecreated = UtcDateTimeCol(default=UTC_NOW)
    datesuperseded = UtcDateTimeCol(default=None)
    supersededby = ForeignKey(foreignKey='SourcePackageRelease',
                              dbName='supersededby', default=None)
    datemadepending = UtcDateTimeCol(default=None)
    dateremoved = UtcDateTimeCol(default=None)
    pocket = EnumCol(dbName='pocket', schema=PackagePublishingPocket,
                     default=PackagePublishingPocket.RELEASE,
                     notNull=True)
    archive = ForeignKey(dbName="archive", foreignKey="Archive", notNull=True)
    removed_by = ForeignKey(
        dbName="removed_by", foreignKey="Person",
        storm_validator=validate_public_person, default=None)
    removal_comment = StringCol(dbName="removal_comment", default=None)

    @property
    def package_creator(self):
        """See `ISourcePackagePublishingHistory`."""
        return self.sourcepackagerelease.creator

    @property
    def package_maintainer(self):
        """See `ISourcePackagePublishingHistory`."""
        return self.sourcepackagerelease.maintainer

    @property
    def package_signer(self):
        """See `ISourcePackagePublishingHistory`."""
        if self.sourcepackagerelease.dscsigningkey is not None:
            return self.sourcepackagerelease.dscsigningkey.owner
        return None

    @property
    def newer_distroseries_version(self):
        """See `ISourcePackagePublishingHistory`."""
        latest_releases = self.distroseries.getCurrentSourceReleases(
            [self.sourcepackagerelease.sourcepackagename])
        latest_release = latest_releases.get(self.meta_sourcepackage, None)

        if latest_release is not None and apt_pkg.VersionCompare(
            latest_release.version, self.source_package_version) > 0:
            return latest_release
        else:
            return None

    def getPublishedBinaries(self):
        """See `ISourcePackagePublishingHistory`."""
        publishing_set = getUtility(IPublishingSet)
        result_set = publishing_set.getBinaryPublicationsForSources(self)

        return [binary_pub
                for source, binary_pub, binary, binary_name, arch
                in result_set]

    def getBuiltBinaries(self):
        """See `ISourcePackagePublishingHistory`."""
        clauses = """
            BinaryPackagePublishingHistory.binarypackagerelease=
                BinaryPackageRelease.id AND
            BinaryPackagePublishingHistory.distroarchseries=
                DistroArchSeries.id AND
            BinaryPackageRelease.build=Build.id AND
            Build.sourcepackagerelease=%s AND
            DistroArchSeries.distroseries=%s AND
            BinaryPackagePublishingHistory.archive=%s AND
            BinaryPackagePublishingHistory.pocket=%s
        """ % sqlvalues(self.sourcepackagerelease, self.distroseries,
                        self.archive, self.pocket)

        clauseTables = ['Build', 'BinaryPackageRelease', 'DistroArchSeries']
        orderBy = ['-BinaryPackagePublishingHistory.id']
        preJoins = ['binarypackagerelease']

        results = BinaryPackagePublishingHistory.select(
            clauses, orderBy=orderBy, clauseTables=clauseTables,
            prejoins=preJoins)
        binary_publications = list(results)

        unique_binary_ids = set(
            [pub.binarypackagerelease.id for pub in binary_publications])

        unique_binary_publications = []
        for pub in binary_publications:
            if pub.binarypackagerelease.id in unique_binary_ids:
                unique_binary_publications.append(pub)
                unique_binary_ids.remove(pub.binarypackagerelease.id)
                if len(unique_binary_ids) == 0:
                    break

        return unique_binary_publications

    def getBuilds(self):
        """See `ISourcePackagePublishingHistory`."""
        publishing_set = getUtility(IPublishingSet)
        result_set = publishing_set.getBuildsForSources(self)

        return [build for source, build, arch in result_set]

    def getUnpublishedBuilds(self, build_states=None):
        """See `ISourcePackagePublishingHistory`."""
        publishing_set = getUtility(IPublishingSet)
        result_set = publishing_set.getUnpublishedBuildsForSources(
            self, build_states)

        # Create a function that will just return the second item
        # in the result tuple (the build).
        def result_to_build(result):
            return result[1]

        return DecoratedResultSet(result_set, result_to_build)

    def changesFileUrl(self):
        """See `ISourcePackagePublishingHistory`."""
        # We use getChangesFileLFA() as opposed to getChangesFilesForSources()
        # because the latter is more geared towards the web UI and taxes the
        # db much more in terms of the join width and the pre-joined data.
        #
        # This method is accessed overwhelmingly via the LP API and calling
        # getChangesFileLFA() which is much lighter on the db has the
        # potential of performing significantly better.
        changes_lfa = getUtility(IPublishingSet).getChangesFileLFA(
            self.sourcepackagerelease)

        if changes_lfa is None:
            # This should not happen in practice, but the code should
            # not blow up because of bad data.
            return None

        # Return a webapp-proxied LibraryFileAlias so that restricted
        # librarian files are accessible.  Non-restricted files will get
        # a 302 so that webapp threads are not tied up.
        the_url = self._proxied_urls((changes_lfa,), self.archive)[0]
        return the_url

    def createMissingBuilds(self, architectures_available=None,
                            pas_verify=None, logger=None):
        """See `ISourcePackagePublishingHistory`."""
        if self.archive.purpose == ArchivePurpose.PPA:
            pas_verify = None

        if architectures_available is None:
            architectures_available = list(
                self.distroseries.enabled_architectures)

        build_architectures = determineArchitecturesToBuild(
            self, architectures_available, self.distroseries, pas_verify)

        builds = []
        for arch in build_architectures:
            build_candidate = self._createMissingBuildForArchitecture(
                arch, logger=logger)
            if build_candidate is not None:
                builds.append(build_candidate)

        return builds

    def _createMissingBuildForArchitecture(self, arch, logger=None):
        """Create a build for a given architecture if it doesn't exist yet.

        Return the just-created `IBuild` record already scored or None
        if a suitable build is already present.
        """
        build_candidate = self.sourcepackagerelease.getBuildByArch(
            arch, self.archive)

        # Check DistroArchSeries database IDs because the object belongs
        # to different transactions (architecture_available is cached).
        if (build_candidate is not None and
            (build_candidate.distroarchseries.id == arch.id or
             build_candidate.buildstate == BuildStatus.FULLYBUILT)):
            return None

        build = self.sourcepackagerelease.createBuild(
            distroarchseries=arch, archive=self.archive, pocket=self.pocket)
        # Create the builds in suspended mode for disabled archives.
        build_queue = build.queueBuild(suspended=not self.archive.enabled)
        build_queue.score()
        Store.of(build).flush()

        if logger is not None:
            logger.debug(
                "Created %s [%d] in %s (%d)"
                % (build.title, build.id, build.archive.displayname,
                   build_queue.lastscore))

        return build

    @property
    def files(self):
        """See `IPublishing`."""
        preJoins = ['libraryfilealias', 'libraryfilealias.content']

        return SourcePackageFilePublishing.selectBy(
            sourcepackagepublishing=self).prejoin(preJoins)

    def getSourceAndBinaryLibraryFiles(self):
        """See `IPublishing`."""
        publishing_set = getUtility(IPublishingSet)
        result_set = publishing_set.getFilesForSources(self)
        libraryfiles = [file for source, file, content in result_set]

        # XXX cprov 20080710: UNIONs cannot be ordered appropriately.
        # See IPublishing.getFilesForSources().
        return sorted(libraryfiles, key=operator.attrgetter('filename'))

    @property
    def meta_sourcepackage(self):
        """see `ISourcePackagePublishingHistory`."""
        return self.distroseries.getSourcePackage(
            self.sourcepackagerelease.sourcepackagename
            )

    @property
    def meta_sourcepackagerelease(self):
        """see `ISourcePackagePublishingHistory`."""
        return self.distroseries.distribution.getSourcePackageRelease(
            self.sourcepackagerelease
            )

    @property
    def meta_distroseriessourcepackagerelease(self):
        """see `ISourcePackagePublishingHistory`."""
        return self.distroseries.getSourcePackageRelease(
            self.sourcepackagerelease
            )

    @property
    def meta_supersededby(self):
        """see `ISourcePackagePublishingHistory`."""
        if not self.supersededby:
            return None
        return self.distroseries.distribution.getSourcePackageRelease(
            self.supersededby
            )

    @property
    def source_package_name(self):
        """See `ISourcePackagePublishingHistory`"""
        return self.sourcepackagerelease.name

    @property
    def source_package_version(self):
        """See `ISourcePackagePublishingHistory`"""
        return self.sourcepackagerelease.version

    @property
    def displayname(self):
        """See `IPublishing`."""
        release = self.sourcepackagerelease
        name = release.sourcepackagename.name
        return "%s %s in %s" % (name, release.version,
                                self.distroseries.name)

    def buildIndexStanzaFields(self):
        """See `IPublishing`."""
        # Special fields preparation.
        spr = self.sourcepackagerelease
        pool_path = makePoolPath(spr.name, self.component.name)
        files_subsection = ''.join(
            ['\n %s %s %s' % (spf.libraryfile.content.md5,
                              spf.libraryfile.content.filesize,
                              spf.libraryfile.filename)
             for spf in spr.files])
        # Filling stanza options.
        fields = IndexStanzaFields()
        fields.append('Package', spr.name)
        fields.append('Binary', spr.dsc_binaries)
        fields.append('Version', spr.version)
        fields.append('Section', self.section.name)
        fields.append('Maintainer', spr.dsc_maintainer_rfc822)
        fields.append('Build-Depends', spr.builddepends)
        fields.append('Build-Depends-Indep', spr.builddependsindep)
        fields.append('Build-Conflicts', spr.build_conflicts)
        fields.append('Build-Conflicts-Indep', spr.build_conflicts_indep)
        fields.append('Architecture', spr.architecturehintlist)
        fields.append('Standards-Version', spr.dsc_standards_version)
        fields.append('Format', spr.dsc_format)
        fields.append('Directory', pool_path)
        fields.append('Files', files_subsection)

        return fields

    def changeOverride(self, new_component=None, new_section=None):
        """See `ISourcePackagePublishingHistory`."""
        # Check we have been asked to do something
        if (new_component is None and
            new_section is None):
            raise AssertionError("changeOverride must be passed either a"
                                 " new component or new section")

        # Retrieve current publishing info
        current = self

        # Check there is a change to make
        if new_component is None:
            new_component = current.component
        if new_section is None:
            new_section = current.section

        if (new_component == current.component and
            new_section == current.section):
            return

        # See if the archive has changed by virtue of the component
        # changing:
        distribution = self.distroseries.distribution
        new_archive = distribution.getArchiveByComponent(
            new_component.name)
        if new_archive != None and new_archive != current.archive:
            raise ArchiveOverriderError(
                "Overriding component to '%s' failed because it would "
                "require a new archive." % new_component.name)

        return SourcePackagePublishingHistory(
            distroseries=current.distroseries,
            sourcepackagerelease=current.sourcepackagerelease,
            status=PackagePublishingStatus.PENDING,
            datecreated=UTC_NOW,
            pocket=current.pocket,
            component=new_component,
            section=new_section,
            archive=current.archive)

    def copyTo(self, distroseries, pocket, archive):
        """See `ISourcePackagePublishingHistory`."""
        return getUtility(IPublishingSet).newSourcePublication(
            archive,
            self.sourcepackagerelease,
            distroseries,
            self.component,
            self.section,
            pocket
            )

    def getStatusSummaryForBuilds(self):
        """See `ISourcePackagePublishingHistory`."""
        return getUtility(
            IPublishingSet).getBuildStatusSummaryForSourcePublication(self)

    def getAncestry(self, archive=None, distroseries=None, pocket=None,
                    status=None):
        """See `ISourcePackagePublishingHistory`."""
        if archive is None:
            archive = self.archive
        if distroseries is None:
            distroseries = self.distroseries

        return getUtility(IPublishingSet).getNearestAncestor(
            self.source_package_name, archive, distroseries, pocket,
            status)

    def overrideFromAncestry(self):
        """See `ISourcePackagePublishingHistory`."""
        # We don't want to use changeOverride here because it creates a
        # new publishing record. This code can be only executed for pending
        # publishing records.
        assert self.status == PackagePublishingStatus.PENDING, (
            "Cannot override published records.")

        # If there is an published ancestry, use its component, otherwise
        # use the original upload component.
        ancestry = self.getAncestry()
        if ancestry is not None:
            component = ancestry.component
        else:
            component = self.sourcepackagerelease.component

        self.component = component

    def _proxied_urls(self, files, parent):
        """Run the files passed through `ProxiedLibraryFileAlias`."""
        from canonical.launchpad.browser.librarian import (
            ProxiedLibraryFileAlias)
        return [
            ProxiedLibraryFileAlias(file, parent).http_url for file in files]

    def sourceFileUrls(self):
        """See `ISourcePackagePublishingHistory`."""
        source_urls = self._proxied_urls(
            [file.libraryfile for file in self.sourcepackagerelease.files],
             self.archive)
        return source_urls

    def binaryFileUrls(self):
        """See `ISourcePackagePublishingHistory`."""
        publishing_set = getUtility(IPublishingSet)
        binaries = publishing_set.getBinaryFilesForSources(
            self).config(distinct=True)
        binary_urls = self._proxied_urls(
            [binary for _source, binary, _content in binaries], self.archive)
        return binary_urls


class BinaryPackagePublishingHistory(SQLBase, ArchivePublisherBase):
    """A binary package publishing record."""

    implements(IBinaryPackagePublishingHistory)

    binarypackagerelease = ForeignKey(foreignKey='BinaryPackageRelease',
                                      dbName='binarypackagerelease')
    distroarchseries = ForeignKey(foreignKey='DistroArchSeries',
                                   dbName='distroarchseries')
    component = ForeignKey(foreignKey='Component', dbName='component')
    section = ForeignKey(foreignKey='Section', dbName='section')
    priority = EnumCol(dbName='priority', schema=PackagePublishingPriority)
    status = EnumCol(dbName='status', schema=PackagePublishingStatus)
    scheduleddeletiondate = UtcDateTimeCol(default=None)
    datepublished = UtcDateTimeCol(default=None)
    datecreated = UtcDateTimeCol(default=UTC_NOW)
    datesuperseded = UtcDateTimeCol(default=None)
    supersededby = ForeignKey(foreignKey='Build', dbName='supersededby',
                              default=None)
    datemadepending = UtcDateTimeCol(default=None)
    dateremoved = UtcDateTimeCol(default=None)
    pocket = EnumCol(dbName='pocket', schema=PackagePublishingPocket)
    archive = ForeignKey(dbName="archive", foreignKey="Archive", notNull=True)
    removed_by = ForeignKey(
        dbName="removed_by", foreignKey="Person",
        storm_validator=validate_public_person, default=None)
    removal_comment = StringCol(dbName="removal_comment", default=None)

    @property
    def distroarchseriesbinarypackagerelease(self):
        """See `IBinaryPackagePublishingHistory`."""
        # Import here to avoid circular import.
        from canonical.launchpad.database import (
            DistroArchSeriesBinaryPackageRelease)

        return DistroArchSeriesBinaryPackageRelease(
            self.distroarchseries,
            self.binarypackagerelease)

    @property
    def files(self):
        """See `IPublishing`."""
        preJoins = ['libraryfilealias', 'libraryfilealias.content']

        return BinaryPackageFilePublishing.selectBy(
            binarypackagepublishing=self).prejoin(preJoins)

    @property
    def binary_package_name(self):
        """See `ISourcePackagePublishingHistory`"""
        return self.binarypackagerelease.name

    @property
    def binary_package_version(self):
        """See `ISourcePackagePublishingHistory`"""
        return self.binarypackagerelease.version

    @property
    def priority_name(self):
        """See `ISourcePackagePublishingHistory`"""
        return self.priority.name

    @property
    def displayname(self):
        """See `IPublishing`."""
        release = self.binarypackagerelease
        name = release.binarypackagename.name
        distroseries = self.distroarchseries.distroseries
        return "%s %s in %s %s" % (name, release.version,
                                   distroseries.name,
                                   self.distroarchseries.architecturetag)

    @property
    def download_count(self):
        """See `IBinaryPackagePublishingHistory`."""
        return self.archive.getPackageDownloadTotal(self.binarypackagerelease)

    def buildIndexStanzaFields(self):
        """See `IPublishing`."""
        bpr = self.binarypackagerelease
        spr = bpr.build.sourcepackagerelease

        # binaries have only one file, the DEB
        bin_file = bpr.files[0]
        bin_filename = bin_file.libraryfile.filename
        bin_size = bin_file.libraryfile.content.filesize
        bin_md5 = bin_file.libraryfile.content.md5
        bin_sha1 = bin_file.libraryfile.content.sha1
        bin_filepath = os.path.join(
            makePoolPath(spr.name, self.component.name), bin_filename)
        # description field in index is an association of summary and
        # description, as:
        #
        # Descrition: <SUMMARY>\n
        #  <DESCRIPTION L1>
        #  ...
        #  <DESCRIPTION LN>
        descr_lines = [line.lstrip() for line in bpr.description.splitlines()]
        bin_description = (
            '%s\n %s'% (bpr.summary, '\n '.join(descr_lines)))

        # Dealing with architecturespecific field.
        # Present 'all' in every archive index for architecture
        # independent binaries.
        if bpr.architecturespecific:
            architecture = bpr.build.distroarchseries.architecturetag
        else:
            architecture = 'all'

        essential = None
        if bpr.essential:
            essential = 'yes'

        fields = IndexStanzaFields()
        fields.append('Package', bpr.name)
        fields.append('Source', spr.name)
        fields.append('Priority', self.priority.title.lower())
        fields.append('Section', self.section.name)
        fields.append('Installed-Size', bpr.installedsize)
        fields.append('Maintainer', spr.dsc_maintainer_rfc822)
        fields.append('Architecture', architecture)
        fields.append('Version', bpr.version)
        fields.append('Recommends', bpr.recommends)
        fields.append('Replaces', bpr.replaces)
        fields.append('Suggests', bpr.suggests)
        fields.append('Provides', bpr.provides)
        fields.append('Depends', bpr.depends)
        fields.append('Conflicts', bpr.conflicts)
        fields.append('Pre-Depends', bpr.pre_depends)
        fields.append('Enhances', bpr.enhances)
        fields.append('Breaks', bpr.breaks)
        fields.append('Essential', essential)
        fields.append('Filename', bin_filepath)
        fields.append('Size', bin_size)
        fields.append('MD5sum', bin_md5)
        fields.append('SHA1', bin_sha1)
        fields.append('Description', bin_description)

        # XXX cprov 2006-11-03: the extra override fields (Bugs, Origin and
        # Task) included in the template be were not populated.
        # When we have the information this will be the place to fill them.

        return fields

    def changeOverride(self, new_component=None, new_section=None,
                       new_priority=None):
        """See `IBinaryPackagePublishingHistory`."""

        # Check we have been asked to do something
        if (new_component is None and new_section is None
            and new_priority is None):
            raise AssertionError("changeOverride must be passed a new"
                                 "component, section and/or priority.")

        # Retrieve current publishing info
        current = self

        # Check there is a change to make
        if new_component is None:
            new_component = current.component
        if new_section is None:
            new_section = current.section
        if new_priority is None:
            new_priority = current.priority

        if (new_component == current.component and
            new_section == current.section and
            new_priority == current.priority):
            return

        # See if the archive has changed by virtue of the component changing:
        distribution = self.distroarchseries.distroseries.distribution
        new_archive = distribution.getArchiveByComponent(
            new_component.name)
        if new_archive != None and new_archive != self.archive:
            raise ArchiveOverriderError(
                "Overriding component to '%s' failed because it would "
                "require a new archive." % new_component.name)

        # Append the modified package publishing entry
        return BinaryPackagePublishingHistory(
            binarypackagerelease=self.binarypackagerelease,
            distroarchseries=self.distroarchseries,
            status=PackagePublishingStatus.PENDING,
            datecreated=UTC_NOW,
            pocket=current.pocket,
            component=new_component,
            section=new_section,
            priority=new_priority,
            archive=current.archive)

    def copyTo(self, distroseries, pocket, archive):
        """See `BinaryPackagePublishingHistory`."""
        return getUtility(IPublishingSet).copyBinariesTo(
            [self], distroseries, pocket, archive)

    def getAncestry(self, archive=None, distroseries=None, pocket=None,
                    status=None):
        """See `IBinaryPackagePublishingHistory`."""
        if archive is None:
            archive = self.archive
        if distroseries is None:
            distroseries = self.distroarchseries.distroseries

        return getUtility(IPublishingSet).getNearestAncestor(
            self.binary_package_name, archive, distroseries, pocket,
            status, binary=True)

    def overrideFromAncestry(self):
        """See `IBinaryPackagePublishingHistory`."""
        # We don't want to use changeOverride here because it creates a
        # new publishing record. This code can be only executed for pending
        # publishing records.
        assert self.status == PackagePublishingStatus.PENDING, (
            "Cannot override published records.")

        # If there is an ancestry, use its component, otherwise use the
        # original upload component.
        ancestry = self.getAncestry()
        if ancestry is not None:
            component = ancestry.component
        else:
            component = self.binarypackagerelease.component

        self.component = component
<<<<<<< HEAD

    def _getDownloadCountClauses(self, start_date=None, end_date=None):
        clauses = [
            BinaryPackageReleaseDownloadCount.archive == self.archive,
            BinaryPackageReleaseDownloadCount.binary_package_release ==
                self.binarypackagerelease,
            ]

        if start_date is not None:
            clauses.append(
                BinaryPackageReleaseDownloadCount.day >= start_date)
        if end_date is not None:
            clauses.append(
                BinaryPackageReleaseDownloadCount.day <= end_date)

        return clauses

    def getDownloadCounts(self, start_date=None, end_date=None):
        """See `IBinaryPackagePublishingHistory`."""
        clauses = self._getDownloadCountClauses(start_date, end_date)

        return Store.of(self).using(
            BinaryPackageReleaseDownloadCount,
            LeftJoin(
                Country,
                BinaryPackageReleaseDownloadCount.country_id ==
                    Country.id)).find(
            BinaryPackageReleaseDownloadCount, *clauses).order_by(
                Desc(BinaryPackageReleaseDownloadCount.day), Country.name)

    def getDailyDownloadTotals(self, start_date=None, end_date=None):
        """See `IBinaryPackagePublishingHistory`."""
        clauses = self._getDownloadCountClauses(start_date, end_date)

        results = Store.of(self).find(
            (BinaryPackageReleaseDownloadCount.day,
             Sum(BinaryPackageReleaseDownloadCount.count)),
            *clauses).group_by(
                BinaryPackageReleaseDownloadCount.day)

        def date_to_string(result):
            return (result[0].strftime('%Y-%m-%d'), result[1])

        return dict(date_to_string(result) for result in results)
=======
>>>>>>> 11a63208


class PublishingSet:
    """Utilities for manipulating publications in batches."""

    implements(IPublishingSet)

    def copyBinariesTo(self, binaries, distroseries, pocket, archive):
        """See `IPublishingSet`."""

        # If the target archive is a ppa then we will need to override
        # the component for each copy - so lookup the main component
        # here once.
        override_component = None
        if archive.is_ppa:
            override_component = getUtility(IComponentSet)['main']

        secure_copies = []

        for binary in binaries:
            binarypackagerelease = binary.binarypackagerelease
            target_component = override_component or binary.component

            if binarypackagerelease.architecturespecific:
                # If the binary is architecture specific and the target
                # distroseries does not include the architecture then we
                # skip the binary and continue.
                try:
                    # For safety, we use the architecture the binary was
                    # built, and not the one it is published, coping with
                    # single arch-indep publications for architectures that
                    # do not exist in the destination series.
                    # See #387589 for more information.
                    target_architecture = distroseries[
                        binarypackagerelease.build.arch_tag]
                except NotFoundError:
                    continue
                destination_architectures = [target_architecture]
            else:
                destination_architectures = distroseries.architectures

            for distroarchseries in destination_architectures:

                # We only copy the binary if it doesn't already exist
                # in the destination.
                binary_in_destination = archive.getAllPublishedBinaries(
                    name=binarypackagerelease.name, exact_match=True,
                    version=binarypackagerelease.version,
                    status=active_publishing_status, pocket=pocket,
                    distroarchseries=distroarchseries)

                if binary_in_destination.count() == 0:
                    pub = BinaryPackagePublishingHistory(
                        archive=archive,
                        binarypackagerelease=binarypackagerelease,
                        distroarchseries=distroarchseries,
                        component=target_component,
                        section=binary.section,
                        priority=binary.priority,
                        status=PackagePublishingStatus.PENDING,
                        datecreated=UTC_NOW,
                        pocket=pocket)
                    secure_copies.append(pub)

        return secure_copies

    def newBinaryPublication(self, archive, binarypackagerelease,
                             distroarchseries, component, section, priority,
                             pocket):
        """See `IPublishingSet`."""
        if archive.is_ppa:
            # PPA component must always be 'main', so we override it
            # here.
            component = getUtility(IComponentSet)['main']
        pub = BinaryPackagePublishingHistory(
            archive=archive,
            binarypackagerelease=binarypackagerelease,
            distroarchseries=distroarchseries,
            component=component,
            section=section,
            priority=priority,
            status=PackagePublishingStatus.PENDING,
            datecreated=UTC_NOW,
            pocket=pocket)

        return pub

    def newSourcePublication(self, archive, sourcepackagerelease,
                             distroseries, component, section, pocket):
        """See `IPublishingSet`."""
        if archive.is_ppa:
            # PPA component must always be 'main', so we override it
            # here.
            component = getUtility(IComponentSet)['main']
        pub = SourcePackagePublishingHistory(
            distroseries=distroseries,
            pocket=pocket,
            archive=archive,
            sourcepackagerelease=sourcepackagerelease,
            component=component,
            section=section,
            status=PackagePublishingStatus.PENDING,
            datecreated=UTC_NOW)

        return pub

    def getBuildsForSourceIds(
        self, source_publication_ids, archive=None, build_states=None):
        """See `IPublishingSet`."""
        # Import Build and DistroArchSeries locally to avoid circular
        # imports, since that Build uses SourcePackagePublishingHistory
        # and DistroArchSeries uses BinaryPackagePublishingHistory.
        from lp.soyuz.model.build import Build
        from lp.soyuz.model.distroarchseries import (
            DistroArchSeries)

        # If an archive was passed in as a parameter, add an extra expression
        # to filter by archive:
        extra_exprs = []
        if archive is not None:
            extra_exprs.append(
                SourcePackagePublishingHistory.archive == archive)

        # If an optional list of build states was passed in as a parameter,
        # ensure that the result is limited to builds in those states.
        if build_states is not None:
            extra_exprs.append(
                Build.buildstate.is_in(build_states))

        store = getUtility(IStoreSelector).get(MAIN_STORE, DEFAULT_FLAVOR)

        # We'll be looking for builds in the same distroseries as the
        # SPPH for the same release.
        builds_for_distroseries_expr = (
            Build.distroarchseriesID == DistroArchSeries.id,
            SourcePackagePublishingHistory.distroseriesID ==
                DistroArchSeries.distroseriesID,
            SourcePackagePublishingHistory.sourcepackagereleaseID ==
                Build.sourcepackagereleaseID,
            In(SourcePackagePublishingHistory.id, source_publication_ids)
            )

        # First, we'll find the builds that were built in the same
        # archive context as the published sources.
        builds_in_same_archive = store.find(
            Build,
            builds_for_distroseries_expr,
            SourcePackagePublishingHistory.archiveID == Build.archiveID,
            *extra_exprs)

        # Next get all the builds that have a binary published in the
        # same archive... even though the build was not built in
        # the same context archive.
        builds_copied_into_archive = store.find(
            Build,
            builds_for_distroseries_expr,
            SourcePackagePublishingHistory.archiveID != Build.archiveID,
            BinaryPackagePublishingHistory.archive ==
                SourcePackagePublishingHistory.archiveID,
            BinaryPackagePublishingHistory.binarypackagerelease ==
                BinaryPackageRelease.id,
            BinaryPackageRelease.build == Build.id,
            *extra_exprs)

        builds_union = builds_copied_into_archive.union(
            builds_in_same_archive).config(distinct=True)

        # Now that we have a result_set of all the builds, we'll use it
        # as a subquery to get the required publishing and arch to do
        # the ordering. We do this in this round-about way because we
        # can't sort on SourcePackagePublishingHistory.id after the
        # union. See bug 443353 for details.
        find_spec = (
            SourcePackagePublishingHistory, Build, DistroArchSeries)

        # Storm doesn't let us do builds_union.values('id') -
        # ('Union' object has no attribute 'columns'). So instead
        # we have to instantiate the objects just to get the id.
        build_ids = [build.id for build in builds_union]

        result_set = store.find(
            find_spec, builds_for_distroseries_expr,
            Build.id.is_in(build_ids))

        return result_set.order_by(
            SourcePackagePublishingHistory.id,
            DistroArchSeries.architecturetag)

    def getByIdAndArchive(self, id, archive, source=True):
        """See `IPublishingSet`."""
        if source:
            baseclass = SourcePackagePublishingHistory
        else:
            baseclass = BinaryPackagePublishingHistory
        return Store.of(archive).find(
            baseclass,
            baseclass.id == id,
            baseclass.archive == archive.id)

    def _extractIDs(self, one_or_more_source_publications):
        """Return a list of database IDs for the given list or single object.

        :param one_or_more_source_publications: an single object or a list of
            `ISourcePackagePublishingHistory` objects.

        :return: a list of database IDs corresponding to the give set of
            objects.
        """
        try:
            source_publications = tuple(one_or_more_source_publications)
        except TypeError:
            source_publications = (one_or_more_source_publications,)

        return [source_publication.id
                for source_publication in source_publications]

    def getBuildsForSources(self, one_or_more_source_publications):
        """See `IPublishingSet`."""
        source_publication_ids = self._extractIDs(
            one_or_more_source_publications)

        return self.getBuildsForSourceIds(source_publication_ids)

    def _getSourceBinaryJoinForSources(self, source_publication_ids,
        active_binaries_only=True):
        """Return the join linking sources with binaries."""
        # Import Build and DistroArchSeries locally
        # to avoid circular imports, since Build uses
        # SourcePackagePublishingHistory, BinaryPackageRelease uses Build
        # and DistroArchSeries uses BinaryPackagePublishingHistory.
        from lp.soyuz.model.build import Build
        from lp.soyuz.model.distroarchseries import (
            DistroArchSeries)

        join = [
            SourcePackagePublishingHistory.sourcepackagereleaseID ==
                Build.sourcepackagereleaseID,
            BinaryPackageRelease.build == Build.id,
            BinaryPackageRelease.binarypackagenameID ==
                BinaryPackageName.id,
            SourcePackagePublishingHistory.distroseriesID ==
                DistroArchSeries.distroseriesID,
            BinaryPackagePublishingHistory.distroarchseriesID ==
                DistroArchSeries.id,
            BinaryPackagePublishingHistory.binarypackagerelease ==
                BinaryPackageRelease.id,
            BinaryPackagePublishingHistory.pocket ==
               SourcePackagePublishingHistory.pocket,
            BinaryPackagePublishingHistory.archiveID ==
               SourcePackagePublishingHistory.archiveID,
            In(SourcePackagePublishingHistory.id, source_publication_ids)
            ]

        # If the call-site requested to join only on binaries published
        # with an active publishing status then we need to further restrict
        # the join.
        if active_binaries_only:
            join.append(
                In(BinaryPackagePublishingHistory.status,
                    [enum.value for enum in active_publishing_status]))

        return join

    def getUnpublishedBuildsForSources(self,
                                       one_or_more_source_publications,
                                       build_states=None):
        """See `IPublishingSet`."""
        # Import Build, BinaryPackageRelease and DistroArchSeries locally
        # to avoid circular imports, since Build uses
        # SourcePackagePublishingHistory and DistroArchSeries uses
        # BinaryPackagePublishingHistory.
        from lp.soyuz.model.build import Build
        from lp.soyuz.model.distroarchseries import (
            DistroArchSeries)

        # The default build state that we'll search for is FULLYBUILT
        if build_states is None:
            build_states = [BuildStatus.FULLYBUILT]

        source_publication_ids = self._extractIDs(
            one_or_more_source_publications)

        store = getUtility(IStoreSelector).get(MAIN_STORE, DEFAULT_FLAVOR)
        published_builds = store.find(
            (SourcePackagePublishingHistory, Build, DistroArchSeries),
            self._getSourceBinaryJoinForSources(
                source_publication_ids, active_binaries_only=False),
            BinaryPackagePublishingHistory.datepublished != None,
            Build.buildstate.is_in(build_states))

        published_builds.order_by(
            SourcePackagePublishingHistory.id,
            DistroArchSeries.architecturetag)

        # Now to return all the unpublished builds, we use the difference
        # of all builds minus the published ones.
        unpublished_builds = self.getBuildsForSourceIds(
            source_publication_ids,
            build_states=build_states).difference(published_builds)

        return unpublished_builds

    def getBinaryFilesForSources(self, one_or_more_source_publications):
        """See `IPublishingSet`."""
        # Import Build locally to avoid circular imports, since that
        # Build already imports SourcePackagePublishingHistory.
        from lp.soyuz.model.build import Build

        source_publication_ids = self._extractIDs(
            one_or_more_source_publications)

        store = getUtility(IStoreSelector).get(MAIN_STORE, DEFAULT_FLAVOR)
        binary_result = store.find(
            (SourcePackagePublishingHistory, LibraryFileAlias,
             LibraryFileContent),
            LibraryFileContent.id == LibraryFileAlias.contentID,
            LibraryFileAlias.id == BinaryPackageFile.libraryfileID,
            BinaryPackageFile.binarypackagerelease ==
                BinaryPackageRelease.id,
            BinaryPackageRelease.buildID == Build.id,
            SourcePackagePublishingHistory.sourcepackagereleaseID ==
                Build.sourcepackagereleaseID,
            BinaryPackagePublishingHistory.binarypackagereleaseID ==
                BinaryPackageRelease.id,
            BinaryPackagePublishingHistory.archiveID ==
                SourcePackagePublishingHistory.archiveID,
            In(SourcePackagePublishingHistory.id, source_publication_ids))

        return binary_result.order_by(LibraryFileAlias.id)

    def getFilesForSources(self, one_or_more_source_publications):
        """See `IPublishingSet`."""
        source_publication_ids = self._extractIDs(
            one_or_more_source_publications)

        store = getUtility(IStoreSelector).get(MAIN_STORE, DEFAULT_FLAVOR)
        source_result = store.find(
            (SourcePackagePublishingHistory, LibraryFileAlias,
             LibraryFileContent),
            LibraryFileContent.id == LibraryFileAlias.contentID,
            LibraryFileAlias.id == SourcePackageReleaseFile.libraryfileID,
            SourcePackageReleaseFile.sourcepackagerelease ==
                SourcePackagePublishingHistory.sourcepackagereleaseID,
            In(SourcePackagePublishingHistory.id, source_publication_ids))

        binary_result = self.getBinaryFilesForSources(
            one_or_more_source_publications)

        result_set = source_result.union(
            binary_result.config(distinct=True))

        return result_set

    def getBinaryPublicationsForSources(
        self, one_or_more_source_publications):
        """See `IPublishingSet`."""
        # Import Buildand DistroArchSeries locally to avoid circular imports,
        # since Build uses SourcePackagePublishingHistory and DistroArchSeries
        # uses BinaryPackagePublishingHistory.
        from lp.soyuz.model.distroarchseries import (
            DistroArchSeries)

        source_publication_ids = self._extractIDs(
            one_or_more_source_publications)

        store = getUtility(IStoreSelector).get(MAIN_STORE, DEFAULT_FLAVOR)
        result_set = store.find(
            (SourcePackagePublishingHistory, BinaryPackagePublishingHistory,
             BinaryPackageRelease, BinaryPackageName, DistroArchSeries),
            self._getSourceBinaryJoinForSources(source_publication_ids))

        result_set.order_by(
            SourcePackagePublishingHistory.id,
            BinaryPackageName.name,
            DistroArchSeries.architecturetag,
            Desc(BinaryPackagePublishingHistory.id))

        return result_set

    def getPackageDiffsForSources(self, one_or_more_source_publications):
        """See `PublishingSet`."""
        source_publication_ids = self._extractIDs(
            one_or_more_source_publications)
        store = getUtility(IStoreSelector).get(MAIN_STORE, DEFAULT_FLAVOR)
        origin = (
            SourcePackagePublishingHistory,
            PackageDiff,
            LeftJoin(LibraryFileAlias,
                     LibraryFileAlias.id == PackageDiff.diff_contentID),
            LeftJoin(LibraryFileContent,
                     LibraryFileContent.id == LibraryFileAlias.contentID),
            )
        result_set = store.using(*origin).find(
            (SourcePackagePublishingHistory, PackageDiff,
             LibraryFileAlias, LibraryFileContent),
            SourcePackagePublishingHistory.sourcepackagereleaseID ==
                PackageDiff.to_sourceID,
            In(SourcePackagePublishingHistory.id, source_publication_ids))

        result_set.order_by(
            SourcePackagePublishingHistory.id,
            Desc(PackageDiff.date_requested))

        return result_set

    def getChangesFilesForSources(
        self, one_or_more_source_publications):
        """See `IPublishingSet`."""
        # Import PackageUpload and PackageUploadSource locally
        # to avoid circular imports, since PackageUpload uses
        # SourcePackagePublishingHistory.
        from lp.soyuz.model.sourcepackagerelease import (
            SourcePackageRelease)
        from lp.soyuz.model.queue import (
            PackageUpload, PackageUploadSource)

        source_publication_ids = self._extractIDs(
            one_or_more_source_publications)

        store = getUtility(IStoreSelector).get(MAIN_STORE, DEFAULT_FLAVOR)
        result_set = store.find(
            (SourcePackagePublishingHistory, PackageUpload,
             SourcePackageRelease, LibraryFileAlias, LibraryFileContent),
            LibraryFileContent.id == LibraryFileAlias.contentID,
            LibraryFileAlias.id == PackageUpload.changesfileID,
            PackageUpload.id == PackageUploadSource.packageuploadID,
            PackageUpload.status == PackageUploadStatus.DONE,
            PackageUpload.distroseriesID ==
                SourcePackageRelease.upload_distroseriesID,
            PackageUpload.archiveID ==
                SourcePackageRelease.upload_archiveID,
            PackageUploadSource.sourcepackagereleaseID ==
                SourcePackageRelease.id,
            SourcePackageRelease.id ==
                SourcePackagePublishingHistory.sourcepackagereleaseID,
            In(SourcePackagePublishingHistory.id, source_publication_ids))

        result_set.order_by(SourcePackagePublishingHistory.id)
        return result_set

    def getChangesFileLFA(self, spr):
        """See `IPublishingSet`."""
        # Import PackageUpload and PackageUploadSource locally to avoid
        # circular imports.
        from lp.soyuz.model.queue import PackageUpload, PackageUploadSource

        store = getUtility(IStoreSelector).get(MAIN_STORE, DEFAULT_FLAVOR)
        result_set = store.find(
            LibraryFileAlias,
            LibraryFileAlias.id == PackageUpload.changesfileID,
            PackageUpload.status == PackageUploadStatus.DONE,
            PackageUpload.distroseriesID == spr.upload_distroseriesID,
            PackageUpload.archiveID == spr.upload_archiveID,
            PackageUpload.id == PackageUploadSource.packageuploadID,
            PackageUploadSource.sourcepackagereleaseID == spr.id)
        return result_set.one()

    def getBuildStatusSummariesForSourceIdsAndArchive(self,
                                                      source_ids,
                                                      archive):
        """See `IPublishingSet`."""
        # source_ids can be None or an empty sequence.
        if not source_ids:
            return {}

        store = getUtility(IStoreSelector).get(MAIN_STORE, DEFAULT_FLAVOR)
        source_pubs = store.find(
            SourcePackagePublishingHistory,
            SourcePackagePublishingHistory.id.is_in(source_ids),
            SourcePackagePublishingHistory.archive == archive)

        source_build_statuses = {}
        for source_pub in source_pubs:
            status_summary = source_pub.getStatusSummaryForBuilds()
            source_build_statuses[source_pub.id] = status_summary

        return source_build_statuses

    def getBuildStatusSummaryForSourcePublication(self, source_publication):
        """See `ISourcePackagePublishingHistory`.getStatusSummaryForBuilds.

        This is provided here so it can be used by both the SPPH as well
        as our delegate class ArchiveSourcePublication, which implements
        the same interface but uses cached results for builds and binaries
        used in the calculation.
        """
        builds = source_publication.getBuilds()
        summary = getUtility(IBuildSet).getStatusSummaryForBuilds(
            builds)

        # We only augment the result if:
        #   1. we (the SPPH) are ourselves in an active publishing state, and
        #   2. all the builds are fully-built, and
        #   3. we are not being published in a rebuild/copy archive (in
        #      which case the binaries are not currently published anyway)
        # In this case we check to see if they are all published, and if
        # not we return FULLYBUILT_PENDING:
        augmented_summary = summary
        if (source_publication.status in active_publishing_status and
                summary['status'] == BuildSetStatus.FULLYBUILT and
                source_publication.archive.purpose != ArchivePurpose.COPY):

            unpublished_builds = list(
                source_publication.getUnpublishedBuilds())

            if unpublished_builds:
                augmented_summary = {
                    'status': BuildSetStatus.FULLYBUILT_PENDING,
                    'builds': unpublished_builds
                }
        return augmented_summary

    def requestDeletion(self, sources, removed_by, removal_comment=None):
        """See `IPublishingSet`."""

        # The 'sources' parameter could actually be any kind of sequence
        # (e.g. even a ResultSet) and the method would still work correctly.
        # This is problematic when it comes to the type of the return value
        # however.
        # Apparently the caller anticipates that we return the sequence of
        # instances "deleted" adhering to the original type of the 'sources'
        # parameter.
        # Since this is too messy we prescribe that the type of 'sources'
        # must be a list and we return the instances manipulated as a list.
        # This may not be an ideal solution but this way we at least achieve
        # consistency.
        assert isinstance(sources, list), (
            "The 'sources' parameter must be a list.")

        if len(sources) == 0:
            return []

        # The following piece of query "boiler plate" will be used for
        # both the source and the binary package publishing history table.
        query_boilerplate = '''
            SET status = %s,
                datesuperseded = %s,
                removed_by = %s,
                removal_comment = %s
            WHERE id IN
            ''' % sqlvalues(PackagePublishingStatus.DELETED, UTC_NOW,
                            removed_by, removal_comment)

        store = getUtility(IStoreSelector).get(MAIN_STORE, DEFAULT_FLAVOR)

        # First update the source package publishing history table.
        source_ids = [source.id for source in sources]
        if len(source_ids) > 0:
            query = 'UPDATE SourcePackagePublishingHistory '
            query += query_boilerplate
            query += ' %s' % sqlvalues(source_ids)
            store.execute(query)

        # Prepare the list of associated *binary* packages publishing
        # history records.
        binary_packages = []
        for source in sources:
            binary_packages.extend(source.getPublishedBinaries())

        if len(binary_packages) == 0:
            return sources

        # Now run the query that marks the binary packages as deleted
        # as well.
        if len(binary_packages) > 0:
            query = 'UPDATE BinaryPackagePublishingHistory '
            query += query_boilerplate
            query += ' %s' % sqlvalues(
                [binary.id for binary in binary_packages])
            store.execute(query)

        return sources + binary_packages

    def getNearestAncestor(
        self, package_name, archive, distroseries, pocket=None,
        status=None, binary=False):
        """See `IPublishingSet`."""
        if status is None:
            status = PackagePublishingStatus.PUBLISHED

        if binary:
            ancestries = archive.getAllPublishedBinaries(
                name=package_name, exact_match=True, pocket=pocket,
                status=status, distroarchseries=distroseries.architectures)
        else:
            ancestries = archive.getPublishedSources(
                name=package_name, exact_match=True, pocket=pocket,
                status=status, distroseries=distroseries)

        if ancestries.count() > 0:
            return ancestries[0]

        return None<|MERGE_RESOLUTION|>--- conflicted
+++ resolved
@@ -47,14 +47,15 @@
     LibraryFileAlias, LibraryFileContent)
 from lp.soyuz.model.packagediff import PackageDiff
 from lp.soyuz.interfaces.archive import ArchivePurpose
+from lp.soyuz.interfaces.archivearch import IArchiveArchSet
 from lp.soyuz.interfaces.component import IComponentSet
 from lp.soyuz.interfaces.queue import PackageUploadStatus
 from lp.soyuz.interfaces.publishing import (
-    active_publishing_status, IArchiveSafePublisher,
-    IBinaryPackageFilePublishing, IBinaryPackagePublishingHistory,
-    IPublishingEdit, IPublishingSet, ISourcePackageFilePublishing,
-    ISourcePackagePublishingHistory, PackagePublishingPriority,
-    PackagePublishingStatus, PoolFileOverwriteError)
+    active_publishing_status, IBinaryPackageFilePublishing,
+    IBinaryPackagePublishingHistory, IPublishingSet,
+    ISourcePackageFilePublishing, ISourcePackagePublishingHistory,
+    PackagePublishingPriority, PackagePublishingStatus,
+    PoolFileOverwriteError)
 from lp.soyuz.interfaces.build import BuildSetStatus, BuildStatus, IBuildSet
 from lp.soyuz.scripts.changeoverride import ArchiveOverriderError
 from canonical.launchpad.components.decoratedresultset import (
@@ -507,6 +508,22 @@
         the_url = self._proxied_urls((changes_lfa,), self.archive)[0]
         return the_url
 
+    def _getAllowedArchitectures(self, available_archs):
+        """Filter out any restricted architectures not specifically allowed 
+        for an archive.
+
+        :param available_archs: Architectures to consider
+        :return: Sequence of `IDistroArch` instances.
+        """
+        associated_proc_families = [
+            archivearch.processorfamily for archivearch 
+            in getUtility(IArchiveArchSet).getByArchive(self.archive)]
+        # Return all distroarches with unrestricted processor families or with
+        # processor families the archive is explicitly associated with.
+        return [distroarch for distroarch in available_archs
+            if not distroarch.processorfamily.restricted or 
+               distroarch.processorfamily in associated_proc_families]
+
     def createMissingBuilds(self, architectures_available=None,
                             pas_verify=None, logger=None):
         """See `ISourcePackagePublishingHistory`."""
@@ -516,6 +533,9 @@
         if architectures_available is None:
             architectures_available = list(
                 self.distroseries.enabled_architectures)
+
+        architectures_available = self._getAllowedArchitectures(
+            architectures_available)
 
         build_architectures = determineArchitecturesToBuild(
             self, architectures_available, self.distroseries, pas_verify)
@@ -991,7 +1011,6 @@
             component = self.binarypackagerelease.component
 
         self.component = component
-<<<<<<< HEAD
 
     def _getDownloadCountClauses(self, start_date=None, end_date=None):
         clauses = [
@@ -1036,8 +1055,6 @@
             return (result[0].strftime('%Y-%m-%d'), result[1])
 
         return dict(date_to_string(result) for result in results)
-=======
->>>>>>> 11a63208
 
 
 class PublishingSet:
