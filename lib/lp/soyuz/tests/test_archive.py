--- conflicted
+++ resolved
@@ -14,11 +14,7 @@
 import os.path
 
 from pytz import UTC
-<<<<<<< HEAD
-=======
 import six
-from testtools.deferredruntest import AsynchronousDeferredRunTest
->>>>>>> a2cf32d4
 from testtools.matchers import (
     AllMatch,
     DocTestMatches,
