--- conflicted
+++ resolved
@@ -299,26 +299,14 @@
                 self.debug(
                     "%s/%s (%s) source has been judged eligible for removal" %
                            (srcpkg_release.sourcepackagename.name,
-<<<<<<< HEAD
-                            srcpkg_release.version))
-                pub_record.status = PENDINGREMOVAL
-                pub_record.scheduleddeletiondate = (
-                    UTC_NOW + timedelta(days=conf.stayofexecution))
-=======
                             srcpkg_release.version, pub_record.id))
                 pub_record.status = PENDINGREMOVAL
->>>>>>> c247aa29
                 pub_record.datemadepending = UTC_NOW
                 pub_record.scheduleddeletiondate = (
                     UTC_NOW + timedelta(days=conf.stayofexecution))
 
     def judgeAndDominate(self, dr, pocket, config, do_clear_cache=True):
-<<<<<<< HEAD
-        """Perform the domination and superseding calculations across the
-        distrorelease and pocket specified."""
-=======
         """Perform the domination and superseding calculations
->>>>>>> c247aa29
 
         I only works across the distrorelease and pocket specified.
         """
