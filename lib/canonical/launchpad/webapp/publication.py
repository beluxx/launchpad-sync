--- conflicted
+++ resolved
@@ -483,34 +483,6 @@
 
 
     def startProfilingHook(self):
-<<<<<<< HEAD
-        """If profiling is turned on, start a profiler for this request."""
-        if not config.profiling.profile_requests:
-            return
-        self.thread_locals.profiler = Profile()
-        self.thread_locals.profiler.enable()
-
-    def endProfilingHook(self, request):
-        """If profiling is turned on, save profile data for the request."""
-        if not config.profiling.profile_requests:
-            return
-        profiler = self.thread_locals.profiler
-        profiler.disable()
-
-        # Create a timestamp including milliseconds.
-        now = datetime.fromtimestamp(da.get_request_start_time())
-        timestamp = now.strftime('%Y-%m-%d_%H:%M:%S')
-        filename = '%s.%d-%s-%s.prof' % (
-            timestamp, int(now.microsecond/1000.0),
-            request._orig_env.get('launchpad.pageid', 'Unknown'),
-            threading.currentThread().getName())
-
-        profiler.dump_stats(
-            os.path.join(config.profiling.profile_dir, filename))
-
-        # Free some memory.
-        self.thread_locals.profiler = None
-=======
         """Handle profiling.
 
         If requests profiling start a profiler. If memory profiling is
@@ -561,7 +533,6 @@
                 timestamp, pageid, oopsid, da.get_request_duration(),
                 vss_start, rss_start, vss_end, rss_end))
             log.close()
->>>>>>> 6edfa9a8
 
     def debugReferencesLeak(self, request):
         """See what kind of references are increasing.
