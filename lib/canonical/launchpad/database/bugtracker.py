--- conflicted
+++ resolved
@@ -47,19 +47,6 @@
         'Project', joinColumn='bugtracker', orderBy='name')
     watches = SQLMultipleJoin('BugWatch', joinColumn='bugtracker',
                               orderBy='-datecreated', prejoins=['bug'])
-
-    def _get_title(self):
-        """Bugtracker title.
-
-        SQLObject property get handler for the bugtracker's
-        `title` attribute. Returns the title recorded in the
-        database, or if no title is recorded a title constructed
-        from the bugtracker's baseurl.
-        """
-        dbtitle = self._SO_get_title()
-        if dbtitle is None:
-            dbtitle = quote('Bug tracker at %s' % self.baseurl)
-        return dbtitle
 
     @property
     def latestwatches(self):
@@ -189,11 +176,8 @@
             scheme, host = urllib.splittype(baseurl)
             host, path = urllib.splithost(host)
             name = 'auto-%s' % host
-<<<<<<< HEAD
-=======
         if title is None:
             title = quote('Bug tracker at %s' % baseurl)
->>>>>>> 67eaa4ce
         bugtracker = BugTracker(name=name,
             bugtrackertype=bugtrackertype,
             title=title, summary=summary, baseurl=baseurl,
