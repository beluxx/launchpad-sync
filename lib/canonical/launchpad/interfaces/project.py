--- conflicted
+++ resolved
@@ -15,13 +15,8 @@
 from canonical.launchpad import _
 from canonical.launchpad.fields import Summary, Title, URIField
 from canonical.launchpad.interfaces import (
-<<<<<<< HEAD
-    IBugTarget, IHasOwner, IHasSpecifications, IKarmaContext, PillarNameField,
-    IHasMentoringOffers, valid_webref)
-=======
     IBugTarget, IHasAppointedDriver, IHasOwner, IHasSpecifications,
-    IKarmaContext, PillarNameField)
->>>>>>> 304f2039
+    IKarmaContext, IHasMentoringOffers, PillarNameField)
 from canonical.launchpad.validators.name import name_validator
 from canonical.launchpad.fields import (
     LargeImageUpload, BaseImageUpload, SmallImageUpload)
@@ -34,13 +29,8 @@
         return IProject
 
 
-<<<<<<< HEAD
-class IProject(IHasOwner, IBugTarget, IHasSpecifications, IKarmaContext,
-               IHasMentoringOffers):
-=======
 class IProject(IHasAppointedDriver, IHasOwner, IBugTarget, IHasSpecifications,
-               IKarmaContext):
->>>>>>> 304f2039
+               IKarmaContext, IHasMentoringOffers):
     """A Project."""
 
     id = Int(title=_('ID'), readonly=True)
