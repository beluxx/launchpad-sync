--- conflicted
+++ resolved
@@ -345,205 +345,6 @@
     subscriber
 
 
-<<<<<<< HEAD
-== Branches and revisions ==
-
-See revision.txt for a doctest covering the creation of revisions and related
-objects. Revision data is loaded in the database by a batch job using a
-different user, Launchpad code is only concened with using this data.
-
-Let's get a branch with some revisions in it.
-
-    >>> personset = getUtility(IPersonSet)
-    >>> sample_person = personset.getByName('name12')
-    >>> junk = branch_lookup.getByUniqueName('~name12/+junk/junk.dev')
-    >>> print junk.unique_name
-    ~name12/+junk/junk.dev
-
-
-== Revision history of Branch ==
-
-Branch.revision_history gives the sequence of revisions in this branch's
-history, latest revisions first. All revision history items must implement the
-IBranchRevision interface. The Branch.revision_count attribute gives the
-length of the revision_history attribute but without building the list.
-
-    >>> from lp.code.interfaces.branchrevision import IBranchRevision
-    >>> junk.revision_count
-    6
-    >>> [verifyObject(IBranchRevision, a) for a in junk.revision_history]
-    [True, True, True, True, True, True]
-    >>> for branch_revision in junk.revision_history:
-    ...     print branch_revision.sequence, branch_revision.revision.id
-    6 9
-    5 8
-    4 7
-    3 6
-    2 5
-    1 4
-
-There are two methods for getting only the latest items of the revision
-history.
-
-Branch.latest_revisions give a specific count of BranchRevisions at the end of
-the history.
-
-    >>> three_latest = list(junk.revision_history)[:3]
-    >>> list(junk.latest_revisions(3)) == three_latest
-    True
-
-Branch.getRevisionsSince gives all the BranchRevisions for revisions committed
-since a given timestamp. It may give surprising results if some committers had
-a skewed clock.
-
-    >>> from datetime import datetime
-    >>> timestamp = datetime(2005, 10, 31, 12, 00, 00, 0, pytz.UTC)
-    >>> two_latest = list(junk.revision_history)[:2]
-    >>> list(junk.getRevisionsSince(timestamp)) == two_latest
-    True
-
-
-== Ancestry of Revision ==
-
-The revision-history of a given branch, is only one possible ancestry path in
-the ancestry graph. It is also possible to examine the ancestry graph
-directly.
-
-A Bazaar branch may contains references (by revision_id) to revisions for
-which no data is available. Such revisions are called "ghosts".
-
-Initial commits (after a "bzr init") revisions have no parent.
-
-    >>> history = list(junk.revision_history)
-    >>> initial = history[-1].revision
-    >>> initial.parent_ids
-    []
-
-Normal commits (as opposed to merges) have exactly one parent. The first
-parent of a revision is always the revision that was current when committing.
-
-    >>> commit = history[-2].revision
-    >>> [type(a) for a in commit.parent_ids] == [unicode]
-    True
-
-Merges usually have two parents, but they may have more. Though the bzr user
-interface discourage such complex merges.
-
-    >>> merge = history[-4].revision
-    >>> len(merge.parent_ids)
-    2
-
-Parent revisions are identified by their globally unique id, and not by a
-foreign key, so existing parents and ghosts can be modelled in the same way.
-
-To try and retrieve a Revision given its globally unique id, you can use the
-RevisionSet utility.
-
-    >>> from lp.code.interfaces.revision import IRevisionSet
-    >>> revisionset = getUtility(IRevisionSet)
-    >>> [parent_id] = commit.parent_ids
-    >>> parent = revisionset.getByRevisionId(parent_id)
-    >>> parent == initial
-    True
-
-If the parent was a ghost at import time and is not currently available in the
-database. getByRevisionId returns None.
-
-    >>> revisionset.getByRevisionId('missing-revision-id') is None
-    True
-
-
-== Getting the tip revision for a Branch ==
-
-The last revision that we have stored in the database for any given branch
-is identified by the branch attribute "last_scanned_id".  This is the textual
-revision_id for the bzr revision.  The reason that it is a text id rather than
-an integer foreign key is so it can easily be compared to the
-"last_mirrored_id".  The "last_mirrored_id" is set by the branch puller, and
-is used to identify when a scan is needed for a branch.
-
-    >>> branch = branch_lookup.get(1)
-    >>> branch.last_scanned_id
-    >>> branch.getTipRevision() is None
-    True
-
-    >>> branch.last_scanned_id = 'null:'
-    >>> branch.getTipRevision() is None
-    True
-
-    >>> branch.last_scanned_id = (
-    ...     'test@canonical.com-20051031165248-6f1bb97973c2b4f4')
-    >>> rev = branch.getTipRevision()
-    >>> print rev.date_created
-    2005-10-31 17:21:47.381770+00:00
-    >>> print rev.log_body
-    initial import (empty)
-
-
-== Codebrowse and branches ==
-
-Most branches are able to be browsed using the loggerhead codebrowse
-instance at http://bazaar.launchpad.net.  Branches that have no
-revisions or private branches are not able to be viewed using code
-browse.
-
-The link to codebrowse is shown on the action context menu for branches.
-The enabling of this link is controlled using the branch property
-`code_is_browseable`.
-
-For a public branch with revisions, the link is enabled.
-
-    >>> branch = branch_lookup.getByUniqueName('~name12/+junk/junk.dev')
-    >>> print branch.private
-    False
-    >>> print branch.revision_count
-    6
-    >>> print branch.code_is_browseable
-    True
-
-For a public branch without revisions, the link is disabled.
-
-    >>> branch = branch_lookup.getByUniqueName('~name12/gnome-terminal/main')
-    >>> print branch.private
-    False
-    >>> print branch.revision_count
-    0
-    >>> print branch.code_is_browseable
-    False
-
-
-== Associated product series ==
-
-A branch is able to return a list of product series that the branch is
-associated with through ProductSeries.branch.
-
-    >>> branch = branch_lookup.getByUniqueName('~vcs-imports/evolution/main')
-    >>> series = list(branch.associatedProductSeries())
-    >>> len(series)
-    1
-    >>> series = series[0]
-    >>> print series.product.name, series.name
-    evolution trunk
-
-
-== Deleting branches ==
-
-If a user creates a branch in error, they should be able to remove that
-branch.
-
-A branch can be deleted trivially if it is not associated with any bugs or
-blueprints, has no subscribers, and hasn't been associated with any product
-series.
-
-Deleting the branch is done through Branch.destroySelf.  If the branch is not
-deletable then an exception is raised.
-
-More details can be found in the file
-canonical/launchpad/database/tests/test_branch.py.
-
-
-=======
->>>>>>> 55e1a24b
 == Branch references ==
 
 When new references to the branch table are added, these need to be
