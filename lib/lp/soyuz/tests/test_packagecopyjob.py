--- conflicted
+++ resolved
@@ -31,11 +31,8 @@
 from lp.soyuz.adapters.overrides import SourceOverride
 from lp.soyuz.enums import (
     ArchivePurpose,
-<<<<<<< HEAD
+    PackageCopyPolicy,
     PackageUploadStatus,
-=======
-    PackageCopyPolicy,
->>>>>>> 5534a81d
     SourcePackageFormat,
     )
 from lp.soyuz.model.distroseriesdifferencejob import (
@@ -72,13 +69,9 @@
 class LocalTestHelper:
     """Put test helpers that want to be in the test classes here."""
 
-<<<<<<< HEAD
     dbuser = config.IPlainPackageCopyJobSource.dbuser
 
-    def makeJob(self, dsd=None):
-=======
     def makeJob(self, dsd=None, **kwargs):
->>>>>>> 5534a81d
         """Create a `PlainPackageCopyJob` that would resolve `dsd`."""
         if dsd is None:
             dsd = self.factory.makeDistroSeriesDifference()
@@ -464,7 +457,8 @@
 
         source = getUtility(IPlainPackageCopyJobSource)
         job = source.create(
-            source_packages=[("libc", "2.8-1")],
+            package_name="libc",
+            package_version="2.8-1",
             source_archive=source_archive,
             target_archive=target_archive,
             target_distroseries=distroseries,
@@ -506,7 +500,8 @@
 
         source = getUtility(IPlainPackageCopyJobSource)
         job = source.create(
-            source_packages=[("copyme", "2.8-1")],
+            package_name="copyme",
+            package_version="2.8-1",
             source_archive=source_archive,
             target_archive=target_archive,
             target_distroseries=distroseries,
@@ -558,7 +553,8 @@
         # Now, run the copy job.
         source = getUtility(IPlainPackageCopyJobSource)
         job = source.create(
-            source_packages=[("copyme", "2.8-1")],
+            package_name="copyme",
+            package_version="2.8-1",
             source_archive=source_archive,
             target_archive=target_archive,
             target_distroseries=distroseries,
@@ -600,7 +596,8 @@
 
         source = getUtility(IPlainPackageCopyJobSource)
         job = source.create(
-            source_packages=[("copyme", "2.8-1")],
+            package_name="copyme",
+            package_version="2.8-1",
             source_archive=source_archive,
             target_archive=target_archive,
             target_distroseries=distroseries,
