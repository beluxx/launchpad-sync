--- conflicted
+++ resolved
@@ -1,12 +1,7 @@
 = Distribution Launchpad usage =
 
-<<<<<<< HEAD
-The launchpad usage flags (whether the product uses Malone, Answers or
-Rosetta officially) are controlled by the +launchpad page. 
-=======
 The launchpad usage flags (whether the product uses Bugs, Answers or
 Translations officially) are controlled by the +launchpad page. 
->>>>>>> 41f1e0fd
 
     >>> anon_browser.open('http://launchpad.dev/firefox')
     >>> print anon_browser.title
@@ -45,16 +40,6 @@
     >>> registrant_browser.url
     'http://launchpad.dev/firefox/+launchpad'
 
-<<<<<<< HEAD
-Firefox is currently marked as using Malone. Let's specify that it
-doesn't use any bug tracker at all.
-
-    >>> registrant_browser.getControl('Uses Rosetta Officially').selected
-    False
-    >>> registrant_browser.getControl('Uses Answers Officially').selected
-    True
-    >>> registrant_browser.getControl('Bugs are tracked in Malone').selected
-=======
 Firefox is currently marked as using Bugs. Let's specify that it
 doesn't use any bug tracker at all.
 
@@ -64,7 +49,6 @@
     True
     >>> registrant_browser.getControl(
     ...     'Bugs are tracked in Launchpad').selected
->>>>>>> 41f1e0fd
     True
     >>> registrant_browser.getControl('No bug tracker').selected = True
 
@@ -113,11 +97,7 @@
     >>> registrant_browser.getControl('External bug tracker').selected
     True
     >>> registrant_browser.getControl(
-<<<<<<< HEAD
-    ...     'Bugs are tracked in Malone').selected = True
-=======
     ...     'Bugs are tracked in Launchpad').selected = True
->>>>>>> 41f1e0fd
     >>> registrant_browser.getControl('Change').click()
     >>> content = find_main_content(registrant_browser.contents)
     >>> status_label = content.find('th', text='Status:')
