--- conflicted
+++ resolved
@@ -1368,17 +1368,14 @@
 -- PillarName
 COMMENT ON TABLE PillarName IS 'A cache of the names of our "Pillar''s" (distribution, product, project) to ensure uniqueness in this shared namespace. This is a materialized view maintained by database triggers.';
 
-<<<<<<< HEAD
--- POFileActivity
+-- POFileTranslator
 COMMENT ON TABLE POFileTranslator IS 'A materialized view caching who has translated what pofile.';
 COMMENT ON COLUMN POFileTranslator.person IS 'The person who submitted the translation.';
 COMMENT ON COLUMN POFileTranslator.pofile IS 'The pofile the translation was submitted for.';
 COMMENT ON COLUMN POFileTranslator.latest_posubmission IS 'The most recent translation submitted by this user to this pofile.';
 COMMENT ON COLUMN POFileTranslator.date_last_touched IS 'When the most recent submission was made.';
-=======
 
 -- NameBlacklist
 COMMENT ON TABLE NameBlacklist IS 'A list of regular expressions used to blacklist names.';
 COMMENT ON COLUMN NameBlacklist.regexp IS 'A Python regular expression. It will be compiled with the IGNORECASE, UNICODE and VERBOSE flags. The Python search method will be used rather than match, so ^ markers should be used to indicate the start of a string.';
 COMMENT ON COLUMN NameBlacklist.comment IS 'An optional comment on why this regexp was entered. It should not be displayed to non-admins and its only purpose is documentation.';
->>>>>>> 37c3be90
