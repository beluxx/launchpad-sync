= Bug nomination navigation =

Most people don't see the separate page for approving or declining a
release nomination for a bug, because it's handled using an expandable
section on the bug page itself.

But for those people who do see the separate page, the page has the
same navigation as the bug page itself.

    >>> admin_browser.open(
    ... 'http://bugs.launchpad.dev/ubuntu/+source/mozilla-firefox/+bug/1'
    ... '/nominations/2/+editstatus')
    >>> print_location(admin_browser.contents)
<<<<<<< HEAD
    Hierarchy: Ubuntu > ?mozilla-firefox? package >
        Bugs on mozilla-firefox > Bug #1...
=======
    Hierarchy: Ubuntu > ?mozilla-firefox? package > 
        Bugs in mozilla-firefox > Bug #1...
>>>>>>> 2e499dba
    Tabs:
    * Overview - http://launchpad.dev/ubuntu/+source/mozilla-firefox
    * Code - http://code.launchpad.dev/ubuntu/+source/mozilla-firefox
    * Bugs (selected) - http://bugs.launchpad.dev/ubuntu/+source/mozilla-firefox
    * Blueprints - not linked
    * Translations - not linked
    * Answers - http://answers.launchpad.dev/ubuntu/+source/mozilla-firefox
    Main heading: Approve or decline nomination for bug #1 in Ubuntu Hoary<|MERGE_RESOLUTION|>--- conflicted
+++ resolved
@@ -11,13 +11,8 @@
     ... 'http://bugs.launchpad.dev/ubuntu/+source/mozilla-firefox/+bug/1'
     ... '/nominations/2/+editstatus')
     >>> print_location(admin_browser.contents)
-<<<<<<< HEAD
-    Hierarchy: Ubuntu > ?mozilla-firefox? package >
-        Bugs on mozilla-firefox > Bug #1...
-=======
     Hierarchy: Ubuntu > ?mozilla-firefox? package > 
         Bugs in mozilla-firefox > Bug #1...
->>>>>>> 2e499dba
     Tabs:
     * Overview - http://launchpad.dev/ubuntu/+source/mozilla-firefox
     * Code - http://code.launchpad.dev/ubuntu/+source/mozilla-firefox
