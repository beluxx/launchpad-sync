# Copyright 2004-2007 Canonical Ltd.  All rights reserved.

<<<<<<< HEAD
from zope.component import getUtility
from zope.interface import implements, Interface, Attribute
from zope.schema import TextLine, Text, Field, Choice
from zope.schema.interfaces import IContextSourceBinder
from zope.schema.vocabulary import (
    getVocabularyRegistry, SimpleTerm, SimpleVocabulary)

from canonical.launchpad.interfaces import ILaunchBag
from canonical.launchpad.interfaces.rosettastats import IRosettaStats

=======
>>>>>>> b375d8cb
__metaclass__ = type

__all__ = [
    'ZeroLengthPOExportError',
    'IPOFileSet',
    'IPOFile',
    'IPOFileTranslator',
    'IPOFileAlternativeLanguage',
    ]

from zope.interface import Attribute, Interface
from zope.schema import (
    Bool, Choice, Datetime, Field, Int, List, Object, Text, TextLine)

from canonical.launchpad import _
from canonical.launchpad.interfaces.librarian import ILibraryFileAlias
from canonical.launchpad.interfaces.person import IPerson
from canonical.launchpad.interfaces.pomsgset import IPOMsgSet
from canonical.launchpad.interfaces.posubmission import IPOSubmission
from canonical.launchpad.interfaces.potemplate import IPOTemplate
from canonical.launchpad.interfaces.rosettastats import IRosettaStats


class ZeroLengthPOExportError(Exception):
    """An exception raised when a PO file export generated an empty file."""


class IPOFile(IRosettaStats):
    """A translation file."""

    id = Int(
        title=_('The translation file id.'),
        required=True, readonly=True)

    potemplate = Object(
        title=_('The translation file template.'),
        required=True, readonly=True, schema=IPOTemplate)

    language = Choice(
        title=_('Language of this PO file.'),
        vocabulary='Language', required=True)

    title = TextLine(
        title=_('The translation file title.'), required=True, readonly=True)

    description = Text(
        title=_('The translation file description.'), required=True)

    topcomment = Text(
        title=_('A comment about this translation file.'), required=True)

    header = Text(
        title=_('Header'),
        description=_(
            'The standard translation header in its native format.'),
        required=False)

    fuzzyheader = Bool(
        title=_('A flag indicating whether the header is fuzzy.'),
        required=True)

    lasttranslator = Object(
        title=_('Last person that translated a message.'), schema=IPerson)

    license = Int(title=_('The license under this translation is done.'))

    lastparsed = Datetime(title=_('Last time this pofile was parsed.'))

    owner = Choice(
        title=_('Translation file owner'),
        required=True,
        description=_('''
            The owner of the translation file in Launchpad can edit its
            translations and upload new versions.
            '''),
        vocabulary="ValidOwner")

    variant = TextLine(
        title=_('The language variant for this translation file.'))

    path = TextLine(
        title=_('The path to the file that was imported'),
        required=True)

    exportfile = Object(
        title=_('Last cached export file'),
        required=True, schema=ILibraryFileAlias)

    datecreated = Datetime(
        title=_('When this translation file was created.'), required=True)

    last_touched_pomsgset = Object(
        title=_('Translation message which was most recently touched.'),
        description=_('''
            Translation message which was most recently touched, or None if
            there are no translations active in this IPOFile.'''),
        required=False, schema=IPOMsgSet)

    translators = List(
        title=_('Translators that have edit permissions.'),
        description=_('''
            Translators designated as having permission to edit these files
            in this language.
            '''), required=True, readonly=True)

    contributors = List(
        title=_('Translators who have made any contribution to this file.'),
        required=True, readonly=True)

    translationpermission = Choice(
        title=_('Translation permission'),
        required=True,
        description=_('''
            The permission system which is used for this translation file.
            This is inherited from the product, project and/or distro in which
            the pofile is found.
            '''),
        vocabulary='TranslationPermission')

    fuzzy_count = Int(
        title=_('The number of fuzzy messages in this po file.'),
        required=True, readonly=True)

    from_sourcepackagename = Field(
        title=_('The source package this pofile comes from.'),
        description=_('''
            The source package this pofile comes from (set it only if it\'s
            different from IPOFile.potemplate.sourcepackagename).
            '''),
        required=False)

    pomsgsets = Attribute(
        _('All `IPOMsgset` objects related to this translation file.'))

    def translatedCount():
        """
        Returns the number of message sets which this PO file has current
        translations for.
        """

    def translated():
        """
        Return an iterator over translated message sets in this PO file.
        """

    def untranslatedCount():
        """
        Return the number of messages which this PO file has no translation
        for.
        """

    def untranslated():
        """
        Return an iterator over untranslated message sets in this PO file.
        """

    def __iter__():
        """Return an iterator over Current `IPOMessageSets` in this PO file."""

    def getHeader():
        """Return an `ITranslationHeader` representing its header."""

    def getPOMsgSet(msgid_text, only_current=False, context=None):
        """Return the `IPOMsgSet` in this `IPOFile` by msgid_text or None.

        :param msgid_text: is an unicode string.
        :param only_current: Whether we should look only on current entries.
        :param context: Disambiguating context for the message set.
        """

    def getPOMsgSetFromPOTMsgSet(potmsgset, only_current=False):
        """Return the `IPOMsgSet` in this `IPOFile` by potmsgset or None.

        :param potmsgset: is an instance of POTMsgSet.
        :param only_current: Whether we should look only on current entries.
        """

    def getMsgSetsForPOTMsgSets(potmsgsets):
        """Return mapping from each of potmsgsets to matching POMsgSet.

        The result is a dict.  Any POTMsgSets in potmsgsets that have no
        translation in pofile yet will come with matching DummyPOMsgSets.
        Both dummy and pre-existing POMsgSets will have their submissions
        caches populated.
        """

    def __getitem__(msgid_text):
        """Return the active `IPOMsgSet` in this IPOFile by msgid_text.

        :param msgid_text: is an unicode string.

        Raise NotFoundError if it does not exist.
        """

    def getPOMsgSetsNotInTemplate():
        """
        Return an iterator over message sets in this PO file that do not
        correspond to a message set in the template; eg, the template
        message set has sequence=0.
        """

    def getPOTMsgSetTranslated(slice=None):
        """Get pot message sets that are translated in this PO file.

        'slice' is a slice object that selects a subset of POTMsgSets.
        Return the message sets using 'slice' or all of them if slice is None.
        """

    def getPOTMsgSetFuzzy(slice=None):
        """Get pot message sets that have POMsgSet.fuzzy set in this PO file.

        'slice' is a slice object that selects a subset of POTMsgSets.
        Return the message sets using 'slice' or all of them if slice is None.
        """

    def getPOTMsgSetUntranslated(slice=None):
        """Get pot message sets that are untranslated in this PO file.

        'slice' is a slice object that selects a subset of POTMsgSets.
        Return the message sets using 'slice' or all of them if slice is None.
        """

    def getPOTMsgSetWithNewSuggestions():
        """Get pot message sets with suggestions submitted after last review.
        """

    def getPOTMsgSetChangedInLaunchpad():
        """Get pot message sets changed through Launchpad in this PO file.

        'Changed in Launchpad' are only those which were translated when
        initially imported, but then got overridden in Launchpad.
        """

    def getPOTMsgSetWithErrors(slice=None):
        """Get pot message sets that have translations published with errors.

        'slice' is a slice object that selects a subset of POTMsgSets.
        Return the message sets using 'slice' or all of them if slice is None.
        """

    def hasMessageID(msgid):
        """Return whether a given message ID exists within this PO file."""

    def validExportCache():
        """Does this PO file have a cached export that is up to date?

        Using stale cache can result in exporting outdated data (eg.
        translations which have been changed or deactivated in the
        meantime would end up exported).

        So, 'False' is the more conservative choice: if we're not sure
        if the cache is valid, returning False is the way to go.
        """

    def updateExportCache(contents):
        """Update this PO file's export cache with a string."""

    def export():
        """Export this PO file as a string."""

    def uncachedExport(ignore_obsolete=False, export_utf8=False):
        """Export this PO file as string without using any cache.

        :param ignore_obsolete: Whether the exported PO file does not have
            obsolete entries.
        :param export_utf8: Whether the exported PO file should be exported as
            UTF-8.
        """

    def invalidateCache():
        """Invalidate the cached export."""

    def prepareTranslationCredits(potmsgset):
        """Add Launchpad contributors to translation credit strings.

        It adds to the translation for `potmsgset` if it exists, trying
        not to repeat same people who are already credited."""

    def canEditTranslations(person):
        """Whether the given person is able to add/edit translations."""

    def canAddSuggestions(person):
        """Whether the given person is able to add new suggestions."""

    def expireAllMessages():
        """Mark our of our message sets as not current (sequence=0)"""

    def updateStatistics():
        """Update the statistics fields - rosettaCount, updatesCount and
        currentCount - from the messages currently known.
        Return a tuple (rosettaCount, updatesCount, currentCount)."""

    def createMessageSetFromMessageSet(potmsgset):
        """Creates in the database a new message set.

        Returns the newly created message set.
        """

    def updateHeader(new_header):
        """Update the header information.

        new_header is a POHeader object.
        """

    def isTranslationRevisionDateOlder(header):
        """Whether given header revision date is newer then self one."""

    def getNextToImport():
        """Return the next entry on the import queue to be imported."""

    def importFromQueue(logger=None):
        """Execute the import of the next entry on the queue, if needed.

        If a logger argument is given, any problem found with the
        import will be logged there.
        """


class AlternativeLanguageVocabularyFactory:
    """Gets vocab for user's preferred languages, or all languages if not set.

    This is an `IContextSourceBinder` returning a `Vocabulary`.  It's meant to
    present a short but complete list of languages a user might want to
    translate to or get suggestions from.

    Guessing based on browser languages is probably not a good idea: that list
    may easily be incomplete, and its origin is not obvious.  From the user's
    point of view it would be Launchpad behaviour that cannot be changed by
    pushing buttons in Launchpad.  And even in cases where a guess based on
    browser settings is reasonable, it would mask the need for a useful
    Preferred Languages setting.  We can't encourage people to manage their
    languages shortlist in Launchpad through their global browser
    configuration.

    Instead, if no preferred-languages setting is available (e.g. because the
    visitor is not logged in), this will fall back to a vocabulary containing
    all known translatable languages.
    """
    # XXX: JeroenVermeulen 2007-09-03: It doesn't seem right to define this
    # class in an interface, but it's needed from inside another interface
    # definition.  A factory is definitely the right approach though, since
    # the two kinds of vocabulary are completely different in implementation
    # and class derivation.  Also of course, the distinction applies unchanged
    # throughout the vocabulary object's lifetime.  See interfaces.buglink.py
    # for an example of the same implementation pattern.
    implements(IContextSourceBinder)

    def __call__(self, context):
        """See `IContextSourceBinder`."""
        user = getUtility(ILaunchBag).user
        if user is not None and user.languages:
            terms = [
                SimpleTerm(language, language.code, language.displayname)
                for language in user.languages
                if language.code != 'en']
            if terms:
                return SimpleVocabulary(terms)
        return getVocabularyRegistry().get(None, "TranslatableLanguage")


class IPOFileAlternativeLanguage(Interface):
    """A PO File's alternative language."""

    alternative_language = Choice(
<<<<<<< HEAD
        title=u'Alternative language',
        description=(u'Language from where we could get alternative'
                     u' translations for this PO file.'),
        source=AlternativeLanguageVocabularyFactory(),
=======
        title=_('Alternative language'),
        description=_('''
            Language from where we could get alternative translations for
            this PO file.'''), vocabulary='TranslatableLanguage',
>>>>>>> b375d8cb
        required=False)


class IPOFileSet(Interface):
    """A set of POFiles."""

    def getPOFilesPendingImport():
        """Return a list of PO files that have data to be imported."""

    def getDummy(potemplate, language):
        """Return a dummy pofile for the given po template and language."""

    def getPOFileByPathAndOrigin(path, productseries=None,
        distroseries=None, sourcepackagename=None):
        """Return an `IPOFile` that is stored at 'path' in source code.

        We filter the `IPOFile` objects to check only the ones related to the
        given arguments 'productseries', 'distroseries' and
        'sourcepackagename'.

        Return None if there is not such IPOFile.
        """


class IPOFileTranslator(Interface):
    """Represents contributions from people to POFiles."""

    person = Object(
        title=_('The Person this record represents.'), required=True,
        schema=IPerson)

    pofile = Object(
        title=_('The `IPOFile` modified by the translator.'), required=True,
        schema=IPOFile)

    latest_posubmission = Object(
        title=_('Latest `IPOSubmission` added to this `IPOFile`.'),
        required=True, schema=IPOSubmission)

    date_last_touched = Datetime(
        title=_('When was added latest `IPOSubmission`.'), required=True)<|MERGE_RESOLUTION|>--- conflicted
+++ resolved
@@ -1,18 +1,5 @@
 # Copyright 2004-2007 Canonical Ltd.  All rights reserved.
 
-<<<<<<< HEAD
-from zope.component import getUtility
-from zope.interface import implements, Interface, Attribute
-from zope.schema import TextLine, Text, Field, Choice
-from zope.schema.interfaces import IContextSourceBinder
-from zope.schema.vocabulary import (
-    getVocabularyRegistry, SimpleTerm, SimpleVocabulary)
-
-from canonical.launchpad.interfaces import ILaunchBag
-from canonical.launchpad.interfaces.rosettastats import IRosettaStats
-
-=======
->>>>>>> b375d8cb
 __metaclass__ = type
 
 __all__ = [
@@ -23,11 +10,16 @@
     'IPOFileAlternativeLanguage',
     ]
 
-from zope.interface import Attribute, Interface
+from zope.component import getUtility
+from zope.interface import Attribute, implements, Interface, Attribute
 from zope.schema import (
     Bool, Choice, Datetime, Field, Int, List, Object, Text, TextLine)
+from zope.schema.interfaces import IContextSourceBinder
+from zope.schema.vocabulary import (
+    getVocabularyRegistry, SimpleTerm, SimpleVocabulary)
 
 from canonical.launchpad import _
+from canonical.launchpad.interfaces import ILaunchBag
 from canonical.launchpad.interfaces.librarian import ILibraryFileAlias
 from canonical.launchpad.interfaces.person import IPerson
 from canonical.launchpad.interfaces.pomsgset import IPOMsgSet
@@ -377,17 +369,10 @@
     """A PO File's alternative language."""
 
     alternative_language = Choice(
-<<<<<<< HEAD
         title=u'Alternative language',
         description=(u'Language from where we could get alternative'
                      u' translations for this PO file.'),
         source=AlternativeLanguageVocabularyFactory(),
-=======
-        title=_('Alternative language'),
-        description=_('''
-            Language from where we could get alternative translations for
-            this PO file.'''), vocabulary='TranslatableLanguage',
->>>>>>> b375d8cb
         required=False)
 
 
