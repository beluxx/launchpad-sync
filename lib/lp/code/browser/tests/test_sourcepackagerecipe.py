--- conflicted
+++ resolved
@@ -52,11 +52,8 @@
     BrowserTestCase,
     login,
     person_logged_in,
-<<<<<<< HEAD
     TestCaseWithFactory,
-=======
     time_counter,
->>>>>>> 4969cbe2
     )
 from lp.testing.factory import remove_security_proxy_and_shout_at_engineer
 from lp.testing.views import create_initialized_view
