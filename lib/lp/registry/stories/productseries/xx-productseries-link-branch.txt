--- conflicted
+++ resolved
@@ -30,11 +30,7 @@
 Updating the branch takes the user back to the product series page.
 
     >>> print sample_browser.title
-<<<<<<< HEAD
-    Overview of Mozilla Firefox trunk series
-=======
-    Mozilla Firefox Series: trunk
->>>>>>> 93f369d6
+    Mozilla Firefox trunk series
     >>> branch = find_tag_by_id(sample_browser.contents, 'branch-details')
     >>> print extract_text(branch)
     lp://dev/firefox - Sample Person
