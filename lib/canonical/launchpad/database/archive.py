--- conflicted
+++ resolved
@@ -19,17 +19,13 @@
 from canonical.archivepublisher.config import Config as PubConfig
 from canonical.config import config
 from canonical.database.enumcol import EnumCol
-<<<<<<< HEAD
-from canonical.database.sqlbase import cursor, SQLBase, sqlvalues, quote_like
-from canonical.launchpad.database.distributionsourcepackagecache import (
-    DistributionSourcePackageCache)
-=======
 from canonical.database.sqlbase import (
     cursor, quote, quote_like, sqlvalues, SQLBase)
 from canonical.launchpad.database.archivedependency import (
     ArchiveDependency)
+from canonical.launchpad.database.distributionsourcepackagecache import (
+    DistributionSourcePackageCache)
 from canonical.launchpad.database.librarian import LibraryFileContent
->>>>>>> b520477b
 from canonical.launchpad.database.publishing import (
     SourcePackagePublishingHistory, BinaryPackagePublishingHistory)
 from canonical.launchpad.interfaces import (
@@ -486,7 +482,6 @@
 
         return permission
 
-<<<<<<< HEAD
     def updateArchiveCache(self):
         """See `IArchive`."""
         cache_contents = set()
@@ -503,7 +498,7 @@
             cache_contents.add(cache.binpkgsummaries)
 
         self.package_description_cache = " ".join(cache_contents)
-=======
+
     def getArchiveDependency(self, dependency):
         """See `IArchive`."""
         return ArchiveDependency.selectOneBy(
@@ -531,7 +526,6 @@
                 "This dependency is already recorded.")
 
         return ArchiveDependency(archive=self, dependency=dependency)
->>>>>>> b520477b
 
 
 class ArchiveSet:
