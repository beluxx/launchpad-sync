
# Copyright 2004 Canonical Ltd.  All rights reserved.
"""Run all of the pagetests, in priority order.

Set up the test data in the database first.
"""
__metaclass__ = type

import doctest
import os
import re
import unittest

from BeautifulSoup import BeautifulSoup, Comment, NavigableString
<<<<<<< HEAD
=======

from zope.app.testing.functional import HTTPCaller, SimpleCookie
from zope.testbrowser.testing import Browser
>>>>>>> 418bbaec

from canonical.functional import PageTestDocFileSuite, SpecialOutputChecker
from canonical.testing import PageTestLayer


here = os.path.dirname(os.path.realpath(__file__))


class UnstickyCookieHTTPCaller(HTTPCaller):
    """HTTPCaller subclass that do not carry cookies across requests.

    HTTPCaller propogates cookies between subsequent requests.
    This is a nice feature, except it triggers a bug in Launchpad where
    sending both Basic Auth and cookie credentials raises an exception
    (Bug 39881).
    """
    def __init__(self, *args, **kw):
        if kw.get('debug'):
            self._debug = True
            del kw['debug']
        else:
            self._debug = False
        HTTPCaller.__init__(self, *args, **kw)
    def __call__(self, *args, **kw):
        if self._debug:
            import pdb; pdb.set_trace()
        try:
            return HTTPCaller.__call__(self, *args, **kw)
        finally:
            self.resetCookies()

    def resetCookies(self):
        self.cookies = SimpleCookie()


class DuplicateIdError(Exception):
    """Raised by find_tag_by_id if more than one element has the given id."""


def find_tag_by_id(content, id):
    """Find and return the tag with the given ID"""
    soup = BeautifulSoup(content)
    elements_with_id = soup.findAll(attrs={'id': id})
    if not elements_with_id:
        return None
    elif len(elements_with_id) == 1:
        return elements_with_id[0]
    else:
        raise DuplicateIdError(
            'Found %d elements with id %r' % (len(elements_with_id), id))


def find_tags_by_class(content, class_):
    """Find and return the tags matching the given class(s)"""
    match_classes = set(class_.split())
    def class_matcher(value):
        if value is None: return False
        classes = set(value.split())
        return match_classes.issubset(classes)
    soup = BeautifulSoup(content)
    return soup.findAll(attrs={'class': class_matcher})


def find_portlet(content, name):
    """Find and return the portlet with the given title. Sequences of
    whitespace are considered equivalent to one space, and beginning and
    ending whitespace is also ignored.
    """
    whitespace_re = re.compile('\s+')
    name = whitespace_re.sub(' ', name.strip())
    for portlet in find_tags_by_class(content, 'portlet'):
        if portlet.find('h2'):
            portlet_title = portlet.find('h2').renderContents()
            if name == whitespace_re.sub(' ', portlet_title.strip()):
                return portlet
    return None


def find_main_content(content):
    """Find and return the main content area of the page"""
    soup = BeautifulSoup(content)
    tag = soup.find(attrs={'id': 'maincontent'}) # standard page with portlets
    if tag:
        return tag
    return soup.find(attrs={'id': 'singlecolumn'}) # single-column page


def extract_text(soup):
    """Return the text stripped of all tags.

    >>> soup = BeautifulSoup(
    ...    '<html><!-- comment --><h1>Title</h1><p>foo bar</p></html>')
    >>> extract_text(soup)
    u'Titlefoo bar'
    """
    # XXX Tim Penhey 22-01-2007
    # At the moment this does not nicely give whitespace between
    # tags that would have visual separation when rendered.
    # eg. <p>foo</p><p>bar</p>
    result = u''
    for node in soup:
        if isinstance(node, Comment):
            pass
        elif isinstance(node, NavigableString):
            result = result + unicode(node)
        else:
            result = result + extract_text(node)
    return result


# XXX cprov 20070207: This function seems to be more specific to a particular
# product (soyuz) than the rest. Maybe it belongs to somewhere else.
def parse_relationship_section(content):
    """Parser package relationship section.

    See package-relationship-pages.txt and related.
    """
    soup = BeautifulSoup(content)
    section = soup.find('ul')
    whitespace_re = re.compile('\s+')
    for li in section.findAll('li'):
        if li.a:
            link = li.a
            content = whitespace_re.sub(' ', link.string.strip())
            url = link['href']
            print 'LINK: "%s" -> %s' % (content, url)
        else:
            content = whitespace_re.sub(' ', li.string.strip())
            print 'TEXT: "%s"' % content


def extract_text(soup):
    """Return the text stripped of all tags.

    >>> soup = BeautifulSoup(
    ...    '<html><!-- comment --><h1>Title</h1><p>foo bar</p></html>')
    >>> extract_text(soup)
    u'Titlefoo bar'
    """
    # XXX Tim Penhey 22-01-2007
    # At the moment this does not nicely give whitespace between
    # tags that would have visual separation when rendered.
    # eg. <p>foo</p><p>bar</p>
    result = u''
    for node in soup:
        if isinstance(node, Comment):
            pass
        elif isinstance(node, NavigableString):
            result = result + unicode(node)
        else:
            result = result + extract_text(node)
    return result


# XXX cprov 20070207: This function seems to be more specific to a particular
# product (soyuz) than the rest. Maybe it belongs to somewhere else.
def parse_relationship_section(content):
    """Parser package relationship section.

    See package-relationship-pages.txt and related.
    """
    soup = BeautifulSoup(content)
    section = soup.find('ul')
    whitespace_re = re.compile('\s+')
    for li in section.findAll('li'):
        if li.a:
            link = li.a
            content = whitespace_re.sub(' ', link.string.strip())
            url = link['href']
            print 'LINK: "%s" -> %s' % (content, url)
        else:
            content = whitespace_re.sub(' ', li.string.strip())
            print 'TEXT: "%s"' % content


def setUpGlobs(test):
    # Our tests report being on a different port.
    test.globs['http'] = UnstickyCookieHTTPCaller(port=9000)

    # Set up our Browser objects with handleErrors set to False, since
    # that gives a tracebacks instead of unhelpful error messages.
    def setupBrowser(auth=None):
        browser = Browser()
        browser.handleErrors = False
        if auth is not None:
            browser.addHeader("Authorization", auth)
        return browser

    test.globs['browser'] = setupBrowser()
    test.globs['anon_browser'] = setupBrowser()
    test.globs['user_browser'] = setupBrowser(
        auth="Basic no-priv@canonical.com:test")
    test.globs['admin_browser'] = setupBrowser(
        auth="Basic foo.bar@canonical.com:test")

    test.globs['find_tag_by_id'] = find_tag_by_id
    test.globs['find_tags_by_class'] = find_tags_by_class
    test.globs['find_portlet'] = find_portlet
    test.globs['find_main_content'] = find_main_content
    test.globs['extract_text'] = extract_text
    test.globs['parse_relationship_section'] = parse_relationship_section


class PageStoryTestCase(unittest.TestCase):
    """A test case that represents a pagetest story

    This is achieved by holding a testsuite for the story, and
    delegating responsiblity for most methods to it.
    We want this to be a TestCase instance and not a TestSuite
    instance to be compatible with various test runners that
    filter tests - they generally ignore test suites and may
    select individual tests - but stories cannot be split up.
    """

    layer = PageTestLayer

    def __init__(self, name, storysuite):
        """Create a PageTest story from the given suite.

        :param name: an identifier for the story, such as the directory
            containing the tests.
        :param storysuite: a test suite containing the tests to be run
            as a story.
        """
        # we do not run the super __init__ because we are not using any of
        # the base classes functionality, and we'd just have to give it a
        # meaningless method.
        self._description = name
        self._suite = storysuite

    def countTestCases(self):
        return self._suite.countTestCases()

    def shortDescription(self):
        return "pagetest: %s" % self._description

    def id(self):
        return self.shortDescription()

    def __str__(self):
        return self.shortDescription()

    def __repr__(self):
        return "<%s name=%s>" % (self.__class__.__name__, self._description)

    def run(self, result=None):
        if result is None:
            result = self.defaultTestResult()
        PageTestLayer.startStory()
        try:
            # TODO RBC 20060117 we can hook in pre and post story actions
            # here much more tidily (and in self.debug too)
            # - probably via self.setUp and self.tearDown
            self._suite.run(result)
        finally:
            PageTestLayer.endStory()

    def debug(self):
        self._suite.debug()


# This function name doesn't follow our standard naming conventions,
# but does follow the convention of the other doctest related *Suite()
# functions.

def PageTestSuite(storydir, package=None):
    """Create a suite of page tests for files found in storydir.

    :param storydir: the directory containing the page tests.
    :param package: the package to resolve storydir relative to.  Defaults
        to the caller's package.

    The unnumbered page tests will be added to the suite individually,
    while the numbered tests will be run together as a story.
    """
    # we need to normalise the package name here, because it
    # involves checking the parent stack frame.  Otherwise the
    # files would be looked up relative to this module.
    package = doctest._normalize_module(package)
    abs_storydir = doctest._module_relative_path(package, storydir)

    filenames = set(filename
                    for filename in os.listdir(abs_storydir)
                    if filename.lower().endswith('.txt'))
    numberedfilenames = set(filename for filename in filenames
                            if len(filename) > 4
                            and filename[:2].isdigit()
                            and filename[2] == '-')
    unnumberedfilenames = filenames - numberedfilenames

    # A predictable order is important, even if it remains officially
    # undefined for un-numbered filenames.
    numberedfilenames = sorted(numberedfilenames)
    unnumberedfilenames = sorted(unnumberedfilenames)

    # Add unnumbered tests to the suite individually.
    checker = SpecialOutputChecker()
    suite = PageTestDocFileSuite(
        package=package, checker=checker,
        layer=PageTestLayer, setUp=setUpGlobs,
        *[os.path.join(storydir, filename)
          for filename in unnumberedfilenames])

    # Add numbered tests to the suite as a single story.
    storysuite = PageTestDocFileSuite(
        package=package, checker=checker,
        layer=PageTestLayer, setUp=setUpGlobs,
        *[os.path.join(storydir, filename)
          for filename in numberedfilenames])
    suite.addTest(PageStoryTestCase(abs_storydir, storysuite))

    return suite


def test_suite():
    pagetestsdir = os.path.join('..', 'pagetests')
    abs_pagetestsdir = os.path.abspath(
        os.path.normpath(os.path.join(here, pagetestsdir)))

    stories = [
        os.path.join(pagetestsdir, d)
        for d in os.listdir(abs_pagetestsdir)
        if not d.startswith('.') and
           os.path.isdir(os.path.join(abs_pagetestsdir, d))
        ]
    stories.sort()

    suite = unittest.TestSuite()

    for storydir in stories:
        suite.addTest(PageTestSuite(storydir))
    suite.addTest(doctest.DocTestSuite())
    return suite

if __name__ == '__main__':
    r = unittest.TextTestRunner().run(test_suite())<|MERGE_RESOLUTION|>--- conflicted
+++ resolved
@@ -12,12 +12,9 @@
 import unittest
 
 from BeautifulSoup import BeautifulSoup, Comment, NavigableString
-<<<<<<< HEAD
-=======
 
 from zope.app.testing.functional import HTTPCaller, SimpleCookie
 from zope.testbrowser.testing import Browser
->>>>>>> 418bbaec
 
 from canonical.functional import PageTestDocFileSuite, SpecialOutputChecker
 from canonical.testing import PageTestLayer
@@ -149,50 +146,6 @@
             print 'TEXT: "%s"' % content
 
 
-def extract_text(soup):
-    """Return the text stripped of all tags.
-
-    >>> soup = BeautifulSoup(
-    ...    '<html><!-- comment --><h1>Title</h1><p>foo bar</p></html>')
-    >>> extract_text(soup)
-    u'Titlefoo bar'
-    """
-    # XXX Tim Penhey 22-01-2007
-    # At the moment this does not nicely give whitespace between
-    # tags that would have visual separation when rendered.
-    # eg. <p>foo</p><p>bar</p>
-    result = u''
-    for node in soup:
-        if isinstance(node, Comment):
-            pass
-        elif isinstance(node, NavigableString):
-            result = result + unicode(node)
-        else:
-            result = result + extract_text(node)
-    return result
-
-
-# XXX cprov 20070207: This function seems to be more specific to a particular
-# product (soyuz) than the rest. Maybe it belongs to somewhere else.
-def parse_relationship_section(content):
-    """Parser package relationship section.
-
-    See package-relationship-pages.txt and related.
-    """
-    soup = BeautifulSoup(content)
-    section = soup.find('ul')
-    whitespace_re = re.compile('\s+')
-    for li in section.findAll('li'):
-        if li.a:
-            link = li.a
-            content = whitespace_re.sub(' ', link.string.strip())
-            url = link['href']
-            print 'LINK: "%s" -> %s' % (content, url)
-        else:
-            content = whitespace_re.sub(' ', li.string.strip())
-            print 'TEXT: "%s"' % content
-
-
 def setUpGlobs(test):
     # Our tests report being on a different port.
     test.globs['http'] = UnstickyCookieHTTPCaller(port=9000)
