# Copyright 2009-2011 Canonical Ltd.  This software is licensed under the
# GNU Affero General Public License version 3 (see the file LICENSE).

"""IBugTask-related browser views."""

__metaclass__ = type

__all__ = [
    'BugListingBatchNavigator',
    'BugListingPortletInfoView',
    'BugListingPortletStatsView',
    'BugNominationsView',
    'BugsBugTaskSearchListingView',
    'bugtarget_renderer',
    'BugTargetTraversalMixin',
    'BugTargetView',
    'bugtask_heat_html',
    'BugTaskBreadcrumb',
    'BugTaskContextMenu',
    'BugTaskCreateQuestionView',
    'BugTaskEditView',
    'BugTaskExpirableListingView',
    'BugTaskListingItem',
    'BugTaskListingView',
    'BugTaskNavigation',
    'BugTaskPortletView',
    'BugTaskPrivacyAdapter',
    'BugTaskRemoveQuestionView',
    'BugTasksAndNominationsView',
    'BugTaskSearchListingView',
    'BugTaskSetNavigation',
    'BugTaskStatusView',
    'BugTaskTableRowView',
    'BugTaskTextView',
    'BugTaskView',
    'calculate_heat_display',
    'get_buglisting_search_filter_url',
    'get_comments_for_bugtask',
    'get_sortorder_from_request',
    'get_visible_comments',
    'NominationsReviewTableBatchNavigatorView',
    'TextualBugTaskSearchListingView',
    ]

import cgi
from collections import defaultdict
from datetime import (
    datetime,
    timedelta,
    )
from itertools import groupby
from math import (
    floor,
    log,
    )
from operator import attrgetter
import re
import transaction
import urllib

from lazr.delegates import delegates
from lazr.enum import (
    EnumeratedType,
    Item,
    )
from lazr.lifecycle.event import ObjectModifiedEvent
from lazr.lifecycle.snapshot import Snapshot
from lazr.restful.interface import copy_field
from lazr.restful.interfaces import (
    IFieldHTMLRenderer,
    IJSONRequestCache,
    IReference,
    IWebServiceClientRequest,
    )
from lazr.restful.utils import smartquote
from lazr.uri import URI
from pytz import utc
from simplejson import dumps
from z3c.pt.pagetemplate import ViewPageTemplateFile
from zope import (
    component,
    formlib,
    )
from zope.app.form import CustomWidgetFactory
from zope.app.form.browser.itemswidgets import RadioWidget
from zope.app.form.interfaces import (
    IDisplayWidget,
    IInputWidget,
    InputErrors,
    )
from zope.app.form.utility import (
    setUpWidget,
    setUpWidgets,
    )
from zope.component import (
    ComponentLookupError,
    getAdapter,
    getMultiAdapter,
    getUtility,
    queryMultiAdapter,
    )
from zope.event import notify
from zope.interface import (
    implementer,
    implements,
    Interface,
    providedBy,
    )
from zope.schema import Choice
from zope.schema.interfaces import (
    IContextSourceBinder,
    IList,
    )
from zope.schema.vocabulary import (
    getVocabularyRegistry,
    SimpleVocabulary,
    )
from zope.security.interfaces import Unauthorized
from zope.security.proxy import (
    isinstance as zope_isinstance,
    removeSecurityProxy,
    )
from zope.traversing.interfaces import IPathAdapter

from canonical.config import config
from canonical.launchpad import (
    _,
    helpers,
    )
from canonical.launchpad.browser.feeds import (
    BugTargetLatestBugsFeedLink,
    FeedsMixin,
    )
from canonical.launchpad.interfaces.launchpad import IHasExternalBugTracker
from canonical.launchpad.mailnotification import get_unified_diff
from canonical.launchpad.searchbuilder import (
    all,
    any,
    NULL,
    )
from canonical.launchpad.webapp import (
    canonical_url,
    enabled_with_permission,
    GetitemNavigation,
    LaunchpadView,
    Link,
    Navigation,
    NavigationMenu,
    redirection,
    stepthrough,
    )
from canonical.launchpad.webapp.authorization import check_permission
from canonical.launchpad.webapp.batching import TableBatchNavigator
from canonical.launchpad.webapp.breadcrumb import Breadcrumb
from canonical.launchpad.webapp.interfaces import ILaunchBag
from canonical.launchpad.webapp.menu import structured
from canonical.lazr.interfaces import IObjectPrivacy
from lp.answers.interfaces.questiontarget import IQuestionTarget
from lp.app.browser.launchpadform import (
    action,
    custom_widget,
    LaunchpadEditFormView,
    LaunchpadFormView,
    )
from lp.app.browser.lazrjs import (
    TextAreaEditorWidget,
    TextLineEditorWidget,
    vocabulary_to_choice_edit_items,
    )
from lp.app.browser.stringformatter import FormattersAPI
from lp.app.browser.tales import (
    ObjectImageDisplayAPI,
    PersonFormatterAPI,
    )
from lp.app.enums import ServiceUsage
from lp.app.errors import (
    NotFoundError,
    UnexpectedFormData,
    )
from lp.app.interfaces.launchpad import (
    ILaunchpadCelebrities,
    IServiceUsage,
    )
from lp.app.widgets.itemswidgets import LabeledMultiCheckBoxWidget
from lp.app.widgets.launchpadtarget import LaunchpadTargetWidget
from lp.app.widgets.popup import PersonPickerWidget
from lp.app.widgets.project import ProjectScopeWidget
from lp.bugs.browser.bug import (
    BugContextMenu,
    BugTextView,
    BugViewMixin,
    )
from lp.bugs.browser.bugcomment import (
    build_comments_from_chunks,
    group_comments_with_activity,
    )
from lp.bugs.browser.structuralsubscription import (
    expose_structural_subscription_data_to_js,
    )
from lp.bugs.browser.widgets.bug import BugTagsWidget
from lp.bugs.browser.widgets.bugtask import (
    AssigneeDisplayWidget,
    BugTaskAssigneeWidget,
    BugTaskBugWatchWidget,
    BugTaskSourcePackageNameWidget,
    DBItemDisplayWidget,
    NewLineToSpacesWidget,
    NominationReviewActionWidget,
    )
from lp.bugs.interfaces.bug import (
    IBug,
    IBugSet,
    )
from lp.bugs.interfaces.bugactivity import IBugActivity
from lp.bugs.interfaces.bugattachment import (
    BugAttachmentType,
    IBugAttachmentSet,
    )
from lp.bugs.interfaces.bugnomination import (
    BugNominationStatus,
    IBugNominationSet,
    )
from lp.bugs.interfaces.bugtarget import ISeriesBugTarget
from lp.bugs.interfaces.bugtask import (
    BugBlueprintSearch,
    BugBranchSearch,
    BugTagsSearchCombinator,
    BugTaskImportance,
    BugTaskSearchParams,
    BugTaskStatus,
    BugTaskStatusSearchDisplay,
    DEFAULT_SEARCH_BUGTASK_STATUSES_FOR_DISPLAY,
    IBugTask,
    IBugTaskSearch,
    IBugTaskSet,
    ICreateQuestionFromBugTaskForm,
    IFrontPageBugTaskSearch,
    IllegalTarget,
    INominationsReviewTableBatchNavigator,
    IPersonBugTaskSearch,
    IRemoveQuestionFromBugTaskForm,
    IUpstreamProductBugTaskSearch,
    UNRESOLVED_BUGTASK_STATUSES,
    UserCannotEditBugTaskStatus,
    )
from lp.bugs.interfaces.bugtracker import BugTrackerType
from lp.bugs.interfaces.bugwatch import BugWatchActivityStatus
from lp.bugs.interfaces.cve import ICveSet
from lp.bugs.interfaces.malone import IMaloneApplication
from lp.code.interfaces.branchcollection import IAllBranches
from lp.registry.interfaces.distribution import (
    IDistribution,
    IDistributionSet,
    )
from lp.registry.interfaces.distributionsourcepackage import (
    IDistributionSourcePackage,
    )
from lp.registry.interfaces.distroseries import (
    IDistroSeries,
    IDistroSeriesSet,
    )
from lp.registry.interfaces.person import (
    IPerson,
    IPersonSet,
    )
from lp.registry.interfaces.product import IProduct
from lp.registry.interfaces.productseries import IProductSeries
from lp.registry.interfaces.projectgroup import IProjectGroup
from lp.registry.interfaces.sourcepackage import ISourcePackage
from lp.registry.model.personroles import PersonRoles
from lp.registry.vocabularies import MilestoneVocabulary
from lp.services.fields import PersonChoice
from lp.services.propertycache import cachedproperty

vocabulary_registry = getVocabularyRegistry()

DISPLAY_BUG_STATUS_FOR_PATCHES = {
    BugTaskStatus.NEW: True,
    BugTaskStatus.INCOMPLETE: True,
    BugTaskStatus.INVALID: False,
    BugTaskStatus.WONTFIX: False,
    BugTaskStatus.CONFIRMED: True,
    BugTaskStatus.TRIAGED: True,
    BugTaskStatus.INPROGRESS: True,
    BugTaskStatus.FIXCOMMITTED: True,
    BugTaskStatus.FIXRELEASED: False,
    BugTaskStatus.UNKNOWN: False,
    BugTaskStatus.EXPIRED: False,
    }


@component.adapter(IBugTask, IReference, IWebServiceClientRequest)
@implementer(IFieldHTMLRenderer)
def bugtarget_renderer(context, field, request):
    """Render a bugtarget as a link."""

    def render(value):
        html = """<span>
          <a href="%(href)s" class="%(class)s">%(displayname)s</a>
        </span>""" % {
            'href': canonical_url(context.target),
            'class': ObjectImageDisplayAPI(context.target).sprite_css(),
            'displayname': cgi.escape(context.bugtargetdisplayname)}
        return html
    return render


def unique_title(title):
    """Canonicalise a message title to help identify messages with new
    information in their titles.
    """
    if title is None:
        return None
    title = title.lower()
    if title.startswith('re:'):
        title = title[3:]
    return title.strip()


def get_comments_for_bugtask(bugtask, truncate=False, for_display=False,
    slice_info=None, show_spam_controls=False):
    """Return BugComments related to a bugtask.

    This code builds a sorted list of BugComments in one shot,
    requiring only two database queries. It removes the titles
    for those comments which do not have a "new" subject line

    :param for_display: If true, the zeroth comment is given an empty body so
        that it will be filtered by get_visible_comments.
    :param slice_info: If not None, defines a list of slices of the comments
        to retrieve.
    """
    comments = build_comments_from_chunks(bugtask, truncate=truncate,
        slice_info=slice_info, show_spam_controls=show_spam_controls)
    # TODO: further fat can be shaved off here by limiting the attachments we
    # query to those that slice_info would include.
    for attachment in bugtask.bug.attachments_unpopulated:
        message_id = attachment.message.id
        # All attachments are related to a message, so we can be
        # sure that the BugComment is already created.
        if message_id not in comments:
            # We are not showing this message.
            break
        if attachment.type == BugAttachmentType.PATCH:
            comments[message_id].patches.append(attachment)
        else:
            comments[message_id].bugattachments.append(attachment)
    comments = sorted(comments.values(), key=attrgetter("index"))
    current_title = bugtask.bug.title
    for comment in comments:
        if not ((unique_title(comment.title) == \
                 unique_title(current_title)) or \
                (unique_title(comment.title) == \
                 unique_title(bugtask.bug.title))):
            # this comment has a new title, so make that the rolling focus
            current_title = comment.title
            comment.display_title = True
    if for_display and comments and comments[0].index == 0:
        # We show the text of the first comment as the bug description,
        # or via the special link "View original description", but we want
        # to display attachments filed together with the bug in the
        # comment list.
        comments[0].text_for_display = ''
    return comments


def get_visible_comments(comments, user=None):
    """Return comments, filtering out empty or duplicated ones."""
    visible_comments = []
    previous_comment = None
    for comment in comments:
        # Omit comments that are identical to their previous
        # comment, which were probably produced by
        # double-submissions or user errors, and which don't add
        # anything useful to the bug itself.
        # Also omit comments with no body text or attachments to display.
        if (comment.isEmpty() or
            previous_comment and
            previous_comment.isIdenticalTo(comment)):
            continue

        visible_comments.append(comment)
        previous_comment = comment

    # These two lines are here to fill the ValidPersonOrTeamCache cache,
    # so that checking owner.is_valid_person, when rendering the link,
    # won't issue a DB query. Note that this should be obsolete now with
    # getMessagesForView improvements.
    commenters = set(comment.owner for comment in visible_comments)
    getUtility(IPersonSet).getValidPersons(commenters)

    # If a user is supplied, we can also strip out comments that the user
    # cannot see, because they have been marked invisible.
    strip_invisible = True
    if user is not None:
        role = PersonRoles(user)
        strip_invisible = not (role.in_admin or role.in_registry_experts)
    if strip_invisible:
        visible_comments = [c for c in visible_comments if c.visible]

    return visible_comments


def get_sortorder_from_request(request):
    """Get the sortorder from the request.

    >>> from canonical.launchpad.webapp.servers import LaunchpadTestRequest
    >>> get_sortorder_from_request(LaunchpadTestRequest(form={}))
    ['-importance']
    >>> get_sortorder_from_request(
    ...     LaunchpadTestRequest(form={'orderby': '-status'}))
    ['-status']
    >>> get_sortorder_from_request(LaunchpadTestRequest(
    ...     form={'orderby': 'status,-severity,importance'}))
    ['status', 'importance']
    >>> get_sortorder_from_request(
    ...     LaunchpadTestRequest(form={'orderby': 'priority,-severity'}))
    ['-importance']
    """
    order_by_string = request.get("orderby", '')
    if order_by_string:
        if not zope_isinstance(order_by_string, list):
            order_by = order_by_string.split(',')
        else:
            order_by = order_by_string
    else:
        order_by = []
    # Remove old order_by values that people might have in bookmarks.
    for old_order_by_column in ['priority', 'severity']:
        if old_order_by_column in order_by:
            order_by.remove(old_order_by_column)
        if '-' + old_order_by_column in order_by:
            order_by.remove('-' + old_order_by_column)
    if order_by:
        return order_by
    else:
        # No sort ordering specified, so use a reasonable default.
        return ["-importance"]


def get_default_search_params(user):
    """Return a BugTaskSearchParams instance with default values.

    By default, a search includes any bug that is unresolved and not a
    duplicate of another bug.

    If this search will be used to display a list of bugs to the user
    it may be a good idea to set the orderby attribute using
    get_sortorder_from_request():

      params = get_default_search_params(user)
      params.orderby = get_sortorder_from_request(request)

    """
    return BugTaskSearchParams(
        user=user, status=any(*UNRESOLVED_BUGTASK_STATUSES), omit_dupes=True)


OLD_BUGTASK_STATUS_MAP = {
    'Unconfirmed': 'New',
    'Needs Info': 'Incomplete',
    'Rejected': 'Invalid',
    }


def rewrite_old_bugtask_status_query_string(query_string):
    """Return a query string with old status names replaced with new.

    If an old status string has been used in the query, construct a
    corrected query string for the search, else return the original
    query string.
    """
    query_elements = cgi.parse_qsl(
        query_string, keep_blank_values=True, strict_parsing=False)
    query_elements_mapped = []

    for name, value in query_elements:
        if name == 'field.status:list':
            value = OLD_BUGTASK_STATUS_MAP.get(value, value)
        query_elements_mapped.append((name, value))

    if query_elements == query_elements_mapped:
        return query_string
    else:
        return urllib.urlencode(query_elements_mapped, doseq=True)


def target_has_expirable_bugs_listing(target):
    """Return True or False if the target has the expirable-bugs listing.

    The target must be a Distribution, DistroSeries, Product, or
    ProductSeries, and the pillar must have enabled bug expiration.
    """
    if IDistribution.providedBy(target) or IProduct.providedBy(target):
        return target.enable_bug_expiration
    elif IProductSeries.providedBy(target):
        return target.product.enable_bug_expiration
    elif IDistroSeries.providedBy(target):
        return target.distribution.enable_bug_expiration
    else:
        # This context is not a supported bugtarget.
        return False


class BugTargetTraversalMixin:
    """Mix-in in class that provides .../+bug/NNN traversal."""

    redirection('+bug', '+bugs')

    @stepthrough('+bug')
    def traverse_bug(self, name):
        """Traverses +bug portions of URLs"""
        return self._get_task_for_context(name)

    def _get_task_for_context(self, name):
        """Return the IBugTask for this name in this context.

        If the bug has been reported, but not in this specific context, a
        redirect to the default context will be returned.

        Returns None if no bug with the given name is found, or the
        bug is not accessible to the current user.
        """
        context = self.context

        # Raises NotFoundError if no bug is found
        bug = getUtility(IBugSet).getByNameOrID(name)

        # Get out now if the user cannot view the bug. Continuing may
        # reveal information about its context
        if not check_permission('launchpad.View', bug):
            return None

        # Loop through this bug's tasks to try and find the appropriate task
        # for this context. We always want to return a task, whether or not
        # the user has the permission to see it so that, for example, an
        # anonymous user is presented with a login screen at the correct URL,
        # rather than making it look as though this task was "not found",
        # because it was filtered out by privacy-aware code.
        for bugtask in bug.bugtasks:
            if bugtask.target == context:
                # Security proxy this object on the way out.
                return getUtility(IBugTaskSet).get(bugtask.id)

        # If we've come this far, there's no task for the requested
        # context. Redirect to one that exists.
        return self.redirectSubTree(canonical_url(bug.default_bugtask))


class BugTaskNavigation(Navigation):
    """Navigation for the `IBugTask`."""
    usedfor = IBugTask

    @stepthrough('attachments')
    def traverse_attachments(self, name):
        """traverse to an attachment by id."""
        if name.isdigit():
            attachment = getUtility(IBugAttachmentSet)[name]
            if attachment is not None and attachment.bug == self.context.bug:
                return self.redirectSubTree(
                    canonical_url(attachment), status=301)

    @stepthrough('+attachment')
    def traverse_attachment(self, name):
        """traverse to an attachment by id."""
        if name.isdigit():
            attachment = getUtility(IBugAttachmentSet)[name]
            if attachment is not None and attachment.bug == self.context.bug:
                return attachment

    @stepthrough('comments')
    def traverse_comments(self, name):
        """Traverse to a comment by id."""
        if not name.isdigit():
            return None
        index = int(name)
        comments = get_comments_for_bugtask(self.context)
        # I couldn't find a way of using index to restrict the queries
        # in get_comments_for_bugtask in a way that wasn't horrible, and
        # it wouldn't really save us a lot in terms of database time, so
        # I have chosed to use this simple solution for now.
        #   -- kiko, 2006-07-11
        try:
            comment = comments[index]
            if (comment.visible
                or check_permission('launchpad.Admin', self.context)):
                return comment
            else:
                return None
        except IndexError:
            return None

    @stepthrough('nominations')
    def traverse_nominations(self, nomination_id):
        """Traverse to a nomination by id."""
        if not nomination_id.isdigit():
            return None
        return getUtility(IBugNominationSet).get(nomination_id)

    redirection('references', '..')


class BugTaskSetNavigation(GetitemNavigation):
    """Navigation for the `IbugTaskSet`."""
    usedfor = IBugTaskSet


class BugTaskContextMenu(BugContextMenu):
    """Context menu of actions that can be performed upon an `IBugTask`."""
    usedfor = IBugTask


class BugTaskTextView(LaunchpadView):
    """View for a simple text page displaying information about a bug task."""

    def render(self):
        """Return a text representation of the parent bug."""
        view = BugTextView(self.context.bug, self.request)
        view.initialize()
        return view.render()


class BugTaskView(LaunchpadView, BugViewMixin, FeedsMixin):
    """View class for presenting information about an `IBugTask`."""

    override_title_breadcrumbs = True

    def __init__(self, context, request):
        LaunchpadView.__init__(self, context, request)

        self.notices = []

        # Make sure we always have the current bugtask.
        if not IBugTask.providedBy(context):
            self.context = getUtility(ILaunchBag).bugtask
        else:
            self.context = context
        list(getUtility(IPersonSet).getPrecachedPersonsFromIDs(
            [self.context.bug.ownerID], need_validity=True))

    @property
    def page_title(self):
        heading = 'Bug #%s in %s' % (
            self.context.bug.id, self.context.bugtargetdisplayname)
        title = FormattersAPI(self.context.bug.title).obfuscate_email()
        return smartquote('%s: "%s"') % (heading, title)

    @property
    def next_url(self):
        """Provided so returning to the page they came from works."""
        referer = self.request.getHeader('referer')

        # XXX bdmurray 2010-09-30 bug=98437: work around zope's test
        # browser setting referer to localhost.
        if referer and referer != 'localhost':
            next_url = referer
        else:
            next_url = canonical_url(self.context)
        return next_url

    @property
    def cancel_url(self):
        """Provided so returning to the page they came from works."""
        referer = self.request.getHeader('referer')

        # XXX bdmurray 2010-09-30 bug=98437: work around zope's test
        # browser setting referer to localhost.
        if referer and referer != 'localhost':
            cancel_url = referer
        else:
            cancel_url = canonical_url(self.context)
        return cancel_url

    def initialize(self):
        """Set up the needed widgets."""
        bug = self.context.bug
        cache = IJSONRequestCache(self.request)
        cache.objects['bug'] = bug
        cache.objects['total_comments_and_activity'] = (
            self.total_comments + self.total_activity)
        cache.objects['initial_comment_batch_offset'] = (
            self.visible_initial_comments)
        cache.objects['first visible_recent_comment'] = (
            self.total_comments - self.visible_recent_comments)

        # See render() for how this flag is used.
        self._redirecting_to_bug_list = False

        self.bug_title_edit_widget = TextLineEditorWidget(
            bug, IBug['title'], "Edit this summary", 'h1',
            edit_url=canonical_url(self.context, view_name='+edit'))

        # XXX 2010-10-05 gmb bug=655597:
        # This line of code keeps the view's query count down,
        # possibly using witchcraft. It should be rewritten to be
        # useful or removed in favour of making other queries more
        # efficient. The witchcraft is because the subscribers are accessed
        # in the initial page load, so the data is actually used.
        if self.user is not None:
            list(bug.getSubscribersForPerson(self.user))

    def userIsSubscribed(self):
        """Is the user subscribed to this bug?"""
        return (
            self.context.bug.isSubscribed(self.user) or
            self.context.bug.isSubscribedToDupes(self.user))

    def render(self):
        """Render the bug list if the user has permission to see the bug."""
        # Prevent normal rendering when redirecting to the bug list
        # after unsubscribing from a private bug, because rendering the
        # bug page would raise Unauthorized errors!
        if self._redirecting_to_bug_list:
            return u''
        else:
            return LaunchpadView.render(self)

    def _nominateBug(self, series):
        """Nominate the bug for the series and redirect to the bug page."""
        self.context.bug.addNomination(self.user, series)
        self.request.response.addInfoNotification(
            'This bug has been nominated to be fixed in %s.' %
                series.bugtargetdisplayname)
        self.request.response.redirect(canonical_url(self.context))

    @cachedproperty
    def comments(self):
        """Return the bugtask's comments."""
        show_spam_controls = check_permission(
            'launchpad.Admin', self.context.bug)
        return get_comments_for_bugtask(self.context, truncate=True,
            for_display=True, show_spam_controls=show_spam_controls)

    @cachedproperty
    def interesting_activity(self):
        """A sequence of interesting bug activity."""
        bug_change_re = (
            'affects|description|security vulnerability|'
            'summary|tags|visibility')
        bugtask_change_re = (
            '[a-z0-9][a-z0-9\+\.\-]+( \([A-Za-z0-9\s]+\))?: '
            '(assignee|importance|milestone|status)')
        interesting_match = re.compile(
            "^(%s|%s)$" % (bug_change_re, bugtask_change_re)).match
        return tuple(
            BugActivityItem(activity)
            for activity in self.context.bug.activity
            if interesting_match(activity.whatchanged) is not None)

    def _getEventGroups(self, batch_size=None, offset=None):
        # Ensure truncation results in < max_length comments as expected
        assert(config.malone.comments_list_truncate_oldest_to
               + config.malone.comments_list_truncate_newest_to
               < config.malone.comments_list_max_length)

        if not self.visible_comments_truncated_for_display:
            comments = self.comments
        else:
            # the comment function takes 0-offset counts where comment 0 is
            # the initial description, so we need to add one to the limits
            # to adjust.
            oldest_count = 1 + self.visible_initial_comments
            new_count = 1 + self.total_comments - self.visible_recent_comments
            show_spam_controls = check_permission(
                'launchpad.Admin', self.context.bug)
            comments = get_comments_for_bugtask(
                self.context, truncate=True, for_display=True,
                slice_info=[
                    slice(None, oldest_count), slice(new_count, None)],
                show_spam_controls=show_spam_controls)

        visible_comments = get_visible_comments(
            comments, user=self.user)

        event_groups = group_comments_with_activity(
            comments=visible_comments,
            activities=self.interesting_activity,
            batch_size=batch_size, offset=offset)
        return event_groups

    @cachedproperty
    def _event_groups(self):
        """Return a sorted list of event groups for the current BugTask.

        This is a @cachedproperty wrapper around _getEventGroups(). It's
        here so that we can override it in descendant views, passing
        batch size parameters and suchlike to _getEventGroups() as we
        go.
        """
        return self._getEventGroups()

    @cachedproperty
    def activity_and_comments(self):
        """Build list of comments interleaved with activities

        When activities occur on the same day a comment was posted,
        encapsulate them with that comment.  For the remainder, group
        then as if owned by the person who posted the first action
        that day.

        If the number of comments exceeds the configured maximum limit, the
        list will be truncated to just the first and last sets of comments.

        The division between the most recent and oldest is marked by an entry
        in the list with the key 'num_hidden' defined.
        """
        event_groups = self._event_groups

        def group_activities_by_target(activities):
            activities = sorted(
                activities, key=attrgetter(
                    "datechanged", "target", "attribute"))
            return [
                {"target": target, "activity": list(activity)}
                for target, activity in groupby(
                    activities, attrgetter("target"))]

        def comment_event_dict(comment):
            actors = set(activity.person for activity in comment.activity)
            actors.add(comment.owner)
            assert len(actors) == 1, actors
            dates = set(activity.datechanged for activity in comment.activity)
            dates.add(comment.datecreated)
            comment.activity = group_activities_by_target(comment.activity)
            return {
                "comment": comment,
                "date": min(dates),
                "person": actors.pop(),
                }

        def activity_event_dict(activities):
            actors = set(activity.person for activity in activities)
            assert len(actors) == 1, actors
            dates = set(activity.datechanged for activity in activities)
            return {
                "activity": group_activities_by_target(activities),
                "date": min(dates),
                "person": actors.pop(),
                }

        def event_dict(event_group):
            if isinstance(event_group, list):
                return activity_event_dict(event_group)
            else:
                return comment_event_dict(event_group)

        events = map(event_dict, event_groups)

        # Insert blanks if we're showing only a subset of the comment list.
        if self.visible_comments_truncated_for_display:
            # Find the oldest recent comment in the event list.
            index = 0
            prev_comment = None
            while index < len(events):
                event = events[index]
                comment = event.get("comment")
                if prev_comment is None:
                    prev_comment = comment
                    index += 1
                    continue
                if comment is None:
                    index += 1
                    continue
                if prev_comment.index + 1 != comment.index:
                    # There is a gap here, record it.
                    separator = {
                        'date': prev_comment.datecreated,
                        'num_hidden': comment.index - prev_comment.index,
                        }
                    events.insert(index, separator)
                    index += 1
                prev_comment = comment
                index += 1
        return events

    @property
    def visible_initial_comments(self):
        """How many initial comments are being shown."""
        return config.malone.comments_list_truncate_oldest_to

    @property
    def visible_recent_comments(self):
        """How many recent comments are being shown."""
        return config.malone.comments_list_truncate_newest_to

    @cachedproperty
    def visible_comments_truncated_for_display(self):
        """Whether the visible comment list is truncated for display."""
        show_all = (self.request.form_ng.getOne('comments') == 'all')
        if show_all:
            return False
        max_comments = config.malone.comments_list_max_length
        return self.total_comments > max_comments

    @cachedproperty
    def total_comments(self):
        """We count all comments because the db cannot do visibility yet."""
        return self.context.bug.bug_messages.count() - 1

    @cachedproperty
    def total_activity(self):
        """Return the count of all activity items for the bug."""
        return self.context.bug.activity.count()

    def wasDescriptionModified(self):
        """Return a boolean indicating whether the description was modified"""
        return (self.context.bug._indexed_messages(
            include_content=True, include_parents=False)[0].text_contents !=
            self.context.bug.description)

    @cachedproperty
    def linked_branches(self):
        """Filter out the bug_branch links to non-visible private branches."""
        linked_branches = list(
            self.context.bug.getVisibleLinkedBranches(
                self.user, eager_load=True))
        # This is an optimization for when we look at the merge proposals.
        if linked_branches:
            list(getUtility(IAllBranches).getMergeProposals(
                for_branches=[link.branch for link in linked_branches],
                eager_load=True))
        return linked_branches

    @property
    def days_to_expiration(self):
        """Return the number of days before the bug is expired, or None."""
        if not self.context.bug.isExpirable(days_old=0):
            return None

        expire_after = timedelta(days=config.malone.days_before_expiration)
        expiration_date = self.context.bug.date_last_updated + expire_after
        remaining_time = expiration_date - datetime.now(utc)
        return remaining_time.days

    @property
    def expiration_message(self):
        """Return a message indicating the time to expiration for the bug.

        If the expiration date of the bug has already passed, the
        message returned will indicate this. This deals with situations
        where a bug is due to be marked invalid but has not yet been
        dealt with by the bug expiration script.

        If the bug is not due to be expired None will be returned.
        """
        if not self.context.bug.isExpirable(days_old=0):
            return None

        days_to_expiration = self.days_to_expiration
        if days_to_expiration <= 0:
            # We should always display a positive number to the user,
            # whether we're talking about the past or the future.
            days_to_expiration = -days_to_expiration
            message = ("This bug report was marked for expiration %i days "
                "ago.")
        else:
            message = ("This bug report will be marked for expiration in %i "
                "days if no further activity occurs.")

        return message % days_to_expiration

    @property
    def official_tags(self):
        """The list of official tags for this bug."""
        target_official_tags = set(self.context.bug.official_tags)
        return [tag for tag in self.context.bug.tags
                if tag in target_official_tags]

    @property
    def unofficial_tags(self):
        """The list of unofficial tags for this bug."""
        target_official_tags = set(self.context.bug.official_tags)
        return [tag for tag in self.context.bug.tags
                if tag not in target_official_tags]

    @property
    def available_official_tags_js(self):
        """Return the list of available official tags for the bug as JSON.

        The list comprises of the official tags for all targets for which the
        bug has a task. It is returned as Javascript snippet, to be embedded
        in the bug page.
        """
        # Unwrap the security proxy. - official_tags is a security proxy
        # wrapped list.
        available_tags = list(self.context.bug.official_tags)
        return 'var available_official_tags = %s;' % dumps(available_tags)

    @property
    def user_is_admin(self):
        """Is the user a Launchpad admin?"""
        return check_permission('launchpad.Admin', self.context)

    @property
    def bug_description_html(self):
        """The bug's description as HTML."""
        bug = self.context.bug
        description = IBug['description']
        title = "Bug Description"
        edit_url = canonical_url(self.context, view_name='+edit')
        return TextAreaEditorWidget(
            bug, description, title, edit_url=edit_url)

    @property
    def bug_heat_html(self):
        """HTML representation of the bug heat."""
        if IDistributionSourcePackage.providedBy(self.context.target):
            return bugtask_heat_html(
                self.context, target=self.context.distribution)
        else:
            return bugtask_heat_html(self.context)

    @property
    def privacy_notice_classes(self):
        if not self.context.bug.private:
            return 'hidden'
        else:
            return ''


def calculate_heat_display(heat, max_bug_heat):
    """Calculate the number of heat 'flames' to display."""
    heat = float(heat)
    max_bug_heat = float(max_bug_heat)
    if max_bug_heat == 0:
        return 0
    if heat / max_bug_heat < 0.33333:
        return 0
    if heat / max_bug_heat < 0.66666 or max_bug_heat < 2:
        return int(floor((heat / max_bug_heat) * 4))
    else:
        heat_index = int(floor((log(heat) / log(max_bug_heat)) * 4))
        # ensure that we never return a value > 4, even if
        # max_bug_heat is outdated.
        return min(heat_index, 4)


def bugtask_heat_html(bugtask, target=None):
    """Render the HTML representing bug heat for a given bugask."""
    if target is None:
        target = bugtask.target
    max_bug_heat = target.max_bug_heat
    if max_bug_heat is None:
        max_bug_heat = 5000
    heat_ratio = calculate_heat_display(bugtask.bug.heat, max_bug_heat)
    html = (
        '<span><a href="/+help/bug-heat.html" target="help" class="icon"><img'
        ' src="/@@/bug-heat-%(ratio)i.png" '
        'alt="%(ratio)i out of 4 heat flames" title="Heat: %(heat)i" /></a>'
        '</span>'
        % {'ratio': heat_ratio, 'heat': bugtask.bug.heat})
    return html


class BugTaskBatchedCommentsAndActivityView(BugTaskView):
    """A view for displaying batches of bug comments and activity."""

    # We never truncate comments in this view; there would be no point.
    visible_comments_truncated_for_display = False

    @property
    def offset(self):
        try:
            return int(self.request.form_ng.getOne('offset'))
        except TypeError:
            # We return visible_initial_comments, since otherwise we'd
            # end up repeating comments that are already visible on the
            # page.
            return self.visible_initial_comments

    @property
    def batch_size(self):
        try:
            return int(self.request.form_ng.getOne('batch_size'))
        except TypeError:
            return config.malone.comments_list_default_batch_size

    @property
    def next_batch_url(self):
        return "%s?offset=%s&batch_size=%s" % (
            canonical_url(self.context, view_name='+batched-comments'),
            self.next_offset, self.batch_size)

    @property
    def next_offset(self):
        return self.offset + self.batch_size

    @cachedproperty
    def _event_groups(self):
        """See `BugTaskView`."""
        return self._getEventGroups(
            batch_size=self.batch_size,
            offset=self.offset)

    @cachedproperty
    def has_more_comments_and_activity(self):
        """Return True if there are more camments and activity to load."""
        return (
            len(self.activity_and_comments) > 0 and
            self.next_offset < (self.total_comments + self.total_activity))


class BugTaskPortletView:
    """A portlet for displaying a bug's bugtasks."""

    def alsoReportedIn(self):
        """Return a list of IUpstreamBugTasks in which this bug is reported.

        If self.context is an IUpstreamBugTasks, it will be excluded
        from this list.
        """
        return [
            task for task in self.context.bug.bugtasks
            if task.id is not self.context.id]


def get_prefix(bugtask):
    """Return a prefix that can be used for this form.

    The prefix is constructed using the name of the bugtask's target so as
    to ensure that it's unique within the context of a bug. This is needed
    in order to included multiple edit forms on the bug page, while still
    keeping the field ids unique.
    """
    parts = []
    parts.append(bugtask.pillar.name)

    series = bugtask.productseries or bugtask.distroseries
    if series:
        parts.append(series.name)

    if bugtask.sourcepackagename is not None:
        parts.append(bugtask.sourcepackagename.name)

    return '_'.join(parts)


def get_assignee_vocabulary_info(context):
    """The vocabulary of bug task assignees the current user can set."""
    if context.userCanSetAnyAssignee(getUtility(ILaunchBag).user):
        vocab_name = 'ValidAssignee'
    else:
        vocab_name = 'AllUserTeamsParticipation'
    vocab = vocabulary_registry.get(None, vocab_name)
    return vocab_name, vocab.supportedFilters()


class BugTaskBugWatchMixin:
    """A mixin to be used where a BugTask view displays BugWatch data."""

    @cachedproperty
    def bug_watch_error_message(self):
        """Return a browser-useable error message for a bug watch."""
        if not self.context.bugwatch:
            return None

        bug_watch = self.context.bugwatch
        if not bug_watch.last_error_type:
            return None

        error_message_mapping = {
            BugWatchActivityStatus.BUG_NOT_FOUND: "%(bugtracker)s bug #"
                "%(bug)s appears not to exist. Check that the bug "
                "number is correct.",
            BugWatchActivityStatus.CONNECTION_ERROR: "Launchpad couldn't "
                "connect to %(bugtracker)s.",
            BugWatchActivityStatus.INVALID_BUG_ID: "Bug ID %(bug)s isn't "
                "valid on %(bugtracker)s. Check that the bug ID is "
                "correct.",
            BugWatchActivityStatus.TIMEOUT: "Launchpad's connection to "
                "%(bugtracker)s timed out.",
            BugWatchActivityStatus.UNKNOWN: "Launchpad couldn't import bug "
                "#%(bug)s from " "%(bugtracker)s.",
            BugWatchActivityStatus.UNPARSABLE_BUG: "Launchpad couldn't "
                "extract a status from %(bug)s on %(bugtracker)s.",
            BugWatchActivityStatus.UNPARSABLE_BUG_TRACKER: "Launchpad "
                "couldn't determine the version of %(bugtrackertype)s "
                "running on %(bugtracker)s.",
            BugWatchActivityStatus.UNSUPPORTED_BUG_TRACKER: "Launchpad "
                "doesn't support importing bugs from %(bugtrackertype)s"
                " bug trackers.",
            BugWatchActivityStatus.PRIVATE_REMOTE_BUG: "The bug is marked as "
                "private on the remote bug tracker. Launchpad cannot import "
                "the status of private remote bugs.",
            }

        if bug_watch.last_error_type in error_message_mapping:
            message = error_message_mapping[bug_watch.last_error_type]
        else:
            message = bug_watch.last_error_type.description

        error_data = {
            'bug': bug_watch.remotebug,
            'bugtracker': bug_watch.bugtracker.title,
            'bugtrackertype': bug_watch.bugtracker.bugtrackertype.title}

        return {
            'message': message % error_data,
            'help_url': '%s#%s' % (
                canonical_url(bug_watch, view_name="+error-help"),
                bug_watch.last_error_type.name),
            }


class BugTaskEditView(LaunchpadEditFormView, BugTaskBugWatchMixin):
    """The view class used for the task +editstatus page."""

    schema = IBugTask
    milestone_source = None
    user_is_subscribed = None
    edit_form = ViewPageTemplateFile('../templates/bugtask-edit-form.pt')

    # The field names that we use by default. This list will be mutated
    # depending on the current context and the permissions of the user viewing
    # the form.
    default_field_names = ['assignee', 'bugwatch', 'importance', 'milestone',
                           'status']
    custom_widget('target', LaunchpadTargetWidget)
    custom_widget('sourcepackagename', BugTaskSourcePackageNameWidget)
    custom_widget('bugwatch', BugTaskBugWatchWidget)
    custom_widget('assignee', BugTaskAssigneeWidget)

    def initialize(self):
        # Initialize user_is_subscribed, if it hasn't already been set.
        if self.user_is_subscribed is None:
            self.user_is_subscribed = self.context.bug.isSubscribed(self.user)
        super(BugTaskEditView, self).initialize()

    page_title = 'Edit status'

    @property
    def show_target_widget(self):
        # Only non-series tasks can be retargetted.
        return not ISeriesBugTarget.providedBy(self.context.target)

    @property
    def show_sourcepackagename_widget(self):
        # SourcePackage tasks can have only their sourcepackagename changed.
        # Conjoinment means we can't rely on editing the
        # DistributionSourcePackage task for this :(
        return (IDistroSeries.providedBy(self.context.target) or
                ISourcePackage.providedBy(self.context.target))

    @cachedproperty
    def field_names(self):
        """Return the field names that can be edited by the user."""
        field_names = set(self.default_field_names)

        # The fields that we present to the users change based upon the
        # current context and the user's permissions, so we update field_names
        # with any fields that may need to be added.
        field_names.update(self.editable_field_names)

        # To help with caching, return an immutable object.
        return frozenset(field_names)

    @cachedproperty
    def editable_field_names(self):
        """Return the names of fields the user has permission to edit."""
        if self.context.target_uses_malone:
            # Don't edit self.field_names directly, because it's shared by all
            # BugTaskEditView instances.
            editable_field_names = set(self.default_field_names)
            editable_field_names.discard('bugwatch')

            # XXX: Brad Bollenbach 2006-09-29 bug=63000: Permission checking
            # doesn't belong here!
            if ('milestone' in editable_field_names and
                not self.userCanEditMilestone()):
                editable_field_names.remove("milestone")

            if ('importance' in editable_field_names and
                not self.userCanEditImportance()):
                editable_field_names.remove("importance")
        else:
            editable_field_names = set(('bugwatch', ))
            if self.context.bugwatch is None:
                editable_field_names.update(('status', 'assignee'))
                if ('importance' in self.default_field_names
                    and self.userCanEditImportance()):
                    editable_field_names.add('importance')
            else:
                bugtracker = self.context.bugwatch.bugtracker
                if bugtracker.bugtrackertype == BugTrackerType.EMAILADDRESS:
                    editable_field_names.add('status')
                    if ('importance' in self.default_field_names
                        and self.userCanEditImportance()):
                        editable_field_names.add('importance')

        if self.show_target_widget:
            editable_field_names.add('target')
        elif self.show_sourcepackagename_widget:
            editable_field_names.add('sourcepackagename')

        # To help with caching, return an immutable object.
        return frozenset(editable_field_names)

    @property
    def is_question(self):
        """Return True or False if this bug was converted into a question.

        Bugtasks cannot be edited if the bug was converted into a question.
        """
        return self.context.bug.getQuestionCreatedFromBug() is not None

    @property
    def next_url(self):
        """See `LaunchpadFormView`."""
        return canonical_url(self.context)

    @property
    def initial_values(self):
        """See `LaunchpadFormView.`"""
        field_values = {}
        for name in self.field_names:
            field_values[name] = getattr(self.context, name)

        return field_values

    @property
    def prefix(self):
        """Return a prefix that can be used for this form.

        The prefix is constructed using the name of the bugtask's target so as
        to ensure that it's unique within the context of a bug. This is needed
        in order to included multiple edit forms on the bug page, while still
        keeping the field ids unique.
        """
        return get_prefix(self.context)

    def setUpFields(self):
        """Sets up the fields for the bug task edit form.

        See `LaunchpadFormView`.
        """
        super(BugTaskEditView, self).setUpFields()
        read_only_field_names = self._getReadOnlyFieldNames()

        if 'target' in self.editable_field_names:
            self.form_fields = self.form_fields.omit('target')
            target_field = copy_field(IBugTask['target'], readonly=False)
            self.form_fields += formlib.form.Fields(target_field)

        # The status field is a special case because we alter the vocabulary
        # it uses based on the permissions of the user viewing form.
        if 'status' in self.editable_field_names:
            if self.user is None:
                status_noshow = set(BugTaskStatus.items)
            else:
                status_noshow = set((
                    BugTaskStatus.UNKNOWN, BugTaskStatus.EXPIRED))
                status_noshow.update(
                    status for status in BugTaskStatus.items
                    if not self.context.canTransitionToStatus(
                        status, self.user))

            if self.context.status in status_noshow:
                # The user has to be able to see the current value.
                status_noshow.remove(self.context.status)

            # We shouldn't have to build our vocabulary out of (item.title,
            # item) tuples -- iterating over an EnumeratedType gives us
            # ITokenizedTerms that we could use. However, the terms generated
            # by EnumeratedType have their name as the token and here we need
            # the title as the token for backwards compatibility.
            status_items = [
                (item.title, item) for item in BugTaskStatus.items
                if item not in status_noshow]
            status_field = Choice(
                __name__='status', title=self.schema['status'].title,
                vocabulary=SimpleVocabulary.fromItems(status_items))

            self.form_fields = self.form_fields.omit('status')
            self.form_fields += formlib.form.Fields(status_field)

        # If we have a milestone vocabulary already, create a new field
        # to use it, instead of creating a new one.
        if self.milestone_source is not None:
            milestone_source = self.milestone_source
            milestone_field = Choice(
                __name__='milestone',
                title=self.schema['milestone'].title,
                source=milestone_source, required=False)
        else:
            milestone_field = copy_field(
                IBugTask['milestone'], readonly=False)

        self.form_fields = self.form_fields.omit('milestone')
        self.form_fields += formlib.form.Fields(milestone_field)

        for field in read_only_field_names:
            self.form_fields[field].for_display = True

        # In cases where the status or importance fields are read only we give
        # them a custom widget so that they are rendered correctly.
        for field in ['status', 'importance']:
            if field in read_only_field_names:
                self.form_fields[field].custom_widget = CustomWidgetFactory(
                    DBItemDisplayWidget)

        if 'importance' not in read_only_field_names:
            # Users shouldn't be able to set a bugtask's importance to
            # `UNKNOWN`, only bug watches do that.
            importance_vocab_items = [
                item for item in BugTaskImportance.items.items
                if item != BugTaskImportance.UNKNOWN]
            self.form_fields = self.form_fields.omit('importance')
            self.form_fields += formlib.form.Fields(
                Choice(__name__='importance',
                       title=_('Importance'),
                       values=importance_vocab_items,
                       default=BugTaskImportance.UNDECIDED))

        if self.context.target_uses_malone:
            self.form_fields = self.form_fields.omit('bugwatch')

        elif (self.context.bugwatch is not None and
            self.form_fields.get('assignee', False)):
            self.form_fields['assignee'].custom_widget = CustomWidgetFactory(
                AssigneeDisplayWidget)

        if (self.context.bugwatch is None and
            self.form_fields.get('assignee', False)):
            # Make the assignee field editable
            self.form_fields = self.form_fields.omit('assignee')
            vocabulary, ignored = get_assignee_vocabulary_info(self.context)
            self.form_fields += formlib.form.Fields(PersonChoice(
                __name__='assignee', title=_('Assigned to'), required=False,
                vocabulary=vocabulary, readonly=False))
            self.form_fields['assignee'].custom_widget = CustomWidgetFactory(
                BugTaskAssigneeWidget)

    def _getReadOnlyFieldNames(self):
        """Return the names of fields that will be rendered read only."""
        if self.context.target_uses_malone:
            read_only_field_names = []

            if not self.userCanEditMilestone():
                read_only_field_names.append("milestone")

            if not self.userCanEditImportance():
                read_only_field_names.append("importance")
        else:
            editable_field_names = self.editable_field_names
            read_only_field_names = [
                field_name for field_name in self.field_names
                if field_name not in editable_field_names]

        return read_only_field_names

    def userCanEditMilestone(self):
        """Can the user edit the Milestone field?

        If yes, return True, otherwise return False.
        """
        return self.context.userCanEditMilestone(self.user)

    def userCanEditImportance(self):
        """Can the user edit the Importance field?

        If yes, return True, otherwise return False.
        """
        return self.context.userCanEditImportance(self.user)

    def validate(self, data):
        if self.show_sourcepackagename_widget and 'sourcepackagename' in data:
            data['target'] = self.context.distroseries
            spn = data.get('sourcepackagename')
            if spn:
                data['target'] = data['target'].getSourcePackage(spn)
            del data['sourcepackagename']
            error_field = 'sourcepackagename'
        else:
            error_field = 'target'

        new_target = data.get('target')
        if new_target and new_target != self.context.target:
            try:
                self.context.validateTransitionToTarget(new_target)
            except IllegalTarget as e:
                self.setFieldError(error_field, e[0])

    def updateContextFromData(self, data, context=None):
        """Updates the context object using the submitted form data.

        This method overrides that of LaunchpadEditFormView because of the
        fairly involved thread of logic behind updating some BugTask
        attributes, in particular the status, assignee and bugwatch fields.
        """
        if context is None:
            context = self.context
        bugtask = context

        if self.request.form.get('subscribe', False):
            bugtask.bug.subscribe(self.user, self.user)
            self.request.response.addNotification(
                "You have subscribed to this bug report.")

        # Save the field names we extract from the form in a separate
        # list, because we modify this list of names later if the
        # bugtask is reassigned to a different product.
        field_names = data.keys()
        new_values = data.copy()
        data_to_apply = data.copy()

        bugtask_before_modification = Snapshot(
            bugtask, providing=providedBy(bugtask))

        # If the user is reassigning an upstream task to a different
        # product, we'll clear out the milestone value, to avoid
        # violating DB constraints that ensure an upstream task can't
        # be assigned to a milestone on a different product.
        # This is also done by transitionToTarget, but do it here so we
        # can display notifications and remove the milestone from the
        # submitted data.
        milestone_cleared = None
        milestone_ignored = False
        missing = object()
        new_target = new_values.pop("target", missing)
        if new_target is not missing and bugtask.target != new_target:
            # We clear the milestone value if one was already set. We ignore
            # the milestone value if it was currently None, and the user tried
            # to set a milestone value while also changing the product. This
            # allows us to provide slightly clearer feedback messages.
            if bugtask.milestone:
                milestone_cleared = bugtask.milestone
            elif new_values.get('milestone') is not None:
                milestone_ignored = True

            # Regardless of the user's permission, the milestone
            # must be cleared because the milestone is unique to a product.
            removeSecurityProxy(bugtask).milestone = None
            # Remove the "milestone" field from the list of fields
            # whose changes we want to apply, because we don't want
            # the form machinery to try and set this value back to
            # what it was!
            data_to_apply.pop('milestone', None)

        # We special case setting target, status and assignee, because
        # there's a workflow associated with changes to these fields.
        for manual_field in ('target', 'status', 'assignee'):
            data_to_apply.pop(manual_field, None)

        # We grab the comment_on_change field before we update bugtask so as
        # to avoid problems accessing the field if the user has changed the
        # product of the BugTask.
        comment_on_change = self.request.form.get(
            "%s.comment_on_change" % self.prefix)

        changed = formlib.form.applyChanges(
            bugtask, self.form_fields, data_to_apply, self.adapters)

        # Set the "changed" flag properly, just in case status and/or assignee
        # happen to be the only values that changed. We explicitly verify that
        # we got a new status and/or assignee, because the form is not always
        # guaranteed to pass all the values. For example: bugtasks linked to a
        # bug watch don't allow editing the form, and the value is missing
        # from the form.
        if new_target is not missing and bugtask.target != new_target:
            changed = True
            bugtask.transitionToTarget(new_target)

        # Now that we've updated the bugtask we can add messages about
        # milestone changes, if there were any.
        if milestone_cleared:
            self.request.response.addWarningNotification(
                "The %s milestone setting has been removed because "
                "you reassigned the bug to %s." % (
                    milestone_cleared.displayname,
                    bugtask.bugtargetdisplayname))
        elif milestone_ignored:
            self.request.response.addWarningNotification(
                "The milestone setting was ignored because "
                "you reassigned the bug to %s." %
                bugtask.bugtargetdisplayname)

        if comment_on_change:
            bugtask.bug.newMessage(
                owner=getUtility(ILaunchBag).user,
                subject=bugtask.bug.followup_subject(),
                content=comment_on_change)

        new_status = new_values.pop("status", missing)
        new_assignee = new_values.pop("assignee", missing)
        if new_status is not missing and bugtask.status != new_status:
            changed = True
            try:
                bugtask.transitionToStatus(new_status, self.user)
            except UserCannotEditBugTaskStatus:
                # We need to roll back the transaction at this point,
                # since other changes may have been made.
                transaction.abort()
                self.setFieldError(
                    'status',
                    "Only the Bug Supervisor for %s can set the bug's "
                    "status to %s" %
                    (bugtask.target.displayname, new_status.title))
                return

        if new_assignee is not missing and bugtask.assignee != new_assignee:
            if new_assignee is not None and new_assignee != self.user:
                is_contributor = new_assignee.isBugContributorInTarget(
                    user=self.user, target=bugtask.pillar)
                if not is_contributor:
                    # If we have a new assignee who isn't a bug
                    # contributor in this pillar, we display a warning
                    # to the user, in case they made a mistake.
                    self.request.response.addWarningNotification(
                        structured(
                        """<a href="%s">%s</a>
                        did not previously have any assigned bugs in
                        <a href="%s">%s</a>.
                        <br /><br />
                        If this bug was assigned by mistake,
                        you may <a href="%s/+editstatus"
                        >change the assignment</a>.""",
                        canonical_url(new_assignee),
                        new_assignee.displayname,
                        canonical_url(bugtask.pillar),
                        bugtask.pillar.title,
                        canonical_url(bugtask)))
            changed = True
            bugtask.transitionToAssignee(new_assignee)

        if bugtask_before_modification.bugwatch != bugtask.bugwatch:
            bug_importer = getUtility(ILaunchpadCelebrities).bug_importer
            if bugtask.bugwatch is None:
                # Reset the status and importance to the default values,
                # since Unknown isn't selectable in the UI.
                bugtask.transitionToStatus(
                    IBugTask['status'].default, bug_importer)
                bugtask.transitionToImportance(
                    IBugTask['importance'].default, bug_importer)
            else:
                #XXX: Bjorn Tillenius 2006-03-01:
                #     Reset the bug task's status information. The right
                #     thing would be to convert the bug watch's status to a
                #     Launchpad status, but it's not trivial to do at the
                #     moment. I will fix this later.
                bugtask.transitionToStatus(
                    BugTaskStatus.UNKNOWN,
                    bug_importer)
                bugtask.transitionToImportance(
                    BugTaskImportance.UNKNOWN,
                    bug_importer)
                bugtask.transitionToAssignee(None)

        if changed:
            notify(
                ObjectModifiedEvent(
                    object=bugtask,
                    object_before_modification=bugtask_before_modification,
                    edited_fields=field_names))

        if (bugtask.sourcepackagename and (
            self.widgets.get('target') or
            self.widgets.get('sourcepackagename'))):
            real_package_name = bugtask.sourcepackagename.name

            # We get entered_package_name directly from the form here, since
            # validating the sourcepackagename field mutates its value in to
            # the one already in real_package_name, which makes our comparison
            # of the two below useless.
            if self.widgets.get('sourcepackagename'):
                field_name = self.widgets['sourcepackagename'].name
            else:
                field_name = self.widgets['target'].package_widget.name
            entered_package_name = self.request.form.get(field_name)

            if real_package_name != entered_package_name:
                # The user entered a binary package name which got
                # mapped to a source package.
                self.request.response.addNotification(
                    "'%(entered_package)s' is a binary package. This bug has"
                    " been assigned to its source package '%(real_package)s'"
                    " instead." %
                    {'entered_package': entered_package_name,
                     'real_package': real_package_name})

    @action('Save Changes', name='save')
    def save_action(self, action, data):
        """Update the bugtask with the form data."""
        self.updateContextFromData(data)


class BugTaskStatusView(LaunchpadView):
    """Viewing the status of a bug task."""

    page_title = 'View status'

    def initialize(self):
        """Set up the appropriate widgets.

        Different widgets are shown depending on if it's a remote bug
        task or not.
        """
        field_names = [
            'status', 'importance', 'assignee']
        if not self.context.target_uses_malone:
            field_names += ['bugwatch']
            self.milestone_widget = None
        else:
            field_names += ['milestone']
            self.bugwatch_widget = None

        if self.context.distroseries or self.context.distribution:
            field_names += ['sourcepackagename']

        self.assignee_widget = CustomWidgetFactory(AssigneeDisplayWidget)
        self.status_widget = CustomWidgetFactory(DBItemDisplayWidget)
        self.importance_widget = CustomWidgetFactory(DBItemDisplayWidget)

        setUpWidgets(self, IBugTask, IDisplayWidget, names=field_names)


class BugTaskListingView(LaunchpadView):
    """A view designed for displaying bug tasks in lists."""
    # Note that this right now is only used in tests and to render
    # status in the CVEReportView. It may be a candidate for refactoring
    # or removal.
    @property
    def status(self):
        """Return an HTML representation of the bugtask status.

        The assignee is included.
        """
        bugtask = self.context
        assignee = bugtask.assignee
        status = bugtask.status
        status_title = status.title.capitalize()

        if not assignee:
            return status_title + ' (unassigned)'
        assignee_html = PersonFormatterAPI(assignee).link('+assignedbugs')

        if status in (BugTaskStatus.INVALID,
                      BugTaskStatus.FIXCOMMITTED):
            return '%s by %s' % (status_title, assignee_html)
        else:
            return '%s, assigned to %s' % (status_title, assignee_html)

    @property
    def status_elsewhere(self):
        """Return human-readable representation of the status of this bug
        in other contexts for which it's reported.
        """
        bugtask = self.context
        related_tasks = bugtask.related_tasks
        if not related_tasks:
            return "not filed elsewhere"

        fixes_found = len(
            [task for task in related_tasks
             if task.status in (BugTaskStatus.FIXCOMMITTED,
                                BugTaskStatus.FIXRELEASED)])
        if fixes_found:
            return "fixed in %d of %d places" % (
                fixes_found, len(bugtask.bug.bugtasks))
        elif len(related_tasks) == 1:
            return "filed in 1 other place"
        else:
            return "filed in %d other places" % len(related_tasks)

    def render(self):
        """Make rendering this template-less view not crash."""
        return u""


class BugsInfoMixin:
    """Contains properties giving URLs to bug information."""

    @property
    def bugs_fixed_elsewhere_url(self):
        """A URL to a list of bugs fixed elsewhere."""
        return "%s?field.status_upstream=resolved_upstream" % (
            canonical_url(self.context, view_name='+bugs'))

    @property
    def open_cve_bugs_url(self):
        """A URL to a list of open bugs linked to CVEs."""
        return "%s?field.has_cve=on" % (
            canonical_url(self.context, view_name='+bugs'))

    @property
    def open_cve_bugs_has_report(self):
        """Whether or not the context has a CVE report page."""
        return queryMultiAdapter(
            (self.context, self.request), name='+cve') is not None

    @property
    def pending_bugwatches_url(self):
        """A URL to a list of bugs that need a bugwatch.

        None is returned if the context is not an upstream product.
        """
        if not IProduct.providedBy(self.context):
            return None
        if self.context.bug_tracking_usage == ServiceUsage.LAUNCHPAD:
            return None
        return "%s?field.status_upstream=pending_bugwatch" % (
            canonical_url(self.context, view_name='+bugs'))

    @property
    def expirable_bugs_url(self):
        """A URL to a list of bugs that can expire, or None.

        If the bugtarget is not a supported implementation, or its pillar
        does not have enable_bug_expiration set to True, None is returned.
        The bugtarget may be an `IDistribution`, `IDistroSeries`, `IProduct`,
        or `IProductSeries`.
        """
        if target_has_expirable_bugs_listing(self.context):
            return canonical_url(self.context, view_name='+expirable-bugs')
        else:
            return None

    @property
    def new_bugs_url(self):
        """A URL to a page of new bugs."""
        return get_buglisting_search_filter_url(
            status=BugTaskStatus.NEW.title)

    @property
    def inprogress_bugs_url(self):
        """A URL to a page of inprogress bugs."""
        return get_buglisting_search_filter_url(
            status=BugTaskStatus.INPROGRESS.title)

    @property
    def open_bugs_url(self):
        """A URL to a list of open bugs."""
        return canonical_url(self.context, view_name='+bugs')

    @property
    def critical_bugs_url(self):
        """A URL to a list of critical bugs."""
        return get_buglisting_search_filter_url(
            status=[status.title for status in UNRESOLVED_BUGTASK_STATUSES],
            importance=BugTaskImportance.CRITICAL.title)

    @property
    def high_bugs_url(self):
        """A URL to a list of high priority bugs."""
        return get_buglisting_search_filter_url(
            status=[status.title for status in UNRESOLVED_BUGTASK_STATUSES],
            importance=BugTaskImportance.HIGH.title)

    @property
    def my_bugs_url(self):
        """A URL to a list of bugs assigned to the user, or None."""
        if self.user is None:
            return None
        else:
            return get_buglisting_search_filter_url(assignee=self.user.name)

    @property
    def my_reported_bugs_url(self):
        """A URL to a list of bugs reported by the user, or None."""
        if self.user is None:
            return None
        return get_buglisting_search_filter_url(bug_reporter=self.user.name)


class BugsStatsMixin(BugsInfoMixin):
    """Contains properties giving bug stats.

    These can be expensive to obtain.
    """

    @cachedproperty
    def _bug_stats(self):
        # Circular fail.
        from lp.bugs.model.bugsummary import BugSummary
        bug_task_set = getUtility(IBugTaskSet)
<<<<<<< HEAD
        groups = (BugSummary.status, BugSummary.importance,
            BugSummary.has_patch, BugSummary.fixed_upstream)
        counts = bug_task_set.countBugs(self.user, [self.context], groups)
=======
        upstream_open_bugs = bug_task_set.open_bugtask_search
        upstream_open_bugs.setTarget(self.context)
        upstream_open_bugs.resolved_upstream = True
        fixed_upstream_clause = SQL(
            bug_task_set.buildUpstreamClause(upstream_open_bugs))
        open_bugs = bug_task_set.open_bugtask_search
        open_bugs.setTarget(self.context)
        groups = (BugTask._status, BugTask.importance,
            Bug.latest_patch_uploaded != None, fixed_upstream_clause)
        counts = bug_task_set.countBugs(open_bugs, groups)
>>>>>>> 49eb9606
        # Sum the split out aggregates.
        new = 0
        open = 0
        inprogress = 0
        critical = 0
        high = 0
        with_patch = 0
        resolved_upstream = 0
        for metadata, count in counts.items():
            status = metadata[0]
            importance = metadata[1]
            has_patch = metadata[2]
            was_resolved_upstream = metadata[3]
            if status == BugTaskStatus.NEW:
                new += count
            elif status == BugTaskStatus.INPROGRESS:
                inprogress += count
            if importance == BugTaskImportance.CRITICAL:
                critical += count
            elif importance == BugTaskImportance.HIGH:
                high += count
            if has_patch and DISPLAY_BUG_STATUS_FOR_PATCHES[status]:
                with_patch += count
            if was_resolved_upstream:
                resolved_upstream += count
            open += count
        result = dict(new=new, open=open, inprogress=inprogress, high=high,
            critical=critical, with_patch=with_patch,
            resolved_upstream=resolved_upstream)
        return result

    @property
    def bugs_fixed_elsewhere_count(self):
        """A count of bugs fixed elsewhere."""
        return self._bug_stats['resolved_upstream']

    @property
    def open_cve_bugs_count(self):
        """A count of open bugs linked to CVEs."""
        params = get_default_search_params(self.user)
        params.has_cve = True
        return self.context.searchTasks(params).count()

    @property
    def pending_bugwatches_count(self):
        """A count of bugs that need a bugwatch.

        None is returned if the context is not an upstream product.
        """
        if not IProduct.providedBy(self.context):
            return None
        if self.context.bug_tracking_usage == ServiceUsage.LAUNCHPAD:
            return None
        params = get_default_search_params(self.user)
        params.pending_bugwatch_elsewhere = True
        return self.context.searchTasks(params).count()

    @property
    def expirable_bugs_count(self):
        """A count of bugs that can expire, or None.

        If the bugtarget is not a supported implementation, or its pillar
        does not have enable_bug_expiration set to True, None is returned.
        The bugtarget may be an `IDistribution`, `IDistroSeries`, `IProduct`,
        or `IProductSeries`.
        """
        days_old = config.malone.days_before_expiration

        if target_has_expirable_bugs_listing(self.context):
            return getUtility(IBugTaskSet).findExpirableBugTasks(
                days_old, user=self.user, target=self.context).count()
        else:
            return None

    @property
    def new_bugs_count(self):
        """A count of new bugs."""
        return self._bug_stats['new']

    @property
    def open_bugs_count(self):
        """A count of open bugs."""
        return self._bug_stats['open']

    @property
    def inprogress_bugs_count(self):
        """A count of in-progress bugs."""
        return self._bug_stats['inprogress']

    @property
    def critical_bugs_count(self):
        """A count of critical bugs."""
        return self._bug_stats['critical']

    @property
    def high_bugs_count(self):
        """A count of high priority bugs."""
        return self._bug_stats['high']

    @property
    def my_bugs_count(self):
        """A count of bugs assigned to the user, or None."""
        if self.user is None:
            return None
        else:
            params = get_default_search_params(self.user)
            params.assignee = self.user
            return self.context.searchTasks(params).count()

    @property
    def my_reported_bugs_count(self):
        """A count of bugs reported by the user, or None."""
        if self.user is None:
            return None
        params = get_default_search_params(self.user)
        params.bug_reporter = self.user
        return self.context.searchTasks(params).count()

    @property
    def bugs_with_patches_count(self):
        """A count of unresolved bugs with patches."""
        return self._bug_stats['with_patch']


class BugListingPortletInfoView(LaunchpadView, BugsInfoMixin):
    """Portlet containing available bug listings without stats."""


class BugListingPortletStatsView(LaunchpadView, BugsStatsMixin):
    """Portlet containing available bug listings with stats."""


def get_buglisting_search_filter_url(
        assignee=None, importance=None, status=None, status_upstream=None,
        has_patches=None, bug_reporter=None):
    """Return the given URL with the search parameters specified."""
    search_params = []

    if assignee is not None:
        search_params.append(('field.assignee', assignee))
    if importance is not None:
        search_params.append(('field.importance', importance))
    if status is not None:
        search_params.append(('field.status', status))
    if status_upstream is not None:
        search_params.append(('field.status_upstream', status_upstream))
    if has_patches is not None:
        search_params.append(('field.has_patch', 'on'))
    if bug_reporter is not None:
        search_params.append(('field.bug_reporter', bug_reporter))

    query_string = urllib.urlencode(search_params, doseq=True)

    search_filter_url = "+bugs?search=Search"
    if query_string != '':
        search_filter_url += "&" + query_string

    return search_filter_url


class BugTaskListingItem:
    """A decorated bug task.

    Some attributes that we want to display are too convoluted or expensive
    to get on the fly for each bug task in the listing.  These items are
    prefetched by the view and decorate the bug task.
    """
    delegates(IBugTask, 'bugtask')

    def __init__(self, bugtask, has_bug_branch,
                 has_specification, has_patch, request=None,
                 target_context=None):
        self.bugtask = bugtask
        self.review_action_widget = None
        self.has_bug_branch = has_bug_branch
        self.has_specification = has_specification
        self.has_patch = has_patch
        self.request = request
        self.target_context = target_context

    @property
    def last_significant_change_date(self):
        """The date of the last significant change."""
        return (self.bugtask.date_closed or self.bugtask.date_fix_committed or
                self.bugtask.date_inprogress or self.bugtask.date_left_new or
                self.bugtask.datecreated)

    @property
    def bug_heat_html(self):
        """Returns the bug heat flames HTML."""
        return bugtask_heat_html(self.bugtask, target=self.target_context)


class BugListingBatchNavigator(TableBatchNavigator):
    """A specialised batch navigator to load smartly extra bug information."""

    def __init__(self, tasks, request, columns_to_show, size,
                 target_context=None):
        # XXX sinzui 2009-05-29 bug=381672: Extract the BugTaskListingItem
        # rules to a mixin so that MilestoneView and others can use it.
        self.request = request
        self.target_context = target_context
        TableBatchNavigator.__init__(
            self, tasks, request, columns_to_show=columns_to_show, size=size)

    @cachedproperty
    def bug_badge_properties(self):
        return getUtility(IBugTaskSet).getBugTaskBadgeProperties(
            self.currentBatch())

    def _getListingItem(self, bugtask):
        """Return a decorated bugtask for the bug listing."""
        badge_property = self.bug_badge_properties[bugtask]
        if (IMaloneApplication.providedBy(self.target_context) or
            IPerson.providedBy(self.target_context)):
            # XXX Tom Berger bug=529846
            # When we have a specific interface for things that have bug heat
            # it would be better to use that for the check here instead.
            target_context = None
        else:
            target_context = self.target_context
        return BugTaskListingItem(
            bugtask,
            badge_property['has_branch'],
            badge_property['has_specification'],
            badge_property['has_patch'],
            request=self.request,
            target_context=target_context)

    def getBugListingItems(self):
        """Return a decorated list of visible bug tasks."""
        return [self._getListingItem(bugtask) for bugtask in self.batch]


class NominatedBugReviewAction(EnumeratedType):
    """Enumeration for nomination review actions"""

    ACCEPT = Item("""
        Accept

        Accept the bug nomination.
        """)

    DECLINE = Item("""
        Decline

        Decline the bug nomination.
        """)

    NO_CHANGE = Item("""
        No change

        Do not change the status of the bug nomination.
        """)


class NominatedBugListingBatchNavigator(BugListingBatchNavigator):
    """Batch navigator for nominated bugtasks. """

    implements(INominationsReviewTableBatchNavigator)

    def __init__(self, tasks, request, columns_to_show, size,
                 nomination_target, user):
        BugListingBatchNavigator.__init__(
            self, tasks, request, columns_to_show, size)
        self.nomination_target = nomination_target
        self.user = user

    def _getListingItem(self, bugtask):
        """See BugListingBatchNavigator."""
        bugtask_listing_item = BugListingBatchNavigator._getListingItem(
            self, bugtask)
        bug_nomination = bugtask_listing_item.bug.getNominationFor(
            self.nomination_target)
        if self.user is None or not bug_nomination.canApprove(self.user):
            return bugtask_listing_item

        review_action_field = Choice(
            __name__='review_action_%d' % bug_nomination.id,
            vocabulary=NominatedBugReviewAction,
            title=u'Review action', required=True)

        # This is so setUpWidget expects a view, and so
        # view.request. We're not passing a view but we still want it
        # to work.
        bugtask_listing_item.request = self.request

        bugtask_listing_item.review_action_widget = CustomWidgetFactory(
            NominationReviewActionWidget)
        setUpWidget(
            bugtask_listing_item,
            'review_action',
            review_action_field,
            IInputWidget,
            value=NominatedBugReviewAction.NO_CHANGE,
            context=bug_nomination)

        return bugtask_listing_item


class IBugTaskSearchListingMenu(Interface):
    """A marker interface for the search listing navigation menu."""


class BugTaskSearchListingMenu(NavigationMenu):
    """The search listing navigation menu."""
    usedfor = IBugTaskSearchListingMenu
    facet = 'bugs'

    @property
    def links(self):
        bug_target = self.context.context
        if IDistribution.providedBy(bug_target):
            return (
                'bugsupervisor',
                'securitycontact',
                'cve',
                )
        elif IDistroSeries.providedBy(bug_target):
            return (
                'cve',
                'nominations',
                )
        elif IProduct.providedBy(bug_target):
            return (
                'bugsupervisor',
                'securitycontact',
                'cve',
                )
        elif IProductSeries.providedBy(bug_target):
            return (
                'nominations',
                )
        else:
            return ()

    def cve(self):
        return Link('+cve', 'CVE reports', icon='cve')

    @enabled_with_permission('launchpad.Edit')
    def bugsupervisor(self):
        return Link('+bugsupervisor', 'Change bug supervisor', icon='edit')

    @enabled_with_permission('launchpad.Edit')
    def securitycontact(self):
        return Link(
            '+securitycontact', 'Change security contact', icon='edit')

    def nominations(self):
        return Link('+nominations', 'Review nominations', icon='bug')


class BugTaskSearchListingView(LaunchpadFormView, FeedsMixin, BugsInfoMixin):
    """View that renders a list of bugs for a given set of search criteria."""

    implements(IBugTaskSearchListingMenu)

    # Only include <link> tags for bug feeds when using this view.
    feed_types = (
        BugTargetLatestBugsFeedLink,
        )

    # These widgets are customised so as to keep the presentation of this view
    # and its descendants consistent after refactoring to use
    # LaunchpadFormView as a parent.
    custom_widget('searchtext', NewLineToSpacesWidget)
    custom_widget('status_upstream', LabeledMultiCheckBoxWidget)
    custom_widget('tag', BugTagsWidget)
    custom_widget('tags_combinator', RadioWidget)
    custom_widget('component', LabeledMultiCheckBoxWidget)
    custom_widget('assignee', PersonPickerWidget)
    custom_widget('bug_reporter', PersonPickerWidget)
    custom_widget('bug_commenter', PersonPickerWidget)
    custom_widget('bug_supervisor', PersonPickerWidget)
    custom_widget('subscriber', PersonPickerWidget)

    @cachedproperty
    def bug_tracking_usage(self):
        """Whether the context tracks bugs in Launchpad.

        :returns: ServiceUsage enum value
        """
        service_usage = IServiceUsage(self.context)
        return service_usage.bug_tracking_usage

    @cachedproperty
    def external_bugtracker(self):
        """External bug tracking system designated for the context.

        :returns: `IBugTracker` or None
        """
        has_external_bugtracker = IHasExternalBugTracker(self.context, None)
        if has_external_bugtracker is None:
            return None
        else:
            return has_external_bugtracker.getExternalBugTracker()

    @property
    def has_bugtracker(self):
        """Does the `IBugTarget` have a bug tracker or use Launchpad?"""
        usage = IServiceUsage(self.context)
        uses_lp = usage.bug_tracking_usage == ServiceUsage.LAUNCHPAD
        if self.external_bugtracker or uses_lp:
            return True
        return False

    @property
    def upstream_launchpad_project(self):
        """The linked upstream `IProduct` for the package.

        If this `IBugTarget` is a `IDistributionSourcePackage` or an
        `ISourcePackage` and it is linked to an upstream project that uses
        Launchpad to track bugs, return the `IProduct`. Otherwise,
        return None

        :returns: `IProduct` or None
        """
        if self._sourcePackageContext():
            sp = self.context
        elif self._distroSourcePackageContext():
            sp = self.context.development_version
        else:
            sp = None
        if sp is not None:
            packaging = sp.packaging
            if packaging is not None:
                product = packaging.productseries.product
                if product.bug_tracking_usage == ServiceUsage.LAUNCHPAD:
                    return product
        return None

    @property
    def page_title(self):
        return "Bugs in %s" % self.context.title

    label = page_title

    @property
    def schema(self):
        """Return the schema that defines the form."""
        if self._personContext():
            return IPersonBugTaskSearch
        elif self.isUpstreamProduct:
            return IUpstreamProductBugTaskSearch
        else:
            return IBugTaskSearch

    @property
    def feed_links(self):
        """Prevent conflicts between the page and the atom feed.

        The latest-bugs atom feed matches the default output of this
        view, but it does not match this view's bug listing when
        any search parameters are passed in.
        """
        if self.request.get('QUERY_STRING', '') == '':
            # There is no query in this request, so it's okay for this page to
            # have its feed links.
            return super(BugTaskSearchListingView, self).feed_links
        else:
            # The query changes the results so that they would not match the
            # feed.  In this case, suppress the feed links.
            return []

    def initialize(self):
        """Initialize the view with the request.

        Look for old status names and redirect to a new location if found.
        """
        query_string = self.request.get('QUERY_STRING')
        if query_string:
            query_string_rewritten = (
                rewrite_old_bugtask_status_query_string(query_string))
            if query_string_rewritten != query_string:
                redirect_uri = URI(self.request.getURL()).replace(
                    query=query_string_rewritten)
                self.request.response.redirect(str(redirect_uri), status=301)
                return

        self._migrateOldUpstreamStatus()
        LaunchpadFormView.initialize(self)

        # We call self._validate() here because LaunchpadFormView only
        # validates the form if an action is submitted but, because this form
        # can be called through a query string, we don't want to require an
        # action. We pass an empty dict to _validate() because all the data
        # needing validation is already available internally to self.
        self._validate(None, {})

        expose_structural_subscription_data_to_js(
            self.context, self.request, self.user)

    @property
    def columns_to_show(self):
        """Returns a sequence of column names to be shown in the listing."""
        upstream_context = self._upstreamContext()
        productseries_context = self._productSeriesContext()
        project_context = self._projectContext()
        distribution_context = self._distributionContext()
        distroseries_context = self._distroSeriesContext()
        distrosourcepackage_context = self._distroSourcePackageContext()
        sourcepackage_context = self._sourcePackageContext()

        if (upstream_context or productseries_context or
            distrosourcepackage_context or sourcepackage_context):
            return ["id", "summary", "importance", "status", "heat"]
        elif distribution_context or distroseries_context:
            return [
                "id", "summary", "packagename", "importance", "status",
                "heat"]
        elif project_context:
            return [
                "id", "summary", "productname", "importance", "status",
                "heat"]
        else:
            raise AssertionError(
                "Unrecognized context; don't know which report "
                "columns to show.")

    def validate_search_params(self):
        """Validate the params passed for the search.

        An UnexpectedFormData exception is raised if the user submitted a URL
        that could not have been created from the UI itself.
        """
        # The only way the user should get these field values incorrect is
        # through a stale bookmark or a hand-hacked URL.
        for field_name in ("status", "importance", "milestone", "component",
                           "status_upstream"):
            if self.getFieldError(field_name):
                raise UnexpectedFormData(
                    "Unexpected value for field '%s'. Perhaps your bookmarks "
                    "are out of date or you changed the URL by hand?" %
                    field_name)

        orderby = get_sortorder_from_request(self.request)
        bugset = getUtility(IBugTaskSet)
        for orderby_col in orderby:
            if orderby_col.startswith("-"):
                orderby_col = orderby_col[1:]

            try:
                bugset.getOrderByColumnDBName(orderby_col)
            except KeyError:
                raise UnexpectedFormData(
                    "Unknown sort column '%s'" % orderby_col)

    def setUpWidgets(self):
        """Customize the onKeyPress event of the assignee chooser."""
        LaunchpadFormView.setUpWidgets(self)

        self.widgets["assignee"].onKeyPress = (
            "selectWidget('assignee_option', event)")

    def validate(self, data):
        """Validates the form."""
        self.validateVocabulariesAdvancedForm()
        self.validate_search_params()

    def _migrateOldUpstreamStatus(self):
        """Converts old upstream status value parameters to new ones.

        Before Launchpad version 1.1.6 (build 4412), the upstream parameter
        in the request was a single string value, coming from a set of
        radio buttons. From that version on, the user can select multiple
        values in the web UI. In order to keep old bookmarks working,
        convert the old string parameter into a list.
        """
        old_upstream_status_values_to_new_values = {
            'only_resolved_upstream': 'resolved_upstream'}

        status_upstream = self.request.get('field.status_upstream')
        if status_upstream in old_upstream_status_values_to_new_values.keys():
            self.request.form['field.status_upstream'] = [
                old_upstream_status_values_to_new_values[status_upstream]]
        elif status_upstream == '':
            del self.request.form['field.status_upstream']
        else:
            # The value of status_upstream is either correct, so nothing to
            # do, or it has some other error, which is handled in
            # LaunchpadFormView's own validation.
            pass

    def buildSearchParams(self, searchtext=None, extra_params=None):
        """Build the BugTaskSearchParams object for the given arguments and
        values specified by the user on this form's widgets.
        """
        # Calling _validate populates the data dictionary as a side-effect
        # of validation.
        data = {}
        self._validate(None, data)

        if extra_params:
            data.update(extra_params)

        if data:
            searchtext = data.get("searchtext")
            if searchtext and searchtext.isdigit():
                try:
                    bug = getUtility(IBugSet).get(searchtext)
                except NotFoundError:
                    pass
                else:
                    self.request.response.redirect(canonical_url(bug))

            assignee_option = self.request.form.get("assignee_option")
            if assignee_option == "none":
                data['assignee'] = NULL

            has_patch = data.pop("has_patch", False)
            if has_patch:
                data["attachmenttype"] = BugAttachmentType.PATCH

            has_branches = data.get('has_branches', True)
            has_no_branches = data.get('has_no_branches', True)
            if has_branches and not has_no_branches:
                data['linked_branches'] = BugBranchSearch.BUGS_WITH_BRANCHES
            elif not has_branches and has_no_branches:
                data['linked_branches'] = (
                    BugBranchSearch.BUGS_WITHOUT_BRANCHES)
            else:
                data['linked_branches'] = BugBranchSearch.ALL

            has_blueprints = data.get('has_blueprints', True)
            has_no_blueprints = data.get('has_no_blueprints', True)
            if has_blueprints and not has_no_blueprints:
                data['linked_blueprints'] = (
                    BugBlueprintSearch.BUGS_WITH_BLUEPRINTS)
            elif not has_blueprints and has_no_blueprints:
                data['linked_blueprints'] = (
                    BugBlueprintSearch.BUGS_WITHOUT_BLUEPRINTS)
            else:
                data['linked_blueprints'] = BugBlueprintSearch.ALL

            # Filter appropriately if the user wants to restrict the
            # search to only bugs with no package information.
            has_no_package = data.pop("has_no_package", False)
            if has_no_package:
                data["sourcepackagename"] = NULL

        self._buildUpstreamStatusParams(data)

        # "Normalize" the form data into search arguments.
        form_values = {}
        for key, value in data.items():
            if key in ('tag'):
                # Skip tag-related parameters, they
                # are handled later on.
                continue
            if zope_isinstance(value, (list, tuple)):
                if len(value) > 0:
                    form_values[key] = any(*value)
            else:
                form_values[key] = value

        if 'tag' in data:
            # Tags require special handling, since they can be used
            # to search either inclusively or exclusively.
            # We take a look at the `tags_combinator` field, and wrap
            # the tag list in the appropriate search directive (either
            # `any` or `all`). If no value is supplied, we assume `any`,
            # in order to remain compatible with old saved search URLs.
            tags = data['tag']
            tags_combinator_all = (
                'tags_combinator' in data and
                data['tags_combinator'] == BugTagsSearchCombinator.ALL)
            if zope_isinstance(tags, (list, tuple)) and len(tags) > 0:
                if tags_combinator_all:
                    form_values['tag'] = all(*tags)
                else:
                    form_values['tag'] = any(*tags)
            else:
                form_values['tag'] = tags

        search_params = get_default_search_params(self.user)
        search_params.orderby = get_sortorder_from_request(self.request)
        for name, value in form_values.items():
            setattr(search_params, name, value)
        return search_params

    def _buildUpstreamStatusParams(self, data):
        """ Convert the status_upstream value to parameters we can
        send to BugTaskSet.search().
        """
        if 'status_upstream' in data:
            status_upstream = data['status_upstream']
            if 'pending_bugwatch' in status_upstream:
                data['pending_bugwatch_elsewhere'] = True
            if 'resolved_upstream' in status_upstream:
                data['resolved_upstream'] = True
            if 'open_upstream' in status_upstream:
                data['open_upstream'] = True
            if 'hide_upstream' in status_upstream:
                data['has_no_upstream_bugtask'] = True
            del data['status_upstream']

    def _getBatchNavigator(self, tasks):
        """Return the batch navigator to be used to batch the bugtasks."""
        return BugListingBatchNavigator(
            tasks, self.request, columns_to_show=self.columns_to_show,
            size=config.malone.buglist_batch_size,
            target_context=self.context)

    def buildBugTaskSearchParams(self, searchtext=None, extra_params=None):
        """Build the parameters to submit to the `searchTasks` method.

        Use the data submitted in the form to populate a dictionary
        which, when expanded (using **params notation) can serve as the
        input for searchTasks().
        """

        # We force the view to populate the data dictionary by calling
        # _validate here.
        data = {}
        self._validate(None, data)

        searchtext = data.get("searchtext")
        if searchtext and searchtext.isdigit():
            try:
                bug = getUtility(IBugSet).get(searchtext)
            except NotFoundError:
                pass
            else:
                self.request.response.redirect(canonical_url(bug))

        if extra_params:
            data.update(extra_params)

        params = {}

        # A mapping of parameters that appear in the destination
        # with a different name, or are being dropped altogether.
        param_names_map = {
            'searchtext': 'search_text',
            'omit_dupes': 'omit_duplicates',
            'subscriber': 'bug_subscriber',
            'tag': 'tags',
            # The correct value is being retrieved
            # using get_sortorder_from_request()
            'orderby': None,
            }

        for key, value in data.items():
            if key in param_names_map:
                param_name = param_names_map[key]
                if param_name is not None:
                    params[param_name] = value
            else:
                params[key] = value

        assignee_option = self.request.form.get("assignee_option")
        if assignee_option == "none":
            params['assignee'] = NULL

        params['order_by'] = get_sortorder_from_request(self.request)

        return params

    def search(self, searchtext=None, context=None, extra_params=None):
        """Return an `ITableBatchNavigator` for the GET search criteria.

        :param searchtext: Text that must occur in the bug report. If
            searchtext is None, the search text will be gotten from the
            request.

        :param extra_params: A dict that provides search params added to
            the search criteria taken from the request. Params in
            `extra_params` take precedence over request params.
        """
        unbatchedTasks = self.searchUnbatched(
            searchtext, context, extra_params)
        return self._getBatchNavigator(unbatchedTasks)

    def searchUnbatched(self, searchtext=None, context=None,
                        extra_params=None, prejoins=[]):
        """Return a `SelectResults` object for the GET search criteria.

        :param searchtext: Text that must occur in the bug report. If
            searchtext is None, the search text will be gotten from the
            request.

        :param extra_params: A dict that provides search params added to
            the search criteria taken from the request. Params in
            `extra_params` take precedence over request params.
        """
        # Base classes can provide an explicit search context.
        if not context:
            context = self.context

        search_params = self.buildSearchParams(
            searchtext=searchtext, extra_params=extra_params)
        search_params.user = self.user
        try:
            tasks = context.searchTasks(search_params, prejoins=prejoins)
        except ValueError as e:
            self.request.response.addErrorNotification(str(e))
            self.request.response.redirect(canonical_url(
                self.context, rootsite='bugs', view_name='+bugs'))
            tasks = None
        return tasks

    def getWidgetValues(
        self, vocabulary_name=None, vocabulary=None, default_values=()):
        """Return data used to render a field's widget.

        Either `vocabulary_name` or `vocabulary` must be supplied."""
        widget_values = []

        if vocabulary is None:
            assert vocabulary_name is not None, 'No vocabulary specified.'
            vocabulary = vocabulary_registry.get(
                self.context, vocabulary_name)
        for term in vocabulary:
            widget_values.append(
                dict(
                    value=term.token, title=term.title or term.token,
                    checked=term.value in default_values))
        return helpers.shortlist(widget_values, longest_expected=12)

    def getStatusWidgetValues(self):
        """Return data used to render the status checkboxes."""
        return self.getWidgetValues(
            vocabulary=BugTaskStatusSearchDisplay,
            default_values=DEFAULT_SEARCH_BUGTASK_STATUSES_FOR_DISPLAY)

    def getImportanceWidgetValues(self):
        """Return data used to render the Importance checkboxes."""
        return self.getWidgetValues(vocabulary=BugTaskImportance)

    def getMilestoneWidgetValues(self):
        """Return data used to render the milestone checkboxes."""
        return self.getWidgetValues("Milestone")

    def getSimpleSearchURL(self):
        """Return a URL that can be used as an href to the simple search."""
        return canonical_url(self.context) + "/+bugs"

    def shouldShowAssigneeWidget(self):
        """Should the assignee widget be shown on the advanced search page?"""
        return True

    def shouldShowCommenterWidget(self):
        """Show the commenter widget on the advanced search page?"""
        return True

    def shouldShowComponentWidget(self):
        """Show the component widget on the advanced search page?"""
        context = self.context
        return (
            (IDistribution.providedBy(context) and
             context.currentseries is not None) or
            IDistroSeries.providedBy(context) or
            ISourcePackage.providedBy(context))

    def shouldShowSupervisorWidget(self):
        """
        Should the bug supervisor widget be shown on the advanced search page?
        """
        return True

    def shouldShowNoPackageWidget(self):
        """Should the widget to filter on bugs with no package be shown?

        The widget will be shown only on a distribution or
        distroseries's advanced search page.
        """
        return (IDistribution.providedBy(self.context) or
                IDistroSeries.providedBy(self.context))

    def shouldShowReporterWidget(self):
        """Should the reporter widget be shown on the advanced search page?"""
        return True

    def shouldShowTagsCombinatorWidget(self):
        """Should the tags combinator widget show on the search page?"""
        return True

    def shouldShowReleaseCriticalPortlet(self):
        """Should the page include a portlet showing release-critical bugs
        for different series.
        """
        return (
            IDistribution.providedBy(self.context) and self.context.series
            or IDistroSeries.providedBy(self.context)
            or IProduct.providedBy(self.context) and self.context.series
            or IProductSeries.providedBy(self.context))

    def shouldShowSubscriberWidget(self):
        """Show the subscriber widget on the advanced search page?"""
        return True

    def shouldShowUpstreamStatusBox(self):
        """Should the upstream status filtering widgets be shown?"""
        return self.isUpstreamProduct or not (
            IProduct.providedBy(self.context) or
            IProjectGroup.providedBy(self.context))

    def shouldShowTeamPortlet(self):
        """Should the User's Teams portlet me shown in the results?"""
        return False

    def getSortLink(self, colname):
        """Return a link that can be used to sort results by colname."""
        form = self.request.form
        sortlink = ""
        if form.get("search") is None:
            # There is no search criteria to preserve.
            sortlink = "%s?search=Search&orderby=%s" % (
                str(self.request.URL), colname)
            return sortlink

        # XXX: kiko 2005-08-23:
        # Is it not possible to get the exact request supplied and
        # just sneak a "-" in front of the orderby argument, if it
        # exists? If so, the code below could be a lot simpler.

        # There is search criteria to preserve.
        sortlink = str(self.request.URL) + "?"
        for fieldname in form:
            fieldvalue = form.get(fieldname)
            if isinstance(fieldvalue, (list, tuple)):
                fieldvalue = [value.encode("utf-8") for value in fieldvalue]
            else:
                fieldvalue = fieldvalue.encode("utf-8")

            if fieldname != "orderby":
                sortlink += "%s&" % urllib.urlencode(
                    {fieldname: fieldvalue}, doseq=True)

        sorted, ascending = self._getSortStatus(colname)
        if sorted and ascending:
            # If we are currently ascending, revert the direction
            colname = "-" + colname

        sortlink += "orderby=%s" % colname

        return sortlink

    def getSortedColumnCSSClass(self, colname):
        """Return a class appropriate for sorted columns"""
        sorted, ascending = self._getSortStatus(colname)
        if not sorted:
            return ""
        if ascending:
            return "sorted ascending"
        return "sorted descending"

    def _getSortStatus(self, colname):
        """Finds out if the list is sorted by the column specified.

        Returns a tuple (sorted, ascending), where sorted is true if the
        list is currently sorted by the column specified, and ascending
        is true if sorted in ascending order.
        """
        current_sort_column = self.request.form.get("orderby")
        if current_sort_column is None:
            return (False, False)

        ascending = True
        sorted = True
        if current_sort_column.startswith("-"):
            ascending = False
            current_sort_column = current_sort_column[1:]

        if current_sort_column != colname:
            sorted = False

        return (sorted, ascending)

    def shouldShowTargetName(self):
        """Should the bug target name be displayed in the list of results?

        This is mainly useful for the listview.
        """
        # It doesn't make sense to show the target name when viewing product
        # bugs.
        if IProduct.providedBy(self.context):
            return False
        else:
            return True

    def shouldShowAdvancedForm(self):
        """Return True if the advanced form should be shown, or False."""
        if (self.request.form.get('advanced')
            or self.form_has_errors):
            return True
        else:
            return False

    @property
    def should_show_bug_information(self):
        return self.bug_tracking_usage == ServiceUsage.LAUNCHPAD

    @property
    def form_has_errors(self):
        """Return True if the form has errors, otherwise False."""
        return len(self.errors) > 0

    def validateVocabulariesAdvancedForm(self):
        """Provides a meaningful message for vocabulary validation errors."""
        error_message = _(
            "There's no person with the name or email address '%s'.")

        for name in ('assignee', 'bug_reporter', 'bug_supervisor',
                     'bug_commenter', 'subscriber'):
            if self.getFieldError(name):
                self.setFieldError(
                    name, error_message %
                        self.request.get('field.%s' % name))

    @property
    def isUpstreamProduct(self):
        """Is the context a Product that does not use Malone?"""
        return (
            IProduct.providedBy(self.context)
            and self.context.bug_tracking_usage != ServiceUsage.LAUNCHPAD)

    def _upstreamContext(self):
        """Is this page being viewed in an upstream context?

        Return the IProduct if yes, otherwise return None.
        """
        return IProduct(self.context, None)

    def _productSeriesContext(self):
        """Is this page being viewed in a product series context?

        Return the IProductSeries if yes, otherwise return None.
        """
        return IProductSeries(self.context, None)

    def _projectContext(self):
        """Is this page being viewed in a project context?

        Return the IProjectGroup if yes, otherwise return None.
        """
        return IProjectGroup(self.context, None)

    def _personContext(self):
        """Is this page being viewed in a person context?

        Return the IPerson if yes, otherwise return None.
        """
        return IPerson(self.context, None)

    def _distributionContext(self):
        """Is this page being viewed in a distribution context?

        Return the IDistribution if yes, otherwise return None.
        """
        return IDistribution(self.context, None)

    def _distroSeriesContext(self):
        """Is this page being viewed in a distroseries context?

        Return the IDistroSeries if yes, otherwise return None.
        """
        return IDistroSeries(self.context, None)

    def _sourcePackageContext(self):
        """Is this view in a [distroseries] sourcepackage context?

        Return the ISourcePackage if yes, otherwise return None.
        """
        return ISourcePackage(self.context, None)

    def _distroSourcePackageContext(self):
        """Is this page being viewed in a distribution sourcepackage context?

        Return the IDistributionSourcePackage if yes, otherwise return None.
        """
        return IDistributionSourcePackage(self.context, None)

    @property
    def addquestion_url(self):
        """Return the URL for the +addquestion view for the context."""
        if IQuestionTarget.providedBy(self.context):
            return canonical_url(
                self.context, rootsite='answers', view_name='+addquestion')
        else:
            return None


class BugNominationsView(BugTaskSearchListingView):
    """View for accepting/declining bug nominations."""

    def _getBatchNavigator(self, tasks):
        """See BugTaskSearchListingView."""
        batch_navigator = NominatedBugListingBatchNavigator(
            tasks, self.request, columns_to_show=self.columns_to_show,
            size=config.malone.buglist_batch_size,
            nomination_target=self.context, user=self.user)
        return batch_navigator

    def search(self):
        """Return all the nominated tasks for this series."""
        if IDistroSeries.providedBy(self.context):
            main_context = self.context.distribution
        elif IProductSeries.providedBy(self.context):
            main_context = self.context.product
        else:
            raise AssertionError(
                'Unknown nomination target: %r' % self.context)
        return BugTaskSearchListingView.search(
            self, context=main_context,
            extra_params=dict(nominated_for=self.context))


class NominationsReviewTableBatchNavigatorView(LaunchpadFormView):
    """View for displaying a list of nominated bugs."""

    def canApproveNominations(self, action=None):
        """Whether the user can approve any of the shown nominations."""
        return len(list(self.widgets)) > 0

    def setUpFields(self):
        """See LaunchpadFormView."""
        # We set up the widgets ourselves.
        self.form_fields = []

    def setUpWidgets(self):
        """See LaunchpadFormView."""
        widgets_list = [
            (True, bug_listing_item.review_action_widget)
            for bug_listing_item in self.context.getBugListingItems()
            if bug_listing_item.review_action_widget is not None]
        self.widgets = formlib.form.Widgets(
            widgets_list, len(self.prefix) + 1)

    @action('Save changes', name='submit', condition=canApproveNominations)
    def submit_action(self, action, data):
        """Accept/Decline bug nominations."""
        accepted = declined = 0

        for name, review_action in data.items():
            if review_action == NominatedBugReviewAction.NO_CHANGE:
                continue
            field = self.widgets[name].context
            bug_nomination = field.context
            if review_action == NominatedBugReviewAction.ACCEPT:
                bug_nomination.approve(self.user)
                accepted += 1
            elif review_action == NominatedBugReviewAction.DECLINE:
                bug_nomination.decline(self.user)
                declined += 1
            else:
                raise AssertionError(
                    'Unknown NominatedBugReviewAction: %r' % review_action)

        if accepted > 0:
            self.request.response.addInfoNotification(
                '%d nomination(s) accepted' % accepted)
        if declined > 0:
            self.request.response.addInfoNotification(
                '%d nomination(s) declined' % declined)

        self.next_url = self.request.getURL()
        query_string = self.request.get('QUERY_STRING')
        if query_string:
            self.next_url += '?%s' % query_string


class BugTargetView(LaunchpadView):
    """Used to grab bugs for a bug target; used by the latest bugs portlet"""

    def latestBugTasks(self, quantity=5):
        """Return <quantity> latest bugs reported against this target."""
        params = BugTaskSearchParams(orderby="-datecreated",
                                     omit_dupes=True,
                                     user=getUtility(ILaunchBag).user)

        tasklist = self.context.searchTasks(params)
        return tasklist[:quantity]

    def getMostRecentlyUpdatedBugTasks(self, limit=5):
        """Return the most recently updated bugtasks for this target."""
        params = BugTaskSearchParams(
            orderby="-date_last_updated", omit_dupes=True, user=self.user)
        return list(self.context.searchTasks(params)[:limit])


class TextualBugTaskSearchListingView(BugTaskSearchListingView):
    """View that renders a list of bug IDs for a given set of search criteria.
    """

    def render(self):
        """Render the BugTarget for text display."""
        self.request.response.setHeader(
            'Content-type', 'text/plain')

        # This uses the BugTaskSet internal API instead of using the
        # standard searchTasks() because the latter can retrieve a lot
        # of bugs and we don't want to load all of that data in memory.
        # Retrieving only the bug numbers is much more efficient.
        search_params = self.buildSearchParams()

        # XXX flacoste 2008/04/24 This should be moved to a
        # BugTaskSearchParams.setTarget().
        if (IDistroSeries.providedBy(self.context) or
            IProductSeries.providedBy(self.context)):
            search_params.setTarget(self.context)
        elif IDistribution.providedBy(self.context):
            search_params.setDistribution(self.context)
        elif IProduct.providedBy(self.context):
            search_params.setProduct(self.context)
        elif IProjectGroup.providedBy(self.context):
            search_params.setProject(self.context)
        elif (ISourcePackage.providedBy(self.context) or
              IDistributionSourcePackage.providedBy(self.context)):
            search_params.setSourcePackage(self.context)
        else:
            raise AssertionError('Uknown context type: %s' % self.context)

        return u"".join("%d\n" % bug_id for bug_id in
            getUtility(IBugTaskSet).searchBugIds(search_params))


def _by_targetname(bugtask):
    """Normalize the bugtask.targetname, for sorting."""
    return re.sub(r"\W", "", bugtask.bugtargetdisplayname)


class CachedMilestoneSourceFactory:
    """A factory for milestone vocabularies.

    When rendering a page with many bug tasks, this factory is useful,
    in order to avoid the number of db queries issues. For each bug task
    target, we cache the milestone vocabulary, so we don't have to
    create a new one for each target.
    """

    implements(IContextSourceBinder)

    def __init__(self):
        self.vocabularies = {}
        self.contexts = set()

    def __call__(self, context):
        assert context in self.contexts, ("context %r not added to "
            "self.contexts (%r)." % (context, self.contexts))
        self._load()
        target = MilestoneVocabulary.getMilestoneTarget(context)
        return self.vocabularies[target]

    def _load(self):
        """Load all the vocabularies, once only."""
        if self.vocabularies:
            return
        targets = set(
            map(MilestoneVocabulary.getMilestoneTarget, self.contexts))
        # TODO: instantiate for all targets at once.
        for target in targets:
            milestone_vocabulary = MilestoneVocabulary(target)
            self.vocabularies[target] = milestone_vocabulary


class BugTasksAndNominationsView(LaunchpadView):
    """Browser class for rendering the bugtasks and nominations table."""

    target_releases = None

    def __init__(self, context, request):
        """Ensure we always have a bug context."""
        LaunchpadView.__init__(self, IBug(context), request)

    def initialize(self):
        """Cache the list of bugtasks and set up the release mapping."""
        # Cache some values, so that we don't have to recalculate them
        # for each bug task.
        # Note: even though the publisher queries all the bugtasks and we in
        # theory could just reuse that already loaded list here, it's better
        # to do another query to only load the bug tasks for active projects
        # so we don't incur the cost of setting up data structures for tasks
        # we will not be showing in the listing.
        bugtask_set = getUtility(IBugTaskSet)
        search_params = BugTaskSearchParams(user=self.user, bug=self.context)
        self.bugtasks = list(bugtask_set.search(search_params))
        self.many_bugtasks = len(self.bugtasks) >= 10
        self.cached_milestone_source = CachedMilestoneSourceFactory()
        self.user_is_subscribed = self.context.isSubscribed(self.user)

        # Pull all of the related milestones, if any, into the storm cache,
        # since they'll be needed for the vocabulary used in this view.
        if self.bugtasks:
            self.milestones = list(
                bugtask_set.getBugTaskTargetMilestones(self.bugtasks))
        else:
            self.milestones = []
        distro_packages = defaultdict(list)
        distro_series_packages = defaultdict(list)
        for bugtask in self.bugtasks:
            target = bugtask.target
            if IDistributionSourcePackage.providedBy(target):
                distro_packages[target.distribution].append(
                    target.sourcepackagename)
            if ISourcePackage.providedBy(target):
                distro_series_packages[target.distroseries].append(
                    target.sourcepackagename)
        distro_set = getUtility(IDistributionSet)
        self.target_releases = dict(distro_set.getCurrentSourceReleases(
            distro_packages))
        distro_series_set = getUtility(IDistroSeriesSet)
        self.target_releases.update(
            distro_series_set.getCurrentSourceReleases(
                distro_series_packages))
        ids = set()
        for release_person_ids in map(attrgetter('creatorID', 'maintainerID'),
            self.target_releases.values()):
            ids.update(release_person_ids)
        ids.discard(None)
        if ids:
            list(getUtility(IPersonSet).getPrecachedPersonsFromIDs(ids))

    def getTargetLinkTitle(self, target):
        """Return text to put as the title for the link to the target."""
        if not (IDistributionSourcePackage.providedBy(target) or
                ISourcePackage.providedBy(target)):
            return None
        current_release = self.target_releases.get(target)
        if current_release is None:
            return "No current release for this source package in %s" % (
                target.distribution.displayname)
        uploader = current_release.creator
        maintainer = current_release.maintainer
        return (
            "Latest release: %(version)s, uploaded to %(component)s"
            " on %(date_uploaded)s by %(uploader)s,"
            " maintained by %(maintainer)s" % dict(
                version=current_release.version,
                component=current_release.component.name,
                date_uploaded=current_release.dateuploaded,
                uploader=uploader.unique_displayname,
                maintainer=maintainer.unique_displayname,
                ))

    def _getTableRowView(self, context, is_converted_to_question,
                         is_conjoined_slave):
        """Get the view for the context, and initialize it.

        The view's is_conjoined_slave and is_converted_to_question
        attributes are set, as well as the edit view.
        """
        self.cached_milestone_source.contexts.add(context)
        view = getMultiAdapter(
            (context, self.request),
            name='+bugtasks-and-nominations-table-row')
        view.is_converted_to_question = is_converted_to_question
        view.is_conjoined_slave = is_conjoined_slave
        if IBugTask.providedBy(context):
            view.target_link_title = self.getTargetLinkTitle(context.target)

        view.edit_view = getMultiAdapter(
            (context, self.request), name='+edit-form')
        view.milestone_source = self.cached_milestone_source
        view.edit_view.milestone_source = self.cached_milestone_source
        view.edit_view.user_is_subscribed = self.user_is_subscribed
        # Hint to optimize when there are many bugtasks.
        view.many_bugtasks = self.many_bugtasks
        return view

    def getBugTaskAndNominationViews(self):
        """Return the IBugTasks and IBugNominations views for this bug.

        Returns a list of views, sorted by the context's targetname,
        with upstream tasks sorted before distribution tasks, and
        nominations sorted after tasks. Approved nominations are not
        included in the returned results.
        """
        bug = self.context
        bugtasks = self.bugtasks

        upstream_tasks = [
            bugtask for bugtask in bugtasks
            if bugtask.product or bugtask.productseries]

        distro_tasks = [
            bugtask for bugtask in bugtasks
            if bugtask.distribution or bugtask.distroseries]

        upstream_tasks.sort(key=_by_targetname)
        distro_tasks.sort(key=_by_targetname)
        all_bugtasks = upstream_tasks + distro_tasks

        # Cache whether the bug was converted to a question, since
        # bug.getQuestionCreatedFromBug issues a db query each time it
        # is called.
        is_converted_to_question = bug.getQuestionCreatedFromBug() is not None
        # Insert bug nominations in between the appropriate tasks.
        bugtask_and_nomination_views = []
        # Having getNominations() get the list of bug nominations each
        # time it gets called in the for loop is expensive. Get the
        # nominations here, so we can pass it to getNominations() later
        # on.
        nominations = list(bug.getNominations())
        # Eager load validity for all the persons we know of that will be
        # displayed.
        ids = set(map(attrgetter('ownerID'), nominations))
        ids.discard(None)
        if ids:
            list(getUtility(IPersonSet).getPrecachedPersonsFromIDs(
                ids, need_validity=True))

        # Build a cache we can pass on to getConjoinedMaster(), so that
        # it doesn't have to iterate over all the bug tasks in each loop
        # iteration.
        bugtasks_by_package = bug.getBugTasksByPackageName(all_bugtasks)

        latest_parent = None

        for bugtask in all_bugtasks:
            # Series bug targets only display the series name, so they
            # must always be preceded by their parent context. Normally
            # the parent will have a task, but if not we need to show a
            # fake one.
            if ISeriesBugTarget.providedBy(bugtask.target):
                parent = bugtask.target.bugtarget_parent
            else:
                latest_parent = parent = bugtask.target

            if parent != latest_parent:
                latest_parent = parent
                bugtask_and_nomination_views.append(
                    getMultiAdapter(
                        (parent, self.request),
                        name='+bugtasks-and-nominations-table-row'))

            conjoined_master = bugtask.getConjoinedMaster(
                bugtasks, bugtasks_by_package)
            view = self._getTableRowView(
                bugtask, is_converted_to_question,
                conjoined_master is not None)
            bugtask_and_nomination_views.append(view)
            target = bugtask.product or bugtask.distribution
            if not target:
                continue

            target_nominations = bug.getNominations(
                target, nominations=nominations)
            bugtask_and_nomination_views.extend(
                self._getTableRowView(
                    nomination, is_converted_to_question, False)
                for nomination in target_nominations
                if nomination.status != BugNominationStatus.APPROVED)

        return bugtask_and_nomination_views

    @property
    def current_bugtask(self):
        """Return the current `IBugTask`.

        'current' is determined by simply looking in the ILaunchBag utility.
        """
        return getUtility(ILaunchBag).bugtask

    def displayAlsoAffectsLinks(self):
        """Return True if the Also Affects links should be displayed."""
        # Hide the links when the bug is viewed in a CVE context
        return self.request.getNearest(ICveSet) == (None, None)

    @cachedproperty
    def current_user_affected_status(self):
        """Is the current user marked as affected by this bug?"""
        return self.context.isUserAffected(self.user)

    @property
    def current_user_affected_js_status(self):
        """A javascript literal indicating if the user is affected."""
        affected = self.current_user_affected_status
        if affected is None:
            return 'null'
        elif affected:
            return 'true'
        else:
            return 'false'

    @property
    def other_users_affected_count(self):
        """The number of other users affected by this bug."""
        if self.current_user_affected_status:
            return self.context.users_affected_count - 1
        else:
            return self.context.users_affected_count

    @property
    def affected_statement(self):
        """The default "this bug affects" statement to show.

        The outputs of this method should be mirrored in
        MeTooChoiceSource._getSourceNames() (Javascript).
        """
        if self.other_users_affected_count == 1:
            if self.current_user_affected_status is None:
                return "This bug affects 1 person. Does this bug affect you?"
            elif self.current_user_affected_status:
                return "This bug affects you and 1 other person"
            else:
                return "This bug affects 1 person, but not you"
        elif self.other_users_affected_count > 1:
            if self.current_user_affected_status is None:
                return (
                    "This bug affects %d people. Does this bug "
                    "affect you?" % (self.other_users_affected_count))
            elif self.current_user_affected_status:
                return "This bug affects you and %d other people" % (
                    self.other_users_affected_count)
            else:
                return "This bug affects %d people, but not you" % (
                    self.other_users_affected_count)
        else:
            if self.current_user_affected_status is None:
                return "Does this bug affect you?"
            elif self.current_user_affected_status:
                return "This bug affects you"
            else:
                return "This bug doesn't affect you"

    @property
    def anon_affected_statement(self):
        """The "this bug affects" statement to show to anonymous users.

        The outputs of this method should be mirrored in
        MeTooChoiceSource._getSourceNames() (Javascript).
        """
        if self.context.users_affected_count == 1:
            return "This bug affects 1 person"
        elif self.context.users_affected_count > 1:
            return "This bug affects %d people" % (
                self.context.users_affected_count)
        else:
            return None


class BugTaskTableRowView(LaunchpadView, BugTaskBugWatchMixin):
    """Browser class for rendering a bugtask row on the bug page."""

    is_conjoined_slave = None
    is_converted_to_question = None
    target_link_title = None
    many_bugtasks = False

    template = ViewPageTemplateFile(
        '../templates/bugtask-tasks-and-nominations-table-row.pt')

    def __init__(self, context, request):
        super(BugTaskTableRowView, self).__init__(context, request)
        self.milestone_source = MilestoneVocabulary

    def initialize(self):
        super(BugTaskTableRowView, self).initialize()
        link = canonical_url(self.context)
        edit_link = link + '/+editstatus'
        view_link = link + '/+viewstatus'
        can_edit = check_permission('launchpad.Edit', self.context)
        task_link = edit_link if can_edit else view_link
        bugtask_id = self.context.id
        launchbag = getUtility(ILaunchBag)
        is_primary = self.context.id == launchbag.bugtask.id
        self.data = dict(
            # Looking at many_bugtasks is an important optimization.  With
            # 150+ bugtasks, it can save three or four seconds of rendering
            # time.
            expandable=(not self.many_bugtasks and self.canSeeTaskDetails()),
            indent_task=ISeriesBugTarget.providedBy(self.context.target),
            is_conjoined_slave=self.is_conjoined_slave,
            task_link=task_link,
            edit_link=edit_link,
            view_link=view_link,
            can_edit=can_edit,
            link=link,
            id=bugtask_id,
            row_id='tasksummary%d' % bugtask_id,
            form_row_id='task%d' % bugtask_id,
            row_css_class='highlight' if is_primary else None,
            target_link=canonical_url(self.context.target),
            target_link_title=self.target_link_title,
            user_can_edit_importance=self.context.userCanEditImportance(
                self.user),
            importance_css_class='importance' + self.context.importance.name,
            importance_title=self.context.importance.title,
            # We always look up all milestones, so there's no harm
            # using len on the list here and avoid the COUNT query.
            target_has_milestones=len(self._visible_milestones) > 0,
            )

    def canSeeTaskDetails(self):
        """Whether someone can see a task's status details.

        Return True if this is not a conjoined task, and the bug is
        not a duplicate, and a question was not made from this report.
        It is independent of whether they can *change* the status; you
        need to expand the details to see any milestone set.
        """
        assert self.is_conjoined_slave is not None, (
            'is_conjoined_slave should be set before rendering the page.')
        assert self.is_converted_to_question is not None, (
            'is_converted_to_question should be set before rendering the'
            ' page.')
        return (self.displayEditForm() and
                not self.is_conjoined_slave and
                self.context.bug.duplicateof is None and
                not self.is_converted_to_question)

    def _getSeriesTargetNameHelper(self, bugtask):
        """Return the short name of bugtask's targeted series."""
        series = bugtask.distroseries or bugtask.productseries
        if not series:
            return None
        return series.name.capitalize()

    def getSeriesTargetName(self):
        """Get the series to which this task is targeted."""
        return self._getSeriesTargetNameHelper(self.context)

    def getConjoinedMasterName(self):
        """Get the conjoined master's name for displaying."""
        return self._getSeriesTargetNameHelper(self.context.conjoined_master)

    @property
    def bugtask_icon(self):
        """Which icon should be shown for the task, if any?"""
        return getAdapter(self.context, IPathAdapter, 'image').sprite_css()

    def displayEditForm(self):
        """Return true if the BugTask edit form should be shown."""
        # Hide the edit form when the bug is viewed in a CVE context
        return self.request.getNearest(ICveSet) == (None, None)

    @property
    def status_widget_items(self):
        """The available status items as JSON."""
        if self.user is not None:
            # We shouldn't have to build our vocabulary out of (item.title,
            # item) tuples -- iterating over an EnumeratedType gives us
            # ITokenizedTerms that we could use. However, the terms generated
            # by EnumeratedType have their name as the token and here we need
            # the title as the token for backwards compatibility.
            status_items = [
                (item.title, item) for item in BugTaskStatus.items
                if item not in (BugTaskStatus.UNKNOWN,
                                BugTaskStatus.EXPIRED)]

            disabled_items = [status for status in BugTaskStatus.items
                if not self.context.canTransitionToStatus(status, self.user)]

            items = vocabulary_to_choice_edit_items(
                SimpleVocabulary.fromItems(status_items),
                css_class_prefix='status',
                disabled_items=disabled_items)
        else:
            items = '[]'

        return items

    @property
    def importance_widget_items(self):
        """The available status items as JSON."""
        if self.user is not None:
            # We shouldn't have to build our vocabulary out of (item.title,
            # item) tuples -- iterating over an EnumeratedType gives us
            # ITokenizedTerms that we could use. However, the terms generated
            # by EnumeratedType have their name as the token and here we need
            # the title as the token for backwards compatibility.
            importance_items = [
                (item.title, item) for item in BugTaskImportance.items
                if item != BugTaskImportance.UNKNOWN]

            items = vocabulary_to_choice_edit_items(
                SimpleVocabulary.fromItems(importance_items),
                css_class_prefix='importance')
        else:
            items = '[]'

        return items

    @cachedproperty
    def _visible_milestones(self):
        """The visible milestones for this context."""
        return self.milestone_source(self.context).visible_milestones

    @property
    def milestone_widget_items(self):
        """The available milestone items as JSON."""
        if self.user is not None:
            items = vocabulary_to_choice_edit_items(
                self._visible_milestones,
                value_fn=lambda item: canonical_url(
                    item, request=IWebServiceClientRequest(self.request)))
            items.append({
                "name": "Remove milestone",
                "disabled": False,
                "value": None})
        else:
            items = '[]'

        return items

    def bugtask_canonical_url(self):
        """Return the canonical url for the bugtask."""
        return canonical_url(self.context)

    @property
    def user_can_edit_importance(self):
        """Can the user edit the Importance field?

        If yes, return True, otherwise return False.
        """
        return self.context.userCanEditImportance(self.user)

    @property
    def user_can_edit_assignee(self):
        """Can the user edit the Milestone field?

        If yes, return True, otherwise return False.
        """
        return self.user is not None

    @cachedproperty
    def user_can_edit_milestone(self):
        """Can the user edit the Milestone field?

        If yes, return True, otherwise return False.
        """
        return self.context.userCanEditMilestone(self.user)

    @property
    def style_for_add_milestone(self):
        if self.context.milestone is None:
            return ''
        else:
            return 'display: none'

    @property
    def style_for_edit_milestone(self):
        if self.context.milestone is None:
            return 'display: none'
        else:
            return ''

    def js_config(self):
        """Configuration for the JS widgets on the row, JSON-serialized."""
        assignee_vocabulary, assignee_vocabulary_filters = (
            get_assignee_vocabulary_info(self.context))
        # If we have no filters or just the ALL filter, then no filtering
        # support is required.
        filter_details = []
        if (len(assignee_vocabulary_filters) > 1 or
               (len(assignee_vocabulary_filters) == 1
                and assignee_vocabulary_filters[0].name != 'ALL')):
            for filter in assignee_vocabulary_filters:
                filter_details.append({
                    'name': filter.name,
                    'title': filter.title,
                    'description': filter.description,
                    })
        # Display the search field only if the user can set any person
        # or team
        user = self.user
        hide_assignee_team_selection = (
            not self.context.userCanSetAnyAssignee(user) and
            (user is None or user.teams_participated_in.count() == 0))
        cx = self.context
        return dumps(dict(
            row_id=self.data['row_id'],
            bugtask_path='/'.join([''] + self.data['link'].split('/')[3:]),
            prefix=get_prefix(cx),
            assignee_value=cx.assignee and cx.assignee.name,
            assignee_is_team=cx.assignee and cx.assignee.is_team,
            assignee_vocabulary=assignee_vocabulary,
            assignee_vocabulary_filters=filter_details,
            hide_assignee_team_selection=hide_assignee_team_selection,
            user_can_unassign=cx.userCanUnassign(user),
            target_is_product=IProduct.providedBy(cx.target),
            status_widget_items=self.status_widget_items,
            status_value=cx.status.title,
            importance_widget_items=self.importance_widget_items,
            importance_value=cx.importance.title,
            milestone_widget_items=self.milestone_widget_items,
            milestone_value=(
                canonical_url(
                    cx.milestone,
                    request=IWebServiceClientRequest(self.request))
                if cx.milestone else None),
            user_can_edit_assignee=self.user_can_edit_assignee,
            user_can_edit_milestone=self.user_can_edit_milestone,
            user_can_edit_status=not cx.bugwatch,
            user_can_edit_importance=(
                self.user_can_edit_importance and not cx.bugwatch)
            ))


class BugsBugTaskSearchListingView(BugTaskSearchListingView):
    """Search all bug reports."""

    columns_to_show = ["id", "summary", "bugtargetdisplayname",
                       "importance", "status", "heat"]
    schema = IFrontPageBugTaskSearch
    custom_widget('scope', ProjectScopeWidget)
    page_title = 'Search'

    def initialize(self):
        """Initialize the view for the request."""
        BugTaskSearchListingView.initialize(self)
        if not self._isRedirected():
            self._redirectToSearchContext()

    def _redirectToSearchContext(self):
        """Check whether a target was given and redirect to it.

        All the URL parameters will be passed on to the target's +bugs
        page.

        If the target widget contains errors, redirect to the front page
        which will handle the error.
        """
        try:
            search_target = self.widgets['scope'].getInputValue()
        except InputErrors:
            query_string = self.request['QUERY_STRING']
            bugs_url = "%s?%s" % (canonical_url(self.context), query_string)
            self.request.response.redirect(bugs_url)
        else:
            if search_target is not None:
                query_string = self.request['QUERY_STRING']
                search_url = "%s/+bugs?%s" % (
                    canonical_url(search_target), query_string)
                self.request.response.redirect(search_url)

    def getSearchPageHeading(self):
        """Return the heading to search all Bugs."""
        return "Search all bug reports"

    @property
    def label(self):
        return self.getSearchPageHeading()


class BugTaskPrivacyAdapter:
    """Provides `IObjectPrivacy` for `IBugTask`."""

    implements(IObjectPrivacy)

    def __init__(self, context):
        self.context = context

    @property
    def is_private(self):
        """Return True if the bug is private, otherwise False."""
        return self.context.bug.private


class BugTaskCreateQuestionView(LaunchpadFormView):
    """View for creating a question from a bug."""
    schema = ICreateQuestionFromBugTaskForm

    def setUpFields(self):
        """See `LaunchpadFormView`."""
        LaunchpadFormView.setUpFields(self)
        if not self.can_be_a_question:
            self.form_fields = self.form_fields.omit('comment')

    @property
    def next_url(self):
        """See `LaunchpadFormView`."""
        return canonical_url(self.context)

    @property
    def can_be_a_question(self):
        """Return True if this bug can become a question, otherwise False."""
        return self.context.bug.canBeAQuestion()

    @action('Convert this Bug into a Question', name='create')
    def create_action(self, action, data):
        """Create a question from this bug and set this bug to Invalid.

        The bugtask's status will be set to Invalid. The question
        will be linked to this bug.

        A question will not be created if a question was previously created,
        the pillar does not use Launchpad to track bugs, or there is more
        than one valid bugtask.
        """
        if not self.context.bug.canBeAQuestion():
            self.request.response.addNotification(
                'This bug could not be converted into a question.')
            return

        comment = data.get('comment', None)
        self.context.bug.convertToQuestion(self.user, comment=comment)

    label = 'Convert this bug to a question'

    page_title = label


class BugTaskRemoveQuestionView(LaunchpadFormView):
    """View for creating a question from a bug."""
    schema = IRemoveQuestionFromBugTaskForm

    def setUpFields(self):
        """See `LaunchpadFormView`."""
        LaunchpadFormView.setUpFields(self)
        if not self.has_question:
            self.form_fields = self.form_fields.omit('comment')

    @property
    def next_url(self):
        """See `LaunchpadFormView`."""
        return canonical_url(self.context)

    @property
    def has_question(self):
        """Return True if a question was created from this bug, or False."""
        return self.context.bug.getQuestionCreatedFromBug() is not None

    @action('Convert Back to Bug', name='remove')
    def remove_action(self, action, data):
        """Remove a question from this bug.

        The question will be unlinked from the bug. The question is not
        altered in any other way; it belongs to the question workflow.
        The bug's bugtasks are editable, though none are changed. Bug
        supervisors are responsible for updating the bugtasks.
        """
        question = self.context.bug.getQuestionCreatedFromBug()
        if question is None:
            self.request.response.addNotification(
                'This bug does not have a question to remove')
            return

        owner_is_subscribed = question.isSubscribed(self.context.bug.owner)
        question.unlinkBug(self.context.bug)
        # The question.owner was implicitly unsubscribed when the bug
        # was unlinked. We resubscribe the owner if he was subscribed.
        if owner_is_subscribed is True:
            self.context.bug.subscribe(question.owner, self.user)
        self.request.response.addNotification(
            structured(
                'Removed Question #%s: <a href="%s">%s<a>.',
                str(question.id),
                canonical_url(question),
                question.title))

        comment = data.get('comment', None)
        if comment is not None:
            self.context.bug.newMessage(
                owner=getUtility(ILaunchBag).user,
                subject=self.context.bug.followup_subject(),
                content=comment)

    @property
    def label(self):
        return ('Bug #%i - Convert this question back to a bug'
                % self.context.bug.id)

    page_title = label


class BugTaskExpirableListingView(LaunchpadView):
    """View for listing Incomplete bugs that can expire."""

    @property
    def can_show_expirable_bugs(self):
        """Return True or False if expirable bug listing can be shown."""
        return target_has_expirable_bugs_listing(self.context)

    @property
    def inactive_expiration_age(self):
        """Return the number of days an bug must be inactive to expire."""
        return config.malone.days_before_expiration

    @property
    def columns_to_show(self):
        """Show the columns that summarise expirable bugs."""
        if (IDistribution.providedBy(self.context)
            or IDistroSeries.providedBy(self.context)):
            return [
                'id', 'summary', 'packagename', 'date_last_updated', 'heat']
        else:
            return ['id', 'summary', 'date_last_updated', 'heat']

    @property
    def search(self):
        """Return an `ITableBatchNavigator` for the expirable bugtasks."""
        days_old = config.malone.days_before_expiration
        bugtaskset = getUtility(IBugTaskSet)
        bugtasks = bugtaskset.findExpirableBugTasks(
            days_old, user=self.user, target=self.context)
        return BugListingBatchNavigator(
            bugtasks, self.request, columns_to_show=self.columns_to_show,
            size=config.malone.buglist_batch_size)

    @property
    def page_title(self):
        return "Bugs that can expire in %s" % self.context.title


class BugActivityItem:
    """A decorated BugActivity."""
    delegates(IBugActivity, 'activity')

    def __init__(self, activity):
        self.activity = activity

    @property
    def change_summary(self):
        """Return a formatted summary of the change."""
        if self.target is not None:
            # This is a bug task.  We want the attribute, as filtered out.
            return self.attribute
        else:
            # Otherwise, the attribute is more normalized than what we want.
            # Use "whatchanged," which sometimes is more descriptive.
            return self.whatchanged

    @property
    def _formatted_tags_change(self):
        """Return a tags change as lists of added and removed tags."""
        assert self.whatchanged == 'tags', (
            "Can't return a formatted tags change for a change in %s."
            % self.whatchanged)

        # Turn the strings of newvalue and oldvalue into sets so we
        # can work out the differences.
        if self.newvalue != '':
            new_tags = set(re.split('\s+', self.newvalue))
        else:
            new_tags = set()

        if self.oldvalue != '':
            old_tags = set(re.split('\s+', self.oldvalue))
        else:
            old_tags = set()

        added_tags = sorted(new_tags.difference(old_tags))
        removed_tags = sorted(old_tags.difference(new_tags))

        return_string = ''
        if len(added_tags) > 0:
            return_string = "added: %s\n" % ' '.join(added_tags)
        if len(removed_tags) > 0:
            return_string = (
                return_string + "removed: %s" % ' '.join(removed_tags))

        # Trim any leading or trailing \ns and then convert the to
        # <br />s so they're displayed correctly.
        return return_string.strip('\n')

    @property
    def change_details(self):
        """Return a detailed description of the change."""
        # Our default return dict. We may mutate this depending on
        # what's changed.
        return_dict = {
            'old_value': self.oldvalue,
            'new_value': self.newvalue,
            }
        attribute = self.attribute
        if attribute == 'title':
            # We display summary changes as a unified diff, replacing
            # \ns with <br />s so that the lines are separated properly.
            diff = cgi.escape(
                get_unified_diff(self.oldvalue, self.newvalue, 72), True)
            return diff.replace("\n", "<br />")

        elif attribute == 'description':
            # Description changes can be quite long, so we just return
            # 'updated' rather than returning the whole new description
            # or a diff.
            return 'updated'

        elif attribute == 'tags':
            # We special-case tags because we can work out what's been
            # added and what's been removed.
            return cgi.escape(self._formatted_tags_change).replace(
                '\n', '<br />')

        elif attribute == 'assignee':
            for key in return_dict:
                if return_dict[key] is None:
                    return_dict[key] = 'nobody'
                else:
                    return_dict[key] = cgi.escape(return_dict[key])

        elif attribute == 'milestone':
            for key in return_dict:
                if return_dict[key] is None:
                    return_dict[key] = 'none'
                else:
                    return_dict[key] = cgi.escape(return_dict[key])

        else:
            # Our default state is to just return oldvalue and newvalue.
            # Since we don't necessarily know what they are, we escape
            # them.
            for key in return_dict:
                return_dict[key] = cgi.escape(return_dict[key])

        return "%(old_value)s &#8594; %(new_value)s" % return_dict


class BugTaskBreadcrumb(Breadcrumb):
    """Breadcrumb for an `IBugTask`."""

    def __init__(self, context):
        super(BugTaskBreadcrumb, self).__init__(context)
        # If the user does not have permission to view the bug for
        # whatever reason, raise ComponentLookupError.
        try:
            context.bug.displayname
        except Unauthorized:
            raise ComponentLookupError()

    @property
    def text(self):
        return self.context.bug.displayname<|MERGE_RESOLUTION|>--- conflicted
+++ resolved
@@ -1872,22 +1872,9 @@
         # Circular fail.
         from lp.bugs.model.bugsummary import BugSummary
         bug_task_set = getUtility(IBugTaskSet)
-<<<<<<< HEAD
         groups = (BugSummary.status, BugSummary.importance,
             BugSummary.has_patch, BugSummary.fixed_upstream)
         counts = bug_task_set.countBugs(self.user, [self.context], groups)
-=======
-        upstream_open_bugs = bug_task_set.open_bugtask_search
-        upstream_open_bugs.setTarget(self.context)
-        upstream_open_bugs.resolved_upstream = True
-        fixed_upstream_clause = SQL(
-            bug_task_set.buildUpstreamClause(upstream_open_bugs))
-        open_bugs = bug_task_set.open_bugtask_search
-        open_bugs.setTarget(self.context)
-        groups = (BugTask._status, BugTask.importance,
-            Bug.latest_patch_uploaded != None, fixed_upstream_clause)
-        counts = bug_task_set.countBugs(open_bugs, groups)
->>>>>>> 49eb9606
         # Sum the split out aggregates.
         new = 0
         open = 0
