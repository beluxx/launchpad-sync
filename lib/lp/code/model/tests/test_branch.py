--- conflicted
+++ resolved
@@ -116,12 +116,11 @@
 from lp.services.config import config
 from lp.services.database.constants import UTC_NOW
 from lp.services.database.lpstorm import IStore
-<<<<<<< HEAD
-from lp.services.job.runner import BaseRunnableJob
-from lp.services.job.tests import celeryd
-=======
 from lp.services.features.testing import FeatureFixture
->>>>>>> 991b2adb
+from lp.services.job.tests import (
+    celeryd,
+    monitor_celery,
+    )
 from lp.services.osutils import override_environ
 from lp.services.propertycache import clear_property_cache
 from lp.services.webapp.interfaces import IOpenLaunchBag
@@ -315,68 +314,30 @@
         # Delay importing anything that uses Celery until RabbitMQLayer is
         # running, so that config.rabbitmq.host is defined when
         # lp.services.job.celeryconfig is loaded.
-<<<<<<< HEAD
         from celery.exceptions import TimeoutError
+        self.useFixture(FeatureFixture({
+            'jobs.celery.enabled_classses': 'BranchScanJob'}))
         with celeryd('standard') as proc:
-=======
-        from lp.services.job.celeryjob import CeleryRunJob
-        from lp.services.job.tests.test_celeryjob import monitor_celery
-        from celery.exceptions import TimeoutError
-        from lazr.jobrunner.tests.test_celerytask import running
-        self.useFixture(FeatureFixture({'jobs.celery.enabled_classses':
-            'BranchScanJob'}))
-        cmd_args = ('--config', 'lp.services.job.tests.celeryconfig')
-        env = dict(os.environ)
-        env['BROKER_URL'] = CeleryRunJob.app.conf['BROKER_URL']
-        with running('bin/celeryd', cmd_args, env=env) as proc:
->>>>>>> 991b2adb
             self.useBzrBranches()
             db_branch, bzr_tree = self.create_branch_and_tree()
             bzr_tree.commit(
                 'First commit', rev_id='rev1', committer='me@example.org')
             db_branch.branchChanged(None, 'rev1', None, None, None)
-<<<<<<< HEAD
-            transaction.commit()
-            try:
-                BaseRunnableJob.last_celery_response.wait(30)
-            except TimeoutError:
-                pass
-=======
             with monitor_celery() as responses:
                 transaction.commit()
                 try:
                     responses[-1].wait(30)
                 except TimeoutError:
                     pass
->>>>>>> 991b2adb
         self.assertIn(
             'Updating branch scanner status: 1 revs', proc.stderr.read())
         self.assertEqual(db_branch.revision_count, 1)
 
-<<<<<<< HEAD
-
-    def test_destroySelf_via_celery(self):
-        """Calling destroySelf causes Celery to delete the branch."
-        from celery.exceptions import TimeoutError
-        with celeryd('branch_write') as proc:
-            self.useBzrBranches()
-            db_branch, tree = self.create_branch_and_tree()
-            branch_path = get_real_branch_path(db_branch.id)
-            self.assertThat(branch_path, PathExists())
-            db_branch.destroySelf()
-            transaction.commit()
-            try:
-                BaseRunnableJob.last_celery_response.wait(30)
-            except TimeoutError:
-                pass
-        self.assertThat(branch_path, Not(PathExists()))
-=======
     def test_branchChanged_via_celery_no_enabled(self):
         """Running a job via Celery succeeds and emits expected output."""
         # Delay importing anything that uses Celery until RabbitMQLayer is
         # running, so that config.rabbitmq.host is defined when
         # lp.services.job.celeryconfig is loaded.
-        from lp.services.job.tests.test_celeryjob import monitor_celery
         self.useBzrBranches()
         db_branch, bzr_tree = self.create_branch_and_tree()
         bzr_tree.commit(
@@ -385,7 +346,25 @@
         with monitor_celery() as responses:
             transaction.commit()
             self.assertEqual([], responses)
->>>>>>> 991b2adb
+
+    def test_destroySelf_via_celery(self):
+        """Calling destroySelf causes Celery to delete the branch."""
+        from celery.exceptions import TimeoutError
+        self.useFixture(FeatureFixture({
+            'jobs.celery.enabled_classses': 'ReclaimBranchSpaceJob'}))
+        with celeryd('branch_write') as proc:
+            self.useBzrBranches()
+            db_branch, tree = self.create_branch_and_tree()
+            branch_path = get_real_branch_path(db_branch.id)
+            self.assertThat(branch_path, PathExists())
+            db_branch.destroySelf()
+            with monitor_celery() as responses:
+                transaction.commit()
+                try:
+                    responses[-1].wait(30)
+                except TimeoutError:
+                    pass
+        self.assertThat(branch_path, Not(PathExists()))
 
 
 class TestBranchRevisionMethods(TestCaseWithFactory):
@@ -841,6 +820,8 @@
             [job, ])
 
     def test_requestUpgradeUsesCelery(self):
+        self.useFixture(FeatureFixture({
+            'jobs.celery.enabled_classses': 'BranchUpgradeJob'}))
         cwd = os.getcwd()
         self.useBzrBranches()
         db_branch, tree = create_knit(self)
@@ -849,9 +830,10 @@
             'Bazaar-NG Knit Repository Format 1')
 
         db_branch.requestUpgrade(db_branch.owner)
-        transaction.commit()
-        with celeryd('branch_write', cwd):
-            BaseRunnableJob.last_celery_response.wait(30)
+        with monitor_celery() as responses:
+            transaction.commit()
+            with celeryd('branch_write', cwd):
+                responses[-1].wait(30)
         new_branch = Branch.open(tree.branch.base)
         self.assertEqual(
             new_branch.repository._format.get_format_string(),
