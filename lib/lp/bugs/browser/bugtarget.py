# Copyright 2010-2011 Canonical Ltd.  This software is licensed under the
# GNU Affero General Public License version 3 (see the file LICENSE).

"""IBugTarget-related browser views."""

__metaclass__ = type

__all__ = [
    "BugsVHostBreadcrumb",
    "BugsPatchesView",
    "BugTargetBugListingView",
    "BugTargetBugTagsView",
    "BugTargetBugsView",
    "FileBugAdvancedView",
    "FileBugGuidedView",
    "FileBugViewBase",
    "IProductBugConfiguration",
    "OfficialBugTagsManageView",
    "ProductConfigureBugTrackerView",
    "ProjectFileBugGuidedView",
    "product_to_productbugconfiguration",
    ]

import cgi
from cStringIO import StringIO
from datetime import datetime
from operator import (
    attrgetter,
    itemgetter,
    )
import urllib

from lazr.restful.interface import copy_field
from pytz import timezone
from simplejson import dumps
from sqlobject import SQLObjectNotFound
from z3c.ptcompat import ViewPageTemplateFile
from zope import formlib
from zope.app.form.browser import TextWidget
from zope.app.form.interfaces import InputErrors
from zope.component import getUtility
from zope.interface import (
    alsoProvides,
    implements,
    Interface,
    )
from zope.publisher.interfaces import NotFound
from zope.publisher.interfaces.browser import IBrowserPublisher
from zope.schema import (
    Bool,
    Choice,
    )
from zope.schema.interfaces import TooLong
from zope.schema.vocabulary import SimpleVocabulary
from zope.security.proxy import removeSecurityProxy

from canonical.config import config
from canonical.launchpad import _
from canonical.launchpad.browser.feeds import (
    BugFeedLink,
    BugTargetLatestBugsFeedLink,
    FeedsMixin,
    )
from canonical.launchpad.browser.librarian import ProxiedLibraryFileAlias
from canonical.launchpad.interfaces.launchpad import ILaunchpadCelebrities
from canonical.launchpad.searchbuilder import any
from canonical.launchpad.validators.name import valid_name_pattern
from canonical.launchpad.webapp import (
    canonical_url,
    LaunchpadView,
    urlappend,
    )
from canonical.launchpad.webapp.authorization import check_permission
from canonical.launchpad.webapp.batching import BatchNavigator
from canonical.launchpad.webapp.breadcrumb import Breadcrumb
from canonical.launchpad.webapp.interfaces import ILaunchBag
from canonical.launchpad.webapp.menu import structured
from canonical.launchpad.webapp.publisher import HTTP_MOVED_PERMANENTLY
from lp.app.browser.launchpadform import (
    action,
    custom_widget,
    LaunchpadEditFormView,
    LaunchpadFormView,
    safe_action,
    )
from lp.app.browser.stringformatter import FormattersAPI
from lp.app.browser.tales import BugTrackerFormatterAPI
from lp.app.enums import ServiceUsage
from lp.app.errors import (
    NotFoundError,
    UnexpectedFormData,
    )
from lp.app.interfaces.launchpad import (
    ILaunchpadUsage,
    IServiceUsage,
    )
from lp.app.widgets.product import (
    GhostCheckBoxWidget,
    GhostWidget,
    ProductBugTrackerWidget,
    )
from lp.bugs.browser.bugrole import BugRoleMixin
from lp.bugs.browser.bugtask import BugTaskSearchListingView
from lp.bugs.browser.widgets.bug import (
    BugTagsWidget,
    LargeBugTagsWidget,
    )
from lp.bugs.browser.widgets.bugtask import NewLineToSpacesWidget
from lp.bugs.interfaces.apportjob import IProcessApportBlobJobSource
from lp.bugs.interfaces.bug import (
    CreateBugParams,
    IBugAddForm,
    IBugSet,
    IProjectGroupBugAddForm,
    )
from lp.bugs.interfaces.bugsupervisor import IHasBugSupervisor
from lp.bugs.interfaces.bugtarget import (
    IBugTarget,
    IOfficialBugTagTargetPublic,
    IOfficialBugTagTargetRestricted,
    )
from lp.bugs.interfaces.bugtask import (
    BugTaskSearchParams,
    BugTaskStatus,
    IBugTaskSet,
    UNRESOLVED_BUGTASK_STATUSES,
    )
from lp.bugs.interfaces.bugtracker import IBugTracker
from lp.bugs.interfaces.malone import IMaloneApplication
from lp.bugs.interfaces.securitycontact import IHasSecurityContact
from lp.bugs.model.bugtask import BugTask
from lp.bugs.utilities.filebugdataparser import FileBugData
from lp.hardwaredb.interfaces.hwdb import IHWSubmissionSet
from lp.registry.browser.product import ProductConfigureBase
from lp.registry.interfaces.distribution import IDistribution
from lp.registry.interfaces.distributionsourcepackage import (
    IDistributionSourcePackage,
    )
from lp.registry.interfaces.distroseries import IDistroSeries
from lp.registry.interfaces.person import IPerson
from lp.registry.interfaces.product import IProduct
from lp.registry.interfaces.productseries import IProductSeries
from lp.registry.interfaces.projectgroup import IProjectGroup
from lp.registry.interfaces.sourcepackage import ISourcePackage
from lp.registry.vocabularies import ValidPersonOrTeamVocabulary
from lp.services.job.interfaces.job import JobStatus
from lp.services.propertycache import cachedproperty

# A simple vocabulary for the subscribe_to_existing_bug form field.
SUBSCRIBE_TO_BUG_VOCABULARY = SimpleVocabulary.fromItems(
    [('yes', True), ('no', False)])


class IProductBugConfiguration(Interface):
    """A composite schema for editing bug app configuration."""

    bug_supervisor = copy_field(
        IHasBugSupervisor['bug_supervisor'], readonly=False)
    security_contact = copy_field(IHasSecurityContact['security_contact'])
    official_malone = copy_field(ILaunchpadUsage['official_malone'])
    enable_bug_expiration = copy_field(
        ILaunchpadUsage['enable_bug_expiration'])
    bugtracker = copy_field(IProduct['bugtracker'])
    remote_product = copy_field(IProduct['remote_product'])
    bug_reporting_guidelines = copy_field(
        IBugTarget['bug_reporting_guidelines'])
    bug_reported_acknowledgement = copy_field(
        IBugTarget['bug_reported_acknowledgement'])
    enable_bugfiling_duplicate_search = copy_field(
        IBugTarget['enable_bugfiling_duplicate_search'])


def product_to_productbugconfiguration(product):
    """Adapts an `IProduct` into an `IProductBugConfiguration`."""
    alsoProvides(
        removeSecurityProxy(product), IProductBugConfiguration)
    return product


class ProductConfigureBugTrackerView(BugRoleMixin, ProductConfigureBase):
    """View class to configure the bug tracker for a project."""

    label = "Configure bug tracker"
    schema = IProductBugConfiguration
    # This ProductBugTrackerWidget renders enable_bug_expiration and
    # remote_product as subordinate fields, so this view suppresses them.
    custom_widget('bugtracker', ProductBugTrackerWidget)
    custom_widget('enable_bug_expiration', GhostCheckBoxWidget)
    custom_widget('remote_product', GhostWidget)

    @property
    def field_names(self):
        """Return the list of field names to display."""
        field_names = [
            "bugtracker",
            "enable_bug_expiration",
            "remote_product",
            "bug_reporting_guidelines",
            "bug_reported_acknowledgement",
            "enable_bugfiling_duplicate_search",
            ]
        if check_permission("launchpad.Edit", self.context):
            field_names.extend(["bug_supervisor", "security_contact"])

        return field_names

    def validate(self, data):
        """Constrain bug expiration to Launchpad Bugs tracker."""
        if check_permission("launchpad.Edit", self.context):
            self.validateBugSupervisor(data)
            self.validateSecurityContact(data)
        # enable_bug_expiration is disabled by JavaScript when bugtracker
        # is not 'In Launchpad'. The constraint is enforced here in case the
        # JavaScript fails to activate or run. Note that the bugtracker
        # name : values are {'In Launchpad' : object, 'Somewhere else' : None
        # 'In a registered bug tracker' : IBugTracker}.
        bugtracker = data.get('bugtracker', None)
        if bugtracker is None or IBugTracker.providedBy(bugtracker):
            data['enable_bug_expiration'] = False

    @action("Change", name='change')
    def change_action(self, action, data):
        # bug_supervisor and security_contactrequires a transition method,
        # so it must be handled separately and removed for the
        # updateContextFromData to work as expected.
        if check_permission("launchpad.Edit", self.context):
            self.changeBugSupervisor(data['bug_supervisor'])
            del data['bug_supervisor']
            self.changeSecurityContact(data['security_contact'])
            del data['security_contact']
        self.updateContextFromData(data)


class FileBugViewBase(LaunchpadFormView):
    """Base class for views related to filing a bug."""

    implements(IBrowserPublisher)

    extra_data_token = None
    advanced_form = False
    frontpage_form = False
    data_parser = None

    def __init__(self, context, request):
        LaunchpadFormView.__init__(self, context, request)
        self.extra_data = FileBugData()

    def initialize(self):
        LaunchpadFormView.initialize(self)
        if (not self.redirect_ubuntu_filebug and
            self.extra_data_token is not None and
            not self.extra_data_to_process):
            # self.extra_data has been initialized in publishTraverse().
            if self.extra_data.initial_summary:
                self.widgets['title'].setRenderedValue(
                    self.extra_data.initial_summary)
            if self.extra_data.initial_tags:
                self.widgets['tags'].setRenderedValue(
                    self.extra_data.initial_tags)
            # XXX: Bjorn Tillenius 2006-01-15:
            #      We should include more details of what will be added
            #      to the bug report.
            self.request.response.addNotification(
                'Extra debug information will be added to the bug report'
                ' automatically.')

    @cachedproperty
    def redirect_ubuntu_filebug(self):
        if IDistribution.providedBy(self.context):
            bug_supervisor = self.context.bug_supervisor
        elif (IDistributionSourcePackage.providedBy(self.context) or
              ISourcePackage.providedBy(self.context)):
            bug_supervisor = self.context.distribution.bug_supervisor
        else:
            bug_supervisor = None

        # Work out whether the redirect should be overidden.
        do_not_redirect = (
            self.request.form.get('no-redirect') is not None or
            [key for key in self.request.form.keys()
            if 'field.actions' in key] != [] or
            self.user.inTeam(bug_supervisor))

        return (
            config.malone.ubuntu_disable_filebug and
            self.targetIsUbuntu() and
            self.extra_data_token is None and
            not do_not_redirect)

    @property
    def field_names(self):
        """Return the list of field names to display."""
        context = self.context
        field_names = ['title', 'comment', 'tags', 'security_related',
                       'bug_already_reported_as', 'filecontent', 'patch',
                       'attachment_description', 'subscribe_to_existing_bug']
        if (IDistribution.providedBy(context) or
            IDistributionSourcePackage.providedBy(context)):
            field_names.append('packagename')
        elif IMaloneApplication.providedBy(context):
            field_names.append('bugtarget')
        elif IProjectGroup.providedBy(context):
            field_names.append('product')
        elif not IProduct.providedBy(context):
            raise AssertionError('Unknown context: %r' % context)

        if IHasBugSupervisor.providedBy(context):
            if self.user.inTeam(context.bug_supervisor):
                field_names.extend(
                    ['assignee', 'importance', 'milestone', 'status'])

        return field_names

    @property
    def initial_values(self):
        """Give packagename a default value, if applicable."""
        if not IDistributionSourcePackage.providedBy(self.context):
            return {}

        return {'packagename': self.context.name}

    def isPrivate(self):
        """Whether bug reports on this target are private by default."""
        return IProduct.providedBy(self.context) and self.context.private_bugs

    def contextIsProduct(self):
        return IProduct.providedBy(self.context)

    def contextIsProject(self):
        return IProjectGroup.providedBy(self.context)

    def targetIsUbuntu(self):
        ubuntu = getUtility(ILaunchpadCelebrities).ubuntu
        return (self.context == ubuntu or
                (IMaloneApplication.providedBy(self.context) and
                 self.request.form.get('field.bugtarget.distribution') ==
                 ubuntu.name))

    def getPackageNameFieldCSSClass(self):
        """Return the CSS class for the packagename field."""
        if self.widget_errors.get("packagename"):
            return 'error'
        else:
            return ''

    def validate(self, data):
        """Make sure the package name, if provided, exists in the distro."""
        # The comment field is only required if filing a new bug.
        if self.submit_bug_action.submitted():
            comment = data.get('comment')
            # The widget only exposes the error message. The private
            # attr contains the real error.
            widget_error = self.widgets.get('comment')._error
            if widget_error and isinstance(widget_error.errors, TooLong):
                self.setFieldError('comment',
                    'The description is too long. If you have lots '
                    'text to add, attach a file to the bug instead.')
            elif not comment or widget_error is not None:
                self.setFieldError(
                    'comment', "Provide details about the issue.")
        # Check a bug has been selected when the user wants to
        # subscribe to an existing bug.
        elif self.this_is_my_bug_action.submitted():
            if not data.get('bug_already_reported_as'):
                self.setFieldError('bug_already_reported_as',
                                   "Please choose a bug.")
        else:
            # We only care about those two actions.
            pass

        # We have to poke at the packagename value directly in the
        # request, because if validation failed while getting the
        # widget's data, it won't appear in the data dict.
        form = self.request.form
        if form.get("packagename_option") == "choose":
            packagename = form.get("field.packagename")
            if packagename:
                if IDistribution.providedBy(self.context):
                    distribution = self.context
                elif 'distribution' in data:
                    distribution = data['distribution']
                else:
                    assert IDistributionSourcePackage.providedBy(self.context)
                    distribution = self.context.distribution

                try:
                    distribution.guessPackageNames(packagename)
                except NotFoundError:
                    if distribution.series:
                        # If a distribution doesn't have any series,
                        # it won't have any source packages published at
                        # all, so we set the error only if there are
                        # series.
                        packagename_error = (
                            '"%s" does not exist in %s. Please choose a '
                            "different package. If you're unsure, please "
                            'select "I don\'t know"' % (
                                packagename, distribution.displayname))
                        self.setFieldError("packagename", packagename_error)
            else:
                self.setFieldError("packagename",
                                   "Please enter a package name")

        # If we've been called from the frontpage filebug forms we must check
        # that whatever product or distro is having a bug filed against it
        # actually uses Malone for its bug tracking.
        product_or_distro = self.getProductOrDistroFromContext()
        if (product_or_distro is not None and
            product_or_distro.bug_tracking_usage != ServiceUsage.LAUNCHPAD):
            self.setFieldError(
                'bugtarget',
                "%s does not use Launchpad as its bug tracker " %
                product_or_distro.displayname)

    def setUpWidgets(self):
        """Customize the onKeyPress event of the package name chooser."""
        LaunchpadFormView.setUpWidgets(self)

        if "packagename" in self.field_names:
            self.widgets["packagename"].onKeyPress = (
                "selectWidget('choose', event)")

    def setUpFields(self):
        """Set up the form fields. See `LaunchpadFormView`."""
        super(FileBugViewBase, self).setUpFields()

        # Override the vocabulary for the subscribe_to_existing_bug
        # field.
        subscribe_field = Choice(
            __name__='subscribe_to_existing_bug',
            title=u'Subscribe to this bug',
            vocabulary=SUBSCRIBE_TO_BUG_VOCABULARY,
            required=True, default=False)

        self.form_fields = self.form_fields.omit('subscribe_to_existing_bug')
        self.form_fields += formlib.form.Fields(subscribe_field)

        security_related_field = Bool(
            __name__='security_related',
            title=_("This bug is a security vulnerability"),
            required=False, default=False)

        self.form_fields = self.form_fields.omit('security_related')
        self.form_fields += formlib.form.Fields(security_related_field)

    def contextUsesMalone(self):
        """Does the context use Malone as its official bugtracker?"""
        if IProjectGroup.providedBy(self.context):
            products_using_malone = [
                product for product in self.context.products
                if product.bug_tracking_usage == ServiceUsage.LAUNCHPAD]
            return len(products_using_malone) > 0
        else:
            bug_tracking_usage = self.getMainContext().bug_tracking_usage
            return bug_tracking_usage == ServiceUsage.LAUNCHPAD

    def getMainContext(self):
        if IDistributionSourcePackage.providedBy(self.context):
            return self.context.distribution
        else:
            return self.context

    def getSecurityContext(self):
        """Return the context used for security bugs."""
        return self.getMainContext()

    @property
    def can_decide_security_contact(self):
        """Will we be able to discern a security contact for this?"""
        return (self.getSecurityContext() is not None)

    def shouldSelectPackageName(self):
        """Should the radio button to select a package be selected?"""
        return (
            self.request.form.get("field.packagename") or
            self.initial_values.get("packagename"))

    def handleSubmitBugFailure(self, action, data, errors):
        return self.showFileBugForm()

    @action("Submit Bug Report", name="submit_bug",
            failure=handleSubmitBugFailure)
    def submit_bug_action(self, action, data):
        """Add a bug to this IBugTarget."""
        title = data["title"]
        comment = data["comment"].rstrip()
        packagename = data.get("packagename")
        security_related = data.get("security_related", False)
        distribution = data.get(
            "distribution", getUtility(ILaunchBag).distribution)

        context = self.context
        if distribution is not None:
            # We're being called from the generic bug filing form, so
            # manually set the chosen distribution as the context.
            context = distribution
        elif IProjectGroup.providedBy(context):
            context = data['product']
        elif IMaloneApplication.providedBy(context):
            context = data['bugtarget']

        # Ensure that no package information is used, if the user
        # enters a package name but then selects "I don't know".
        if self.request.form.get("packagename_option") == "none":
            packagename = None

        # Security bugs are always private when filed, but can be disclosed
        # after they've been reported.
        if security_related:
            private = True
        else:
            private = False

        linkified_ack = structured(FormattersAPI(
            self.getAcknowledgementMessage(self.context)).text_to_html(
                last_paragraph_class="last"))
        notifications = [linkified_ack]
        params = CreateBugParams(
            title=title, comment=comment, owner=self.user,
            security_related=security_related, private=private,
            tags=data.get('tags'))
        if IDistribution.providedBy(context) and packagename:
            # We don't know if the package name we got was a source or binary
            # package name, so let the Soyuz API figure it out for us.
            packagename = str(packagename.name)
            try:
                sourcepackagename, binarypackagename = (
                    context.guessPackageNames(packagename))
            except NotFoundError:
                # guessPackageNames may raise NotFoundError. It would be
                # nicer to allow people to indicate a package even if
                # never published, but the quick fix for now is to note
                # the issue and move on.
                notifications.append(
                    "The package %s is not published in %s; the "
                    "bug was targeted only to the distribution."
                    % (packagename, context.displayname))
                params.comment += (
                    "\r\n\r\nNote: the original reporter indicated "
                    "the bug was in package %r; however, that package "
                    "was not published in %s." % (
                        packagename, context.displayname))
            else:
                context = context.getSourcePackage(sourcepackagename.name)
                params.binarypackagename = binarypackagename

        extra_data = self.extra_data
        if extra_data.extra_description:
            params.comment = "%s\n\n%s" % (
                params.comment, extra_data.extra_description)
            notifications.append(
                'Additional information was added to the bug description.')

        if extra_data.private:
            params.private = extra_data.private

        self.added_bug = bug = context.createBug(params)

        # Apply any extra options given by a bug supervisor.
        bugtask = self.added_bug.default_bugtask
        if 'assignee' in data:
            bugtask.transitionToAssignee(data['assignee'])
        if 'status' in data:
            bugtask.transitionToStatus(data['status'], self.user)
        if 'importance' in data:
            bugtask.transitionToImportance(data['importance'], self.user)
        if 'milestone' in data:
            bugtask.milestone = data['milestone']

        for comment in extra_data.comments:
            bug.newMessage(self.user, bug.followup_subject(), comment)
            notifications.append(
                'A comment with additional information was added to the'
                ' bug report.')

        # XXX 2007-01-19 gmb:
        #     We need to have a proper FileUpload widget rather than
        #     this rather hackish solution.
        attachment = self.request.form.get(self.widgets['filecontent'].name)
        if attachment or extra_data.attachments:
            # Attach all the comments to a single empty comment.
            attachment_comment = bug.newMessage(
                owner=self.user, subject=bug.followup_subject(), content=None)

            # Deal with attachments added in the filebug form.
            if attachment:
                # We convert slashes in filenames to hyphens to avoid
                # problems.
                filename = attachment.filename.replace('/', '-')

                # If the user hasn't entered a description for the
                # attachment we use its name.
                file_description = None
                if 'attachment_description' in data:
                    file_description = data['attachment_description']
                if file_description is None:
                    file_description = filename

                bug.addAttachment(
                    owner=self.user, data=StringIO(data['filecontent']),
                    filename=filename, description=file_description,
                    comment=attachment_comment, is_patch=data['patch'])

                notifications.append(
                    'The file "%s" was attached to the bug report.' %
                        cgi.escape(filename))

            for attachment in extra_data.attachments:
                bug.linkAttachment(
                    owner=self.user, file_alias=attachment['file_alias'],
                    description=attachment['description'],
                    comment=attachment_comment,
                    send_notifications=False)
                notifications.append(
                    'The file "%s" was attached to the bug report.' %
                        cgi.escape(attachment['file_alias'].filename))

        if extra_data.subscribers:
            # Subscribe additional subscribers to this bug
            for subscriber in extra_data.subscribers:
                valid_person_vocabulary = ValidPersonOrTeamVocabulary()
                try:
                    person = valid_person_vocabulary.getTermByToken(
                        subscriber).value
                except LookupError:
                    # We cannot currently pass this error up to the user, so
                    # we'll just ignore it.
                    pass
                else:
                    bug.subscribe(person, self.user)
                    notifications.append(
                        '%s has been subscribed to this bug.' %
                        person.displayname)

        submission_set = getUtility(IHWSubmissionSet)
        for submission_key in extra_data.hwdb_submission_keys:
            submission = submission_set.getBySubmissionKey(
                submission_key, self.user)
            if submission is not None:
                bug.linkHWSubmission(submission)

        # Give the user some feedback on the bug just opened.
        for notification in notifications:
            self.request.response.addNotification(notification)
        if bug.security_related:
            self.request.response.addNotification(
                structured(
                'Security-related bugs are by default private '
                '(visible only to their direct subscribers). '
                'You may choose to <a href="+secrecy">publicly '
                'disclose</a> this bug.'))
        if bug.private and not bug.security_related:
            self.request.response.addNotification(
                structured(
                'This bug report has been marked private '
                '(visible only to its direct subscribers). '
                'You may choose to <a href="+secrecy">change this</a>.'))

        self.request.response.redirect(canonical_url(bug.bugtasks[0]))

    @action("Yes, this is the bug I'm trying to report",
            name="this_is_my_bug", failure=handleSubmitBugFailure)
    def this_is_my_bug_action(self, action, data):
        """Subscribe to the bug suggested."""
        bug = data.get('bug_already_reported_as')
        subscribe = data.get('subscribe_to_existing_bug')

        if bug.isUserAffected(self.user):
            self.request.response.addNotification(
                "This bug is already marked as affecting you.")
        else:
            bug.markUserAffected(self.user)
            self.request.response.addNotification(
                "This bug has been marked as affecting you.")

        # If the user wants to be subscribed, subscribe them, unless
        # they're already subscribed.
        if subscribe:
            if bug.isSubscribed(self.user):
                self.request.response.addNotification(
                    "You are already subscribed to this bug.")
            else:
                bug.subscribe(self.user, self.user)
                self.request.response.addNotification(
                    "You have been subscribed to this bug.")

        self.next_url = canonical_url(bug.bugtasks[0])

    def showFileBugForm(self):
        """Override this method in base classes to show the filebug form."""
        raise NotImplementedError

    @property
    def inline_filebug_base_url(self):
        """Return the base URL for the current request.

        This allows us to build URLs in Javascript without guessing at
        domains.
        """
        return self.request.getRootURL(None)

    @property
    def inline_filebug_form_url(self):
        """Return the URL to the inline filebug form.

        If a token was passed to this view, it will be be passed through
        to the inline bug filing form via the returned URL.
        """
        url = canonical_url(self.context, view_name='+filebug-inline-form')
        if self.extra_data_token is not None:
            url = urlappend(url, self.extra_data_token)
        return url

    @property
    def duplicate_search_url(self):
        """Return the URL to the inline duplicate search view."""
        url = canonical_url(self.context, view_name='+filebug-show-similar')
        if self.extra_data_token is not None:
            url = urlappend(url, self.extra_data_token)
        return url

    def publishTraverse(self, request, name):
        """See IBrowserPublisher."""
        if self.extra_data_token is not None:
            # publishTraverse() has already been called once before,
            # which means that he URL contains more path components than
            # expected.
            raise NotFound(self, name, request=request)

        self.extra_data_token = name
        if self.extra_data_processing_job is None:
            # The URL might be mistyped, or the blob has expired.
            # XXX: Bjorn Tillenius 2006-01-15:
            #      We should handle this case better, since a user might
            #      come to this page when finishing his account
            #      registration. In that case we should inform the user
            #      that the blob has expired.
            raise NotFound(self, name, request=request)
        else:
            self.extra_data = self.extra_data_processing_job.getFileBugData()

        return self

    def browserDefault(self, request):
        """See IBrowserPublisher."""
        return self, ()

    def getProductOrDistroFromContext(self):
        """Return the product or distribution relative to the context.

        For instance, if the context is an IDistroSeries, return the
        distribution related to it. Will return None if the context is
        not related to a product or a distro.
        """
        context = self.context
        if IProduct.providedBy(context) or IDistribution.providedBy(context):
            return context
        elif IProductSeries.providedBy(context):
            return context.product
        elif (IDistroSeries.providedBy(context) or
              IDistributionSourcePackage.providedBy(context)):
            return context.distribution
        else:
            return None

    def showOptionalMarker(self, field_name):
        """See `LaunchpadFormView`."""
        # The comment field _is_ required, but only when filing the
        # bug. Since the same form is also used for subscribing to a
        # bug, the comment field in the schema cannot be marked
        # required=True. Instead it's validated in
        # FileBugViewBase.validate. So... we need to suppress the
        # "(Optional)" marker.
        if field_name == 'comment':
            return False
        else:
            return LaunchpadFormView.showOptionalMarker(self, field_name)

    def getRelevantBugTask(self, bug):
        """Return the first bugtask from this bug that's relevant in the
        current context.

        This is a pragmatic function, not general purpose. It tries to
        find a bugtask that can be used to pretty-up the page, making
        it more user-friendly and informative. It's not concerned by
        total accuracy, and will return the first 'relevant' bugtask
        it finds even if there are other candidates. Be warned!
        """
        context = self.context

        if IProjectGroup.providedBy(context):
            contexts = set(context.products)
        else:
            contexts = [context]

        for bugtask in bug.bugtasks:
            if bugtask.target in contexts or bugtask.pillar in contexts:
                return bugtask
        return None

    @property
    def bugtarget(self):
        """The bugtarget we're currently assuming.

        The same as the context.
        """
        return self.context

    @property
    def bug_reporting_guidelines(self):
        """Guidelines for filing bugs in the current context.

        Returns a list of dicts, with each dict containing values for
        "preamble" and "content".
        """

        def target_name(target):
            # IProjectGroup can be considered the target of a bug during
            # the bug filing process, but does not extend IBugTarget
            # and ultimately cannot actually be the target of a
            # bug. Hence this function to determine a suitable
            # name/title to display. Hurrumph.
            if IBugTarget.providedBy(target):
                return target.bugtargetdisplayname
            else:
                return target.title

        guidelines = []
        context = self.bugtarget
        if context is not None:
            content = context.bug_reporting_guidelines
            if content is not None and len(content) > 0:
                guidelines.append({
                        "source": target_name(context),
                        "content": content,
                        })
            # Distribution source packages are shown with both their
            # own reporting guidelines and those of their
            # distribution.
            if IDistributionSourcePackage.providedBy(context):
                distribution = context.distribution
                content = distribution.bug_reporting_guidelines
                if content is not None and len(content) > 0:
                    guidelines.append({
                            "source": target_name(distribution),
                            "content": content,
                            })
        return guidelines

    default_bug_reported_acknowledgement = "Thank you for your bug report."

    def getAcknowledgementMessage(self, context):
        """An acknowlegement message displayed to the user."""
        # If a given context doesnot have a custom message, we go up in the
        # "object hierachy" until we find one. If no cusotmized messages
        # exist for any conext, a default message is returned.
        #
        # bug_reported_acknowledgement is defined as a "real" property
        # for IDistribution, IDistributionSourcePackage, IProduct and
        # IProjectGroup. Other IBugTarget implementations inherit this
        # property from their parents. For these classes, we can directly
        # try to find a custom message farther up in the hierarchy.
        message = context.bug_reported_acknowledgement
        if message is not None and len(message.strip()) > 0:
            return message
        next_context = None
        if IProductSeries.providedBy(context):
            # we don't need to look at
            # context.product.bug_reported_acknowledgement because a
            # product series inherits this property from the product.
            next_context = context.product.project
        elif IProduct.providedBy(context):
            next_context = context.project
        elif IDistributionSourcePackage.providedBy(context):
            next_context = context.distribution
        # IDistroseries and ISourcePackage inherit
        # bug_reported_acknowledgement from their IDistribution, so we
        # don't need to look up this property in IDistribution.
        # IDistribution and IProjectGroup don't have any parents.
        elif (IDistribution.providedBy(context) or
              IProjectGroup.providedBy(context) or
              IDistroSeries.providedBy(context) or
              ISourcePackage.providedBy(context)):
            pass
        else:
            raise TypeError("Unexpected bug target: %r" % context)
        if next_context is not None:
            return self.getAcknowledgementMessage(next_context)
        return self.default_bug_reported_acknowledgement

    @cachedproperty
    def extra_data_processing_job(self):
        """Return the ProcessApportBlobJob for a given BLOB token."""
        if self.extra_data_token is None:
            # If there's no extra data token, don't bother looking for a
            # ProcessApportBlobJob.
            return None

        try:
            return getUtility(IProcessApportBlobJobSource).getByBlobUUID(
                self.extra_data_token)
        except SQLObjectNotFound:
            return None

    @property
    def extra_data_to_process(self):
        """Return True if there is extra data to process."""
        apport_processing_job = self.extra_data_processing_job
        if apport_processing_job is None:
            return False
        elif apport_processing_job.job.status == JobStatus.COMPLETED:
            return False
        else:
            return True


class FileBugInlineFormView(FileBugViewBase):
    """A browser view for displaying the inline filebug form."""
    schema = IBugAddForm


class FileBugAdvancedView(FileBugViewBase):
    """Browser view for filing a bug.

    This view exists only to redirect from +filebug-advanced to +filebug.
    """

    def initialize(self):
        filebug_url = canonical_url(
            self.context, rootsite='bugs', view_name='+filebug')
        self.request.response.redirect(
            filebug_url, status=HTTP_MOVED_PERMANENTLY)


class FilebugShowSimilarBugsView(FileBugViewBase):
    """A view for showing possible dupes for a bug.

    This view will only be used to populate asynchronously-driven parts
    of a page.
    """
    schema = IBugAddForm

    # XXX: Brad Bollenbach 2006-10-04: This assignment to actions is a
    # hack to make the action decorator Just Work across inheritance.
    actions = FileBugViewBase.actions
    custom_widget('title', TextWidget, displayWidth=40)
    custom_widget('tags', BugTagsWidget)

    _MATCHING_BUGS_LIMIT = 10
    show_summary_in_results = False

    @property
    def action_url(self):
        """Return the +filebug page as the action URL.

        This enables better validation error handling,
        since the form is always used inline on the +filebug page.
        """
        url = '%s/+filebug' % canonical_url(self.context)
        if self.extra_data_token is not None:
            url = urlappend(url, self.extra_data_token)
        return url

    @property
    def search_context(self):
        """Return the context used to search for similar bugs."""
        return self.context

    @property
    def search_text(self):
        """Return the search string entered by the user."""
        return self.request.get('title')

    @cachedproperty
    def similar_bugs(self):
        """Return the similar bugs based on the user search."""
        title = self.search_text
        if not title:
            return []
        search_context = self.search_context
        if search_context is None:
            return []
        elif IProduct.providedBy(search_context):
            context_params = {'product': search_context}
        elif IDistribution.providedBy(search_context):
            context_params = {'distribution': search_context}
        else:
            assert IDistributionSourcePackage.providedBy(search_context), (
                    'Unknown search context: %r' % search_context)
            context_params = {
                'distribution': search_context.distribution,
                'sourcepackagename': search_context.sourcepackagename}

        matching_bugtasks = getUtility(IBugTaskSet).findSimilar(
            self.user, title, **context_params)
        matching_bugs = getUtility(IBugSet).getDistinctBugsForBugTasks(
            matching_bugtasks, self.user, self._MATCHING_BUGS_LIMIT)
        return matching_bugs

    @property
    def show_duplicate_list(self):
        """Return whether or not to show the duplicate list.

        We only show the dupes if:
          - The context uses Malone AND
          - There are dupes to show AND
          - There are no widget errors.
        """
        return (
            self.contextUsesMalone and
            len(self.similar_bugs) > 0 and
            len(self.widget_errors) == 0)


class FileBugGuidedView(FilebugShowSimilarBugsView):

    _SEARCH_FOR_DUPES = ViewPageTemplateFile(
        "../templates/bugtarget-filebug-search.pt")
    _FILEBUG_FORM = ViewPageTemplateFile(
        "../templates/bugtarget-filebug-submit-bug.pt")

    # XXX 2009-07-17 Graham Binns
    #     As above, this assignment to actions is to make sure that the
    #     actions from the ancestor views are preserved, otherwise they
    #     get nuked.
    actions = FilebugShowSimilarBugsView.actions
    template = _SEARCH_FOR_DUPES

    focused_element_id = 'field.title'
    show_summary_in_results = True

    def initialize(self):
        FilebugShowSimilarBugsView.initialize(self)
        if self.redirect_ubuntu_filebug:
            # The user is trying to file a new Ubuntu bug via the web
            # interface and without using apport. Redirect to a page
            # explaining the preferred bug-filing procedure.
            self.request.response.redirect(
                config.malone.ubuntu_bug_filing_url)

    @safe_action
    @action("Continue", name="search", validator="validate_search")
    def search_action(self, action, data):
        """Search for similar bug reports."""
        # Don't give focus to any widget, to ensure that the browser
        # won't scroll past the "possible duplicates" list.
        self.initial_focus_widget = None
        return self.showFileBugForm()

    @property
    def search_context(self):
        """Return the context used to search for similar bugs."""
        if IDistributionSourcePackage.providedBy(self.context):
            return self.context

        search_context = self.getMainContext()
        if IProjectGroup.providedBy(search_context):
            assert self.widgets['product'].hasValidInput(), (
                "This method should be called only when we know which"
                " product the user selected.")
            search_context = self.widgets['product'].getInputValue()
        elif IMaloneApplication.providedBy(search_context):
            if self.widgets['bugtarget'].hasValidInput():
                search_context = self.widgets['bugtarget'].getInputValue()
            else:
                search_context = None

        return search_context

    @property
    def search_text(self):
        """Return the search string entered by the user."""
        try:
            return self.widgets['title'].getInputValue()
        except InputErrors:
            return None

    def validate_search(self, action, data):
        """Make sure some keywords are provided."""
        try:
            data['title'] = self.widgets['title'].getInputValue()
        except InputErrors, error:
            self.setFieldError("title", "A summary is required.")
            return [error]

        # Return an empty list of errors to satisfy the validation API,
        # and say "we've handled the validation and found no errors."
        return []

    def validate_no_dupe_found(self, action, data):
        return ()

    @action("Continue", name="continue",
            validator="validate_no_dupe_found")
    def continue_action(self, action, data):
        """The same action as no-dupe-found, with a different label."""
        return self.showFileBugForm()

    def showFileBugForm(self):
        return self._FILEBUG_FORM()


class ProjectFileBugGuidedView(FileBugGuidedView):
    """Guided filebug pages for IProjectGroup."""

    # Make inheriting the base class' actions work.
    actions = FileBugGuidedView.actions
    schema = IProjectGroupBugAddForm

    @cachedproperty
    def products_using_malone(self):
        return [
            product for product in self.context.products
            if product.bug_tracking_usage == ServiceUsage.LAUNCHPAD]

    @property
    def default_product(self):
        if len(self.products_using_malone) > 0:
            return self.products_using_malone[0]
        else:
            return None

    @property
    def inline_filebug_form_url(self):
        """Return the URL to the inline filebug form.

        If a token was passed to this view, it will be be passed through
        to the inline bug filing form via the returned URL.

        The URL returned will be the URL of the first of the current
        ProjectGroup's products, since that's the product that will be
        selected by default when the view is rendered.
        """
        url = canonical_url(
            self.default_product, view_name='+filebug-inline-form')
        if self.extra_data_token is not None:
            url = urlappend(url, self.extra_data_token)
        return url

    @property
    def duplicate_search_url(self):
        """Return the URL to the inline duplicate search view.

        The URL returned will be the URL of the first of the current
        ProjectGroup's products, since that's the product that will be
        selected by default when the view is rendered.
        """
        url = canonical_url(
            self.default_product, view_name='+filebug-show-similar')
        if self.extra_data_token is not None:
            url = urlappend(url, self.extra_data_token)
        return url

    def _getSelectedProduct(self):
        """Return the product that's selected."""
        assert self.widgets['product'].hasValidInput(), (
            "This method should be called only when we know which"
            " product the user selected.")
        return self.widgets['product'].getInputValue()

    def getSecurityContext(self):
        """See FileBugViewBase."""
        return self._getSelectedProduct()


class BugTargetBugListingView:
    """Helper methods for rendering bug listings."""

    @property
    def series_list(self):
        if IDistribution(self.context, None):
            series = self.context.series
        elif IProduct(self.context, None):
            series = self.context.series
        elif IDistroSeries(self.context, None):
            series = self.context.distribution.series
        elif IProductSeries(self.context, None):
            series = self.context.product.series
        else:
            raise AssertionError("series_list called with illegal context")
        return list(series)

    @property
    def milestones_list(self):
        if IDistribution(self.context, None):
            milestone_resultset = self.context.milestones
        elif IProduct(self.context, None):
            milestone_resultset = self.context.milestones
        elif IDistroSeries(self.context, None):
            milestone_resultset = self.context.distribution.milestones
        elif IProductSeries(self.context, None):
            milestone_resultset = self.context.product.milestones
        else:
            raise AssertionError("series_list called with illegal context")
        return list(milestone_resultset)

    @property
    def series_buglistings(self):
        """Return a buglisting for each series.

        The list is sorted newest series to oldest.

        The count only considers bugs that the user would actually be
        able to see in a listing.
        """
        series_buglistings = []
        bug_task_set = getUtility(IBugTaskSet)
        series_list = self.series_list
        if not series_list:
            return series_buglistings
        open_bugs = bug_task_set.open_bugtask_search
        open_bugs.setTarget(any(*series_list))
        # This would be better as delegation not a case statement.
        if IDistribution(self.context, None):
            backlink = BugTask.distroseriesID
        elif IProduct(self.context, None):
            backlink = BugTask.productseriesID
        elif IDistroSeries(self.context, None):
            backlink = BugTask.distroseriesID
        elif IProductSeries(self.context, None):
            backlink = BugTask.productseriesID
        else:
            raise AssertionError("illegal context %r" % self.context)
        counts = bug_task_set.countBugs(open_bugs, (backlink,))
        for series in series_list:
            series_bug_count = counts.get((series.id,), 0)
            if series_bug_count > 0:
                series_buglistings.append(
                    dict(
                        title=series.name,
                        url=canonical_url(series) + "/+bugs",
                        count=series_bug_count,
                        ))
        return series_buglistings

    @property
    def milestone_buglistings(self):
        """Return a buglisting for each milestone."""
        milestone_buglistings = []
        bug_task_set = getUtility(IBugTaskSet)
<<<<<<< HEAD
        milestones = self.milestones_list
=======
        milestones = []
        reduce(lambda _, series:milestones.extend(series.milestones),
            self.series_list, [])
        if not milestones:
            return milestone_buglistings
>>>>>>> a713fac6
        open_bugs = bug_task_set.open_bugtask_search
        open_bugs.setTarget(any(*milestones))
        counts = bug_task_set.countBugs(open_bugs, (BugTask.milestoneID,))
        for milestone in milestones:
            milestone_bug_count = counts.get((milestone.id,), 0)
            if milestone_bug_count > 0:
                milestone_buglistings.append(
                    dict(
                        title=milestone.name,
                        url=canonical_url(milestone),
                        count=milestone_bug_count,
                        ))
        return milestone_buglistings


class BugCountDataItem:
    """Data about bug count for a status."""

    def __init__(self, label, count, color):
        self.label = label
        self.count = count
        if color.startswith('#'):
            self.color = 'MochiKit.Color.Color.fromHexString("%s")' % color
        else:
            self.color = 'MochiKit.Color.Color["%sColor"]()' % color


class BugTargetBugsView(BugTaskSearchListingView, FeedsMixin):
    """View for the Bugs front page."""

    # We have a custom searchtext widget here so that we can set the
    # width of the search box properly.
    custom_widget('searchtext', NewLineToSpacesWidget, displayWidth=36)

    # Only include <link> tags for bug feeds when using this view.
    feed_types = (
        BugFeedLink,
        BugTargetLatestBugsFeedLink,
        )

    # XXX: Bjorn Tillenius 2007-02-13:
    #      These colors should be changed. It's the same colors that are used
    #      to color statuses in buglistings using CSS, but there should be one
    #      unique color for each status in the pie chart
    status_color = {
        BugTaskStatus.NEW: '#993300',
        BugTaskStatus.INCOMPLETE: 'red',
        BugTaskStatus.CONFIRMED: 'orange',
        BugTaskStatus.TRIAGED: 'black',
        BugTaskStatus.INPROGRESS: 'blue',
        BugTaskStatus.FIXCOMMITTED: 'green',
        BugTaskStatus.FIXRELEASED: 'magenta',
        BugTaskStatus.INVALID: 'yellow',
        BugTaskStatus.UNKNOWN: 'purple',
    }

    override_title_breadcrumbs = True

    @property
    def label(self):
        """The display label for the view."""
        return 'Bugs in %s' % self.context.title

    def initialize(self):
        BugTaskSearchListingView.initialize(self)
        bug_statuses_to_show = list(UNRESOLVED_BUGTASK_STATUSES)
        if IDistroSeries.providedBy(self.context):
            bug_statuses_to_show.append(BugTaskStatus.FIXRELEASED)

    @property
    def can_have_external_bugtracker(self):
        return (IProduct.providedBy(self.context)
                or IProductSeries.providedBy(self.context))

    @property
    def bug_tracking_usage(self):
        """Whether the context tracks bugs in launchpad.

        :returns: ServiceUsage enum value
        """
        service_usage = IServiceUsage(self.context)
        return service_usage.bug_tracking_usage

    @property
    def bugtracker(self):
        """Description of the context's bugtracker.

        :returns: str which may contain HTML.
        """
        if self.bug_tracking_usage == ServiceUsage.LAUNCHPAD:
            return 'Launchpad'
        elif self.external_bugtracker:
            return BugTrackerFormatterAPI(self.external_bugtracker).link(None)
        else:
            return 'None specified'

    @cachedproperty
    def hot_bugs_info(self):
        """Return a dict of the 10 hottest tasks and a has_more_bugs flag."""
        has_more_bugs = False
        params = BugTaskSearchParams(
            orderby='-heat', omit_dupes=True,
            user=self.user, status=any(*UNRESOLVED_BUGTASK_STATUSES))
        # Use 4x as many tasks as bugs that are needed to improve performance.
        bugtasks = self.context.searchTasks(params)[:40]
        hot_bugtasks = []
        hot_bugs = []
        for task in bugtasks:
            # Use hot_bugs list to ensure a bug is only listed once.
            if task.bug not in hot_bugs:
                if len(hot_bugtasks) < 10:
                    hot_bugtasks.append(task)
                    hot_bugs.append(task.bug)
                else:
                    has_more_bugs = True
                    break
        return {'has_more_bugs': has_more_bugs, 'bugtasks': hot_bugtasks}


class BugTargetBugTagsView(LaunchpadView):
    """Helper methods for rendering the bug tags portlet."""

    def _getSearchURL(self, tag):
        """Return the search URL for the tag."""
        # Use path_only here to reduce the size of the rendered page.
        return "+bugs?field.tag=%s" % urllib.quote(tag)

    def getUsedBugTagsWithURLs(self):
        """Return the bug tags and their search URLs."""
        bug_tag_counts = self.context.getUsedBugTagsWithOpenCounts(self.user)
        return [
            {'tag': tag, 'count': count, 'url': self._getSearchURL(tag)}
            for tag, count in bug_tag_counts]

    @property
    def official_tags(self):
        """Get the official tags to diplay."""
        official_tags = set(self.context.official_bug_tags)
        tags = [tag for tag in self.getUsedBugTagsWithURLs()
                if tag['tag'] in official_tags]
        used_tags = set(tag['tag'] for tag in tags)
        tags.sort(key=itemgetter('count'), reverse=True)
        for tag in sorted(official_tags - used_tags):
            tags.append(
                {'tag': tag, 'count': 0, 'url': self._getSearchURL(tag)})
        return tags

    @property
    def other_tags(self):
        """Get the unofficial tags to diplay."""
        official_tags = set(self.context.official_bug_tags)
        tags = [tag for tag in self.getUsedBugTagsWithURLs()
                if tag['tag'] not in official_tags]
        tags.sort(key=itemgetter('count'), reverse=True)
        return tags[:10]

    @property
    def tags_cloud_data(self):
        """The data for rendering a tags cloud"""
        official_tags = list(self.context.official_bug_tags)
        tags = self.getUsedBugTagsWithURLs()
        other_tags = [tag for tag in tags if tag['tag'] not in official_tags]
        popular_tags = [tag['tag'] for tag in sorted(
            other_tags, key=itemgetter('count'), reverse=True)[:10]]
        tags = [
            tag for tag in tags
            if tag['tag'] in official_tags + popular_tags]
        all_tag_dicts = [tag['tag'] for tag in tags]
        for official_tag in official_tags:
            if official_tag not in all_tag_dicts:
                tags.append({
                    'tag': official_tag,
                    'count': 0,
                    'url': "+bugs?field.tag=%s" % urllib.quote(official_tag)})
        max_count = float(max([1] + [tag['count'] for tag in tags]))
        for tag in tags:
            if tag['tag'] in official_tags:
                if tag['count'] == 0:
                    tag['factor'] = 1.5
                else:
                    tag['factor'] = 1.5 + (tag['count'] / max_count)
            else:
                tag['factor'] = 1 + (tag['count'] / max_count)
        return sorted(tags, key=itemgetter('tag'))

    @property
    def show_manage_tags_link(self):
        """Should a link to a "manage official tags" page be shown?"""
        return (IOfficialBugTagTargetRestricted.providedBy(self.context) and
                check_permission('launchpad.BugSupervisor', self.context))


class OfficialBugTagsManageView(LaunchpadEditFormView):
    """View class for management of official bug tags."""

    schema = IOfficialBugTagTargetPublic
    custom_widget('official_bug_tags', LargeBugTagsWidget)

    @property
    def label(self):
        """The form label."""
        return 'Manage official bug tags for %s' % self.context.title

    @property
    def page_title(self):
        """The page title."""
        return self.label

    @action('Save', name='save')
    def save_action(self, action, data):
        """Action for saving new official bug tags."""
        self.context.official_bug_tags = data['official_bug_tags']
        self.next_url = canonical_url(self.context)

    @property
    def tags_js_data(self):
        """Return the JSON representation of the bug tags."""
        used_tags = dict(self.context.getUsedBugTagsWithOpenCounts(self.user))
        official_tags = list(self.context.official_bug_tags)
        return """<script type="text/javascript">
                      var used_bug_tags = %s;
                      var official_bug_tags = %s;
                      var valid_name_pattern = %s;
                  </script>
               """ % (
               dumps(used_tags),
               dumps(official_tags),
               dumps(valid_name_pattern.pattern))

    @property
    def cancel_url(self):
        """The URL the user is sent to when clicking the "cancel" link."""
        return canonical_url(self.context)


class BugsVHostBreadcrumb(Breadcrumb):
    rootsite = 'bugs'
    text = 'Bugs'


class BugsPatchesView(LaunchpadView):
    """View list of patch attachments associated with bugs."""

    @property
    def label(self):
        """The display label for the view."""
        if IPerson.providedBy(self.context):
            return 'Patch attachments for %s' % self.context.displayname
        else:
            return 'Patch attachments in %s' % self.context.displayname

    @property
    def patch_task_orderings(self):
        """The list of possible sort orderings for the patches view.

        The orderings are a list of tuples of the form:
          [(DisplayName, InternalOrderingName), ...]
        For example:
          [("Patch age", "-latest_patch_uploaded"),
           ("Importance", "-importance"),
           ...]
        """
        orderings = [("patch age", "-latest_patch_uploaded"),
                     ("importance", "-importance"),
                     ("status", "status"),
                     ("oldest first", "datecreated"),
                     ("newest first", "-datecreated")]
        targetname = self.targetName()
        if targetname is not None:
            # Lower case for consistency with the other orderings.
            orderings.append((targetname.lower(), "targetname"))
        return orderings

    def batchedPatchTasks(self):
        """Return a BatchNavigator for bug tasks with patch attachments."""
        orderby = self.request.get("orderby", "-latest_patch_uploaded")
        if orderby not in [x[1] for x in self.patch_task_orderings]:
            raise UnexpectedFormData(
                "Unexpected value for field 'orderby': '%s'" % orderby)
        return BatchNavigator(
            self.context.searchTasks(
                None, user=self.user, order_by=orderby,
                status=UNRESOLVED_BUGTASK_STATUSES,
                omit_duplicates=True, has_patch=True),
            self.request)

    def targetName(self):
        """Return the name of the current context's target type, or None.

        The name is something like "Package" or "Project" (meaning
        Product); it is intended to be appropriate to use as a column
        name in a web page, for example.  If no target type is
        appropriate for the current context, then return None.
        """
        if (IDistribution.providedBy(self.context) or
            IDistroSeries.providedBy(self.context)):
            return "Package"
        elif (IProjectGroup.providedBy(self.context) or
              IPerson.providedBy(self.context)):
            # In the case of an IPerson, the target column can vary
            # row-by-row, showing both packages and products.  We
            # decided to go with the table header "Project" for both,
            # as its meaning is broad and could conceivably cover
            # packages too.  We also considered "Target", but rejected
            # it because it's used as a verb elsewhere in Launchpad's
            # UI, with a totally different meaning.  If anyone can
            # think of a better term than "Project", please JFDI here.
            return "Project"  # "Project" meaning Product, of course
        else:
            return None

    def patchAge(self, patch):
        """Return a timedelta object for the age of a patch attachment."""
        now = datetime.now(timezone('UTC'))
        return now - patch.message.datecreated

    def proxiedUrlForLibraryFile(self, patch):
        """Return the proxied download URL for a Librarian file."""
        return ProxiedLibraryFileAlias(patch.libraryfile, patch).http_url<|MERGE_RESOLUTION|>--- conflicted
+++ resolved
@@ -1238,15 +1238,9 @@
         """Return a buglisting for each milestone."""
         milestone_buglistings = []
         bug_task_set = getUtility(IBugTaskSet)
-<<<<<<< HEAD
         milestones = self.milestones_list
-=======
-        milestones = []
-        reduce(lambda _, series:milestones.extend(series.milestones),
-            self.series_list, [])
         if not milestones:
             return milestone_buglistings
->>>>>>> a713fac6
         open_bugs = bug_task_set.open_bugtask_search
         open_bugs.setTarget(any(*milestones))
         counts = bug_task_set.countBugs(open_bugs, (BugTask.milestoneID,))
