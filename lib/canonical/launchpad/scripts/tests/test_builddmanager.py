# Copyright 2009 Canonical Ltd.  All rights reserved.

"""Tests for the renovated slave scanner aka BuilddManager."""

import unittest

from twisted.internet import defer
from twisted.trial.unittest import TestCase as TrialTestCase

from canonical.launchpad.scripts.builddmanager import (
    BuilddManager, RecordingSlave)
from canonical.launchpad.scripts.logger import BufferLogger
from canonical.testing.layers import TwistedLayer


<<<<<<< HEAD
class TestRecordinSlaves(TrialTestCase):

    layer = TwistedLayer
=======
class TestRecordingSlaves(unittest.TestCase):
>>>>>>> 41eaa032

    def setUp(self):
        TrialTestCase.setUp(self)
        self.slave = RecordingSlave('foo', 'http://foo:8221/rpc')

    def testInstantiation(self):
        self.assertEqual('<foo:http://foo:8221/rpc>', repr(self.slave))

    def testEnsurePresent(self):
        self.assertEqual(
            (True, 'Download'),
            self.slave.ensurepresent('boing', 'bar', 'baz'))
        self.assertEqual(
            [('ensurepresent', ('boing', 'bar', 'baz'))],
            self.slave.calls)

    def testBuild(self):
        self.assertEqual(
            ('BuilderStatus.BUILDING', 'boing'),
            self.slave.build('boing', 'bar', 'baz'))
        self.assertEqual(
            [('build', ('boing', 'bar', 'baz'))],
            self.slave.calls)

    def testResume(self):
        cmd_argv = 'echo hello world'.split()
        logger = BufferLogger()

        self.assertFalse(self.slave.resume)

        self.assertEqual(
            ('', '', 0), self.slave.resumeHost(logger, cmd_argv))
        self.assertTrue(self.slave.resume)
        self.assertEqual(
            ['echo', 'hello', 'world'], self.slave.resume_argv)
        self.assertEqual(
            'DEBUG: Recording slave reset request for %s http://foo:8221/rpc',
            logger.buffer.getvalue().strip())

        def check_resume(response):
            out, err, code = response
            self.assertEqual(0, code)
            self.assertEqual('', err)
            self.assertEqual('hello world', out.strip())

        d = self.slave.resumeSlaveHost()
        d.addCallback(check_resume)
        return d


class TestBuilddProxy:

    def __init__(self):
        self.builders_reset = []
        self.dispatch_failures = []

    def scanAllBuilders(self):
        fake_slaves = (
            RecordingSlave(name, 'http://%s:8221/rpc/')
            for name in ['foo', 'bar'])
        return fake_slaves

    def resetBuilder(self, name):
        self.builders_reset.append(name)

    def dispatchFail(self, error, name):
        self.dispatch_failures.append((name, error))


class TestWebProxy:

    def __init__(self, works=True):
        self.works = works
        self.calls = []

    def callRemote(self, *args):
        self.calls.append(args)
        return defer.maybeDeferred(lambda: (self.works, None))


class TestBuilddManager(TrialTestCase):

    layer = TwistedLayer

    def setUp(self):
        TrialTestCase.setUp(self)
        self.manager = BuilddManager()
        self.manager.buildd_proxy = TestBuilddProxy()
        self.stopped = False
        self.test_proxy = TestWebProxy()

    def testStopWhenDone(self):
        self.assertEqual(0, self.manager.running_jobs)

        def game_over():
            self.stopped = True
        self.manager.gameOver = game_over

        self.manager.running_jobs = 2
        self.manager.stopWhenDone('ignore-me')
        self.assertEqual(1, self.manager.running_jobs)
        self.assertFalse(self.stopped)

        self.manager.stopWhenDone('ignore-me')
        self.assertEqual(0, self.manager.running_jobs)
        self.assertTrue(self.stopped, 'Boing')

    def testScannedSlaves(self):
        slaves = self.manager.scan()
        self.assertEqual(['foo', 'bar'], [slave.name for slave in slaves])

    def testCheckResume(self):
        successful_response = ('', '', 0)
        result = self.manager.checkResume(
            successful_response, 'foo')
        self.assertTrue(result)
        self.assertEqual(
            [], self.manager.buildd_proxy.builders_reset)

        failed_response = ('', '', 1)
        result = self.manager.checkResume(
            failed_response, 'foo')
        self.assertFalse(result)
        self.assertEqual(
            ['foo'], self.manager.buildd_proxy.builders_reset)

    def testCheckDispatch(self):
        successful_response = (True, 'cool builder')
        self.manager.checkDispatch(successful_response, 'foo')
        self.assertEqual(
            [], self.manager.buildd_proxy.dispatch_failures)

        failed_response = (False, 'uncool builder')
        self.manager.checkDispatch(failed_response, 'foo')
        self.assertEqual(
            [('foo', 'uncool builder')],
             self.manager.buildd_proxy.dispatch_failures)

    def testDispatchBuild(self):
        slave = RecordingSlave('foo', 'http://foo.buildd:8221/')
        slave.ensurepresent('boing', 'bar', 'baz')
        slave.build('boing', 'bar', 'baz')

        result = self.manager.dispatchBuild(False, slave)
        self.assertFalse(result)
        self.assertEqual(0, self.manager.running_jobs)

        def getTestProxy(slave):
            return self.test_proxy
        self.manager._getProxyForSlave = getTestProxy

        result = self.manager.dispatchBuild(True, slave)
        self.assertTrue(result)
        self.assertEqual(2, self.manager.running_jobs)
        self.assertEqual(
            [('ensurepresent', 'boing', 'bar', 'baz'),
             ('build', 'boing', 'bar', 'baz')],
            self.test_proxy.calls)
        self.assertEqual(
            [], self.manager.buildd_proxy.builders_reset)
        self.assertEqual(
            [], self.manager.buildd_proxy.dispatch_failures)

        self.test_proxy = TestWebProxy(False)
        result = self.manager.dispatchBuild(True, slave)
        # Reseting only once it enough.
        self.assertEqual(
            [], self.manager.buildd_proxy.builders_reset)
        self.assertEqual(
            [('foo', None), ('foo', None)],
            self.manager.buildd_proxy.dispatch_failures)


def test_suite():
    return unittest.TestLoader().loadTestsFromName(__name__)<|MERGE_RESOLUTION|>--- conflicted
+++ resolved
@@ -13,13 +13,9 @@
 from canonical.testing.layers import TwistedLayer
 
 
-<<<<<<< HEAD
 class TestRecordinSlaves(TrialTestCase):
 
     layer = TwistedLayer
-=======
-class TestRecordingSlaves(unittest.TestCase):
->>>>>>> 41eaa032
 
     def setUp(self):
         TrialTestCase.setUp(self)
