--- conflicted
+++ resolved
@@ -43,16 +43,6 @@
   <vocabulary
     name="BugNominationStatus"
     factory="canonical.launchpad.vocabularies.BugNominationStatusVocabulary"
-    />
-
-  <vocabulary
-<<<<<<< HEAD
-    name="BugTaskStatus"
-    factory="canonical.launchpad.vocabularies.BugTaskStatusVocabulary"
-=======
-    name="BugRef"
-    factory="canonical.launchpad.vocabularies.BugRefVocabulary"
->>>>>>> 398bb763
     />
 
   <vocabulary
