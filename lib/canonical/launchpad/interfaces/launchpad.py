--- conflicted
+++ resolved
@@ -10,43 +10,18 @@
 import zope.app.publication.interfaces
 import zope.publisher.interfaces.browser
 import zope.app.traversing.interfaces
-<<<<<<< HEAD
-from zope.schema import Int, Choice
-from persistent import IPersistent
-
-from canonical.launchpad import _
-=======
 from zope.schema import Choice, Int, TextLine
 from persistent import IPersistent
 
 from canonical.launchpad import _
 from canonical.launchpad.fields import (
     BaseImageUpload, LargeImageUpload, SmallImageUpload)
->>>>>>> 418bbaec
 from canonical.launchpad.webapp.interfaces import ILaunchpadApplication
 
 # XXX These import shims are actually necessary if we don't go over the
 # entire codebase and fix where the import should come from.
 #   -- kiko, 2007-02-08
 from canonical.launchpad.webapp.interfaces import (
-<<<<<<< HEAD
-    NotFoundError, ILaunchpadRoot, ILaunchBag, IOpenLaunchBag)
-
-__all__ = [
-    'NotFoundError', 'ILaunchpadRoot', 'ILaunchBag', 'IOpenLaunchBag',
-    'NameNotAvailable', 'UnexpectedFormData',
-    'IMaloneApplication', 'IRosettaApplication', 'IRegistryApplication',
-    'IBazaarApplication', 'IPasswordEncryptor', 'IReadZODBAnnotation',
-    'IWriteZODBAnnotation', 
-    'IZODBAnnotation',
-    'IHasOwner', 'IHasDrivers', 'IHasAssignee', 'IHasProduct',
-    'IHasProductAndAssignee',
-    'IAging', 'IHasDateCreated', 'IHasBug',
-    'ICrowd', 'ILaunchpadCelebrities',
-    'IAuthApplication',
-    'IPasswordChangeApp', 'IPasswordResets', 'IShipItApplication',
-    'IHasSecurityContact'
-=======
     NotFoundError, ILaunchpadRoot, ILaunchBag, IOpenLaunchBag, IBreadcrumb,
     IBasicLaunchpadRequest, IAfterTraverseEvent, AfterTraverseEvent,
     IBeforeTraverseEvent, BeforeTraverseEvent,
@@ -92,7 +67,6 @@
     'NameNotAvailable',
     'NotFoundError',
 	'UnexpectedFormData',
->>>>>>> 418bbaec
     ]
 
 
@@ -403,8 +377,6 @@
 
     datecreated = Attribute("The date on which I was created.")
 
-<<<<<<< HEAD
-=======
 
 class IStructuralObjectPresentation(Interface):
     """Adapter that defines how a structural object is presented in the UI."""
@@ -436,4 +408,3 @@
     scope = Choice(title=_('Search scope'), required=False,
                    vocabulary='DistributionOrProductOrProject')
 
->>>>>>> 418bbaec
