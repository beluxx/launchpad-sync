# Copyright 2010-2011 Canonical Ltd.  This software is licensed under the
# GNU Affero General Public License version 3 (see the file LICENSE).

"""Test the initialize_distroseries script machinery."""

__metaclass__ = type

import os
import subprocess
import sys

from testtools.content import Content
from testtools.content_type import UTF8_TEXT
import transaction
from zope.component import getUtility

from canonical.config import config
from canonical.launchpad.interfaces.lpstorm import IStore
from canonical.testing.layers import LaunchpadZopelessLayer
from lp.buildmaster.enums import BuildStatus
from lp.registry.interfaces.distroseriesdifference import (
    IDistroSeriesDifferenceSource,
    )
from lp.registry.interfaces.distroseriesparent import IDistroSeriesParentSet
from lp.registry.interfaces.pocket import PackagePublishingPocket
from lp.services.features.testing import FeatureFixture
from lp.soyuz.enums import (
    ArchivePurpose,
    PackageUploadStatus,
    SourcePackageFormat,
    )
from lp.soyuz.interfaces.archivepermission import IArchivePermissionSet
from lp.soyuz.interfaces.component import IComponentSet
from lp.soyuz.interfaces.packageset import (
    IPackagesetSet,
    NoSuchPackageSet,
    )
from lp.soyuz.interfaces.processor import IProcessorFamilySet
from lp.soyuz.interfaces.publishing import PackagePublishingStatus
from lp.soyuz.interfaces.sourcepackageformat import (
    ISourcePackageFormatSelectionSet,
    )
from lp.soyuz.model.component import ComponentSelection
from lp.soyuz.model.distroarchseries import DistroArchSeries
from lp.soyuz.model.distroseriesdifferencejob import (
    FEATURE_FLAG_ENABLE_MODULE,
    find_waiting_jobs,
    )
from lp.soyuz.model.section import SectionSelection
from lp.soyuz.scripts.initialize_distroseries import (
    InitializationError,
    InitializeDistroSeries,
    )
from lp.testing import TestCaseWithFactory


class InitializationHelperTestCase(TestCaseWithFactory):
    # Helper class to:
    # - setup/populate parents with packages;
    # - initialize a child from parents.

    def setupDas(self, parent, proc, arch_tag):
        pf = getUtility(IProcessorFamilySet).getByName(proc)
        parent_das = self.factory.makeDistroArchSeries(
            distroseries=parent, processorfamily=pf,
            architecturetag=arch_tag)
        lf = self.factory.makeLibraryFileAlias()
        transaction.commit()
        parent_das.addOrUpdateChroot(lf)
        parent_das.supports_virtualized = True
        return parent_das

    def setupParent(self, parent=None, packages=None, format_selection=None,
                    distribution=None,
                    pocket=PackagePublishingPocket.RELEASE,
                    proc='x86', arch_tag='i386'
                    ):
        if parent is None:
            parent = self.factory.makeDistroSeries(distribution)
        parent_das = self.setupDas(parent, proc, arch_tag)
        parent.nominatedarchindep = parent_das
        # Set a proper source package format if required.
        if format_selection is None:
            format_selection = SourcePackageFormat.FORMAT_1_0
        spfss_utility = getUtility(ISourcePackageFormatSelectionSet)
        existing_format_selection = spfss_utility.getBySeriesAndFormat(
            parent, format_selection)
        if existing_format_selection is None:
            spfss_utility.add(parent, format_selection)
        parent.backports_not_automatic = True
<<<<<<< HEAD
        parent.include_long_descriptions = False
        self._populate_parent(parent, parent_das, packages)
=======
        self._populate_parent(parent, parent_das, packages, pocket)
>>>>>>> 16717477
        return parent, parent_das

    def _populate_parent(self, parent, parent_das, packages=None,
                         pocket=PackagePublishingPocket.RELEASE):
        if packages is None:
            packages = {'udev': '0.1-1', 'libc6': '2.8-1',
                'postgresql': '9.0-1', 'chromium': '3.6'}
        for package in packages.keys():
            spn = self.factory.getOrMakeSourcePackageName(package)
            spph = self.factory.makeSourcePackagePublishingHistory(
                sourcepackagename=spn, version=packages[package],
                distroseries=parent,
                pocket=pocket, status=PackagePublishingStatus.PUBLISHED)
            status = BuildStatus.FULLYBUILT
            if package is 'chromium':
                status = BuildStatus.FAILEDTOBUILD
            bpn = self.factory.getOrMakeBinaryPackageName(package)
            build = self.factory.makeBinaryPackageBuild(
                source_package_release=spph.sourcepackagerelease,
                distroarchseries=parent_das,
                status=status)
            bpr = self.factory.makeBinaryPackageRelease(
                binarypackagename=bpn, build=build,
                version=packages[package])
            if package is not 'chromium':
                self.factory.makeBinaryPackagePublishingHistory(
                    binarypackagerelease=bpr,
                    distroarchseries=parent_das,
                    pocket=pocket, status=PackagePublishingStatus.PUBLISHED)
                self.factory.makeBinaryPackageFile(binarypackagerelease=bpr)

    def _fullInitialize(self, parents, child=None, previous_series=None,
                        arches=(), packagesets=(), rebuild=False,
                        distribution=None, overlays=(),
                        overlay_pockets=(), overlay_components=()):
        if child is None:
            child = self.factory.makeDistroSeries(
                distribution=distribution, previous_series=previous_series)
        ids = InitializeDistroSeries(
            child, [parent.id for parent in parents], arches, packagesets,
            rebuild, overlays, overlay_pockets, overlay_components)
        ids.check()
        ids.initialize()
        return child


class TestInitializeDistroSeries(InitializationHelperTestCase):

    layer = LaunchpadZopelessLayer

    def test_failure_for_already_released_distroseries(self):
        # Initializing a distro series that has already been used will
        # error.
        self.parent, self.parent_das = self.setupParent()
        child = self.factory.makeDistroSeries()
        self.factory.makeDistroArchSeries(distroseries=child)
        ids = InitializeDistroSeries(child, [self.parent.id])
        self.assertRaisesWithContent(
            InitializationError,
            "Can not copy distroarchseries from parent, there are already "
            "distroarchseries(s) initialized for this series.", ids.check)

    def test_failure_when_previous_series_none(self):
        # Initialising a distroseries with no previous_series if the
        # distribution already has initialized series will error.
        self.parent, self.parent_das = self.setupParent()
        child = self.factory.makeDistroSeries(
            previous_series=None, name='series')
        another_distroseries = self.factory.makeDistroSeries(
            distribution=child.distribution)
        self.factory.makeSourcePackagePublishingHistory(
             distroseries=another_distroseries)
        self.factory.makeDistroArchSeries(distroseries=child)
        ids = InitializeDistroSeries(child, [self.parent.id])
        self.assertRaisesWithContent(
            InitializationError,
            ("DistroSeries series has no previous series and "
             "the distribution already has initialized series"
             ".").format(child=child),
             ids.check)

    def test_failure_with_pending_builds(self):
        # If the parent series has pending builds, and the child is a series
        # of the same distribution (which means they share an archive), we
        # can't initialize.
        pockets = [
            PackagePublishingPocket.RELEASE,
            PackagePublishingPocket.SECURITY,
            PackagePublishingPocket.UPDATES,
            ]
        for pocket in pockets:
            self.parent, self.parent_das = self.setupParent()
            source = self.factory.makeSourcePackagePublishingHistory(
                distroseries=self.parent,
                pocket=pocket)
            source.createMissingBuilds()
            child = self.factory.makeDistroSeries(
                distribution=self.parent.parent, previous_series=self.parent)
            ids = InitializeDistroSeries(child, [self.parent.id])
            self.assertRaisesWithContent(
                InitializationError,
                ("Parent series has pending builds for selected sources, "
                 "see help text for more information."),
                ids.check)

    def test_success_with_builds_in_backports_or_proposed(self):
        # With pending builds in the BACKPORT or PROPOSED pockets, we
        # still can initialize.
        pockets = [
            PackagePublishingPocket.PROPOSED,
            PackagePublishingPocket.BACKPORTS,
            ]
        for pocket in pockets:
            self.parent, self.parent_das = self.setupParent()
            source = self.factory.makeSourcePackagePublishingHistory(
                distroseries=self.parent,
                pocket=pocket)
            source.createMissingBuilds()
            child = self.factory.makeDistroSeries(
                distribution=self.parent.parent, previous_series=self.parent)
            ids = InitializeDistroSeries(child, [self.parent.id])
            self.assertTrue(ids.check())

    def create2archParentAndSource(self, packages):
        # Helper to create a parent series with 2 distroarchseries and
        # a source.
        parent, parent_das = self.setupParent(packages=packages)
        unused, parent_das2 = self.setupParent(
            parent=parent, proc='amd64', arch_tag='amd64',
            packages=packages)
        source = self.factory.makeSourcePackagePublishingHistory(
            distroseries=parent,
            pocket=PackagePublishingPocket.RELEASE)
        return parent, parent_das, parent_das2, source

    def test_failure_with_pending_builds_specific_arches(self):
        # We only check for pending builds of the same architectures we're
        # copying over from the parents. If a build is present in the
        # architecture we're initializing with, IDS raises an error.
        res = self.create2archParentAndSource(packages={'p1': '1.1'})
        parent, parent_das, parent_das2, source = res
        # Create builds for the architecture of parent_das2.
        source.createMissingBuilds(architectures_available=[parent_das2])
        # Initialize only with parent_das2's architecture.
        child = self.factory.makeDistroSeries(
            distribution=parent.distribution, previous_series=parent)
        ids = InitializeDistroSeries(
            child, arches=[parent_das2.architecturetag])

        self.assertRaisesWithContent(
            InitializationError,
            ("Parent series has pending builds for selected sources, "
             "see help text for more information."),
            ids.check)

    def test_check_success_with_pending_builds_in_other_arches(self):
        # We only check for pending builds of the same architectures we're
        # copying over from the parents. If *no* build is present in the
        # architecture we're initializing with, IDS will succeed.
        res = self.create2archParentAndSource(packages={'p1': '1.1'})
        parent, parent_das, parent_das2, source = res
        # Create builds for the architecture of parent_das2.
        source.createMissingBuilds(architectures_available=[parent_das2])
        # Initialize only with parent_das's architecture.
        child = self.factory.makeDistroSeries(
            distribution=parent.distribution, previous_series=parent)
        ids = InitializeDistroSeries(
            child, arches=[parent_das.architecturetag])

        # No error is raised because we're initializing only the architecture
        # which has no pending builds in it.
        self.assertTrue(ids.check())

    def createPackageInPackageset(self, distroseries, package_name,
                                  packageset_name, create_build=False):
        # Helper method to create a package in a packageset in the given
        # distroseries, optionaly creating the missing build for this source
        # package.
        spn = self.factory.getOrMakeSourcePackageName(package_name)
        sourcepackagerelease = self.factory.makeSourcePackageRelease(
            sourcepackagename=spn)
        source = self.factory.makeSourcePackagePublishingHistory(
            sourcepackagerelease=sourcepackagerelease,
            distroseries=distroseries,
            sourcepackagename=spn,
            pocket=PackagePublishingPocket.RELEASE)
        packageset = getUtility(IPackagesetSet).new(
            packageset_name, packageset_name, distroseries.owner,
            distroseries=distroseries)
        packageset.addSources(package_name)
        if create_build:
            source.createMissingBuilds()
        return source, packageset, sourcepackagerelease

    def test_failure_if_build_present_in_selected_packagesets(self):
        # Pending builds in a parent for source packages included in the
        # packagesets selected for the copy will make the queue check fail.
        parent, parent_das = self.setupParent()
        p1, packageset1, unsed = self.createPackageInPackageset(
            parent, u'p1', u'packageset1', True)
        p2, packageset2, unsed = self.createPackageInPackageset(
            parent, u'p2', u'packageset2', False)

        child = self.factory.makeDistroSeries(
            distribution=parent.distribution, previous_series=parent)
        ids = InitializeDistroSeries(
            child, packagesets=(str(packageset1.id),))

        self.assertRaisesWithContent(
            InitializationError,
            ("Parent series has pending builds for selected sources, "
             "see help text for more information."),
            ids.check)

    def test_check_success_if_build_present_in_non_selected_packagesets(self):
        # Pending builds in a parent for source packages not included in the
        # packagesets selected for the copy won't make the queue check fail.
        parent, parent_das = self.setupParent()
        p1, packageset1, unused = self.createPackageInPackageset(
            parent, u'p1', u'packageset1', True)
        p2, packageset2, unused = self.createPackageInPackageset(
            parent, u'p2', u'packageset2', False)

        child = self.factory.makeDistroSeries(
            distribution=parent.distribution, previous_series=parent)
        ids = InitializeDistroSeries(
            child, packagesets=(str(packageset2.id),))

        self.assertTrue(ids.check())

    def test_success_with_updates_packages(self):
        # Initialization copies all the package from the UPDATES pocket.
        self.parent, self.parent_das = self.setupParent(
            pocket=PackagePublishingPocket.UPDATES)
        child = self._fullInitialize([self.parent])
        self.assertDistroSeriesInitializedCorrectly(
            child, self.parent, self.parent_das)

    def test_success_with_security_packages(self):
        # Initialization copies all the package from the SECURITY pocket.
        self.parent, self.parent_das = self.setupParent(
            pocket=PackagePublishingPocket.SECURITY)
        child = self._fullInitialize([self.parent])
        self.assertDistroSeriesInitializedCorrectly(
            child, self.parent, self.parent_das)

    def test_success_with_pending_builds(self):
        # If the parent series has pending builds, and the child's
        # distribution is different, we can initialize.
        self.parent, self.parent_das = self.setupParent()
        source = self.factory.makeSourcePackagePublishingHistory(
            distroseries=self.parent,
            pocket=PackagePublishingPocket.RELEASE)
        source.createMissingBuilds()
        child = self._fullInitialize([self.parent])
        self.assertDistroSeriesInitializedCorrectly(
            child, self.parent, self.parent_das)

    def test_do_not_copy_superseded_sources(self):
        # Make sure we don't copy superseded sources from the parent,
        # we only want (pending, published).
        self.parent, self.parent_das = self.setupParent()
        # Add 2 more sources, pending and superseded.
        superseded = self.factory.makeSourcePackagePublishingHistory(
            distroseries=self.parent,
            pocket=PackagePublishingPocket.RELEASE,
            status=PackagePublishingStatus.SUPERSEDED)
        superseded_source_name = (
            superseded.sourcepackagerelease.sourcepackagename.name)
        pending = self.factory.makeSourcePackagePublishingHistory(
            distroseries=self.parent,
            pocket=PackagePublishingPocket.RELEASE,
            status=PackagePublishingStatus.PENDING)
        pending_source_name = (
            pending.sourcepackagerelease.sourcepackagename.name)
        child = self._fullInitialize([self.parent])

        # Check the superseded source is not copied.
        superseded_child_sources = child.main_archive.getPublishedSources(
            name=superseded_source_name, distroseries=child,
            exact_match=True)
        self.assertEqual(0, superseded_child_sources.count())

        # Check the pending source is copied.
        pending_child_sources = child.main_archive.getPublishedSources(
            name=pending_source_name, distroseries=child,
            exact_match=True)
        self.assertEqual(1, pending_child_sources.count())

    def test_check_success_with_binary_queue_items_pockets(self):
        # If the parent series has binary items in pockets PROPOSED or
        # BACKPORTS, in its queues, we still can initialize because these
        # pockets are not considered by the initialization process.
        pockets = [
            PackagePublishingPocket.PROPOSED,
            PackagePublishingPocket.BACKPORTS,
            ]
        for pocket in pockets:
            parent, parent_das = self.setupParent()
            upload = parent.createQueueEntry(
                pocket, parent.main_archive, 'foo.changes', 'bar')
            # Create a binary package upload for this upload.
            upload.addBuild(self.factory.makeBinaryPackageBuild())
            child = self.factory.makeDistroSeries()
            ids = InitializeDistroSeries(child, [parent.id])

            self.assertTrue(ids.check())

    def test_failure_with_binary_queue_items_pockets(self):
        # If the parent series has binary items in pockets RELEASE,
        # SECURITY or UPDATES in its queues, we can't initialize.
        pockets = [
            PackagePublishingPocket.RELEASE,
            PackagePublishingPocket.SECURITY,
            PackagePublishingPocket.UPDATES,
            ]
        for pocket in pockets:
            parent, parent_das = self.setupParent()
            upload = parent.createQueueEntry(
                pocket, parent.main_archive, 'foo.changes', 'bar')
            # Create a binary package upload for this upload.
            upload.addBuild(self.factory.makeBinaryPackageBuild())
            child = self.factory.makeDistroSeries()
            ids = InitializeDistroSeries(child, [parent.id])

            self.assertRaisesWithContent(
                InitializationError,
                ("Parent series has sources waiting in its upload queues "
                 "that match your selection, see help text for more "
                 "information."),
                ids.check)

    def test_failure_with_binary_queue_items_status(self):
        # If the parent series has binary items with status NEW,
        # ACCEPTED or UNAPPROVED we can't initialize.
        statuses = [
            PackageUploadStatus.NEW,
            PackageUploadStatus.ACCEPTED,
            PackageUploadStatus.UNAPPROVED,
            ]
        for status in statuses:
            parent, parent_das = self.setupParent()
            upload = self.factory.makePackageUpload(
                distroseries=parent, status=status,
                archive=parent.main_archive,
                pocket=PackagePublishingPocket.RELEASE)
            # Create a binary package upload for this upload.
            upload.addBuild(self.factory.makeBinaryPackageBuild())
            child = self.factory.makeDistroSeries()
            ids = InitializeDistroSeries(child, [parent.id])

            self.assertRaisesWithContent(
                InitializationError,
                ("Parent series has sources waiting in its upload queues "
                 "that match your selection, see help text for more "
                 "information."),
                ids.check)

    def test_check_success_with_binary_queue_items_status(self):
        # If the parent series has binary items with status DONE or
        # REJECTED we still can initialize.
        statuses = [
            PackageUploadStatus.DONE,
            PackageUploadStatus.REJECTED,
            ]
        for status in statuses:
            parent, parent_das = self.setupParent()
            upload = self.factory.makePackageUpload(
                distroseries=parent, status=status,
                archive=parent.main_archive,
                pocket=PackagePublishingPocket.RELEASE)
            # Create a binary package upload for this upload.
            upload.addBuild(self.factory.makeBinaryPackageBuild())
            child = self.factory.makeDistroSeries()
            ids = InitializeDistroSeries(child, [parent.id])

            self.assertTrue(ids.check())

    def test_check_success_with_source_queue_items(self):
        # If the parent series has *source* items in its queues, we
        # still can initialize.
        parent, parent_das = self.setupParent()
        upload = parent.createQueueEntry(
            PackagePublishingPocket.RELEASE,
            parent.main_archive, 'foo.changes', 'bar')
        # Create a source package upload for this upload.
        upload.addSource(self.factory.makeSourcePackageRelease())
        child = self.factory.makeDistroSeries()
        ids = InitializeDistroSeries(child, [parent.id])

        self.assertTrue(ids.check())

    def test_check_success_with_binary_queue_items_outside_packagesets(self):
        # If the parent series has binary items in its queues not in the
        # packagesets selected for the initialization, we still can
        # initialize.
        parent, parent_das = self.setupParent()
        p1, packageset1, spr1 = self.createPackageInPackageset(
            parent, u'p1', u'packageset1', False)
        p2, packageset2, spr2 = self.createPackageInPackageset(
            parent, u'p2', u'packageset2', False)

        # Create a binary package upload for the package 'p2' inside
        # packageset 'packageset2'.
        upload = parent.createQueueEntry(
            PackagePublishingPocket.RELEASE,
            parent.main_archive, 'foo.changes', 'bar')
        upload.addBuild(self.factory.makeBinaryPackageBuild(
            distroarchseries=parent_das,
            source_package_release=spr2))
        child = self.factory.makeDistroSeries()
        # Initialize with packageset1 only.
        ids = InitializeDistroSeries(child, [parent.id],
            child, packagesets=(str(packageset1.id),))

        self.assertTrue(ids.check())

    def test_failure_with_binary_queue_items_in_packagesets(self):
        # If the parent series has binary items in its queues in the
        # packagesets selected for the initialization, we can't
        # initialize.
        parent, parent_das = self.setupParent()
        p1, packageset1, spr1 = self.createPackageInPackageset(
            parent, u'p1', u'packageset1', False)

        # Create a binary package upload for the package 'p2' inside
        # packageset 'packageset2'.
        upload = parent.createQueueEntry(
            PackagePublishingPocket.RELEASE,
            parent.main_archive, 'foo.changes', 'bar')
        upload.addBuild(self.factory.makeBinaryPackageBuild(
            distroarchseries=parent_das,
            source_package_release=spr1))
        child = self.factory.makeDistroSeries()
        # Initialize with packageset1 only.
        ids = InitializeDistroSeries(child, [parent.id],
            child, packagesets=(str(packageset1.id),))

        self.assertRaisesWithContent(
            InitializationError,
            ("Parent series has sources waiting in its upload queues "
             "that match your selection, see help text for more "
             "information."),
            ids.check)

    def assertDistroSeriesInitializedCorrectly(self, child, parent,
                                               parent_das):
        # Check that 'udev' has been copied correctly.
        parent_udev_pubs = parent.main_archive.getPublishedSources(
            'udev', distroseries=parent)
        child_udev_pubs = child.main_archive.getPublishedSources(
            'udev', distroseries=child)
        self.assertEqual(
            parent_udev_pubs.count(), child_udev_pubs.count())
        parent_arch_udev_pubs = parent[
            parent_das.architecturetag].getReleasedPackages(
                'udev', include_pending=True)
        child_arch_udev_pubs = child[
            parent_das.architecturetag].getReleasedPackages(
                'udev', include_pending=True)
        self.assertEqual(
            len(parent_arch_udev_pubs), len(child_arch_udev_pubs))
        # And the binary package, and linked source package look fine too.
        udev_bin = child_arch_udev_pubs[0].binarypackagerelease
        self.assertEqual(udev_bin.title, u'udev-0.1-1')
        self.assertEqual(
            udev_bin.build.title,
            u'%s build of udev 0.1-1 in %s %s RELEASE' % (
                parent_das.architecturetag, parent.parent.name,
                parent.name))
        udev_src = udev_bin.build.source_package_release
        self.assertEqual(udev_src.title, u'udev - 0.1-1')
        # The build of udev 0.1-1 has been copied across.
        child_udev = udev_src.getBuildByArch(
            child[parent_das.architecturetag], child.main_archive)
        parent_udev = udev_src.getBuildByArch(
            parent[parent_das.architecturetag],
            parent.main_archive)
        self.assertEqual(parent_udev.id, child_udev.id)
        # We also inherit the permitted source formats from our parent.
        self.assertTrue(
            child.isSourcePackageFormatPermitted(
            SourcePackageFormat.FORMAT_1_0))
        # Other configuration bits are copied too.
        self.assertTrue(child.backports_not_automatic)
        self.assertFalse(child.include_long_descriptions)

    def test_initialize(self):
        # Test a full initialize with no errors.
        self.parent, self.parent_das = self.setupParent()
        child = self._fullInitialize([self.parent])
        self.assertDistroSeriesInitializedCorrectly(
            child, self.parent, self.parent_das)

    def test_initialize_only_one_das(self):
        # Test a full initialize with no errors, but only copy i386 to
        # the child.
        self.parent, self.parent_das = self.setupParent()
        self.factory.makeDistroArchSeries(distroseries=self.parent)
        child = self._fullInitialize(
            [self.parent],
            arches=[self.parent_das.architecturetag])
        self.assertDistroSeriesInitializedCorrectly(
            child, self.parent, self.parent_das)
        das = list(IStore(DistroArchSeries).find(
            DistroArchSeries, distroseries=child))
        self.assertEqual(len(das), 1)
        self.assertEqual(
            das[0].architecturetag, self.parent_das.architecturetag)

    def test_copying_packagesets(self):
        # If a parent series has packagesets, we should copy them.
        self.parent, self.parent_das = self.setupParent()
        uploader = self.factory.makePerson()
        test1 = getUtility(IPackagesetSet).new(
            u'test1', u'test 1 packageset', self.parent.owner,
            distroseries=self.parent)
        test2 = getUtility(IPackagesetSet).new(
            u'test2', u'test 2 packageset', self.parent.owner,
            distroseries=self.parent)
        test3 = getUtility(IPackagesetSet).new(
            u'test3', u'test 3 packageset', self.parent.owner,
            distroseries=self.parent, related_set=test2)
        test1.addSources('udev')
        getUtility(IArchivePermissionSet).newPackagesetUploader(
            self.parent.main_archive, uploader, test1)
        child = self._fullInitialize([self.parent])
        # We can fetch the copied sets from the child.
        child_test1 = getUtility(IPackagesetSet).getByName(
            u'test1', distroseries=child)
        child_test2 = getUtility(IPackagesetSet).getByName(
            u'test2', distroseries=child)
        child_test3 = getUtility(IPackagesetSet).getByName(
            u'test3', distroseries=child)
        # And we can see they are exact copies, with the related_set for the
        # copies pointing to the packageset in the parent.
        self.assertEqual(test1.description, child_test1.description)
        self.assertEqual(test2.description, child_test2.description)
        self.assertEqual(test3.description, child_test3.description)
        self.assertEqual(child_test1.relatedSets().one(), test1)
        self.assertEqual(
            list(child_test2.relatedSets()),
            [test2, test3, child_test3])
        self.assertEqual(
            list(child_test3.relatedSets()),
            [test2, child_test2, test3])
        # The contents of the packagesets will have been copied.
        child_srcs = child_test1.getSourcesIncluded(
            direct_inclusion=True)
        parent_srcs = test1.getSourcesIncluded(direct_inclusion=True)
        self.assertEqual(parent_srcs, child_srcs)

    def test_copying_packagesets_multiple_parents(self):
        # When a packageset id is passed to the initialisation method,
        # only the packages in this packageset (and in the corresponding
        # distroseries) are copied.
        self.parent1, not_used = self.setupParent(
            packages={'udev': '0.1-1', 'firefox': '2.1'})
        self.parent2, not_used = self.setupParent(
            packages={'firefox': '3.1'})
        uploader = self.factory.makePerson()
        test1 = getUtility(IPackagesetSet).new(
            u'test1', u'test 1 packageset', self.parent1.owner,
            distroseries=self.parent1)
        test1.addSources('udev')
        test1.addSources('firefox')
        getUtility(IArchivePermissionSet).newPackagesetUploader(
            self.parent1.main_archive, uploader, test1)
        child = self._fullInitialize(
            [self.parent1, self.parent2], packagesets=(str(test1.id),))
        # Only the packages from the packageset test1 (from
        # self.parent1) are copied.
        published_sources = child.main_archive.getPublishedSources(
            distroseries=child)
        pub_sources = sorted(
            [(s.sourcepackagerelease.sourcepackagename.name,
              s.sourcepackagerelease.version)
                for s in published_sources])
        self.assertContentEqual(
            [(u'udev', u'0.1-1'), (u'firefox', u'2.1')],
            pub_sources)

    def test_intra_distro_perm_copying(self):
        # If child.distribution equals parent.distribution, we also
        # copy the archivepermissions.
        parent, unused = self.setupParent()
        uploader = self.factory.makePerson()
        test1 = self.factory.makePackageset(
            u'test1', u'test 1 packageset', parent.owner,
            distroseries=parent)
        #test1 = getUtility(IPackagesetSet).new(
        #    u'test1', u'test 1 packageset', self.parent.owner,
        #    distroseries=self.parent)
        test1.addSources('udev')
        archive_permset = getUtility(IArchivePermissionSet)
        archive_permset.newPackagesetUploader(
            parent.main_archive, uploader, test1)
        # Create child series in the same distribution.
        child = self.factory.makeDistroSeries(
            distribution=parent.distribution,
            previous_series=parent)
        self._fullInitialize([parent], child=child)

        # The uploader can upload to the new distroseries.
        self.assertTrue(archive_permset.isSourceUploadAllowed(
                parent.main_archive, 'udev', uploader,
                distroseries=parent))
        self.assertTrue(archive_permset.isSourceUploadAllowed(
                child.main_archive, 'udev', uploader,
                distroseries=child))

    def test_no_cross_distro_perm_copying(self):
        # No cross-distro archivepermissions copying should happen.
        self.parent, self.parent_das = self.setupParent()
        uploader = self.factory.makePerson()
        test1 = getUtility(IPackagesetSet).new(
            u'test1', u'test 1 packageset', self.parent.owner,
            distroseries=self.parent)
        test1.addSources('udev')
        getUtility(IArchivePermissionSet).newPackagesetUploader(
            self.parent.main_archive, uploader, test1)
        child = self._fullInitialize([self.parent])

        # The uploader cannot upload to the new distroseries.
        self.assertTrue(
            getUtility(IArchivePermissionSet).isSourceUploadAllowed(
                self.parent.main_archive, 'udev', uploader,
                distroseries=self.parent))
        self.assertFalse(
            getUtility(IArchivePermissionSet).isSourceUploadAllowed(
                child.main_archive, 'udev', uploader,
                distroseries=child))

    def test_packageset_owner_preserved_within_distro(self):
        # When initializing a new series within a distro, the copied
        # packagesets have ownership preserved.
        self.parent, self.parent_das = self.setupParent(packages={})
        ps_owner = self.factory.makePerson()
        getUtility(IPackagesetSet).new(
            u'ps', u'packageset', ps_owner, distroseries=self.parent)
        child = self._fullInitialize(
            [self.parent], distribution=self.parent.distribution)
        child_ps = getUtility(IPackagesetSet).getByName(
            u'ps', distroseries=child)
        self.assertEqual(ps_owner, child_ps.owner)

    def test_packageset_owner_not_preserved_cross_distro(self):
        # In the case of a cross-distro initialization, the new
        # packagesets are owned by the new distro owner.
        self.parent, self.parent_das = self.setupParent()
        getUtility(IPackagesetSet).new(
            u'ps', u'packageset', self.factory.makePerson(),
            distroseries=self.parent)
        child = self._fullInitialize([self.parent])
        child_ps = getUtility(IPackagesetSet).getByName(
            u'ps', distroseries=child)
        self.assertEqual(child.owner, child_ps.owner)

    def test_copy_limit_packagesets(self):
        # If a parent series has packagesets, we can decide which ones we
        # want to copy.
        self.parent, self.parent_das = self.setupParent()
        test1 = getUtility(IPackagesetSet).new(
            u'test1', u'test 1 packageset', self.parent.owner,
            distroseries=self.parent)
        getUtility(IPackagesetSet).new(
            u'test2', u'test 2 packageset', self.parent.owner,
            distroseries=self.parent)
        packages = ('udev', 'chromium', 'libc6')
        for pkg in packages:
            test1.addSources(pkg)
        packageset1 = getUtility(IPackagesetSet).getByName(
            u'test1', distroseries=self.parent)
        child = self._fullInitialize(
            [self.parent], packagesets=(str(packageset1.id),))
        child_test1 = getUtility(IPackagesetSet).getByName(
            u'test1', distroseries=child)
        self.assertEqual(test1.description, child_test1.description)
        self.assertRaises(
            NoSuchPackageSet, getUtility(IPackagesetSet).getByName,
                u'test2', distroseries=child)
        parent_srcs = test1.getSourcesIncluded(direct_inclusion=True)
        child_srcs = child_test1.getSourcesIncluded(
            direct_inclusion=True)
        self.assertEqual(parent_srcs, child_srcs)
        child.updatePackageCount()
        self.assertEqual(child.sourcecount, len(packages))
        self.assertEqual(child.binarycount, 2)  # Chromium is FTBFS

    def test_rebuild_flag(self):
        # No binaries will get copied if we specify rebuild=True.
        self.parent, self.parent_das = self.setupParent()
        self.parent.updatePackageCount()
        child = self._fullInitialize([self.parent], rebuild=True)
        child.updatePackageCount()
        builds = child.getBuildRecords(
            build_state=BuildStatus.NEEDSBUILD,
            pocket=PackagePublishingPocket.RELEASE)
        self.assertEqual(self.parent.sourcecount, child.sourcecount)
        self.assertEqual(child.binarycount, 0)
        self.assertEqual(builds.count(), self.parent.sourcecount)

    def test_limit_packagesets_rebuild_and_one_das(self):
        # We can limit the source packages copied, and only builds
        # for the copied source will be created.
        self.parent, self.parent_das = self.setupParent()
        test1 = getUtility(IPackagesetSet).new(
            u'test1', u'test 1 packageset', self.parent.owner,
            distroseries=self.parent)
        getUtility(IPackagesetSet).new(
            u'test2', u'test 2 packageset', self.parent.owner,
            distroseries=self.parent)
        packages = ('udev', 'chromium')
        for pkg in packages:
            test1.addSources(pkg)
        self.factory.makeDistroArchSeries(distroseries=self.parent)
        child = self._fullInitialize(
            [self.parent],
            arches=[self.parent_das.architecturetag],
            packagesets=(str(test1.id),), rebuild=True)
        child.updatePackageCount()
        builds = child.getBuildRecords(
            build_state=BuildStatus.NEEDSBUILD,
            pocket=PackagePublishingPocket.RELEASE)
        self.assertEqual(child.sourcecount, len(packages))
        self.assertEqual(child.binarycount, 0)
        self.assertEqual(builds.count(), len(packages))
        das = list(IStore(DistroArchSeries).find(
            DistroArchSeries, distroseries=child))
        self.assertEqual(len(das), 1)
        self.assertEqual(
            das[0].architecturetag, self.parent_das.architecturetag)

    def test_do_not_copy_disabled_dases(self):
        # DASes that are disabled in the parent will not be copied.
        self.parent, self.parent_das = self.setupParent()
        ppc_das = self.factory.makeDistroArchSeries(
            distroseries=self.parent)
        ppc_das.enabled = False
        child = self._fullInitialize([self.parent])
        das = list(IStore(DistroArchSeries).find(
            DistroArchSeries, distroseries=child))
        self.assertEqual(len(das), 1)
        self.assertEqual(
            das[0].architecturetag, self.parent_das.architecturetag)

    def test_script(self):
        # Do an end-to-end test using the command-line tool.
        self.parent, self.parent_das = self.setupParent()
        uploader = self.factory.makePerson()
        test1 = getUtility(IPackagesetSet).new(
            u'test1', u'test 1 packageset', self.parent.owner,
            distroseries=self.parent)
        test1.addSources('udev')
        getUtility(IArchivePermissionSet).newPackagesetUploader(
            self.parent.main_archive, uploader, test1)
        child = self.factory.makeDistroSeries(previous_series=self.parent)
        # Create an initialized series in the distribution.
        other_series = self.factory.makeDistroSeries(
            distribution=child.parent)
        self.factory.makeSourcePackagePublishingHistory(
            distroseries=other_series)
        transaction.commit()
        ifp = os.path.join(
            config.root, 'scripts', 'ftpmaster-tools',
            'initialize-from-parent.py')
        process = subprocess.Popen(
            [sys.executable, ifp, "-vv", "-d", child.parent.name,
            child.name], stdout=subprocess.PIPE, stderr=subprocess.PIPE)
        stdout, stderr = process.communicate()
        self.addDetail("stdout", Content(UTF8_TEXT, lambda: stdout))
        self.addDetail("stderr", Content(UTF8_TEXT, lambda: stderr))
        self.assertEqual(process.returncode, 0)
        self.assertTrue(
            "DEBUG   Committing transaction." in stderr.split('\n'))
        transaction.commit()
        self.assertDistroSeriesInitializedCorrectly(
            child, self.parent, self.parent_das)

    def test_is_initialized(self):
        # At the end of the initialization, the distroseriesparent is marked
        # as 'initialized'.
        self.parent, self.parent_das = self.setupParent()
        child = self._fullInitialize([self.parent], rebuild=True, overlays=())
        dsp_set = getUtility(IDistroSeriesParentSet)
        distroseriesparent = dsp_set.getByDerivedAndParentSeries(
            child, self.parent)

        self.assertTrue(distroseriesparent.initialized)

    def test_no_overlays(self):
        # Without the overlay parameter, no overlays are created.
        self.parent, self.parent_das = self.setupParent()
        child = self._fullInitialize([self.parent], rebuild=True, overlays=[])
        dsp_set = getUtility(IDistroSeriesParentSet)
        distroseriesparent = dsp_set.getByDerivedAndParentSeries(
            child, self.parent)

        self.assertFalse(distroseriesparent.is_overlay)

    def test_setup_overlays(self):
        # If the overlay parameter is passed, overlays are properly setup.
        self.parent1, notused = self.setupParent(
            packages={'udev': '0.1-1'})
        self.parent2, notused = self.setupParent(
            packages={'udev': '0.1-3'})

        overlays = [False, True]
        overlay_pockets = [None, 'Updates']
        overlay_components = [None, 'universe']
        child = self._fullInitialize(
            [self.parent1, self.parent2], rebuild=True,
            overlays=overlays,
            overlay_pockets=overlay_pockets,
            overlay_components=overlay_components)
        dsp_set = getUtility(IDistroSeriesParentSet)
        distroseriesparent1 = dsp_set.getByDerivedAndParentSeries(
            child, self.parent1)
        distroseriesparent2 = dsp_set.getByDerivedAndParentSeries(
            child, self.parent2)

        self.assertFalse(distroseriesparent1.is_overlay)
        self.assertTrue(distroseriesparent2.is_overlay)
        self.assertEqual(
            getUtility(IComponentSet)['universe'],
            distroseriesparent2.component)
        self.assertEqual(
            PackagePublishingPocket.UPDATES, distroseriesparent2.pocket)

    def test_multiple_parents_initialize(self):
        self.parent, self.parent_das = self.setupParent()
        self.parent2, self.parent_das2 = self.setupParent(
            packages={'alpha': '0.1-1'})
        child = self._fullInitialize([self.parent, self.parent2])
        self.assertDistroSeriesInitializedCorrectly(
            child, self.parent, self.parent_das)

    def test_multiple_parents_ordering(self):
        # The parents' order is stored.
        self.parent1, notused = self.setupParent(
            packages={'udev': '0.1-1'})
        self.parent2, notused = self.setupParent(
            packages={'udev': '0.1-3'})
        self.parent3, notused = self.setupParent(
            packages={'udev': '0.1-2'})
        child = self._fullInitialize(
            [self.parent1, self.parent3, self.parent2])
        dsp_set = getUtility(IDistroSeriesParentSet)
        distroseriesparent1 = dsp_set.getByDerivedAndParentSeries(
            child, self.parent1)
        distroseriesparent2 = dsp_set.getByDerivedAndParentSeries(
            child, self.parent2)
        distroseriesparent3 = dsp_set.getByDerivedAndParentSeries(
            child, self.parent3)

        self.assertContentEqual(
            [self.parent1, self.parent3, self.parent2],
            child.getParentSeries())
        self.assertEqual(0, distroseriesparent1.ordering)
        self.assertEqual(1, distroseriesparent3.ordering)
        self.assertEqual(2, distroseriesparent2.ordering)

    def test_multiple_parent_packagesets_merge(self):
        # Identical packagesets from the parents are merged as one
        # packageset in the child.
        self.parent1, self.parent_das1 = self.setupParent(
            packages={'udev': '0.1-1', 'libc6': '2.8-1',
                'postgresql': '9.0-1', 'chromium': '3.6'})
        self.parent2, self.parent_das2 = self.setupParent(
            packages={'udev': '0.1-2', 'libc6': '2.8-2',
                'postgresql': '9.0-2', 'chromium': '3.7'})
        uploader1 = self.factory.makePerson()
        uploader2 = self.factory.makePerson()
        test1_parent1 = getUtility(IPackagesetSet).new(
            u'test1', u'test 1 packageset', self.parent1.owner,
            distroseries=self.parent1)
        test1_parent2 = getUtility(IPackagesetSet).new(
            u'test1', u'test 1 packageset', self.parent2.owner,
            distroseries=self.parent2)
        test1_parent1.addSources('chromium')
        test1_parent1.addSources('udev')
        test1_parent2.addSources('udev')
        test1_parent2.addSources('libc6')
        getUtility(IArchivePermissionSet).newPackagesetUploader(
            self.parent1.main_archive, uploader1, test1_parent1)
        getUtility(IArchivePermissionSet).newPackagesetUploader(
            self.parent2.main_archive, uploader2, test1_parent2)
        child = self._fullInitialize([self.parent1, self.parent2])

        # In the child, the identical packagesets are merged into one.
        child_test1 = getUtility(IPackagesetSet).getByName(
            u'test1', distroseries=child)
        child_srcs = child_test1.getSourcesIncluded(
            direct_inclusion=True)
        parent1_srcs = test1_parent1.getSourcesIncluded(direct_inclusion=True)
        parent2_srcs = test1_parent2.getSourcesIncluded(direct_inclusion=True)
        self.assertContentEqual(
            set(parent1_srcs).union(set(parent2_srcs)),
            child_srcs)

    def test_multiple_parents_format_selection_union(self):
        # The format selection for the derived series is the union of
        # the format selections of the parents.
        format1 = SourcePackageFormat.FORMAT_1_0
        format2 = SourcePackageFormat.FORMAT_3_0_QUILT
        self.parent1, notused = self.setupParent(
            format_selection=format1, packages={'udev': '0.1-1'})
        self.parent2, notused = self.setupParent(
            format_selection=format2, packages={'udev': '0.1-2'})
        child = self._fullInitialize([self.parent1, self.parent2])

        self.assertTrue(child.isSourcePackageFormatPermitted(format1))
        self.assertTrue(child.isSourcePackageFormatPermitted(format2))

    def test_multiple_parents_component_merge(self):
        # The components from the parents are merged to create the
        # child's components.
        self.comp1 = self.factory.makeComponent()
        self.comp2 = self.factory.makeComponent()
        self.parent1, unused = self.setupParent(
            packages={'udev': '0.1-1'})
        self.parent2, unused = self.setupParent(
            packages={'udev': '0.1-2'})
        ComponentSelection(distroseries=self.parent1, component=self.comp1)
        ComponentSelection(distroseries=self.parent2, component=self.comp1)
        ComponentSelection(distroseries=self.parent2, component=self.comp2)
        child = self._fullInitialize([self.parent1, self.parent2])

        self.assertContentEqual(
            [self.comp1, self.comp2],
            child.components)

    def test_multiple_parents_section_merge(self):
        # The sections from the parents are merged to create the child's
        # sections.
        self.section1 = self.factory.makeSection()
        self.section2 = self.factory.makeSection()
        self.parent1, unused = self.setupParent(
            packages={'udev': '0.1-1'})
        self.parent2, unused = self.setupParent(
            packages={'udev': '0.1-2'})
        SectionSelection(distroseries=self.parent1, section=self.section1)
        SectionSelection(distroseries=self.parent2, section=self.section1)
        SectionSelection(distroseries=self.parent2, section=self.section2)
        child = self._fullInitialize([self.parent1, self.parent2])

        self.assertContentEqual(
            [self.section1, self.section2],
            child.sections)

    def test_multiple_parents_same_package(self):
        # If the same package (i.e. same packagename and version) is
        # published in different parents the initialization will error.
        self.parent1, self.parent_das1 = self.setupParent(
            packages={'package': '0.1-1'})
        self.parent2, self.parent_das2 = self.setupParent(
            packages={'package': '0.1-1'})

        self.assertRaises(
            InitializationError, self._fullInitialize,
            [self.parent1, self.parent2])

    def setUpSeriesWithPreviousSeries(self, previous_parents=(),
                                      publish_in_distribution=True,
                                      same_distribution=True):
        # Helper method to create a series within an initialized
        # distribution (i.e. that has an initialized series) with a
        # 'previous_series' with parents.

        # Create a previous_series derived from 2 parents.
        previous_series = self._fullInitialize(previous_parents)

        if same_distribution:
            child = self.factory.makeDistroSeries(
                previous_series=previous_series,
                distribution=previous_series.distribution)
        else:
            child = self.factory.makeDistroSeries(
                previous_series=previous_series)

        # Add a publishing in another series from this distro.
        other_series = self.factory.makeDistroSeries(
            distribution=child.distribution)
        if publish_in_distribution:
            self.factory.makeSourcePackagePublishingHistory(
                distroseries=other_series)

        return child

    def test_derive_from_previous_parents(self):
        # If the series to be initialized is in a distribution with
        # initialized series, the series is *derived* from
        # the previous_series' parents.
        previous_parent1, unused = self.setupParent(packages={u'p1': u'1.2'})
        previous_parent2, unused = self.setupParent(packages={u'p2': u'1.5'})
        child = self.setUpSeriesWithPreviousSeries(
            previous_parents=[previous_parent1, previous_parent2])
        parent, unused = self.setupParent()
        self._fullInitialize([parent], child=child)

        # The parent for the derived series is the distroseries given as
        # argument to InitializeSeries.
        self.assertContentEqual(
            [parent],
            child.getParentSeries())

        # The new series has been derived from previous_series.
        published_sources = child.main_archive.getPublishedSources(
            distroseries=child)
        self.assertEquals(2, published_sources.count())
        pub_sources = sorted(
            [(s.sourcepackagerelease.sourcepackagename.name,
              s.sourcepackagerelease.version)
                for s in published_sources])
        self.assertEquals(
            [(u'p1', u'1.2'), (u'p2', u'1.5')],
            pub_sources)

    def test_derive_from_previous_parents_empty_parents(self):
        # If an empty list is passed to InitializeDistroSeries, the
        # parents of the previous series are used as parents.
        previous_parent1, unused = self.setupParent(packages={u'p1': u'1.2'})
        previous_parent2, unused = self.setupParent(packages={u'p2': u'1.5'})
        child = self.setUpSeriesWithPreviousSeries(
            previous_parents=[previous_parent1, previous_parent2])
        # Initialize from an empty list of parents.
        self._fullInitialize([], child=child)

        self.assertContentEqual(
            [previous_parent1, previous_parent2],
            child.getParentSeries())

    def test_derive_empty_parents_distribution_not_initialized(self):
        # Initializing a series with an empty parent list if the series'
        # distribution has no initialized series triggers an error.
        previous_parent1, unused = self.setupParent(packages={u'p1': u'1.2'})
        child = self.setUpSeriesWithPreviousSeries(
            previous_parents=[previous_parent1],
            publish_in_distribution=False,
            same_distribution=False)

        # Initialize from an empty list of parents.
        ids = InitializeDistroSeries(child, [])
        self.assertRaisesWithContent(
            InitializationError,
            ("Distroseries {child.name} cannot be initialized: "
             "No other series in the distribution is initialized "
             "and no parent was passed to the initilization method"
             ".").format(child=child),
             ids.check)

    def createDistroSeriesWithPublication(self, distribution=None):
        # Create a distroseries with a publication in the DEBUG archive.
        distroseries = self.factory.makeDistroSeries(
            distribution=distribution)
        # Publish a package in another archive in distroseries' distribution.
        debug_archive = self.factory.makeArchive(
            distribution=distroseries.distribution,
            purpose=ArchivePurpose.DEBUG)

        self.factory.makeSourcePackagePublishingHistory(
            distroseries=distroseries, archive=debug_archive)
        return distroseries

    def test_copy_method_diff_archive_empty_target(self):
        # If the archives are different and the target archive is
        # empty: use the cloner.
        distroseries = self.createDistroSeriesWithPublication()
        parent = self.factory.makeDistroSeries()
        target_archive = distroseries.main_archive

        ids = InitializeDistroSeries(distroseries, [parent.id])
        self.assertTrue(
            ids._use_cloner(
                target_archive, parent.main_archive))

    def test_copy_method_first_derivation(self):
        # If this is a first derivation: do not use the copier.
        parent = self.factory.makeDistroSeries()
        distroseries = self.factory.makeDistroSeries()
        target_archive = distroseries.main_archive
        ids = InitializeDistroSeries(distroseries, [parent.id])

        self.assertFalse(
            ids._use_cloner(target_archive, target_archive))

    def test_copy_method_same_archive_empty_series_non_empty_archive(self):
        # In a post-first derivation, if the archives are the same and the
        # target series is empty (another series in the same distribution
        # might not be empty): use the cloner.
        parent = self.factory.makeDistroSeries()
        distroseries = self.createDistroSeriesWithPublication()
        other_distroseries = self.factory.makeDistroSeries(
            distribution=distroseries.distribution)
        self.factory.makeSourcePackagePublishingHistory(
            distroseries=other_distroseries)
        target_archive = distroseries.main_archive
        ids = InitializeDistroSeries(distroseries, [parent.id])

        self.assertTrue(
            ids._use_cloner(target_archive, target_archive))

    def test_copy_method_diff_archive_non_empty_target(self):
        # In a post-first derivation, if the archives are different and the
        # target archive is *not* empty: don't use the cloner.
        parent = self.factory.makeDistroSeries()
        distroseries = self.factory.makeDistroSeries()
        target_archive = distroseries.main_archive
        other_distroseries = self.factory.makeDistroSeries(
            distribution=distroseries.distribution)
        self.factory.makeSourcePackagePublishingHistory(
            distroseries=other_distroseries)
        ids = InitializeDistroSeries(distroseries, [parent.id])

        self.assertFalse(
            ids._use_cloner(target_archive, parent.main_archive))

    def test_copy_method_same_archive_non_empty_series(self):
        # In a post-first derivation, if the archives are the same and the
        # target series is *not* empty: don't use the cloner.
        parent = self.factory.makeDistroSeries()
        distroseries = self.factory.makeDistroSeries()
        self.factory.makeSourcePackagePublishingHistory(
            distroseries=distroseries)
        target_archive = distroseries.main_archive

        ids = InitializeDistroSeries(distroseries, [parent.id])
        self.assertFalse(
            ids._use_cloner(target_archive, target_archive))

    def test__has_same_parents_as_previous_series_explicit(self):
        # IDS._has_same_parents_as_previous_series returns True if the
        # parents for the series to be initialized are the same as
        # previous_series' parents.
        prev_parent1, unused = self.setupParent(packages={u'p1': u'1.2'})
        prev_parent2, unused = self.setupParent(packages={u'p2': u'1.5'})
        child = self.setUpSeriesWithPreviousSeries(
            previous_parents=[prev_parent1, prev_parent2])
        # The same parents can be explicitely set.
        ids = InitializeDistroSeries(
            child, [prev_parent2.id, prev_parent1.id])

        self.assertTrue(ids._has_same_parents_as_previous_series())

    def test__has_same_parents_as_previous_series_implicit(self):
        # IDS._has_same_parents_as_previous_series returns True if the
        # parents for the series to be initialized are the same as
        # previous_series' parents.
        prev_parent1, unused = self.setupParent(packages={u'p1': u'1.2'})
        prev_parent2, unused = self.setupParent(packages={u'p2': u'1.5'})
        child = self.setUpSeriesWithPreviousSeries(
            previous_parents=[prev_parent1, prev_parent2])
        # If no parents are provided, the parents from previous_series
        # will be used.
        ids = InitializeDistroSeries(child)

        self.assertTrue(ids._has_same_parents_as_previous_series())

    def test_not__has_same_parents_as_previous_series(self):
        # IDS._has_same_parents_as_previous_series returns False if the
        # parents for the series to be initialized are *not* the same as
        # previous_series' parents.
        prev_parent1, unused = self.setupParent(packages={u'p1': u'1.2'})
        prev_parent2, unused = self.setupParent(packages={u'p2': u'1.5'})
        child = self.setUpSeriesWithPreviousSeries(
            previous_parents=[prev_parent1, prev_parent2])
        parent3 = self.factory.makeDistroSeries()
        ids = InitializeDistroSeries(
            child, [prev_parent2.id, prev_parent1.id, parent3.id])

        self.assertFalse(ids._has_same_parents_as_previous_series())

    def test_initialization_post_first_deriv_copy_dsds(self):
        # Post-first initialization of a series with the same parents
        # than those of the previous_series causes a copy of
        # previous_series' DSDs.
        prev_parent1, unused = self.setupParent(packages={u'p1': u'1.2'})
        prev_parent2, unused = self.setupParent(packages={u'p2': u'1.5'})
        child = self.setUpSeriesWithPreviousSeries(
            previous_parents=[prev_parent1, prev_parent2])
        self.factory.makeDistroSeriesDifference()
        self.factory.makeDistroSeriesDifference(
            derived_series=child.previous_series,
            source_package_name_str=u'p1')
        self.factory.makeDistroSeriesDifference(
            derived_series=child.previous_series,
            source_package_name_str=u'p2')
        dsd_source = getUtility(IDistroSeriesDifferenceSource)
        # No DSDs for the child yet.
        self.assertEquals(0, dsd_source.getForDistroSeries(child).count())
        self._fullInitialize([], child=child)

        self.assertContentEqual(
            [u'p1', u'p2'],
            [
                diff.source_package_name.name
                for diff in dsd_source.getForDistroSeries(child)])

    def getWaitingJobs(self, derived_series, package_name, parent_series):
        """Get waiting jobs for given derived/parent series and package.

        :return: A list (not a result set or any old iterable, but a list)
            of `DistroSeriesDifferenceJob`.
        """
        sourcepackagename = self.factory.getOrMakeSourcePackageName(
            package_name)
        return list(find_waiting_jobs(
            derived_series, sourcepackagename, parent_series))

    def test_initialization_first_deriv_create_dsdjs(self):
        # A first initialization of a series creates the creation
        # of the DSDJs with all the parents.
        parent1, unused = self.setupParent(packages={u'p1': u'1.2'})
        parent2, unused = self.setupParent(packages={u'p2': u'1.5'})
        self.useFixture(FeatureFixture({FEATURE_FLAG_ENABLE_MODULE: 'on'}))
        child = self._fullInitialize([parent1, parent2])

        self.assertNotEqual([], self.getWaitingJobs(child, 'p1', parent1))
        self.assertNotEqual([], self.getWaitingJobs(child, 'p2', parent1))

    def test_initialization_post_first_deriv_create_dsdjs(self):
        # Post-first initialization of a series with different parents
        # than those of the previous_series creates the DSDJs to
        # compute the DSDs with the parents.
        prev_parent1, unused = self.setupParent(packages={u'p1': u'1.2'})
        prev_parent2, unused = self.setupParent(packages={u'p2': u'1.5'})
        child = self.setUpSeriesWithPreviousSeries(
            previous_parents=[prev_parent1, prev_parent2])
        parent3, unused = self.setupParent(
            packages={u'p2': u'2.5', u'p3': u'1.1'})
        self.useFixture(FeatureFixture({FEATURE_FLAG_ENABLE_MODULE: 'on'}))
        self._fullInitialize(
            [prev_parent1, prev_parent2, parent3], child=child)

        self.assertNotEqual(
            [], self.getWaitingJobs(child, 'p1', prev_parent1))
        self.assertNotEqual(
            [], self.getWaitingJobs(child, 'p2', prev_parent2))
        self.assertNotEqual([], self.getWaitingJobs(child, 'p2', parent3))
        self.assertEqual([], self.getWaitingJobs(child, 'p3', parent3))

    def test_initialization_compute_dsds_specific_packagesets(self):
        # Post-first initialization of a series with specific
        # packagesets creates the DSDJs for the packages inside these
        # packagesets.
        prev_parent1, unused = self.setupParent(
            packages={u'p1': u'1.2', u'p11': u'3.1'})
        prev_parent2, unused = self.setupParent(packages={u'p2': u'1.5'})
        child = self.setUpSeriesWithPreviousSeries(
            previous_parents=[prev_parent1, prev_parent2])
        test1 = getUtility(IPackagesetSet).new(
            u'test1', u'test 1 packageset', child.previous_series.owner,
            distroseries=child.previous_series)
        test1.addSources('p1')
        parent3, unused = self.setupParent(
            packages={u'p1': u'2.5', u'p3': u'4.4'})
        self.useFixture(FeatureFixture({FEATURE_FLAG_ENABLE_MODULE: 'on'}))
        self._fullInitialize(
            [prev_parent1, prev_parent2, parent3], child=child,
            packagesets=(str(test1.id),))

        self.assertNotEqual(
            [], self.getWaitingJobs(child, 'p1', prev_parent1))
        self.assertEqual([], self.getWaitingJobs(child, 'p11', prev_parent1))
        self.assertEqual([], self.getWaitingJobs(child, 'p2', prev_parent2))
        self.assertNotEqual([], self.getWaitingJobs(child, 'p1', parent3))
        self.assertEqual([], self.getWaitingJobs(child, 'p3', parent3))<|MERGE_RESOLUTION|>--- conflicted
+++ resolved
@@ -88,12 +88,8 @@
         if existing_format_selection is None:
             spfss_utility.add(parent, format_selection)
         parent.backports_not_automatic = True
-<<<<<<< HEAD
         parent.include_long_descriptions = False
-        self._populate_parent(parent, parent_das, packages)
-=======
         self._populate_parent(parent, parent_das, packages, pocket)
->>>>>>> 16717477
         return parent, parent_das
 
     def _populate_parent(self, parent, parent_das, packages=None,
