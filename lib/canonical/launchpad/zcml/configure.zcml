--- conflicted
+++ resolved
@@ -37,15 +37,6 @@
     <include file="diff.zcml" />
     <include file="datetime.zcml" />
     <include file="decoratedresultset.zcml" />
-<<<<<<< HEAD
-    <include file="distributionmirror.zcml" />
-=======
-    <include file="distributionsourcepackagecache.zcml" />
-    <include file="distributionsourcepackagerelease.zcml" />
-    <include file="distroseriesbinarypackage.zcml" />
-    <include file="distroseriespackagecache.zcml" />
-    <include file="distroseriessourcepackagerelease.zcml" />
->>>>>>> 4da01633
     <include file="distroserieslanguage.zcml" />
     <include file="emailaddress.zcml" />
     <include file="feeds.zcml" />
