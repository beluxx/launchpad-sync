# Copyright 2004-2005 Canonical Ltd.  All rights reserved.

"""IBugTarget-related browser views."""

__metaclass__ = type

__all__ = [
    "BugTargetBugListingView",
    "FileBugView"
    ]

from zope.app.form.interfaces import IInputWidget, WidgetsError
from zope.app.form.utility import setUpWidgets
from zope.component import getUtility
from zope.event import notify

from canonical.launchpad.event.sqlobjectevent import SQLObjectCreatedEvent
from canonical.launchpad.interfaces import (
    ILaunchBag, IDistribution, IDistroRelease, IDistroReleaseSet,
<<<<<<< HEAD
    IProduct, NotFoundError, ILaunchpadCelebrities)
=======
    IProduct, IDistributionSourcePackage, NotFoundError)
>>>>>>> bd573f56
from canonical.launchpad.webapp import canonical_url
from canonical.launchpad.webapp.generalform import GeneralFormView

class FileBugView(GeneralFormView):
    """Browser view for filebug forms.

    This class handles bugs filed on an IBugTarget, and the 'generic'
    bug filing, where a distribution argument is passed with the form.
    """

    def initialize(self):
        self.packagename_error = ""

    @property
    def initial_values(self):
        """Set the default package name when filing a distribution bug."""
        if not IDistributionSourcePackage.providedBy(self.context):
            return {}

        if self.request.get("field.packagename"):
            return {}

        return {'packagename': self.context.name}

    def shouldSelectChoosePackageNameRadioButton(self):
        """Should the radio button to select a package be selected?"""
        # XXX, Brad Bollenbach, 2006-07-13: We also call _renderedValueSet() in
        # case there is a default value in the widget, i.e., a value that was
        # set outside the request. See https://launchpad.net/bugs/52912.
        return (
            self.request.form.get("field.packagename") or
            self.packagename_widget._renderedValueSet())

    def validateFromRequest(self):
        """Make sure the package name, if provided, exists in the distro."""
        self.packagename_error = ""
        form = self.request.form

        if form.get("packagename_option") == "choose":
            packagename = form.get("field.packagename")
            if packagename:
                if IDistribution.providedBy(self.context):
                    distribution = self.context
                else:
                    assert IDistributionSourcePackage.providedBy(self.context)
                    distribution = self.context.distribution

                try:
                    distribution.getPackageNames(packagename)
                except NotFoundError:
                    self.packagename_error = (
                        '"%s" does not exist in %s. Please choose a different '
                        'package. If you\'re unsure, please select '
                        '"I don\'t know"' % (
                            packagename, distribution.displayname))
            else:
                self.packagename_error = "Please enter a package name"

        if self.packagename_error:
            raise WidgetsError(self.packagename_error)

    def process(self, title=None, comment=None, packagename=None,
                distribution=None, security_related=False):
        """Add a bug to this IBugTarget."""
        current_user = getUtility(ILaunchBag).user
        context = self.context
        if distribution is not None:
            # We're being called from the generic bug filing form, so manually
            # set the chosen distribution as the context.
            context = distribution

        # Ensure that no package information is used, if the user
        # enters a package name but then selects "I don't know".
        if self.request.form.get("packagename_option") == "none":
            packagename = None

        # Security bugs are always private when filed, but can be disclosed
        # after they've been reported.
        if security_related:
            private = True
        else:
            private = False

        notification = "Thank you for your bug report."
        if IDistribution.providedBy(context) and packagename:
            # We don't know if the package name we got was a source or binary
            # package name, so let the Soyuz API figure it out for us.
            packagename = str(packagename)
            try:
                sourcepackagename, binarypackagename = (
                    context.getPackageNames(packagename))
            except NotFoundError:
                # getPackageNames may raise NotFoundError. It would be
                # nicer to allow people to indicate a package even if
                # never published, but the quick fix for now is to note
                # the issue and move on.
                notification += (
                    "<br /><br />The package %s is not published in %s; the "
                    "bug was targeted only to the distribution."
                    % (packagename, context.displayname))
                comment += ("\r\n\r\nNote: the original reporter indicated "
                            "the bug was in package %r; however, that package "
                            "was not published in %s."
                            % (packagename, context.displayname))
                bug = context.createBug(
                    title=title, comment=comment,
                    security_related=security_related,
                    private=private, owner=current_user)
            else:
                bugtarget = context.getSourcePackage(sourcepackagename.name)
                bug = bugtarget.createBug(
                    title=title, comment=comment,
                    security_related=security_related,
                    private=private, owner=current_user,
                    binarypackagename=binarypackagename)
        else:
            assert IProduct.providedBy(context)

            celebs = getUtility(ILaunchpadCelebrities)
            if context == celebs.landscape:
                # Landscape bugs are always private, because details of
                # the project, like bug reports, are not yet meant to be
                # pubically disclosed.
                private = True

            bug = context.createBug(
                title=title, comment=comment,
                security_related=security_related,
                private=private, owner=current_user)

            if context == celebs.landscape:
                # Subscribe the Landscape bugcontact to all Landscape
                # bugs, because all their bugs are private by default,
                # and so will otherwise only subscribe the bug reporter
                # by default.
                bug.subscribe(celebs.landscape.bugcontact)

        notify(SQLObjectCreatedEvent(bug))

        # Give the user some feedback on the bug just opened.
        self.request.response.addNotification(notification)
        if bug.private:
            self.request.response.addNotification(
                'Security-related bugs are by default <span title="Private '
                'bugs are visible only to their direct subscribers.">private'
                '</span>. You may choose to <a href="+secrecy">publically '
                'disclose</a> this bug.')
        self._nextURL = canonical_url(bug.bugtasks[0])

    def _setUpWidgets(self):
        # Customize the onKeyPress event of the package name chooser,
        # so that it's corresponding radio button is selected.
        setUpWidgets(
            self, self.schema, IInputWidget, initial=self.initial_values,
            names=self.fieldNames)

        if "packagename" in self.fieldNames:
            self.packagename_widget.onKeyPress = "selectWidget('choose', event)"

    def getProductOrDistroFromContext(self):
        """Return the IProduct or IDistribution for this context."""
        context = self.context

        if IDistribution.providedBy(context) or IProduct.providedBy(context):
            return context
        else:
            assert IDistributionSourcePackage.providedBy(context), (
                "Expected a bug filing context that provides one of "
                "IDistribution, IProduct, or IDistributionSourcePackage. "
                "Got: %r" % context)

            return context.distribution


class BugTargetBugListingView:
    """Helper methods for rendering bug listings."""

    @property
    def release_buglistings(self):
        """Return a buglisting for each release.

        The list is sorted newest release to oldest.

        The count only considers bugs that the user would actually be
        able to see in a listing.
        """
        distribution_context = IDistribution(self.context, None)
        distrorelease_context = IDistroRelease(self.context, None)

        if distrorelease_context:
            distribution = distrorelease_context.distribution
        elif distribution_context:
            distribution = distribution_context
        else:
            raise AssertionError, ("release_bug_counts called with "
                                   "illegal context")

        releases = getUtility(IDistroReleaseSet).search(
            distribution=distribution, orderBy="-datereleased")

        release_buglistings = []
        for release in releases:
            release_buglistings.append(
                dict(
                    title=release.displayname,
                    url=canonical_url(release) + "/+bugs",
                    count=release.open_bugtasks.count()))

        return release_buglistings<|MERGE_RESOLUTION|>--- conflicted
+++ resolved
@@ -17,11 +17,8 @@
 from canonical.launchpad.event.sqlobjectevent import SQLObjectCreatedEvent
 from canonical.launchpad.interfaces import (
     ILaunchBag, IDistribution, IDistroRelease, IDistroReleaseSet,
-<<<<<<< HEAD
-    IProduct, NotFoundError, ILaunchpadCelebrities)
-=======
-    IProduct, IDistributionSourcePackage, NotFoundError)
->>>>>>> bd573f56
+    IDistributionSourcePackage, IProduct, NotFoundError,
+    ILaunchpadCelebrities)
 from canonical.launchpad.webapp import canonical_url
 from canonical.launchpad.webapp.generalform import GeneralFormView
 
