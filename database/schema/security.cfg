#
# Possible permissions: SELECT, INSERT, UPDATE, EXECUTE
#
# Note that we can't have INSERT only tables if we are using SQLObject, as it
# creates new entries by first doing an insert (to get the id) and then
# issuing an update
[DEFAULT]
# Objects in these schemas are publicly readable or executable. *not* writable
public_schemas=ts2

[public]
# The public role is automatically granted to all users by PostgreSQL
type=group
public.person_sort_key(text, text)         = EXECUTE
public.debversion_sort_key(text)           = EXECUTE
public.null_count(anyarray)                = EXECUTE
public.valid_name(text)                    = EXECUTE
public.valid_bug_name(text)                = EXECUTE
public.valid_branch_name(text)             = EXECUTE
public.valid_debian_version(text)          = EXECUTE
public.valid_cve(text)                     = EXECUTE
public.valid_absolute_url(text)            = EXECUTE
public.valid_fingerprint(text)             = EXECUTE
public.valid_keyid(text)                   = EXECUTE
public.valid_regexp(text)                  = EXECUTE
public.sane_version(text)                  = EXECUTE
public.sha1(text)                          = EXECUTE
public.is_blacklisted_name(text)           = EXECUTE
public.is_person(text)                     = EXECUTE
public.is_team(integer)                    = EXECUTE
public.is_team(text)                       = EXECUTE
public.is_printable_ascii(text)            = EXECUTE
public.launchpaddatabaserevision           = SELECT
public.name_blacklist_match(text)          = EXECUTE
public.fticache                            =
public.pillarname                          = SELECT
public.ulower(text)                        = EXECUTE
public._killall_backends(text)             =
public.generate_openid_identifier()        = EXECUTE
public.replication_lag()                   = EXECUTE
public.assert_patch_applied(integer, integer, integer) = EXECUTE
public.exclusivelocks                      =
public.alllocks                            =

[ro]
# A user with full readonly access to the database. Generally used for
# interactive querying
type=user
groups=read

[testadmin]
# A user with full admin privileges used by the test suite
type=user
groups=admin

[sso_auth]
# authdb replication set write access from the SSO service.
type=user
public.account                          = SELECT, INSERT, UPDATE, DELETE
public.accountpassword                  = SELECT, INSERT, UPDATE, DELETE
public.authtoken                        = SELECT, INSERT, UPDATE, DELETE
public.emailaddress                     = SELECT, INSERT, UPDATE, DELETE
public.openidrpsummary                  = SELECT, INSERT, UPDATE
public.openidassociation                = SELECT, INSERT, DELETE
public.openidnonce                      = SELECT, INSERT, DELETE
public.openidauthorization              = SELECT, INSERT, UPDATE, DELETE

[sso_main]
# main replication set access from the SSO service login.launchpad.net
type=user
public.language                         = SELECT
public.openidrpconfig                   = SELECT
public.person                           = SELECT
public.personlanguage                   = SELECT
public.personlocation                   = SELECT
public.shippingrequest                  = SELECT
public.teammembership                   = SELECT
public.teamparticipation                = SELECT
public.validpersoncache                 = SELECT
# Needed for person.preferredemail to work.
public.emailaddress                     = SELECT
# Needed for OpenID login to work - Bug #352727
public.country                          = SELECT
# Needed for display of OpenID consumer logo per Bug #353926
public.libraryfilealias                 = SELECT
public.libraryfilecontent               = SELECT

[launchpad_auth]
# authdb replication set access from the main Z3 application.
type=user
public.account                          = SELECT, INSERT, UPDATE, DELETE
public.accountpassword                  = SELECT, INSERT, UPDATE, DELETE
public.emailaddress                     = SELECT, INSERT, UPDATE, DELETE
public.language                         = SELECT
public.openidrpconfig                   = SELECT
public.openidrpsummary                  = SELECT
public.person                           = SELECT
public.personlanguage                   = SELECT
public.teammembership                   = SELECT
public.teamparticipation                = SELECT

[launchpad_main]
# lpmain replication set access from the main Z3 application.
type=user
groups=write,script
public.account                          = SELECT
public.announcement                     = SELECT, INSERT, UPDATE, DELETE
public.answercontact                    = SELECT, INSERT, UPDATE, DELETE
public.archive                          = SELECT, INSERT, UPDATE
public.archiveauthtoken                 = SELECT, INSERT, UPDATE
public.archivesubscriber                = SELECT, INSERT, UPDATE
public.archivearch                      = SELECT, INSERT, UPDATE
public.archivedependency                = SELECT, INSERT, DELETE
public.archivepermission                = SELECT, INSERT, UPDATE, DELETE
public.authtoken                        = SELECT, INSERT, UPDATE, DELETE
public.binaryandsourcepackagenameview   = SELECT
public.binarypackagepublishinghistory   = SELECT
public.bountysubscription               = SELECT, INSERT, UPDATE, DELETE
public.branchrevision                   = SELECT, INSERT, UPDATE, DELETE
public.branch                           = SELECT, INSERT, UPDATE, DELETE
public.branchjob                        = SELECT, INSERT, UPDATE, DELETE
public.branchmergeproposal              = SELECT, INSERT, UPDATE, DELETE
public.branchmergeproposaljob           = SELECT, INSERT, UPDATE, DELETE
public.branchmergerobot                 = SELECT, INSERT, UPDATE, DELETE
public.branchsubscription               = SELECT, INSERT, UPDATE, DELETE
public.branchvisibilitypolicy           = SELECT, INSERT, UPDATE, DELETE
public.branchwithsortkeys               = SELECT
public.bugaffectsperson                 = SELECT, INSERT, UPDATE, DELETE
public.bugattachment                    = SELECT, INSERT, UPDATE, DELETE
public.bugbranch                        = SELECT, INSERT, UPDATE, DELETE
public.bugcve                           = SELECT, INSERT, DELETE
public.bugnomination                    = SELECT, UPDATE
public.bugnotification                  = SELECT, INSERT, UPDATE, DELETE
public.bugnotificationattachment        = SELECT, INSERT
public.bugnotificationrecipient         = SELECT, INSERT, UPDATE, DELETE
public.bugtag                           = SELECT, INSERT, DELETE
public.bugtrackerperson                 = SELECT, UPDATE
public.codeimport                       = SELECT, INSERT, UPDATE, DELETE
public.codeimportevent                  = SELECT, INSERT, UPDATE
public.codeimporteventdata              = SELECT, INSERT
public.codeimportjob                    = SELECT, INSERT, UPDATE, DELETE
public.codeimportmachine                = SELECT, INSERT, UPDATE
public.codeimportresult                 = SELECT, INSERT, UPDATE, DELETE
public.codereviewmessage                = SELECT, INSERT, DELETE
public.codereviewvote                   = SELECT, INSERT, UPDATE, DELETE
public.commercialsubscription           = SELECT, INSERT, UPDATE, DELETE
public.continent                        = SELECT
public.cvereference                     = SELECT, INSERT
public.cve                              = SELECT, INSERT, UPDATE
public.customlanguagecode               = SELECT, INSERT, UPDATE, DELETE
public.diff                             = SELECT, INSERT, UPDATE
public.distributionbounty               = SELECT, INSERT, UPDATE
public.distributionmirror               = SELECT, INSERT, UPDATE, DELETE
public.distributionsourcepackage        = SELECT, INSERT, UPDATE, DELETE
public.distributionsourcepackagecache   = SELECT
public.distroserieslanguage             = SELECT, INSERT, UPDATE
public.distroseriespackagecache         = SELECT
public.emailaddress                     = SELECT
public.entitlement                      = SELECT, INSERT, UPDATE, DELETE
public.faq                              = SELECT, INSERT, UPDATE, DELETE
public.featuredproject                  = SELECT, INSERT, DELETE
public.hwdevicedriverlink               = SELECT
public.hwdevicenamevariant              = SELECT
public.hwdevice                         = SELECT
public.hwdeviceclass                    = SELECT
public.hwdriver                         = SELECT, INSERT
public.hwsubmissiondevice               = SELECT
public.hwsubmission                     = SELECT, INSERT, UPDATE
public.hwsubmissionbug                  = SELECT, INSERT, UPDATE, DELETE
public.hwsystemfingerprint              = SELECT, INSERT
public.hwtestanswerchoice               = SELECT
public.hwtestanswercountdevice          = SELECT
public.hwtestanswercount                = SELECT
public.hwtestanswerdevice               = SELECT
public.hwtestanswer                     = SELECT
public.hwtest                           = SELECT
public.hwvendorid                       = SELECT
public.hwvendorname                     = SELECT
public.job                              = SELECT, INSERT, UPDATE, DELETE
public.karmacache                       = SELECT
public.karmacategory                    = SELECT
public.karmatotalcache                  = SELECT
public.language                         = SELECT
public.languagepack                     = SELECT, INSERT, UPDATE
public.launchpadstatistic               = SELECT
public.libraryfilealias                 = SELECT, INSERT, UPDATE, DELETE
public.libraryfiledownloadcount         = SELECT, INSERT, UPDATE
public.logintoken                       = SELECT, INSERT, UPDATE, DELETE
public.mailinglist                      = SELECT, INSERT, UPDATE, DELETE
public.mailinglistban                   = SELECT, INSERT, UPDATE, DELETE
public.mailinglistsubscription          = SELECT, INSERT, UPDATE, DELETE
public.mentoringoffer                   = SELECT, INSERT, UPDATE, DELETE
public.mergedirectivejob                = SELECT, INSERT, UPDATE, DELETE
public.messagechunk                     = SELECT, INSERT
public.messageapproval                  = SELECT, INSERT, UPDATE, DELETE
public.milestone                        = SELECT, INSERT, UPDATE, DELETE
public.mirrorcdimagedistroseries        = SELECT, INSERT, DELETE
public.mirrordistroarchseries           = SELECT, INSERT, DELETE, UPDATE
public.mirrordistroseriessource         = SELECT, INSERT, UPDATE, DELETE
public.mirrorproberecord                = SELECT, INSERT, DELETE
public.nameblacklist                    = SELECT, INSERT, UPDATE, DELETE
public.oauthaccesstoken                 = SELECT, INSERT, UPDATE, DELETE
public.oauthconsumer                    = SELECT, INSERT
public.oauthnonce                       = SELECT, INSERT
public.oauthrequesttoken                = SELECT, INSERT, UPDATE, DELETE
public.openidconsumerassociation        = SELECT, INSERT, UPDATE, DELETE
public.openidconsumernonce              = SELECT, INSERT, UPDATE
public.officialbugtag                   = SELECT, INSERT, UPDATE, DELETE
public.openidrpconfig                   = SELECT, INSERT, UPDATE, DELETE
public.packagebugsupervisor             = SELECT, INSERT, UPDATE, DELETE
public.packagecopyrequest               = SELECT, INSERT, UPDATE
public.packagediff                      = SELECT, INSERT, UPDATE, DELETE
public.packagediff                      = SELECT, INSERT, UPDATE, DELETE
public.packageset                       = SELECT, INSERT, UPDATE, DELETE
public.packagesetsources                = SELECT, INSERT, UPDATE, DELETE
public.packagesetinclusion              = SELECT, INSERT, UPDATE, DELETE
public.flatpackagesetinclusion          = SELECT, INSERT, UPDATE, DELETE
public.packaging                        = SELECT, INSERT, UPDATE, DELETE
public.personlanguage                   = SELECT, INSERT, UPDATE, DELETE
public.personlocation                   = SELECT, INSERT, UPDATE, DELETE
public.personnotification               = SELECT, INSERT, UPDATE, DELETE
public.pillarname                       = SELECT, INSERT, DELETE
public.poexportrequest                  = SELECT, INSERT, UPDATE, DELETE
public.poexport                         = SELECT
public.pofiletranslator                 = SELECT
public.polloption                       = SELECT, INSERT, UPDATE, DELETE
public.poll                             = SELECT, INSERT, UPDATE
public.potexport                        = SELECT
public.previewdiff                      = SELECT, INSERT, UPDATE, DELETE
public.productbounty                    = SELECT, INSERT, UPDATE
public.productrelease                   = SELECT, INSERT, UPDATE, DELETE
public.productreleasefile               = SELECT, INSERT, DELETE
public.productseriescodeimport          = SELECT, INSERT, UPDATE
public.project                          = SELECT
public.projectbounty                    = SELECT, INSERT, UPDATE
public.questionbug                      = SELECT, INSERT, DELETE
public.questionmessage                  = SELECT, INSERT
public.questionreopening                = SELECT, INSERT, UPDATE
public.question                         = SELECT, INSERT, UPDATE
public.questionsubscription             = SELECT, INSERT, UPDATE, DELETE
public.translationrelicensingagreement  = SELECT, INSERT, UPDATE
public.requestedcds                     = SELECT, INSERT, UPDATE, DELETE
public.revision                         = SELECT, INSERT, UPDATE
public.revisionauthor                   = SELECT, INSERT, UPDATE
public.revisioncache                    = SELECT, INSERT, UPDATE, DELETE
public.revisionnumber                   = SELECT, INSERT
public.revisionparent                   = SELECT, INSERT
public.scriptactivity                   = SELECT
public.shipitreport                     = SELECT, INSERT
public.shipitsurvey                     = SELECT, INSERT, UPDATE
public.shipitsurveyquestion             = SELECT, INSERT
public.shipitsurveyanswer               = SELECT, INSERT
public.shipitsurveyresult               = SELECT, INSERT
public.shipment                         = SELECT, INSERT, UPDATE
public.shippingrequest                  = SELECT, INSERT, UPDATE, DELETE
public.shippingrun                      = SELECT, INSERT, UPDATE
public.sourcepackagepublishinghistory   = SELECT
public.seriessourcepackagebranch        = SELECT, INSERT, UPDATE, DELETE
public.specificationbranch              = SELECT, INSERT, UPDATE, DELETE
public.specificationbug                 = SELECT, INSERT, DELETE
public.specificationdependency          = SELECT, INSERT, DELETE
public.specificationfeedback            = SELECT, INSERT, UPDATE, DELETE
public.specificationmessage             = SELECT, INSERT
public.specification                    = SELECT, INSERT, UPDATE
public.specificationsubscription        = SELECT, INSERT, UPDATE, DELETE
public.spokenin                         = SELECT, INSERT, DELETE
public.sprintattendance                 = SELECT, INSERT, UPDATE, DELETE
public.sprint                           = SELECT, INSERT, UPDATE
public.sprintspecification              = SELECT, INSERT, UPDATE, DELETE
public.standardshipitrequest            = SELECT, INSERT, UPDATE, DELETE
public.staticdiff                       = SELECT, INSERT, UPDATE
public.structuralsubscription           = SELECT, INSERT, UPDATE, DELETE
public.temporaryblobstorage             = SELECT, INSERT, DELETE
public.translationgroup                 = SELECT, INSERT, UPDATE
public.translationimportqueueentry      = SELECT, INSERT, UPDATE, DELETE
public.translationmessage               = SELECT, INSERT, UPDATE
public.translator                       = SELECT, INSERT, UPDATE, DELETE
public.usertouseremail                  = SELECT, UPDATE
public.validpersoncache                 = SELECT
public.validpersonorteamcache           = SELECT
public.votecast                         = SELECT, INSERT
public.vote                             = SELECT, INSERT, UPDATE
public.webserviceban                    = SELECT, INSERT, UPDATE, DELETE
public.wikiname                         = SELECT, INSERT, UPDATE, DELETE
public.usertouseremail                  = SELECT, INSERT, UPDATE

[launchpad]
# This user exists for backwards compatibility - it is an alias to
# lanunchpad_main. There are a number of users in production that
# have been assigned this role that I don't want to recreate just now.
type=user
groups=launchpad_main

[script]
# Permissions required by all scripts.
type=group
public.scriptactivity                   = SELECT, INSERT

[statistician]
type=user
groups=script
public.archive                          = SELECT, UPDATE
public.archivearch                      = SELECT, UPDATE
public.binarypackagename                = SELECT
public.binarypackagepublishinghistory   = SELECT
public.binarypackagerelease             = SELECT
public.branch                           = SELECT
public.bug                              = SELECT
public.bugaffectsperson                 = SELECT, INSERT, UPDATE, DELETE
public.bugtask                          = SELECT
public.build                            = SELECT
public.distribution                     = SELECT
public.distributionsourcepackagecache   = SELECT, INSERT, UPDATE, DELETE
public.distroarchseries                 = SELECT, UPDATE
public.distroseries                     = SELECT, UPDATE
public.distroserieslanguage             = SELECT, INSERT, UPDATE, DELETE
public.distroseriespackagecache         = SELECT, INSERT, UPDATE, DELETE
public.language                         = SELECT
public.launchpadstatistic               = SELECT, INSERT, UPDATE, DELETE
public.person                           = SELECT
public.validpersoncache                 = SELECT
public.validpersonorteamcache           = SELECT
public.potemplate                       = SELECT
public.pofile                           = SELECT
public.pofiletranslator                 = SELECT
public.pomsgid                          = SELECT
public.potmsgset                        = SELECT
public.product                          = SELECT
public.productseries                    = SELECT
public.question                         = SELECT
public.sourcepackagename                = SELECT
public.sourcepackagepublishinghistory   = SELECT
public.sourcepackagerelease             = SELECT
public.specification                    = SELECT
public.translationmessage               = SELECT, INSERT, UPDATE
public.translationtemplateitem          = SELECT

[librarian]
type=user
public.libraryfilealias                 = SELECT, INSERT, UPDATE
public.libraryfilecontent               = SELECT, INSERT

[librarianlogparser]
type=user
groups=script
public.country                          = SELECT
public.libraryfilealias                 = SELECT, UPDATE
public.libraryfiledownloadcount         = SELECT, INSERT, UPDATE
public.parsedapachelog                  = SELECT, INSERT, UPDATE

[librariangc]
type=user
groups=script
public.libraryfilealias                 = SELECT, UPDATE, DELETE
public.libraryfilecontent               = SELECT, UPDATE, DELETE
# This user needs select on every table that references LibraryFileAlias
public.binarypackagefile                = SELECT
public.branchmergeproposal              = SELECT
public.bugattachment                    = SELECT
public.build                            = SELECT
public.codeimportresult                 = SELECT
public.diff                             = SELECT
public.distribution                     = SELECT
public.distributionmirror               = SELECT
public.languagepack                     = SELECT
public.hwsubmission                     = SELECT
public.mergedirectivejob                = SELECT
public.message                          = SELECT
public.messagechunk                     = SELECT
public.messageapproval                  = SELECT
public.mirrorproberecord                = SELECT
public.openidrpconfig                   = SELECT
public.packagediff                      = SELECT
public.packageupload                    = SELECT
public.packageuploadcustom              = SELECT
public.person                           = SELECT
public.pocketchroot                     = SELECT
public.pofile                           = SELECT
public.potemplate                       = SELECT
public.product                          = SELECT
public.productreleasefile               = SELECT
public.project                          = SELECT
public.shipitreport                     = SELECT
public.shippingrun                      = SELECT
public.sprint                           = SELECT
public.sourcepackagereleasefile         = SELECT
public.temporaryblobstorage             = SELECT, DELETE
public.translationimportqueueentry      = SELECT

[productreleasefinder]
# Dyson release import script
type=user
groups=script
public.product                          = SELECT
public.productseries                    = SELECT
public.productrelease                   = SELECT, INSERT, UPDATE
public.productreleasefile               = SELECT, INSERT, UPDATE
# Needed only because SQLobject does things...
public.person                           = SELECT
# Needed to write to the librarian
public.libraryfilealias                 = SELECT, INSERT
public.libraryfilecontent               = SELECT, INSERT

[pofilestats]
# Translations POFile statistics verification/update script
type=user
groups=script
public.language                         = SELECT
public.pofile                           = SELECT, UPDATE
public.potemplate                       = SELECT
public.potmsgset                        = SELECT
public.translationmessage               = SELECT
public.translationtemplateitem          = SELECT

[poimport]
# Rosetta import script
type=user
groups=write,script
public.account                          = SELECT, INSERT
public.customlanguagecode               = SELECT
public.translationgroup                 = SELECT
public.translationimportqueueentry      = SELECT, DELETE
public.translationmessage               = SELECT, INSERT, UPDATE
public.translationrelicensingagreement  = SELECT
public.translator                       = SELECT
public.validpersoncache                 = SELECT
public.validpersonorteamcache           = SELECT

[poexport]
# Rosetta export script
type=user
groups=script
public.distribution                     = SELECT
public.distroseries                     = SELECT
public.emailaddress                     = SELECT
public.language                         = SELECT
public.libraryfilealias                 = SELECT, INSERT
public.libraryfilecontent               = SELECT, INSERT
public.person                           = SELECT
public.poexport                         = SELECT
public.poexportrequest                  = SELECT, DELETE
public.pofile                           = SELECT, UPDATE
public.pofiletranslator                 = SELECT
public.pomsgid                          = SELECT
public.potemplate                       = SELECT
public.potexport                        = SELECT
public.potmsgset                        = SELECT
public.potranslation                    = SELECT
public.product                          = SELECT
public.productseries                    = SELECT
public.sourcepackagename                = SELECT
public.translationgroup                 = SELECT
public.translationmessage               = SELECT
public.translationtemplateitem          = SELECT
public.translator                       = SELECT
public.validpersoncache                 = SELECT
public.validpersonorteamcache           = SELECT

[langpack]
# Language pack exporter script
type=user
groups=script
public.distribution                     = SELECT
public.distroseries                     = SELECT, UPDATE
public.emailaddress                     = SELECT
public.language                         = SELECT
public.languagepack                     = SELECT, INSERT
public.libraryfilealias                 = SELECT, INSERT
public.libraryfilecontent               = SELECT, INSERT
public.person                           = SELECT
public.poexport                         = SELECT
public.pofile                           = SELECT, UPDATE
public.pofiletranslator                 = SELECT
public.pomsgid                          = SELECT
public.potemplate                       = SELECT
public.potexport                        = SELECT
public.potmsgset                        = SELECT
public.potranslation                    = SELECT
public.product                          = SELECT
public.productseries                    = SELECT
public.sourcepackagename                = SELECT
public.translationgroup                 = SELECT
public.translationmessage               = SELECT
public.translationtemplateitem          = SELECT
public.translator                       = SELECT
public.validpersoncache                 = SELECT
public.validpersonorteamcache           = SELECT

[checkwatches]
# Malone bug watch script
type=user
groups=script
public.account                          = SELECT, INSERT
public.accountpassword                  = SELECT, INSERT
public.answercontact                    = SELECT
public.bug                              = SELECT, INSERT, UPDATE
public.bugactivity                      = SELECT, INSERT
public.bugaffectsperson                 = SELECT, INSERT, UPDATE, DELETE
public.bugcve                           = SELECT, INSERT
public.bugmessage                       = SELECT, INSERT, UPDATE
public.bugnomination                    = SELECT
public.bugnotification                  = SELECT, INSERT
public.bugnotificationrecipient         = SELECT, INSERT
public.bugsubscription                  = SELECT
public.bugtask                          = SELECT, INSERT, UPDATE
public.bugtracker                       = SELECT, INSERT
public.bugtrackeralias                  = SELECT
public.bugtrackerperson                 = SELECT, INSERT
public.bugwatch                         = SELECT, INSERT, UPDATE
public.cve                              = SELECT, INSERT, UPDATE
public.cvereference                     = SELECT, INSERT, UPDATE
public.distribution                     = SELECT
public.distroseries                     = SELECT
public.emailaddress                     = SELECT, INSERT
public.language                         = SELECT
public.libraryfilealias                 = SELECT, INSERT
public.libraryfilecontent               = SELECT, INSERT
public.messagechunk                     = SELECT, INSERT
public.message                          = SELECT, INSERT
public.milestone                        = SELECT
public.packagebugsupervisor             = SELECT
public.person                           = SELECT, INSERT, UPDATE
public.personlanguage                   = SELECT
public.product                          = SELECT
public.productseries                    = SELECT
public.project                          = SELECT
public.questionbug                      = SELECT
public.question                         = SELECT
public.questionsubscription             = SELECT
public.sourcepackagename                = SELECT
public.structuralsubscription           = SELECT
public.teammembership                   = SELECT
public.teamparticipation                = SELECT, INSERT
public.validpersoncache                 = SELECT
public.validpersonorteamcache           = SELECT
public.wikiname                         = SELECT, INSERT

[codeimportworker]
type=user
public.branch                           = SELECT, UPDATE
public.codeimport                       = SELECT, UPDATE
public.codeimportevent                  = SELECT, INSERT, UPDATE
public.codeimportmachine                = SELECT
public.codeimportresult                 = SELECT, INSERT, UPDATE
public.codeimportjob                    = SELECT, INSERT, UPDATE, DELETE
public.distribution                     = SELECT
public.distroseries                     = SELECT
public.libraryfilealias                 = SELECT, INSERT, UPDATE
public.libraryfilecontent               = SELECT, INSERT
public.person                           = SELECT
public.product                          = SELECT
public.productseries                    = SELECT
public.productseriescodeimport          = SELECT
public.sourcepackagename                = SELECT

[branchscanner]
type=user
groups=write, script
public.account                          = SELECT, INSERT
public.accountpassword                  = SELECT, INSERT
public.branch                           = SELECT, UPDATE
public.branchjob                        = SELECT, INSERT, UPDATE, DELETE
public.branchmergeproposal              = SELECT, UPDATE
public.branchrevision                   = SELECT, INSERT, UPDATE, DELETE
public.branchsubscription               = SELECT
public.branchvisibilitypolicy           = SELECT
public.bugbranch                        = SELECT, INSERT, UPDATE
public.diff                             = SELECT, INSERT, DELETE
public.distroseries                     = SELECT
public.distribution                     = SELECT
public.emailaddress                     = SELECT
public.job                              = SELECT, INSERT, UPDATE, DELETE
# Karma
public.karma                            = SELECT, INSERT
public.karmaaction                      = SELECT
public.person                           = SELECT
public.revision                         = SELECT, INSERT, UPDATE
public.revisionauthor                   = SELECT, INSERT, UPDATE
public.revisioncache                    = SELECT, INSERT
public.revisionparent                   = SELECT, INSERT
public.revisionproperty                 = SELECT, INSERT
public.sourcepackagename                = SELECT
public.staticdiff                       = SELECT, INSERT, DELETE
public.validpersoncache                 = SELECT
public.validpersonorteamcache           = SELECT
# Bug notifications
public.bugactivity                      = SELECT, INSERT
public.bugaffectsperson                 = SELECT, INSERT, UPDATE, DELETE
public.bugsubscription                  = SELECT
public.bugnotification                  = SELECT, INSERT
public.bugnotificationrecipient         = SELECT, INSERT
public.structuralsubscription           = SELECT
public.message                          = SELECT, INSERT
public.messagechunk                     = SELECT, INSERT

[targetnamecacheupdater]
type=user
groups=script
public.bugtask                                  = SELECT, UPDATE
public.product                                  = SELECT
public.productseries                            = SELECT
public.distribution                             = SELECT
public.distroseries                             = SELECT
public.sourcepackagename                        = SELECT
public.binarypackagename                        = SELECT
public.potemplate                               = SELECT, UPDATE

[distributionmirror]
type=user
groups=script
public.archive                                  = SELECT
public.archivearch                              = SELECT
public.binarypackagefile                        = SELECT
public.binarypackagename                        = SELECT
public.binarypackagerelease                     = SELECT
public.build                                    = SELECT
public.component                                = SELECT
public.componentselection                       = SELECT
public.distribution                             = SELECT
public.distributionmirror                       = SELECT, UPDATE
public.distroseries                             = SELECT
public.distroarchseries                         = SELECT
public.emailaddress                             = SELECT
public.libraryfilealias                         = SELECT, INSERT
public.libraryfilecontent                       = SELECT, INSERT
public.mirrorcdimagedistroseries                = SELECT, INSERT, UPDATE, DELETE
public.mirrordistroarchseries                   = SELECT, UPDATE, DELETE, INSERT
public.mirrordistroseriessource                 = SELECT, UPDATE, DELETE, INSERT
public.mirrorproberecord                        = SELECT, INSERT
public.person                                   = SELECT
public.processorfamily                          = SELECT
public.securesourcepackagepublishinghistory     = SELECT
public.securebinarypackagepublishinghistory     = SELECT
public.sourcepackagerelease                     = SELECT
public.sourcepackagereleasefile                 = SELECT
public.sourcepackagename                        = SELECT
public.teammembership                           = SELECT

[teammembership]
# Update the TeamMembership table setting expired members
type=user
groups=script
public.teammembership                           = SELECT, UPDATE
public.teamparticipation                        = SELECT, DELETE
public.person                                   = SELECT
public.emailaddress                             = SELECT

[karma]
# Update the KarmaCache table
type=user
groups=script
public.karmacache                               = SELECT, INSERT, UPDATE, DELETE
public.karma                                    = SELECT
public.karmacategory                            = SELECT
public.karmaaction                              = SELECT
public.karmatotalcache                          = SELECT, INSERT, UPDATE, DELETE
public.emailaddress                             = SELECT
public.person                                   = SELECT
public.product                                  = SELECT
public.validpersoncache                         = SELECT
public.validpersonorteamcache                   = SELECT

[revisionkarma]
# Allocate karma for revisions.
type=user
groups=script
public.branch                                   = SELECT
public.branchrevision                           = SELECT
public.distribution                             = SELECT
public.distroseries                             = SELECT
public.karma                                    = SELECT, INSERT
public.karmacategory                            = SELECT
public.karmaaction                              = SELECT
public.person                                   = SELECT
public.product                                  = SELECT
public.productseries                            = SELECT
public.revision                                 = SELECT, UPDATE
public.revisionauthor                           = SELECT
public.sourcepackagename                        = SELECT
public.validpersoncache                         = SELECT

[cve]
type=user
groups=script
public.cve                                      = SELECT, INSERT, UPDATE
public.cvereference                             = SELECT, INSERT, UPDATE, DELETE


[gina]
# Unpack sourcepackages and extract metadata
type=user
groups=write,script
public.account                                  = SELECT, INSERT
public.accountpassword                          = SELECT, INSERT
public.archive                                  = SELECT, UPDATE
public.archivearch                              = SELECT, UPDATE
public.distribution                             = SELECT
public.packagediff                              = SELECT, INSERT, UPDATE
public.securebinarypackagepublishinghistory     = SELECT, INSERT, UPDATE, DELETE
public.securesourcepackagepublishinghistory     = SELECT, INSERT, UPDATE, DELETE

[lucille]
# Soyuz archive publisher.
type=user
groups=write,script
public.archive                                  = SELECT, UPDATE
public.archivearch                              = SELECT
public.archiveauthtoken                         = SELECT, UPDATE
public.archivesubscriber                        = SELECT, UPDATE
public.binarypackagepublishinghistory           = SELECT
public.gpgkey                                   = SELECT, INSERT, UPDATE
public.packagecopyrequest                       = SELECT, INSERT, UPDATE
public.packagediff                              = SELECT, INSERT, UPDATE
public.packageset                               = SELECT
public.packagesetsources                        = SELECT, INSERT, UPDATE, DELETE
public.packagesetinclusion                      = SELECT, INSERT, UPDATE, DELETE
public.flatpackagesetinclusion                  = SELECT, INSERT, UPDATE, DELETE
public.securebinarypackagepublishinghistory     = SELECT, INSERT, UPDATE, DELETE
public.securesourcepackagepublishinghistory     = SELECT, INSERT, UPDATE, DELETE
public.sourcepackagepublishinghistory           = SELECT

# Closing bugs for publication copies.
public.bug                              = SELECT, UPDATE
public.bugactivity                      = SELECT, INSERT
public.bugaffectsperson                 = SELECT, INSERT, UPDATE, DELETE
public.bugsubscription                  = SELECT
public.bugnotification                  = SELECT, INSERT
public.bugnotificationrecipient         = SELECT, INSERT
public.bugnomination                    = SELECT
public.bugtask                          = SELECT, UPDATE
public.product                          = SELECT
public.project                          = SELECT
public.bugmessage                       = SELECT, INSERT
public.message                          = SELECT, INSERT
public.messagechunk                     = SELECT, INSERT
public.productseries                    = SELECT
public.validpersoncache                 = SELECT
public.validpersonorteamcache           = SELECT
public.karmaaction                      = SELECT
public.karma                            = SELECT, INSERT
public.questionbug                      = SELECT
public.question                         = SELECT
public.packagebugsupervisor             = SELECT
public.milestone                        = SELECT
public.bugwatch                         = SELECT, INSERT
public.bugtracker                       = SELECT, INSERT
public.bugtrackeralias                  = SELECT, INSERT
public.cve                              = SELECT, INSERT
public.bugcve                           = SELECT, INSERT
public.language                         = SELECT
public.questionsubscription             = SELECT
public.answercontact                    = SELECT
public.personlanguage                   = SELECT
public.structuralsubscription           = SELECT

[fiera]
type=user
groups=script
public.account                                  = SELECT
public.archive                                  = SELECT, UPDATE
public.archivearch                              = SELECT, UPDATE
public.archivedependency                        = SELECT
public.buildqueue                               = SELECT, INSERT, UPDATE, DELETE
public.builder                                  = SELECT, INSERT, UPDATE
public.build                                    = SELECT, INSERT, UPDATE
public.distribution                             = SELECT, UPDATE
public.distroseries                             = SELECT, UPDATE
public.distroarchseries                         = SELECT, UPDATE
public.sourcepackagepublishinghistory           = SELECT
public.securesourcepackagepublishinghistory     = SELECT
public.sourcepackagerelease                     = SELECT
public.sourcepackagereleasefile                 = SELECT
public.sourcepackagename                        = SELECT
public.binarypackagepublishinghistory           = SELECT
public.securebinarypackagepublishinghistory     = SELECT
public.binarypackagerelease                     = SELECT
public.binarypackagefile                        = SELECT
public.binarypackagename                        = SELECT
public.libraryfilealias                         = SELECT, INSERT
public.libraryfilecontent                       = SELECT, INSERT
public.processor                                = SELECT
public.processorfamily                          = SELECT
public.pocketchroot                             = SELECT, INSERT, UPDATE
public.component                                = SELECT
public.section                                  = SELECT
public.publishedpackage                         = SELECT
public.person                                   = SELECT
public.emailaddress                             = SELECT
public.teammembership                           = SELECT
public.gpgkey                                   = SELECT
public.packageset                               = SELECT
public.packagesetsources                        = SELECT
public.packagesetinclusion                      = SELECT
public.flatpackagesetinclusion                  = SELECT

[sourcerer]
type=user
groups=script
public.archive                                  = SELECT
public.archivearch                              = SELECT
public.branch                                   = SELECT, INSERT, UPDATE
public.revision                                 = SELECT, INSERT, UPDATE
# Karma
public.karma                                    = SELECT, INSERT
public.karmaaction                              = SELECT
# To get at a source package's manifest
public.distribution                             = SELECT
public.distroseries                             = SELECT
public.sourcepackagename                        = SELECT
public.sourcepackagepublishinghistory           = SELECT
public.sourcepackagerelease                     = SELECT, UPDATE
public.sourcepackagereleasefile                 = SELECT
# To get at an upstream product's manifest
public.product                                  = SELECT
public.productseries                            = SELECT
public.productrelease                           = SELECT, UPDATE
public.productreleasefile                       = SELECT
# To get from source package to upstream
public.packaging                                = SELECT
# To get stuff from the librarian
public.libraryfilealias                         = SELECT
public.libraryfilecontent                       = SELECT

[write]
type=group
# Full access except for tables that are exclusively updated by
# certain processes, such as the librarian tables. This group is deprecated -
# access should be explicitly granted to users.
public.archive                          = SELECT, INSERT, UPDATE
public.archivearch                      = SELECT, INSERT, UPDATE
public.binarypackagerelease             = SELECT, INSERT, UPDATE
public.binarypackagefile                = SELECT, INSERT, UPDATE
public.binarypackagefilepublishing      = SELECT, INSERT, UPDATE
public.binarypackagename                = SELECT, INSERT, UPDATE
public.bounty                           = SELECT, INSERT, UPDATE
public.bountymessage                    = SELECT, INSERT
public.branch                           = SELECT, INSERT, UPDATE
public.bug                              = SELECT, INSERT, UPDATE
public.bugactivity                      = SELECT, INSERT, UPDATE
public.bugattachment                    = SELECT, INSERT, UPDATE
public.bugmessage                       = SELECT, INSERT, UPDATE
public.bugnomination                    = SELECT, INSERT, UPDATE
public.bugpackageinfestation            = SELECT, INSERT, UPDATE
public.bugproductinfestation            = SELECT, INSERT, UPDATE
public.bugsubscription                  = SELECT, INSERT, UPDATE, DELETE
public.bugtask                          = SELECT, INSERT, UPDATE
public.bugtracker                       = SELECT, INSERT, UPDATE, DELETE
public.bugtrackeralias                  = SELECT, INSERT, UPDATE, DELETE
public.bugwatch                         = SELECT, INSERT, UPDATE, DELETE
public.build                            = SELECT, INSERT, UPDATE
public.builder                          = SELECT, INSERT, UPDATE
public.buildqueue                       = SELECT, INSERT, UPDATE, DELETE
public.component                        = SELECT, INSERT, UPDATE
public.componentselection               = SELECT, INSERT, UPDATE
public.country                          = SELECT, INSERT, UPDATE
public.distribution                     = SELECT, INSERT, UPDATE
public.distroarchseries                 = SELECT, INSERT, UPDATE
public.distroseries                     = SELECT, INSERT, UPDATE
public.packageupload                    = SELECT, INSERT, UPDATE
public.packageuploadbuild               = SELECT, INSERT, UPDATE
public.packageuploadsource              = SELECT, INSERT, UPDATE
public.packageuploadcustom              = SELECT, INSERT, UPDATE
public.distrocomponentuploader          = SELECT, INSERT, UPDATE
public.emailaddress                     = SELECT, INSERT, UPDATE
public.ircid                            = SELECT, INSERT, UPDATE, DELETE
public.jabberid                         = SELECT, INSERT, UPDATE, DELETE
public.karma                            = SELECT, INSERT, UPDATE
public.karmaaction                      = SELECT, INSERT, UPDATE
public.language                         = SELECT, INSERT, UPDATE
public.launchpaddatabaserevision        = SELECT, INSERT, UPDATE
public.libraryfilealias                 = SELECT, INSERT
public.libraryfilecontent               = SELECT, INSERT
public.logintoken                       = SELECT, INSERT, UPDATE
public.mirror                           = SELECT, INSERT, UPDATE, DELETE
public.mirrorcontent                    = SELECT, INSERT, UPDATE, DELETE
public.mirrorsourcecontent              = SELECT, INSERT, UPDATE, DELETE
public.teammembership                   = SELECT, INSERT, UPDATE, DELETE
public.message                          = SELECT, INSERT, UPDATE
public.milestone                        = SELECT, INSERT, UPDATE
public.binarypackagepublishinghistory   = SELECT
public.securebinarypackagepublishinghistory = SELECT, INSERT, UPDATE, DELETE
public.packageselection                 = SELECT, INSERT, UPDATE
public.packaging                        = SELECT, INSERT, UPDATE
public.person                           = SELECT, INSERT, UPDATE
public.personlanguage                   = SELECT, INSERT, UPDATE
public.pocketchroot                     = SELECT, INSERT, UPDATE
public.pocomment                        = SELECT, INSERT, UPDATE
public.pofile                           = SELECT, INSERT, UPDATE
public.pomsgid                          = SELECT, INSERT, UPDATE
public.posubscription                   = SELECT, INSERT, UPDATE, DELETE
public.potemplate                       = SELECT, INSERT, UPDATE
public.potmsgset                        = SELECT, INSERT, UPDATE
public.potranslation                    = SELECT, INSERT, UPDATE
public.processor                        = SELECT, INSERT, UPDATE
public.processorfamily                  = SELECT, INSERT, UPDATE
public.product                          = SELECT, INSERT, UPDATE
public.productlicense                   = SELECT, INSERT, UPDATE, DELETE
public.productcvsmodule                 = SELECT, INSERT, UPDATE
public.productrelease                   = SELECT, INSERT, UPDATE
public.productreleasefile               = SELECT, INSERT, UPDATE
public.productseries                    = SELECT, INSERT, UPDATE
public.productsvnmodule                 = SELECT, INSERT, UPDATE
public.project                          = SELECT, INSERT, UPDATE
public.projectrelationship              = SELECT, INSERT, UPDATE
public.publishedpackage                 = SELECT
public.pushmirroraccess                 = SELECT, INSERT, UPDATE
public.section                          = SELECT, INSERT, UPDATE
public.sectionselection                 = SELECT, INSERT, UPDATE
public.signedcodeofconduct              = SELECT, INSERT, UPDATE
public.sourcepackagefilepublishing      = SELECT, INSERT, UPDATE
public.sourcepackagename                = SELECT, INSERT, UPDATE
public.sourcepackagepublishinghistory   = SELECT
public.securesourcepackagepublishinghistory = SELECT, INSERT, UPDATE
public.sourcepackagerelease             = SELECT, INSERT, UPDATE
public.sourcepackagereleasefile         = SELECT, INSERT, UPDATE
public.spokenin                         = SELECT, INSERT, UPDATE
public.gpgkey                           = SELECT, INSERT, UPDATE, DELETE
public.sshkey                           = SELECT, INSERT, UPDATE, DELETE
public.teamparticipation                = SELECT, INSERT, UPDATE, DELETE
public.translationimportqueueentry      = SELECT, INSERT, UPDATE, DELETE
public.translationtemplateitem          = SELECT, INSERT, UPDATE, DELETE
public.wikiname                         = SELECT, INSERT, UPDATE, DELETE

[shipit]
type=user
groups=script
public.account                          = SELECT
public.continent                        = SELECT
public.country                          = SELECT
public.emailaddress                     = SELECT
public.karma                            = SELECT
public.libraryfilealias                 = SELECT, INSERT
public.libraryfilecontent               = SELECT, INSERT
public.person                           = SELECT
public.requestedcds                     = SELECT, INSERT, UPDATE
public.shipitreport                     = SELECT, INSERT
public.shipment                         = SELECT, INSERT
public.shippingrequest                  = SELECT, UPDATE
public.shippingrun                      = SELECT, INSERT, UPDATE
public.standardshipitrequest            = SELECT
public.validpersoncache                 = SELECT
public.validpersonorteamcache           = SELECT

[standingupdater]
# For the personal standing updater cron script.
type=user
groups=script
public.emailaddress                     = SELECT
public.mailinglist                      = SELECT
public.message                          = SELECT
public.messageapproval                  = SELECT
public.person                           = SELECT, UPDATE
public.teamparticipation                = SELECT

[answertracker]
# User running expire-questions.py
type=user
groups=script
public.account                          = SELECT, INSERT
public.accountpassword                  = SELECT, INSERT
public.answercontact                    = SELECT
public.bug                              = SELECT
public.bugaffectsperson                 = SELECT, INSERT, UPDATE, DELETE
public.bugtask                          = SELECT
public.distribution                     = SELECT
public.faq                              = SELECT
public.emailaddress                     = SELECT
public.language                         = SELECT
public.message                          = SELECT, INSERT
public.messagechunk                     = SELECT, INSERT
public.person                           = SELECT, UPDATE
public.personlanguage                   = SELECT
public.product                          = SELECT
public.question                         = SELECT, UPDATE
public.questionbug                      = SELECT
public.questionmessage                  = SELECT, INSERT
public.questionsubscription             = SELECT
public.sourcepackagename                = SELECT
public.teammembership                   = SELECT
public.validpersoncache                 = SELECT
public.validpersonorteamcache           = SELECT

[uploader]
type=user
groups=script
# Everything is keyed off an archive
public.archive                          = SELECT, INSERT, UPDATE
public.archivearch                      = SELECT, INSERT, UPDATE
public.packageset                       = SELECT
public.packagesetsources                = SELECT
public.packagesetinclusion              = SELECT
public.flatpackagesetinclusion          = SELECT

# This block is granted insert in order to be able to create maintainers
# on the fly when we encounter them.
public.account                          = SELECT, INSERT
public.accountpassword                  = SELECT, INSERT
public.person                           = SELECT, INSERT, UPDATE
public.emailaddress                     = SELECT, INSERT
public.teamparticipation                = SELECT, INSERT
public.teammembership                   = SELECT
public.wikiname                         = SELECT, INSERT
public.validpersoncache                 = SELECT
public.validpersonorteamcache           = SELECT

# I didn't want to give it INSERT and if someone can fix the gpg-coc story
# So that it works with my key in place then nascentupload.txt won't have
# to insert it.
public.gpgkey                           = SELECT, INSERT
public.signedcodeofconduct              = SELECT
public.distribution                     = SELECT
public.distroseries                     = SELECT, UPDATE
public.distroarchseries                 = SELECT
public.sourcepackagepublishinghistory   = SELECT
public.sourcepackagefilepublishing      = SELECT
public.binarypackagefilepublishing      = SELECT
public.binarypackagepublishinghistory   = SELECT
public.component                        = SELECT, INSERT
public.section                          = SELECT, INSERT
public.componentselection               = SELECT
public.sectionselection                 = SELECT
public.distrocomponentuploader          = SELECT
public.archivepermission                = SELECT
public.processor                        = SELECT
public.processorfamily                  = SELECT

# Source and Binary packages and builds
public.sourcepackagename                = SELECT, INSERT
public.sourcepackagerelease             = SELECT, INSERT
public.binarypackagename                = SELECT, INSERT
public.binarypackagerelease             = SELECT, INSERT
public.sourcepackagereleasefile         = SELECT, INSERT
public.binarypackagefile                = SELECT, INSERT
public.pocketchroot                     = SELECT
public.build                            = SELECT, INSERT, UPDATE
public.buildqueue                       = SELECT, INSERT, UPDATE

# Thusly the librarian
public.libraryfilecontent               = SELECT, INSERT
public.libraryfilealias                 = SELECT, INSERT

# The queue
public.packageupload                    = SELECT, INSERT, UPDATE
public.packageuploadsource              = SELECT, INSERT
public.packageuploadbuild               = SELECT, INSERT
public.packageuploadcustom              = SELECT, INSERT

# For premature source-only publication
public.securesourcepackagepublishinghistory = SELECT, INSERT

# Closing bugs for premature source-only publication
public.bug                              = SELECT, UPDATE
public.bugactivity                      = SELECT, INSERT
public.bugaffectsperson                 = SELECT, INSERT, UPDATE, DELETE
public.bugsubscription                  = SELECT
public.bugnotification                  = SELECT, INSERT
public.bugnotificationrecipient         = SELECT, INSERT
public.bugnomination                    = SELECT
public.bugtask                          = SELECT, UPDATE
public.product                          = SELECT
public.project                          = SELECT
public.bugmessage                       = SELECT, INSERT
public.message                          = SELECT, INSERT
public.messagechunk                     = SELECT, INSERT
public.productseries                    = SELECT
public.validpersoncache                 = SELECT
public.validpersonorteamcache           = SELECT
public.karmaaction                      = SELECT
public.karma                            = SELECT, INSERT
public.questionbug                      = SELECT
public.question                         = SELECT
public.packagebugsupervisor             = SELECT
public.milestone                        = SELECT
public.bugwatch                         = SELECT, INSERT
public.bugtracker                       = SELECT, INSERT
public.bugtrackeralias                  = SELECT, INSERT
public.cve                              = SELECT, INSERT
public.bugcve                           = SELECT, INSERT
public.language                         = SELECT
public.questionsubscription             = SELECT
public.answercontact                    = SELECT
public.personlanguage                   = SELECT
public.structuralsubscription           = SELECT

# Diffing against ancestry and maintenance tasks.
public.packagediff                      = SELECT, INSERT, UPDATE, DELETE

[queued]
type=user
groups=script
# Announce handling
public.account                          = SELECT, INSERT
public.person                           = SELECT, INSERT
public.emailaddress                     = SELECT, INSERT
public.teamparticipation                = SELECT, INSERT
public.teammembership                   = SELECT
public.distrocomponentuploader          = SELECT
public.gpgkey                           = SELECT

# The Queue
public.packageupload                    = SELECT, UPDATE
public.packageuploadsource              = SELECT
public.packageuploadbuild               = SELECT
public.packageuploadcustom              = SELECT

# Distribution/Publishing stuff
public.archive                          = SELECT, UPDATE
public.archivearch                      = SELECT, UPDATE
public.archivepermission                = SELECT
public.distribution                     = SELECT
public.distroseries                     = SELECT
public.distroarchseries                 = SELECT
public.processor                        = SELECT
public.processorfamily                  = SELECT
public.distrocomponentuploader          = SELECT
public.build                            = SELECT, INSERT, UPDATE
public.buildqueue                       = SELECT, INSERT, UPDATE
public.pocketchroot                     = SELECT
public.sourcepackagerelease             = SELECT, UPDATE
public.binarypackagerelease             = SELECT, UPDATE
public.sourcepackagereleasefile         = SELECT
public.binarypackagefile                = SELECT
public.sourcepackagename                = SELECT
public.binarypackagename                = SELECT
public.binarypackagepublishinghistory   = SELECT
public.sourcepackagepublishinghistory   = SELECT
public.sourcepackagefilepublishing      = SELECT
public.binarypackagefilepublishing      = SELECT
public.securesourcepackagepublishinghistory = SELECT, INSERT
public.securebinarypackagepublishinghistory = SELECT, INSERT
public.component                        = SELECT
public.section                          = SELECT
public.componentselection               = SELECT
public.sectionselection                 = SELECT

# Librarian stuff
public.libraryfilealias                 = SELECT, INSERT
public.libraryfilecontent               = SELECT, INSERT

# rosetta auto imports
public.translationimportqueueentry      = SELECT, INSERT, UPDATE

# Closing bugs.
public.bug                              = SELECT, UPDATE
public.bugactivity                      = SELECT, INSERT
public.bugaffectsperson                 = SELECT, INSERT, UPDATE, DELETE
public.bugsubscription                  = SELECT
public.bugnotification                  = SELECT, INSERT
public.bugnotificationrecipient         = SELECT, INSERT
public.bugnomination                    = SELECT
public.bugtask                          = SELECT, UPDATE
public.product                          = SELECT
public.project                          = SELECT
public.bugmessage                       = SELECT, INSERT
public.message                          = SELECT, INSERT
public.messagechunk                     = SELECT, INSERT
public.productseries                    = SELECT
public.validpersoncache                 = SELECT
public.validpersonorteamcache           = SELECT
public.karmaaction                      = SELECT
public.karma                            = SELECT, INSERT
public.questionbug                      = SELECT
public.question                         = SELECT
public.packagebugsupervisor             = SELECT
public.milestone                        = SELECT
public.bugwatch                         = SELECT, INSERT
public.bugtracker                       = SELECT, INSERT
public.bugtrackeralias                  = SELECT, INSERT
public.cve                              = SELECT, INSERT
public.bugcve                           = SELECT, INSERT
public.language                         = SELECT
public.questionsubscription             = SELECT
public.answercontact                    = SELECT
public.personlanguage                   = SELECT
public.structuralsubscription           = SELECT
public.packageset                       = SELECT
public.packagesetsources                = SELECT
public.packagesetinclusion              = SELECT
public.flatpackagesetinclusion          = SELECT


[ppad]
type=user
groups=script
public.archive                          = SELECT
public.archivearch                      = SELECT
public.person                           = SELECT

[session]
# This user doesn't have access to any tables in the main launchpad
# database - it has permissions on the seperate session database only,
# which are not maintained by this script. User is just here so it gets
# created if necessary.
type=user

[bugnotification]
# Sends bug notifications.
# XXX: BjornT 2006-03-31:
#       All the INSERT permissions, and the UPDATE permission for the bug
#       table are necessary only because the test that test
#       send-bug-notifications.py needs them. They should be removed
#       when bug 37456 is fixed.
type=user
groups=script
public.account                          = SELECT
public.archive                          = SELECT
public.archivearch                      = SELECT
public.bugnotification                  = SELECT, INSERT, UPDATE
public.bugnotificationrecipient         = SELECT, INSERT, UPDATE
public.bugsubscription                  = SELECT, INSERT
public.bugnomination                    = SELECT
public.bug                              = SELECT, INSERT, UPDATE
public.bugactivity                      = SELECT, INSERT
public.bugaffectsperson                 = SELECT, INSERT, UPDATE, DELETE
public.bugmessage                       = SELECT, INSERT
public.bugtag                           = SELECT
public.bugtask                          = SELECT, INSERT, UPDATE
public.bugwatch                         = SELECT
public.component                        = SELECT
public.packagebugsupervisor             = SELECT
public.person                           = SELECT
public.product                          = SELECT
public.project                          = SELECT
public.productseries                    = SELECT
public.question                         = SELECT
public.questionbug                      = SELECT
public.distribution                     = SELECT
public.distroseries                     = SELECT
public.sourcepackagename                = SELECT
public.sourcepackagerelease             = SELECT
public.sourcepackagepublishinghistory   = SELECT
public.emailaddress                     = SELECT
public.libraryfilealias                 = SELECT
public.libraryfilecontent               = SELECT
public.message                          = SELECT, INSERT
public.messagechunk                     = SELECT, INSERT
public.milestone                        = SELECT
public.structuralsubscription           = SELECT
public.teammembership                   = SELECT
public.teamparticipation                = SELECT
public.validpersoncache                 = SELECT
public.validpersonorteamcache           = SELECT

[personnotification]
type=user
groups=script
public.personnotification               = SELECT, UPDATE, DELETE
public.person                           = SELECT
public.emailaddress                     = SELECT
public.libraryfilealias                 = SELECT
public.libraryfilecontent               = SELECT
public.message                          = SELECT
public.messagechunk                     = SELECT
public.teammembership                   = SELECT
public.teamparticipation                = SELECT
public.validpersoncache                 = SELECT
public.validpersonorteamcache           = SELECT

[rosettaadmin]
type=user
groups=script
public.customlanguagecode               = SELECT, INSERT, UPDATE, DELETE
public.distribution                     = SELECT
public.distroseries                     = SELECT
public.distroserieslanguage             = SELECT, INSERT, UPDATE
public.language                         = SELECT
public.person                           = SELECT
public.pofile                           = SELECT, INSERT, UPDATE, DELETE
public.pofiletranslator                 = SELECT, INSERT, UPDATE, DELETE
public.pomsgid                          = SELECT
public.potemplate                       = SELECT, INSERT, DELETE
public.potmsgset                        = SELECT, INSERT, DELETE
public.potranslation                    = SELECT
public.product                          = SELECT
public.productseries                    = SELECT
public.sourcepackagename                = SELECT
public.translationimportqueueentry      = SELECT, INSERT, UPDATE, DELETE
public.translationmessage               = SELECT, INSERT, UPDATE, DELETE
public.translationrelicensingagreement  = SELECT
public.translationtemplateitem          = SELECT, INSERT, UPDATE, DELETE

[oopsprune]
type=user
groups=script
public.bug                              = SELECT
public.bugtask                          = SELECT
public.message                          = SELECT
public.messagechunk                     = SELECT
public.question                         = SELECT

[listteammembers]
type=user
public.emailaddress                     = SELECT
public.person                           = SELECT
public.signedcodeofconduct              = SELECT
public.sshkey                           = SELECT
public.teamparticipation                = SELECT

# This group is now created automatically
# Readonly access to everything
#[read]
#type=group

# This group is now created automatically
# Full access to everything.
# [admin]
# type=group

[processmail]
type=user
groups=script

# Incoming emails are stored in the librarian
public.libraryfilealias                 = SELECT, INSERT
public.libraryfilecontent               = SELECT, INSERT

# Access to people
public.account                          = SELECT, INSERT
public.accountpassword                  = SELECT, INSERT
public.emailaddress                     = SELECT
public.gpgkey                           = SELECT
public.language                         = SELECT
public.person                           = SELECT, UPDATE
public.personlanguage                   = SELECT
public.teammembership                   = SELECT
public.teamparticipation                = SELECT
public.validpersoncache                 = SELECT
public.validpersonorteamcache           = SELECT

# Access to BugTargets, QuestionTarget and SpecTarget
public.archive                          = SELECT
public.archivearch                      = SELECT
public.component                        = SELECT
public.distribution                     = SELECT
public.distrocomponentuploader          = SELECT
public.archivepermission                = SELECT
public.distroseries                     = SELECT
public.project                          = SELECT
public.product                          = SELECT
public.productseries                    = SELECT
public.packagebugsupervisor             = SELECT
public.sourcepackagename                = SELECT
public.sourcepackagerelease             = SELECT
public.sourcepackagepublishinghistory   = SELECT
public.structuralsubscription           = SELECT

# Karma
public.karma                            = SELECT, INSERT
public.karmaaction                      = SELECT

# Creation of messages (bug & question comments)
public.message                          = SELECT, INSERT
public.messagechunk                     = SELECT, INSERT

# Bug update
public.bug                              = SELECT, INSERT, UPDATE
public.bugactivity                      = SELECT, INSERT
public.bugaffectsperson                 = SELECT, INSERT, UPDATE, DELETE
public.bugsubscription                  = SELECT, INSERT
public.bugnotification                  = SELECT, INSERT
public.bugnotificationattachment        = SELECT
public.bugnotificationrecipient         = SELECT, INSERT
public.bugnomination                    = SELECT, INSERT, UPDATE
public.bugtag                           = SELECT, INSERT, DELETE
public.bugtask                          = SELECT, INSERT, UPDATE
public.bugmessage                       = SELECT, INSERT
public.bugsubscription                  = SELECT, INSERT, UPDATE, DELETE
public.bugtracker                       = SELECT, INSERT
public.bugtrackeralias                  = SELECT, INSERT
public.bugwatch                         = SELECT, INSERT
public.milestone                        = SELECT

# CVE updates
public.cve                              = SELECT, INSERT
public.bugcve                           = SELECT, INSERT

# Adding comment to question
public.faq                              = SELECT
public.question                         = SELECT, UPDATE
public.questionmessage                  = SELECT, INSERT
public.questionbug                      = SELECT

# Question notifications
public.answercontact                    = SELECT
public.questionsubscription             = SELECT

# Specification notifications
public.specification                    = SELECT
public.specificationsubscription        = SELECT
public.structuralsubscription           = SELECT

# Emails may have files attached.
public.bugattachment                    = SELECT, INSERT

# Emails for code reviews.
public.branch                           = SELECT, INSERT, UPDATE
public.branchmergeproposal              = SELECT, INSERT, UPDATE
public.branchmergeproposaljob           = SELECT, INSERT
public.branchsubscription               = SELECT, INSERT
public.branchvisibilitypolicy           = SELECT
public.codereviewmessage                = SELECT, INSERT
public.codereviewvote                   = SELECT, INSERT, UPDATE
public.diff                             = SELECT, INSERT, UPDATE
public.distribution                     = SELECT
public.distroseries                     = SELECT
public.job                              = SELECT, INSERT, UPDATE
public.mergedirectivejob                = SELECT, INSERT
public.staticdiff                       = SELECT, INSERT, UPDATE
public.sourcepackagename                = SELECT


[mlist-sync]
# The mailing list sync user
type=user
groups=script
public.mailinglist                      = SELECT
public.person                           = SELECT
public.emailaddress                     = SELECT, UPDATE

[mlist-import]
# The mailing list import user
type=user
public.emailaddress                     = SELECT, INSERT, UPDATE
public.mailinglist                      = SELECT, INSERT, UPDATE
public.mailinglistsubscription          = SELECT, INSERT, UPDATE
public.person                           = SELECT, INSERT, UPDATE
public.teammembership                   = SELECT, INSERT, UPDATE
public.teamparticipation                = SELECT, INSERT, UPDATE

[hwdb-submission-processor]
# The user that updates the HWDB with data from new submissions
type=user
groups=script
public.person                           = SELECT
public.hwdevicedriverlink               = SELECT, INSERT
public.hwdevicenamevariant              = SELECT, INSERT
public.hwdevice                         = SELECT, INSERT
public.hwdeviceclass                    = SELECT, INSERT
public.hwdriver                         = SELECT, INSERT
public.hwsubmissiondevice               = SELECT, INSERT
public.hwsubmission                     = SELECT, UPDATE
public.hwtestanswerchoice               = SELECT
public.hwtestanswercountdevice          = SELECT
public.hwtestanswercount                = SELECT
public.hwtestanswerdevice               = SELECT
public.hwtestanswer                     = SELECT
public.hwtest                           = SELECT
public.hwvendorid                       = SELECT, INSERT
public.hwvendorname                     = SELECT, INSERT
public.libraryfilealias                 = SELECT
public.libraryfilecontent               = SELECT
public.teamparticipation                = SELECT

[builddcontroller]
# The user than runs the buildd controller.
type=user
public.processor                        = SELECT
public.builder                          = SELECT, UPDATE

[binaryfile-expire]
# The user that expires binary files from the librarian.
type=user
groups=script
public.archive                          = SELECT
public.binarypackagefile                = SELECT
public.binarypackagepublishinghistory   = SELECT
public.binarypackagerelease             = SELECT
public.distribution                     = SELECT
public.person                           = SELECT
public.libraryfilealias                 = SELECT, UPDATE
public.securebinarypackagepublishinghistory = SELECT

[create-merge-proposals]
type=user
groups=script
public.account                          = SELECT
public.accountpassword                  = SELECT
public.branch                           = SELECT, INSERT, UPDATE
public.branchjob                        = SELECT
public.branchmergeproposal              = SELECT, INSERT, UPDATE
public.branchmergeproposaljob           = SELECT, INSERT
public.branchsubscription               = SELECT, INSERT
public.branchvisibilitypolicy           = SELECT
public.codereviewmessage                = SELECT, INSERT
public.codereviewvote                   = SELECT, INSERT
public.diff                             = SELECT, INSERT
public.distribution                     = SELECT
public.distroseries                     = SELECT
public.emailaddress                     = SELECT
public.gpgkey                           = SELECT
public.job                              = SELECT, INSERT, UPDATE
public.karmaaction                      = SELECT
public.karma                            = SELECT, INSERT
public.libraryfilealias                 = SELECT, INSERT
public.libraryfilecontent               = SELECT, INSERT
public.mergedirectivejob                = SELECT
public.message                          = SELECT, INSERT
public.messagechunk                     = SELECT, INSERT
public.person                           = SELECT
public.product                          = SELECT
public.productseries                    = SELECT
public.project                          = SELECT
public.sourcepackagename                = SELECT
public.staticdiff                       = SELECT, INSERT
public.teamparticipation                = SELECT
public.validpersoncache                 = SELECT

[mp-creation-job]
type=user
groups=script
public.account                          = SELECT
public.accountpassword                  = SELECT
public.branch                           = SELECT
public.branchjob                        = SELECT
public.branchmergeproposal              = SELECT, INSERT, UPDATE
public.branchmergeproposaljob           = SELECT, INSERT
public.branchsubscription               = SELECT
public.codereviewmessage                = SELECT, INSERT
public.codereviewvote                   = SELECT, INSERT
public.diff                             = SELECT, INSERT
public.distribution                     = SELECT
public.distroseries                     = SELECT
public.emailaddress                     = SELECT
public.job                              = SELECT, INSERT, UPDATE
public.karmaaction                      = SELECT
public.karma                            = SELECT, INSERT
public.libraryfilealias                 = SELECT, INSERT
public.libraryfilecontent               = SELECT, INSERT
public.mergedirectivejob                = SELECT
public.message                          = SELECT, INSERT
public.messagechunk                     = SELECT, INSERT
public.person                           = SELECT
public.product                          = SELECT
public.productseries                    = SELECT
public.sourcepackagename                = SELECT
public.staticdiff                       = SELECT, INSERT
public.teammembership                   = SELECT
public.teamparticipation                = SELECT
public.validpersoncache                 = SELECT

[send-branch-mail]
type=user
groups=script
public.account                          = SELECT
public.accountpassword                  = SELECT
public.branch                           = SELECT
public.branchjob                        = SELECT
public.branchmergeproposal              = SELECT, INSERT, UPDATE
public.branchmergeproposaljob           = SELECT, INSERT
public.branchsubscription               = SELECT
public.branchrevision                   = SELECT
public.codereviewmessage                = SELECT, INSERT
public.codereviewvote                   = SELECT, INSERT
public.diff                             = SELECT, INSERT
public.distribution                     = SELECT
public.distroseries                     = SELECT
public.emailaddress                     = SELECT
public.job                              = SELECT, INSERT, UPDATE
public.karmaaction                      = SELECT
public.karma                            = SELECT, INSERT
public.libraryfilealias                 = SELECT, INSERT
public.libraryfilecontent               = SELECT, INSERT
public.mergedirectivejob                = SELECT
public.message                          = SELECT, INSERT
public.messagechunk                     = SELECT, INSERT
public.person                           = SELECT
public.product                          = SELECT
public.productseries                    = SELECT
public.revision                         = SELECT
public.sourcepackagename                = SELECT
public.staticdiff                       = SELECT, INSERT
public.teammembership                   = SELECT
public.teamparticipation                = SELECT
public.validpersoncache                 = SELECT

[updateremoteproduct]
# Updates Product.remote_product using bug watch information.
type=user
groups=script
public.account                          = SELECT, INSERT, UPDATE
public.person                           = SELECT, INSERT
public.product                          = SELECT, INSERT, UPDATE
public.productseries                    = SELECT, INSERT
public.productlicense                   = SELECT, INSERT
public.bugtracker                       = SELECT, INSERT
public.bugwatch                         = SELECT, INSERT
public.bug                              = SELECT, INSERT, UPDATE
public.bugaffectsperson                 = SELECT, INSERT, UPDATE, DELETE
public.bugtask                          = SELECT, INSERT, UPDATE
public.accountpassword                  = SELECT, INSERT
public.teamparticipation                = SELECT, INSERT
public.emailaddress                     = SELECT, INSERT, UPDATE
public.hwsubmission                     = SELECT
public.revisionauthor                   = SELECT
public.bugtrackeralias                  = SELECT
public.message                          = SELECT, INSERT
public.messagechunk                     = SELECT, INSERT
public.bugsubscription                  = SELECT, INSERT
public.bugmessage                       = SELECT, INSERT
public.sourcepackagename                = SELECT

[updatesourceforgeremoteproduct]
# Updates Product.remote_product using SourceForge project data.
type=user
groups=script
public.product                          = SELECT, UPDATE
public.bugtracker                       = SELECT

[weblogstats]
# For the script that parses our Apache/Squid logfiles and updates statistics
type=user
public.libraryfilealias                 = SELECT
public.libraryfiledownloadcount         = SELECT, INSERT, UPDATE, DELETE

[garbo]
# garbo-hourly and garbo-daily script permissions. We define the
# permissions here in this group instead of in the users, so tasks can
# be shuffled around between the daily and hourly sections without
# changing DB permissions.
type=user
groups=script
public.codeimportresult                 = SELECT, DELETE
public.oauthnonce                       = SELECT, DELETE
public.openidconsumernonce              = SELECT, DELETE
<<<<<<< HEAD
public.revisioncache                    = SELECT, DELETE
=======
public.person                           = SELECT
public.revisionauthor                   = SELECT, UPDATE
public.hwsubmission                     = SELECT, UPDATE
public.mailinglistsubscription          = SELECT, DELETE
>>>>>>> bd7cc5fe

[garbo-daily]
type=user
groups=garbo

[garbo-hourly]
type=user
groups=garbo

[generateppahtaccess]
# For the generate_ppa_htaccess.py cronscript.
type=user
groups=script
public.archive                          = SELECT
public.archiveauthtoken                 = SELECT, UPDATE
public.archivesubscriber                = SELECT, UPDATE
public.distribution                     = SELECT
public.distroarchseries                 = SELECT
public.distroseries                     = SELECT
public.person                           = SELECT
public.teammembership                   = SELECT
public.teamparticipation                = SELECT<|MERGE_RESOLUTION|>--- conflicted
+++ resolved
@@ -1622,14 +1622,11 @@
 public.codeimportresult                 = SELECT, DELETE
 public.oauthnonce                       = SELECT, DELETE
 public.openidconsumernonce              = SELECT, DELETE
-<<<<<<< HEAD
 public.revisioncache                    = SELECT, DELETE
-=======
 public.person                           = SELECT
 public.revisionauthor                   = SELECT, UPDATE
 public.hwsubmission                     = SELECT, UPDATE
 public.mailinglistsubscription          = SELECT, DELETE
->>>>>>> bd7cc5fe
 
 [garbo-daily]
 type=user
