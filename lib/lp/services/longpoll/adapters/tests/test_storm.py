# Copyright 2011 Canonical Ltd.  This software is licensed under the
# GNU Affero General Public License version 3 (see the file LICENSE).

"""Long-poll event adapter tests."""

__metaclass__ = type

from lazr.lifecycle.event import (
    ObjectCreatedEvent,
    ObjectDeletedEvent,
    ObjectModifiedEvent,
    )
from storm.base import Storm
from storm.properties import Int
from zope.event import notify
from zope.interface import Attribute

from canonical.testing.layers import LaunchpadFunctionalLayer
from lp.services.longpoll.interfaces import ILongPollEvent
from lp.services.longpoll.testing import (
    capture_longpoll_emissions,
    LongPollEventRecord,
    )
from lp.testing import TestCase
from lp.testing.matchers import Provides


class FakeStormClass(Storm):

    __storm_table__ = 'FakeTable'

    id = Int(primary=True)


class TestStormLifecycle(TestCase):

    layer = LaunchpadFunctionalLayer

    def test_storm_event_adapter(self):
        storm_object = FakeStormClass()
        storm_object.id = 1234
        event = ILongPollEvent(storm_object)
        self.assertThat(event, Provides(ILongPollEvent))
        self.assertEqual(
            "longpoll.event.faketable.1234",
            event.event_key)

    def test_storm_object_created(self):
        storm_object = FakeStormClass()
        storm_object.id = 1234
        with capture_longpoll_emissions() as log:
            notify(ObjectCreatedEvent(storm_object))
        expected = LongPollEventRecord(
            "longpoll.event.faketable.1234", {
                "event_key": "longpoll.event.faketable.1234",
                "what": "created",
                })
        self.assertEqual([expected], log)

    def test_storm_object_deleted(self):
        storm_object = FakeStormClass()
        storm_object.id = 1234
        with capture_longpoll_emissions() as log:
            notify(ObjectDeletedEvent(storm_object))
        expected = LongPollEventRecord(
            "longpoll.event.faketable.1234", {
                "event_key": "longpoll.event.faketable.1234",
                "what": "deleted",
                })
        self.assertEqual([expected], log)

    def test_storm_object_modified(self):
        storm_object = FakeStormClass()
        storm_object.id = 1234
        with capture_longpoll_emissions() as log:
<<<<<<< HEAD
            object_event = ObjectModifiedEvent(
                storm_object, storm_object, ("itchy", "scratchy"))
            notify(object_event)
        expected = LongPollEventRecord(
            "longpoll.event.faketable.1234", {
                "event_key": "longpoll.event.faketable.1234",
                "what": "modified",
                "edited_fields": ["itchy", "scratchy"],
                })
        self.assertEqual([expected], log)
=======
            notify(ObjectModifiedEvent(
                    storm_object, storm_object, ("itchy", "scratchy")))
        expected = [
            LongPollEventRecord(
                "longpoll.event.faketable.1234.modified",
                {"event_key": "longpoll.event.faketable.1234.modified",
                 "event_data": {"edited_fields": ["itchy", "scratchy"]}}),
            ]
        self.assertEqual(expected, log)

    def test_storm_object_modified_no_edited_fields(self):
        # A longpoll event is not emitted unless edited_fields is populated.
        storm_object = FakeStormClass()
        storm_object.id = 1234
        with capture_longpoll_emissions() as log:
            notify(ObjectModifiedEvent(storm_object, storm_object, None))
        self.assertEqual([], log)
        with capture_longpoll_emissions() as log:
            notify(ObjectModifiedEvent(storm_object, storm_object, ()))
        self.assertEqual([], log)

    def test_storm_object_modified_edited_fields_are_zope_attributes(self):
        # The names of IAttribute fields in edited_fields are used in the
        # longpoll event.
        storm_object = FakeStormClass()
        storm_object.id = 1234
        with capture_longpoll_emissions() as log:
            event = ObjectModifiedEvent(
                storm_object, storm_object, ("foo", Attribute("bar")))
            notify(event)
        expected = [
            LongPollEventRecord(
                "longpoll.event.faketable.1234.modified",
                {"event_key": "longpoll.event.faketable.1234.modified",
                 "event_data": {"edited_fields": ["bar", "foo"]}}),
            ]
        self.assertEqual(expected, log)
>>>>>>> 07c42b87
<|MERGE_RESOLUTION|>--- conflicted
+++ resolved
@@ -73,7 +73,6 @@
         storm_object = FakeStormClass()
         storm_object.id = 1234
         with capture_longpoll_emissions() as log:
-<<<<<<< HEAD
             object_event = ObjectModifiedEvent(
                 storm_object, storm_object, ("itchy", "scratchy"))
             notify(object_event)
@@ -84,16 +83,6 @@
                 "edited_fields": ["itchy", "scratchy"],
                 })
         self.assertEqual([expected], log)
-=======
-            notify(ObjectModifiedEvent(
-                    storm_object, storm_object, ("itchy", "scratchy")))
-        expected = [
-            LongPollEventRecord(
-                "longpoll.event.faketable.1234.modified",
-                {"event_key": "longpoll.event.faketable.1234.modified",
-                 "event_data": {"edited_fields": ["itchy", "scratchy"]}}),
-            ]
-        self.assertEqual(expected, log)
 
     def test_storm_object_modified_no_edited_fields(self):
         # A longpoll event is not emitted unless edited_fields is populated.
@@ -112,14 +101,13 @@
         storm_object = FakeStormClass()
         storm_object.id = 1234
         with capture_longpoll_emissions() as log:
-            event = ObjectModifiedEvent(
+            object_event = ObjectModifiedEvent(
                 storm_object, storm_object, ("foo", Attribute("bar")))
-            notify(event)
-        expected = [
-            LongPollEventRecord(
-                "longpoll.event.faketable.1234.modified",
-                {"event_key": "longpoll.event.faketable.1234.modified",
-                 "event_data": {"edited_fields": ["bar", "foo"]}}),
-            ]
-        self.assertEqual(expected, log)
->>>>>>> 07c42b87
+            notify(object_event)
+        expected = LongPollEventRecord(
+            "longpoll.event.faketable.1234", {
+                "event_key": "longpoll.event.faketable.1234",
+                "what": "modified",
+                "edited_fields": ["bar", "foo"],
+                })
+        self.assertEqual([expected], log)