--- conflicted
+++ resolved
@@ -3,30 +3,20 @@
 
 __metaclass__ = type
 
-<<<<<<< HEAD
-from datetime import datetime, timedelta
-import pytz
-=======
 from datetime import (
     datetime,
     timedelta,
     )
-from unittest import TestLoader
->>>>>>> 8ac29b5f
 
 import pytz
 
 from canonical.launchpad.webapp.servers import LaunchpadTestRequest
 from canonical.testing import ZopelessDatabaseLayer
 from lp.app.errors import UnexpectedFormData
-<<<<<<< HEAD
 from lp.testing import (
     login,
     TestCaseWithFactory,
     )
-=======
-from lp.testing import TestCaseWithFactory
->>>>>>> 8ac29b5f
 from lp.translations.browser.pofile import (
     POFileBaseView,
     POFileTranslateView,
