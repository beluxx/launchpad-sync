# Copyright 2007 Canonical Ltd.  All rights reserved.
# pylint: disable-msg=E0611,W0212

"""Hardware database related table classes."""

__all__ = [
    'HWDevice',
<<<<<<< HEAD
    'HWDeviceSet',
    'HWDeviceDriverLink',
    'HWDeviceDriverLinkSet',
    'HWDeviceNameVariant',
    'HWDeviceNameVariantSet',
    'HWDriver',
    'HWDriverSet',
    'HWSubmission',
    'HWSubmissionSet',
    'HWSubmissionDevice',
    'HWSubmissionDeviceSet',
=======
    'HWDeviceNameVariant',
    'HWDeviceNameVariantSet',
    'HWDeviceSet',
    'HWSubmission',
    'HWSubmissionSet',
>>>>>>> 410eef0c
    'HWSystemFingerprint',
    'HWSystemFingerprintSet',
    'HWVendorID',
    'HWVendorIDSet',
    'HWVendorName',
    'HWVendorNameSet',
<<<<<<< HEAD
    ]
=======
     ]
>>>>>>> 410eef0c

import re

from zope.component import getUtility
from zope.interface import implements

from sqlobject import BoolCol, ForeignKey, IntCol, StringCol

from canonical.database.constants import DEFAULT, UTC_NOW
from canonical.database.datetimecol import UtcDateTimeCol
from canonical.database.enumcol import EnumCol
from canonical.database.sqlbase import SQLBase, sqlvalues
from canonical.launchpad.validators.name import valid_name
from canonical.launchpad.interfaces import (
    EmailAddressStatus, HWBus, HWSubmissionFormat, HWSubmissionKeyNotUnique,
    HWSubmissionProcessingStatus, IHWDevice, IHWDeviceDriverLink,
    IHWDeviceDriverLinkSet, IHWDeviceNameVariant, IHWDeviceNameVariantSet,
    IHWDeviceSet, IHWDriver, IHWDriverSet, IHWSubmission, IHWSubmissionDevice,
    IHWSubmissionDeviceSet, IHWSubmissionSet, IHWSystemFingerprint,
    IHWSystemFingerprintSet, IHWVendorID, IHWVendorIDSet, IHWVendorName,
    IHWVendorNameSet, ILaunchpadCelebrities, ILibraryFileAliasSet, IPersonSet)
from canonical.launchpad.interfaces.product import License
from canonical.launchpad.validators.person import public_person_validator


# The vendor name assigned to new, unknown vendor IDs. See
# HWDeviceSet.create().
UNKNOWN = 'Unknown'


class HWSubmission(SQLBase):
    """See `IHWSubmission`."""

    implements(IHWSubmission)

    _table = 'HWSubmission'

    date_created = UtcDateTimeCol(notNull=True, default=UTC_NOW)
    date_submitted = UtcDateTimeCol(notNull=True, default=UTC_NOW)
    format = EnumCol(enum=HWSubmissionFormat, notNull=True)
    status = EnumCol(enum=HWSubmissionProcessingStatus, notNull=True)
    private = BoolCol(notNull=True)
    contactable = BoolCol(notNull=True)
    submission_key = StringCol(notNull=True)
    owner = ForeignKey(dbName='owner', foreignKey='Person',
                       validator=public_person_validator)
    distroarchseries = ForeignKey(dbName='distroarchseries',
                                  foreignKey='DistroArchSeries',
                                  notNull=True)
    raw_submission = ForeignKey(dbName='raw_submission',
                                foreignKey='LibraryFileAlias',
                                notNull=False, default=DEFAULT)
    system_fingerprint = ForeignKey(dbName='system_fingerprint',
                                    foreignKey='HWSystemFingerprint',
                                    notNull=True)
    raw_emailaddress = StringCol(notNull=True)


class HWSubmissionSet:
    """See `IHWSubmissionSet`."""

    implements(IHWSubmissionSet)

    def createSubmission(self, date_created, format, private, contactable,
                         submission_key, emailaddress, distroarchseries,
                         raw_submission, filename, filesize,
                         system_fingerprint):
        """See `IHWSubmissionSet`."""
        assert valid_name(submission_key), "Invalid key %s" % submission_key

        submission_exists = HWSubmission.selectOneBy(
            submission_key=submission_key)
        if submission_exists is not None:
            raise HWSubmissionKeyNotUnique(
                'A submission with this ID already exists')

        personset = getUtility(IPersonSet)
        owner = personset.getByEmail(emailaddress)

        fingerprint = HWSystemFingerprint.selectOneBy(
            fingerprint=system_fingerprint)
        if fingerprint is None:
            fingerprint = HWSystemFingerprint(fingerprint=system_fingerprint)

        libraryfileset = getUtility(ILibraryFileAliasSet)
        libraryfile = libraryfileset.create(
            name=filename,
            size=filesize,
            file=raw_submission,
            # XXX: The hwdb client sends us bzipped XML, but arguably
            # other clients could send us other formats. The right way
            # to do this is either to enforce the format in the browser
            # code, allow the client to specify the format, or use a
            # magic module to sniff what it is we got.
            #   -- kiko, 2007-09-20
            contentType='application/x-bzip2',
            expires=None)

        return HWSubmission(
            date_created=date_created,
            format=format,
            status=HWSubmissionProcessingStatus.SUBMITTED,
            private=private,
            contactable=contactable,
            submission_key=submission_key,
            owner=owner,
            distroarchseries=distroarchseries,
            raw_submission=libraryfile,
            system_fingerprint=fingerprint,
            raw_emailaddress=emailaddress)

    def _userHasAccessClause(self, user):
        """Limit results of HWSubmission queries to rows the user can access.
        """
        admins = getUtility(ILaunchpadCelebrities).admin
        if user is None:
            return " AND NOT HWSubmission.private"
        elif not user.inTeam(admins):
            return """
                AND (NOT HWSubmission.private
                     OR EXISTS
                         (SELECT 1
                             FROM HWSubmission as HWAccess, TeamParticipation
                             WHERE HWAccess.id=HWSubmission.id
                                 AND HWAccess.owner=TeamParticipation.team
                                 AND TeamParticipation.person=%i
                                 ))
                """ % user.id
        else:
            return ""

    def getBySubmissionKey(self, submission_key, user=None):
        """See `IHWSubmissionSet`."""
        query = "submission_key=%s" % sqlvalues(submission_key)
        query = query + self._userHasAccessClause(user)

        return HWSubmission.selectOne(query)

    def getByFingerprintName(self, name, user=None):
        """See `IHWSubmissionSet`."""
        fp = HWSystemFingerprintSet().getByName(name)
        query = """
            system_fingerprint=%s
            AND HWSystemFingerprint.id = HWSubmission.system_fingerprint
            """ % sqlvalues(fp)
        query = query + self._userHasAccessClause(user)

        return HWSubmission.select(
            query,
            clauseTables=['HWSystemFingerprint'],
            prejoinClauseTables=['HWSystemFingerprint'],
            orderBy=['-date_submitted',
                     'HWSystemFingerprint.fingerprint',
                     'submission_key'])

    def getByOwner(self, owner, user=None):
        """See `IHWSubmissionSet`."""
        query = """
            owner=%i
            AND HWSystemFingerprint.id = HWSubmission.system_fingerprint
            """ % owner.id
        query = query + self._userHasAccessClause(user)

        return HWSubmission.select(
            query,
            clauseTables=['HWSystemFingerprint'],
            prejoinClauseTables=['HWSystemFingerprint'],
            orderBy=['-date_submitted',
                     'HWSystemFingerprint.fingerprint',
                     'submission_key'])

    def submissionIdExists(self, submission_key):
        """See `IHWSubmissionSet`."""
        rows = HWSubmission.selectBy(submission_key=submission_key)
        return rows.count() > 0

    def setOwnership(self, email):
        """See `IHWSubmissionSet`."""
        assert email.status in (EmailAddressStatus.VALIDATED,
                                EmailAddressStatus.PREFERRED), (
            'Invalid email status for setting ownership of an HWDB '
            'submission: %s' % email.status.title)
        person = email.person
        submissions =  HWSubmission.selectBy(
            raw_emailaddress=email.email, owner=None)
        for submission in submissions:
            submission.owner = person


class HWSystemFingerprint(SQLBase):
    """Identifiers of a computer system."""

    implements(IHWSystemFingerprint)

    _table = 'HWSystemFingerprint'

    fingerprint = StringCol(notNull=True)


class HWSystemFingerprintSet:
    """A set of identifiers of a computer system."""

    implements(IHWSystemFingerprintSet)

    def getByName(self, fingerprint):
        """See `IHWSystemFingerprintSet`."""
        return HWSystemFingerprint.selectOneBy(fingerprint=fingerprint)

    def createFingerprint(self, fingerprint):
        """See `IHWSystemFingerprintSet`."""
        return HWSystemFingerprint(fingerprint=fingerprint)


class HWVendorName(SQLBase):
    """See `IHWVendorName`."""

    implements(IHWVendorName)

    _table = 'HWVendorName'

    name = StringCol(notNull=True)


class HWVendorNameSet:
    """See `IHWVendorNameSet`."""

    implements(IHWVendorNameSet)

    def create(self, name):
        """See `IHWVendorNameSet`."""
        return HWVendorName(name=name)


four_hex_digits = re.compile('^0x[0-9a-f]{4}$')
six_hex_digits = re.compile('^0x[0-9a-f]{6}$')
# The regular expressions for the SCSI vendor and product IDs are not as
# "picky" as the specification requires. Considering the fact that for
# example Microtek sold at least one scanner model that returns '        '
# as the vendor ID, it seems reasonable to allows also somewhat broken
# looking IDs.
scsi_vendor = re.compile('^.{8}$')
scsi_product = re.compile('^.{16}$')

validVendorID = {
    HWBus.PCI: four_hex_digits,
    HWBus.USB: four_hex_digits,
    HWBus.IEEE1394: six_hex_digits,
    HWBus.SCSI: scsi_vendor,
    }

validProductID = {
    HWBus.PCI: four_hex_digits,
    HWBus.USB: four_hex_digits,
    HWBus.SCSI: scsi_product,
    }


def isValidVendorID(bus, id):
    """Check that the string id is a valid vendor ID for this bus.

    :return: True, if id is valid, otherwise False
    :param bus: A `HWBus` indicating the bus type of "id"
    :param id: A string with the ID

    Some busses have constraints for IDs, while some can use arbitrary
    values, for example the "fake" busses HWBus.SYSTEM and HWBus.SERIAL.

    We use a hexadecimal representation of integers like "0x123abc",
    i.e., the numbers have the prefix "0x"; for the digits > 9 we
    use the lower case characters a to f.

    USB and PCI IDs have always four digits; IEEE1394 IDs have always
    six digits.

    SCSI vendor IDs consist of eight bytes of ASCII data (0x20..0x7e);
    if a vendor name has less than eight characters, it is padded on the
    right with spaces (See http://t10.org/ftp/t10/drafts/spc4/spc4r14.pdf,
    page 45).
    """
    if bus not in validVendorID:
        return True
    return validVendorID[bus].search(id) is not None


def isValidProductID(bus, id):
    """Check that the string id is a valid product for this bus.

    :return: True, if id is valid, otherwise False
    :param bus: A `HWBus` indicating the bus type of "id"
    :param id: A string with the ID

    Some busses have constraints for IDs, while some can use arbitrary
    values, for example the "fake" busses HWBus.SYSTEM and HWBus.SERIAL.

    We use a hexadecimal representation of integers like "0x123abc",
    i.e., the numbers have the prefix "0x"; for the digits > 9 we
    use the lower case characters a to f.

    USB and PCI IDs have always four digits.

    Since IEEE1394 does not specify product IDs, there is no formal
    check of them.

    SCSI product IDs consist of 16 bytes of ASCII data (0x20..0x7e);
    if a product name has less than 16 characters, it is padded on the
    right with spaces.
    """
    if bus not in validProductID:
        return True
    return validProductID[bus].search(id) is not None


class HWVendorID(SQLBase):
    """See `IHWVendorID`."""

    implements(IHWVendorID)

    _table = 'HWVendorID'

    bus = EnumCol(enum=HWBus, notNull=True)
    vendor_id_for_bus = StringCol(notNull=True)
    vendor_name = ForeignKey(dbName='vendor_name', foreignKey='HWVendorName',
                             notNull=True)

    def _create(self, id, **kw):
        bus = kw.get('bus')
        if bus is None:
            raise TypeError('HWVendorID() did not get expected keyword '
                            'argument bus')
        vendor_id_for_bus = kw.get('vendor_id_for_bus')
        if vendor_id_for_bus is None:
            raise TypeError('HWVendorID() did not get expected keyword '
                            'argument vendor_id_for_bus')
        if not isValidVendorID(bus, vendor_id_for_bus):
            raise ValueError('%s is not a valid vendor ID for %s'
                             % (repr(vendor_id_for_bus),
                                bus.title))
        SQLBase._create(self, id, **kw)


class HWVendorIDSet:
    """See `IHWVendorIDSet`."""

    implements(IHWVendorIDSet)

    def create(self, bus, vendor_id, vendor_name):
        """See `IHWVendorIDSet`."""
        vendor_name = HWVendorName.selectOneBy(name=vendor_name.name)
        return HWVendorID(bus=bus, vendor_id_for_bus=vendor_id,
                          vendor_name=vendor_name)


class HWDevice(SQLBase):
    """See `IHWDevice.`"""

    implements(IHWDevice)
    _table = 'HWDevice'

    # XXX Abel Deuring 2008-05-02: The columns bus_vendor and
    # bus_product_id are supposed to be immutable. However, if they
    # are defined as "immutable=True", the creation of a new HWDevice
    # instance leads to an AttributeError in sqlobject/main.py, line 814.
    bus_vendor = ForeignKey(dbName='bus_vendor_id', foreignKey='HWVendorID',
                            notNull=True, immutable=False)
    bus_product_id = StringCol(notNull=True, dbName='bus_product_id',
                               immutable=False)
    variant = StringCol(notNull=False)
    name = StringCol(notNull=True)
    submissions = IntCol(notNull=True)

    def _create(self, id, **kw):
        bus_vendor = kw.get('bus_vendor')
        if bus_vendor is None:
            raise TypeError('HWDevice() did not get expected keyword '
                            'argument bus_vendor')
        bus_product_id = kw.get('bus_product_id')
        if bus_product_id is None:
            raise TypeError('HWDevice() did not get expected keyword '
                            'argument bus_product_id')
        if not isValidProductID(bus_vendor.bus, bus_product_id):
            raise ValueError('%s is not a valid product ID for %s'
                             % (repr(bus_product_id), bus_vendor.bus.title))
        SQLBase._create(self, id, **kw)


class HWDeviceSet:
    """See `IHWDeviceSet`."""

    implements(IHWDeviceSet)

    def create(self, bus, vendor_id, product_id, product_name, variant=None):
        """See `IHWDeviceSet`."""
        vendor_id_record = HWVendorID.selectOneBy(bus=bus,
                                                  vendor_id_for_bus=vendor_id)
        if vendor_id_record is None:
            # The vendor ID may be unknown for two reasons:
            #   - we do not have anything like a subscription to newly
            #     assigned PCI or USB vendor IDs, so we may get submissions
            #     with IDs we don't know about yet.
            #   - we may get submissions with invalid IDs.
            # In both cases, we create a new HWVendorID entry with the
            # vendor name 'Unknown'.
            unknown_vendor = HWVendorName.selectOneBy(name=UNKNOWN)
            if unknown_vendor is None:
                unknown_vendor = HWVendorName(name=UNKNOWN)
            vendor_id_record = HWVendorID(bus=bus,
                                          vendor_id_for_bus=vendor_id,
                                          vendor_name=unknown_vendor)
        return HWDevice(bus_vendor=vendor_id_record,
                        bus_product_id=product_id, name=product_name,
                        variant=variant, submissions=0)


class HWDeviceNameVariant(SQLBase):
    """See `IHWDeviceNameVariant`."""

    implements(IHWDeviceNameVariant)
    _table = 'HWDeviceNameVariant'

    vendor_name = ForeignKey(dbName='vendor_name', foreignKey='HWVendorName',
                             notNull=True)
    product_name = StringCol(notNull=True)
    device = ForeignKey(dbName='device', foreignKey='HWDevice', notNull=True)
    submissions = IntCol(notNull=True)


class HWDeviceNameVariantSet:
    """See `IHWDeviceNameVariantSet`."""

    implements(IHWDeviceNameVariantSet)

    def create(self, device, vendor_name, product_name):
        """See `IHWDeviceNameVariantSet`."""
        vendor_name_record = HWVendorName.selectOneBy(name=vendor_name)
        if vendor_name_record is None:
            vendor_name_record = HWVendorName(name=vendor_name)
        return HWDeviceNameVariant(device=device,
                                   vendor_name=vendor_name_record,
                                   product_name=product_name,
                                   submissions=0)


class HWDriver(SQLBase):
    """See `IHWDriver`."""

    implements(IHWDriver)
    _table = 'HWDriver'

    package_name = StringCol(notNull=False)
    name = StringCol(notNull=True)
    license = EnumCol(enum=License, notNull=False)


class HWDriverSet:
    """See `IHWDriver`."""

    implements(IHWDriverSet)

    def create(self, package_name, name, license):
        """See `IHWDriverSet`."""
        return HWDriver(package_name=package_name, name=name, license=license)


class HWDeviceDriverLink(SQLBase):
    """See `IHWDeviceDriverLinkSet`."""

    implements(IHWDeviceDriverLink)
    _table = 'HWDeviceDriverLink'

    device = ForeignKey(dbName='device', foreignKey='HWDevice', notNull=True)
    driver = ForeignKey(dbName='driver', foreignKey='HWDriver', notNull=False)


class HWDeviceDriverLinkSet:
    """The set of device driver links."""

    implements(IHWDeviceDriverLinkSet)

    def create(self, device, driver):
        """See `IHWDeviceDriverLinkSet`."""
        return HWDeviceDriverLink(device=device, driver=driver)


class HWSubmissionDevice(SQLBase):
    """See `IHWSubmissionDevice`."""

    implements(IHWSubmissionDevice)
    _table = 'HWSubmissionDevice'

    device_driver_link = ForeignKey(dbName='device_driver_link',
                                    foreignKey='HWDeviceDriverLink',
                                    notNull=True)
    submission = ForeignKey(dbName='submission', foreignKey='HWSubmission',
                            notNull=True)
    parent = ForeignKey(dbName='parent', foreignKey='HWSubmissionDevice',
                        notNull=False)

class HWSubmissionDeviceSet:
    """See `IHWSubmissionDeviceSet`."""

    implements(IHWSubmissionDeviceSet)

    def create(self, device_driver_link, submission, parent):
        """See `IHWSubmissionDeviceSet`."""
        return HWSubmissionDevice(device_driver_link=device_driver_link,
                                  submission=submission,
                                  parent=parent)<|MERGE_RESOLUTION|>--- conflicted
+++ resolved
@@ -5,7 +5,6 @@
 
 __all__ = [
     'HWDevice',
-<<<<<<< HEAD
     'HWDeviceSet',
     'HWDeviceDriverLink',
     'HWDeviceDriverLinkSet',
@@ -17,24 +16,13 @@
     'HWSubmissionSet',
     'HWSubmissionDevice',
     'HWSubmissionDeviceSet',
-=======
-    'HWDeviceNameVariant',
-    'HWDeviceNameVariantSet',
-    'HWDeviceSet',
-    'HWSubmission',
-    'HWSubmissionSet',
->>>>>>> 410eef0c
     'HWSystemFingerprint',
     'HWSystemFingerprintSet',
     'HWVendorID',
     'HWVendorIDSet',
     'HWVendorName',
     'HWVendorNameSet',
-<<<<<<< HEAD
     ]
-=======
-     ]
->>>>>>> 410eef0c
 
 import re
 
