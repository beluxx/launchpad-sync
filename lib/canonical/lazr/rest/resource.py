--- conflicted
+++ resolved
@@ -15,11 +15,8 @@
     'RESTUtilityBase',
     'ScopedCollection',
     'ServiceRootResource',
-<<<<<<< HEAD
     'URLDereferencingMixin',
     'WADL_SCHEMA_FILE',
-=======
->>>>>>> 63c6a083
     ]
 
 import copy
@@ -605,12 +602,7 @@
             # it, validate it, and (if it's different from the current
             # value) move it from the client changeset to the
             # validated changeset.
-<<<<<<< HEAD
-            original_value = changeset[repr_name]
-            del changeset[repr_name]
-=======
             original_value = changeset.pop(repr_name)
->>>>>>> 63c6a083
             if original_value == current_value == self.REDACTED_VALUE:
                 # The client can't see the field's current value, and
                 # isn't trying to change it. Skip to the next field.
