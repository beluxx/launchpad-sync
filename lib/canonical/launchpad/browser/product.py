# Copyright 2004-2007 Canonical Ltd.  All rights reserved.

"""Browser views for products."""

__metaclass__ = type

__all__ = [
    'ProductNavigation',
    'ProductDynMenu',
    'ProductShortLink',
    'ProductSOP',
    'ProductFacets',
    'ProductOverviewMenu',
    'ProductBugsMenu',
    'ProductSpecificationsMenu',
    'ProductBountiesMenu',
    'ProductBranchesMenu',
    'ProductTranslationsMenu',
    'ProductView',
    'ProductDownloadFileMixin',
    'ProductDownloadFilesView',
    'ProductAddView',
    'ProductAddViewBase',
    'ProductBrandingView',
    'ProductEditView',
    'ProductChangeTranslatorsView',
    'ProductReviewView',
    'ProductAddSeriesView',
    'ProductBugContactEditView',
    'ProductReassignmentView',
    'ProductRdfView',
    'ProductSetFacets',
    'ProductSetSOP',
    'ProductSetNavigation',
    'ProductSetContextMenu',
    'ProductSetView',
    'ProductBranchesView',
    'PillarSearchItem',
    ]

import cgi
from operator import attrgetter

import zope.security.interfaces
from zope.component import getUtility
from zope.event import notify
from zope.app.form.browser import TextAreaWidget, TextWidget
from zope.app.event.objectevent import ObjectCreatedEvent
from zope.app.pagetemplate.viewpagetemplatefile import ViewPageTemplateFile
from zope.interface import alsoProvides, implements

from canonical.cachedproperty import cachedproperty
from canonical.config import config
from canonical.launchpad import _
from canonical.launchpad.interfaces import (
    BranchListingSort, IBranchSet, IBugTracker, ICountry, IDistribution,
    IHasIcon, ILaunchBag, ILaunchpadCelebrities, IPillarNameSet, IProduct,
    IProductSeries, IProductSet, IProject, ITranslationImportQueue,
    License, NotFoundError, RESOLVED_BUGTASK_STATUSES,
    UnsafeFormGetSubmissionError)
from canonical.launchpad import helpers
from canonical.launchpad.browser.announcement import HasAnnouncementsView
from canonical.launchpad.browser.branding import BrandingChangeView
from canonical.launchpad.browser.branchlisting import BranchListingView
from canonical.launchpad.browser.branchref import BranchRef
from canonical.launchpad.browser.bugtask import (
    BugTargetTraversalMixin, get_buglisting_search_filter_url)
from canonical.launchpad.browser.faqtarget import FAQTargetNavigationMixin
from canonical.launchpad.browser.launchpad import (
    StructuralObjectPresentation, DefaultShortLink)
from canonical.launchpad.browser.objectreassignment import (
    ObjectReassignmentView)
from canonical.launchpad.browser.productseries import get_series_branch_error
from canonical.launchpad.browser.questiontarget import (
    QuestionTargetFacetMixin, QuestionTargetTraversalMixin)
from canonical.launchpad.browser.seriesrelease import (
    SeriesOrReleasesMixinDynMenu)
from canonical.launchpad.browser.sprint import SprintsMixinDynMenu
from canonical.launchpad.mail import format_address, simple_sendmail
from canonical.launchpad.webapp import (
    action, ApplicationMenu, canonical_url, ContextMenu, custom_widget,
    enabled_with_permission, LaunchpadView, LaunchpadEditFormView,
    LaunchpadFormView, Link, Navigation, sorted_version_numbers,
    StandardLaunchpadFacets, stepto, stepthrough, structured)
from canonical.launchpad.webapp.batching import BatchNavigator
from canonical.launchpad.webapp.dynmenu import DynMenu, neverempty
from canonical.librarian.interfaces import ILibrarianClient
from canonical.widgets.product import LicenseWidget, ProductBugTrackerWidget
from canonical.widgets.textwidgets import StrippedTextWidget


class ProductNavigation(
    Navigation, BugTargetTraversalMixin,
    FAQTargetNavigationMixin, QuestionTargetTraversalMixin):

    usedfor = IProduct

    def breadcrumb(self):
        return self.context.displayname

    @stepto('.bzr')
    def dotbzr(self):
        if self.context.development_focus.series_branch:
            return BranchRef(self.context.development_focus.series_branch)
        else:
            return None

    @stepthrough('+spec')
    def traverse_spec(self, name):
        return self.context.getSpecification(name)

    @stepthrough('+milestone')
    def traverse_milestone(self, name):
        return self.context.getMilestone(name)

    @stepthrough('+release')
    def traverse_release(self, name):
        return self.context.getRelease(name)

    @stepthrough('+announcement')
    def traverse_announcement(self, name):
        return self.context.getAnnouncement(name)

    def traverse(self, name):
        return self.context.getSeries(name)


class ProductSetNavigation(Navigation):

    usedfor = IProductSet

    def breadcrumb(self):
        return 'Projects'

    def traverse(self, name):
        # Raise a 404 on an invalid product name
        product = self.context.getByName(name)
        if product is None:
            raise NotFoundError(name)
        return self.redirectSubTree(canonical_url(product))


class ProductLicenseMixin:
    """Adds license validation and requests reviews of licenses.

    Subclasses must inherit from Launchpad[Edit]FormView as well.

    Requires the "product" attribute be set in the child
    classes' action handler.
    """
    def validate(self, data):
        """Validate 'licenses' and 'license_info'.

        'licenses' must not be empty unless the product already
        exists and never has had a license set.

        'license_info' must not be empty if "Other/Proprietary"
        or "Other/Open Source" is checked.
        """
        licenses = data.get('licenses', [])
        license_widget = self.widgets.get('licenses')
        if (len(licenses) == 0 and
            license_widget is not None and
            not license_widget.allow_pending_license):
            # License is optional on +edit page if not already set.
            self.setFieldError(
                'licenses',
                'Select all licenses for this software or select '
                'Other/Proprietary or Other/Open Source.')
        elif License.OTHER_PROPRIETARY in licenses:
            if not data.get('license_info'):
                self.setFieldError(
                    'license_info',
                    'A description of the "Other/Proprietary" '
                    'license you checked is required.')
        elif License.OTHER_OPEN_SOURCE in licenses:
            if not data.get('license_info'):
                self.setFieldError(
                    'license_info',
                    'A description of the "Other/Open Source" '
                    'license you checked is required.')
        else:
            # Launchpad is ok with all licenses used in this project.
            pass

    def notifyFeedbackMailingList(self):
        """Email feedback@canonical.com to review product license."""
        if (License.OTHER_PROPRIETARY in self.product.licenses
                or License.OTHER_OPEN_SOURCE in self.product.licenses):
            user = getUtility(ILaunchBag).user
            subject = 'Project License Submitted'
            fromaddress = format_address("Launchpad",
                                         config.noreply_from_address)
            license_titles = '\n'.join(
                license.title for license in self.product.licenses)
            def indent(text):
                text = '\n    '.join(line for line in text.split('\n'))
                text = '    ' + text
                return text

            template = helpers.get_email_template('product-license.txt')
            message = template % dict(
                user_browsername=user.browsername,
                user_name=user.name,
                product_name=self.product.name,
                product_summary=indent(self.product.summary),
                license_titles=indent(license_titles),
                license_info=indent(self.product.license_info))

            reply_to = format_address(user.displayname,
                                      user.preferredemail.email)
            simple_sendmail(fromaddress,
                            'feedback@launchpad.net',
                            subject, message,
                            headers={'Reply-To': reply_to})

            self.request.response.addInfoNotification(_(
                "Launchpad is free to use for software under approved "
                "licenses. The Launchpad team will be in contact with "
                "you soon."))


class ProductSOP(StructuralObjectPresentation):

    def getIntroHeading(self):
        return None

    def getMainHeading(self):
        return self.context.title

    def listChildren(self, num):
        # product series, most recent first
        return list(self.context.serieses[:num])

    def listAltChildren(self, num):
        return None


class ProductFacets(QuestionTargetFacetMixin, StandardLaunchpadFacets):
    """The links that will appear in the facet menu for an IProduct."""

    usedfor = IProduct

    enable_only = ['overview', 'bugs', 'answers', 'specifications',
                   'translations', 'branches']

    links = StandardLaunchpadFacets.links

    def overview(self):
        text = 'Overview'
        summary = 'General information about %s' % self.context.displayname
        return Link('', text, summary)

    def bugs(self):
        text = 'Bugs'
        summary = 'Bugs reported about %s' % self.context.displayname
        return Link('', text, summary)

    def bounties(self):
        target = '+bounties'
        text = 'Bounties'
        summary = 'Bounties related to %s' % self.context.displayname
        return Link(target, text, summary)

    def branches(self):
        text = 'Code'
        summary = 'Branches for %s' % self.context.displayname
        return Link('', text, summary)

    def specifications(self):
        text = 'Blueprints'
        summary = 'Feature specifications for %s' % self.context.displayname
        return Link('', text, summary)

    def translations(self):
        text = 'Translations'
        summary = 'Translations of %s in Launchpad' % self.context.displayname
        return Link('', text, summary)


class ProductOverviewMenu(ApplicationMenu):

    usedfor = IProduct
    facet = 'overview'
    links = [
        'edit', 'branding', 'driver', 'reassign', 'top_contributors',
        'mentorship', 'distributions', 'packages', 'files', 'branch_add',
        'series_add', 'announce', 'announcements', 'administer',
        'branch_visibility', 'rdf']

    @enabled_with_permission('launchpad.Edit')
    def edit(self):
        text = 'Change details'
        return Link('+edit', text, icon='edit')

    @enabled_with_permission('launchpad.Edit')
    def branding(self):
        text = 'Change branding'
        return Link('+branding', text, icon='edit')

    @enabled_with_permission('launchpad.Edit')
    def driver(self):
        text = 'Appoint driver'
        summary = 'Someone with permission to set goals for all series'
        return Link('+driver', text, summary, icon='edit')

    @enabled_with_permission('launchpad.Edit')
    def reassign(self):
        text = 'Change maintainer'
        return Link('+reassign', text, icon='edit')

    def top_contributors(self):
        text = 'List top contributors'
        return Link('+topcontributors', text, icon='info')

    def distributions(self):
        text = 'Packaging information'
        return Link('+distributions', text, icon='info')

    def mentorship(self):
        text = 'Mentoring available'
        return Link('+mentoring', text, icon='info')

    def packages(self):
        text = 'Show distribution packages'
        return Link('+packages', text, icon='info')

    def files(self):
        text = 'Download project files'
        return Link('+download', text, icon='info')

    @enabled_with_permission('launchpad.Edit')
    def series_add(self):
        text = 'Register a series'
        return Link('+addseries', text, icon='add')

    @enabled_with_permission('launchpad.Edit')
    def announce(self):
        text = 'Make announcement'
        enabled = self.isBetaUser
        summary = 'Publish an item of news for this project'
        return Link('+announce', text, summary, enabled=enabled, icon='add')

    def announcements(self):
        text = 'Show announcements'
        enabled = bool(self.context.announcements().count()
                       and self.isBetaUser)
        return Link('+announcements', text, enabled=enabled)

    def branch_add(self):
        text = 'Register branch'
        return Link('+addbranch', text, icon='add')

    def rdf(self):
        text = structured(
            'Download <abbr title="Resource Description Framework">'
            'RDF</abbr> metadata')
        return Link('+rdf', text, icon='download')

    @enabled_with_permission('launchpad.Admin')
    def administer(self):
        text = 'Administer'
        return Link('+review', text, icon='edit')

    @enabled_with_permission('launchpad.Admin')
    def branch_visibility(self):
        text = 'Define branch visibility'
        return Link('+branchvisibility', text, icon='edit')


class ProductBugsMenu(ApplicationMenu):

    usedfor = IProduct
    facet = 'bugs'
    links = ['bugcontact', 'securitycontact', 'cve']

    def cve(self):
        return Link('+cve', 'CVE reports', icon='cve')

    @enabled_with_permission('launchpad.Edit')
    def bugcontact(self):
        text = 'Change bug contact'
        return Link('+bugcontact', text, icon='edit')

    @enabled_with_permission('launchpad.Edit')
    def securitycontact(self):
        text = 'Change security contact'
        return Link('+securitycontact', text, icon='edit')


class ProductBranchesMenu(ApplicationMenu):

    usedfor = IProduct
    facet = 'branches'
    links = ['branch_add', ]

    def branch_add(self):
        text = 'Register branch'
        summary = 'Register a new Bazaar branch for this project'
        return Link('+addbranch', text, summary, icon='add')


class ProductSpecificationsMenu(ApplicationMenu):

    usedfor = IProduct
    facet = 'specifications'
    links = ['listall', 'doc', 'roadmap', 'table', 'new']

    def listall(self):
        text = 'List all blueprints'
        summary = 'Show all specifications for %s' %  self.context.title
        return Link('+specs?show=all', text, summary, icon='info')

    def doc(self):
        text = 'List documentation'
        summary = 'List all complete informational specifications'
        return Link('+documentation', text, summary,
            icon='info')

    def roadmap(self):
        text = 'Roadmap'
        summary = (
            'Show the recommended sequence of specification implementation')
        return Link('+roadmap', text, summary, icon='info')

    def table(self):
        text = 'Assignments'
        summary = 'Show the full assignment of work, drafting and approving'
        return Link('+assignments', text, summary, icon='info')

    def new(self):
        text = 'Register a blueprint'
        summary = 'Register a new blueprint for %s' % self.context.title
        return Link('+addspec', text, summary, icon='add')


class ProductBountiesMenu(ApplicationMenu):

    usedfor = IProduct
    facet = 'bounties'
    links = ['new', 'link']

    def new(self):
        text = 'Register bounty'
        return Link('+addbounty', text, icon='add')

    def link(self):
        text = 'Link existing bounty'
        return Link('+linkbounty', text, icon='edit')


class ProductTranslationsMenu(ApplicationMenu):

    usedfor = IProduct
    facet = 'translations'
    links = ['translators', 'imports', 'translationdownload']

    def imports(self):
        text = 'See import queue'
        return Link('+imports', text)

    def translators(self):
        text = 'Change translators'
        return Link('+changetranslators', text, icon='edit')

    @enabled_with_permission('launchpad.AnyPerson')
    def translationdownload(self):
        text = 'Download translations'
        preferred_series = self.context.primary_translatable
        enabled = (self.context.official_rosetta and
            preferred_series is not None)
        link = ''
        if enabled:
            link = '%s/+export' % preferred_series.name

        return Link(link, text, icon='download', enabled=enabled)


def _sort_distros(a, b):
    """Put Ubuntu first, otherwise in alpha order."""
    if a['name'] == 'ubuntu':
        return -1
    return cmp(a['name'], b['name'])


class ProductSetSOP(StructuralObjectPresentation):

    def getIntroHeading(self):
        return None

    def getMainHeading(self):
        return self.context.title

    def listChildren(self, num):
        return []

    def listAltChildren(self, num):
        return None


class ProductSetFacets(StandardLaunchpadFacets):
    """The links that will appear in the facet menu for the IProductSet."""

    usedfor = IProductSet

    enable_only = ['overview']


class ProductSetContextMenu(ContextMenu):

    usedfor = IProductSet

    links = ['products', 'distributions', 'people', 'meetings',
             'all', 'register', 'register_team']

    def register(self):
        text = 'Register a project'
        return Link('+new', text, icon='add')

    def register_team(self):
        text = 'Register a team'
        return Link('/people/+newteam', text, icon='add')

    def all(self):
        text = 'List all projects'
        return Link('+all', text, icon='list')

    def products(self):
        return Link('/projects/', 'View projects')

    def distributions(self):
        return Link('/distros/', 'View distributions')

    def people(self):
        return Link('/people/', 'View people')

    def meetings(self):
        return Link('/sprints/', 'View meetings')


class SortSeriesMixin:
    """Provide access to helpers for series."""

    @property
    def sorted_series_list(self):
        """Return a sorted list of series.

        The series list is sorted by version in reverse order.
        The development focus is always first in the list.
        """
        series_list = list(self.context.serieses)
        series_list.remove(self.context.development_focus)
        # Now sort the list by name with newer versions before older.
        series_list = sorted_version_numbers(series_list,
                                             key=attrgetter('name'))
        series_list.insert(0, self.context.development_focus)
        return series_list


<<<<<<< HEAD
class ProductView(LaunchpadView, HasAnnouncementsView, SortSeriesMixin):
=======
class ProductView(HasAnnouncementsView, SortSeriesMixin):
>>>>>>> 6f921c51

    __used_for__ = IProduct

    def __init__(self, context, request):
<<<<<<< HEAD
        super(ProductView, self).__init__(context, request)
=======
        HasAnnouncementsView.__init__(self, context, request)
>>>>>>> 6f921c51
        self.form = request.form_ng

    def initialize(self):
        self.product = self.context
        self.status_message = None

    @property
    def freshmeat_url(self):
        if self.context.freshmeatproject:
            return ("http://freshmeat.net/projects/%s"
                % self.context.freshmeatproject)
        return None

    @property
    def sourceforge_url(self):
        if self.context.sourceforgeproject:
            return ("http://sourceforge.net/projects/%s"
                % self.context.sourceforgeproject)
        return None

    @property
    def has_external_links(self):
        return (self.context.homepageurl or
                self.context.sourceforgeproject or
                self.context.freshmeatproject or
                self.context.wikiurl or
                self.context.screenshotsurl or
                self.context.downloadurl)

    @property
    def should_display_homepage(self):
        return (self.context.homepageurl and
                self.context.homepageurl not in
                    [self.freshmeat_url, self.sourceforge_url])

    @cachedproperty
    def uses_translations(self):
        """Whether this product has translatable templates."""
        return (self.context.official_rosetta and self.primary_translatable)

    @cachedproperty
    def primary_translatable(self):
        """Return a dictionary with the info for a primary translatable.

        If there is no primary translatable object, returns an empty
        dictionary.

        The dictionary has the keys:
         * 'title': The title of the translatable object.
         * 'potemplates': a set of PO Templates for this object.
         * 'base_url': The base URL to reach the base URL for this object.
        """
        translatable = self.context.primary_translatable

        if translatable is None:
            return {}

        return {
            'title': translatable.title,
            'potemplates': translatable.getCurrentTranslationTemplates(),
            'base_url': canonical_url(translatable)
            }

    def requestCountry(self):
        return ICountry(self.request, None)

    def browserLanguages(self):
        return helpers.browserLanguages(self.request)

    def distro_packaging(self):
        """This method returns a representation of the product packagings
        for this product, in a special structure used for the
        product-distros.pt page template.

        Specifically, it is a list of "distro" objects, each of which has a
        title, and an attribute "packagings" which is a list of the relevant
        packagings for this distro and product.
        """
        distros = {}
        # first get a list of all relevant packagings
        all_packagings = []
        for series in self.context.serieses:
            for packaging in series.packagings:
                all_packagings.append(packaging)
        # we sort it so that the packagings will always be displayed in the
        # distroseries version, then productseries name order
        all_packagings.sort(key=lambda a: (a.distroseries.version,
            a.productseries.name, a.id))
        for packaging in all_packagings:
            if distros.has_key(packaging.distroseries.distribution.name):
                distro = distros[packaging.distroseries.distribution.name]
            else:
                distro = {}
                distro['name'] = packaging.distroseries.distribution.name
                distro['title'] = packaging.distroseries.distribution.title
                distro['packagings'] = []
                distros[packaging.distroseries.distribution.name] = distro
            distro['packagings'].append(packaging)
        # now we sort the resulting set of "distro" objects, and return that
        result = distros.values()
        result.sort(cmp=_sort_distros)
        return result

    def projproducts(self):
        """Return a list of other products from the same project as this
        product, excluding this product"""
        if self.context.project is None:
            return []
        return [product for product in self.context.project.products
                        if product.id != self.context.id]

    def getClosedBugsURL(self, series):
        status = [status.title for status in RESOLVED_BUGTASK_STATUSES]
        url = canonical_url(series) + '/+bugs'
        return get_buglisting_search_filter_url(url, status=status)

    def getLatestBranches(self):
        return self.context.getLatestBranches(visible_by_user=self.user)


class ProductDownloadFileMixin:
    """Provides methods for managing download files."""

    def deleteFiles(self, releases):
        """Delete the selected files from the set of releases.

        :param releases: A set of releases in the view.
        :return: The number of files deleted.
        """
        del_count = 0
        for release in releases:
            for release_file in release.files:
                if release_file.libraryfile.id in self.delete_ids:
                    release.deleteFileAlias(release_file.libraryfile)
                    self.delete_ids.remove(release_file.libraryfile.id)
                    del_count += 1
        return del_count

    def getReleases(self):
        """Find the releases with download files for view."""
        raise NotImplementedError

    def fileURL(self, file_, release=None):
        """Create a download URL for the `LibraryFileAlias`."""
        if release is None:
            release = self.context
        return "%s/+download/%s" % (canonical_url(release),
                                    file_.filename)

    def processDeleteFiles(self):
        """If the 'delete_files' button was pressed, process the deletions."""
        del_count = None
        self.delete_ids = [int(value) for key, value in self.form.items()
                           if key.startswith('checkbox')]
        if 'delete_files' in self.form:
            if self.request.method == 'POST':
                del(self.form['delete_files'])
                releases = self.getReleases()
                del_count = self.deleteFiles(releases)
            else:
                # If there is a form submission and it is not a POST then
                # raise an error.  This is to protect against XSS exploits.
                raise UnsafeFormGetSubmissionError(self.form['delete_files'])
        if del_count is not None:
            if del_count <= 0:
                self.request.response.addNotification(
                    "No files were deleted.")
            elif del_count == 1:
                self.request.response.addNotification(
                    "1 file has been deleted.")
            else:
                self.request.response.addNotification(
                    "%d files have been deleted." %
                    del_count)


class ProductDownloadFilesView(LaunchpadView,
                               SortSeriesMixin,
                               ProductDownloadFileMixin):
    """View class for the product's file downloads page."""
    __used_for__ = IProduct

    def initialize(self):
        self.form = self.request.form
        self.product = self.context
        self.processDeleteFiles()

    def getReleases(self):
        """See `ProductDownloadFileMixin`."""
        releases = set()
        for series in self.product.serieses:
            releases.update(series.releases)
        return releases

    @cachedproperty
    def has_download_files(self):
        """Across series and releases do any download files exist?"""
        for series in self.product.serieses:
            for release in series.releases:
                if release.files.count() > 0:
                    return True
        return False

    @cachedproperty
    def milestones(self):
        """A mapping between series and releases that are milestones."""
        result = dict()
        for series in self.product.serieses:
            result[series] = dict()
            milestone_list = [m.name for m in series.milestones]
            for release in series.releases:
                if release.version in milestone_list:
                    result[series][release] = True
        return result

    def is_milestone(self, series, release):
        """Determine whether a release is milestone for the series."""
        return (series in self.milestones and
                release in self.milestones[series])

class ProductBrandingView(BrandingChangeView):

    schema = IProduct
    field_names = ['icon', 'logo', 'mugshot']


class ProductEditView(ProductLicenseMixin, LaunchpadEditFormView):
    """View class that lets you edit a Product object."""

    schema = IProduct
    label = "Change project details"
    field_names = [
        "displayname", "title", "summary", "description", "project",
        "bugtracker", 'enable_bug_expiration', "official_rosetta",
        "official_answers", "homepageurl", "sourceforgeproject",
        "freshmeatproject", "wikiurl", "screenshotsurl", "downloadurl",
        "programminglang", "development_focus", "licenses", "license_info"]
    custom_widget(
        'licenses', LicenseWidget, column_count=3, orientation='vertical')
    custom_widget('bugtracker', ProductBugTrackerWidget)

    def setUpWidgets(self):
        super(ProductEditView, self).setUpWidgets()
        # Licenses are optional on +edit page if they have not already
        # been set. Subclasses may not have 'licenses' widget.
        # ('licenses' in self.widgets) is broken.
        if (len(self.context.licenses) == 0 and
            self.widgets.get('licenses') is not None):
            self.widgets['licenses'].allow_pending_license = True

    def validate(self, data):
        """Constrain bug expiration to Launchpad Bugs tracker."""
        # enable_bug_expiration is disabled by JavaScript when bugtracker
        # is not 'In Launchpad'. The contraint is enforced here in case the
        # JavaScript fails to activate or run. Note that the bugtracker
        # name : values are {'In Launchpad' : object, 'Somewhere else' : None
        # 'In a registered bug tracker' : IBugTracker}.
        bugtracker = data.get('bugtracker', None)
        if bugtracker is None or IBugTracker.providedBy(bugtracker):
            data['enable_bug_expiration'] = False

    @action("Change", name='change')
    def change_action(self, action, data):
        previous_licenses = self.context.licenses
        self.updateContextFromData(data)
        # only send email the first time licenses are set
        if len(previous_licenses) == 0:
            # self.product is expected by notifyFeedbackMailingList
            self.product = self.context
            self.notifyFeedbackMailingList()

    @property
    def next_url(self):
        if self.context.active:
            return canonical_url(self.context)
        else:
            return canonical_url(getUtility(IProductSet))


class ProductChangeTranslatorsView(ProductEditView):
    label = "Change translation group"
    field_names = ["translationgroup", "translationpermission"]


class ProductReviewView(ProductEditView):
    label = "Administer project details"
    field_names = ["name", "owner", "active", "autoupdate", "reviewed",
                   "private_bugs"]

    def validate(self, data):
        if data.get('private_bugs') and self.context.bugcontact is None:
            self.setFieldError('private_bugs',
                'Set a <a href="%s/+bugcontact">bug contact</a> '
                'for this project first.' %
                canonical_url(self.context, rootsite="bugs"))


class ProductAddSeriesView(LaunchpadFormView):
    """A form to add new product series"""

    schema = IProductSeries
    field_names = ['name', 'summary', 'user_branch', 'releasefileglob']
    custom_widget('summary', TextAreaWidget, height=7, width=62)
    custom_widget('releasefileglob', StrippedTextWidget, displayWidth=40)

    series = None

    def validate(self, data):
        branch = data.get('user_branch')
        if branch is not None:
            message = get_series_branch_error(self.context, branch)
            if message:
                self.setFieldError('user_branch', message)

    @action(_('Register Series'), name='add')
    def add_action(self, action, data):
        self.series = self.context.newSeries(
            owner=self.user,
            name=data['name'],
            summary=data['summary'],
            branch=data['user_branch'])

    @property
    def next_url(self):
        assert self.series is not None, 'No series has been created'
        return canonical_url(self.series)


class ProductRdfView:
    """A view that sets its mime-type to application/rdf+xml"""

    template = ViewPageTemplateFile(
        '../templates/product-rdf.pt')

    def __init__(self, context, request):
        self.context = context
        self.request = request

    def __call__(self):
        """Render RDF output, and return it as a string encoded in UTF-8.

        Render the page template to produce RDF output.
        The return value is string data encoded in UTF-8.

        As a side-effect, HTTP headers are set for the mime type
        and filename for download."""
        self.request.response.setHeader('Content-Type', 'application/rdf+xml')
        self.request.response.setHeader('Content-Disposition',
                                        'attachment; filename=%s.rdf' %
                                        self.context.name)
        unicodedata = self.template()
        encodeddata = unicodedata.encode('utf-8')
        return encodeddata


class ProductDynMenu(
        DynMenu, SprintsMixinDynMenu, SeriesOrReleasesMixinDynMenu):

    menus = {
        '': 'mainMenu',
        'meetings': 'meetingsMenu',
        'series': 'seriesMenu',
        }

    @neverempty
    def mainMenu(self):
        yield self.makeLink('Meetings', page='+sprints', submenu='meetings')
        yield self.makeLink('Milestones', page='+milestones')
        yield self.makeLink('Series', page='+series', submenu='series')
        yield self.makeLink(
            'Related', submenu='related', context=self.context.project)


class Icon:
    """An icon for use with image:icon."""

    def __init__(self, library_id):
        self.library_id = library_id

    def getURL(self):
        http_url = getUtility(
            ILibrarianClient).getURLForAlias(self.library_id)
        if config.launchpad.vhosts.use_https:
            return http_url.replace('http', 'https', 1)
        else:
            return http_url


class PillarSearchItem:
    """A search result item representing a Pillar."""

    implements(IHasIcon)

    icon = None

    def __init__(self, pillar_type, name, displayname, summary, icon_id):
        self.pillar_type = pillar_type
        self.name = name
        self.displayname = displayname
        self.summary = summary
        if icon_id is not None:
            self.icon = Icon(icon_id)

        # Even though the object doesn't implement the interface properly, we
        # still say that it provides them so that the standard image:icon
        # formatter works.
        if pillar_type == 'project':
            alsoProvides(self, IProduct)
        elif pillar_type == 'distribution':
            alsoProvides(self, IDistribution)
        elif pillar_type == 'project group':
            alsoProvides(self, IProject)
        else:
            raise AssertionError("Unknown pillar type: %s" % pillar_type)


class ProductSetView(LaunchpadView):

    __used_for__ = IProductSet

    max_results_to_display = config.launchpad.default_batch_size

    def initialize(self):
        form = self.request.form_ng
        self.soyuz = form.getOne('soyuz')
        self.rosetta = form.getOne('rosetta')
        self.malone = form.getOne('malone')
        self.bazaar = form.getOne('bazaar')
        self.search_string = form.getOne('text')
        self.results = None

        self.searchrequested = False
        if (self.search_string is not None or
            self.bazaar is not None or
            self.malone is not None or
            self.rosetta is not None or
            self.soyuz is not None):
            self.searchrequested = True

        if form.getOne('exact_name'):
            # If exact_name is supplied, we try and locate this name in
            # the ProductSet -- if we find it, bingo, redirect. This
            # argument can be optionally supplied by callers.
            try:
                product = self.context[self.search_string]
            except NotFoundError:
                # No product found, perform a normal search instead.
                pass
            else:
                url = canonical_url(product)
                if form.getOne('malone'):
                    url = url + "/+bugs"
                self.request.response.redirect(url)
                return

    def all_batched(self):
        return BatchNavigator(self.context.all_active, self.request)

    @cachedproperty
    def matches(self):
        if not self.searchrequested:
            return None
        pillarset = getUtility(IPillarNameSet)
        return pillarset.count_search_matches(self.search_string)

    @cachedproperty
    def searchresults(self):
        search_string = self.search_string.lower()
        limit = self.max_results_to_display
        return [
            PillarSearchItem(
                pillar_type=item['type'], name=item['name'],
                displayname=item['title'], summary=item['description'],
                icon_id=item['icon'])
            for item in getUtility(IPillarNameSet).search(search_string,
                                                          limit)
        ]

    def tooManyResultsFound(self):
        return self.matches > self.max_results_to_display


class ProductAddViewBase(ProductLicenseMixin, LaunchpadFormView):
    """Abstract class for adding a new product.

    ProductLicenseMixin requires the "product" attribute be set in the
    child classes' action handler.
    """

    schema = IProduct
    product = None
    field_names = ['name', 'displayname', 'title', 'summary',
                   'description', 'homepageurl', 'sourceforgeproject',
                   'freshmeatproject', 'wikiurl', 'screenshotsurl',
                   'downloadurl', 'programminglang',
                   'licenses', 'license_info']
    custom_widget(
        'licenses', LicenseWidget, column_count=3, orientation='vertical')
    custom_widget('homepageurl', TextWidget, displayWidth=30)
    custom_widget('screenshotsurl', TextWidget, displayWidth=30)
    custom_widget('wikiurl', TextWidget, displayWidth=30)
    custom_widget('downloadurl', TextWidget, displayWidth=30)

    @property
    def next_url(self):
        assert self.product is not None, 'No product has been created'
        return canonical_url(self.product)


class ProductAddView(ProductAddViewBase):

    field_names = (ProductAddViewBase.field_names
                   + ['owner', 'project', 'reviewed'])

    label = "Register an upstream open source project"
    product = None

    def isVCSImport(self):
        if self.user is None:
            return False
        vcs_imports = getUtility(ILaunchpadCelebrities).vcs_imports
        return self.user.inTeam(vcs_imports)

    def setUpFields(self):
        super(ProductAddView, self).setUpFields()
        if not self.isVCSImport():
            # vcs-imports members get it easy and are able to change
            # the owner and reviewed status during the edit process;
            # this saves time wasted on getting to product/+admin.
            # The fields are not displayed for other people though.
            self.form_fields = self.form_fields.omit('owner', 'reviewed')

    @action(_('Add'), name='add')
    def add_action(self, action, data):
        if self.user is None:
            raise zope.security.interfaces.Unauthorized(
                "Need an authenticated Launchpad owner")
        if not self.isVCSImport():
            # Zope makes sure these are never set, since they are not in
            # self.form_fields
            assert "owner" not in data
            assert "reviewed" not in data
            data['owner'] = self.user
            data['reviewed'] = False
        self.product = getUtility(IProductSet).createProduct(
            name=data['name'],
            title=data['title'],
            summary=data['summary'],
            description=data['description'],
            displayname=data['displayname'],
            homepageurl=data['homepageurl'],
            downloadurl=data['downloadurl'],
            screenshotsurl=data['screenshotsurl'],
            wikiurl=data['wikiurl'],
            freshmeatproject=data['freshmeatproject'],
            sourceforgeproject=data['sourceforgeproject'],
            programminglang=data['programminglang'],
            project=data['project'],
            owner=data['owner'],
            reviewed=data['reviewed'],
            licenses = data['licenses'],
            license_info=data['license_info'])
        self.notifyFeedbackMailingList()
        notify(ObjectCreatedEvent(self.product))


class ProductBugContactEditView(LaunchpadEditFormView):
    """Browser view class for editing the product bug contact."""

    schema = IProduct
    field_names = ['bugcontact']

    @action('Change', name='change')
    def change_action(self, action, data):
        """Redirect to the product page with a success message."""
        self.updateContextFromData(data)

        product = self.context

        bugcontact = product.bugcontact
        if bugcontact:
            contact_display_value = None
            if bugcontact.preferredemail:
                # The bug contact was set to a new person or team.
                contact_display_value = bugcontact.preferredemail.email
            else:
                # The bug contact doesn't have a preferred email address,
                # so it must be a team.
                assert bugcontact.isTeam(), (
                    "Expected bug contact with no email address "
                    "to be a team.")
                contact_display_value = bugcontact.browsername

            self.request.response.addNotification(
                "Successfully changed the bug contact to %s" %
                contact_display_value)
        else:
            # The bug contact was set to noone.
            self.request.response.addNotification(
                "Successfully cleared the bug contact. There is no longer a "
                "contact address that will receive all bugmail for this "
                "project. You can set the bug contact again at any time.")

        self.request.response.redirect(canonical_url(product))

    def validate(self, data):
        """Validates the new bug contact for the product.

        The following values are valid as bug contacts:
            * None, indicating that the bug contact field for the product
              should be cleard in change_action().
            * A valid Person (email address or launchpad id).
            * A valid Team of which the current user is an administrator.

        If the the bug contact entered does not meet any of the above criteria
        then the submission will fail and the user will be notified of the
        error.
        """
        # data will not have a bugcontact entry in cases where the bugcontact
        # the user entered is valid according to the ValidPersonOrTeam
        # vocabulary (i.e. is not a Person, Team or None).
        if not data.has_key('bugcontact'):
            self.setFieldError(
                'bugcontact',
                'You must choose a valid person or team to be the bug contact'
                ' for %s.' %
                cgi.escape(self.context.displayname))

            return

        contact = data['bugcontact']

        if (contact is not None and contact.isTeam() and
            contact not in self.user.getAdministratedTeams()):
            error = (
                "You cannot set %(team)s as the bug contact for "
                "%(project)s because you are not an administrator of that "
                "team.<br />If you believe that %(team)s should be the bug"
                " contact for %(project)s, please notify one of the "
                "<a href=\"%(url)s\">%(team)s administrators</a>."

                % {'team': cgi.escape(contact.displayname),
                   'project': cgi.escape(self.context.displayname),
                   'url': canonical_url(contact, rootsite='mainsite')
                          + '/+members'})
            self.setFieldError('bugcontact', error)


class ProductReassignmentView(ObjectReassignmentView):
    """Reassign product to a new owner."""

    def __init__(self, context, request):
        ObjectReassignmentView.__init__(self, context, request)
        self.callback = self._reassignProductDependencies

    def _reassignProductDependencies(self, product, oldOwner, newOwner):
        """Reassign ownership of objects related to this product.

        Objects related to this product includes: ProductSeries,
        ProductReleases and TranslationImportQueueEntries that are owned
        by oldOwner of the product.

        """
        import_queue = getUtility(ITranslationImportQueue)
        for entry in import_queue.getAllEntries(target=product):
            if entry.importer == oldOwner:
                entry.importer = newOwner
        for series in product.serieses:
            if series.owner == oldOwner:
                series.owner = newOwner
        for release in product.releases:
            if release.owner == oldOwner:
                release.owner = newOwner

class ProductShortLink(DefaultShortLink):

    def getLinkText(self):
        return self.context.displayname


class ProductBranchesView(BranchListingView):
    """View for branch listing for a product."""

    extra_columns = ('author',)
    no_sort_by = (BranchListingSort.PRODUCT,)

    @cachedproperty
    def development_focus_branch(self):
        return self.context.development_focus.series_branch

    def _branches(self, lifecycle_status):
        return getUtility(IBranchSet).getBranchesForProduct(
            self.context, lifecycle_status, self.user, self.sort_by)

    @property
    def no_branch_message(self):
        if (self.selected_lifecycle_status is not None
            and self.hasAnyBranchesVisibleByUser()):
            message = (
                'There are branches registered for %s '
                'but none of them match the current filter criteria '
                'for this page. Try filtering on "Any Status".')
        else:
            message = (
                'There are no branches registered for %s '
                'in Launchpad today. We recommend you visit '
                '<a href="http://www.bazaar-vcs.org">www.bazaar-vcs.org</a> '
                'for more information about how you can use the Bazaar '
                'revision control system to improve community participation '
                'in this project.')
        return message % self.context.displayname<|MERGE_RESOLUTION|>--- conflicted
+++ resolved
@@ -557,20 +557,12 @@
         return series_list
 
 
-<<<<<<< HEAD
-class ProductView(LaunchpadView, HasAnnouncementsView, SortSeriesMixin):
-=======
 class ProductView(HasAnnouncementsView, SortSeriesMixin):
->>>>>>> 6f921c51
 
     __used_for__ = IProduct
 
     def __init__(self, context, request):
-<<<<<<< HEAD
-        super(ProductView, self).__init__(context, request)
-=======
         HasAnnouncementsView.__init__(self, context, request)
->>>>>>> 6f921c51
         self.form = request.form_ng
 
     def initialize(self):
