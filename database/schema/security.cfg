--- conflicted
+++ resolved
@@ -93,7 +93,6 @@
 public.codeimportjob                    = SELECT, INSERT, UPDATE, DELETE
 public.codeimportmachine                = SELECT, INSERT, UPDATE
 public.codeimportresult                 = SELECT, INSERT, UPDATE, DELETE
-public.codemailjob                      = SELECT, INSERT, UPDATE, DELETE
 public.codereviewmessage                = SELECT, INSERT, DELETE
 public.codereviewvote                   = SELECT, INSERT, UPDATE, DELETE
 public.commercialsubscription           = SELECT, INSERT, UPDATE, DELETE
@@ -130,10 +129,6 @@
 public.hwvendorid                       = SELECT
 public.hwvendorname                     = SELECT
 public.job                              = SELECT, INSERT, UPDATE, DELETE
-<<<<<<< HEAD
-public.jobdependency                    = SELECT, INSERT, UPDATE, DELETE
-=======
->>>>>>> 8099ad4f
 public.karmacache                       = SELECT
 public.karmacategory                    = SELECT
 public.karmatotalcache                  = SELECT
@@ -177,10 +172,6 @@
 public.poll                             = SELECT, INSERT, UPDATE
 public.potexport                        = SELECT
 public.previewdiff                      = SELECT, INSERT, UPDATE, DELETE
-<<<<<<< HEAD
-public.previewdiffjob                   = SELECT, INSERT, UPDATE, DELETE
-=======
->>>>>>> 8099ad4f
 public.productbounty                    = SELECT, INSERT, UPDATE
 public.productrelease                   = SELECT, INSERT, UPDATE, DELETE
 public.productreleasefile               = SELECT, INSERT, DELETE
@@ -222,10 +213,6 @@
 public.sprintspecification              = SELECT, INSERT, UPDATE, DELETE
 public.standardshipitrequest            = SELECT, INSERT, UPDATE, DELETE
 public.staticdiff                       = SELECT, INSERT, UPDATE
-<<<<<<< HEAD
-public.staticdiffjob                    = SELECT, INSERT, UPDATE, DELETE
-=======
->>>>>>> 8099ad4f
 public.structuralsubscription           = SELECT, INSERT, UPDATE, DELETE
 public.temporaryblobstorage             = SELECT, INSERT, DELETE
 public.translationgroup                 = SELECT, INSERT, UPDATE
@@ -498,17 +485,9 @@
 public.branchsubscription               = SELECT
 public.branchvisibilitypolicy           = SELECT
 public.bugbranch                        = SELECT, INSERT, UPDATE
-<<<<<<< HEAD
-public.codemailjob                      = SELECT, INSERT, UPDATE, DELETE
 public.diff                             = SELECT, INSERT, DELETE
 public.emailaddress                     = SELECT
 public.job                              = SELECT, INSERT, UPDATE, DELETE
-public.jobdependency                    = SELECT, INSERT, UPDATE, DELETE
-=======
-public.diff                             = SELECT, INSERT, DELETE
-public.emailaddress                     = SELECT
-public.job                              = SELECT, INSERT, UPDATE, DELETE
->>>>>>> 8099ad4f
 # Karma
 public.karma                            = SELECT, INSERT
 public.karmaaction                      = SELECT
@@ -520,10 +499,6 @@
 public.revisionproperty                 = SELECT, INSERT
 public.scriptactivity                   = SELECT, INSERT
 public.staticdiff                       = SELECT, INSERT, DELETE
-<<<<<<< HEAD
-public.staticdiffjob                    = SELECT, INSERT, UPDATE, DELETE
-=======
->>>>>>> 8099ad4f
 public.validpersoncache                 = SELECT
 public.validpersonorteamcache           = SELECT
 
