#!/usr/bin/python

import sys
import logging
import optparse

from canonical.poppy.server import run_server
from canonical.archivepublisher.poppyinterface import PoppyInterface
from canonical.launchpad.scripts import logger, logger_options


def main():

    parser = optparse.OptionParser()
    logger_options(parser)

    # Do not remove this option, nor its implementation. Tests are using it.
    parser.add_option("--test", action="store_true", default=False,
                      help="Run in test mode and do not process the upload")

    options, args = parser.parse_args()

    log = logger(options, "poppy-upload")

    if len(args) != 2:
        print "usage: poppy-upload.py rootuploaddirectory port"
        return 1

    root, port = args
    host = "127.0.0.1"
    ident = "lucille upload server"
    numthreads = 4
<<<<<<< HEAD
    # runs for all incomming uploads:
    # process-upload with "autosync" policy, NO EMAIL SENDING, 
    # verbosely and logging in the some file poppy is logging.
    # '@distro@' and '@fsroot@' are replaced internally according
    # each upload.
    cmdline = ('python2.4 scripts/process-upload.py -C autosync --no-mails '
               '-vv --log-file %s -d @distro@ @fsroot@' % options.log_file)
    cmd = cmdline.split()
=======

    if not options.test:
        # Command line to invoke uploader (it shares the same PYTHONPATH)
        if options.log_file:
            log_option = "--log-file '%s'" % options.log_file
        else:
            log_option = ''
        cmd = ['python scripts/process-upload.py -C autosync '
               '--no-mails -vv', log_option, '-d', '@distro@', '@fsroot@']
        background = True
    else:
        cmd = None
        background = False
>>>>>>> 8f1feb21
   
    iface = PoppyInterface(log, cmd=cmd, background=background)

    run_server(root, host, int(port), ident, numthreads,
               iface.new_client_hook, iface.client_done_hook,
               iface.auth_verify_hook)
    return 0

if __name__ == '__main__':
    sys.exit(main())<|MERGE_RESOLUTION|>--- conflicted
+++ resolved
@@ -30,17 +30,6 @@
     host = "127.0.0.1"
     ident = "lucille upload server"
     numthreads = 4
-<<<<<<< HEAD
-    # runs for all incomming uploads:
-    # process-upload with "autosync" policy, NO EMAIL SENDING, 
-    # verbosely and logging in the some file poppy is logging.
-    # '@distro@' and '@fsroot@' are replaced internally according
-    # each upload.
-    cmdline = ('python2.4 scripts/process-upload.py -C autosync --no-mails '
-               '-vv --log-file %s -d @distro@ @fsroot@' % options.log_file)
-    cmd = cmdline.split()
-=======
-
     if not options.test:
         # Command line to invoke uploader (it shares the same PYTHONPATH)
         if options.log_file:
@@ -53,7 +42,6 @@
     else:
         cmd = None
         background = False
->>>>>>> 8f1feb21
    
     iface = PoppyInterface(log, cmd=cmd, background=background)
 
