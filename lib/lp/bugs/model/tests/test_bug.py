# Copyright 2010-2011 Canonical Ltd.  This software is licensed under the
# GNU Affero General Public License version 3 (see the file LICENSE).

__metaclass__ = type

<<<<<<< HEAD
from storm.store import Store
from testtools.matchers import LessThan
=======
from testtools.testcase import ExpectedException
>>>>>>> 5d39cd98

from canonical.testing.layers import DatabaseFunctionalLayer
from lp.bugs.enum import BugNotificationLevel
from lp.bugs.interfaces.bugtask import BugTaskStatus
from lp.bugs.model.bug import BugSubscriptionInfo
from lp.registry.interfaces.person import PersonVisibility
from lp.testing import (
    feature_flags,
    login_person,
    person_logged_in,
    set_feature_flag,
    StormStatementRecorder,
    TestCaseWithFactory,
    )
<<<<<<< HEAD
from lp.testing.matchers import HasQueryCount
=======
from lp.testing.matchers import (
    HasQueryCount,
    LessThan,
    )
>>>>>>> 5d39cd98


class TestBug(TestCaseWithFactory):

    layer = DatabaseFunctionalLayer

    def test_markAsDuplicate_None(self):
        # Calling markAsDuplicate(None) on a bug that is not currently a
        # duplicate works correctly, and does not raise an AttributeError.
        bug = self.factory.makeBug()
        with ExpectedException(AssertionError, 'AttributeError not raised'):
            with ExpectedException(AttributeError, ''):
                with person_logged_in(self.factory.makePerson()):
                    bug.markAsDuplicate(None)

    def test_get_subscribers_for_person_unsubscribed(self):
        bug = self.factory.makeBug()
        person = self.factory.makePerson()
        self.assertTrue(bug.getSubscribersForPerson(person).is_empty())

    def test_get_subscribers_for_person_direct_subscription(self):
        bug = self.factory.makeBug()
        person = self.factory.makePerson()
        with person_logged_in(person):
            bug.subscribe(person, person)
        self.assertEqual([person], list(bug.getSubscribersForPerson(person)))

    def test_get_subscribers_for_person_indirect_subscription(self):
        bug = self.factory.makeBug()
        person = self.factory.makePerson()
        team1 = self.factory.makeTeam(members=[person])
        self.factory.makeTeam(members=[person])
        with person_logged_in(person):
            bug.subscribe(team1, person)
        self.assertEqual([team1], list(bug.getSubscribersForPerson(person)))

    def test_get_subscribers_for_person_many_subscriptions(self):
        bug = self.factory.makeBug()
        person = self.factory.makePerson()
        team1 = self.factory.makeTeam(members=[person])
        team2 = self.factory.makeTeam(members=[person])
        with person_logged_in(person):
            bug.subscribe(team1, person)
            bug.subscribe(team2, person)
            bug.subscribe(person, person)
        self.assertEqual(
            set([person, team1, team2]),
            set(bug.getSubscribersForPerson(person)))

    def test_get_subscribers_for_person_from_duplicates_too(self):
        bug = self.factory.makeBug()
        real_bug = self.factory.makeBug()
        person = self.factory.makePerson()
        team1 = self.factory.makeTeam(members=[person])
        team2 = self.factory.makeTeam(members=[person])
        with person_logged_in(person):
            bug.subscribe(team1, person)
            bug.subscribe(team2, person)
            bug.subscribe(person, person)
            bug.markAsDuplicate(real_bug)
        self.assertEqual(
            set([person, team1, team2]),
            set(real_bug.getSubscribersForPerson(person)))

    def test_getSubscriptionsFromDuplicates(self):
        # getSubscriptionsFromDuplicates() will return only the earliest
        # subscription if a user is subscribed to a bug via more than one
        # duplicate.
        user = self.factory.makePerson()
        login_person(user)
        bug = self.factory.makeBug(owner=user)
        dupe1 = self.factory.makeBug(owner=user)
        dupe1.markAsDuplicate(bug)
        subscription = dupe1.subscribe(user, user)
        dupe2 = self.factory.makeBug(owner=user)
        dupe2.markAsDuplicate(bug)
        dupe2.subscribe(user, user)
        self.assertEqual(
            [subscription], list(bug.getSubscriptionsFromDuplicates()))

    def test_get_also_notified_subscribers_with_private_team(self):
        product = self.factory.makeProduct()
        bug = self.factory.makeBug(product=product)
        member = self.factory.makePerson()
        team = self.factory.makeTeam(
            owner=member, visibility=PersonVisibility.PRIVATE)
        with person_logged_in(member):
            product.addSubscription(team, member)
        self.assertTrue(team in bug.getAlsoNotifiedSubscribers())

    def test_get_indirect_subscribers_with_private_team(self):
        product = self.factory.makeProduct()
        bug = self.factory.makeBug(product=product)
        member = self.factory.makePerson()
        team = self.factory.makeTeam(
            owner=member, visibility=PersonVisibility.PRIVATE)
        with person_logged_in(member):
            product.addSubscription(team, member)
        self.assertTrue(team in bug.getIndirectSubscribers())

    def test_get_direct_subscribers_with_private_team(self):
        product = self.factory.makeProduct()
        bug = self.factory.makeBug(product=product)
        member = self.factory.makePerson()
        team = self.factory.makeTeam(
            owner=member, visibility=PersonVisibility.PRIVATE)
        with person_logged_in(member):
            bug.subscribe(team, member)
        self.assertTrue(team in bug.getDirectSubscribers())

    def test_get_direct_subscribers_query_count(self):
        bug = self.factory.makeBug()
        # Make lots of subscribers.
        for i in xrange(10):
            subscriber = self.factory.makePerson()
            with person_logged_in(subscriber):
                bug.subscribe(subscriber, subscriber)
        Store.of(bug).flush()
        with StormStatementRecorder() as recorder:
            subscribers = list(bug.getDirectSubscribers())
            self.assertThat(len(subscribers), Equals(10 + 1))
            self.assertThat(recorder, HasQueryCount(Equals(1)))

    def test_mark_as_duplicate_query_count(self):
        bug = self.factory.makeBug()
        # Make lots of duplicate bugs.
        previous_dup = None
        for i in xrange(10):
            dup = self.factory.makeBug()
            # Make lots of subscribers.
            for i in xrange(10):
                subscriber = self.factory.makePerson()
                with person_logged_in(subscriber):
                    dup.subscribe(subscriber, subscriber)
            if previous_dup is not None:
                with person_logged_in(previous_dup.owner):
                    previous_dup.markAsDuplicate(dup)
            previous_dup = dup
        with person_logged_in(bug.owner):
            Store.of(bug).flush()
            with StormStatementRecorder() as recorder:
                previous_dup.markAsDuplicate(bug)
                self.assertThat(recorder, HasQueryCount(LessThan(130)))

    def test_get_subscribers_from_duplicates_with_private_team(self):
        product = self.factory.makeProduct()
        bug = self.factory.makeBug(product=product)
        dupe_bug = self.factory.makeBug()
        member = self.factory.makePerson()
        team = self.factory.makeTeam(
            owner=member, visibility=PersonVisibility.PRIVATE)
        with person_logged_in(member):
            dupe_bug.subscribe(team, member)
            dupe_bug.markAsDuplicate(bug)
        self.assertTrue(team in bug.getSubscribersFromDuplicates())

    def test_subscribe_with_level(self):
        # It's possible to subscribe to a bug at a different
        # BugNotificationLevel by passing a `level` parameter to
        # subscribe().
        bug = self.factory.makeBug()
        for level in BugNotificationLevel.items:
            subscriber = self.factory.makePerson()
            with person_logged_in(subscriber):
                subscription = bug.subscribe(
                    subscriber, subscriber, level=level)
            self.assertEqual(level, subscription.bug_notification_level)

    def test_resubscribe_with_level(self):
        # If you pass a new level to subscribe with an existing subscription,
        # the level is set on the existing subscription.
        bug = self.factory.makeBug()
        subscriber = self.factory.makePerson()
        levels = list(BugNotificationLevel.items)
        with person_logged_in(subscriber):
            subscription = bug.subscribe(
                subscriber, subscriber, level=levels[-1])
        for level in levels:
            with person_logged_in(subscriber):
                bug.subscribe(subscriber, subscriber, level=level)
            self.assertEqual(level, subscription.bug_notification_level)

    def test_get_direct_subscribers_with_level(self):
        # It's possible to pass a level parameter to
        # getDirectSubscribers() to filter the subscribers returned.
        # When a `level` is passed to getDirectSubscribers(), the
        # subscribers returned will be those of that level of
        # subscription or higher.
        bug = self.factory.makeBug()
        # We unsubscribe the bug's owner because if we don't there will
        # be two COMMENTS-level subscribers.
        with person_logged_in(bug.owner):
            bug.unsubscribe(bug.owner, bug.owner)
        reversed_levels = sorted(
            BugNotificationLevel.items, reverse=True)
        subscribers = []
        for level in reversed_levels:
            subscriber = self.factory.makePerson()
            subscribers.append(subscriber)
            with person_logged_in(subscriber):
                bug.subscribe(subscriber, subscriber, level=level)
            direct_subscribers = bug.getDirectSubscribers(level=level)

            # All the previous subscribers will be included because
            # their level of subscription is such that they also receive
            # notifications at the current level.
            self.assertEqual(
                set(subscribers), set(direct_subscribers),
                "Subscribers did not match expected value.")

    def test_get_direct_subscribers_default_level(self):
        # If no `level` parameter is passed to getDirectSubscribers(),
        # the assumed `level` is BugNotification.LIFECYCLE.
        bug = self.factory.makeBug()
        # We unsubscribe the bug's owner because if we don't there will
        # be two COMMENTS-level subscribers.
        with person_logged_in(bug.owner):
            bug.unsubscribe(bug.owner, bug.owner)
        subscribers = []
        for level in BugNotificationLevel.items:
            subscriber = self.factory.makePerson()
            subscribers.append(subscriber)
            with person_logged_in(subscriber):
                bug.subscribe(subscriber, subscriber, level=level)

        # All the subscribers should be returned by
        # getDirectSubscribers() because it defaults to returning
        # subscribers at level LIFECYCLE, which everything is higher than.
        direct_subscribers = bug.getDirectSubscribers()
        self.assertEqual(
            set(subscribers), set(direct_subscribers),
            "Subscribers did not match expected value.")

    def test_get_direct_subscribers_with_details_other_subscriber(self):
        # getDirectSubscribersWithDetails() returns
        # Person and BugSubscription records in one go as well as the
        # BugSubscription.subscribed_by person.
        bug = self.factory.makeBug()
        with person_logged_in(bug.owner):
            # Unsubscribe bug owner so it doesn't taint the result.
            bug.unsubscribe(bug.owner, bug.owner)
        subscriber = self.factory.makePerson()
        subscribee = self.factory.makePerson()
        with person_logged_in(subscriber):
            subscription = bug.subscribe(
                subscribee, subscriber, level=BugNotificationLevel.LIFECYCLE)
        self.assertContentEqual(
            [(subscribee, subscriber, subscription)],
            bug.getDirectSubscribersWithDetails())

    def test_get_direct_subscribers_with_details_self_subscribed(self):
        # getDirectSubscribersWithDetails() returns
        # Person and BugSubscription records in one go as well as the
        # BugSubscription.subscribed_by person.
        bug = self.factory.makeBug()
        with person_logged_in(bug.owner):
            # Unsubscribe bug owner so it doesn't taint the result.
            bug.unsubscribe(bug.owner, bug.owner)
        subscriber = self.factory.makePerson()
        with person_logged_in(subscriber):
            subscription = bug.subscribe(
                subscriber, subscriber, level=BugNotificationLevel.LIFECYCLE)
        self.assertContentEqual(
            [(subscriber, subscriber, subscription)],
            bug.getDirectSubscribersWithDetails())

    def test_get_direct_subscribers_with_details_mute_excludes(self):
        # getDirectSubscribersWithDetails excludes muted subscriptions.
        bug = self.factory.makeBug()
        with person_logged_in(bug.owner):
            # Unsubscribe bug owner so it doesn't taint the result.
            bug.unsubscribe(bug.owner, bug.owner)
        subscriber = self.factory.makePerson()
        with person_logged_in(subscriber):
            bug.subscribe(
                subscriber, subscriber, level=BugNotificationLevel.LIFECYCLE)
            bug.mute(subscriber, subscriber)

        self.assertContentEqual(
            [], bug.getDirectSubscribersWithDetails())

    def test_subscribers_from_dupes_uses_level(self):
        # When getSubscribersFromDuplicates() is passed a `level`
        # parameter it will include only subscribers subscribed to
        # duplicates at that BugNotificationLevel or higher.
        bug = self.factory.makeBug()
        duplicate_bug = self.factory.makeBug()
        with person_logged_in(duplicate_bug.owner):
            duplicate_bug.markAsDuplicate(bug)
            # We unsubscribe the owner of the duplicate to avoid muddling
            # the results retuned by getSubscribersFromDuplicates()
            duplicate_bug.unsubscribe(
                duplicate_bug.owner, duplicate_bug.owner)
        for level in BugNotificationLevel.items:
            subscriber = self.factory.makePerson()
            with person_logged_in(subscriber):
                duplicate_bug.subscribe(subscriber, subscriber, level=level)
            # Only the most recently subscribed person will be included
            # because the previous subscribers are subscribed at a lower
            # level.
            self.assertEqual(
                (subscriber,),
                bug.getSubscribersFromDuplicates(level=level))

    def test_subscribers_from_dupes_overrides_using_level(self):
        # Bug.getSubscribersFromDuplicates() does not return subscribers
        # who also have a direct subscription to the master bug provided
        # that the subscription to the master bug is of the same level
        # or higher as the subscription to the duplicate.
        bug = self.factory.makeBug()
        duplicate_bug = self.factory.makeBug()
        with person_logged_in(duplicate_bug.owner):
            duplicate_bug.markAsDuplicate(bug)
            # We unsubscribe the owner of the duplicate to avoid muddling
            # the results retuned by getSubscribersFromDuplicates()
            duplicate_bug.unsubscribe(
                duplicate_bug.owner, duplicate_bug.owner)
        subscriber = self.factory.makePerson()
        with person_logged_in(subscriber):
            bug.subscribe(
                subscriber, subscriber, level=BugNotificationLevel.LIFECYCLE)
            duplicate_bug.subscribe(
                subscriber, subscriber, level=BugNotificationLevel.METADATA)
        duplicate_subscribers = bug.getSubscribersFromDuplicates()
        self.assertTrue(
            subscriber not in duplicate_subscribers,
            "Subscriber should not be in duplicate_subscribers.")

    def test_getSubscriptionInfo(self):
        # getSubscriptionInfo() returns a BugSubscriptionInfo object.
        bug = self.factory.makeBug()
        with person_logged_in(bug.owner):
            info = bug.getSubscriptionInfo()
        self.assertIsInstance(info, BugSubscriptionInfo)
        self.assertEqual(bug, info.bug)
        self.assertEqual(BugNotificationLevel.LIFECYCLE, info.level)
        # A level can also be specified.
        with person_logged_in(bug.owner):
            info = bug.getSubscriptionInfo(BugNotificationLevel.METADATA)
        self.assertEqual(BugNotificationLevel.METADATA, info.level)

    def test_setPrivate_subscribes_person_who_makes_bug_private(self):
        # When setPrivate(True) is called on a bug, the person who is
        # marking the bug private is subscribed to the bug.
        bug = self.factory.makeBug()
        person = self.factory.makePerson()
        with person_logged_in(person):
            bug.setPrivate(True, person)
            self.assertTrue(bug.personIsDirectSubscriber(person))

    def test_setPrivate_does_not_subscribe_member_of_subscribed_team(self):
        # When setPrivate(True) is called on a bug, the person who is
        # marking the bug private will not be subscribed if they're
        # already a member of a team which is a direct subscriber.
        bug = self.factory.makeBug()
        team = self.factory.makeTeam()
        person = team.teamowner
        with person_logged_in(person):
            bug.subscribe(team, person)
            bug.setPrivate(True, person)
            self.assertFalse(bug.personIsDirectSubscriber(person))

    def test_getVisibleLinkedBranches_doesnt_return_inaccessible_branches(self):
        # If a Bug has branches linked to it that the current user
        # cannot access, those branches will not be returned in its
        # linked_branches property.
        bug = self.factory.makeBug()
        private_branch_owner = self.factory.makePerson()
        private_branch = self.factory.makeBranch(
            owner=private_branch_owner, private=True)
        with person_logged_in(private_branch_owner):
            bug.linkBranch(private_branch, private_branch.registrant)
        public_branch_owner = self.factory.makePerson()
        public_branches = [
            self.factory.makeBranch() for i in range(4)]
        with person_logged_in(public_branch_owner):
            for public_branch in public_branches:
                bug.linkBranch(public_branch, public_branch.registrant)
        with StormStatementRecorder() as recorder:
            linked_branches = [
                bug_branch.branch for bug_branch in
                bug.getVisibleLinkedBranches(user=public_branch_owner)]
            # We check that the query count is low, since that's
            # part of the point of the way that linked_branches is
            # implemented. If we try eager-loading all the linked
            # branches the query count jumps up by 6, which is not
            # what we want.
            self.assertThat(recorder, HasQueryCount(LessThan(7)))
        self.assertContentEqual(public_branches, linked_branches)
        self.assertNotIn(private_branch, linked_branches)


class TestBugAutoConfirmation(TestCaseWithFactory):
    """Tests for auto confirming bugs"""

    layer = DatabaseFunctionalLayer

    def test_shouldConfirmBugtasks_initial_False(self):
        # After a bug is created, only one person is affected, and we should
        # not try to confirm bug tasks.
        bug = self.factory.makeBug()
        self.assertFalse(bug.shouldConfirmBugtasks())

    def test_shouldConfirmBugtasks_after_another_positively_affected(self):
        # We should confirm bug tasks if the number of affected users is
        # more than one.
        bug = self.factory.makeBug()
        person = self.factory.makePerson()
        with person_logged_in(person):
            bug.markUserAffected(person)
        self.assertTrue(bug.shouldConfirmBugtasks())

    def test_shouldConfirmBugtasks_after_another_persons_dupe(self):
        # We should confirm bug tasks if someone else files a dupe.
        bug = self.factory.makeBug()
        duplicate_bug = self.factory.makeBug()
        with person_logged_in(duplicate_bug.owner):
            duplicate_bug.markAsDuplicate(bug)
        self.assertTrue(bug.shouldConfirmBugtasks())

    def test_shouldConfirmBugtasks_after_same_persons_dupe_False(self):
        # We should not confirm bug tasks if same person files a dupe.
        bug = self.factory.makeBug()
        with person_logged_in(bug.owner):
            duplicate_bug = self.factory.makeBug(owner=bug.owner)
            duplicate_bug.markAsDuplicate(bug)
        self.assertFalse(bug.shouldConfirmBugtasks())

    def test_shouldConfirmBugtasks_honors_negatively_affected(self):
        # We should confirm bug tasks if the number of affected users is
        # more than one.
        bug = self.factory.makeBug()
        with person_logged_in(bug.owner):
            bug.markUserAffected(bug.owner, False)
        person = self.factory.makePerson()
        with person_logged_in(person):
            bug.markUserAffected(person)
        self.assertFalse(bug.shouldConfirmBugtasks())

    def test_markUserAffected_autoconfirms(self):
        # markUserAffected will auto confirm if appropriate.
        # When feature flag code is removed, remove the next two lines and
        # dedent the rest.
        with feature_flags():
            set_feature_flag(u'bugs.autoconfirm.enabled_product_names', u'*')
            bug = self.factory.makeBug()
            person = self.factory.makePerson()
            with person_logged_in(person):
                bug.markUserAffected(person)
            self.assertEqual(BugTaskStatus.CONFIRMED, bug.bugtasks[0].status)

    def test_markUserAffected_does_not_autoconfirm_wrongly(self):
        # markUserAffected will not auto confirm if incorrect.
        # When feature flag code is removed, remove the next two lines and
        # dedent the rest.
        with feature_flags():
            set_feature_flag(u'bugs.autoconfirm.enabled_product_names', u'*')
            bug = self.factory.makeBug()
            person = self.factory.makePerson()
            with person_logged_in(bug.owner):
                bug.markUserAffected(bug.owner, False)
            with person_logged_in(person):
                bug.markUserAffected(person)
            self.assertEqual(BugTaskStatus.NEW, bug.bugtasks[0].status)

    def test_markAsDuplicate_autoconfirms(self):
        # markAsDuplicate will auto confirm if appropriate.
        # When feature flag code is removed, remove the next two lines and
        # dedent the rest.
        with feature_flags():
            set_feature_flag(u'bugs.autoconfirm.enabled_product_names', u'*')
            bug = self.factory.makeBug()
            duplicate_bug = self.factory.makeBug()
            with person_logged_in(duplicate_bug.owner):
                duplicate_bug.markAsDuplicate(bug)
            self.assertEqual(BugTaskStatus.CONFIRMED, bug.bugtasks[0].status)

    def test_markAsDuplicate_does_not_autoconfirm_wrongly(self):
        # markAsDuplicate will not auto confirm if incorrect.
        # When feature flag code is removed, remove the next two lines and
        # dedent the rest.
        with feature_flags():
            set_feature_flag(u'bugs.autoconfirm.enabled_product_names', u'*')
            bug = self.factory.makeBug()
            with person_logged_in(bug.owner):
                duplicate_bug = self.factory.makeBug(owner=bug.owner)
                duplicate_bug.markAsDuplicate(bug)
            self.assertEqual(BugTaskStatus.NEW, bug.bugtasks[0].status)<|MERGE_RESOLUTION|>--- conflicted
+++ resolved
@@ -3,12 +3,8 @@
 
 __metaclass__ = type
 
-<<<<<<< HEAD
 from storm.store import Store
-from testtools.matchers import LessThan
-=======
 from testtools.testcase import ExpectedException
->>>>>>> 5d39cd98
 
 from canonical.testing.layers import DatabaseFunctionalLayer
 from lp.bugs.enum import BugNotificationLevel
@@ -23,14 +19,11 @@
     StormStatementRecorder,
     TestCaseWithFactory,
     )
-<<<<<<< HEAD
-from lp.testing.matchers import HasQueryCount
-=======
 from lp.testing.matchers import (
+    Equals,
     HasQueryCount,
     LessThan,
     )
->>>>>>> 5d39cd98
 
 
 class TestBug(TestCaseWithFactory):
