--- conflicted
+++ resolved
@@ -82,7 +82,6 @@
         baz_path = "%s/main/b/baz/baz.dsc" % self.pool_dir
         self.assertEqual('baz', open(baz_path).read().strip())
 
-<<<<<<< HEAD
     def testForPPA(self):
         """Try to run publish-distro in PPA mode.
 
@@ -121,7 +120,7 @@
             config.personalpackagearchive.root, name16.name,
             'ubuntutest/pool/main/b/bar/bar.dsc')
         self.assertEqual('bar', open(bar_path).read().strip())
-=======
+
     def testRunWithEmptySuites(self):
         """Try a publish-distro run on empty suites in careful_apt mode
 
@@ -157,7 +156,6 @@
         index_path = (
             "%s/hoary-test/main/binary-i386/Packages" % self.config.distsroot)
         self.assertNotExists(index_path)
->>>>>>> c247aa29
 
 
 def test_suite():
