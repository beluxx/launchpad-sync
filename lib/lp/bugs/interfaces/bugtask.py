# Copyright 2009-2010 Canonical Ltd.  This software is licensed under the
# GNU Affero General Public License version 3 (see the file LICENSE).

# pylint: disable-msg=E0211,E0213,E0602

"""Bug task interfaces."""

__metaclass__ = type

__all__ = [
    'BUG_SUPERVISOR_BUGTASK_STATUSES',
    'BugBlueprintSearch',
    'BugBranchSearch',
    'BugTagsSearchCombinator',
    'BugTaskImportance',
    'BugTaskSearchParams',
    'BugTaskStatus',
    'BugTaskStatusSearch',
    'BugTaskStatusSearchDisplay',
    'ConjoinedBugTaskEditError',
    'DEFAULT_SEARCH_BUGTASK_STATUSES_FOR_DISPLAY',
    'IAddBugTaskForm',
    'IAddBugTaskWithProductCreationForm',
    'IBugTask',
    'IBugTaskDelta',
    'IBugTaskSearch',
    'IBugTaskSet',
    'ICreateQuestionFromBugTaskForm',
    'IDistroBugTask',
    'IDistroSeriesBugTask',
    'IFrontPageBugTaskSearch',
    'INominationsReviewTableBatchNavigator',
    'INullBugTask',
    'IPersonBugTaskSearch',
    'IProductSeriesBugTask',
    'IRemoveQuestionFromBugTaskForm',
    'IUpstreamBugTask',
    'IUpstreamProductBugTaskSearch',
    'IllegalRelatedBugTasksParams',
    'IllegalTarget',
    'RESOLVED_BUGTASK_STATUSES',
    'UNRESOLVED_BUGTASK_STATUSES',
    'UserCannotEditBugTaskAssignee',
    'UserCannotEditBugTaskImportance',
    'UserCannotEditBugTaskMilestone',
    'UserCannotEditBugTaskStatus',
    'valid_remote_bug_url',
    ]

from lazr.enum import (
    DBEnumeratedType,
    DBItem,
    EnumeratedType,
    Item,
    use_template,
    )
from lazr.restful.declarations import (
    call_with,
    export_as_webservice_entry,
    export_read_operation,
    export_write_operation,
    exported,
    mutator_for,
    operation_parameters,
    operation_returns_collection_of,
    rename_parameters_as,
    REQUEST_USER,
    webservice_error,
    )
from lazr.restful.fields import (
    CollectionField,
    Reference,
    ReferenceChoice,
    )
from lazr.restful.interface import copy_field
from zope.component import getUtility
from zope.interface import (
    Attribute,
    Interface,
    )
from zope.schema import (
    Bool,
    Choice,
    Datetime,
    Field,
    Int,
    List,
    Text,
    TextLine,
    )
from zope.schema.vocabulary import (
    SimpleTerm,
    SimpleVocabulary,
    )
from zope.security.interfaces import Unauthorized
from zope.security.proxy import isinstance as zope_isinstance

from canonical.launchpad import _
from canonical.launchpad.interfaces.launchpad import (
    IHasBug,
    IHasDateCreated,
    )
from canonical.launchpad.searchbuilder import (
    all,
    any,
    NULL,
    )
from canonical.launchpad.webapp.interfaces import ITableBatchNavigator
from lp.app.validators import LaunchpadValidationError
from lp.app.validators.name import name_validator
from lp.bugs.interfaces.bugwatch import (
    IBugWatch,
    IBugWatchSet,
    NoBugTrackerFound,
    UnrecognizedBugTrackerURL,
    )
from lp.services.fields import (
    BugField,
    PersonChoice,
    ProductNameField,
    SearchTag,
    StrippedTextLine,
    Summary,
    )
from lp.soyuz.interfaces.component import IComponent


class BugTaskImportance(DBEnumeratedType):
    """Bug Task Importance.

    Importance is used by developers and their managers to indicate how
    important fixing a bug is. Importance is typically a combination of the
    harm caused by the bug, and how often it is encountered.
    """

    UNKNOWN = DBItem(999, """
        Unknown

        The severity of this bug task is unknown.
        """)

    CRITICAL = DBItem(50, """
        Critical

        This bug is essential to fix as soon as possible. It affects
        system stability, data integrity and/or remote access
        security.
        """)

    HIGH = DBItem(40, """
        High

        This bug needs urgent attention from the maintainer or
        upstream. It affects local system security or data integrity.
        """)

    MEDIUM = DBItem(30, """
        Medium

        This bug warrants an upload just to fix it, but can be put
        off until other major or critical bugs have been fixed.
        """)

    LOW = DBItem(20, """
        Low

        This bug does not warrant an upload just to fix it, but
        it should be fixed, if possible, next time the maintainer
        does an upload. For example, it might be a typo in a document.
        """)

    WISHLIST = DBItem(10, """
        Wishlist

        This is not a bug, but a request for an enhancement or
        new feature that does not yet exist in the package. It does
        not affect system stability. For example: it might be a
        usability or documentation fix.
        """)

    UNDECIDED = DBItem(5, """
        Undecided

        A relevant developer or manager has not yet decided how
        important this bug is.
        """)


class BugTaskStatus(DBEnumeratedType):
    """Bug Task Status

    The various possible states for a bugfix in a specific place.
    """

    NEW = DBItem(10, """
        New

        This is a new bug and has not yet been confirmed by the maintainer of
        this product or source package.
        """)

    INCOMPLETE = DBItem(15, """
        Incomplete

        More info is required before making further progress on this bug,
        likely from the reporter. E.g. the exact error message the user saw,
        the URL the user was visiting when the bug occurred, etc.
        """)

    OPINION = DBItem(16, """
        Opinion

        The bug remains open for discussion only. This status is usually
        used where there is disagreement over whether the bug is relevant
        to the current target and whether it should be fixed.
        """)

    INVALID = DBItem(17, """
        Invalid

        This is not a bug. It could be a support request, spam, or a
        misunderstanding.
        """)

    WONTFIX = DBItem(18, """
        Won't Fix

        This will not be fixed. For example, this might be a bug but it's not
        considered worth fixing, or it might not be fixed in this release.
        """)

    EXPIRED = DBItem(19, """
        Expired

        This bug is expired. There was no activity for a long time.
        """)

    CONFIRMED = DBItem(20, """
        Confirmed

        This bug has been reviewed, verified, and confirmed as something
        needing fixing. Anyone can set this status.
        """)

    TRIAGED = DBItem(21, """
        Triaged

        This bug has been reviewed, verified, and confirmed as
        something needing fixing. The user must be a bug supervisor to
        set this status, so it carries more weight than merely
        Confirmed.
        """)

    INPROGRESS = DBItem(22, """
        In Progress

        The person assigned to fix this bug is currently working on fixing it.
        """)

    FIXCOMMITTED = DBItem(25, """
        Fix Committed

        This bug has been fixed in version control, but the fix has
        not yet made it into a released version of the affected
        software.
        """)

    FIXRELEASED = DBItem(30, """
        Fix Released

        The fix for this bug is available in a released version of the
        affected software.
        """)

    # DBItem values 35 and 40 are used by
    # BugTaskStatusSearch.INCOMPLETE_WITH_RESPONSE and
    # BugTaskStatusSearch.INCOMPLETE_WITHOUT_RESPONSE

    UNKNOWN = DBItem(999, """
        Unknown

        The status of this bug task is unknown.
        """)


class BugTaskStatusSearch(DBEnumeratedType):
    """Bug Task Status

    The various possible states for a bugfix in searches.
    """
    use_template(BugTaskStatus, exclude=('UNKNOWN'))

    sort_order = (
        'NEW', 'INCOMPLETE_WITH_RESPONSE', 'INCOMPLETE_WITHOUT_RESPONSE',
        'INCOMPLETE', 'OPINION', 'INVALID', 'WONTFIX', 'EXPIRED',
        'CONFIRMED', 'TRIAGED', 'INPROGRESS', 'FIXCOMMITTED', 'FIXRELEASED')

    INCOMPLETE_WITH_RESPONSE = DBItem(35, """
        Incomplete (with response)

        This bug has new information since it was last marked
        as requiring a response.
        """)

    INCOMPLETE_WITHOUT_RESPONSE = DBItem(40, """
        Incomplete (without response)

        This bug requires more information, but no additional
        details were supplied yet..
        """)


class BugTagsSearchCombinator(EnumeratedType):
    """Bug Tags Search Combinator

    The possible values for combining the list of tags in a bug search.
    """

    ANY = Item("""
        Any

        Search for bugs tagged with any of the specified tags.
        """)

    ALL = Item("""
        All

        Search for bugs tagged with all of the specified tags.
        """)


class BugTaskStatusSearchDisplay(DBEnumeratedType):
    """Bug Task Status

    The various possible states for a bugfix in advanced
    bug search forms.
    """
    use_template(BugTaskStatusSearch, exclude=('INCOMPLETE'))


class BugBranchSearch(EnumeratedType):
    """Bug branch search option.

    The possible values to search for bugs having branches attached
    or not having branches attached.
    """

    ALL = Item("Show all bugs")

    BUGS_WITH_BRANCHES = Item("Show only Bugs with linked Branches")

    BUGS_WITHOUT_BRANCHES = Item("Show only Bugs without linked Branches")


class BugBlueprintSearch(EnumeratedType):
    """Bug blueprint search option.

    The possible values to search for bugs having blueprints attached
    or not having blueprints attached.
    """

    ALL = Item("Show all bugs")

    BUGS_WITH_BLUEPRINTS = Item("Show only Bugs with linked Blueprints")

    BUGS_WITHOUT_BLUEPRINTS = Item("Show only Bugs without linked Blueprints")


UNRESOLVED_BUGTASK_STATUSES = (
    BugTaskStatus.NEW,
    BugTaskStatus.INCOMPLETE,
    BugTaskStatus.CONFIRMED,
    BugTaskStatus.TRIAGED,
    BugTaskStatus.INPROGRESS,
    BugTaskStatus.FIXCOMMITTED)

RESOLVED_BUGTASK_STATUSES = (
    BugTaskStatus.FIXRELEASED,
    BugTaskStatus.OPINION,
    BugTaskStatus.INVALID,
    BugTaskStatus.WONTFIX,
    BugTaskStatus.EXPIRED)

BUG_SUPERVISOR_BUGTASK_STATUSES = (
    BugTaskStatus.WONTFIX,
    BugTaskStatus.EXPIRED,
    BugTaskStatus.TRIAGED)

DEFAULT_SEARCH_BUGTASK_STATUSES = (
    BugTaskStatusSearch.NEW,
    BugTaskStatusSearch.INCOMPLETE_WITH_RESPONSE,
    BugTaskStatusSearch.INCOMPLETE_WITHOUT_RESPONSE,
    BugTaskStatusSearch.CONFIRMED,
    BugTaskStatusSearch.TRIAGED,
    BugTaskStatusSearch.INPROGRESS,
    BugTaskStatusSearch.FIXCOMMITTED)

DEFAULT_SEARCH_BUGTASK_STATUSES_FOR_DISPLAY = [
    BugTaskStatusSearchDisplay.items.mapping[item.value]
    for item in DEFAULT_SEARCH_BUGTASK_STATUSES]


class ConjoinedBugTaskEditError(Exception):
    """An error raised when trying to modify a conjoined bugtask."""


class UserCannotEditBugTaskStatus(Unauthorized):
    """User not permitted to change status.

    Raised when a user tries to transition to a new status who doesn't
    have the necessary permissions.
    """
    webservice_error(401) # HTTP Error: 'Unauthorised'


class UserCannotEditBugTaskImportance(Unauthorized):
    """User not permitted to change importance.

    Raised when a user tries to transition to a new importance who
    doesn't have the necessary permissions.
    """
    webservice_error(401) # HTTP Error: 'Unauthorised'


class UserCannotEditBugTaskMilestone(Unauthorized):
    """User not permitted to change milestone.

    Raised when a user tries to transition to a milestone who doesn't have
    the necessary permissions.
    """
    webservice_error(401) # HTTP Error: 'Unauthorised'


class UserCannotEditBugTaskAssignee(Unauthorized):
    """User not permitted to change bugtask assignees.

    Raised when a user with insufficient prilieges tries to set
    the assignee of a bug task.
    """
    webservice_error(401) # HTTP Error: 'Unauthorised'


class IllegalTarget(Exception):
    """Exception raised when trying to set an illegal bug task target."""
    webservice_error(400) #Bad request.


class IllegalRelatedBugTasksParams(Exception):
    """Exception raised when trying to overwrite all relevant parameters
    in a search for related bug tasks"""
    webservice_error(400) #Bad request.


class IBugTask(IHasDateCreated, IHasBug):
    """A bug needing fixing in a particular product or package."""
    export_as_webservice_entry()

    id = Int(title=_("Bug Task #"))
    bug = exported(
        BugField(title=_("Bug"), readonly=True))
    product = Choice(
        title=_('Project'), required=False, vocabulary='Product')
    productseries = Choice(
        title=_('Series'), required=False, vocabulary='ProductSeries')
    productseriesID = Attribute('The product series ID')
    sourcepackagename = Choice(
        title=_("Package"), required=False,
        vocabulary='SourcePackageName')
    distribution = Choice(
        title=_("Distribution"), required=False, vocabulary='Distribution')
    distroseries = Choice(
        title=_("Series"), required=False,
        vocabulary='DistroSeries')
    milestone = exported(ReferenceChoice(
        title=_('Milestone'),
        required=False,
        readonly=True,
        vocabulary='Milestone',
        schema=Interface)) # IMilestone
    milestoneID = Attribute('The id of the milestone.')

    # XXX kiko 2006-03-23:
    # The status and importance's vocabularies do not
    # contain an UNKNOWN item in bugtasks that aren't linked to a remote
    # bugwatch; this would be better described in a separate interface,
    # but adding a marker interface during initialization is expensive,
    # and adding it post-initialization is not trivial.
    status = exported(
        Choice(title=_('Status'), vocabulary=BugTaskStatus,
               default=BugTaskStatus.NEW, readonly=True))
    importance = exported(
        Choice(title=_('Importance'), vocabulary=BugTaskImportance,
               default=BugTaskImportance.UNDECIDED, readonly=True))
    statusexplanation = Text(
        title=_("Status notes (optional)"), required=False)
    assignee = exported(
        PersonChoice(
            title=_('Assigned to'), required=False,
            vocabulary='ValidAssignee',
            readonly=True))
    assigneeID = Attribute('The assignee ID (for eager loading)')
    bugtargetdisplayname = exported(
        Text(title=_("The short, descriptive name of the target"),
             readonly=True),
        exported_as='bug_target_display_name')
    bugtargetname = exported(
        Text(title=_("The target as presented in mail notifications"),
             readonly=True),
        exported_as='bug_target_name')
    bugwatch = exported(
        ReferenceChoice(
            title=_("Remote Bug Details"), required=False,
            schema=IBugWatch,
            vocabulary='BugWatch', description=_(
                "Select the bug watch that "
                "represents this task in the relevant bug tracker. If none "
                "of the bug watches represents this particular bug task, "
                "leave it as (None). Linking the remote bug watch with the "
                "task in this way means that a change in the remote bug "
                "status will change the status of this bug task in "
                "Launchpad.")),
        exported_as='bug_watch')
    date_assigned = exported(
        Datetime(title=_("Date Assigned"),
                 description=_("The date on which this task was assigned "
                               "to someone."),
                 readonly=True,
                 required=False))
    datecreated = exported(
        Datetime(title=_("Date Created"),
                 description=_("The date on which this task was created."),
                 readonly=True),
        exported_as='date_created')
    date_confirmed = exported(
        Datetime(title=_("Date Confirmed"),
                 description=_("The date on which this task was marked "
                               "Confirmed."),
                 readonly=True,
                 required=False))
    date_incomplete = exported(
        Datetime(title=_("Date Incomplete"),
                 description=_("The date on which this task was marked "
                               "Incomplete."),
                 readonly=True,
                 required=False))
    date_inprogress = exported(
        Datetime(title=_("Date In Progress"),
                 description=_("The date on which this task was marked "
                               "In Progress."),
                 readonly=True,
                 required=False),
        exported_as='date_in_progress')
    date_closed = exported(
        Datetime(title=_("Date Closed"),
                 description=_("The date on which this task was marked "
                               "either Won't Fix, Invalid or Fix Released."),
                 readonly=True,
                 required=False))
    date_left_new = exported(
        Datetime(title=_("Date left new"),
                 description=_("The date on which this task was marked "
                               "with a status higher than New."),
                 readonly=True,
                 required=False))
    date_triaged = exported(
        Datetime(title=_("Date Triaged"),
                 description=_("The date on which this task was marked "
                               "Triaged."),
                 readonly=True,
                 required=False))
    date_fix_committed = exported(
        Datetime(title=_("Date Fix Committed"),
                 description=_("The date on which this task was marked "
                               "Fix Committed."),
                 readonly=True,
                 required=False))
    date_fix_released = exported(
        Datetime(title=_("Date Fix Released"),
                 description=_("The date on which this task was marked "
                               "Fix Released."),
                 readonly=True,
                 required=False))
    date_left_closed = exported(
        Datetime(title=_("Date left closed"),
                 description=_("The date on which this task was "
                               "last reopened."),
                 readonly=True,
                 required=False))
    age = Datetime(title=_("Age"),
                   description=_("The age of this task, expressed as the "
                                 "length of time between the creation date "
                                 "and now."))
    task_age = Int(title=_("Age of the bug task"),
            description=_("The age of this task in seconds, a delta between "
                         "now and the date the bug task was created."))
    owner = exported(
        Reference(title=_("The owner"), schema=Interface, readonly=True))
    target = exported(Reference(
        title=_('Target'), required=True, schema=Interface, # IBugTarget
        readonly=True,
        description=_("The software in which this bug should be fixed.")))
    target_uses_malone = Bool(
        title=_("Whether the bugtask's target uses Launchpad officially"))
    title = exported(
        Text(title=_("The title of the bug related to this bugtask"),
             readonly=True))
    related_tasks = exported(
        CollectionField(
            description=_(
                "IBugTasks related to this one, namely other "
                "IBugTasks on the same IBug."),
            value_type=Reference(schema=Interface), # Will be specified later.
            readonly=True))
    pillar = Choice(
        title=_('Pillar'),
        description=_("The LP pillar (product or distribution) "
                      "associated with this task."),
        vocabulary='DistributionOrProduct', readonly=True)
    other_affected_pillars = Attribute(
        "The other pillars (products or distributions) affected by this bug. "
        "This returns a list of pillars OTHER THAN the pillar associated "
        "with this particular bug.")
    # This property does various database queries. It is a property so a
    # "snapshot" of its value will be taken when a bugtask is modified, which
    # allows us to compare it to the current value and see if there are any
    # new subscribers that should get an email containing full bug details
    # (rather than just the standard change mail.) It is a property on
    # IBugTask because we currently only ever need this value for events
    # handled on IBugTask.
    bug_subscribers = Field(
        title=_("A list of IPersons subscribed to the bug, whether directly "
                "or indirectly."), readonly=True)

    conjoined_master = Attribute(
        "The series-specific bugtask in a conjoined relationship")
    conjoined_slave = Attribute(
        "The generic bugtask in a conjoined relationship")

    is_complete = exported(
        Bool(description=_(
                "True or False depending on whether or not there is more "
                "work required on this bug task."),
             readonly=True))

    @operation_returns_collection_of(Interface) # Actually IBug.
    @call_with(user=REQUEST_USER, limit=10)
    @export_read_operation()
    def findSimilarBugs(user, limit=10):
        """Return the list of possible duplicates for this BugTask."""

    def getConjoinedMaster(bugtasks, bugtasks_by_package=None):
        """Return the conjoined master in the given bugtasks, if any.

        :param bugtasks: The bugtasks to be considered when looking for
            the conjoined master.
        :param bugtasks_by_package: A cache, mapping a
            `ISourcePackageName` to a list of bug tasks targeted to such
            a package name. Both distribution and distro series tasks
            should be included in this list.

        This method exists mainly to allow calculating the conjoined
        master from a cached list of bug tasks, reducing the number of
        db queries needed.
        """

    def subscribe(person, subscribed_by):
        """Subscribe this person to the underlying bug.

        This method was documented as being required here so that
        MentorshipOffers could happen on IBugTask. If that was the sole reason
        this method should be deletable. When we move to context-less bug
        presentation (where the bug is at /bugs/n?task=ubuntu) then we can
        eliminate this if it is no longer useful.
        """

    def isSubscribed(person):
        """Return True if the person is an explicit subscriber to the
        underlying bug for this bugtask.

        This method was documented as being required here so that
        MentorshipOffers could happen on IBugTask. If that was the sole
        reason then this method should be deletable.  When we move to
        context-less bug presentation (where the bug is at
        /bugs/n?task=ubuntu) then we can eliminate this if it is no
        longer useful.
        """

    @mutator_for(milestone)
    @rename_parameters_as(new_milestone='milestone')
    @operation_parameters(new_milestone=copy_field(milestone))
    @call_with(user=REQUEST_USER)
    @export_write_operation()
    def transitionToMilestone(new_milestone, user):
        """Set the BugTask milestone.

        Set the bugtask milestone, making sure that the user is
        authorised to do so.
        """

    @mutator_for(importance)
    @rename_parameters_as(new_importance='importance')
    @operation_parameters(new_importance=copy_field(importance))
    @call_with(user=REQUEST_USER)
    @export_write_operation()
    def transitionToImportance(new_importance, user):
        """Set the BugTask importance.

        Set the bugtask importance, making sure that the user is
        authorised to do so.
        """

    def setImportanceFromDebbugs(severity):
        """Set the Launchpad BugTask importance on the basis of a debbugs
        severity.  This maps from the debbugs severity values ('normal',
        'important', 'critical', 'serious', 'minor', 'wishlist', 'grave') to
        the Launchpad importance values, and returns the relevant Launchpad
        importance.
        """

    def canTransitionToStatus(new_status, user):
        """Return True if the user is allowed to change the status to
        `new_status`.

        :new_status: new status from `BugTaskStatus`
        :user: the user requesting the change

        Some status transitions, e.g. Triaged, require that the user
        be a bug supervisor or the owner of the project.
        """

    @mutator_for(status)
    @rename_parameters_as(new_status='status')
    @operation_parameters(
        new_status=copy_field(status))
    @call_with(user=REQUEST_USER)
    @export_write_operation()
    def transitionToStatus(new_status, user):
        """Perform a workflow transition to the new_status.

        :new_status: new status from `BugTaskStatus`
        :user: the user requesting the change

        For certain statuses, e.g. Confirmed, other actions will
        happen, like recording the date when the task enters this
        status.

        Some status transitions require extra conditions to be met.
        See `canTransitionToStatus` for more details.
        """

    def userCanSetAnyAssignee(user):
        """Check if the current user can set anybody sa a bugtask assignee.

        Owners, drivers, bug supervisors and Launchpad admins can always
        assign to someone else.  Other users can assign to someone else if a
        bug supervisor is not defined.
        """

    def userCanUnassign(user):
        """Check if the current user can set assignee to None.

        Project owner, project drivers, series drivers, bug supervisors
        and Launchpad admins can do this always; other users can do this
        only if they or their reams are the assignee.
        """

    @mutator_for(assignee)
    @operation_parameters(
        assignee=copy_field(assignee))
    @export_write_operation()
    def transitionToAssignee(assignee):
        """Perform a workflow transition to the given assignee.

        When the bugtask assignee is changed from None to an IPerson
        object, the date_assigned is set on the task. If the assignee
        value is set to None, date_assigned is also set to None.
        """

    @mutator_for(target)
    @operation_parameters(
        target=copy_field(target))
    @export_write_operation()
    def transitionToTarget(target):
        """Convert the bug task to a different bug target."""

    def updateTargetNameCache():
        """Update the targetnamecache field in the database.

        This method is meant to be called when an IBugTask is created or
        modified and will also be called from the update_stats.py cron script
        to ensure that the targetnamecache is properly updated when, for
        example, an IDistribution is renamed.
        """

    def asEmailHeaderValue():
        """Return a value suitable for an email header value for this bugtask.

        The return value is a single line of arbitrary length, so header
        folding should be done by the callsite, as needed.

        For an upstream task, this value might look like:

          product=firefox; status=New; importance=Critical; assignee=None;

        See doc/bugmail-headers.txt for a complete explanation and more
        examples.
        """

    def getDelta(old_task):
        """Compute the delta from old_task to this task.

        old_task and this task are either both IDistroBugTask's or both
        IUpstreamBugTask's, otherwise a TypeError is raised.

        Returns an IBugTaskDelta or None if there were no changes between
        old_task and this task.
        """

    def getPackageComponent():
        """Return the task's package's component or None.

        Returns the component associated to the current published
        package in that distribution's current series. If the task is
        not a package task, returns None.
        """

    def userCanEditMilestone(user):
        """Can the user edit the Milestone field?"""

    def userCanEditImportance(user):
        """Can the user edit the Importance field?"""


# Set schemas that were impossible to specify during the definition of
# IBugTask itself.
IBugTask['related_tasks'].value_type.schema = IBugTask

# We are forced to define this now to avoid circular import problems.
IBugWatch['bugtasks'].value_type.schema = IBugTask


class INullBugTask(IBugTask):
    """A marker interface for an IBugTask that doesn't exist in a context.

    An INullBugTask is useful when wanting to view a bug in a context
    where that bug hasn't yet been reported. This might happen, for
    example, when searching to see if a bug you want to report has
    already been filed and finding matching reports that don't yet
    have tasks reported in your context.
    """

UPSTREAM_STATUS_VOCABULARY = SimpleVocabulary(
    [SimpleTerm(
        "pending_bugwatch",
        title="Show bugs that need to be forwarded to an upstream "
              "bug tracker"),
    SimpleTerm(
        "hide_upstream",
        title="Show bugs that are not known to affect upstream"),
    SimpleTerm(
        "resolved_upstream",
        title="Show bugs that are resolved upstream"),
    SimpleTerm(
        "open_upstream",
        title="Show bugs that are open upstream"),
    ])

UPSTREAM_PRODUCT_STATUS_VOCABULARY = SimpleVocabulary(
    [SimpleTerm(
        "pending_bugwatch",
        title="Show bugs that need to be forwarded to an upstream bug "
              "tracker"),
    SimpleTerm(
        "resolved_upstream",
        title="Show bugs that are resolved elsewhere"),
    ])


class IBugTaskSearchBase(Interface):
    """The basic search controls."""
    searchtext = TextLine(title=_("Bug ID or search text."), required=False)
    status = List(
        title=_('Status'),
        description=_('Show only bugs with the given status value '
                      'or list of values.'),
        value_type=Choice(
            title=_('Status'),
            vocabulary=BugTaskStatusSearch,
            default=BugTaskStatusSearch.NEW),
        default=list(DEFAULT_SEARCH_BUGTASK_STATUSES),
        required=False)
    importance = List(
        title=_('Importance'),
        description=_('Show only bugs with the given importance '
                      'or list of importances.'),
        value_type=IBugTask['importance'],
        required=False)
    assignee = Choice(
        title=_('Assignee'),
        description=_('Person entity assigned for this bug.'),
        vocabulary='ValidAssignee', required=False)
    bug_reporter = Choice(
        title=_('Bug reporter'),
        description=_('Person entity that filed the bug report.'),
        vocabulary='ValidAssignee', required=False)
    omit_dupes = Bool(
        title=_('Omit bugs marked as duplicate,'), required=False,
        default=True)
    omit_targeted = Bool(
        title=_('Omit bugs targeted to a series'), required=False,
        default=True)
    statusexplanation = TextLine(
        title=_("Status notes"), required=False)
    has_patch = Bool(
        title=_('Show only bugs with patches available.'), required=False,
        default=False)
    has_no_package = Bool(
        title=_('Exclude bugs with packages specified'),
        required=False, default=False)
    milestone_assignment = Choice(
        title=_('Target'), vocabulary="Milestone", required=False)
    milestone = List(
        title=_('Milestone'),
        description=_('Show only bug tasks targeted to this milestone.'),
        value_type=IBugTask['milestone'], required=False)
    component = List(
        title=_('Component'),
        description=_('Distribution package archive grouping. '
                      'E.g. main, universe, multiverse'),
        value_type=IComponent['name'], required=False)
    tag = List(title=_("Tag"), value_type=SearchTag(), required=False)
    status_upstream = List(
        title=_('Status upstream'),
        description=_('Indicates the status of any remote watches '
                      'associated with the bug.  Possible values '
                      'include: pending_bugwatch, hide_upstream, '
                      'resolved_upstream, and open_upstream.'),
        value_type=Choice(vocabulary=UPSTREAM_STATUS_VOCABULARY),
        required=False)
    has_cve = Bool(
        title=_('Show only bugs associated with a CVE'), required=False)
    bug_supervisor = Choice(
        title=_('Bug supervisor'), vocabulary='ValidPersonOrTeam',
        description=_('Show only bugs in packages this person or team '
                      'is subscribed to.'),
        required=False)
    bug_commenter = Choice(
        title=_('Bug commenter'), vocabulary='ValidPersonOrTeam',
        description=_('Show only bugs commented on by this person.'),
        required=False)
    subscriber = Choice(
        title=_('Bug subscriber'), vocabulary='ValidPersonOrTeam',
        description=_('Show only bugs this person or team '
                      'is directly subscribed to.'),
        required=False)
    affects_me = Bool(
        title=_('Show only bugs affecting me'), required=False)
    has_branches = Bool(
        title=_('Show bugs with linked branches'), required=False,
        default=True)
    has_no_branches = Bool(
        title=_('Show bugs without linked branches'), required=False,
        default=True)
    has_blueprints = Bool(
        title=_('Show bugs with linked blueprints'), required=False,
        default=True)
    has_no_blueprints = Bool(
        title=_('Show bugs without linked blueprints'), required=False,
        default=True)


class IBugTaskSearch(IBugTaskSearchBase):
    """The schema used by a bug task search form not on a Person.

    Note that this is slightly different than simply IBugTask because
    some of the field types are different (e.g. it makes sense for
    status to be a Choice on a bug task edit form, but it makes sense
    for status to be a List field on a search form, where more than
    one value can be selected.)
    """
    tag = List(
        title=_("Tags"),
        description=_("String or list of strings for tags to search. "
                      "To exclude, prepend a '-', e.g. '-unwantedtag'"),
        value_type=SearchTag(), required=False)
    tags_combinator = Choice(
        title=_("Tags combination"),
        description=_("Search for any or all of the tags specified."),
        vocabulary=BugTagsSearchCombinator, required=False,
        default=BugTagsSearchCombinator.ANY)


class IPersonBugTaskSearch(IBugTaskSearchBase):
    """The schema used by the bug task search form of a person."""
    sourcepackagename = Choice(
        title=_("Source Package Name"), required=False,
        description=_("The source package in which the bug occurs. "
        "Leave blank if you are not sure."),
        vocabulary='SourcePackageName')
    distribution = Choice(
        title=_("Distribution"), required=False, vocabulary='Distribution')
    tags_combinator = Choice(
        title=_("Tags combination"),
        description=_("Search for any or all of the tags specified."),
        vocabulary=BugTagsSearchCombinator, required=False,
        default=BugTagsSearchCombinator.ANY)


class IUpstreamProductBugTaskSearch(IBugTaskSearch):
    """The schema used by the bug task search form for upstream products.

    This schema is the same as IBugTaskSearch, except that it has only
    one choice for Status Upstream.
    """
    status_upstream = List(
        title=_('Status Upstream'),
        value_type=Choice(
            vocabulary=UPSTREAM_PRODUCT_STATUS_VOCABULARY),
        required=False)


class IFrontPageBugTaskSearch(IBugTaskSearchBase):
    """Additional search options for the front page of bugs."""
    scope = Choice(
        title=u"Search Scope", required=False,
        vocabulary="DistributionOrProductOrProjectGroup")


class IBugTaskDelta(Interface):
    """The change made to a bug task (e.g. in an edit screen).

    If product is not None, the sourcepackagename must be None.

    Likewise, if sourcepackagename is not None, product must be None.
    """
    bugtask = Attribute("The modified IBugTask.")
    target = Attribute(
        """The change made to the IBugTarget for this task.

        The value is a dict like {'old' : IBugTarget, 'new' : IBugTarget},
        or None, if no change was made to the target.
        """)
    status = Attribute(
        """The change made to the status for this task.

        The value is a dict like
        {'old' : BugTaskStatus.FOO, 'new' : BugTaskStatus.BAR}, or None,
        if no change was made to the status.
        """)
    importance = Attribute(
        """The change made to the importance of this task.

        The value is a dict like
        {'old' : BugTaskImportance.FOO, 'new' : BugTaskImportance.BAR},
        or None, if no change was made to the importance.
        """)
    assignee = Attribute(
        """The change made to the assignee of this task.

        The value is a dict like {'old' : IPerson, 'new' : IPerson}, or None,
        if no change was made to the assignee.
        """)
    statusexplanation = Attribute("The new value of the status notes.")
    bugwatch = Attribute("The bugwatch which governs this task.")
    milestone = Attribute("The milestone for which this task is scheduled.")


class IUpstreamBugTask(IBugTask):
    """A bug needing fixing in a product."""
    # XXX Brad Bollenbach 2006-08-03 bugs=55089:
    # This interface should be renamed.
    product = Choice(title=_('Project'), required=True, vocabulary='Product')


class IDistroBugTask(IBugTask):
    """A bug needing fixing in a distribution, possibly a specific package."""
    sourcepackagename = Choice(
        title=_("Source Package Name"), required=False,
        description=_("The source package in which the bug occurs. "
        "Leave blank if you are not sure."),
        vocabulary='SourcePackageName')
    distribution = Choice(
        title=_("Distribution"), required=True, vocabulary='Distribution')


class IDistroSeriesBugTask(IBugTask):
    """A bug needing fixing in a distrorelease, or a specific package."""
    sourcepackagename = Choice(
        title=_("Source Package Name"), required=True,
        vocabulary='SourcePackageName')
    distroseries = Choice(
        title=_("Series"), required=True,
        vocabulary='DistroSeries')


class IProductSeriesBugTask(IBugTask):
    """A bug needing fixing a productseries."""
    productseries = Choice(
        title=_("Series"), required=True,
        vocabulary='ProductSeries')


class BugTaskSearchParams:
    """Encapsulates search parameters for BugTask.search()

    Details:

      user is an object that provides IPerson, and represents the
      person performing the query (which is important to know for, for
      example, privacy-aware results.) If user is None, the search
      will be filtered to only consider public bugs.

      product, distribution and distroseries (IBugTargets) should /not/
      be supplied to BugTaskSearchParams; instead, IBugTarget's
      searchTasks() method should be invoked with a single search_params
      argument.

      Keyword arguments should always be used. The argument passing
      semantics are as follows:

        * BugTaskSearchParams(arg='foo', user=bar): Match all IBugTasks
          where IBugTask.arg == 'foo' for user bar.

        * BugTaskSearchParams(arg=any('foo', 'bar')): Match all
          IBugTasks where IBugTask.arg == 'foo' or IBugTask.arg ==
          'bar'. In this case, no user was passed, so all private bugs
          are excluded from the search results.

        * BugTaskSearchParams(arg1='foo', arg2='bar'): Match all
          IBugTasks where IBugTask.arg1 == 'foo' and IBugTask.arg2 ==
          'bar'

    The set will be ordered primarily by the column specified in orderby,
    and then by bugtask id.

    For a more thorough treatment, check out:

        lib/lp/bugs/doc/bugtask-search.txt
    """

    product = None
    project = None
    distribution = None
    distroseries = None
    productseries = None

    def __init__(self, user, bug=None, searchtext=None, fast_searchtext=None,
                 status=None, importance=None, milestone=None,
                 assignee=None, sourcepackagename=None, owner=None,
                 attachmenttype=None, orderby=None, omit_dupes=False,
                 subscriber=None, component=None,
                 pending_bugwatch_elsewhere=False, resolved_upstream=False,
                 open_upstream=False, has_no_upstream_bugtask=False, tag=None,
                 has_cve=False, bug_supervisor=None, bug_reporter=None,
                 nominated_for=None, bug_commenter=None, omit_targeted=False,
                 date_closed=None, affected_user=None, affects_me=False,
                 hardware_bus=None, hardware_vendor_id=None,
                 hardware_product_id=None, hardware_driver_name=None,
                 hardware_driver_package_name=None,
                 hardware_owner_is_bug_reporter=None,
                 hardware_owner_is_affected_by_bug=False,
                 hardware_owner_is_subscribed_to_bug=False,
                 hardware_is_linked_to_bug=False,
                 linked_branches=None, linked_blueprints=None,
                 structural_subscriber=None, modified_since=None,
                 created_since=None, exclude_conjoined_tasks=False):

        self.bug = bug
        self.searchtext = searchtext
        self.fast_searchtext = fast_searchtext
        self.status = status
        self.importance = importance
        self.milestone = milestone
        self.assignee = assignee
        self.sourcepackagename = sourcepackagename
        self.owner = owner
        self.attachmenttype = attachmenttype
        self.user = user
        self.orderby = orderby
        self.omit_dupes = omit_dupes
        self.omit_targeted = omit_targeted
        self.subscriber = subscriber
        self.component = component
        self.pending_bugwatch_elsewhere = pending_bugwatch_elsewhere
        self.resolved_upstream = resolved_upstream
        self.open_upstream = open_upstream
        self.has_no_upstream_bugtask = has_no_upstream_bugtask
        self.tag = tag
        self.has_cve = has_cve
        self.bug_supervisor = bug_supervisor
        self.bug_reporter = bug_reporter
        self.nominated_for = nominated_for
        self.bug_commenter = bug_commenter
        self.date_closed = date_closed
        self.affected_user = affected_user
        self.affects_me = affects_me
        self.hardware_bus = hardware_bus
        self.hardware_vendor_id = hardware_vendor_id
        self.hardware_product_id = hardware_product_id
        self.hardware_driver_name = hardware_driver_name
        self.hardware_driver_package_name = hardware_driver_package_name
        self.hardware_owner_is_bug_reporter = hardware_owner_is_bug_reporter
        self.hardware_owner_is_affected_by_bug = (
            hardware_owner_is_affected_by_bug)
        self.hardware_owner_is_subscribed_to_bug = (
            hardware_owner_is_subscribed_to_bug)
        self.hardware_is_linked_to_bug = hardware_is_linked_to_bug
        self.linked_branches = linked_branches
        self.linked_blueprints = linked_blueprints
        self.structural_subscriber = structural_subscriber
        self.modified_since = modified_since
        self.created_since = created_since
        self.exclude_conjoined_tasks = exclude_conjoined_tasks

    def setProduct(self, product):
        """Set the upstream context on which to filter the search."""
        self.product = product

    def setProject(self, project):
        """Set the upstream context on which to filter the search."""
        self.project = project

    def setDistribution(self, distribution):
        """Set the distribution context on which to filter the search."""
        self.distribution = distribution

    def setDistroSeries(self, distroseries):
        """Set the distroseries context on which to filter the search."""
        self.distroseries = distroseries

    def setProductSeries(self, productseries):
        """Set the productseries context on which to filter the search."""
        self.productseries = productseries

    def setSourcePackage(self, sourcepackage):
        """Set the sourcepackage context on which to filter the search."""
        # Import this here to avoid circular dependencies
        from lp.registry.interfaces.sourcepackage import (
            ISourcePackage)
        if isinstance(sourcepackage, any):
            # Unwrap the source package.
            self.sourcepackagename = any(*[
                pkg.sourcepackagename for pkg in sourcepackage.query_values])
            distroseries = any(*[pkg.distroseries for pkg in
                sourcepackage.query_values if ISourcePackage.providedBy(pkg)])
            distributions = any(*[pkg.distribution for pkg in
                sourcepackage.query_values
                if not ISourcePackage.providedBy(pkg)])
            if distroseries.query_values and not distributions.query_values:
                self.distroseries = distroseries
            elif not distroseries.query_values and distributions.query_values:
                self.distributions = distributions
            else:
                # At this point we have determined that either we have both
                # distroseries and distributions, or we have neither of them.
                # We will set both.  Doing so will give us the cross-product,
                # because searching source packages is
                # sourcepackagename-specific rather than actually
                # context-specific. This is not ideal but is tolerable given
                # no actual use of mixed-type any() exists today.
                self.distroseries = distroseries
                self.distributions = distributions
            return
        if ISourcePackage.providedBy(sourcepackage):
            # This is a sourcepackage in a distro series.
            self.distroseries = sourcepackage.distroseries
        else:
            # This is a sourcepackage in a distribution.
            self.distribution = sourcepackage.distribution
        self.sourcepackagename = sourcepackage.sourcepackagename

    def setTarget(self, target):
        """Constrain the search to only return items in target.

        This is equivalent to calling setProduct etc but the type of target
        does not need to be known to the caller.

        :param target: A `IHasBug`, or some search term like all/any/none on
            `IHasBug`. If using all/any all the targets must be of the
            same type due to implementation limitations. Currently only
            distroseries and productseries `IHasBug` implementations are
            supported.
        """
        # Yay circular deps.
        from lp.registry.interfaces.distroseries import IDistroSeries
        from lp.registry.interfaces.productseries import IProductSeries
        from lp.registry.interfaces.milestone import IMilestone
        if isinstance(target, (any, all)):
            assert len(target.query_values), \
                'cannot determine target with no targets'
            instance = target.query_values[0]
        else:
            instance = target
        if IDistroSeries.providedBy(instance):
            self.setDistroSeries(target)
        elif IProductSeries.providedBy(instance):
            self.setProductSeries(target)
        elif IMilestone.providedBy(instance):
            self.milestone = target
        else:
            raise AssertionError("unknown target type %r" % target)

    @classmethod
    def _anyfy(cls, value):
        """If value is a sequence, wrap its items with the `any` combinator.

        Otherwise, return value as is, or None if it's a zero-length sequence.
        """
        if zope_isinstance(value, (list, tuple)):
            if len(value) > 1:
                return any(*value)
            elif len(value) == 1:
                return value[0]
            else:
                return None
        else:
            return value

    @classmethod
    def fromSearchForm(cls, user,
                       order_by=('-importance', ), search_text=None,
                       status=list(UNRESOLVED_BUGTASK_STATUSES),
                       importance=None,
                       assignee=None, bug_reporter=None, bug_supervisor=None,
                       bug_commenter=None, bug_subscriber=None, owner=None,
                       affected_user=None, affects_me=False,
                       has_patch=None, has_cve=None,
                       distribution=None, tags=None,
                       tags_combinator=BugTagsSearchCombinator.ALL,
                       omit_duplicates=True, omit_targeted=None,
                       status_upstream=None, milestone_assignment=None,
                       milestone=None, component=None, nominated_for=None,
                       sourcepackagename=None, has_no_package=None,
                       hardware_bus=None, hardware_vendor_id=None,
                       hardware_product_id=None, hardware_driver_name=None,
                       hardware_driver_package_name=None,
                       hardware_owner_is_bug_reporter=None,
                       hardware_owner_is_affected_by_bug=False,
                       hardware_owner_is_subscribed_to_bug=False,
                       hardware_is_linked_to_bug=False, linked_branches=None,
                       linked_blueprints=None, structural_subscriber=None,
                       modified_since=None, created_since=None):
        """Create and return a new instance using the parameter list."""
        search_params = cls(user=user, orderby=order_by)

        search_params.searchtext = search_text
        search_params.status = cls._anyfy(status)
        search_params.importance = cls._anyfy(importance)
        search_params.assignee = assignee
        search_params.bug_reporter = bug_reporter
        search_params.bug_supervisor = bug_supervisor
        search_params.bug_commenter = bug_commenter
        search_params.subscriber = bug_subscriber
        search_params.owner = owner
        search_params.affected_user = affected_user
        search_params.distribution = distribution
        if has_patch:
            # Import this here to avoid circular imports
            from lp.bugs.interfaces.bugattachment import (
                BugAttachmentType)
            search_params.attachmenttype = BugAttachmentType.PATCH
        search_params.has_cve = has_cve
        if zope_isinstance(tags, (list, tuple)):
            if len(tags) > 0:
                if tags_combinator == BugTagsSearchCombinator.ALL:
                    search_params.tag = all(*tags)
                else:
                    search_params.tag = any(*tags)
        elif zope_isinstance(tags, str):
            search_params.tag = tags
        elif tags is None:
            pass # tags not supplied
        else:
            raise AssertionError(
                'Tags can only be supplied as a list or a string.')
        search_params.omit_dupes = omit_duplicates
        search_params.omit_targeted = omit_targeted
        if status_upstream is not None:
            if 'pending_bugwatch' in status_upstream:
                search_params.pending_bugwatch_elsewhere = True
            if 'resolved_upstream' in status_upstream:
                search_params.resolved_upstream = True
            if 'open_upstream' in status_upstream:
                search_params.open_upstream = True
            if 'hide_upstream' in status_upstream:
                search_params.has_no_upstream_bugtask = True
        search_params.milestone = cls._anyfy(milestone)
        search_params.component = cls._anyfy(component)
        search_params.sourcepackagename = sourcepackagename
        if has_no_package:
            search_params.sourcepackagename = NULL
        search_params.nominated_for = nominated_for

        search_params.hardware_bus = hardware_bus
        search_params.hardware_vendor_id = hardware_vendor_id
        search_params.hardware_product_id = hardware_product_id
        search_params.hardware_driver_name = hardware_driver_name
        search_params.hardware_driver_package_name = (
            hardware_driver_package_name)
        search_params.hardware_owner_is_bug_reporter = (
            hardware_owner_is_bug_reporter)
        search_params.hardware_owner_is_affected_by_bug = (
            hardware_owner_is_affected_by_bug)
        search_params.hardware_owner_is_subscribed_to_bug = (
            hardware_owner_is_subscribed_to_bug)
        search_params.hardware_is_linked_to_bug = (
            hardware_is_linked_to_bug)
        search_params.linked_branches = linked_branches
        search_params.linked_blueprints = linked_blueprints
        search_params.structural_subscriber = structural_subscriber
        search_params.modified_since = modified_since
        search_params.created_since = created_since

        return search_params


class IBugTaskSet(Interface):
    """A utility to retrieving BugTasks."""
    title = Attribute('Title')

    def get(task_id):
        """Retrieve a BugTask with the given id.

        Raise a NotFoundError if there is no IBugTask
        matching the given id. Raise a zope.security.interfaces.Unauthorized
        if the user doesn't have the permission to view this bug.
        """

    def getBugTasks(bug_ids):
        """Return the bugs with the given IDs and all of its bugtasks.

        :return: A dictionary mapping the bugs to their bugtasks.
        """

    def getBugTaskBadgeProperties(bugtasks):
        """Return whether the bugtasks should have badges.

        Return a mapping from a bug task, to a dict of badge properties.
        """

    def getMultiple(task_ids):
        """Retrieve a dictionary of bug tasks for the given sequence of IDs.

        :param task_ids: a sequence of bug task IDs.

        :return: a dictionary mapping task IDs to tasks. The
            dictionary contains an entry for every bug task ID in
            the given sequence that also matches a bug task in the
            database. The dictionary does not contain entries for
            bug task IDs not present in the database.

        :return: an empty dictionary if the given sequence of IDs
            is empty, or if none of the specified IDs matches a bug
            task in the database.
        """

    def findSimilar(user, summary, product=None, distribution=None,
                    sourcepackagename=None):
        """Find bugs similar to the given summary.

        The search is limited to the given product or distribution
        (together with an optional source package).

        Only BugTasks that the user has access to will be returned.
        """

    def search(params, *args, **kwargs):
        """Search IBugTasks with the given search parameters.

        Note: only use this method of BugTaskSet if you want to query
        tasks across multiple IBugTargets; otherwise, use the
        IBugTarget's searchTasks() method.

        :param search_params: a BugTaskSearchParams object
        :param args: any number of BugTaskSearchParams objects
        :param prejoins: (keyword) A sequence of tuples
            (table, table_join) which should be pre-joined in addition
            to the default prejoins.

        If more than one BugTaskSearchParams is given, return the union of
        IBugTasks which match any of them, with the results ordered by the
        orderby specified in the first BugTaskSearchParams object.
        """

    def searchBugIds(params):
        """Search bug ids.

        This is a variation on IBugTaskSet.search that returns only bug ids.

        :param params: the BugTaskSearchParams to search on.
        """

    def countBugs(params, group_on):
        """Count bugs that match params, grouping by group_on.

        :param param: A BugTaskSearchParams object.
        :param group_on: The column(s) group on - .e.g (
            Bugtask.distroseriesID, BugTask.milestoneID) will cause
            grouping by distro series and then milestone.
        :return: A dict {group_instance: count, ...}
        """

    def getStatusCountsForProductSeries(user, product_series):
        """Returns status counts for a product series' bugs.

        Both the nominated and scheduled blueprints are included
        in the count.

        :param product_series: ProductSeries object.
        :return: A list of tuples containing (status_id, count).
        """

    def createTask(bug, product=None, productseries=None, distribution=None,
                   distroseries=None, sourcepackagename=None, status=None,
                   importance=None, assignee=None, owner=None,
                   milestone=None):
        """Create a bug task on a bug and return it.

        If the bug is public, bug supervisors will be automatically
        subscribed.

        If the bug has any accepted series nominations for a supplied
        distribution, series tasks will be created for them.

        Exactly one of product, distribution or distroseries must be provided.
        """

    def findExpirableBugTasks(min_days_old, user, bug=None, target=None,
                              limit=None):
        """Return a list of bugtasks that are at least min_days_old.

        :param min_days_old: An int representing the minimum days of
            inactivity for a bugtask to be considered expirable. Setting
            this parameter to 0 will return all bugtask that can expire.
        :param user: The `IPerson` doing the search. Only bugs the user
            has permission to view are returned.
        :param bug: An `IBug`. If a bug is provided, only bugtasks that belong
            to the bug may be returned. If bug is None, all bugs are searched.
        :param target: An `IBugTarget`. If a target is provided, only
            bugtasks that belong to the target may be returned. If target
            is None, all bugtargets are searched.
        :param limit: An int for limiting the number of bugtasks returned.
        :return: A ResultSet of bugtasks that are considered expirable.

        A bugtask is expirable if its status is Incomplete, and the bug
        report has been never been confirmed, and it has been inactive for
        min_days_old. Only bugtasks that belong to Products or Distributions
        that use launchpad to track bugs can be returned. The implementation
        must define the criteria for determining that the bug report is
        inactive and have never been confirmed.
        """

    def maintainedBugTasks(person, minimportance=None,
                           showclosed=None, orderby=None, user=None):
        """Return all bug tasks assigned to a package/product maintained by
        :person:.

        By default, closed (FIXCOMMITTED, INVALID) tasks are not
        returned. If you want closed tasks too, just pass
        showclosed=True.

        If minimportance is not None, return only the bug tasks with
        importance greater than minimportance.

        If you want the results ordered, you have to explicitly specify an
        <orderBy>. Otherwise the order used is not predictable.
        <orderBy> can be either a string with the column name you want to sort
        or a list of column names as strings.

        The <user> parameter is necessary to make sure we don't return any
        bugtask of a private bug for which the user is not subscribed. If
        <user> is None, no private bugtasks will be returned.
        """

    def getOrderByColumnDBName(col_name):
        """Get the database name for col_name.

        If the col_name is unrecognized, a KeyError is raised.
        """

    def getBugCountsForPackages(user, packages):
        """Return open bug counts for the list of packages.

        :param user: The user doing the search. Private bugs that this
            user doesn't have access to won't be included in the count.
        :param packages: A list of `IDistributionSourcePackage`
            instances.

        :return: A list of dictionaries, where each dict contains:
            'package': The package the bugs are open on.
            'open': The number of open bugs.
            'open_critical': The number of open critical bugs.
            'open_unassigned': The number of open unassigned bugs.
            'open_inprogress': The number of open bugs that are In Progress.
        """

    def getOpenBugTasksPerProduct(user, products):
        """Return open bugtask count for multiple products."""

<<<<<<< HEAD
=======
    def getStructuralSubscriptionTargets(bugtasks):
        """Return (bugtask, target) pairs for each target of the bugtasks."""

    def getAllStructuralSubscriptions(bugtasks):
        """Return all potential structural subscriptions for the bugtasks.

        This method ignores subscription filters.
        """

    def getStructuralSubscribers(bugtasks, recipients=None, level=None):
        """Return `IPerson`s subscribed to the given bug tasks.

        This takes into account bug subscription filters.
        """

>>>>>>> ff254343
    def getPrecachedNonConjoinedBugTasks(user, milestone):
        """List of non-conjoined bugtasks targeted to the milestone.

        The assignee and the assignee's validity are precached.
        """

    open_bugtask_search = Attribute("A search returning open bugTasks.")


def valid_remote_bug_url(value):
    """Verify that the URL is to a bug to a known bug tracker."""
    try:
        getUtility(IBugWatchSet).extractBugTrackerAndBug(value)
    except NoBugTrackerFound:
        pass
    except UnrecognizedBugTrackerURL:
        raise LaunchpadValidationError(
            "Launchpad does not recognize the bug tracker at this URL.")
    return True


class ILinkPackaging(Interface):
    """Form for linking a source package to a project."""
    add_packaging = Bool(
        title=_('Link the package to the upstream project?'),
        description=_('Always suggest this project when adding an '
                      'upstream bug for this package.'),
        required=True, default=False)


class IAddBugTaskForm(ILinkPackaging):
    """Form for adding an upstream bugtask."""
    # It is tempting to replace the first three attributes here with their
    # counterparts from IUpstreamBugTask and IDistroBugTask.
    # BUT: This will cause OOPSes with adapters, hence IAddBugTask reinvents
    # the wheel somewhat. There is a test to ensure that this remains so.
    product = Choice(title=_('Project'), required=True, vocabulary='Product')
    distribution = Choice(
        title=_("Distribution"), required=True, vocabulary='Distribution')
    sourcepackagename = Choice(
        title=_("Source Package Name"), required=False,
        description=_("The source package in which the bug occurs. "
                      "Leave blank if you are not sure."),
        vocabulary='SourcePackageName')
    bug_url = StrippedTextLine(
        title=_('URL'), required=False, constraint=valid_remote_bug_url,
        description=_("The URL of this bug in the remote bug tracker."))


class IAddBugTaskWithProductCreationForm(ILinkPackaging):

    bug_url = StrippedTextLine(
        title=_('Bug URL'), required=True, constraint=valid_remote_bug_url,
        description=_("The URL of this bug in the remote bug tracker."))
    displayname = TextLine(title=_('Project name'))
    name = ProductNameField(
        title=_('Project ID'), constraint=name_validator, required=True,
        description=_(
            "A short name starting with a lowercase letter or number, "
            "followed by letters, dots, hyphens or plusses. e.g. firefox, "
            "linux, gnome-terminal."))
    summary = Summary(title=_('Project summary'), required=True)


class INominationsReviewTableBatchNavigator(ITableBatchNavigator):
    """Marker interface to render custom template for the bug nominations."""


class ICreateQuestionFromBugTaskForm(Interface):
    """Form for creating and question from a bug."""
    comment = Text(
        title=_('Comment'),
        description=_('An explanation of why the bug report is a question.'),
        required=False)


class IRemoveQuestionFromBugTaskForm(Interface):
    """Form for removing a question created from a bug."""
    comment = Text(
        title=_('Comment'),
        description=_('An explanation of why the bug report is valid.'),
        required=False)<|MERGE_RESOLUTION|>--- conflicted
+++ resolved
@@ -1597,8 +1597,6 @@
     def getOpenBugTasksPerProduct(user, products):
         """Return open bugtask count for multiple products."""
 
-<<<<<<< HEAD
-=======
     def getStructuralSubscriptionTargets(bugtasks):
         """Return (bugtask, target) pairs for each target of the bugtasks."""
 
@@ -1614,7 +1612,6 @@
         This takes into account bug subscription filters.
         """
 
->>>>>>> ff254343
     def getPrecachedNonConjoinedBugTasks(user, milestone):
         """List of non-conjoined bugtasks targeted to the milestone.
 
