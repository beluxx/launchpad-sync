--- conflicted
+++ resolved
@@ -40,16 +40,6 @@
     href="http://bazaar-vcs.org/">Bazaar</a> version control system. (<a
     href="http://bazaar-vcs.org/WhyUseBzr">Why use Bazaar?</a>).</p>
 
-<<<<<<< HEAD
-  <p>Post this form to associated this bug to a Bazaar branch that is already
-    known to Launchpad. This allow quickly locating branches that contain work
-    to fix this bug.<p>
-
-  <p>To specify the branch, you can past its unique name (of the form
-    ~owner/product/branch), its URL on bazaar.launchpad.net, or its external
-    URL in the case of a mirror branch. You can also click on "Choose..." to
-    search for a branch.</p>
-=======
   <p>Post this form to associate this bug to a Bazaar branch that is already
     known to Launchpad. This allows quickly locating branches that contain work
     to fix this bug.<p>
@@ -58,7 +48,6 @@
     ~owner/product/branch), its URL on <code>bazaar.launchpad.net</code>, or
     its external URL in the case of a mirror branch. You can also click on
     "Choose..." to search for a branch.</p>
->>>>>>> 9da3c8e4
 
   <p>Each bug-branch association has a status, initially "Fix In Progress" and a
     whiteboard that can be used to write short comments.</p>
