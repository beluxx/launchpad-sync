--- conflicted
+++ resolved
@@ -34,18 +34,6 @@
 YUI.add('lp.services.messages.edit', function(Y) {
     var module = Y.namespace('lp.services.messages.edit');
 
-<<<<<<< HEAD
-=======
-    // XXX pappacena 2021-05-21: We should drop this message once we have a
-    // way to list the old message revisions in the web UI.
-    module.msg_edit_success_notification = (
-        "Message edited, but the original content may still be publicly " +
-        "visible using the API.<br />Please " +
-        "<a href='https://launchpad.net/+apidoc/devel.html#message'>" +
-        "check the API documentation</a> in case you " +
-        "need to remove old message revisions."
-    );
->>>>>>> 05e8b78a
     module.msg_edit_error_notification = (
         "There was an error updating the comment. " +
         "Please try again in a few minutes."
