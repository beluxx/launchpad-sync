--- conflicted
+++ resolved
@@ -132,11 +132,8 @@
       <script type="text/javascript"
               tal:attributes="src string:${lazr_js}/overlay/overlay.js"></script>
       <script type="text/javascript"
-<<<<<<< HEAD
-=======
               tal:attributes="src string:${lazr_js}/formoverlay/formoverlay.js"></script>
       <script type="text/javascript"
->>>>>>> fec073b1
               tal:attributes="src string:${lp_js}/lp/lp.js"></script>
       <script type="text/javascript"
               tal:attributes="src string:${lp_js}/sorttable/sorttable.js"></script>
