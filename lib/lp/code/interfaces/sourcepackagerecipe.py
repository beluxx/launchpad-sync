# Copyright 2009-2010 Canonical Ltd.  This software is licensed under the
# GNU Affero General Public License version 3 (see the file LICENSE).

# pylint: disable-msg=E0211,E0213,F0401

"""Interface of the `SourcePackageRecipe` content type."""


__metaclass__ = type


__all__ = [
    'ISourcePackageRecipe',
    'ISourcePackageRecipeData',
    'ISourcePackageRecipeSource',
    'MINIMAL_RECIPE_TEXT',
    'RECIPE_BETA_FLAG',
    'RECIPE_ENABLED_FLAG',
    ]


from textwrap import dedent

from lazr.restful.declarations import (
    call_with,
    export_as_webservice_entry,
    export_read_operation,
    export_write_operation,
    exported,
    mutator_for,
    operation_for_version,
    operation_parameters,
    operation_returns_entry,
    REQUEST_USER,
    )
from lazr.restful.fields import (
    CollectionField,
    Reference,
    )
from lazr.restful.interface import copy_field
from zope.interface import (
    Attribute,
    Interface,
    )
from zope.schema import (
    Bool,
    Choice,
    Datetime,
    Int,
    List,
    Text,
    TextLine,
    )

from canonical.launchpad import _
from lp.app.validators.name import name_validator
from lp.code.interfaces.branch import IBranch
from lp.registry.interfaces.distroseries import IDistroSeries
from lp.registry.interfaces.pocket import PackagePublishingPocket
from lp.registry.interfaces.role import IHasOwner
from lp.services.fields import (
    Description,
    PersonChoice,
    PublicPersonChoice,
    )
from lp.soyuz.interfaces.archive import IArchive


RECIPE_ENABLED_FLAG = u'code.recipes_enabled'
RECIPE_BETA_FLAG = u'code.recipes.beta'

MINIMAL_RECIPE_TEXT = dedent(u'''\
    # bzr-builder format 0.3 deb-version {debupstream}-0~{revno}
    %s
    ''')


class ISourcePackageRecipeData(Interface):
    """A recipe as database data, not text."""

    base_branch = exported(
        Reference(
            IBranch, title=_("The base branch used by this recipe."),
            required=True, readonly=True))

    deb_version_template = exported(
        TextLine(
            title=_('deb-version template'), readonly=True,
            description = _(
                'The template that will be used to generate a deb version.')))

    def getReferencedBranches():
        """An iterator of the branches referenced by this recipe."""


class ISourcePackageRecipeView(Interface):
    """IBranch attributes that require launchpad.View permission."""

    id = Int()

    date_created = Datetime(required=True, readonly=True)

    registrant = exported(
        PublicPersonChoice(
            title=_("The person who created this recipe."),
            required=True, readonly=True,
            vocabulary='ValidPersonOrTeam'))

    recipe_text = exported(Text(readonly=True))

    pending_builds = exported(
        CollectionField(
            title=_("The pending builds of this recipe."),
            description=_('Pending builds of this recipe, sorted in '
                    'descending order of creation.'),
            value_type=Reference(schema=Interface),
            readonly=True))

    completed_builds = exported(
        CollectionField(
            title=_("The completed builds of this recipe."),
            description=_('Completed builds of this recipe, sorted in '
                    'descending order of finishing (or starting if not'
                    'completed successfully).'),
            value_type=Reference(schema=Interface),
            readonly=True))

    builds = exported(
        CollectionField(
            title=_("All builds of this recipe."),
            description=_('All builds of this recipe, sorted in '
                    'descending order of finishing (or starting if not'
                    'completed successfully).'),
            value_type=Reference(schema=Interface),
            readonly=True))

    last_build = exported(
        Reference(
            Interface,
            title=_("The the most recent build of this recipe."),
            readonly=True))

    def isOverQuota(requester, distroseries):
        """True if the recipe/requester/distroseries combo is >= quota.

        :param requester: The Person requesting a build.
        :param distroseries: The distroseries to build for.
        """

    @call_with(requester=REQUEST_USER)
    @operation_parameters(
        archive=Reference(schema=IArchive),
        distroseries=Reference(schema=IDistroSeries),
        pocket=Choice(vocabulary=PackagePublishingPocket,))
    @operation_returns_entry(Interface)
    @export_write_operation()
    def requestBuild(archive, distroseries, requester, pocket):
        """Request that the recipe be built in to the specified archive.

        :param archive: The IArchive which you want the build to end up in.
        :param requester: the person requesting the build.
        :param pocket: the pocket that should be targeted.
        :raises: various specific upload errors if the requestor is not
            able to upload to the archive.
        """

    @export_write_operation()
    def performDailyBuild():
        """Perform a build into the daily build archive."""

    @export_read_operation()
    @operation_for_version("devel")
    def getPendingBuildInfo():
        """Find distroseries and archive data for pending builds.

        Return a list of dict(
        distroseries:distroseries.displayname
        archive:archive.token)
        The archive token is the same as that defined by the archive vocab:
        archive.owner.name/archive.name
        This information is used to construct the request builds popup form.
        """


class ISourcePackageRecipeEditableAttributes(IHasOwner):
    """ISourcePackageRecipe attributes that can be edited.

    These attributes need launchpad.View to see, and launchpad.Edit to change.
    """
    daily_build_archive = exported(Reference(
        IArchive, title=_("The archive to use for daily builds.")))

    builder_recipe = Attribute(
        _("The bzr-builder data structure for the recipe."))

    owner = exported(
        PersonChoice(
            title=_('Owner'),
            required=True, readonly=False,
            vocabulary='UserTeamsParticipationPlusSelf',
            description=_("The person or team who can edit this recipe.")))

    distroseries = exported(List(
        Reference(IDistroSeries), title=_("Default distribution series"),
        description=_("If built daily, these are the distribution "
            "versions that the recipe will be built for."),
        readonly=True))
    build_daily = exported(Bool(
        title=_("Built daily"),
<<<<<<< HEAD
        description=_("Automatically build each day, if the source has "
            "changed.")))
=======
        description=_(
            "Automatically build each day, if the source has changed.")))
>>>>>>> 3f8ba32b

    name = exported(TextLine(
            title=_("Name"), required=True,
            constraint=name_validator,
            description=_(
                "The name of the recipe is part of the URL and needs to "
                "be unique for the given owner.")))

    description = exported(Description(
        title=_('Description'), required=False,
        description=_('A short description of the recipe.')))

    date_last_modified = exported(
        Datetime(required=True, readonly=True))

    is_stale = Bool(title=_('Recipe is stale.'))


class ISourcePackageRecipeEdit(Interface):
    """ISourcePackageRecipe methods that require launchpad.Edit permission."""

    @mutator_for(ISourcePackageRecipeView['recipe_text'])
    @operation_for_version("devel")
    @operation_parameters(
        recipe_text=copy_field(
            ISourcePackageRecipeView['recipe_text']))
    @export_write_operation()
    def setRecipeText(recipe_text):
        """Set the text of the recipe."""

    @mutator_for(ISourcePackageRecipeEditableAttributes['distroseries'])
    @operation_parameters(distroseries=copy_field(
        ISourcePackageRecipeEditableAttributes['distroseries']))
    @export_write_operation()
    @operation_for_version("devel")
    def updateSeries(distroseries):
        """Replace this recipe's distro series."""

    def destroySelf():
        """Remove this SourcePackageRecipe from the database.

        This requires deleting any rows with non-nullable foreign key
        references to this object.
        """


class ISourcePackageRecipe(ISourcePackageRecipeData,
    ISourcePackageRecipeEdit, ISourcePackageRecipeEditableAttributes,
    ISourcePackageRecipeView):
    """An ISourcePackageRecipe describes how to build a source package.

    More precisely, it describes how to combine a number of branches into a
    debianized source tree.
    """
    export_as_webservice_entry()


class ISourcePackageRecipeSource(Interface):
    """A utility of this interface can be used to create and access recipes.
    """

    def new(registrant, owner, distroseries, name,
            builder_recipe, description):
        """Create an `ISourcePackageRecipe`."""

    def exists(owner, name):
        """Check to see if a recipe by the same name and owner exists."""<|MERGE_RESOLUTION|>--- conflicted
+++ resolved
@@ -207,13 +207,8 @@
         readonly=True))
     build_daily = exported(Bool(
         title=_("Built daily"),
-<<<<<<< HEAD
-        description=_("Automatically build each day, if the source has "
-            "changed.")))
-=======
         description=_(
             "Automatically build each day, if the source has changed.")))
->>>>>>> 3f8ba32b
 
     name = exported(TextLine(
             title=_("Name"), required=True,
