<html xmlns="http://www.w3.org/1999/xhtml" xml:lang="en"
      lang="en"
<<<<<<< HEAD
      metal:use-macro="context/@@main_template_2col/master"
      i18n:domain="launchpad">

<body>

  <div metal:fill-slot="main">
    <p>
      <tal:name content="context/displayname">Sample Person</tal:name>
      is a bug contact for these packages:
    </p>
    <table class="listing">
      <thead>
      <tr>
        <th class="amount" width="40%">Package</th>
        <th class="amount" width="15%">Open</th>
        <th class="amount" width="15%">Critical</th>
        <th class="amount" width="15%">Unassigned</th>
        <th class="amount" width="15%">In&nbsp;Progress</th>
=======
      metal:use-macro="context/@@main_template/master"
    i18n:domain="launchpad"
>
  <body>
    <metal:heading fill-slot="pageheading">
      <h1>Package bugs</h1>
    </metal:heading>

    <div metal:fill-slot="main">
      <p>
        <tal:person content="context/displayname">Sample Person</tal:person>
        is a bug contact for these packages.
      </p>
    <table class="listing">
      <thead>
      <tr>
        <th>Package</th>
        <th>Open</th>
        <th>Critical</th>
        <th>Unassigned</th>
        <th>In Progress</th>
>>>>>>> 7b73a1bd
      </tr>
      </thead>
      <tbody>
      <tr tal:repeat="package_bug_counts view/getPackageBugCounts">
        <td>
          <a href="#"
             tal:content="package_bug_counts/package_name"
             tal:attributes="href package_bug_counts/package_search_url">
            mozilla-firefox (Ubuntu)
          </a>
        </td>
        <td class="amount">
          <a href="#"
             tal:attributes="href package_bug_counts/open_bugs_url"
             tal:content="package_bug_counts/open_bugs_count">2</a>
        </td>
        <td class="amount">
          <a href="#"
             tal:attributes="href package_bug_counts/critical_bugs_url"
             tal:content="package_bug_counts/critical_bugs_count">2</a>
        </td>
        <td class="amount">
          <a href="#"
             tal:attributes="href package_bug_counts/unassigned_bugs_url"
             tal:content="package_bug_counts/unassigned_bugs_count">2</a>
        </td>
        <td class="amount">
          <a href="#"
             tal:attributes="href package_bug_counts/inprogress_bugs_url"
             tal:content="package_bug_counts/inprogress_bugs_count">2</a>
        </td>
      </tr>
      </tbody>
    </table>
  </div>
</body>
</html><|MERGE_RESOLUTION|>--- conflicted
+++ resolved
@@ -1,27 +1,7 @@
 <html xmlns="http://www.w3.org/1999/xhtml" xml:lang="en"
       lang="en"
-<<<<<<< HEAD
       metal:use-macro="context/@@main_template_2col/master"
-      i18n:domain="launchpad">
-
-<body>
-
-  <div metal:fill-slot="main">
-    <p>
-      <tal:name content="context/displayname">Sample Person</tal:name>
-      is a bug contact for these packages:
-    </p>
-    <table class="listing">
-      <thead>
-      <tr>
-        <th class="amount" width="40%">Package</th>
-        <th class="amount" width="15%">Open</th>
-        <th class="amount" width="15%">Critical</th>
-        <th class="amount" width="15%">Unassigned</th>
-        <th class="amount" width="15%">In&nbsp;Progress</th>
-=======
-      metal:use-macro="context/@@main_template/master"
-    i18n:domain="launchpad"
+      i18n:domain="launchpad"
 >
   <body>
     <metal:heading fill-slot="pageheading">
@@ -36,12 +16,11 @@
     <table class="listing">
       <thead>
       <tr>
-        <th>Package</th>
-        <th>Open</th>
-        <th>Critical</th>
-        <th>Unassigned</th>
-        <th>In Progress</th>
->>>>>>> 7b73a1bd
+        <th class="amount" width="40%">Package</th>
+        <th class="amount" width="15%">Open</th>
+        <th class="amount" width="15%">Critical</th>
+        <th class="amount" width="15%">Unassigned</th>
+        <th class="amount" width="15%">In&nbsp;Progress</th>
       </tr>
       </thead>
       <tbody>
