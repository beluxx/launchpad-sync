# Copyright 2004-2005 Canonical Ltd.  All rights reserved.

__metaclass__ = type

__all__ = ['SourcePackageFilePublishing', 'BinaryPackageFilePublishing',
           'SecureSourcePackagePublishingHistory',
           'SecureBinaryPackagePublishingHistory',
           'SourcePackagePublishingHistory',
           'BinaryPackagePublishingHistory',
           'IndexStanzaFields',
           ]

from warnings import warn
import os

from zope.interface import implements
from sqlobject import ForeignKey, StringCol, BoolCol

from canonical.database.sqlbase import SQLBase, sqlvalues
from canonical.database.constants import UTC_NOW
from canonical.database.datetimecol import UtcDateTimeCol
from canonical.database.enumcol import EnumCol
from canonical.launchpad.interfaces import (
    ISourcePackageFilePublishing, IBinaryPackageFilePublishing,
    ISecureSourcePackagePublishingHistory, IBinaryPackagePublishingHistory,
    ISecureBinaryPackagePublishingHistory, ISourcePackagePublishingHistory,
    IArchiveSafePublisher, PackagePublishingPriority,
    PackagePublishingStatus, PackagePublishingPocket,
    PoolFileOverwriteError)
from canonical.launchpad.scripts.ftpmaster import ArchiveOverriderError


# XXX cprov 2006-08-18: move it away, perhaps archivepublisher/pool.py
def makePoolPath(source_name, component_name):
    """Return the pool path for a given source name and component name."""
    from canonical.archivepublisher.diskpool import poolify
    return os.path.join(
        'pool', poolify(source_name, component_name))


class FilePublishingBase(SQLBase):
    """Base class to publish files in the archive."""
    def publish(self, diskpool, log):
        """See IFilePublishing."""
        # XXX cprov 2006-06-12 bug=49510: The encode should not be needed
        # when retrieving data from DB.
        source = self.sourcepackagename.encode('utf-8')
        component = self.componentname.encode('utf-8')
        filename = self.libraryfilealiasfilename.encode('utf-8')
        filealias = self.libraryfilealias
        sha1 = filealias.content.sha1
        path = diskpool.pathFor(component, source, filename)

        try:
            action = diskpool.addFile(
                component, source, filename, sha1, filealias)
            if action == diskpool.results.FILE_ADDED:
                log.debug("Added %s from library" % path)
            elif action == diskpool.results.SYMLINK_ADDED:
                log.debug("%s created as a symlink." % path)
            elif action == diskpool.results.NONE:
                log.debug(
                    "%s is already in pool with the same content." % path)
        except PoolFileOverwriteError, info:
            log.error("PoolFileOverwriteError: %s. Skipping. This indicates "
                      "some bad data, and Team Soyuz should be informed. "
                      "However, publishing of other packages is not affected."
                      % info)
            raise info

    @property
    def archive_url(self):
        """See IFilePublishing."""
        return (self.archive.archive_url + "/" +
                makePoolPath(self.sourcepackagename, self.componentname) + "/" +
                self.libraryfilealiasfilename)


class SourcePackageFilePublishing(FilePublishingBase):
    """Source package release files and their publishing status.

    Represents the source portion of the pool.
    """

    _idType = str
    _defaultOrder = "id"

    implements(ISourcePackageFilePublishing)

    distribution = ForeignKey(dbName='distribution',
                              foreignKey="Distribution",
                              unique=False,
                              notNull=True)

    sourcepackagepublishing = ForeignKey(dbName='sourcepackagepublishing',
         foreignKey='SecureSourcePackagePublishingHistory')

    libraryfilealias = ForeignKey(
        dbName='libraryfilealias', foreignKey='LibraryFileAlias', notNull=True)

    libraryfilealiasfilename = StringCol(dbName='libraryfilealiasfilename',
                                         unique=False, notNull=True)

    componentname = StringCol(dbName='componentname', unique=False,
                              notNull=True)

    sourcepackagename = StringCol(dbName='sourcepackagename', unique=False,
                                  notNull=True)

    distroseriesname = StringCol(dbName='distroreleasename', unique=False,
                                  notNull=True)

    publishingstatus = EnumCol(dbName='publishingstatus', unique=False,
                               notNull=True, schema=PackagePublishingStatus)

    pocket = EnumCol(dbName='pocket', unique=False,
                     notNull=True, schema=PackagePublishingPocket)

    archive = ForeignKey(dbName="archive", foreignKey="Archive", notNull=True)

    @property
    def publishing_record(self):
        """See `IFilePublishing`."""
        return self.sourcepackagepublishing

    @property
    def file_type_name(self):
        """See `ISourcePackagePublishingHistory`."""
        fn = self.libraryfilealiasfilename
        if ".orig.tar." in fn:
            return "orig"
        if fn.endswith(".dsc"):
            return "dsc"
        if ".diff." in fn:
            return "diff"
        if fn.endswith(".tar.gz"):
            return "tar"
        return "other"


class BinaryPackageFilePublishing(FilePublishingBase):
    """A binary package file which is published.

    Represents the binary portion of the pool.
    """

    _idType = str
    _defaultOrder = "id"

    implements(IBinaryPackageFilePublishing)

    distribution = ForeignKey(dbName='distribution',
                              foreignKey="Distribution",
                              unique=False, notNull=True,
                              immutable=True)

    binarypackagepublishing = ForeignKey(dbName='binarypackagepublishing',
        foreignKey='SecureBinaryPackagePublishingHistory', immutable=True)

    libraryfilealias = ForeignKey(
        dbName='libraryfilealias', foreignKey='LibraryFileAlias', notNull=True)

    libraryfilealiasfilename = StringCol(dbName='libraryfilealiasfilename',
                                         unique=False, notNull=True,
                                         immutable=True)

    componentname = StringCol(dbName='componentname', unique=False,
                              notNull=True, immutable=True)

    sourcepackagename = StringCol(dbName='sourcepackagename', unique=False,
                                  notNull=True, immutable=True)

    distroseriesname = StringCol(dbName='distroreleasename', unique=False,
                                  notNull=True, immutable=True)

    publishingstatus = EnumCol(dbName='publishingstatus', unique=False,
                               notNull=True, immutable=True,
                               schema=PackagePublishingStatus)

    architecturetag = StringCol(dbName='architecturetag', unique=False,
                                notNull=True, immutable=True)

    pocket = EnumCol(dbName='pocket', unique=False,
                     notNull=True, schema=PackagePublishingPocket)

    archive = ForeignKey(dbName="archive", foreignKey="Archive", notNull=True)

    @property
    def publishing_record(self):
        """See `ArchiveFilePublisherBase`."""
        return self.binarypackagepublishing


class ArchiveSafePublisherBase:
    """Base class to grant ability to publish a record in a safe manner."""

    def setPublished(self):
        """see IArchiveSafePublisher."""
        # XXX cprov 2006-06-14:
        # Implement sanity checks before set it as published
        if self.status == PackagePublishingStatus.PENDING:
            # update the DB publishing record status if they
            # are pending, don't do anything for the ones
            # already published (usually when we use -C
            # publish-distro.py option)
            self.status = PackagePublishingStatus.PUBLISHED
            self.datepublished = UTC_NOW


class SecureSourcePackagePublishingHistory(SQLBase, ArchiveSafePublisherBase):
    """A source package release publishing record."""

    implements(ISecureSourcePackagePublishingHistory, IArchiveSafePublisher)

    sourcepackagerelease = ForeignKey(foreignKey='SourcePackageRelease',
                                      dbName='sourcepackagerelease')
    distroseries = ForeignKey(foreignKey='DistroSeries',
                               dbName='distrorelease')
    component = ForeignKey(foreignKey='Component', dbName='component')
    section = ForeignKey(foreignKey='Section', dbName='section')
    status = EnumCol(schema=PackagePublishingStatus)
    scheduleddeletiondate = UtcDateTimeCol(default=None)
    datepublished = UtcDateTimeCol(default=None)
    datecreated = UtcDateTimeCol(default=UTC_NOW)
    datesuperseded = UtcDateTimeCol(default=None)
    supersededby = ForeignKey(foreignKey='SourcePackageRelease',
                              dbName='supersededby', default=None)
    datemadepending = UtcDateTimeCol(default=None)
    dateremoved = UtcDateTimeCol(default=None)
    pocket = EnumCol(dbName='pocket', schema=PackagePublishingPocket,
                     default=PackagePublishingPocket.RELEASE,
                     notNull=True)
    embargo = BoolCol(dbName='embargo', default=False, notNull=True)
    embargolifted = UtcDateTimeCol(default=None)
    archive = ForeignKey(dbName="archive", foreignKey="Archive", notNull=True)
    removed_by = ForeignKey(
        dbName="removed_by", foreignKey="Person", default=None)
    removal_comment = StringCol(dbName="removal_comment", default=None)

    @classmethod
    def selectBy(cls, *args, **kwargs):
        """Prevent selecting embargo packages by default"""
        if 'embargo' in kwargs:
            if kwargs['embargo']:
                warn("SecureSourcePackagePublishingHistory.selectBy called "
                     "with embargo argument set to True",
                     stacklevel=2)
        kwargs['embargo'] = False
        return super(SecureSourcePackagePublishingHistory,
                     cls).selectBy(*args, **kwargs)

    @classmethod
    def selectByWithEmbargoedEntries(cls, *args, **kwargs):
        return super(SecureSourcePackagePublishingHistory,
                     cls).selectBy(*args, **kwargs)


class SecureBinaryPackagePublishingHistory(SQLBase, ArchiveSafePublisherBase):
    """A binary package publishing record."""

    implements(ISecureBinaryPackagePublishingHistory, IArchiveSafePublisher)

    binarypackagerelease = ForeignKey(foreignKey='BinaryPackageRelease',
                                      dbName='binarypackagerelease')
    distroarchseries = ForeignKey(foreignKey='DistroArchSeries',
                                   dbName='distroarchrelease')
    component = ForeignKey(foreignKey='Component', dbName='component')
    section = ForeignKey(foreignKey='Section', dbName='section')
    priority = EnumCol(dbName='priority', schema=PackagePublishingPriority)
    status = EnumCol(dbName='status', schema=PackagePublishingStatus)
    scheduleddeletiondate = UtcDateTimeCol(default=None)
    datepublished = UtcDateTimeCol(default=None)
    datecreated = UtcDateTimeCol(default=UTC_NOW)
    datesuperseded = UtcDateTimeCol(default=None)
    supersededby = ForeignKey(foreignKey='Build', dbName='supersededby',
                              default=None)
    datemadepending = UtcDateTimeCol(default=None)
    dateremoved = UtcDateTimeCol(default=None)
    pocket = EnumCol(dbName='pocket', schema=PackagePublishingPocket)
    embargo = BoolCol(dbName='embargo', default=False, notNull=True)
    embargolifted = UtcDateTimeCol(default=None)
    archive = ForeignKey(dbName="archive", foreignKey="Archive", notNull=True)
    removed_by = ForeignKey(
        dbName="removed_by", foreignKey="Person", default=None)
    removal_comment = StringCol(dbName="removal_comment", default=None)

    @classmethod
    def selectBy(cls, *args, **kwargs):
        """Prevent selecting embargo packages by default"""
        if 'embargo' in kwargs:
            if kwargs['embargo']:
                warn("SecureBinaryPackagePublishingHistory.selectBy called "
                     "with embargo argument set to True",
                     stacklevel=2)
        kwargs['embargo'] = False
        return super(SecureBinaryPackagePublishingHistory,
                     cls).selectBy(*args, **kwargs)

    @classmethod
    def selectByWithEmbargoedEntries(cls, *args, **kwargs):
        return super(SecureBinaryPackagePublishingHistory,
                     cls).selectBy(*args, **kwargs)


class ArchivePublisherBase:
    """Base class for `IArchivePublisher`."""

    def publish(self, diskpool, log):
        """See `IPublishing`"""
        try:
            for pub_file in self.files:
                pub_file.publish(diskpool, log)
        except PoolFileOverwriteError:
            pass
        else:
            self.secure_record.setPublished()

    def getIndexStanza(self):
        """See `IPublishing`."""
        fields = self.buildIndexStanzaFields()
        return fields.makeOutput()

    def supersede(self):
        """See `IArchivePublisher`."""
        current = self.secure_record
        current.status = PackagePublishingStatus.SUPERSEDED
        current.datesuperseded = UTC_NOW
        return current

    def requestDeletion(self, removed_by, removal_comment=None):
        """See `IArchivePublisher`."""
        current = self.secure_record
        current.status = PackagePublishingStatus.DELETED
        current.datesuperseded = UTC_NOW
        current.removed_by = removed_by
        current.removal_comment = removal_comment
        return current


class IndexStanzaFields:
    """Store and format ordered Index Stanza fields."""

    def __init__(self):
        self.fields = []

    def append(self, name, value):
        """Append an (field, value) tuple to the internal list.

        Then we can use the FIFO-like behaviour in makeOutput().
        """
        self.fields.append((name, value))

    def makeOutput(self):
        """Return a line-by-line aggregation of appended fields.

        Empty fields values will cause the exclusion of the field.
        The output order will preserve the insertion order, FIFO.
        """
        output_lines = []
        for name, value in self.fields:
            if not value:
                continue
            # do not add separation space for the special field 'Files'
            if name != 'Files':
                value = ' %s' % value

            output_lines.append('%s:%s' % (name, value))

        return '\n'.join(output_lines)


class SourcePackagePublishingHistory(SQLBase, ArchivePublisherBase):
    """A source package release publishing record.

       Excluding embargoed stuff
    """
    implements(ISourcePackagePublishingHistory)

    sourcepackagerelease = ForeignKey(foreignKey='SourcePackageRelease',
        dbName='sourcepackagerelease')
    distroseries = ForeignKey(foreignKey='DistroSeries',
        dbName='distrorelease')
    component = ForeignKey(foreignKey='Component', dbName='component')
    section = ForeignKey(foreignKey='Section', dbName='section')
    status = EnumCol(schema=PackagePublishingStatus)
    scheduleddeletiondate = UtcDateTimeCol(default=None)
    datepublished = UtcDateTimeCol(default=None)
    datecreated = UtcDateTimeCol(default=None)
    datesuperseded = UtcDateTimeCol(default=None)
    supersededby = ForeignKey(foreignKey='SourcePackageRelease',
                              dbName='supersededby', default=None)
    datemadepending = UtcDateTimeCol(default=None)
    dateremoved = UtcDateTimeCol(default=None)
    pocket = EnumCol(dbName='pocket', schema=PackagePublishingPocket)
    archive = ForeignKey(dbName="archive", foreignKey="Archive", notNull=True)
    embargo = BoolCol(dbName='embargo', default=False, notNull=True)
    embargolifted = UtcDateTimeCol(default=None)
    removed_by = ForeignKey(
        dbName="removed_by", foreignKey="Person", default=None)
    removal_comment = StringCol(dbName="removal_comment", default=None)

<<<<<<< HEAD
    def publishedBinaries(self):
        """See `ISourcePackagePublishingHistory`."""
=======
    def getPublishedBinaries(self):
        """See ISourcePackagePublishingHistory."""
>>>>>>> 5490f19c
        clause = """
            BinaryPackagePublishingHistory.binarypackagerelease=
                BinaryPackageRelease.id AND
            BinaryPackagePublishingHistory.distroarchrelease=
                DistroArchRelease.id AND
            BinaryPackageRelease.build=Build.id AND
            BinaryPackageRelease.binarypackagename=
                BinaryPackageName.id AND
            Build.sourcepackagerelease=%s AND
            DistroArchRelease.distrorelease=%s AND
            BinaryPackagePublishingHistory.archive=%s AND
            BinaryPackagePublishingHistory.status=%s
<<<<<<< HEAD
            """ % sqlvalues(self.sourcepackagerelease, self.distroseries,
                            self.archive, PackagePublishingStatus.PUBLISHED)
=======
            """ % sqlvalues(
                    self.sourcepackagerelease,
                    self.distroseries,
                    self.archive,
                    PackagePublishingStatus.PUBLISHED)
>>>>>>> 5490f19c

        orderBy = ['BinaryPackageName.name',
                   'DistroArchRelease.architecturetag']

        clauseTables = ['Build', 'BinaryPackageRelease', 'BinaryPackageName',
                        'DistroArchRelease']

        return BinaryPackagePublishingHistory.select(
            clause, orderBy=orderBy, clauseTables=clauseTables)

    @property
    def secure_record(self):
        """See `IPublishing`."""
        return SecureSourcePackagePublishingHistory.get(self.id)

    @property
    def files(self):
        """See `IPublishing`."""
        return SourcePackageFilePublishing.selectBy(
            sourcepackagepublishing=self)

    @property
    def meta_sourcepackage(self):
        """see `ISourcePackagePublishingHistory`."""
        return self.distroseries.getSourcePackage(
            self.sourcepackagerelease.sourcepackagename
            )

    @property
    def meta_sourcepackagerelease(self):
        """see `ISourcePackagePublishingHistory`."""
        return self.distroseries.distribution.getSourcePackageRelease(
            self.sourcepackagerelease
            )

    @property
    def meta_distroseriessourcepackagerelease(self):
        """see `ISourcePackagePublishingHistory`."""
        return self.distroseries.getSourcePackageRelease(
            self.sourcepackagerelease
            )

    @property
    def meta_supersededby(self):
        """see `ISourcePackagePublishingHistory`."""
        if not self.supersededby:
            return None
        return self.distroseries.distribution.getSourcePackageRelease(
            self.supersededby
            )

    @property
    def displayname(self):
        """See `IPublishing`."""
        release = self.sourcepackagerelease
        name = release.sourcepackagename.name
        return "%s %s in %s" % (name, release.version,
                                self.distroseries.name)

    def buildIndexStanzaFields(self):
        """See `IPublishing`."""
        # Special fields preparation.
        spr = self.sourcepackagerelease
        pool_path = makePoolPath(spr.name, self.component.name)
        files_subsection = ''.join(
            ['\n %s %s %s' % (spf.libraryfile.content.md5,
                              spf.libraryfile.content.filesize,
                              spf.libraryfile.filename)
             for spf in spr.files])
        # Filling stanza options.
        fields = IndexStanzaFields()
        fields.append('Package', spr.name)
        fields.append('Binary', spr.dsc_binaries)
        fields.append('Version', spr.version)
        fields.append('Maintainer', spr.dsc_maintainer_rfc822)
        fields.append('Build-Depends', spr.builddepends)
        fields.append('Build-Depends-Indep', spr.builddependsindep)
        fields.append('Architecture', spr.architecturehintlist)
        fields.append('Standards-Version', spr.dsc_standards_version)
        fields.append('Format', spr.dsc_format)
        fields.append('Directory', pool_path)
        fields.append('Files', files_subsection)

        return fields

    def changeOverride(self, new_component=None, new_section=None):
        """See `ISourcePackagePublishingHistory`."""
        # Check we have been asked to do something
        if (new_component is None and
            new_section is None):
            raise AssertionError("changeOverride must be passed either a"
                                 " new component or new section")

        # Retrieve current publishing info
        current = self.secure_record

        # Check there is a change to make
        if new_component is None:
            new_component = current.component
        if new_section is None:
            new_section = current.section

        if (new_component == current.component and
            new_section == current.section):
            return

        # See if the archive has changed by virtue of the component
        # changing:
        distribution = self.distroseries.distribution
        new_archive = distribution.getArchiveByComponent(
            new_component.name)
        if new_archive != None and new_archive != current.archive:
            raise ArchiveOverriderError(
                "Overriding component to '%s' failed because it would "
                "require a new archive." % new_component.name)

        SecureSourcePackagePublishingHistory(
            distroseries=current.distroseries,
            sourcepackagerelease=current.sourcepackagerelease,
            status=PackagePublishingStatus.PENDING,
            datecreated=UTC_NOW,
            embargo=False,
            pocket=current.pocket,
            component=new_component,
            section=new_section,
            archive=current.archive
        )

    def copyTo(self, distroseries, pocket):
        """See `ISourcePackagePublishingHistory`."""
        current = self.secure_record
        copy = SecureSourcePackagePublishingHistory(
            distroseries=distroseries,
            pocket=pocket,
            archive=current.archive,
            sourcepackagerelease=current.sourcepackagerelease,
            component=current.component,
            section=current.section,
            status=PackagePublishingStatus.PENDING,
            datecreated=UTC_NOW,
            embargo=False,
        )
        return copy


class BinaryPackagePublishingHistory(SQLBase, ArchivePublisherBase):
    """A binary package publishing record. (excluding embargoed packages)"""

    implements(IBinaryPackagePublishingHistory)

    binarypackagerelease = ForeignKey(foreignKey='BinaryPackageRelease',
                                      dbName='binarypackagerelease')
    distroarchseries = ForeignKey(foreignKey='DistroArchSeries',
                                   dbName='distroarchrelease')
    component = ForeignKey(foreignKey='Component', dbName='component')
    section = ForeignKey(foreignKey='Section', dbName='section')
    priority = EnumCol(dbName='priority', schema=PackagePublishingPriority)
    status = EnumCol(dbName='status', schema=PackagePublishingStatus)
    scheduleddeletiondate = UtcDateTimeCol(default=None)
    datepublished = UtcDateTimeCol(default=None)
    datecreated = UtcDateTimeCol(default=None)
    datesuperseded = UtcDateTimeCol(default=None)
    supersededby = ForeignKey(foreignKey='Build', dbName='supersededby',
                              default=None)
    datemadepending = UtcDateTimeCol(default=None)
    dateremoved = UtcDateTimeCol(default=None)
    pocket = EnumCol(dbName='pocket', schema=PackagePublishingPocket)
    archive = ForeignKey(dbName="archive", foreignKey="Archive", notNull=True)
    embargo = BoolCol(dbName='embargo', default=False, notNull=True)
    embargolifted = UtcDateTimeCol(default=None)
    removed_by = ForeignKey(
        dbName="removed_by", foreignKey="Person", default=None)
    removal_comment = StringCol(dbName="removal_comment", default=None)

    @property
    def distroarchseriesbinarypackagerelease(self):
        """See `IBinaryPackagePublishingHistory`."""
        # import here to avoid circular import
        from canonical.launchpad.database.distroarchseriesbinarypackagerelease \
            import DistroArchSeriesBinaryPackageRelease

        return DistroArchSeriesBinaryPackageRelease(
            self.distroarchseries,
            self.binarypackagerelease)

    @property
    def secure_record(self):
        """`See IPublishing`."""
        return SecureBinaryPackagePublishingHistory.get(self.id)

    @property
    def files(self):
        """See `IPublishing`."""
        return BinaryPackageFilePublishing.selectBy(
            binarypackagepublishing=self)

    @property
    def displayname(self):
        """See `IPublishing`."""
        release = self.binarypackagerelease
        name = release.binarypackagename.name
        distroseries = self.distroarchseries.distroseries
        return "%s %s in %s %s" % (name, release.version,
                                   distroseries.name,
                                   self.distroarchseries.architecturetag)

    def buildIndexStanzaFields(self):
        """See `IPublishing`."""
        bpr = self.binarypackagerelease
        spr = bpr.build.sourcepackagerelease

        # binaries have only one file, the DEB
        bin_file = bpr.files[0]
        bin_filename = bin_file.libraryfile.filename
        bin_size = bin_file.libraryfile.content.filesize
        bin_md5 = bin_file.libraryfile.content.md5
        bin_filepath = os.path.join(
            makePoolPath(spr.name, self.component.name), bin_filename)
        # description field in index is an association of summary and
        # description, as:
        #
        # Descrition: <SUMMARY>\n
        #  <DESCRIPTION L1>
        #  ...
        #  <DESCRIPTION LN>
        bin_description = (
            '%s\n %s'% (bpr.summary, '\n '.join(bpr.description.splitlines())))

        # Dealing with architecturespecific field.
        # Present 'all' in every archive index for architecture
        # independent binaries.
        if bpr.architecturespecific:
            architecture = bpr.build.distroarchseries.architecturetag
        else:
            architecture = 'all'

        fields = IndexStanzaFields()
        fields.append('Package', bpr.name)
        fields.append('Priority', self.priority.title.lower())
        fields.append('Section', self.section.name)
        fields.append('Installed-Size', bpr.installedsize)
        fields.append('Maintainer', spr.dsc_maintainer_rfc822)
        fields.append('Architecture', architecture)
        fields.append('Version', bpr.version)
        fields.append('Replaces', bpr.replaces)
        fields.append('Suggests', bpr.suggests)
        fields.append('Provides', bpr.provides)
        fields.append('Depends', bpr.depends)
        fields.append('Conflicts', bpr.conflicts)
        fields.append('Filename', bin_filepath)
        fields.append('Size', bin_size)
        fields.append('MD5sum', bin_md5)
        fields.append('Description', bin_description)

        # XXX cprov 2006-11-03: the extra override fields (Bugs, Origin and
        # Task) included in the template be were not populated.
        # When we have the information this will be the place to fill them.

        return fields

    def changeOverride(self, new_component=None, new_section=None,
                       new_priority=None):
        """See `IBinaryPackagePublishingHistory`."""

        # Check we have been asked to do something
        if (new_component is None and new_section is None
            and new_priority is None):
            raise AssertionError("changeOverride must be passed a new"
                                 "component, section and/or priority.")

        # Retrieve current publishing info
        current = self.secure_record

        # Check there is a change to make
        if new_component is None:
            new_component = current.component
        if new_section is None:
            new_section = current.section
        if new_priority is None:
            new_priority = current.priority

        if (new_component == current.component and
            new_section == current.section and
            new_priority == current.priority):
            return

        # See if the archive has changed by virtue of the component changing:
        distribution = self.distroarchseries.distroseries.distribution
        new_archive = distribution.getArchiveByComponent(
            new_component.name)
        if new_archive != None and new_archive != self.archive:
            raise ArchiveOverriderError(
                "Overriding component to '%s' failed because it would "
                "require a new archive." % new_component.name)

        # Append the modified package publishing entry
        SecureBinaryPackagePublishingHistory(
            binarypackagerelease=self.binarypackagerelease,
            distroarchseries=self.distroarchseries,
            status=PackagePublishingStatus.PENDING,
            datecreated=UTC_NOW,
            embargo=False,
            pocket=current.pocket,
            component=new_component,
            section=new_section,
            priority=new_priority,
            archive=current.archive
            )

    def copyTo(self, distroseries, pocket):
        """See `BinaryPackagePublishingHistory`."""
        # Both lookups may raise NotFoundError; it should be handled in
        # the caller.
        current = self.secure_record
        target_das = distroseries[current.distroarchseries.architecturetag]

        copy = SecureBinaryPackagePublishingHistory(
            archive=current.archive,
            binarypackagerelease=self.binarypackagerelease,
            distroarchseries=target_das,
            component=current.component,
            section=current.section,
            priority=current.priority,
            status=PackagePublishingStatus.PENDING,
            datecreated=UTC_NOW,
            pocket=pocket,
            embargo=False
        )
        return copy<|MERGE_RESOLUTION|>--- conflicted
+++ resolved
@@ -399,13 +399,8 @@
         dbName="removed_by", foreignKey="Person", default=None)
     removal_comment = StringCol(dbName="removal_comment", default=None)
 
-<<<<<<< HEAD
-    def publishedBinaries(self):
+    def getPublishedBinaries(self):
         """See `ISourcePackagePublishingHistory`."""
-=======
-    def getPublishedBinaries(self):
-        """See ISourcePackagePublishingHistory."""
->>>>>>> 5490f19c
         clause = """
             BinaryPackagePublishingHistory.binarypackagerelease=
                 BinaryPackageRelease.id AND
@@ -418,16 +413,11 @@
             DistroArchRelease.distrorelease=%s AND
             BinaryPackagePublishingHistory.archive=%s AND
             BinaryPackagePublishingHistory.status=%s
-<<<<<<< HEAD
-            """ % sqlvalues(self.sourcepackagerelease, self.distroseries,
-                            self.archive, PackagePublishingStatus.PUBLISHED)
-=======
             """ % sqlvalues(
                     self.sourcepackagerelease,
                     self.distroseries,
                     self.archive,
                     PackagePublishingStatus.PUBLISHED)
->>>>>>> 5490f19c
 
         orderBy = ['BinaryPackageName.name',
                    'DistroArchRelease.architecturetag']
