--- conflicted
+++ resolved
@@ -301,7 +301,6 @@
             Product.project = %s""" % sqlvalues(self.id),
             clauseTables=['Question', 'Product'], distinct=True))
 
-<<<<<<< HEAD
     @property
     def bugtargetdisplayname(self):
         """See IBugTarget."""
@@ -311,7 +310,7 @@
     def bugtargetname(self):
         """See IBugTarget."""
         return self.name
-=======
+
     # IFAQCollection
     def getFAQ(self, id):
         """See `IQuestionCollection`."""
@@ -339,7 +338,6 @@
         empty project groups (Malone bug #106523).
         """
         return self.products.count() != 0
->>>>>>> 176dd757
 
 
 class ProjectSet:
