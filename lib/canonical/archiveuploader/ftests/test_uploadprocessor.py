# Copyright 2006 Canonical Ltd.  All rights reserved.

"""Functional tests for uploadprocessor.py."""

__metaclass__ = type

import os
import shutil
import tempfile
import unittest

from email import message_from_string

from zope.component import getUtility
from zope.security.proxy import removeSecurityProxy

from canonical.archiveuploader.tests.test_uploadprocessor import (
    MockOptions, MockLogger)
from canonical.archiveuploader.uploadpolicy import AbstractUploadPolicy
from canonical.archiveuploader.uploadprocessor import UploadProcessor
from canonical.config import config
from canonical.database.constants import UTC_NOW
from canonical.launchpad.database.binarypackagename import BinaryPackageName
from canonical.launchpad.database.binarypackagerelease import (
    BinaryPackageRelease)
from canonical.launchpad.database.publishing import (
    SourcePackagePublishingHistory, BinaryPackagePublishingHistory)
from canonical.launchpad.database.sourcepackagename import SourcePackageName
from canonical.launchpad.database.sourcepackagerelease import (
    SourcePackageRelease)
from canonical.launchpad.ftests import import_public_test_keys
from canonical.launchpad.interfaces import (
<<<<<<< HEAD
    IDistributionSet, IDistroSeriesSet, IArchiveSet)
=======
    ArchivePurpose, DistroSeriesStatus, IDistributionSet, IDistroSeriesSet,
    IPersonSet, IArchiveSet, ILaunchpadCelebrities, PackagePublishingPocket,
    PackagePublishingStatus, PackageUploadStatus)
>>>>>>> d0db8b0d
from canonical.launchpad.mail import stub

from canonical.testing import LaunchpadZopelessLayer


class BrokenUploadPolicy(AbstractUploadPolicy):
    """A broken upload policy, to test error handling."""

    def __init__(self):
        AbstractUploadPolicy.__init__(self)
        self.name = "broken"
        self.unsigned_changes_ok = True
        self.unsigned_dsc_ok = True

    def checkUpload(self, upload):
        """Raise an exception upload processing is not expecting."""
        raise Exception("Exception raised by BrokenUploadPolicy for testing.")


class TestUploadProcessorBase(unittest.TestCase):
    """Base class for functional tests over uploadprocessor.py."""
    layer = LaunchpadZopelessLayer

    def setUp(self):
        self.queue_folder = tempfile.mkdtemp()
        os.makedirs(os.path.join(self.queue_folder, "incoming"))

        self.test_files_dir = os.path.join(config.root,
            "lib/canonical/archiveuploader/tests/data/suite")

        import_public_test_keys()

        self.options = MockOptions()
        self.options.base_fsroot = self.queue_folder
        self.options.leafname = None
        self.options.distro = "ubuntu"
        self.options.distroseries = None
        self.options.nomails = False
        self.options.context = 'insecure'

        self.log = MockLogger()

    def tearDown(self):
        shutil.rmtree(self.queue_folder)

    def assertLogContains(self, line):
        """Assert if a given line is present in the log messages."""
        self.assertTrue(line in self.log.lines)

    def setupBreezy(self):
        """Create a fresh distroseries in ubuntu.

        Use *initialiseFromParent* procedure to create 'breezy'
        on ubuntu based on the last 'breezy-autotest'.

        Also sets 'changeslist' and 'nominatedarchindep' properly.
        """
        self.ubuntu = getUtility(IDistributionSet).getByName('ubuntu')
        bat = self.ubuntu['breezy-autotest']
        dr_set = getUtility(IDistroSeriesSet)
        self.breezy = dr_set.new(
            self.ubuntu, 'breezy', 'Breezy Badger',
            'The Breezy Badger', 'Black and White', 'Someone',
            '5.10', bat, bat.owner)
        breezy_i386 = self.breezy.newArch(
            'i386', bat['i386'].processorfamily, True, self.breezy.owner)
        self.breezy.nominatedarchindep = breezy_i386
        self.breezy.changeslist = 'breezy-changes@ubuntu.com'
        self.breezy.initialiseFromParent()

    def queueUpload(self, upload_name, relative_path=""):
        """Queue one of our test uploads.

        upload_name is the name of the test upload directory. It is also
        the name of the queue entry directory we create.
        relative_path is the path to create inside the upload, eg
        ubuntu/~malcc/default. If not specified, defaults to "".

        Return the path to the upload queue entry directory created.
        """
        target_path = os.path.join(
            self.queue_folder, "incoming", upload_name, relative_path)
        upload_dir = os.path.join(self.test_files_dir, upload_name)
        if relative_path:
            os.makedirs(os.path.dirname(target_path))
        shutil.copytree(upload_dir, target_path)
        return os.path.join(self.queue_folder, "incoming", upload_name)

    def processUpload(self, processor, upload_dir):
        """Process an upload queue entry directory.

        There is some duplication here with logic in UploadProcessor,
        but we need to be able to do this without error handling here,
        so that we can debug failing tests effectively.
        """
        results = []
        changes_files = processor.locateChangesFiles(upload_dir)
        for changes_file in changes_files:
            result = processor.processChangesFile(upload_dir, changes_file)
            results.append(result)
        return results

    def assertEmail(self, contents=None, recipients=None):
        """Check last email content and recipients.

        :param contents: A list of lines; assert that each is in the email.
        :param recipients: A list of recipients that must be on the email.
                           Supply an empty list if you don't want them
                           checked.  Default action is to check that the
                           recipient is foo.bar@canonical.com, which is the
                           signer on most of the test data uploads.
        """
        if recipients is None:
            recipients = [self.name16_recipient]
        if contents is None:
            contents = []

        self.assertEqual(
            len(stub.test_emails), 1,
            'Unexpected number of emails sent: %s' % len(stub.test_emails))

        from_addr, to_addrs, raw_msg = stub.test_emails.pop()
        msg = message_from_string(raw_msg)
        body = msg.get_payload(decode=True)

        # Only check recipients if callsite didn't provide an empty list.
        if recipients != []:
            clean_recipients = [r.strip() for r in to_addrs]
            for recipient in list(recipients):
                self.assertTrue(
                    recipient in clean_recipients,
                    "%s not found in %s" % (recipients, clean_recipients))
            self.assertEqual(
                len(recipients), len(clean_recipients),
                "Email recipients do not match exactly. Expected %s, got %s" %
                    (recipients, clean_recipients))

        subject = "Subject: %s\n" % msg['Subject']
        body = subject + body

        for content in list(contents):
            self.assertTrue(
                content in body,
                "Expect: '%s'\nGot:\n%s" % (content, body))


class TestUploadProcessor(TestUploadProcessorBase):
    """Basic tests on uploadprocessor class.

    * Check if the rejection message is send even when an unexpected
      exception occur when processing the upload.
    * Check if known uploads targeted to a FROZEN distroseries
      end up in UNAPPROVED queue.

    This test case is able to setup a fresh distroseries in Ubuntu.
    """

    def _checkPartnerUploadEmailSuccess(self):
        """Ensure partner uploads generate the right email."""
        from_addr, to_addrs, raw_msg = stub.test_emails.pop()
        foo_bar = "Foo Bar <foo.bar@canonical.com>"
        self.assertEqual([e.strip() for e in to_addrs], [foo_bar])
        self.assertTrue(
            "rejected" not in raw_msg,
            "Expected acceptance email not rejection. Actually Got:\n%s"
                % raw_msg)

    def _publishPackage(self, packagename, version, source=True, archive=None):
        """Publish a single package that is currently NEW in the queue."""
        queue_items = self.breezy.getQueueItems(
            status=PackageUploadStatus.NEW, name=packagename,
            version=version, exact_match=True, archive=archive)
        self.assertEqual(queue_items.count(), 1)
        queue_item = queue_items[0]
        queue_item.setAccepted()
        if source:
            pubrec = queue_item.sources[0].publish(self.log)
        else:
            pubrec = queue_item.builds[0].publish(self.log)

    def testRejectionEmailForUnhandledException(self):
        """Test there's a rejection email when nascentupload breaks.

        If a developer makes an upload which finds a bug in nascentupload,
        and an unhandled exception occurs, we should try to send a
        rejection email. We'll test that this works, in a case where we
        will have the right information to send the email before the
        error occurs.

        If we haven't extracted enough information to send a rejection
        email when things break, trying to send one will raise a new
        exception, and the upload will fail silently as before. We don't
        test this case.

        See bug 35965.
        """
        # Register our broken upload policy
        AbstractUploadPolicy._registerPolicy(BrokenUploadPolicy)
        self.options.context = 'broken'
        uploadprocessor = UploadProcessor(
            self.options, self.layer.txn, self.log)

        # Upload a package to Breezy.
        upload_dir = self.queueUpload("baz_1.0-1")
        self.processUpload(uploadprocessor, upload_dir)

        # Check the mailer stub has a rejection email for Daniel
        from_addr, to_addrs, raw_msg = stub.test_emails.pop()
        msg = message_from_string(raw_msg).get_payload(decode=True)
        daniel = "Daniel Silverstone <daniel.silverstone@canonical.com>"
        self.assertEqual(to_addrs, [daniel])
        self.assertTrue("Unhandled exception processing upload: Exception "
                        "raised by BrokenUploadPolicy for testing."
                        in msg)

    def testUploadToFrozenDistro(self):
        """Uploads to a frozen distroseries should work, but be unapproved.

        The rule for a frozen distroseries is that uploads should still
        be permitted, but that the usual rule for auto-accepting uploads
        of existing packages should be suspended. New packages will still
        go into NEW, but new versions will be UNAPPROVED, rather than
        ACCEPTED.

        To test this, we will upload two versions of the same package,
        accepting and publishing the first, and freezing the distroseries
        before the second. If all is well, the second upload should go
        through ok, but end up in status UNAPPROVED, and with the
        appropriate email contents.

        See bug 58187.
        """
        # Extra setup for breezy
        self.setupBreezy()
        self.layer.txn.commit()

        # Set up the uploadprocessor with appropriate options and logger
        uploadprocessor = UploadProcessor(
            self.options, self.layer.txn, self.log)

        # Upload a package for Breezy.
        upload_dir = self.queueUpload("bar_1.0-1")
        self.processUpload(uploadprocessor, upload_dir)

        # Check it went ok to the NEW queue and all is going well so far.
        from_addr, to_addrs, raw_msg = stub.test_emails.pop()
        foo_bar = "Foo Bar <foo.bar@canonical.com>"
        daniel = "Daniel Silverstone <daniel.silverstone@canonical.com>"
        self.assertEqual([e.strip() for e in to_addrs], [foo_bar, daniel])
        self.assertTrue(
            "NEW" in raw_msg, "Expected email containing 'NEW', got:\n%s"
            % raw_msg)

        # Accept and publish the upload.
        # This is required so that the next upload of a later version of
        # the same package will work correctly.
        queue_items = self.breezy.getQueueItems(
            status=PackageUploadStatus.NEW, name="bar",
            version="1.0-1", exact_match=True)
        self.assertEqual(queue_items.count(), 1)
        queue_item = queue_items[0]

        queue_item.setAccepted()
        pubrec = queue_item.sources[0].publish(self.log)
        pubrec.status = PackagePublishingStatus.PUBLISHED
        pubrec.datepublished = UTC_NOW

        # Make ubuntu/breezy a frozen distro, so a source upload for an
        # existing package will be allowed, but unapproved.
        self.breezy.status = DistroSeriesStatus.FROZEN
        self.layer.txn.commit()

        # Upload a newer version of bar.
        upload_dir = self.queueUpload("bar_1.0-2")
        self.processUpload(uploadprocessor, upload_dir)

        # Verify we get an email talking about awaiting approval.
        from_addr, to_addrs, raw_msg = stub.test_emails.pop()
        daniel = "Daniel Silverstone <daniel.silverstone@canonical.com>"
        foo_bar = "Foo Bar <foo.bar@canonical.com>"
        self.assertEqual([e.strip() for e in to_addrs], [foo_bar, daniel])
        self.assertTrue("This upload awaits approval" in raw_msg,
                        "Expected an 'upload awaits approval' email.\n"
                        "Got:\n%s" % raw_msg)

        # And verify that the queue item is in the unapproved state.
        queue_items = self.breezy.getQueueItems(
            status=PackageUploadStatus.UNAPPROVED, name="bar",
            version="1.0-2", exact_match=True)
        self.assertEqual(queue_items.count(), 1)
        queue_item = queue_items[0]
        self.assertEqual(
            queue_item.status, PackageUploadStatus.UNAPPROVED,
            "Expected queue item to be in UNAPPROVED status.")

    def testPartnerArchiveMissingForPartnerUploadFails(self):
        """A missing partner archive should produce a rejection email.

        If the partner archive is missing (i.e. there is a data problem)
        when a partner package is uploaded to it, a sensible rejection
        error email should be generated.
        """
        # Extra setup for breezy
        self.setupBreezy()

        # Set up the uploadprocessor with appropriate options and logger.
        self.options.context = 'anything' # upload policy allows anything
        uploadprocessor = UploadProcessor(
            self.options, self.layer.txn, self.log)

        # Fudge the partner archive in the sample data temporarily so that
        # it's now an embargoed archive instead.
        archive = getUtility(IArchiveSet).getByDistroPurpose(
            distribution=self.ubuntu, purpose=ArchivePurpose.PARTNER)
        removeSecurityProxy(archive).purpose = ArchivePurpose.EMBARGOED

        self.layer.txn.commit()

        # Upload a package.
        upload_dir = self.queueUpload("foocomm_1.0-1")
        self.processUpload(uploadprocessor, upload_dir)

        # Check that it was rejected appropriately.
        from_addr, to_addrs, raw_msg = stub.test_emails.pop()
        self.assertTrue(
            "Partner archive for distro '%s' not found" % self.ubuntu.name
                in raw_msg)

    def testMixedPartnerUploadFails(self):
        """Uploads with partner and non-partner files are rejected.

        Test that a package that has partner and non-partner files in it
        is rejected.  Partner uploads should be entirely partner.
        """
        # Extra setup for breezy.
        self.setupBreezy()
        self.layer.txn.commit()

        # Upload policy allows anything.
        self.options.context = 'anything'

        # Set up the uploadprocessor with appropriate options and logger.
        uploadprocessor = UploadProcessor(
            self.options, self.layer.txn, self.log)

        # Upload a package for Breezy.
        upload_dir = self.queueUpload("foocomm_1.0-1-illegal-component-mix")
        self.processUpload(uploadprocessor, upload_dir)

        # Check that it was rejected.
        from_addr, to_addrs, raw_msg = stub.test_emails.pop()
        foo_bar = "Foo Bar <foo.bar@canonical.com>"
        self.assertEqual([e.strip() for e in to_addrs], [foo_bar])
        self.assertTrue(
            "Cannot mix partner files with non-partner." in raw_msg,
            "Expected email containing 'Cannot mix partner files with "
            "non-partner.', got:\n%s" % raw_msg)

    def testPartnerUpload(self):
        """Partner packages should be uploaded to the partner archive.

        Packages that have files in the 'partner' component should be
        uploaded to a separate IArchive that has a purpose of
        ArchivePurpose.PARTNER.
        """

        # Extra setup for breezy
        self.setupBreezy()
        self.layer.txn.commit()

        # Set up the uploadprocessor with appropriate options and logger
        self.options.context = 'anything' # upload policy allows anything
        uploadprocessor = UploadProcessor(
            self.options, self.layer.txn, self.log)

        # Upload a package for Breezy.
        upload_dir = self.queueUpload("foocomm_1.0-1")
        self.processUpload(uploadprocessor, upload_dir)

        # Check it went ok to the NEW queue and all is going well so far.
        self._checkPartnerUploadEmailSuccess()

        # Find the sourcepackagerelease and check its component.
        foocomm_name = SourcePackageName.selectOneBy(name="foocomm")
        foocomm_spr = SourcePackageRelease.selectOneBy(
           sourcepackagename=foocomm_name)
        self.assertEqual(foocomm_spr.component.name, 'partner')

        # Check that the right archive was picked.
        self.assertEqual(foocomm_spr.upload_archive.description,
            'Partner archive')

        # Accept and publish the upload.
        partner_archive = getUtility(IArchiveSet).getByDistroPurpose(
            self.ubuntu, ArchivePurpose.PARTNER)
        self.assertTrue(partner_archive)
        self._publishPackage("foocomm", "1.0-1", archive=partner_archive)

        # Check the publishing record's archive and component.
        foocomm_spph = SourcePackagePublishingHistory.selectOneBy(
            sourcepackagerelease=foocomm_spr)
        self.assertEqual(foocomm_spph.archive.description,
            'Partner archive')
        self.assertEqual(foocomm_spph.component.name,
            'partner')

        # Fudge the sourcepackagerelease for foocomm so that it's not
        # in the partner archive.  We can then test that uploading
        # a binary package must match the source's archive.
        foocomm_spr.upload_archive = self.ubuntu.main_archive
        self.layer.txn.commit()
        upload_dir = self.queueUpload("foocomm_1.0-1_binary")
        self.processUpload(uploadprocessor, upload_dir)
        from_addr, to_addrs, raw_msg = stub.test_emails.pop()
        self.assertTrue(
            "Archive for binary differs to the source's archive." in raw_msg)

        # Reset the archive on the sourcepackagerelease.
        foocomm_spr.upload_archive = partner_archive
        self.layer.txn.commit()
        shutil.rmtree(upload_dir)

        # Now upload a binary package of 'foocomm'.
        upload_dir = self.queueUpload("foocomm_1.0-1_binary")
        self.processUpload(uploadprocessor, upload_dir)

        # Find the binarypackagerelease and check its component.
        foocomm_binname = BinaryPackageName.selectOneBy(name="foocomm")
        foocomm_bpr = BinaryPackageRelease.selectOneBy(
            binarypackagename=foocomm_binname)
        self.assertEqual(foocomm_bpr.component.name, 'partner')

        # Publish the upload so we can check the publishing record.
        self._publishPackage("foocomm", "1.0-1", source=False)

        # Check the publishing record's archive and component.
        foocomm_bpph = BinaryPackagePublishingHistory.selectOneBy(
            binarypackagerelease=foocomm_bpr)
        self.assertEqual(foocomm_bpph.archive.description,
            'Partner archive')
        self.assertEqual(foocomm_bpph.component.name,
            'partner')

    def testUploadAncestry(self):
        """Check that an upload correctly finds any file ancestors.

        When uploading a package, any previous versions will have
        ancestor files which affects whether this upload is NEW or not.
        In particular, when an upload's archive has been overridden,
        we must make sure that the ancestry check looks in all the
        distro archives.  This can be done by two partner package
        uploads, as partner packages have their archive overridden.
        """
        # Extra setup for breezy.
        self.setupBreezy()
        self.layer.txn.commit()

        # Set up the uploadprocessor with appropriate options and logger.
        self.options.context = 'absolutely-anything'
        uploadprocessor = UploadProcessor(
            self.options, self.layer.txn, self.log)

        # Upload a package for Breezy.
        upload_dir = self.queueUpload("foocomm_1.0-1")
        self.processUpload(uploadprocessor, upload_dir)

        # Check it went ok to the NEW queue and all is going well so far.
        from_addr, to_addrs, raw_msg = stub.test_emails.pop()
        self.assertTrue(
            "NEW" in raw_msg,
            "Expected email containing 'NEW', got:\n%s"
            % raw_msg)

        # Accept and publish the upload.
        partner_archive = getUtility(IArchiveSet).getByDistroPurpose(
            self.ubuntu, ArchivePurpose.PARTNER)
        self._publishPackage("foocomm", "1.0-1", archive=partner_archive)

        # Now do the same thing with a binary package.
        upload_dir = self.queueUpload("foocomm_1.0-1_binary")
        self.processUpload(uploadprocessor, upload_dir)

        # Accept and publish the upload.
        self._publishPackage("foocomm", "1.0-1", source=False,
                             archive=partner_archive)

        # Upload the next source version of the package.
        upload_dir = self.queueUpload("foocomm_1.0-2")
        self.processUpload(uploadprocessor, upload_dir)

        # Check the upload is in the DONE queue since pure source uploads
        # with ancestry (previously uploaded) will skip the ACCEPTED state.
        queue_items = self.breezy.getQueueItems(
            status=PackageUploadStatus.DONE,
            version="1.0-2",
            name="foocomm")
        self.assertEqual(queue_items.count(), 1)

        # Upload the next binary version of the package.
        upload_dir = self.queueUpload("foocomm_1.0-2_binary")
        self.processUpload(uploadprocessor, upload_dir)

        # Check that the binary upload was accepted:
        queue_items = self.breezy.getQueueItems(
            status=PackageUploadStatus.ACCEPTED,
            version="1.0-2",
            name="foocomm")
        self.assertEqual(queue_items.count(), 1)

    def testPartnerUploadToProposedPocket(self):
        """Upload a partner package to the proposed pocket."""
        self.setupBreezy()
        self.breezy.status = DistroSeriesStatus.CURRENT
        self.layer.txn.commit()
        self.options.context = 'insecure'
        uploadprocessor = UploadProcessor(
            self.options, self.layer.txn, self.log)

        # Upload a package for Breezy.
        upload_dir = self.queueUpload("foocomm_1.0-1_proposed")
        self.processUpload(uploadprocessor, upload_dir)

        self._checkPartnerUploadEmailSuccess()

    def testPartnerUploadToReleasePocketInStableDistroseries(self):
        """Partner package upload to release pocket in stable distroseries.

        Uploading a partner package to the release pocket in a stable
        distroseries is allowed.
        """
        self.setupBreezy()
        self.breezy.status = DistroSeriesStatus.CURRENT
        self.layer.txn.commit()
        self.options.context = 'insecure'
        uploadprocessor = UploadProcessor(
            self.options, self.layer.txn, self.log)

        # Upload a package for Breezy.
        upload_dir = self.queueUpload("foocomm_1.0-1")
        self.processUpload(uploadprocessor, upload_dir)

        self._checkPartnerUploadEmailSuccess()

    def _uploadPartnerToNonReleasePocketAndCheckFail(self):
        """Upload partner package to non-release pocket.

        Helper function to upload a partner package to a non-release
        pocket and ensure it fails."""
        # Set up the uploadprocessor with appropriate options and logger.
        self.options.context = 'insecure'
        uploadprocessor = UploadProcessor(
            self.options, self.layer.txn, self.log)

        # Upload a package for Breezy.
        upload_dir = self.queueUpload("foocomm_1.0-1_updates")
        self.processUpload(uploadprocessor, upload_dir)

        # Check it is rejected.
        expect_msg = ("Partner uploads must be for the RELEASE or "
                      "PROPOSED pocket.")
        from_addr, to_addrs, raw_msg = stub.test_emails.pop()
        self.assertTrue(
            expect_msg in raw_msg,
            "Expected email with %s, got:\n%s" % (expect_msg, raw_msg))

        # Housekeeping so the next test won't fail.
        shutil.rmtree(upload_dir)

    def testPartnerUploadToNonReleaseOrProposedPocket(self):
        """Test partner upload pockets.

        Partner uploads must be targeted to the RELEASE pocket only,
        """
        self.setupBreezy()

        # Check unstable states:

        self.breezy.status = DistroSeriesStatus.DEVELOPMENT
        self.layer.txn.commit()
        self._uploadPartnerToNonReleasePocketAndCheckFail()

        self.breezy.status = DistroSeriesStatus.EXPERIMENTAL
        self.layer.txn.commit()
        self._uploadPartnerToNonReleasePocketAndCheckFail()

        # Check stable states:

        self.breezy.status = DistroSeriesStatus.CURRENT
        self.layer.txn.commit()
        self._uploadPartnerToNonReleasePocketAndCheckFail()

        self.breezy.status = DistroSeriesStatus.SUPPORTED
        self.layer.txn.commit()
        self._uploadPartnerToNonReleasePocketAndCheckFail()

    def testUploadWithBadSectionIsOverriddenToMisc(self):
        """Uploads with a bad section are overridden to the 'misc' section."""
        self.setupBreezy()
        self.layer.txn.commit()
        self.options.context = 'insecure'
        uploadprocessor = UploadProcessor(
            self.options, self.layer.txn, self.log)

        upload_dir = self.queueUpload("bar_1.0-1_bad_section")
        self.processUpload(uploadprocessor, upload_dir)

        # Check it is accepted and the section is converted to misc.
        contents = [
            "Subject: bar_1.0-1_source.changes is NEW",
            ]
        self.assertEmail(contents=contents, recipients=[])

        queue_items = self.breezy.getQueueItems(
            status=PackageUploadStatus.NEW, name="bar",
            version="1.0-1", exact_match=True)
        [queue_item] = queue_items
        self.assertEqual(queue_item.sourcepackagerelease.section.name, "misc")


<<<<<<< HEAD
=======
class TestUploadProcessorPPA(TestUploadProcessorBase):
    """Functional tests for uploadprocessor.py in PPA operation."""

    def setUp(self):
        """Setup infrastructure for PPA tests.

        Additionally to the TestUploadProcessorBase.setUp, set 'breezy'
        distroseries and an new uploadprocessor instance.
        """
        TestUploadProcessorBase.setUp(self)
        self.ubuntu = getUtility(IDistributionSet).getByName('ubuntu')
        # Let's make 'name16' person member of 'launchpad-beta-tester'
        # team only in the context of this test.
        beta_testers = getUtility(ILaunchpadCelebrities).launchpad_beta_testers
        admin = getUtility(ILaunchpadCelebrities).admin
        self.name16 = getUtility(IPersonSet).getByName("name16")
        beta_testers.addMember(self.name16, admin)
        # Pop the two messages notifying the team modification.
        unused = stub.test_emails.pop()
        unused = stub.test_emails.pop()

        # create name16 PPA
        self.name16_ppa = getUtility(IArchiveSet).new(
            owner=self.name16, distribution=self.ubuntu,
            purpose=ArchivePurpose.PPA)
        # Extra setup for breezy
        self.setupBreezy()
        self.layer.txn.commit()

        # common recipients
        self.kinnison_recipient = (
            "Daniel Silverstone <daniel.silverstone@canonical.com>")
        self.name16_recipient = "Foo Bar <foo.bar@canonical.com>"

        # Set up the uploadprocessor with appropriate options and logger
        self.options.context = 'insecure'
        self.uploadprocessor = UploadProcessor(
            self.options, self.layer.txn, self.log)

    def testUploadToPPA(self):
        """Upload to a PPA gets there.

        Email announcement is sent and package is on queue ACCEPTED even if
        the source is NEW (PPA Auto-Accept everything).
        Also test IArchiveSet.getPendingAcceptancePPAs() and check it returns
        the just-modified archive.
        """
        upload_dir = self.queueUpload("bar_1.0-1", "~name16/ubuntu")
        self.processUpload(self.uploadprocessor, upload_dir)

        contents = [
            "Subject: [PPA name16] Accepted bar 1.0-1 (source)",
            "You are receiving this email because you are the uploader of "
                "the above",
            "PPA package."
            ]
        self.assertEmail(contents)

        queue_items = self.breezy.getQueueItems(
            status=PackageUploadStatus.ACCEPTED, name="bar",
            version="1.0-1", exact_match=True, archive=self.name16.archive)
        self.assertEqual(queue_items.count(), 1)

        pending_queue = queue_items[0]
        self.assertEqual(pending_queue.archive, self.name16.archive)
        self.assertEqual(
            pending_queue.pocket, PackagePublishingPocket.RELEASE)

        pending_ppas = self.breezy.distribution.getPendingAcceptancePPAs()
        self.assertEqual(pending_ppas.count(), 1)
        self.assertEqual(pending_ppas[0], self.name16.archive)

    def testUploadDoesNotEmailMaintainerOrChangedBy(self):
        """PPA uploads must not email the maintainer or changed-by person.

        The package metadata must not influence the email addresses,
        it's the uploader only who gets emailed.
        """
        upload_dir = self.queueUpload(
            "bar_1.0-1_valid_maintainer", "~name16/ubuntu")
        self.processUpload(self.uploadprocessor, upload_dir)
        # name16 is Foo Bar, who signed the upload.  The package that was
        # uploaded also contains two other valid (in sampledata) email
        # addresses for maintainer and changed-by which must be ignored.
        self.assertEmail(recipients=[self.name16_recipient])

    def testUploadToUnknownPPA(self):
        """Upload to a unknown PPA.

        Upload gets processed as if it was targeted to the ubuntu PRIMARY
        archive, however it is rejected, since it could not find the
        specified PPA.

        A rejection notification is sent to the uploader.
        """
        upload_dir = self.queueUpload("bar_1.0-1", "~spiv/ubuntu")
        self.processUpload(self.uploadprocessor, upload_dir)

        contents = [
            "Subject: bar_1.0-1_source.changes rejected",
            "Could not find PPA for 'spiv'"]
        self.assertEmail(contents)

    def testUploadToDisabledPPA(self):
        """Upload to a disabled PPA.

        Upload gets processed as if it was targeted to the ubuntu PRIMARY
        archive, however it is rejected since the PPA is disabled.
        A rejection notification is sent to the uploader.
        """
        spiv = getUtility(IPersonSet).getByName("spiv")
        spiv_archive = getUtility(IArchiveSet).new(
            owner=spiv, distribution=self.ubuntu,
            purpose=ArchivePurpose.PPA)
        spiv_archive.enabled = False
        self.layer.commit()

        upload_dir = self.queueUpload("bar_1.0-1", "~spiv/ubuntu")
        self.processUpload(self.uploadprocessor, upload_dir)

        contents = [
            "Subject: bar_1.0-1_source.changes rejected",
            "Personal Package Archive for Andrew Bennetts is disabled",
            "If you don't understand why your files were rejected please "
                "send an email",
            "to launchpad-users@lists.canonical.com for help."
        ]
        self.assertEmail(contents)

    def testPPADistroSeriesOverrides(self):
        """It's possible to override target distroserieses of PPA uploads.

        Similar to usual PPA uploads:

         * Email notification is sent
         * The upload is auto-accepted in the overridden target distroseries.
         * The modified PPA is found by getPendingAcceptancePPA() lookup.
        """
        upload_dir = self.queueUpload(
            "bar_1.0-1", "~name16/ubuntu/hoary")
        self.processUpload(self.uploadprocessor, upload_dir)

        contents = [
            "Subject: [PPA name16] Accepted bar 1.0-1 (source)"]
        self.assertEmail(contents)

        hoary = self.ubuntu['hoary']
        queue_items = hoary.getQueueItems(
            status=PackageUploadStatus.ACCEPTED, name="bar",
            version="1.0-1", exact_match=True, archive=self.name16.archive)
        self.assertEqual(queue_items.count(), 1)

        pending_queue = queue_items[0]
        self.assertEqual(pending_queue.archive, self.name16.archive)
        self.assertEqual(
            pending_queue.pocket, PackagePublishingPocket.RELEASE)

        pending_ppas = self.ubuntu.getPendingAcceptancePPAs()
        self.assertEqual(pending_ppas.count(), 1)
        self.assertEqual(pending_ppas[0], self.name16.archive)

    def testUploadToTeamPPA(self):
        """Upload to a team PPA also gets there."""
        ubuntu_team = getUtility(IPersonSet).getByName("ubuntu-team")
        getUtility(IArchiveSet).new(
            owner=ubuntu_team, distribution=self.ubuntu,
            purpose=ArchivePurpose.PPA)
        self.layer.commit()

        upload_dir = self.queueUpload("bar_1.0-1", "~ubuntu-team/ubuntu")
        self.processUpload(self.uploadprocessor, upload_dir)

        contents = [
            "Subject: [PPA ubuntu-team] Accepted bar 1.0-1 (source)"]
        self.assertEmail(contents)

        queue_items = self.breezy.getQueueItems(
            status=PackageUploadStatus.ACCEPTED, name="bar",
            version="1.0-1", exact_match=True, archive=ubuntu_team.archive)
        self.assertEqual(queue_items.count(), 1)

        pending_ppas = self.ubuntu.getPendingAcceptancePPAs()
        self.assertEqual(pending_ppas.count(), 1)
        self.assertEqual(pending_ppas[0], ubuntu_team.archive)

    def testNotMemberUploadToTeamPPA(self):
        """Upload to a team PPA is rejected when the uploader is not member.

        Also test IArchiveSet.getPendingAcceptancePPAs(), no archives should
        be returned since nothing was accepted.
        """
        ubuntu_translators = getUtility(IPersonSet).getByName(
            "ubuntu-translators")
        getUtility(IArchiveSet).new(
            owner=ubuntu_translators, distribution=self.ubuntu,
            purpose=ArchivePurpose.PPA)
        self.layer.commit()

        upload_dir = self.queueUpload("bar_1.0-1", "~ubuntu-translators/ubuntu")
        self.processUpload(self.uploadprocessor, upload_dir)

        contents = [""]
        self.assertEmail(contents)

        pending_ppas = self.ubuntu.getPendingAcceptancePPAs()
        self.assertEqual(pending_ppas.count(), 0)

    def testUploadToSomeoneElsePPA(self):
        """Upload to a someone else's PPA gets rejected with proper message."""
        kinnison = getUtility(IPersonSet).getByName("kinnison")
        getUtility(IArchiveSet).new(
            owner=kinnison, distribution=self.ubuntu,
            purpose=ArchivePurpose.PPA)
        self.layer.commit()

        upload_dir = self.queueUpload("bar_1.0-1", "~kinnison/ubuntu")
        self.processUpload(self.uploadprocessor, upload_dir)

        contents = [
            "Subject: bar_1.0-1_source.changes rejected",
            "Signer has no upload rights to this PPA"]
        self.assertEmail(contents)

    def testPPAPartnerUploadFails(self):
        """Upload a partner package to a PPA and ensure it's rejected."""
        upload_dir = self.queueUpload("foocomm_1.0-1", "~name16/ubuntu")
        self.processUpload(self.uploadprocessor, upload_dir)

        contents = [
            "foocomm_1.0-1_source.changes rejected",
            "PPA does not support partner uploads."]
        self.assertEmail(contents, [self.name16_recipient])

    def testUploadSignedByNonUbuntero(self):
        """Check if a non-ubuntero can upload to his PPA."""
        self.name16.activesignatures[0].active = False
        self.layer.commit()

        upload_dir = self.queueUpload("bar_1.0-1", "~name16/ubuntu")
        self.processUpload(self.uploadprocessor, upload_dir)

        contents = [
            "Subject: bar_1.0-1_source.changes rejected",
            "PPA uploads must be signed by an 'ubuntero'."]
        self.assertEmail(contents)
        self.assertTrue(self.name16.archive is not None)

    def testUploadSignedByBetaTesterMember(self):
        """Check if a non-member of launchpad-beta-testers can upload to PPA."""
        beta_testers = getUtility(ILaunchpadCelebrities).launchpad_beta_testers
        self.name16.leave(beta_testers)
        # Pop the message notifying the membership modification.
        unused = stub.test_emails.pop()

        upload_dir = self.queueUpload("bar_1.0-1", "~name16/ubuntu")
        self.processUpload(self.uploadprocessor, upload_dir)

        contents = [
            "Subject: bar_1.0-1_source.changes rejected",
            "PPA is only allowed for members of launchpad-beta-testers team."]
        self.assertEmail(contents)

    def testUploadToAMismatchingDistribution(self):
        """Check if we only accept uploads to the Archive.distribution."""
        upload_dir = self.queueUpload("bar_1.0-1", "~cprov/ubuntutest")
        self.processUpload(self.uploadprocessor, upload_dir)

        contents = [
            "Subject: bar_1.0-1_source.changes rejected",
            "Personal Package Archive for Celso Providelo only "
            "supports uploads to 'ubuntu'"]
        self.assertEmail(contents)

    def testUploadToUnknownDistribution(self):
        """Upload to unknown distribution gets proper rejection email."""
        upload_dir = self.queueUpload("bar_1.0-1", "biscuit")
        self.processUpload(self.uploadprocessor, upload_dir)

        contents = [
            "Subject: bar_1.0-1_source.changes rejected",
            "Could not find distribution 'biscuit'"]
        self.assertEmail(
            contents,
            recipients=[self.name16_recipient, self.kinnison_recipient])

    def testUploadWithMismatchingPPANotation(self):
        """Upload with mismatching PPA notation gets proper rejection email."""
        upload_dir = self.queueUpload("bar_1.0-1", "biscuit/ubuntu")
        self.processUpload(self.uploadprocessor, upload_dir)

        contents = [
            "Subject: bar_1.0-1_source.changes rejected",
            "PPA upload path must start with '~'."]
        self.assertEmail(contents)

    def testUploadToUnknownPerson(self):
        """Upload to unknown person gets proper rejection email."""
        upload_dir = self.queueUpload("bar_1.0-1", "~orange/ubuntu")
        self.processUpload(self.uploadprocessor, upload_dir)

        contents = [
            "Subject: bar_1.0-1_source.changes rejected",
            "Could not find person 'orange'"]
        self.assertEmail(contents)

    def testUploadWithMismatchingPath(self):
        """Upload with mismating path gets proper rejection email."""
        upload_dir = self.queueUpload("bar_1.0-1", "ubuntu/one/two/three/four")
        self.processUpload(self.uploadprocessor, upload_dir)

        contents = [
            "Subject: bar_1.0-1_source.changes rejected",
            "Path mismatch 'ubuntu/one/two/three/four'. "
            "Use ~<person>/<distro>/[distroseries]/[files] for PPAs "
            "and <distro>/[files] for normal uploads."]
        self.assertEmail(
            contents,
            recipients=[self.name16_recipient, self.kinnison_recipient])

    def testUploadWithBadComponent(self):
        """Test uploading with a bad component.

        Uploading with a bad component should not generate lots of misleading
        errors, and only mention the component problem.
        """
        upload_dir = self.queueUpload(
            "bar_1.0-1_bad_component", "~name16/ubuntu")
        self.processUpload(self.uploadprocessor, upload_dir)
        contents = [
            "Subject: bar_1.0-1_source.changes rejected\n"
            "Rejected:\n"
            "bar_1.0-1.dsc: Component 'badcomponent' is not valid\n"
            "bar_1.0.orig.tar.gz: Component 'badcomponent' is not valid\n"
            "bar_1.0-1.diff.gz: Component 'badcomponent' is not valid\n"
            "Further error processing not possible because of a "
                "critical previous error.\n"
            "\n"
            "-----BEGIN PGP SIGNED MESSAGE-----\n"
            ]

        self.assertEmail(contents)

    def testUploadWithBadDistroseries(self):
        """Test uploading with a bad distroseries in the changes file.

        Uploading with a broken distroseries should not generate a message
        with a code exception in the email rejection.  It should warn about
        the bad distroseries only.
        """
        upload_dir = self.queueUpload(
            "bar_1.0-1_bad_distroseries", "~name16/ubuntu")
        self.processUpload(self.uploadprocessor, upload_dir)
        contents = [
            "Subject: bar_1.0-1_source.changes rejected\n"
            "Rejected:\n"
            "Unable to find distroseries: flangetrousers\n"
            "Further error processing not possible because of a "
                "critical previous error.\n"
            "\n"
            "-----BEGIN PGP SIGNED MESSAGE-----\n"
            ]
        self.assertEmail(
            contents,
            recipients=[
                'Foo Bar <foo.bar@canonical.com>',
                'Daniel Silverstone <daniel.silverstone@canonical.com>'])

    def testUploadWithBadSection(self):
        """Uploads with a bad section are rejected."""
        upload_dir = self.queueUpload(
            "bar_1.0-1_bad_section", "~name16/ubuntu")
        self.processUpload(self.uploadprocessor, upload_dir)

        contents = [
            "Subject: bar_1.0-1_source.changes rejected",
            "bar_1.0-1.dsc: Section 'badsection' is not valid",
            "bar_1.0.orig.tar.gz: Section 'badsection' is not valid",
            "bar_1.0-1.diff.gz: Section 'badsection' is not valid"]
        self.assertEmail(contents)


>>>>>>> d0db8b0d
def test_suite():
    return unittest.TestLoader().loadTestsFromName(__name__)

<|MERGE_RESOLUTION|>--- conflicted
+++ resolved
@@ -30,13 +30,9 @@
     SourcePackageRelease)
 from canonical.launchpad.ftests import import_public_test_keys
 from canonical.launchpad.interfaces import (
-<<<<<<< HEAD
-    IDistributionSet, IDistroSeriesSet, IArchiveSet)
-=======
     ArchivePurpose, DistroSeriesStatus, IDistributionSet, IDistroSeriesSet,
     IPersonSet, IArchiveSet, ILaunchpadCelebrities, PackagePublishingPocket,
     PackagePublishingStatus, PackageUploadStatus)
->>>>>>> d0db8b0d
 from canonical.launchpad.mail import stub
 
 from canonical.testing import LaunchpadZopelessLayer
@@ -656,390 +652,6 @@
         self.assertEqual(queue_item.sourcepackagerelease.section.name, "misc")
 
 
-<<<<<<< HEAD
-=======
-class TestUploadProcessorPPA(TestUploadProcessorBase):
-    """Functional tests for uploadprocessor.py in PPA operation."""
-
-    def setUp(self):
-        """Setup infrastructure for PPA tests.
-
-        Additionally to the TestUploadProcessorBase.setUp, set 'breezy'
-        distroseries and an new uploadprocessor instance.
-        """
-        TestUploadProcessorBase.setUp(self)
-        self.ubuntu = getUtility(IDistributionSet).getByName('ubuntu')
-        # Let's make 'name16' person member of 'launchpad-beta-tester'
-        # team only in the context of this test.
-        beta_testers = getUtility(ILaunchpadCelebrities).launchpad_beta_testers
-        admin = getUtility(ILaunchpadCelebrities).admin
-        self.name16 = getUtility(IPersonSet).getByName("name16")
-        beta_testers.addMember(self.name16, admin)
-        # Pop the two messages notifying the team modification.
-        unused = stub.test_emails.pop()
-        unused = stub.test_emails.pop()
-
-        # create name16 PPA
-        self.name16_ppa = getUtility(IArchiveSet).new(
-            owner=self.name16, distribution=self.ubuntu,
-            purpose=ArchivePurpose.PPA)
-        # Extra setup for breezy
-        self.setupBreezy()
-        self.layer.txn.commit()
-
-        # common recipients
-        self.kinnison_recipient = (
-            "Daniel Silverstone <daniel.silverstone@canonical.com>")
-        self.name16_recipient = "Foo Bar <foo.bar@canonical.com>"
-
-        # Set up the uploadprocessor with appropriate options and logger
-        self.options.context = 'insecure'
-        self.uploadprocessor = UploadProcessor(
-            self.options, self.layer.txn, self.log)
-
-    def testUploadToPPA(self):
-        """Upload to a PPA gets there.
-
-        Email announcement is sent and package is on queue ACCEPTED even if
-        the source is NEW (PPA Auto-Accept everything).
-        Also test IArchiveSet.getPendingAcceptancePPAs() and check it returns
-        the just-modified archive.
-        """
-        upload_dir = self.queueUpload("bar_1.0-1", "~name16/ubuntu")
-        self.processUpload(self.uploadprocessor, upload_dir)
-
-        contents = [
-            "Subject: [PPA name16] Accepted bar 1.0-1 (source)",
-            "You are receiving this email because you are the uploader of "
-                "the above",
-            "PPA package."
-            ]
-        self.assertEmail(contents)
-
-        queue_items = self.breezy.getQueueItems(
-            status=PackageUploadStatus.ACCEPTED, name="bar",
-            version="1.0-1", exact_match=True, archive=self.name16.archive)
-        self.assertEqual(queue_items.count(), 1)
-
-        pending_queue = queue_items[0]
-        self.assertEqual(pending_queue.archive, self.name16.archive)
-        self.assertEqual(
-            pending_queue.pocket, PackagePublishingPocket.RELEASE)
-
-        pending_ppas = self.breezy.distribution.getPendingAcceptancePPAs()
-        self.assertEqual(pending_ppas.count(), 1)
-        self.assertEqual(pending_ppas[0], self.name16.archive)
-
-    def testUploadDoesNotEmailMaintainerOrChangedBy(self):
-        """PPA uploads must not email the maintainer or changed-by person.
-
-        The package metadata must not influence the email addresses,
-        it's the uploader only who gets emailed.
-        """
-        upload_dir = self.queueUpload(
-            "bar_1.0-1_valid_maintainer", "~name16/ubuntu")
-        self.processUpload(self.uploadprocessor, upload_dir)
-        # name16 is Foo Bar, who signed the upload.  The package that was
-        # uploaded also contains two other valid (in sampledata) email
-        # addresses for maintainer and changed-by which must be ignored.
-        self.assertEmail(recipients=[self.name16_recipient])
-
-    def testUploadToUnknownPPA(self):
-        """Upload to a unknown PPA.
-
-        Upload gets processed as if it was targeted to the ubuntu PRIMARY
-        archive, however it is rejected, since it could not find the
-        specified PPA.
-
-        A rejection notification is sent to the uploader.
-        """
-        upload_dir = self.queueUpload("bar_1.0-1", "~spiv/ubuntu")
-        self.processUpload(self.uploadprocessor, upload_dir)
-
-        contents = [
-            "Subject: bar_1.0-1_source.changes rejected",
-            "Could not find PPA for 'spiv'"]
-        self.assertEmail(contents)
-
-    def testUploadToDisabledPPA(self):
-        """Upload to a disabled PPA.
-
-        Upload gets processed as if it was targeted to the ubuntu PRIMARY
-        archive, however it is rejected since the PPA is disabled.
-        A rejection notification is sent to the uploader.
-        """
-        spiv = getUtility(IPersonSet).getByName("spiv")
-        spiv_archive = getUtility(IArchiveSet).new(
-            owner=spiv, distribution=self.ubuntu,
-            purpose=ArchivePurpose.PPA)
-        spiv_archive.enabled = False
-        self.layer.commit()
-
-        upload_dir = self.queueUpload("bar_1.0-1", "~spiv/ubuntu")
-        self.processUpload(self.uploadprocessor, upload_dir)
-
-        contents = [
-            "Subject: bar_1.0-1_source.changes rejected",
-            "Personal Package Archive for Andrew Bennetts is disabled",
-            "If you don't understand why your files were rejected please "
-                "send an email",
-            "to launchpad-users@lists.canonical.com for help."
-        ]
-        self.assertEmail(contents)
-
-    def testPPADistroSeriesOverrides(self):
-        """It's possible to override target distroserieses of PPA uploads.
-
-        Similar to usual PPA uploads:
-
-         * Email notification is sent
-         * The upload is auto-accepted in the overridden target distroseries.
-         * The modified PPA is found by getPendingAcceptancePPA() lookup.
-        """
-        upload_dir = self.queueUpload(
-            "bar_1.0-1", "~name16/ubuntu/hoary")
-        self.processUpload(self.uploadprocessor, upload_dir)
-
-        contents = [
-            "Subject: [PPA name16] Accepted bar 1.0-1 (source)"]
-        self.assertEmail(contents)
-
-        hoary = self.ubuntu['hoary']
-        queue_items = hoary.getQueueItems(
-            status=PackageUploadStatus.ACCEPTED, name="bar",
-            version="1.0-1", exact_match=True, archive=self.name16.archive)
-        self.assertEqual(queue_items.count(), 1)
-
-        pending_queue = queue_items[0]
-        self.assertEqual(pending_queue.archive, self.name16.archive)
-        self.assertEqual(
-            pending_queue.pocket, PackagePublishingPocket.RELEASE)
-
-        pending_ppas = self.ubuntu.getPendingAcceptancePPAs()
-        self.assertEqual(pending_ppas.count(), 1)
-        self.assertEqual(pending_ppas[0], self.name16.archive)
-
-    def testUploadToTeamPPA(self):
-        """Upload to a team PPA also gets there."""
-        ubuntu_team = getUtility(IPersonSet).getByName("ubuntu-team")
-        getUtility(IArchiveSet).new(
-            owner=ubuntu_team, distribution=self.ubuntu,
-            purpose=ArchivePurpose.PPA)
-        self.layer.commit()
-
-        upload_dir = self.queueUpload("bar_1.0-1", "~ubuntu-team/ubuntu")
-        self.processUpload(self.uploadprocessor, upload_dir)
-
-        contents = [
-            "Subject: [PPA ubuntu-team] Accepted bar 1.0-1 (source)"]
-        self.assertEmail(contents)
-
-        queue_items = self.breezy.getQueueItems(
-            status=PackageUploadStatus.ACCEPTED, name="bar",
-            version="1.0-1", exact_match=True, archive=ubuntu_team.archive)
-        self.assertEqual(queue_items.count(), 1)
-
-        pending_ppas = self.ubuntu.getPendingAcceptancePPAs()
-        self.assertEqual(pending_ppas.count(), 1)
-        self.assertEqual(pending_ppas[0], ubuntu_team.archive)
-
-    def testNotMemberUploadToTeamPPA(self):
-        """Upload to a team PPA is rejected when the uploader is not member.
-
-        Also test IArchiveSet.getPendingAcceptancePPAs(), no archives should
-        be returned since nothing was accepted.
-        """
-        ubuntu_translators = getUtility(IPersonSet).getByName(
-            "ubuntu-translators")
-        getUtility(IArchiveSet).new(
-            owner=ubuntu_translators, distribution=self.ubuntu,
-            purpose=ArchivePurpose.PPA)
-        self.layer.commit()
-
-        upload_dir = self.queueUpload("bar_1.0-1", "~ubuntu-translators/ubuntu")
-        self.processUpload(self.uploadprocessor, upload_dir)
-
-        contents = [""]
-        self.assertEmail(contents)
-
-        pending_ppas = self.ubuntu.getPendingAcceptancePPAs()
-        self.assertEqual(pending_ppas.count(), 0)
-
-    def testUploadToSomeoneElsePPA(self):
-        """Upload to a someone else's PPA gets rejected with proper message."""
-        kinnison = getUtility(IPersonSet).getByName("kinnison")
-        getUtility(IArchiveSet).new(
-            owner=kinnison, distribution=self.ubuntu,
-            purpose=ArchivePurpose.PPA)
-        self.layer.commit()
-
-        upload_dir = self.queueUpload("bar_1.0-1", "~kinnison/ubuntu")
-        self.processUpload(self.uploadprocessor, upload_dir)
-
-        contents = [
-            "Subject: bar_1.0-1_source.changes rejected",
-            "Signer has no upload rights to this PPA"]
-        self.assertEmail(contents)
-
-    def testPPAPartnerUploadFails(self):
-        """Upload a partner package to a PPA and ensure it's rejected."""
-        upload_dir = self.queueUpload("foocomm_1.0-1", "~name16/ubuntu")
-        self.processUpload(self.uploadprocessor, upload_dir)
-
-        contents = [
-            "foocomm_1.0-1_source.changes rejected",
-            "PPA does not support partner uploads."]
-        self.assertEmail(contents, [self.name16_recipient])
-
-    def testUploadSignedByNonUbuntero(self):
-        """Check if a non-ubuntero can upload to his PPA."""
-        self.name16.activesignatures[0].active = False
-        self.layer.commit()
-
-        upload_dir = self.queueUpload("bar_1.0-1", "~name16/ubuntu")
-        self.processUpload(self.uploadprocessor, upload_dir)
-
-        contents = [
-            "Subject: bar_1.0-1_source.changes rejected",
-            "PPA uploads must be signed by an 'ubuntero'."]
-        self.assertEmail(contents)
-        self.assertTrue(self.name16.archive is not None)
-
-    def testUploadSignedByBetaTesterMember(self):
-        """Check if a non-member of launchpad-beta-testers can upload to PPA."""
-        beta_testers = getUtility(ILaunchpadCelebrities).launchpad_beta_testers
-        self.name16.leave(beta_testers)
-        # Pop the message notifying the membership modification.
-        unused = stub.test_emails.pop()
-
-        upload_dir = self.queueUpload("bar_1.0-1", "~name16/ubuntu")
-        self.processUpload(self.uploadprocessor, upload_dir)
-
-        contents = [
-            "Subject: bar_1.0-1_source.changes rejected",
-            "PPA is only allowed for members of launchpad-beta-testers team."]
-        self.assertEmail(contents)
-
-    def testUploadToAMismatchingDistribution(self):
-        """Check if we only accept uploads to the Archive.distribution."""
-        upload_dir = self.queueUpload("bar_1.0-1", "~cprov/ubuntutest")
-        self.processUpload(self.uploadprocessor, upload_dir)
-
-        contents = [
-            "Subject: bar_1.0-1_source.changes rejected",
-            "Personal Package Archive for Celso Providelo only "
-            "supports uploads to 'ubuntu'"]
-        self.assertEmail(contents)
-
-    def testUploadToUnknownDistribution(self):
-        """Upload to unknown distribution gets proper rejection email."""
-        upload_dir = self.queueUpload("bar_1.0-1", "biscuit")
-        self.processUpload(self.uploadprocessor, upload_dir)
-
-        contents = [
-            "Subject: bar_1.0-1_source.changes rejected",
-            "Could not find distribution 'biscuit'"]
-        self.assertEmail(
-            contents,
-            recipients=[self.name16_recipient, self.kinnison_recipient])
-
-    def testUploadWithMismatchingPPANotation(self):
-        """Upload with mismatching PPA notation gets proper rejection email."""
-        upload_dir = self.queueUpload("bar_1.0-1", "biscuit/ubuntu")
-        self.processUpload(self.uploadprocessor, upload_dir)
-
-        contents = [
-            "Subject: bar_1.0-1_source.changes rejected",
-            "PPA upload path must start with '~'."]
-        self.assertEmail(contents)
-
-    def testUploadToUnknownPerson(self):
-        """Upload to unknown person gets proper rejection email."""
-        upload_dir = self.queueUpload("bar_1.0-1", "~orange/ubuntu")
-        self.processUpload(self.uploadprocessor, upload_dir)
-
-        contents = [
-            "Subject: bar_1.0-1_source.changes rejected",
-            "Could not find person 'orange'"]
-        self.assertEmail(contents)
-
-    def testUploadWithMismatchingPath(self):
-        """Upload with mismating path gets proper rejection email."""
-        upload_dir = self.queueUpload("bar_1.0-1", "ubuntu/one/two/three/four")
-        self.processUpload(self.uploadprocessor, upload_dir)
-
-        contents = [
-            "Subject: bar_1.0-1_source.changes rejected",
-            "Path mismatch 'ubuntu/one/two/three/four'. "
-            "Use ~<person>/<distro>/[distroseries]/[files] for PPAs "
-            "and <distro>/[files] for normal uploads."]
-        self.assertEmail(
-            contents,
-            recipients=[self.name16_recipient, self.kinnison_recipient])
-
-    def testUploadWithBadComponent(self):
-        """Test uploading with a bad component.
-
-        Uploading with a bad component should not generate lots of misleading
-        errors, and only mention the component problem.
-        """
-        upload_dir = self.queueUpload(
-            "bar_1.0-1_bad_component", "~name16/ubuntu")
-        self.processUpload(self.uploadprocessor, upload_dir)
-        contents = [
-            "Subject: bar_1.0-1_source.changes rejected\n"
-            "Rejected:\n"
-            "bar_1.0-1.dsc: Component 'badcomponent' is not valid\n"
-            "bar_1.0.orig.tar.gz: Component 'badcomponent' is not valid\n"
-            "bar_1.0-1.diff.gz: Component 'badcomponent' is not valid\n"
-            "Further error processing not possible because of a "
-                "critical previous error.\n"
-            "\n"
-            "-----BEGIN PGP SIGNED MESSAGE-----\n"
-            ]
-
-        self.assertEmail(contents)
-
-    def testUploadWithBadDistroseries(self):
-        """Test uploading with a bad distroseries in the changes file.
-
-        Uploading with a broken distroseries should not generate a message
-        with a code exception in the email rejection.  It should warn about
-        the bad distroseries only.
-        """
-        upload_dir = self.queueUpload(
-            "bar_1.0-1_bad_distroseries", "~name16/ubuntu")
-        self.processUpload(self.uploadprocessor, upload_dir)
-        contents = [
-            "Subject: bar_1.0-1_source.changes rejected\n"
-            "Rejected:\n"
-            "Unable to find distroseries: flangetrousers\n"
-            "Further error processing not possible because of a "
-                "critical previous error.\n"
-            "\n"
-            "-----BEGIN PGP SIGNED MESSAGE-----\n"
-            ]
-        self.assertEmail(
-            contents,
-            recipients=[
-                'Foo Bar <foo.bar@canonical.com>',
-                'Daniel Silverstone <daniel.silverstone@canonical.com>'])
-
-    def testUploadWithBadSection(self):
-        """Uploads with a bad section are rejected."""
-        upload_dir = self.queueUpload(
-            "bar_1.0-1_bad_section", "~name16/ubuntu")
-        self.processUpload(self.uploadprocessor, upload_dir)
-
-        contents = [
-            "Subject: bar_1.0-1_source.changes rejected",
-            "bar_1.0-1.dsc: Section 'badsection' is not valid",
-            "bar_1.0.orig.tar.gz: Section 'badsection' is not valid",
-            "bar_1.0-1.diff.gz: Section 'badsection' is not valid"]
-        self.assertEmail(contents)
-
-
->>>>>>> d0db8b0d
 def test_suite():
     return unittest.TestLoader().loadTestsFromName(__name__)
 
