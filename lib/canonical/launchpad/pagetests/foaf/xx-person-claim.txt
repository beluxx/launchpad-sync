
Alexander Limi was browsing through Launchpad and found a page for
himself, even though he has never used Launchpad.

    >>> browser.open('http://launchpad.dev/~limi')
    >>> browser.url
    'http://launchpad.dev/~limi'

He was wondering who created that when he saw a very proeminent link, saying
'Hey, I'm Alexander Limi'.  He promptly clicked on it.

    >>> import re
    >>> soup = find_main_content(browser.contents)
    >>> print re.sub(r'\s+', ' ', soup('h1')[0].findNext('p').renderContents())
    Alexander Limi does not use Launchpad. This page was created...
    ...2005-06-06...<strong>when importing bugs from 
    http://bugzilla.ubuntu.com/</strong>.

    >>> browser.getLink("Hey, I'm Alexander Limi").click()

Clicking on that link brought him to a page where he can claim that Launchpad
profile.

    >>> browser.url
    'http://launchpad.dev/%7Elimi/+claim'

He first tries it with an old email address he had, but we tell him that the
given email address is not associated with that profile.

    >>> browser.getControl('Email address').value = 'non@existent.org'
    >>> browser.getControl('E-mail Me').click()
<<<<<<< HEAD
    >>> for msg in get_feedback_messages(browser):
    ...     msg
    u'There is 1 error.'
    u"We couldn't find this email address. Please try another one that could
=======
    >>> soup = find_main_content(browser.contents)
    >>> for tag in soup('div', 'message'):
    ...     print tag.renderContents()
    We couldn't find this email address. Please try another one that could
>>>>>>> acfcdff5
    possibly be associated with this profile. Note that this profile's
    name (limi) was generated based on the email address it's associated
    with."

Then he tries with Sample Person's email address.

    >>> browser.getControl('Email address').value = 'test@canonical.com'
    >>> browser.getControl('E-mail Me').click()
<<<<<<< HEAD
    >>> for msg in get_feedback_messages(browser):
    ...     msg
    u'There is 1 error.'
    u"This email address is associated with yet another Launchpad profile,
=======
    >>> soup = find_main_content(browser.contents)
    >>> for tag in soup('div', 'message'):
    ...     print tag.renderContents()
    This email address is associated with yet another Launchpad profile,
>>>>>>> acfcdff5
    which you seem to have used at some point. If that's the case, you can
    combine this profile with the other one (you'll have to log in with the
    other profile first, though). If that's not the case, please try with a
    different email address."

And once again he tries with an email address he found in Launchpad, but
this one is associated with an unvalidated profile.

    >>> browser.getControl('Email address').value = 'morten@wtf.dk'
    >>> browser.getControl('E-mail Me').click()
<<<<<<< HEAD
    >>> for msg in get_feedback_messages(browser):
    ...     msg
    u'There is 1 error.'
    u"Although this email address is not associated with this profile, it's
    associated with yet another one. You can claim that other profile and
    then later combine both of them into a single one."
=======
    >>> soup = find_main_content(browser.contents)
    >>> for tag in soup('div', 'message'):
    ...     print tag.renderContents()
    Although this email address is not associated with this profile, it's
    associated with yet another one. You can <a
    href="http://launchpad.dev/~morten/+claim">claim that other
    profile</a> and then later <a href="/people/+requestmerge">combine</a>
    both of them into a single one.
>>>>>>> acfcdff5

Now he finally remembered his email address.

    >>> browser.getControl('Email address').value = 'limi@plone.org'
    >>> browser.getControl('E-mail Me').click()

    >>> from canonical.launchpad.mail import stub
    >>> from canonical.launchpad.ftests.logintoken import (
    ...     get_token_url_from_email)
    >>> from_addr, to_addr, msg = stub.test_emails.pop()
    >>> to_addr
    ['limi@plone.org']
    >>> token_url = get_token_url_from_email(msg)
    >>> token_url
    'http://launchpad.dev/token/...'

    >>> browser.open(token_url)
    >>> browser.url == "%s/+claimprofile" % token_url
    True

    >>> browser.getControl(name='field.password').value = 'foo'
    >>> browser.getControl(name='field.password_dupe').value = 'foo'
    >>> browser.getControl('Continue').click()

    >>> browser.url
    'http://launchpad.dev/~limi'
<<<<<<< HEAD
    >>> for msg in get_feedback_messages(browser):
    ...     msg
    u'Profile claimed successfully'
=======
    >>> soup = find_main_content(browser.contents)
    >>> for tag in soup('div', 'informational message'):
    ...     print tag.renderContents()
    Profile claimed successfully
>>>>>>> acfcdff5


It's also possible that a person tries to claim an account that has a
preferred email but no password, like some accounts imported from Ubuntu's
bugzilla. Although these accounts are not considered valid (that's why they
can be claimed) they /do/ have a preferred email and we need to handle this.

    (To see spiv's email we must be logged in, so we'll use user_browser)
    >>> user_browser.open('http://launchpad.dev/~spiv')
    >>> print user_browser.contents
    <...
    ...<a...Hey, I'm Andrew Bennetts</a>...
    ...Confirmed e-mail addresses...
    ...andrew.bennetts@ubuntulinux.com...
    ...

    >>> anon_browser.open('http://launchpad.dev/~spiv')
    >>> anon_browser.getLink("Hey, I'm Andrew Bennetts").click()
    >>> anon_browser.url
    'http://launchpad.dev/%7Espiv/+claim'

    >>> anon_browser.getControl('Email address').value = (
    ...     'andrew.bennetts@ubuntulinux.com')
    >>> anon_browser.getControl('E-mail Me').click()

    >>> from_addr, to_addr, msg = stub.test_emails.pop()
    >>> to_addr
    ['andrew.bennetts@ubuntulinux.com']
    >>> token_url = get_token_url_from_email(msg)
    >>> token_url
    'http://launchpad.dev/token/...'

    >>> anon_browser.open(token_url)
    >>> anon_browser.url == "%s/+claimprofile" % token_url
    True

    >>> anon_browser.getControl(name='field.password').value = 'foo'
    >>> anon_browser.getControl(name='field.password_dupe').value = 'foo'
    >>> anon_browser.getControl('Continue').click()

    >>> anon_browser.url
    'http://launchpad.dev/~spiv'
<<<<<<< HEAD
    >>> for msg in get_feedback_messages(anon_browser):
    ...     msg
    u'Profile claimed successfully'
=======
    >>> soup = find_main_content(anon_browser.contents)
    >>> for tag in soup('div', 'informational message'):
    ...     print tag.renderContents()
    Profile claimed successfully
>>>>>>> acfcdff5
<|MERGE_RESOLUTION|>--- conflicted
+++ resolved
@@ -29,17 +29,10 @@
 
     >>> browser.getControl('Email address').value = 'non@existent.org'
     >>> browser.getControl('E-mail Me').click()
-<<<<<<< HEAD
-    >>> for msg in get_feedback_messages(browser):
-    ...     msg
-    u'There is 1 error.'
-    u"We couldn't find this email address. Please try another one that could
-=======
     >>> soup = find_main_content(browser.contents)
     >>> for tag in soup('div', 'message'):
     ...     print tag.renderContents()
     We couldn't find this email address. Please try another one that could
->>>>>>> acfcdff5
     possibly be associated with this profile. Note that this profile's
     name (limi) was generated based on the email address it's associated
     with."
@@ -48,35 +41,20 @@
 
     >>> browser.getControl('Email address').value = 'test@canonical.com'
     >>> browser.getControl('E-mail Me').click()
-<<<<<<< HEAD
-    >>> for msg in get_feedback_messages(browser):
-    ...     msg
-    u'There is 1 error.'
-    u"This email address is associated with yet another Launchpad profile,
-=======
     >>> soup = find_main_content(browser.contents)
     >>> for tag in soup('div', 'message'):
     ...     print tag.renderContents()
     This email address is associated with yet another Launchpad profile,
->>>>>>> acfcdff5
     which you seem to have used at some point. If that's the case, you can
     combine this profile with the other one (you'll have to log in with the
     other profile first, though). If that's not the case, please try with a
-    different email address."
+    different email address.
 
 And once again he tries with an email address he found in Launchpad, but
 this one is associated with an unvalidated profile.
 
     >>> browser.getControl('Email address').value = 'morten@wtf.dk'
     >>> browser.getControl('E-mail Me').click()
-<<<<<<< HEAD
-    >>> for msg in get_feedback_messages(browser):
-    ...     msg
-    u'There is 1 error.'
-    u"Although this email address is not associated with this profile, it's
-    associated with yet another one. You can claim that other profile and
-    then later combine both of them into a single one."
-=======
     >>> soup = find_main_content(browser.contents)
     >>> for tag in soup('div', 'message'):
     ...     print tag.renderContents()
@@ -85,7 +63,6 @@
     href="http://launchpad.dev/~morten/+claim">claim that other
     profile</a> and then later <a href="/people/+requestmerge">combine</a>
     both of them into a single one.
->>>>>>> acfcdff5
 
 Now he finally remembered his email address.
 
@@ -112,16 +89,10 @@
 
     >>> browser.url
     'http://launchpad.dev/~limi'
-<<<<<<< HEAD
-    >>> for msg in get_feedback_messages(browser):
-    ...     msg
-    u'Profile claimed successfully'
-=======
     >>> soup = find_main_content(browser.contents)
     >>> for tag in soup('div', 'informational message'):
     ...     print tag.renderContents()
     Profile claimed successfully
->>>>>>> acfcdff5
 
 
 It's also possible that a person tries to claim an account that has a
@@ -164,13 +135,7 @@
 
     >>> anon_browser.url
     'http://launchpad.dev/~spiv'
-<<<<<<< HEAD
-    >>> for msg in get_feedback_messages(anon_browser):
-    ...     msg
-    u'Profile claimed successfully'
-=======
     >>> soup = find_main_content(anon_browser.contents)
     >>> for tag in soup('div', 'informational message'):
     ...     print tag.renderContents()
     Profile claimed successfully
->>>>>>> acfcdff5
