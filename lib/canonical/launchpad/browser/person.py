# Copyright 2004-2007 Canonical Ltd

"""Person-related wiew classes."""

__metaclass__ = type

__all__ = [
    'BaseListView',
    'BeginTeamClaimView',
    'BugSubscriberPackageBugsSearchListingView',
    'FOAFSearchView',
    'PeopleListView',
    'PersonAddView',
    'PersonAnswerContactForView',
    'PersonAnswersMenu',
    'PersonAssignedBugTaskSearchListingView',
    'PersonBranchesMenu',
    'PersonBranchesView',
    'PersonBrandingView',
    'PersonBugsMenu',
    'PersonChangePasswordView',
    'PersonClaimView',
    'PersonCodeOfConductEditView',
    'PersonCommentedBugTaskSearchListingView',
    'PersonDeactivateAccountView',
    'PersonDynMenu',
    'PersonEditEmailsView',
    'PersonEditHomePageView',
    'PersonEditIRCNicknamesView',
    'PersonEditJabberIDsView',
    'PersonEditSSHKeysView',
    'PersonEditView',
    'PersonEditViewObsolete',
    'PersonEditWikiNamesView',
    'PersonFacets',
    'PersonGPGView',
    'PersonIndexView',
    'PersonLanguagesView',
    'PersonLatestQuestionsView',
    'PersonNavigation',
    'PersonOAuthTokensView',
    'PersonOverviewMenu',
    'PersonOwnedBranchesView',
    'PersonPackagesView',
    'PersonRdfView',
    'PersonRdfContentsView',
    'PersonRegisteredBranchesView',
    'PersonRelatedBugsView',
    'PersonRelatedProjectsView',
    'PersonSearchQuestionsView',
    'PersonSetContextMenu',
    'PersonSetFacets',
    'PersonSetNavigation',
    'PersonSetSOP',
    'PersonSOP',
    'PersonSpecFeedbackView',
    'PersonSpecsMenu',
    'PersonSpecWorkLoadView',
    'PersonSubscribedBranchesView',
    'PersonTeamBranchesView',
    'PersonTranslationView',
    'PersonTranslationRelicensingView',
    'PersonView',
    'RedirectToEditLanguagesView',
    'ReportedBugTaskSearchListingView',
    'RestrictedMembershipsPersonView',
    'SearchAnsweredQuestionsView',
    'SearchAssignedQuestionsView',
    'SearchCommentedQuestionsView',
    'SearchCreatedQuestionsView',
    'SearchNeedAttentionQuestionsView',
    'SearchSubscribedQuestionsView',
    'SubscribedBugTaskSearchListingView',
    'TeamAddMyTeamsView',
    'TeamJoinView',
    'TeamLeaveView',
    'TeamListView',
    'TeamNavigation',
    'TeamOverviewMenu',
    'TeamMembershipView',
    'TeamReassignmentView',
    'TeamSpecsMenu',
    'UbunteroListView',
    ]

import cgi
import copy
from datetime import datetime, timedelta
from operator import attrgetter, itemgetter
import pytz
import subprocess
import urllib

from zope.app.form.browser import SelectWidget, TextAreaWidget
from zope.app.pagetemplate.viewpagetemplatefile import ViewPageTemplateFile
from zope.formlib.form import FormFields
from zope.interface import implements, Interface
from zope.component import getUtility
from zope.publisher.interfaces import NotFound
from zope.publisher.interfaces.browser import IBrowserPublisher
from zope.schema import Choice, List, Text, TextLine
from zope.schema.vocabulary import SimpleVocabulary, SimpleTerm
from zope.security.interfaces import Unauthorized

from canonical.config import config
from canonical.lazr import decorates
from canonical.lazr.interface import copy_field, use_template
from canonical.database.sqlbase import flush_database_updates

from canonical.widgets import (
    LaunchpadRadioWidget, LaunchpadRadioWidgetWithDescription,
    PasswordChangeWidget)
from canonical.widgets.itemswidgets import LabeledMultiCheckBoxWidget

from canonical.cachedproperty import cachedproperty

from canonical.launchpad.interfaces import (
    AccountStatus, BranchListingSort,
    BranchPersonSearchContext, BranchPersonSearchRestriction,
    BugTaskSearchParams, BugTaskStatus, CannotUnsubscribe,
    DAYS_BEFORE_EXPIRATION_WARNING_IS_SENT, EmailAddressStatus,
    GPGKeyNotFoundError, IBranchSet, ICountry, IEmailAddress,
    IEmailAddressSet, IGPGHandler, IGPGKeySet, IIrcIDSet,
    IJabberIDSet, ILanguageSet, ILaunchBag, ILoginTokenSet,
    IMailingListSet, INewPerson, IOAuthConsumerSet, IOpenLaunchBag,
    IPOTemplateSet, IPasswordEncryptor, IPerson,
    IPersonChangePassword, IPersonClaim, IPersonSet, IPollSet,
    IPollSubset, IRequestPreferredLanguages, ISSHKeySet,
    ISignedCodeOfConductSet, ITeam, ITeamMembership,
    ITeamMembershipSet, ITeamReassignment, IWikiNameSet,
    LoginTokenType, MailingListAutoSubscribePolicy,
    NotFoundError, PersonCreationRationale,
    PersonVisibility, QuestionParticipation, SSHKeyType,
    SpecificationFilter, TeamMembershipRenewalPolicy,
    TeamMembershipStatus, TeamSubscriptionPolicy, UBUNTU_WIKI_URL,
    UNRESOLVED_BUGTASK_STATUSES, UnexpectedFormData)
from canonical.launchpad.interfaces.bugtask import IBugTaskSet
from canonical.launchpad.interfaces.questioncollection import IQuestionSet
from canonical.launchpad.interfaces.sourcepackagerelease import (
    ISourcePackageRelease)

from canonical.launchpad.interfaces.translationrelicensingagreement import (
    ITranslationRelicensingAgreement)

from canonical.launchpad.browser.bugtask import (
    BugListingBatchNavigator, BugTaskSearchListingView)
from canonical.launchpad.browser.branchlisting import BranchListingView
from canonical.launchpad.browser.feeds import FeedsMixin
from canonical.launchpad.browser.launchpad import StructuralObjectPresentation
from canonical.launchpad.browser.objectreassignment import (
    ObjectReassignmentView)
from canonical.launchpad.browser.openiddiscovery import (
    OpenIDPersistentIdentity, XRDSContentNegotiationMixin)
from canonical.launchpad.browser.specificationtarget import (
    HasSpecificationsView)
from canonical.launchpad.browser.branding import BrandingChangeView
from canonical.launchpad.browser.mailinglists import (
    enabled_with_active_mailing_list)
from canonical.launchpad.browser.questiontarget import SearchQuestionsView

from canonical.launchpad.helpers import convertToHtmlCode, obfuscateEmail
from canonical.launchpad.validators.email import valid_email

from canonical.launchpad.webapp.authorization import check_permission
from canonical.launchpad.webapp.dynmenu import DynMenu, neverempty
from canonical.launchpad.webapp.publisher import LaunchpadView
from canonical.launchpad.webapp.batching import BatchNavigator
from canonical.launchpad.webapp.interfaces import IPlacelessLoginSource
from canonical.launchpad.webapp.login import logoutPerson
from canonical.launchpad.webapp.menu import structured, NavigationMenu
from canonical.launchpad.webapp import (
    ApplicationMenu, ContextMenu, LaunchpadEditFormView, LaunchpadFormView,
    Link, Navigation, StandardLaunchpadFacets, action, canonical_url,
    custom_widget, enabled_with_permission, smartquote, stepthrough, stepto)

from canonical.launchpad import _


class RestrictedMembershipsPersonView(LaunchpadView):
    """Secure access to team membership information for a person.

    This class checks that the logged-in user has access to view
    all the teams that these attributes and functions return.
    """

    def getLatestApprovedMembershipsForPerson(self):
        """Returns a list of teams the person has recently joined.

        Private teams are filtered out if the user is not a member of them.
        """
        # This method returns a list as opposed to the database object's
        # getLatestApprovedMembershipsForPerson which returns a sqlobject
        # result set.
        membership_list = self.context.getLatestApprovedMembershipsForPerson()
        return [membership for membership in membership_list
                if check_permission('launchpad.View', membership.team)]

    @property
    def teams_with_icons(self):
        """Returns list of teams with custom icons.

        These are teams that the person is an active member of.
        Private teams are filtered out if the user is not a member of them.
        """
        # This method returns a list as opposed to the database object's
        # teams_with_icons which returns a sqlobject
        # result set.
        return [team for team in self.context.teams_with_icons
                if check_permission('launchpad.View', team)]

    @property
    def administrated_teams(self):
        """Return the list of teams administrated by the person.

        The user must be an administrator of the team, and the team must
        be public.
        """
        return [team for team in self.context.getAdministratedTeams()
                if team.visibility == PersonVisibility.PUBLIC]

    def userCanViewMembership(self):
        """Return true if the user can view a team's membership.

        Only launchpad admins and team members can view the private
        membership. Anyone can view a public team's membership.
        """
        return check_permission('launchpad.View', self.context)


class BranchTraversalMixin:
    """Branch of this person or team for the specified product and
    branch names.

    For example:

    * '/~ddaa/bazaar/devel' points to the branch whose owner
    name is 'ddaa', whose product name is 'bazaar', and whose branch name
    is 'devel'.

    * '/~sabdfl/+junk/junkcode' points to the branch whose
    owner name is 'sabdfl', with no associated product, and whose branch
    name is 'junkcode'.

    * '/~ddaa/+branch/bazaar/devel' redirects to '/~ddaa/bazaar/devel'

    """

    @stepto('+branch')
    def redirect_branch(self):
        """Redirect to canonical_url, which is ~user/product/name."""
        stepstogo = self.request.stepstogo
        product_name = stepstogo.consume()
        branch_name = stepstogo.consume()
        if product_name is not None and branch_name is not None:
            branch = self.context.getBranch(product_name, branch_name)
            if branch:
                return self.redirectSubTree(canonical_url(branch))
        raise NotFoundError

    def traverse(self, product_name):
        branch_name = self.request.stepstogo.consume()
        if branch_name is not None:
            branch = self.context.getBranch(product_name, branch_name)
            if branch is not None and branch.product is not None:
                # The launch bag contains "stuff of interest" related to where
                # the user is traversing to.  When a user traverses over a
                # product, the product gets added to the launch bag by the
                # traversal machinery, however when traversing to a branch, we
                # short circuit it somewhat by looking for a two part key (in
                # addition to the user) to identify the branch, and as such
                # the product isnt't being added to the bag by the internals.
                getUtility(IOpenLaunchBag).add(branch.product)
            return branch
        else:
            return super(BranchTraversalMixin, self).traverse(product_name)


class PersonNavigation(BranchTraversalMixin, Navigation):

    usedfor = IPerson

    def breadcrumb(self):
        return self.context.displayname

    @stepthrough('+expiringmembership')
    def traverse_expiring_membership(self, name):
        # Return the found membership regardless of its status as we know
        # TeamMembershipSelfRenewalView will tell users why the memembership
        # can't be renewed when necessary.
        membership = getUtility(ITeamMembershipSet).getByPersonAndTeam(
            self.context, getUtility(IPersonSet).getByName(name))
        if membership is None:
            return None
        return TeamMembershipSelfRenewalView(membership, self.request)

    @stepto('+archive')
    def traverse_archive(self):
        return self.context.archive

    @stepthrough('+email')
    def traverse_email(self, email):
        """Traverse to this person's emails on the webservice layer."""
        email = getUtility(IEmailAddressSet).getByEmail(email)
        if email is None or email.person != self.context:
            return None
        return email

    @stepthrough('+wikiname')
    def traverse_wikiname(self, id):
        """Traverse to this person's WikiNames on the webservice layer."""
        wiki = getUtility(IWikiNameSet).get(id)
        if wiki is None or wiki.person != self.context:
            return None
        return wiki

    @stepthrough('+jabberid')
    def traverse_jabberid(self, jabber_id):
        """Traverse to this person's JabberIDs on the webservice layer."""
        jabber = getUtility(IJabberIDSet).getByJabberID(jabber_id)
        if jabber is None or jabber.person != self.context:
            return None
        return jabber

    @stepthrough('+ircnick')
    def traverse_ircnick(self, id):
        """Traverse to this person's IrcIDs on the webservice layer."""
        irc_nick = getUtility(IIrcIDSet).get(id)
        if irc_nick is None or irc_nick.person != self.context:
            return None
        return irc_nick


class PersonDynMenu(DynMenu):

    menus = {
        'contributions': 'contributionsMenu',
        }

    @neverempty
    def contributionsMenu(self):
        L = [self.makeBreadcrumbLink(item)
             for item in self.context.iterTopProjectsContributedTo()]
        L.sort(key=lambda item: item.text.lower())
        if L:
            for obj in L:
                yield obj
        else:
            yield self.makeLink(
                'Projects you contribute to go here.', target=None)
        yield self.makeLink('See all projects...', target='/products')


class TeamNavigation(PersonNavigation):

    usedfor = ITeam

    def breadcrumb(self):
        return smartquote('"%s" team') % self.context.displayname

    @stepthrough('+poll')
    def traverse_poll(self, name):
        return getUtility(IPollSet).getByTeamAndName(self.context, name)

    @stepthrough('+invitation')
    def traverse_invitation(self, name):
        # Return the found membership regardless of its status as we know
        # TeamInvitationView can handle memberships in statuses other than
        # INVITED.
        membership = getUtility(ITeamMembershipSet).getByPersonAndTeam(
            self.context, getUtility(IPersonSet).getByName(name))
        if membership is None:
            return None
        return TeamInvitationView(membership, self.request)

    @stepthrough('+member')
    def traverse_member(self, name):
        person = getUtility(IPersonSet).getByName(name)
        if person is None:
            return None
        return getUtility(ITeamMembershipSet).getByPersonAndTeam(
            person, self.context)


class TeamMembershipSelfRenewalView(LaunchpadFormView):

    implements(IBrowserPublisher)

    schema = ITeamMembership
    field_names = []
    label = 'Renew team membership'
    template = ViewPageTemplateFile(
        '../templates/teammembership-self-renewal.pt')

    def __init__(self, context, request):
        # Only the member himself or admins of the member (in case it's a
        # team) can see the page in which they renew memberships that are
        # about to expire.
        if not check_permission('launchpad.Edit', context.person):
            raise Unauthorized(
                "Only the member himself can renew his memberships.")
        LaunchpadFormView.__init__(self, context, request)

    def browserDefault(self, request):
        return self, ()

    def getReasonForDeniedRenewal(self):
        """Return text describing why the membership can't be renewed."""
        context = self.context
        ondemand = TeamMembershipRenewalPolicy.ONDEMAND
        admin = TeamMembershipStatus.ADMIN
        approved = TeamMembershipStatus.APPROVED
        date_limit = datetime.now(pytz.timezone('UTC')) - timedelta(
            days=DAYS_BEFORE_EXPIRATION_WARNING_IS_SENT)
        if context.status not in (admin, approved):
            text = "it is not active."
        elif context.team.renewal_policy != ondemand:
            text = ('<a href="%s">%s</a> is not a team which accepts its '
                    'members to renew their own memberships.'
                    % (canonical_url(context.team),
                       context.team.unique_displayname))
        elif context.dateexpires is None or context.dateexpires > date_limit:
            if context.person.isTeam():
                link_text = "Somebody else has already renewed it."
            else:
                link_text = (
                    "You or one of the team administrators has already "
                    "renewed it.")
            text = ('it is not set to expire in %d days or less. '
                    '<a href="%s/+members">%s</a>'
                    % (DAYS_BEFORE_EXPIRATION_WARNING_IS_SENT,
                       canonical_url(context.team), link_text))
        else:
            raise AssertionError('This membership can be renewed!')
        return text

    @property
    def time_before_expiration(self):
        return self.context.dateexpires - datetime.now(pytz.timezone('UTC'))

    @property
    def next_url(self):
        return canonical_url(self.context.person)

    @action(_("Renew"), name="renew")
    def renew_action(self, action, data):
        member = self.context.person
        member.renewTeamMembership(self.context.team)
        self.request.response.addInfoNotification(
            _("Membership renewed until ${date}.", mapping=dict(
                    date=self.context.dateexpires.strftime('%Y-%m-%d'))))

    @action(_("Let it Expire"), name="nothing")
    def do_nothing_action(self, action, data):
        # Redirect back and wait for the membership to expire automatically.
        pass


class ITeamMembershipInvitationAcknowledgementForm(Interface):
    """Schema for the form in which team admins acknowledge invitations.

    We could use ITeamMembership for that, but the acknowledger_comment is
    marked readonly there and that means LaunchpadFormView won't include the
    value of that in the data given to our action handler.
    """

    acknowledger_comment = Text(
        title=_("Comment"), required=False, readonly=False)


class TeamInvitationView(LaunchpadFormView):
    """Where team admins can accept/decline membership invitations."""

    implements(IBrowserPublisher)

    schema = ITeamMembershipInvitationAcknowledgementForm
    label = 'Team membership invitation'
    field_names = ['acknowledger_comment']
    custom_widget('acknowledger_comment', TextAreaWidget, height=5, width=60)
    template = ViewPageTemplateFile(
        '../templates/teammembership-invitation.pt')

    def __init__(self, context, request):
        # Only admins of the invited team can see the page in which they
        # approve/decline invitations.
        if not check_permission('launchpad.Edit', context.person):
            raise Unauthorized(
                "Only team administrators can approve/decline invitations "
                "sent to this team.")
        LaunchpadFormView.__init__(self, context, request)

    def browserDefault(self, request):
        return self, ()

    @property
    def next_url(self):
        return canonical_url(self.context.person)

    @action(_("Accept"), name="accept")
    def accept_action(self, action, data):
        if self.context.status != TeamMembershipStatus.INVITED:
            self.request.response.addInfoNotification(
                _("This invitation has already been processed."))
            return
        member = self.context.person
        member.acceptInvitationToBeMemberOf(
            self.context.team, data['acknowledger_comment'])
        self.request.response.addInfoNotification(
            _("This team is now a member of ${team}", mapping=dict(
                  team=self.context.team.browsername)))

    @action(_("Decline"), name="decline")
    def decline_action(self, action, data):
        if self.context.status != TeamMembershipStatus.INVITED:
            self.request.response.addInfoNotification(
                _("This invitation has already been processed."))
            return
        member = self.context.person
        member.declineInvitationToBeMemberOf(
            self.context.team, data['acknowledger_comment'])
        self.request.response.addInfoNotification(
            _("Declined the invitation to join ${team}", mapping=dict(
                  team=self.context.team.browsername)))

    @action(_("Cancel"), name="cancel")
    def cancel_action(self, action, data):
        # Simply redirect back.
        pass


class PersonSetNavigation(Navigation):

    usedfor = IPersonSet

    def breadcrumb(self):
        return 'People'

    def traverse(self, name):
        # Raise a 404 on an invalid Person name
        person = self.context.getByName(name)
        if person is None:
            raise NotFoundError(name)
        # Redirect to /~name
        return self.redirectSubTree(canonical_url(person))

    @stepto('+me')
    def me(self):
        me = getUtility(ILaunchBag).user
        if me is None:
            raise Unauthorized("You need to be logged in to view this URL.")
        return self.redirectSubTree(canonical_url(me), status=303)


class PersonSetSOP(StructuralObjectPresentation):

    def getIntroHeading(self):
        return None

    def getMainHeading(self):
        return 'People and Teams'

    def listChildren(self, num):
        return []

    def listAltChildren(self, num):
        return None


class PersonSetFacets(StandardLaunchpadFacets):
    """The links that will appear in the facet menu for the IPersonSet."""

    usedfor = IPersonSet

    enable_only = ['overview']


class PersonSetContextMenu(ContextMenu):

    usedfor = IPersonSet

    links = ['products', 'distributions', 'people', 'meetings', 'peoplelist',
             'teamlist', 'ubunterolist', 'newteam', 'adminpeoplemerge',
             'adminteammerge', 'mergeaccounts']

    def products(self):
        return Link('/projects/', 'View projects')

    def distributions(self):
        return Link('/distros/', 'View distributions')

    def people(self):
        return Link('/people/', 'View people')

    def meetings(self):
        return Link('/sprints/', 'View meetings')

    def peoplelist(self):
        text = 'List all people'
        return Link('+peoplelist', text, icon='people')

    def teamlist(self):
        text = 'List all teams'
        return Link('+teamlist', text, icon='people')

    def ubunterolist(self):
        text = 'List all Ubunteros'
        return Link('+ubunterolist', text, icon='people')

    def newteam(self):
        text = 'Register a team'
        return Link('+newteam', text, icon='add')

    def mergeaccounts(self):
        text = 'Merge accounts'
        return Link('+requestmerge', text, icon='edit')

    @enabled_with_permission('launchpad.Admin')
    def adminpeoplemerge(self):
        text = 'Admin merge people'
        return Link('+adminpeoplemerge', text, icon='edit')

    @enabled_with_permission('launchpad.Admin')
    def adminteammerge(self):
        text = 'Admin merge teams'
        return Link('+adminteammerge', text, icon='edit')


class PersonSOP(StructuralObjectPresentation):

    def getIntroHeading(self):
        return None

    def getMainHeading(self):
        return self.context.title

    def listChildren(self, num):
        return []

    def countChildren(self):
        return 0

    def listAltChildren(self, num):
        return None

    def countAltChildren(self):
        raise NotImplementedError


class PersonFacets(StandardLaunchpadFacets):
    """The links that will appear in the facet menu for an IPerson."""

    usedfor = IPerson

    enable_only = ['overview', 'bugs', 'answers', 'specifications',
                   'branches', 'translations']

    def overview(self):
        text = 'Overview'
        summary = 'General information about %s' % self.context.browsername
        return Link('', text, summary)

    def bugs(self):
        text = 'Bugs'
        summary = (
            'Bug reports that %s is involved with' % self.context.browsername)
        return Link('', text, summary)

    def specifications(self):
        text = 'Blueprints'
        summary = (
            'Feature specifications that %s is involved with' %
            self.context.browsername)
        return Link('', text, summary)

    def bounties(self):
        text = 'Bounties'
        browsername = self.context.browsername
        summary = (
            'Bounty offers that %s is involved with' % browsername)
        return Link('+bounties', text, summary)

    def branches(self):
        text = 'Code'
        summary = ('Bazaar Branches and revisions registered and authored '
                   'by %s' % self.context.browsername)
        return Link('', text, summary)

    def answers(self):
        text = 'Answers'
        summary = (
            'Questions that %s is involved with' % self.context.browsername)
        return Link('', text, summary)

    def translations(self):
        text = 'Translations'
        summary = (
            'Software that %s is involved in translating' %
            self.context.browsername)
        return Link('', text, summary)


class PersonBranchesMenu(ApplicationMenu):

    usedfor = IPerson
    facet = 'branches'
    links = ['all_related', 'registered', 'owned', 'subscribed', 'addbranch']

    def all_related(self):
        return Link(canonical_url(self.context, rootsite='code'),
                    'Related branches')

    def owned(self):
        return Link('+ownedbranches', 'owned')

    def registered(self):
        return Link('+registeredbranches', 'registered')

    def subscribed(self):
        return Link('+subscribedbranches', 'subscribed')

    def addbranch(self):
        if self.user is None:
            enabled = False
        else:
            enabled = self.user.inTeam(self.context)
        text = 'Register branch'
        return Link('+addbranch', text, icon='add', enabled=enabled)


class PersonBugsMenu(ApplicationMenu):

    usedfor = IPerson
    facet = 'bugs'
    links = ['assignedbugs', 'commentedbugs', 'reportedbugs',
             'subscribedbugs', 'relatedbugs', 'softwarebugs', 'mentoring']

    def relatedbugs(self):
        text = 'List all related bugs'
        summary = ('Lists all bug reports which %s reported, is assigned to, '
                   'or is subscribed to.' % self.context.displayname)
        return Link('', text, summary=summary)

    def assignedbugs(self):
        text = 'List assigned bugs'
        summary = 'Lists bugs assigned to %s.' % self.context.displayname
        return Link('+assignedbugs', text, summary=summary)

    def softwarebugs(self):
        text = 'Show package report'
        summary = (
            'A summary report for packages where %s is a bug supervisor.'
            % self.context.displayname)
        return Link('+packagebugs', text, summary=summary)

    def reportedbugs(self):
        text = 'List reported bugs'
        summary = 'Lists bugs reported by %s.' % self.context.displayname
        return Link('+reportedbugs', text, summary=summary)

    def subscribedbugs(self):
        text = 'List subscribed bugs'
        summary = ('Lists bug reports %s is subscribed to.'
                   % self.context.displayname)
        return Link('+subscribedbugs', text, summary=summary)

    def mentoring(self):
        text = 'Mentoring offered'
        summary = ('Lists bugs for which %s has offered to mentor someone.'
                   % self.context.displayname)
        enabled = bool(self.context.mentoring_offers)
        return Link('+mentoring', text, enabled=enabled, summary=summary)

    def commentedbugs(self):
        text = 'List commented bugs'
        summary = ('Lists bug reports on which %s has commented.'
                   % self.context.displayname)
        return Link('+commentedbugs', text, summary=summary)


class PersonSpecsMenu(ApplicationMenu):

    usedfor = IPerson
    facet = 'specifications'
    links = ['assignee', 'drafter', 'approver',
             'subscriber', 'registrant', 'feedback',
             'workload', 'mentoring', 'roadmap']

    def registrant(self):
        text = 'Registrant'
        summary = 'List specs registered by %s' % self.context.browsername
        return Link('+specs?role=registrant', text, summary, icon='spec')

    def approver(self):
        text = 'Approver'
        summary = 'List specs with %s is supposed to approve' % (
            self.context.browsername)
        return Link('+specs?role=approver', text, summary, icon='spec')

    def assignee(self):
        text = 'Assignee'
        summary = 'List specs for which %s is the assignee' % (
            self.context.browsername)
        return Link('+specs?role=assignee', text, summary, icon='spec')

    def drafter(self):
        text = 'Drafter'
        summary = 'List specs drafted by %s' % self.context.browsername
        return Link('+specs?role=drafter', text, summary, icon='spec')

    def subscriber(self):
        text = 'Subscriber'
        return Link('+specs?role=subscriber', text, icon='spec')

    def feedback(self):
        text = 'Feedback requests'
        summary = 'List specs where feedback has been requested from %s' % (
            self.context.browsername)
        return Link('+specfeedback', text, summary, icon='info')

    def mentoring(self):
        text = 'Mentoring offered'
        enabled = bool(self.context.mentoring_offers)
        return Link('+mentoring', text, enabled=enabled, icon='info')

    def workload(self):
        text = 'Workload'
        summary = 'Show all specification work assigned'
        return Link('+specworkload', text, summary, icon='info')

    def roadmap(self):
        text = 'Roadmap'
        summary = 'Show recommended sequence of feature implementation'
        return Link('+roadmap', text, summary, icon='info')


class PersonTranslationsMenu(ApplicationMenu):

    usedfor = IPerson
    facet = 'translations'
    links = ['imports', 'relicensing']

    def imports(self):
        text = 'See import queue'
        return Link('+imports', text)

    def relicensing(self):
        text = 'Translations licensing'
        enabled = (self.context == self.user)
        return Link('+licensing', text, enabled=enabled)


class TeamSpecsMenu(PersonSpecsMenu):

    usedfor = ITeam
    facet = 'specifications'

    def mentoring(self):
        target = '+mentoring'
        text = 'Mentoring offered'
        summary = 'Offers of mentorship for prospective team members'
        return Link(target, text, summary=summary, icon='info')


class TeamBugsMenu(PersonBugsMenu):

    usedfor = ITeam
    facet = 'bugs'
    links = ['assignedbugs', 'relatedbugs', 'softwarebugs', 'subscribedbugs',
             'mentorships']

    def mentorships(self):
        target = '+mentoring'
        text = 'Mentoring offered'
        summary = 'Offers of mentorship for prospective team members'
        return Link(target, text, summary=summary, icon='info')


class CommonMenuLinks:

    @enabled_with_permission('launchpad.Edit')
    def common_edithomepage(self):
        target = '+edithomepage'
        text = 'Change home page'
        return Link(target, text, icon='edit')

    def common_packages(self):
        target = '+packages'
        text = 'List assigned packages'
        summary = 'Packages assigned to %s' % self.context.browsername
        return Link(target, text, summary, icon='packages')

    def related_projects(self):
        target = '+projects'
        text = 'List related projects'
        summary = 'Projects %s is involved with' % self.context.browsername
        return Link(target, text, summary, icon='packages')

    @enabled_with_permission('launchpad.Edit')
    def activate_ppa(self):
        target = "+activate-ppa"
        text = 'Activate Personal Package Archive'
        summary = ('Acknowledge terms of service for Launchpad Personal '
                   'Package Archive.')
        enabled = not bool(self.context.archive)
        return Link(target, text, summary, icon='edit', enabled=enabled)

    def show_ppa(self):
        target = '+archive'
        text = 'Personal Package Archive'
        summary = 'Browse Personal Package Archive packages.'
        archive = self.context.archive
        enable_link = (archive is not None and
                       check_permission('launchpad.View', archive))
        return Link(target, text, summary, icon='info', enabled=enable_link)


class PersonOverviewMenu(ApplicationMenu, CommonMenuLinks):

    usedfor = IPerson
    facet = 'overview'
    links = ['edit', 'branding', 'common_edithomepage',
             'editemailaddresses', 'editlanguages', 'editwikinames',
             'editircnicknames', 'editjabberids', 'editpassword',
             'editsshkeys', 'editpgpkeys',
             'memberships', 'mentoringoffers',
             'codesofconduct', 'karma', 'common_packages', 'administer',
             'related_projects', 'activate_ppa', 'show_ppa']

    @enabled_with_permission('launchpad.Edit')
    def edit(self):
        target = '+edit'
        text = 'Change details'
        return Link(target, text, icon='edit')

    @enabled_with_permission('launchpad.Edit')
    def branding(self):
        target = '+branding'
        text = 'Change branding'
        return Link(target, text, icon='edit')

    @enabled_with_permission('launchpad.Edit')
    def editlanguages(self):
        target = '+editlanguages'
        text = 'Set preferred languages'
        return Link(target, text, icon='edit')

    @enabled_with_permission('launchpad.Edit')
    def editemailaddresses(self):
        target = '+editemails'
        text = 'Change e-mail settings'
        return Link(target, text, icon='edit')

    @enabled_with_permission('launchpad.Edit')
    def editwikinames(self):
        target = '+editwikinames'
        text = 'Update wiki names'
        return Link(target, text, icon='edit')

    @enabled_with_permission('launchpad.Edit')
    def editircnicknames(self):
        target = '+editircnicknames'
        text = 'Update IRC nicknames'
        return Link(target, text, icon='edit')

    @enabled_with_permission('launchpad.Edit')
    def editjabberids(self):
        target = '+editjabberids'
        text = 'Update Jabber IDs'
        return Link(target, text, icon='edit')

    @enabled_with_permission('launchpad.Edit')
    def editpassword(self):
        target = '+changepassword'
        text = 'Change your password'
        return Link(target, text, icon='edit')

    def karma(self):
        target = '+karma'
        text = 'Show karma summary'
        summary = (
            u'%s\N{right single quotation mark}s activities '
            u'in Launchpad' % self.context.browsername)
        return Link(target, text, summary, icon='info')

    def memberships(self):
        target = '+participation'
        text = 'Show team participation'
        return Link(target, text, icon='info')

    def mentoringoffers(self):
        target = '+mentoring'
        text = 'Mentoring offered'
        enabled = bool(self.context.mentoring_offers)
        return Link(target, text, enabled=enabled, icon='info')

    @enabled_with_permission('launchpad.Edit')
    def editsshkeys(self):
        target = '+editsshkeys'
        text = 'Update SSH keys'
        summary = (
            'Used if %s stores code on the Supermirror' %
            self.context.browsername)
        return Link(target, text, summary, icon='edit')

    @enabled_with_permission('launchpad.Edit')
    def editpgpkeys(self):
        target = '+editpgpkeys'
        text = 'Update OpenPGP keys'
        summary = 'Used for the Supermirror, and when maintaining packages'
        return Link(target, text, summary, icon='edit')

    @enabled_with_permission('launchpad.Edit')
    def codesofconduct(self):
        target = '+codesofconduct'
        text = 'Codes of Conduct'
        summary = (
            'Agreements to abide by the rules of a distribution or project')
        return Link(target, text, summary, icon='edit')

    @enabled_with_permission('launchpad.Admin')
    def administer(self):
        target = '+review'
        text = 'Administer'
        return Link(target, text, icon='edit')


class IPersonEditMenu(Interface):
    """A marker interface for the 'Edit Profile' navigation menu."""


class IPersonRelatedSoftwareMenu(Interface):
    """A marker interface for the 'Related Software' navigation menu."""


class PersonOverviewNavigationMenu(NavigationMenu):
    """The top-level menu of actions a Person may take."""

    usedfor = IPerson
    facet = 'overview'
    title = 'Profile'
    links = ('profile', 'related_software', 'karma', 'show_ppa')

    def profile(self):
        target = '+index'
        text = 'Profile'
        return Link(target, text, menu=IPersonEditMenu)

    def related_software(self):
        target = '+projects'
        text = 'Related Software'
        return Link(target, text, menu=IPersonRelatedSoftwareMenu)

    def karma(self):
        target = '+karma'
        text = 'Karma'
        return Link(target, text)

    def show_ppa(self):
        target = '+archive'
        text = 'Personal Package Archive'
        return Link(target, text)


class PersonEditNavigationMenu(NavigationMenu):
    """A sub-menu for different aspects of editing a Person's profile."""

    usedfor = IPersonEditMenu
    facet = 'overview'
    title = 'Edit your profile'
    links = ('personal', 'contact_details', 'email_settings',
             'sshkeys', 'gpgkeys', 'passwords')

    def personal(self):
        target = '+edit2.0'
        text = 'Personal'
        return Link(target, text)

    def contact_details(self):
        target = '+editcontactdetails'
        text = 'Contact Details'
        return Link(target, text)

    def email_settings(self):
        target = '+editemails'
        text = 'E-mail Settings'
        return Link(target, text)

    def sshkeys(self):
        target = '+editsshkeys'
        text = 'SSH Keys'
        return Link(target, text)

    def gpgkeys(self):
        target = '+editpgpkeys'
        text = 'GPG Keys'
        return Link(target, text)

    def passwords(self):
        target = '+changepassword'
        text = 'Passwords'
        return Link(target, text)


class PersonRelatedSoftwareNavigationMenu(NavigationMenu):

    usedfor = IPersonRelatedSoftwareMenu
    facet = 'overview'
    title = 'Related Software'
    links = ('participation', 'assigned_packages')

    def participation(self):
        target = '+projects'
        text = 'Participation'
        return Link(target, text)

    def assigned_packages(self):
        target = '+packages'
        text = 'Assigned Packages'
        return Link(target, text)


class TeamOverviewMenu(ApplicationMenu, CommonMenuLinks):

    usedfor = ITeam
    facet = 'overview'
    links = ['edit', 'branding', 'common_edithomepage', 'members',
             'add_member', 'memberships', 'received_invitations', 'mugshots',
             'editemail', 'configure_mailing_list', 'moderate_mailing_list',
             'editlanguages', 'polls',
             'add_poll', 'joinleave', 'add_my_teams', 'mentorships',
             'reassign', 'common_packages', 'related_projects',
             'activate_ppa', 'show_ppa']

    @enabled_with_permission('launchpad.Edit')
    def edit(self):
        target = '+edit'
        text = 'Change details'
        return Link(target, text, icon='edit')

    @enabled_with_permission('launchpad.Edit')
    def branding(self):
        target = '+branding'
        text = 'Change branding'
        return Link(target, text, icon='edit')

    @enabled_with_permission('launchpad.Owner')
    def reassign(self):
        target = '+reassign'
        text = 'Change owner'
        summary = 'Change the owner of the team'
        # alt="(Change owner)"
        return Link(target, text, summary, icon='edit')

    @enabled_with_permission('launchpad.View')
    def members(self):
        target = '+members'
        text = 'Show all members'
        return Link(target, text, icon='people')

    @enabled_with_permission('launchpad.Edit')
    def received_invitations(self):
        target = '+invitations'
        text = 'Show received invitations'
        return Link(target, text, icon='info')

    @enabled_with_permission('launchpad.Edit')
    def add_member(self):
        target = '+addmember'
        text = 'Add member'
        return Link(target, text, icon='add')

    def add_my_teams(self):
        target = '+add-my-teams'
        text = 'Add one of my teams'
        return Link(target, text, icon='add')

    def memberships(self):
        target = '+participation'
        text = 'Show team participation'
        return Link(target, text, icon='info')

    def mentorships(self):
        target = '+mentoring'
        text = 'Mentoring available'
        enabled = bool(self.context.team_mentorships)
        summary = 'Offers of mentorship for prospective team members'
        return Link(target, text, summary=summary, enabled=enabled,
                    icon='info')

    @enabled_with_permission('launchpad.View')
    def mugshots(self):
        target = '+mugshots'
        text = 'Show group photo'
        return Link(target, text, icon='people')

    def polls(self):
        target = '+polls'
        text = 'Show polls'
        return Link(target, text, icon='info')

    @enabled_with_permission('launchpad.Edit')
    def add_poll(self):
        target = '+newpoll'
        text = 'Create a poll'
        return Link(target, text, icon='add')

    @enabled_with_permission('launchpad.Edit')
    def editemail(self):
        target = '+contactaddress'
        text = 'Change contact address'
        summary = (
            'The address Launchpad uses to contact %s' %
            self.context.browsername)
        return Link(target, text, summary, icon='mail')

    @enabled_with_permission('launchpad.Edit')
    def configure_mailing_list(self):
        target = '+mailinglist'
        text = 'Configure mailing list'
        summary = (
            'The mailing list associated with %s' % self.context.browsername)
        return Link(target, text, summary, icon='edit')

    @enabled_with_active_mailing_list
    @enabled_with_permission('launchpad.Edit')
    def moderate_mailing_list(self):
        target = '+mailinglist-moderate'
        text = 'Moderate mailing list'
        summary = (
            'The mailing list associated with %s' % self.context.browsername)
        return Link(target, text, summary, icon='edit')

    @enabled_with_permission('launchpad.Edit')
    def editlanguages(self):
        target = '+editlanguages'
        text = 'Set preferred languages'
        return Link(target, text, icon='edit')

    def joinleave(self):
        team = self.context
        enabled = True
        if userIsActiveTeamMember(team):
            target = '+leave'
            text = 'Leave the Team' # &#8230;
            icon = 'remove'
        else:
            if team.subscriptionpolicy == TeamSubscriptionPolicy.RESTRICTED:
                # This is a restricted team; users can't join.
                enabled = False
            target = '+join'
            text = 'Join the team' # &#8230;
            icon = 'add'
        return Link(target, text, icon=icon, enabled=enabled)


class TeamMembershipView(LaunchpadView):
    """The view behins ITeam/+members."""
    @cachedproperty
    def inactive_memberships(self):
        return list(self.context.getInactiveMemberships())

    @cachedproperty
    def invited_memberships(self):
        return list(self.context.getInvitedMemberships())

    @cachedproperty
    def proposed_memberships(self):
        return list(self.context.getProposedMemberships())

    @property
    def have_pending_members(self):
        return self.proposed_memberships or self.invited_memberships


class BaseListView:

    header = ""

    def __init__(self, context, request):
        self.context = context
        self.request = request

    def _getBatchNavigator(self, results):
        return BatchNavigator(results, self.request)

    def getTeamsList(self):
        results = getUtility(IPersonSet).getAllTeams()
        return self._getBatchNavigator(results)

    def getPeopleList(self):
        results = getUtility(IPersonSet).getAllPersons()
        return self._getBatchNavigator(results)

    def getUbunterosList(self):
        results = getUtility(IPersonSet).getUbunteros()
        return self._getBatchNavigator(results)


class PeopleListView(BaseListView):

    header = "People Launchpad knows about"

    def getList(self):
        return self.getPeopleList()


class TeamListView(BaseListView):

    header = "Teams registered in Launchpad"

    def getList(self):
        return self.getTeamsList()


class UbunteroListView(BaseListView):

    header = "Ubunteros registered in Launchpad"

    def getList(self):
        return self.getUbunterosList()


class FOAFSearchView:

    def __init__(self, context, request):
        self.context = context
        self.request = request
        self.results = []

    def teamsCount(self):
        return getUtility(IPersonSet).teamsCount()

    def peopleCount(self):
        return getUtility(IPersonSet).peopleCount()

    def topPeople(self):
        return getUtility(IPersonSet).topPeople()

    def searchPeopleBatchNavigator(self):
        name = self.request.get("name")

        if not name:
            return None

        searchfor = self.request.get("searchfor")
        if searchfor == "peopleonly":
            results = getUtility(IPersonSet).findPerson(name)
        elif searchfor == "teamsonly":
            results = getUtility(IPersonSet).findTeam(name)
        else:
            results = getUtility(IPersonSet).find(name)

        return BatchNavigator(results, self.request)


class PersonAddView(LaunchpadFormView):
    """The page where users can create new Launchpad profiles."""

    label = "Create a new Launchpad profile"
    schema = INewPerson
    custom_widget('creation_comment', TextAreaWidget, height=5, width=60)

    @action(_("Create Profile"), name="create")
    def create_action(self, action, data):
        emailaddress = data['emailaddress']
        displayname = data['displayname']
        creation_comment = data['creation_comment']
        person, ignored = getUtility(IPersonSet).createPersonAndEmail(
            emailaddress, PersonCreationRationale.USER_CREATED,
            displayname=displayname, comment=creation_comment,
            registrant=self.user)
        self.next_url = canonical_url(person)
        logintokenset = getUtility(ILoginTokenSet)
        token = logintokenset.new(
            requester=self.user,
            requesteremail=self.user.preferredemail.email,
            email=emailaddress, tokentype=LoginTokenType.NEWPROFILE)
        token.sendProfileCreatedEmail(person, creation_comment)


class DeactivateAccountSchema(Interface):
    use_template(IPerson, include=['password'])
    comment = copy_field(
        IPerson['account_status_comment'], readonly=False, __name__='comment')


class PersonDeactivateAccountView(LaunchpadFormView):

    schema = DeactivateAccountSchema
    label = "Deactivate your Launchpad account"
    custom_widget('comment', TextAreaWidget, height=5, width=60)

    def validate(self, data):
        loginsource = getUtility(IPlacelessLoginSource)
        principal = loginsource.getPrincipalByLogin(
            self.user.preferredemail.email)
        assert principal is not None, "User must be logged in at this point."
        if not principal.validate(data.get('password')):
            self.setFieldError('password', 'Incorrect password.')
            return

    @action(_("Deactivate My Account"), name="deactivate")
    def deactivate_action(self, action, data):
        self.context.deactivateAccount(data['comment'])
        logoutPerson(self.request)
        self.request.response.addNoticeNotification(
            _(u'Your account has been deactivated.'))
        self.next_url = self.request.getApplicationURL()


class PersonClaimView(LaunchpadFormView):
    """The page where a user can claim an unvalidated profile."""

    schema = IPersonClaim

    def initialize(self):
        if self.context.is_valid_person_or_team:
            # Valid teams and people aren't claimable. We pull the path
            # out of PATH_INFO to make sure that the exception looks
            # good for subclasses. We're that picky!
            name = self.request['PATH_INFO'].split("/")[-1]
            raise NotFound(self, name, request=self.request)
        LaunchpadFormView.initialize(self)

    def validate(self, data):
        emailaddress = data.get('emailaddress')
        if emailaddress is None:
            self.setFieldError(
                'emailaddress', 'Please enter the email address')
            return

        email = getUtility(IEmailAddressSet).getByEmail(emailaddress)
        error = ""
        if email is None:
            # Email not registered in launchpad, ask the user to try another
            # one.
            error = ("We couldn't find this email address. Please try "
                     "another one that could possibly be associated with "
                     "this profile. Note that this profile's name (%s) was "
                     "generated based on the email address it's "
                     "associated with."
                     % self.context.name)
        elif email.person != self.context:
            if email.person.is_valid_person:
                error = structured(
                         "This email address is associated with yet another "
                         "Launchpad profile, which you seem to have used at "
                         "some point. If that's the case, you can "
                         '<a href="/people/+requestmerge'
                         '?field.dupeaccount=%s">combine '
                         "this profile with the other one</a> (you'll "
                         "have to log in with the other profile first, "
                         "though). If that's not the case, please try with a "
                         "different email address.",
                         self.context.name)
            else:
                # There seems to be another unvalidated profile for you!
                error = structured(
                         "Although this email address is not associated with "
                         "this profile, it's associated with yet another "
                         'one. You can <a href="%s/+claim">claim that other '
                         'profile</a> and then later '
                         '<a href="/people/+requestmerge">combine</a> both '
                         'of them into a single one.',
                         canonical_url(email.person))
        else:
            # Yay! You got the right email this time.
            pass
        if error:
            self.setFieldError('emailaddress', error)

    @property
    def next_url(self):
        return canonical_url(self.context)

    @action(_("E-mail Me"), name="confirm")
    def confirm_action(self, action, data):
        email = data['emailaddress']
        token = getUtility(ILoginTokenSet).new(
            requester=None, requesteremail=None, email=email,
            tokentype=LoginTokenType.PROFILECLAIM)
        token.sendClaimProfileEmail()
        self.request.response.addInfoNotification(_(
            "A confirmation  message has been sent to '${email}'. "
            "Follow the instructions in that message to finish claiming this "
            "profile. "
            "(If the message doesn't arrive in a few minutes, your mail "
            "provider might use 'greylisting', which could delay the message "
            "for up to an hour or two.)", mapping=dict(email=email)))


class BeginTeamClaimView(PersonClaimView):
    """Where you can claim an unvalidated profile turning it into a team.

    This is actually just the first step, where you enter the email address
    of the team and we email further instructions to that address.
    """

    @action(_("Continue"), name="confirm")
    def confirm_action(self, action, data):
        email = data['emailaddress']
        token = getUtility(ILoginTokenSet).new(
            requester=self.user, requesteremail=None, email=email,
            tokentype=LoginTokenType.TEAMCLAIM)
        token.sendClaimTeamEmail()
        self.request.response.addInfoNotification(_(
            "A confirmation message has been sent to '${email}'. "
            "Follow the instructions in that message to finish claiming this "
            "team. "
            "(If the above address is from a mailing list, it may be "
            "necessary to talk with one of its admins to accept the message "
            "from Launchpad so that you can finish the process.)",
            mapping=dict(email=email)))


class RedirectToEditLanguagesView(LaunchpadView):
    """Redirect the logged in user to his +editlanguages page.

    This view should always be registered with a launchpad.AnyPerson
    permission, to make sure the user is logged in. It exists so that
    we provide a link for non logged in users that will require them to login
    and them send them straight to the page they want to go.
    """

    def initialize(self):
        self.request.response.redirect(
            '%s/+editlanguages' % canonical_url(self.user))


class PersonWithKeysAndPreferredEmail:
    """A decorated person that includes GPG keys and preferred emails."""

    # These need to be predeclared to avoid decorates taking them over.
    # Would be nice if there was a way of allowing writes to just work
    # (i.e. no proxying of __set__).
    gpgkeys = None
    sshkeys = None
    preferredemail = None
    decorates(IPerson, 'person')

    def __init__(self, person):
        self.person = person
        self.gpgkeys = []
        self.sshkeys = []

    def addGPGKey(self, key):
        self.gpgkeys.append(key)

    def addSSHKey(self, key):
        self.sshkeys.append(key)

    def setPreferredEmail(self, email):
        self.preferredemail = email


class PersonRdfView:
    """A view that embeds PersonRdfContentsView in a standalone page."""

    template = ViewPageTemplateFile(
        '../templates/person-foaf.pt')

    def __call__(self):
        """Render RDF output, and return it as a string encoded in UTF-8.

        Render the page template to produce RDF output.
        The return value is string data encoded in UTF-8.

        As a side-effect, HTTP headers are set for the mime type
        and filename for download."""
        self.request.response.setHeader('content-type',
                                        'application/rdf+xml')
        self.request.response.setHeader('Content-Disposition',
                                        'attachment; filename=%s.rdf' %
                                            self.context.name)
        unicodedata = self.template()
        encodeddata = unicodedata.encode('utf-8')
        return encodeddata


class PersonRdfContentsView:
    """A view for the contents of Person FOAF RDF."""

    # We need to set the content_type here explicitly in order to
    # preserve the case of the elements (which is not preserved in the
    # parsing of the default text/html content-type.)
    template = ViewPageTemplateFile(
        '../templates/person-foaf-contents.pt',
        content_type="application/rdf+xml")

    def __init__(self, context, request):
        self.context = context
        self.request = request

    def buildMemberData(self):
        members = []
        members_by_id = {}
        for member in self.context.allmembers:
            member = PersonWithKeysAndPreferredEmail(member)
            members.append(member)
            members_by_id[member.id] = member
        if not members:
            # Empty teams have nothing to offer.
            return []
        sshkeyset = getUtility(ISSHKeySet)
        gpgkeyset = getUtility(IGPGKeySet)
        emailset = getUtility(IEmailAddressSet)
        for key in sshkeyset.getByPeople(members):
            members_by_id[key.personID].addSSHKey(key)
        for key in gpgkeyset.getGPGKeysForPeople(members):
            members_by_id[key.ownerID].addGPGKey(key)
        for email in emailset.getPreferredEmailForPeople(members):
            members_by_id[email.personID].setPreferredEmail(email)
        return members

    def __call__(self):
        """Render RDF output.

        This is only used when rendering this to the end-user, and is
        only here to avoid us OOPSing if people access +raw-contents via
        the web. All templates should reuse this view by invoking
        +rdf-contents/template.
        """
        unicodedata = self.template()
        encodeddata = unicodedata.encode('utf-8')
        return encodeddata


def userIsActiveTeamMember(team):
    """Return True if the user is an active member of this team."""
    user = getUtility(ILaunchBag).user
    if user is None:
        return False
    if not check_permission('launchpad.View', team):
        return False
    return user in team.activemembers


class PersonSpecWorkLoadView(LaunchpadView):
    """View used to render the specification workload for a particular person.

    It shows the set of specifications with which this person has a role.
    """

    def initialize(self):
        assert IPerson.providedBy(self.context), (
            'PersonSpecWorkLoadView should be used only on an IPerson.')

    class PersonSpec:
        """One record from the workload list."""

        def __init__(self, spec, person):
            self.spec = spec
            self.assignee = spec.assignee == person
            self.drafter = spec.drafter == person
            self.approver = spec.approver == person

    @cachedproperty
    def workload(self):
        """This code is copied in large part from browser/sprint.py. It may
        be worthwhile refactoring this to use a common code base.

        Return a structure that lists the specs for which this person is the
        approver, the assignee or the drafter.
        """
        return [PersonSpecWorkLoadView.PersonSpec(spec, self.context)
                for spec in self.context.specifications()]


class PersonSpecFeedbackView(HasSpecificationsView):

    @cachedproperty
    def feedback_specs(self):
        filter = [SpecificationFilter.FEEDBACK]
        return self.context.specifications(filter=filter)


class ReportedBugTaskSearchListingView(BugTaskSearchListingView):
    """All bugs reported by someone."""

    columns_to_show = ["id", "summary", "bugtargetdisplayname",
                       "importance", "status"]

    def search(self):
        # Specify both owner and bug_reporter to try to prevent the same
        # bug (but different tasks) being displayed.
        return BugTaskSearchListingView.search(
            self,
            extra_params=dict(owner=self.context, bug_reporter=self.context))

    def getSearchPageHeading(self):
        """The header for the search page."""
        return "Bugs reported by %s" % self.context.displayname

    def getAdvancedSearchPageHeading(self):
        """The header for the advanced search page."""
        return "Bugs Reported by %s: Advanced Search" % (
            self.context.displayname)

    def getAdvancedSearchButtonLabel(self):
        """The Search button for the advanced search page."""
        return "Search bugs reported by %s" % self.context.displayname

    def getSimpleSearchURL(self):
        """Return a URL that can be used as an href to the simple search."""
        return canonical_url(self.context) + "/+reportedbugs"

    def shouldShowReporterWidget(self):
        """Should the reporter widget be shown on the advanced search page?"""
        return False

    def shouldShowTagsCombinatorWidget(self):
        """Should the tags combinator widget show on the search page?"""
        return False


class BugSubscriberPackageBugsSearchListingView(BugTaskSearchListingView):
    """Bugs reported on packages for a bug subscriber."""

    columns_to_show = ["id", "summary", "importance", "status"]

    @property
    def current_package(self):
        """Get the package whose bugs are currently being searched."""
        if not (
            self.widgets['distribution'].hasInput() and
            self.widgets['distribution'].getInputValue()):
            raise UnexpectedFormData("A distribution is required")
        if not (
            self.widgets['sourcepackagename'].hasInput() and
            self.widgets['sourcepackagename'].getInputValue()):
            raise UnexpectedFormData("A sourcepackagename is required")

        distribution = self.widgets['distribution'].getInputValue()
        return distribution.getSourcePackage(
            self.widgets['sourcepackagename'].getInputValue())

    def search(self, searchtext=None):
        distrosourcepackage = self.current_package
        return BugTaskSearchListingView.search(
            self, searchtext=searchtext, context=distrosourcepackage)

    @cachedproperty
    def total_bug_counts(self):
        """Return the totals of each type of package bug count as a dict."""
        totals = {
            'open_bugs_count': 0,
            'critical_bugs_count': 0,
            'unassigned_bugs_count': 0,
            'inprogress_bugs_count': 0,}

        for package_counts in self.package_bug_counts:
            for key in totals.keys():
                totals[key] += int(package_counts[key])

        return totals

    @cachedproperty
    def package_bug_counts(self):
        """Return a list of dicts used for rendering package bug counts."""
        L = []
        package_counts = getUtility(IBugTaskSet).getBugCountsForPackages(
            self.user, self.context.getBugSubscriberPackages())
        for package_counts in package_counts:
            package = package_counts['package']
            L.append({
                'package_name': package.displayname,
                'package_search_url':
                    self.getBugSubscriberPackageSearchURL(package),
                'open_bugs_count': package_counts['open'],
                'open_bugs_url': self.getOpenBugsURL(package),
                'critical_bugs_count': package_counts['open_critical'],
                'critical_bugs_url': self.getCriticalBugsURL(package),
                'unassigned_bugs_count': package_counts['open_unassigned'],
                'unassigned_bugs_url': self.getUnassignedBugsURL(package),
                'inprogress_bugs_count': package_counts['open_inprogress'],
                'inprogress_bugs_url': self.getInProgressBugsURL(package)
            })

        return sorted(L, key=itemgetter('package_name'))

    def getOtherBugSubscriberPackageLinks(self):
        """Return a list of the other packages for a bug subscriber.

        This excludes the current package.
        """
        current_package = self.current_package

        other_packages = [
            package for package in self.context.getBugSubscriberPackages()
            if package != current_package]

        package_links = []
        for other_package in other_packages:
            package_links.append({
                'title': other_package.displayname,
                'url': self.getBugSubscriberPackageSearchURL(other_package)})

        return package_links

    def getBugSubscriberPackageSearchURL(self, distributionsourcepackage=None,
                                      advanced=False, extra_params=None):
        """Construct a default search URL for a distributionsourcepackage.

        Optional filter parameters can be specified as a dict with the
        extra_params argument.
        """
        if distributionsourcepackage is None:
            distributionsourcepackage = self.current_package

        params = {
            "field.distribution": distributionsourcepackage.distribution.name,
            "field.sourcepackagename": distributionsourcepackage.name,
            "search": "Search"}

        if extra_params is not None:
            # We must UTF-8 encode searchtext to play nicely with
            # urllib.urlencode, because it may contain non-ASCII characters.
            if extra_params.has_key("field.searchtext"):
                extra_params["field.searchtext"] = (
                    extra_params["field.searchtext"].encode("utf8"))

            params.update(extra_params)

        person_url = canonical_url(self.context)
        query_string = urllib.urlencode(sorted(params.items()), doseq=True)

        if advanced:
            return (person_url + '/+packagebugs-search?advanced=1&%s'
                    % query_string)
        else:
            return person_url + '/+packagebugs-search?%s' % query_string

    def getBugSubscriberPackageAdvancedSearchURL(self,
                                              distributionsourcepackage=None):
        """Build the advanced search URL for a distributionsourcepackage."""
        return self.getBugSubscriberPackageSearchURL(advanced=True)

    def getOpenBugsURL(self, distributionsourcepackage):
        """Return the URL for open bugs on distributionsourcepackage."""
        status_params = {'field.status': []}

        for status in UNRESOLVED_BUGTASK_STATUSES:
            status_params['field.status'].append(status.title)

        return self.getBugSubscriberPackageSearchURL(
            distributionsourcepackage=distributionsourcepackage,
            extra_params=status_params)

    def getCriticalBugsURL(self, distributionsourcepackage):
        """Return the URL for critical bugs on distributionsourcepackage."""
        critical_bugs_params = {
            'field.status': [], 'field.importance': "Critical"}

        for status in UNRESOLVED_BUGTASK_STATUSES:
            critical_bugs_params["field.status"].append(status.title)

        return self.getBugSubscriberPackageSearchURL(
            distributionsourcepackage=distributionsourcepackage,
            extra_params=critical_bugs_params)

    def getUnassignedBugsURL(self, distributionsourcepackage):
        """Return the URL for unassigned bugs on distributionsourcepackage."""
        unassigned_bugs_params = {
            "field.status": [], "field.unassigned": "on"}

        for status in UNRESOLVED_BUGTASK_STATUSES:
            unassigned_bugs_params["field.status"].append(status.title)

        return self.getBugSubscriberPackageSearchURL(
            distributionsourcepackage=distributionsourcepackage,
            extra_params=unassigned_bugs_params)

    def getInProgressBugsURL(self, distributionsourcepackage):
        """Return the URL for unassigned bugs on distributionsourcepackage."""
        inprogress_bugs_params = {"field.status": "In Progress"}

        return self.getBugSubscriberPackageSearchURL(
            distributionsourcepackage=distributionsourcepackage,
            extra_params=inprogress_bugs_params)

    def shouldShowSearchWidgets(self):
        # XXX: Guilherme Salgado 2005-11-05:
        # It's not possible to search amongst the bugs on maintained
        # software, so for now I'll be simply hiding the search widgets.
        return False

    # Methods that customize the advanced search form.
    def getAdvancedSearchPageHeading(self):
        return (
            "Bugs in %s: Advanced Search" % self.current_package.displayname)

    def getAdvancedSearchButtonLabel(self):
        return "Search bugs in %s" % self.current_package.displayname

    def getSimpleSearchURL(self):
        return self.getBugSubscriberPackageSearchURL()


class PersonRelatedBugsView(BugTaskSearchListingView, FeedsMixin):
    """All bugs related to someone."""

    columns_to_show = ["id", "summary", "bugtargetdisplayname",
                       "importance", "status"]

    def search(self, extra_params=None):
        """Return the open bugs related to a person.

        :param extra_params: A dict that provides search params added to
            the search criteria taken from the request. Params in
            `extra_params` take precedence over request params.
        """
        context = self.context
        params = self.buildSearchParams(extra_params=extra_params)
        subscriber_params = copy.copy(params)
        subscriber_params.subscriber = context
        assignee_params = copy.copy(params)
        owner_params = copy.copy(params)
        commenter_params = copy.copy(params)

        # Only override the assignee, commenter and owner if they were not
        # specified by the user.
        if assignee_params.assignee is None:
            assignee_params.assignee = context
        if owner_params.owner is None:
            # Specify both owner and bug_reporter to try to prevent the same
            # bug (but different tasks) being displayed.
            owner_params.owner = context
            owner_params.bug_reporter = context
        if commenter_params.bug_commenter is None:
            commenter_params.bug_commenter = context

        tasks = self.context.searchTasks(
            assignee_params, subscriber_params, owner_params,
            commenter_params)
        return BugListingBatchNavigator(
            tasks, self.request, columns_to_show=self.columns_to_show,
            size=config.malone.buglist_batch_size)

    def getSearchPageHeading(self):
        return "Bugs related to %s" % self.context.displayname

    def getAdvancedSearchPageHeading(self):
        return "Bugs Related to %s: Advanced Search" % (
            self.context.displayname)

    def getAdvancedSearchButtonLabel(self):
        return "Search bugs related to %s" % self.context.displayname

    def getSimpleSearchURL(self):
        return canonical_url(self.context) + "/+bugs"


class PersonAssignedBugTaskSearchListingView(BugTaskSearchListingView):
    """All bugs assigned to someone."""

    columns_to_show = ["id", "summary", "bugtargetdisplayname",
                       "importance", "status"]

    def search(self):
        """Return the open bugs assigned to a person."""
        return BugTaskSearchListingView.search(
            self, extra_params={'assignee': self.context})

    def shouldShowAssigneeWidget(self):
        """Should the assignee widget be shown on the advanced search page?"""
        return False

    def shouldShowAssignedToTeamPortlet(self):
        """Should the team assigned bugs portlet be shown?"""
        return True

    def shouldShowTagsCombinatorWidget(self):
        """Should the tags combinator widget show on the search page?"""
        return False

    def getSearchPageHeading(self):
        """The header for the search page."""
        return "Bugs assigned to %s" % self.context.displayname

    def getAdvancedSearchPageHeading(self):
        """The header for the advanced search page."""
        return "Bugs Assigned to %s: Advanced Search" % (
            self.context.displayname)

    def getAdvancedSearchButtonLabel(self):
        """The Search button for the advanced search page."""
        return "Search bugs assigned to %s" % self.context.displayname

    def getSimpleSearchURL(self):
        """Return a URL that can be usedas an href to the simple search."""
        return canonical_url(self.context) + "/+assignedbugs"


class PersonCommentedBugTaskSearchListingView(BugTaskSearchListingView):
    """All bugs commented on by a Person."""

    columns_to_show = ["id", "summary", "bugtargetdisplayname",
                       "importance", "status"]

    def search(self):
        """Return the open bugs commented on by a person."""
        return BugTaskSearchListingView.search(
            self, extra_params={'bug_commenter': self.context})

    def getSearchPageHeading(self):
        """The header for the search page."""
        return "Bugs commented on by %s" % self.context.displayname

    def getAdvancedSearchPageHeading(self):
        """The header for the advanced search page."""
        return "Bugs commented on by %s: Advanced Search" % (
            self.context.displayname)

    def getAdvancedSearchButtonLabel(self):
        """The Search button for the advanced search page."""
        return "Search bugs commented on by %s" % self.context.displayname

    def getSimpleSearchURL(self):
        """Return a URL that can be used as an href to the simple search."""
        return canonical_url(self.context) + "/+commentedbugs"


class SubscribedBugTaskSearchListingView(BugTaskSearchListingView):
    """All bugs someone is subscribed to."""

    columns_to_show = ["id", "summary", "bugtargetdisplayname",
                       "importance", "status"]

    def search(self):
        return BugTaskSearchListingView.search(
            self, extra_params={'subscriber': self.context})

    def getSearchPageHeading(self):
        """The header for the search page."""
        return "Bugs %s is subscribed to" % self.context.displayname

    def getAdvancedSearchPageHeading(self):
        """The header for the advanced search page."""
        return "Bugs %s is Cc'd to: Advanced Search" % (
            self.context.displayname)

    def getAdvancedSearchButtonLabel(self):
        """The Search button for the advanced search page."""
        return "Search bugs %s is Cc'd to" % self.context.displayname

    def getSimpleSearchURL(self):
        """Return a URL that can be used as an href to the simple search."""
        return canonical_url(self.context) + "/+subscribedbugs"


class PersonLanguagesView(LaunchpadView):

    def initialize(self):
        request = self.request
        if request.method == "POST" and "SAVE-LANGS" in request.form:
            self.submitLanguages()

    def requestCountry(self):
        return ICountry(self.request, None)

    def browserLanguages(self):
        return (
            IRequestPreferredLanguages(self.request).getPreferredLanguages())

    def visible_checked_languages(self):
        return self.context.languages

    def visible_unchecked_languages(self):
        common_languages = getUtility(ILanguageSet).common_languages
        person_languages = self.context.languages
        return sorted(set(common_languages) - set(person_languages),
                      key=attrgetter('englishname'))

    def getRedirectionURL(self):
        request = self.request
        referrer = request.getHeader('referer')
        if referrer and referrer.startswith(request.getApplicationURL()):
            return referrer
        else:
            return ''

    @property
    def is_current_user(self):
        """Return True when the Context is also the User."""
        return self.user == self.context

    def submitLanguages(self):
        '''Process a POST request to the language preference form.

        This list of languages submitted is compared to the the list of
        languages the user has, and the latter is matched to the former.
        '''

        all_languages = getUtility(ILanguageSet)
        old_languages = self.context.languages
        new_languages = []

        for key in all_languages.keys():
            if self.request.has_key(key) and self.request.get(key) == u'on':
                new_languages.append(all_languages[key])

        if self.is_current_user:
            subject = "your"
        else:
            subject = "%s's" % self.context.displayname

        # Add languages to the user's preferences.
        for language in set(new_languages) - set(old_languages):
            self.context.addLanguage(language)
            self.request.response.addInfoNotification(
                "Added %(language)s to %(subject)s preferred languages." %
                {'language' : language.englishname, 'subject' : subject})

        # Remove languages from the user's preferences.
        for language in set(old_languages) - set(new_languages):
            self.context.removeLanguage(language)
            self.request.response.addInfoNotification(
                "Removed %(language)s from %(subject)s preferred languages." %
                {'language' : language.englishname, 'subject' : subject})

        redirection_url = self.request.get('redirection_url')
        if redirection_url:
            self.request.response.redirect(redirection_url)


class PersonView(LaunchpadView, FeedsMixin):
    """A View class used in almost all Person's pages."""

    @cachedproperty
    def recently_approved_members(self):
        members = self.context.getMembersByStatus(
            TeamMembershipStatus.APPROVED,
            orderBy='-TeamMembership.date_joined')
        return members[:5]

    @cachedproperty
    def recently_proposed_members(self):
        members = self.context.getMembersByStatus(
            TeamMembershipStatus.PROPOSED,
            orderBy='-TeamMembership.date_proposed')
        return members[:5]

    @cachedproperty
    def openpolls(self):
        assert self.context.isTeam()
        return IPollSubset(self.context).getOpenPolls()

    @cachedproperty
    def closedpolls(self):
        assert self.context.isTeam()
        return IPollSubset(self.context).getClosedPolls()

    @cachedproperty
    def notyetopenedpolls(self):
        assert self.context.isTeam()
        return IPollSubset(self.context).getNotYetOpenedPolls()

    @cachedproperty
    def contributions(self):
        """Cache the results of getProjectsAndCategoriesContributedTo()."""
        return self.context.getProjectsAndCategoriesContributedTo(
            limit=5)

    @cachedproperty
    def contributed_categories(self):
        """Return all karma categories in which this person has some karma."""
        categories = set()
        for contrib in self.contributions:
            categories.update(category for category in contrib['categories'])
        return sorted(categories, key=attrgetter('title'))

    @cachedproperty
    def context_is_probably_a_team(self):
        """Return True if we have any indication that context is a team.

        For now, all we do is check whether or not any email associated with
        our context contains the '@lists.' string as that's a very good
        indication this is a team which was automatically created.

        This can only be used when the context is an automatically created
        profile (account_status == NOACCOUNT).
        """
        assert self.context.account_status == AccountStatus.NOACCOUNT, (
            "This can only be used when the context has no account.")
        emails = getUtility(IEmailAddressSet).getByPerson(self.context)
        for email in emails:
            if '@lists.' in email.email:
                return True
        return False

    @cachedproperty
    def openid_identity_url(self):
        """The identity URL for the person."""
        return canonical_url(OpenIDPersistentIdentity(self.context))

    @property
    def subscription_policy_description(self):
        """Return the description of this team's subscription policy."""
        team = self.context
        assert team.isTeam(), (
            'This method can only be called when the context is a team.')
        if team.subscriptionpolicy == TeamSubscriptionPolicy.RESTRICTED:
            description = _(
                "This is a restricted team; new members can only be added "
                "by one of the team's administrators.")
        elif team.subscriptionpolicy == TeamSubscriptionPolicy.MODERATED:
            description = _(
                "This is a moderated team; all subscriptions are subjected "
                "to approval by one of the team's administrators.")
        elif team.subscriptionpolicy == TeamSubscriptionPolicy.OPEN:
            description = _(
                "This is an open team; any user can join and no approval "
                "is required.")
        else:
            raise AssertionError('Unknown subscription policy.')
        return description

    @property
    def user_can_subscribe_to_list(self):
        """Can the user subscribe to this team's mailing list?

        A user can subscribe to the list if the team has an active
        mailing list, and if they do not already have a subscription.
        """
        if self.team_has_mailing_list:
            # If we are already subscribed, then we can not subscribe again.
            return not self.user_is_subscribed_to_list
        else:
            return False

    @property
    def user_is_subscribed_to_list(self):
        """Is the user subscribed to the team's mailing list?

        Subscriptions hang around even if the list is deactivated, etc.

        It is an error to ask if the user is subscribed to a mailing list
        that doesn't exist.
        """
        if self.user is None:
            return False

        mailing_list = self.context.mailing_list
        assert mailing_list is not None, "This team has no mailing list."
        has_subscription = bool(mailing_list.getSubscription(self.user))
        return has_subscription

    @property
    def team_has_mailing_list(self):
        """Is the team mailing list available for subscription?"""
        mailing_list = self.context.mailing_list
        return mailing_list is not None and mailing_list.isUsable()

    def getURLToAssignedBugsInProgress(self):
        """Return an URL to a page which lists all bugs assigned to this
        person that are In Progress.
        """
        query_string = urllib.urlencode(
            [('field.status', BugTaskStatus.INPROGRESS.title)])
        url = "%s/+assignedbugs" % canonical_url(self.context)
        return ("%(url)s?search=Search&%(query_string)s"
                % {'url': url, 'query_string': query_string})

    def getBugsInProgress(self):
        """Return up to 5 assigned bugs that are In Progress."""
        params = BugTaskSearchParams(
            user=self.user, assignee=self.context, omit_dupes=True,
            status=BugTaskStatus.INPROGRESS, orderby='-date_last_updated')
        return self.context.searchTasks(params)[:5]

    def viewingOwnPage(self):
        return self.user == self.context

    def hasCurrentPolls(self):
        """Return True if this team has any non-closed polls."""
        assert self.context.isTeam()
        return bool(self.openpolls) or bool(self.notyetopenedpolls)

    def no_bounties(self):
        return not (self.context.ownedBounties or
            self.context.reviewerBounties or
            self.context.subscribedBounties or
            self.context.claimedBounties)

    def userIsOwner(self):
        """Return True if the user is the owner of this Team."""
        if self.user is None:
            return False

        return self.user.inTeam(self.context.teamowner)

    def findUserPathToTeam(self):
        assert self.user is not None
        return self.user.findPathToTeam(self.context)

    def indirect_teams_via(self):
        """Return a list of dictionaries, where each dictionary has a team
        in which the person is an indirect member, and a path to membership
        in that team.
        """
        return [{'team': team,
                 'via': ', '.join(
                    [viateam.displayname for viateam in
                        self.context.findPathToTeam(team)[:-1]])}
                for team in self.context.teams_indirectly_participated_in]

    def userIsParticipant(self):
        """Return true if the user is a participant of this team.

        A person is said to be a team participant when he's a member
        of that team, either directly or indirectly via another team
        membership.
        """
        if self.user is None:
            return False
        return self.user.inTeam(self.context)

    def userIsActiveMember(self):
        """Return True if the user is an active member of this team."""
        return userIsActiveTeamMember(self.context)

    def userIsProposedMember(self):
        """Return True if the user is a proposed member of this team."""
        if self.user is None:
            return False
        return self.user in self.context.proposedmembers

    def userCanRequestToLeave(self):
        """Return true if the user can request to leave this team.

        A given user can leave a team only if he's an active member.
        """
        return self.userIsActiveMember()

    def obfuscatedEmail(self):
        if self.context.preferredemail is not None:
            return obfuscateEmail(self.context.preferredemail.email)
        else:
            return None

    def htmlEmail(self):
        if self.context.preferredemail is not None:
            return convertToHtmlCode(self.context.preferredemail.email)
        else:
            return None

    def htmlJabberIDs(self):
        """Return the person's Jabber IDs somewhat obfuscated.

        The IDs are encoded using HTML hexadecimal entities to hinder
        email harvesting. (Jabber IDs are sometime valid email accounts,
        gmail for example.)
        """
        return [convertToHtmlCode(jabber.jabberid)
                for jabber in self.context.jabberids]

    def showSSHKeys(self):
        """Return a data structure used for display of raw SSH keys"""
        self.request.response.setHeader('Content-Type', 'text/plain')
        keys = []
        for key in self.context.sshkeys:
            if key.keytype == SSHKeyType.DSA:
                type_name = 'ssh-dss'
            elif key.keytype == SSHKeyType.RSA:
                type_name = 'ssh-rsa'
            else:
                type_name = 'Unknown key type'
            keys.append("%s %s %s" % (type_name, key.keytext, key.comment))
        return "\n".join(keys)

    @cachedproperty
    def archive_url(self):
        """Return a url to a mailing list archive for the team's list.

        If the person is not a team, does not have a mailing list, or that
        mailing list has never been activated, return None instead.
        """
        mailing_list = self.context.mailing_list
        if mailing_list is None:
            return None
        return mailing_list.archive_url


class PersonIndexView(XRDSContentNegotiationMixin, PersonView):
    """View class for person +index and +xrds pages."""

    xrds_template = ViewPageTemplateFile("../templates/person-xrds.pt")

    def initialize(self):
        super(PersonIndexView, self).initialize()
        if self.request.method == "POST":
            self.processForm()

    @cachedproperty
    def enable_xrds_discovery(self):
        """Only enable discovery if person is OpenID enabled."""
        return self.context.is_openid_enabled

    def processForm(self):
        if not self.request.form.get('unsubscribe'):
            raise UnexpectedFormData(
                "The mailing list form did not receive the expected form "
                "fields.")

        mailing_list = self.context.mailing_list
        if mailing_list is None:
            raise UnexpectedFormData(
                _("This team does not have a mailing list."))
        if not self.user:
            raise Unauthorized(
                _("You must be logged in to unsubscribe."))
        try:
            mailing_list.unsubscribe(self.user)
        except CannotUnsubscribe:
            self.request.response.addErrorNotification(
                _("You could not be unsubscribed from the team mailing "
                  "list."))
        else:
            self.request.response.addInfoNotification(
                _("You have been unsubscribed from the team "
                  "mailing list."))
        self.request.response.redirect(canonical_url(self.context))


class PersonRelatedProjectsView(LaunchpadView):

    implements(IPersonRelatedSoftwareMenu)

    # Safety net for the Registry Admins case which is the owner/driver of
    # lots of projects.
    max_results_to_display = config.launchpad.default_batch_size

    def _related_projects(self):
        """Return all projects owned or driven by this person."""
        return self.context.getOwnedOrDrivenPillars()

    @cachedproperty
    def relatedProjects(self):
        """Return projects owned or driven by this person up to the maximum
        configured."""
        return list(self._related_projects()[:self.max_results_to_display])

    @cachedproperty
    def firstFiveRelatedProjects(self):
        """Return first five projects owned or driven by this person."""
        return list(self._related_projects()[:5])

    @cachedproperty
    def related_projects_count(self):
        return self._related_projects().count()

    def tooManyRelatedProjectsFound(self):
        return self.related_projects_count > self.max_results_to_display


class PersonCodeOfConductEditView(LaunchpadView):

    def performCoCChanges(self):
        """Make changes to code-of-conduct signature records for this
        person.
        """
        sig_ids = self.request.form.get("DEACTIVATE_SIGNATURE")

        if sig_ids is not None:
            sCoC_util = getUtility(ISignedCodeOfConductSet)

            # verify if we have multiple entries to deactive
            if not isinstance(sig_ids, list):
                sig_ids = [sig_ids]

            for sig_id in sig_ids:
                sig_id = int(sig_id)
                # Deactivating signature
                comment = 'Deactivated by Owner'
                sCoC_util.modifySignature(sig_id, self.user, comment, False)

            return True


class PersonEditWikiNamesView(LaunchpadView):

    def _sanitizeWikiURL(self, url):
        """Strip whitespaces and make sure :url ends in a single '/'."""
        if not url:
            return url
        return '%s/' % url.strip().rstrip('/')

    def initialize(self):
        """Process the WikiNames form."""
        self.error_message = None
        if self.request.method != "POST":
            # Nothing to do
            return

        form = self.request.form
        context = self.context
        wikinameset = getUtility(IWikiNameSet)
        ubuntuwikiname = form.get('ubuntuwikiname')
        existingwiki = wikinameset.getByWikiAndName(
            UBUNTU_WIKI_URL, ubuntuwikiname)

        if not ubuntuwikiname:
            self.error_message = "Your Ubuntu WikiName cannot be empty."
            return
        elif existingwiki is not None and existingwiki.person != context:
            self.error_message = (
                'The Ubuntu WikiName %s is already registered by '
                '<a href="%s">%s</a>.'
                % (ubuntuwikiname, canonical_url(existingwiki.person),
                   cgi.escape(existingwiki.person.browsername)))
            return
        context.ubuntuwiki.wikiname = ubuntuwikiname

        for w in context.otherwikis:
            # XXX: GuilhermeSalgado 2005-08-25:
            # We're exposing WikiName IDs here because that's the only
            # unique column we have. If we don't do this we'll have to
            # generate the field names using the WikiName.wiki and
            # WikiName.wikiname columns (because these two columns make
            # another unique identifier for WikiNames), but that's tricky and
            # not worth the extra work.
            if form.get('remove_%d' % w.id):
                w.destroySelf()
            else:
                wiki = self._sanitizeWikiURL(form.get('wiki_%d' % w.id))
                wikiname = form.get('wikiname_%d' % w.id)
                if not (wiki and wikiname):
                    self.error_message = (
                        "Neither Wiki nor WikiName can be empty.")
                    return
                # Try to make sure people will have only a single Ubuntu
                # WikiName registered. Although this is almost impossible
                # because they can do a lot of tricks with the URLs to make
                # them look different from UBUNTU_WIKI_URL but still point to
                # the same place.
                elif wiki == UBUNTU_WIKI_URL:
                    self.error_message = (
                        "You cannot have two Ubuntu WikiNames.")
                    return
                w.wiki = wiki
                w.wikiname = wikiname

        wiki = self._sanitizeWikiURL(form.get('newwiki'))
        wikiname = form.get('newwikiname')
        if wiki or wikiname:
            if wiki and wikiname:
                existingwiki = wikinameset.getByWikiAndName(wiki, wikiname)
                if existingwiki and existingwiki.person != context:
                    self.error_message = (
                        'The WikiName %s%s is already registered by '
                        '<a href="%s">%s</a>.'
                        % (wiki, wikiname, canonical_url(existingwiki.person),
                           cgi.escape(existingwiki.person.browsername)))
                    return
                elif existingwiki:
                    self.error_message = (
                        'The WikiName %s%s already belongs to you.'
                        % (wiki, wikiname))
                    return
                elif wiki == UBUNTU_WIKI_URL:
                    self.error_message = (
                        "You cannot have two Ubuntu WikiNames.")
                    return
                wikinameset.new(context, wiki, wikiname)
            else:
                self.newwiki = wiki
                self.newwikiname = wikiname
                self.error_message = "Neither Wiki nor WikiName can be empty."
                return


class PersonEditIRCNicknamesView(LaunchpadView):

    def initialize(self):
        """Process the IRC nicknames form."""
        self.error_message = None
        if self.request.method != "POST":
            # Nothing to do
            return

        form = self.request.form
        for ircnick in self.context.ircnicknames:
            # XXX: GuilhermeSalgado 2005-08-25:
            # We're exposing IrcID IDs here because that's the only
            # unique column we have, so we don't have anything else that we
            # can use to make field names that allow us to uniquely identify
            # them.
            if form.get('remove_%d' % ircnick.id):
                ircnick.destroySelf()
            else:
                nick = form.get('nick_%d' % ircnick.id)
                network = form.get('network_%d' % ircnick.id)
                if not (nick and network):
                    self.error_message = (
                        "Neither Nickname nor Network can be empty.")
                    return
                ircnick.nickname = nick
                ircnick.network = network

        nick = form.get('newnick')
        network = form.get('newnetwork')
        if nick or network:
            if nick and network:
                getUtility(IIrcIDSet).new(self.context, network, nick)
            else:
                self.newnick = nick
                self.newnetwork = network
                self.error_message = (
                    "Neither Nickname nor Network can be empty.")
                return


class PersonEditJabberIDsView(LaunchpadView):

    def initialize(self):
        """Process the Jabber ID form."""
        self.error_message = None
        if self.request.method != "POST":
            # Nothing to do
            return

        form = self.request.form
        for jabber in self.context.jabberids:
            if form.get('remove_%s' % jabber.jabberid):
                jabber.destroySelf()
            else:
                jabberid = form.get('jabberid_%s' % jabber.jabberid)
                if not jabberid:
                    self.error_message = "You cannot save an empty Jabber ID."
                    return
                jabber.jabberid = jabberid

        jabberid = form.get('newjabberid')
        if jabberid:
            jabberset = getUtility(IJabberIDSet)
            existingjabber = jabberset.getByJabberID(jabberid)
            if existingjabber is None:
                jabberset.new(self.context, jabberid)
            elif existingjabber.person != self.context:
                self.error_message = (
                    'The Jabber ID %s is already registered by '
                    '<a href="%s">%s</a>.'
                    % (jabberid, canonical_url(existingjabber.person),
                       cgi.escape(existingjabber.person.browsername)))
                return
            else:
                self.error_message = (
                    'The Jabber ID %s already belongs to you.' % jabberid)
                return


class PersonEditSSHKeysView(LaunchpadView):

    implements(IPersonEditMenu)

    info_message = None
    error_message = None

    def initialize(self):
        if self.request.method != "POST":
            # Nothing to do
            return

        action = self.request.form.get('action')

        if action == 'add_ssh':
            self.add_ssh()
        elif action == 'remove_ssh':
            self.remove_ssh()
        else:
            raise UnexpectedFormData("Unexpected action: %s" % action)

    def add_ssh(self):
        sshkey = self.request.form.get('sshkey')
        try:
            kind, keytext, comment = sshkey.split(' ', 2)
        except ValueError:
            self.error_message = 'Invalid public key'
            return

        if not (kind and keytext and comment):
            self.error_message = 'Invalid public key'
            return

        process = subprocess.Popen(
            '/usr/bin/ssh-vulnkey -', shell=True, stdin=subprocess.PIPE,
            stdout=subprocess.PIPE, stderr=subprocess.PIPE)
        (out, err) = process.communicate(sshkey.encode('utf-8'))
        if 'compromised' in out.lower():
            self.error_message = (
                'This key is known to be compromised due to a security flaw '
                'in the software used to generate it, so it will not be '
                'accepted by Launchpad. See the full '
                '<a href="http://www.ubuntu.com/usn/usn-612-2">Security '
                'Notice</a> for further information and instructions on how '
                'to generate another key.')
            return

        if kind == 'ssh-rsa':
            keytype = SSHKeyType.RSA
        elif kind == 'ssh-dss':
            keytype = SSHKeyType.DSA
        else:
            self.error_message = 'Invalid public key'
            return

        getUtility(ISSHKeySet).new(self.user, keytype, keytext, comment)
        self.info_message = 'SSH public key added.'

    def remove_ssh(self):
        key_id = self.request.form.get('key')
        if not key_id:
            raise UnexpectedFormData('SSH Key was not defined')

        sshkey = getUtility(ISSHKeySet).getByID(key_id)
        if sshkey is None:
            self.error_message = "Cannot remove a key that doesn't exist"
            return

        if sshkey.person != self.user:
            raise UnexpectedFormData("Cannot remove someone else's key")

        comment = sshkey.comment
        sshkey.destroySelf()
        self.info_message = 'Key "%s" removed' % comment


class PersonTranslationView(LaunchpadView):
    """View for translation-related Person pages."""
    @cachedproperty
    def batchnav(self):
        batchnav = BatchNavigator(self.context.translation_history,
                                  self.request)
        # XXX: kiko 2006-03-17 bug=60320: Because of a template reference
        # to pofile.potemplate.displayname, it would be ideal to also
        # prejoin inside translation_history:
        #   potemplate.productseries
        #   potemplate.productseries.product
        #   potemplate.distroseries
        #   potemplate.distroseries.distribution
        #   potemplate.sourcepackagename
        # However, a list this long may be actually suggesting that
        # displayname be cached in a table field; particularly given the
        # fact that it won't be altered very often. At any rate, the
        # code below works around this by caching all the templates in
        # one shot. The list() ensures that we materialize the query
        # before passing it on to avoid reissuing it. Note also that the
        # fact that we iterate over currentBatch() here means that the
        # translation_history query is issued again. Tough luck.
        ids = set(record.pofile.potemplate.id
                  for record in batchnav.currentBatch())
        if ids:
            cache = list(getUtility(IPOTemplateSet).getByIDs(ids))

        return batchnav

    @cachedproperty
    def translation_groups(self):
        """Return translation groups a person is a member of."""
        return list(self.context.translation_groups)

    def should_display_message(self, translationmessage):
        """Should a certain `TranslationMessage` be displayed.

        Return False if user is not logged in and message may contain
        sensitive data such as email addresses.

        Otherwise, return True.
        """
        if self.user:
            return True
        return not (
            translationmessage.potmsgset.hide_translations_from_anonymous)


class PersonTranslationRelicensingView(LaunchpadFormView):
    """View for Person's translation relicensing page."""
    label = "Use BSD licence for your translations?"
    schema = ITranslationRelicensingAgreement
    field_names = ['allow_relicensing']

    @property
    def initial_values(self):
        """Set the user's current relicensing preference or a True default."""
        default = self.context.translations_relicensing_agreement
        if default is None:
            default = True
        return { "allow_relicensing" : default }

    @property
    def relicensing_url(self):
        """Return an URL for this view."""
        return canonical_url(self.context, view_name='+licensing')

    @property
    def next_url(self):
        """Successful form submission should send to this URL."""
        referrer = self.request.getHeader('referer')
        if referrer and referrer.startswith(self.request.getApplicationURL()):
            return referrer
        else:
            return canonical_url(self.context)

    @action(_("Update my decision"), name="submit")
    def submit_action(self, action, data):
        """Store person's decision about translations relicensing.

        Decision is stored through
        `IPerson.translations_relicensing_agreement`
        which uses TranslationRelicensingAgreement table.
        """
        allow_relicensing = data['allow_relicensing']
        self.context.translations_relicensing_agreement = allow_relicensing
        if allow_relicensing:
            self.request.response.addInfoNotification(_(
                "Your choice has been saved. "
                "Thank you for deciding to license your translations under "
                "BSD license."))
        else:
            self.request.response.addInfoNotification(_(
                "Your choice has been saved. "
                "Your translations will be removed once we completely "
                "switch to BSD license for translations."))


class PersonGPGView(LaunchpadView):
    """View for the GPG-related actions for a Person

    Supports claiming (importing) a key, validating it and deactivating
    it. Also supports removing the token generated for validation (in
    the case you want to give up on importing the key).
    """

    implements(IPersonEditMenu)

    key = None
    fingerprint = None

    key_ok = False
    invalid_fingerprint = False
    key_retrieval_failed = False
    key_already_imported = False

    error_message = None
    info_message = None

    def keyserver_url(self):
        assert self.fingerprint
        return getUtility(
            IGPGHandler).getURLForKeyInServer(self.fingerprint, public=True)

    def form_action(self):
        permitted_actions = ['claim_gpg', 'deactivate_gpg',
                             'remove_gpgtoken', 'reactivate_gpg']
        if self.request.method != "POST":
            return ''
        action = self.request.form.get('action')
        if action and (action not in permitted_actions):
            raise UnexpectedFormData("Action was not defined")
        getattr(self, action)()

    def claim_gpg(self):
        # XXX cprov 2005-04-01: As "Claim GPG key" takes a lot of time, we
        # should process it throught the NotificationEngine.
        gpghandler = getUtility(IGPGHandler)
        fingerprint = self.request.form.get('fingerprint')
        self.fingerprint = gpghandler.sanitizeFingerprint(fingerprint)

        if not self.fingerprint:
            self.invalid_fingerprint = True
            return

        gpgkeyset = getUtility(IGPGKeySet)
        if gpgkeyset.getByFingerprint(self.fingerprint):
            self.key_already_imported = True
            return

        try:
            key = gpghandler.retrieveKey(self.fingerprint)
        except GPGKeyNotFoundError:
            self.key_retrieval_failed = True
            return

        self.key = key
        if not key.expired and not key.revoked:
            self._validateGPG(key)
            self.key_ok = True

    def deactivate_gpg(self):
        key_ids = self.request.form.get('DEACTIVATE_GPGKEY')

        if key_ids is None:
            self.error_message = 'No Key(s) selected for deactivation.'
            return

        # verify if we have multiple entries to deactive
        if not isinstance(key_ids, list):
            key_ids = [key_ids]

        gpgkeyset = getUtility(IGPGKeySet)

        deactivated_keys = []
        for key_id in key_ids:
            gpgkey = gpgkeyset.get(key_id)
            if gpgkey is None:
                continue
            if gpgkey.owner != self.user:
                self.error_message = "Cannot deactivate someone else's key"
                return
            gpgkey.active = False
            deactivated_keys.append(gpgkey.displayname)

        flush_database_updates()
        self.info_message = (
            'Deactivated key(s): %s' % ", ".join(deactivated_keys))

    def remove_gpgtoken(self):
        token_fingerprints = self.request.form.get('REMOVE_GPGTOKEN')

        if token_fingerprints is None:
            self.error_message = 'No key(s) pending validation selected.'
            return

        logintokenset = getUtility(ILoginTokenSet)
        if not isinstance(token_fingerprints, list):
            token_fingerprints = [token_fingerprints]

        cancelled_fingerprints = []
        for fingerprint in token_fingerprints:
            logintokenset.deleteByFingerprintRequesterAndType(
                fingerprint, self.user, LoginTokenType.VALIDATEGPG)
            logintokenset.deleteByFingerprintRequesterAndType(
                fingerprint, self.user, LoginTokenType.VALIDATESIGNONLYGPG)
            cancelled_fingerprints.append(fingerprint)

        self.info_message = ('Cancelled validation of key(s): %s'
                             % ", ".join(cancelled_fingerprints))

    def reactivate_gpg(self):
        key_ids = self.request.form.get('REACTIVATE_GPGKEY')

        if key_ids is None:
            self.error_message = 'No Key(s) selected for reactivation.'
            return

        found = []
        notfound = []
        # verify if we have multiple entries to deactive
        if not isinstance(key_ids, list):
            key_ids = [key_ids]

        gpghandler = getUtility(IGPGHandler)
        keyset = getUtility(IGPGKeySet)

        for key_id in key_ids:
            gpgkey = keyset.get(key_id)
            try:
                key = gpghandler.retrieveKey(gpgkey.fingerprint)
            except GPGKeyNotFoundError:
                notfound.append(gpgkey.fingerprint)
            else:
                found.append(key.displayname)
                self._validateGPG(key)

        comments = []
        if len(found) > 0:
            comments.append(
                'A message has been sent to %s with instructions to '
                'reactivate these key(s): %s'
                % (self.context.preferredemail.email, ', '.join(found)))
        if len(notfound) > 0:
            if len(notfound) == 1:
                comments.append(
                    'Launchpad failed to retrieve this key from '
                    'the keyserver: %s. Please make sure the key is '
                    'published in a keyserver (such as '
                    '<a href="http://pgp.mit.edu">pgp.mit.edu</a>) before '
                    'trying to reactivate it again.' % (', '.join(notfound)))
            else:
                comments.append(
                    'Launchpad failed to retrieve these keys from '
                    'the keyserver: %s. Please make sure the keys '
                    'are published in a keyserver (such as '
                    '<a href="http://pgp.mit.edu">pgp.mit.edu</a>) '
                    'before trying to reactivate them '
                    'again.' % (', '.join(notfound)))

        self.info_message = '\n<br>\n'.join(comments)

    def _validateGPG(self, key):
        logintokenset = getUtility(ILoginTokenSet)
        bag = getUtility(ILaunchBag)

        preferredemail = bag.user.preferredemail.email
        login = bag.login

        if key.can_encrypt:
            tokentype = LoginTokenType.VALIDATEGPG
        else:
            tokentype = LoginTokenType.VALIDATESIGNONLYGPG

        token = logintokenset.new(self.context, login,
                                  preferredemail,
                                  tokentype,
                                  fingerprint=key.fingerprint)

        token.sendGPGValidationRequest(key)


class PersonChangePasswordView(LaunchpadFormView):

    implements(IPersonEditMenu)

    label = "Change your password"
    schema = IPersonChangePassword
    field_names = ['currentpassword', 'password']
    custom_widget('password', PasswordChangeWidget)

    @property
    def next_url(self):
        return canonical_url(self.context)

    def validate(self, form_values):
        currentpassword = form_values.get('currentpassword')
        encryptor = getUtility(IPasswordEncryptor)
        if not encryptor.validate(currentpassword, self.context.password):
            self.setFieldError('currentpassword', _(
                "The provided password doesn't match your current password."))

    @action(_("Change Password"), name="submit")
    def submit_action(self, action, data):
        password = data['password']
        self.context.password = password
        self.request.response.addInfoNotification(_(
            "Password changed successfully"))


class BasePersonEditView(LaunchpadEditFormView):

    schema = IPerson
    field_names = []

    @action(_("Save"), name="save")
    def action_save(self, action, data):
        self.updateContextFromData(data)
        self.next_url = canonical_url(self.context)


class PersonEditHomePageView(BasePersonEditView):

    field_names = ['homepage_content']
    custom_widget(
        'homepage_content', TextAreaWidget, height=30, width=30)


class PersonEditView(BasePersonEditView):
    """The Launchpad 2.0 Person 'Edit' page."""

<<<<<<< HEAD
    field_names = ['displayname', 'name', 'homepage_content',
                   'hide_email_addresses', 'verbose_bugnotifications',
                   'timezone']
=======
    field_names = ['displayname', 'name', 'hide_email_addresses',
                   'verbose_bugnotifications', 'timezone']
>>>>>>> 6b604716
    custom_widget('timezone', SelectWidget, size=15)

    implements(IPersonEditMenu)

    @property
    def cancel_url(self):
        """The URL that the 'Cancel' link should return to."""
        return canonical_url(self.context)

    def htmlJabberIDs(self):
        """Return the person's Jabber IDs somewhat obfuscated.

        The IDs are encoded using HTML hexadecimal entities to hinder
        email harvesting. (Jabber IDs are sometime valid email accounts,
        gmail for example.)
        """
        return [convertToHtmlCode(jabber.jabberid)
                for jabber in self.context.jabberids]

    @action(_("Save Changes"), name="save")
    def action_save(self, action, data):
        self.updateContextFromData(data)
        self.next_url = canonical_url(self.context)


class PersonEditViewObsolete(BasePersonEditView):
    """The Launchpad 1.0 Person 'Edit' page."""

    implements(IPersonEditMenu)

    field_names = ['displayname', 'name', 'hide_email_addresses',
                   'verbose_bugnotifications', 'timezone']
    custom_widget('timezone', SelectWidget, size=15)


class PersonBrandingView(BrandingChangeView):

    field_names = ['logo', 'mugshot']
    schema = IPerson


class TeamJoinView(PersonView):

    def initialize(self):
        super(TeamJoinView, self).initialize()
        if self.request.method == "POST":
            self.processForm()

    @property
    def join_allowed(self):
        """Is the logged in user allowed to join this team?

        The answer is yes if this team's subscription policy is not RESTRICTED
        and this team's visibility is either None or PUBLIC.
        """
        # Joining a moderated team will put you on the proposed_members
        # list. If it is a private membership team, you are not allowed
        # to view the proposed_members attribute until you are an
        # active member; therefore, it would look like the join button
        # is broken. Either private membership teams should always have a
        # restricted subscription policy, or we need a more complicated
        # permission model.
        if not (self.context.visibility is None
                or self.context.visibility == PersonVisibility.PUBLIC):
            return False

        restricted = TeamSubscriptionPolicy.RESTRICTED
        return self.context.subscriptionpolicy != restricted

    @property
    def user_can_request_to_join(self):
        """Can the logged in user request to join this team?

        The user can request if he's allowed to join this team and if he's
        not yet an active member of this team.
        """
        if not self.join_allowed:
            return False
        return not (self.userIsActiveMember() or self.userIsProposedMember())

    @property
    def user_wants_list_subscriptions(self):
        """Is the user interested in subscribing to mailing lists?"""
        return (self.user.mailing_list_auto_subscribe_policy !=
                MailingListAutoSubscribePolicy.NEVER)

    @property
    def team_is_moderated(self):
        """Is this team a moderated team?

        Return True if the team's subscription policy is MODERATED.
        """
        policy = self.context.subscriptionpolicy
        return policy == TeamSubscriptionPolicy.MODERATED

    def processForm(self):
        request = self.request
        user = self.user
        context = self.context
        response = self.request.response

        notification = None
        if 'join' in request.form and self.user_can_request_to_join:
            # Shut off mailing list auto-subscription - we want direct
            # control over it.
            user.join(context, may_subscribe_to_list=False)

            if self.team_is_moderated:
                response.addInfoNotification(
                    _('Your request to join ${team} is awaiting '
                      'approval.',
                      mapping={'team': context.displayname}))
            else:
                response.addInfoNotification(
                    _('You have successfully joined ${team}.',
                      mapping={'team': context.displayname}))

            if 'mailinglist_subscribe' in request.form:
                self._subscribeToList()

        elif 'join' in request.form:
            response.addErrorNotification(
                _('You cannot join ${team}.',
                  mapping={'team': context.displayname}))
        elif 'goback' in request.form:
            # User clicked on the 'Go back' button, so we'll simply redirect.
            pass
        else:
            raise UnexpectedFormData(
                "Couldn't find any of the expected actions.")
        self.request.response.redirect(canonical_url(context))

    def _subscribeToList(self):
        """Subscribe the user to the team's mailing list."""
        response = self.request.response

        if self.user_can_subscribe_to_list:
            # 'user_can_subscribe_to_list' should have dealt with
            # all of the error cases.
            self.context.mailing_list.subscribe(self.user)

            if self.team_is_moderated:
                response.addInfoNotification(
                    _('Your mailing list subscription is '
                      'awaiting approval.'))
            else:
                response.addInfoNotification(
                    structured(
                        _("You have been subscribed to this "
                          "team&#x2019;s mailing list.")))
        else:
            # A catch-all case, perhaps from stale or mangled
            # form data.
            response.addErrorNotification(
                _('Mailing list subscription failed.'))


class TeamAddMyTeamsView(LaunchpadFormView):
    """Propose/add to this team any team that you're an administrator of."""

    custom_widget('teams', LabeledMultiCheckBoxWidget)

    def initialize(self):
        context = self.context
        if context.subscriptionpolicy == TeamSubscriptionPolicy.MODERATED:
            self.label = 'Propose these teams as members'
        else:
            self.label = 'Add these teams to %s' % context.displayname
        self.next_url = canonical_url(context)
        super(TeamAddMyTeamsView, self).initialize()

    def setUpFields(self):
        terms = []
        for team in self.candidate_teams:
            text = '<a href="%s">%s</a>' % (
                canonical_url(team), team.displayname)
            terms.append(SimpleTerm(team, team.name, text))
        self.form_fields = FormFields(
            List(__name__='teams',
                 title=_(''),
                 value_type=Choice(vocabulary=SimpleVocabulary(terms)),
                 required=False),
            custom_widget=self.custom_widgets['teams'],
            render_context=self.render_context)

    def setUpWidgets(self, context=None):
        super(TeamAddMyTeamsView, self).setUpWidgets(context)
        self.widgets['teams'].display_label = False

    @cachedproperty
    def candidate_teams(self):
        """Return the set of teams that can be added/proposed for the context.

        We return only teams that the user can administer, that aren't already
        a member in the context or that the context isn't a member of. (Of
        course, the context is also omitted.)
        """
        candidates = []
        for team in self.user.getAdministratedTeams():
            if team == self.context:
                continue
            elif team in self.context.activemembers:
                continue
            elif self.context.hasParticipationEntryFor(team):
                continue
            candidates.append(team)
        return candidates

    @action(_("Cancel"), name="cancel",
            validator=LaunchpadFormView.validate_none)
    def cancel_action(self, action, data):
        """Simply redirect to the team's page."""
        pass

    def validate(self, data):
        if len(data.get('teams', [])) == 0:
            self.setFieldError('teams',
                               'Please select the team(s) you want to be '
                               'member(s) of this team.')

    def hasCandidates(self, action):
        """Return whether the user has teams to propose."""
        return len(self.candidate_teams) > 0

    @action(_("Continue"), name="continue", condition=hasCandidates)
    def continue_action(self, action, data):
        """Make the selected teams join this team."""
        context = self.context
        for team in data['teams']:
            team.join(context, requester=self.user)
        if context.subscriptionpolicy == TeamSubscriptionPolicy.MODERATED:
            msg = 'proposed to this team.'
        else:
            msg = 'added to this team.'
        if len(data['teams']) > 1:
            msg = "have been %s" % msg
        else:
            msg = "has been %s" % msg
        team_names = ', '.join(team.displayname for team in data['teams'])
        self.request.response.addInfoNotification("%s %s" % (team_names, msg))


class TeamLeaveView(PersonView):

    def processForm(self):
        if self.request.method != "POST" or not self.userCanRequestToLeave():
            # Nothing to do
            return

        if self.request.form.get('leave'):
            self.user.leave(self.context)

        self.request.response.redirect('./')


class PersonEditEmailsView(LaunchpadFormView):
    """A view for editing a person's email settings.

    The user can associate emails with their account, verify emails
    the system associated with their account, and remove associated
    emails.
    """

    implements(IPersonEditMenu)

    schema = IEmailAddress

    custom_widget('VALIDATED_SELECTED', LaunchpadRadioWidget,
                  orientation='vertical')
    custom_widget('UNVALIDATED_SELECTED', LaunchpadRadioWidget,
                  orientation='vertical')
    custom_widget('mailing_list_auto_subscribe_policy',
                  LaunchpadRadioWidgetWithDescription)

    def setUpFields(self):
        """Set up fields for this view.

        The main fields of interest are the selection fields with custom
        vocabularies for the lists of validated and unvalidated email
        addresses.
        """
        super(PersonEditEmailsView, self).setUpFields()
        self.form_fields = (self._validated_emails_field() +
                            self._unvalidated_emails_field() +
                            FormFields(TextLine(__name__='newemail',
                                                title=u'Add a new address'))
                            + self._mailing_list_fields()
                            + self._autosubscribe_policy_fields())

    @property
    def initial_values(self):
        """Set up default values for the radio widgets.

        A radio widget must have a selected value, so we select the
        first unvalidated and validated email addresses in the lists
        to be the default for the corresponding widgets.

        The only exception is if the user has a preferred email
        address: then, that address is used as the default validated
        email address.
        """
        # Defaults for the user's email addresses.
        validated = self.context.preferredemail
        if validated is None and self.context.validatedemails.count() > 0:
            validated = self.context.validatedemails[0]
        unvalidated = self.unvalidated_addresses
        if len(unvalidated) > 0:
            unvalidated = unvalidated.pop()
        initial = dict(VALIDATED_SELECTED=validated,
                       UNVALIDATED_SELECTED=unvalidated)

        # Defaults for the mailing list autosubscribe buttons.
        policy = self.context.mailing_list_auto_subscribe_policy
        initial.update(mailing_list_auto_subscribe_policy=policy)

        return initial

    def setUpWidgets(self, context=None):
        """See `LaunchpadFormView`."""
        super(PersonEditEmailsView, self).setUpWidgets(context)
        widget = self.widgets['mailing_list_auto_subscribe_policy']
        widget.display_label = False

    def _validated_emails_field(self):
        """Create a field with a vocabulary of validated emails.

        :return: A Choice field containing the list of validated emails
        """
        terms = [SimpleTerm(term, term.email)
                 for term in self.context.validatedemails]
        preferred = self.context.preferredemail
        if preferred:
            terms.insert(0, SimpleTerm(preferred, preferred.email))

        return FormFields(
            Choice(__name__='VALIDATED_SELECTED',
                   title=_('These addresses are confirmed as being yours'),
                   source=SimpleVocabulary(terms),
                   ),
            custom_widget = self.custom_widgets['VALIDATED_SELECTED'])

    def _unvalidated_emails_field(self):
        """Create a field with a vocabulary of unvalidated and guessed emails.

        :return: A Choice field containing the list of emails
        """
        terms = []
        for term in self.unvalidated_addresses:
            if isinstance(term, unicode):
                term = SimpleTerm(term)
            else:
                term = SimpleTerm(term, term.email)
            terms.append(term)
        if self.validated_addresses:
            title = _('These addresses may also be yours')
        else:
            title = _('These addresses may be yours')

        return FormFields(
            Choice(__name__='UNVALIDATED_SELECTED', title=title,
                   source=SimpleVocabulary(terms)),
            custom_widget = self.custom_widgets['UNVALIDATED_SELECTED'])

    def _mailing_list_subscription_type(self, mailing_list):
        """Return the context user's subscription type for the given list.

        This is 'Preferred address' if the user is subscribed using her
        preferred address and 'Don't subscribe' if the user is not
        subscribed at all. Otherwise it's the EmailAddress under
        which the user is subscribed to this mailing list.
        """
        subscription = mailing_list.getSubscription(self.context)
        if subscription is not None:
            if subscription.email_address is None:
                return "Preferred address"
            else:
                return subscription.email_address
        else:
            return "Don't subscribe"

    def _mailing_list_fields(self):
        """Creates a field for each mailing list the user can subscribe to.

        If a team doesn't have a mailing list, or the mailing list
        isn't usable, it's not included.
        """
        mailing_list_set = getUtility(IMailingListSet)
        fields = []
        terms = [SimpleTerm("Preferred address"),
                 SimpleTerm("Don't subscribe")]
        terms += [SimpleTerm(email, email.email)
                   for email in self.validated_addresses]
        for team in self.context.teams_participated_in:
            mailing_list = mailing_list_set.get(team.name)
            if mailing_list is not None and mailing_list.isUsable():
                name = 'subscription.%s' % team.name
                value = self._mailing_list_subscription_type(mailing_list)
                field = Choice(__name__=name,
                               title=team.name,
                               source=SimpleVocabulary(terms), default=value)
                fields.append(field)
        return FormFields(*fields)

    def _autosubscribe_policy_fields(self):
        """Create a field for each mailing list auto-subscription option."""
        return FormFields(
            Choice(__name__='mailing_list_auto_subscribe_policy',
                   title=_('When should launchpad automatically subscribe '
                           'you to a team&#x2019;s mailing list?'),
                   source=MailingListAutoSubscribePolicy),
            custom_widget=self.custom_widgets[
                    'mailing_list_auto_subscribe_policy'])

    @property
    def mailing_list_widgets(self):
        """Return all the mailing list subscription widgets."""
        return [widget for widget in self.widgets
                if 'field.subscription.' in widget.name]

    def _validate_selected_address(self, data, field='VALIDATED_SELECTED'):
        """A generic validator for this view's actions.

        Makes sure one (and only one) email address is selected and that
        the selected address belongs to the context person. The address may
        be represented by an EmailAddress object or (for unvalidated
        addresses) a LoginToken object.
        """
        self.validate_widgets(data, [field])

        email = data.get(field)
        if email is None:
            return None
        elif isinstance(data[field], list):
            self.addError("You must not select more than one address.")
            return None

        # Make sure the selected address or login token actually
        # belongs to this person.
        if IEmailAddress.providedBy(email):
            person = email.person

            assert person == self.context, (
                "differing ids in emailaddress.person.id(%s,%d) == "
                "self.context.id(%s,%d) (%s)"
                % (person.name, person.id, self.context.name, self.context.id,
                   email.email))
        elif isinstance(email, unicode):
            tokenset = getUtility(ILoginTokenSet)
            email = tokenset.searchByEmailRequesterAndType(
                email, self.context, LoginTokenType.VALIDATEEMAIL)
            assert email is not None, "Couldn't find login token!"
        else:
            raise AssertionError("Selected address was not EmailAddress "
                                 "or unicode string!")

        # Return the EmailAddress/LoginToken object for use in any
        # further validation.
        return email

    @property
    def validated_addresses(self):
        """All of this person's validated email addresses, including
        their preferred address (if any).
        """
        addresses = []
        if self.context.preferredemail:
            addresses.append(self.context.preferredemail)
        addresses += [email for email in self.context.validatedemails]
        return addresses

    @property
    def unvalidated_addresses(self):
        """All of this person's unvalidated and guessed emails.

        The guessed emails will be EmailAddress objects, and the
        unvalidated emails will be unicode strings.
        """
        emailset = set(self.context.unvalidatedemails)
        emailset = emailset.union(
            [guessed for guessed in self.context.guessedemails
             if not guessed.email in emailset])
        return emailset

    # Actions to do with validated email addresses.

    def validate_action_remove_validated(self, action, data):
        """Make sure the user selected an email address to remove."""
        emailaddress = self._validate_selected_address(data,
                                                       'VALIDATED_SELECTED')
        if emailaddress is None:
            return self.errors

        if self.context.preferredemail == emailaddress:
            self.addError(
                "You can't remove %s because it's your contact email "
                "address." % self.context.preferredemail.email)
            return self.errors
        return self.errors

    @action(_("Remove"), name="remove_validated",
            validator=validate_action_remove_validated)
    def action_remove_validated(self, action, data):
        """Delete the selected (validated) email address."""
        emailaddress = data['VALIDATED_SELECTED']
        emailaddress.destroySelf()
        self.request.response.addInfoNotification(
            "The email address '%s' has been removed." % emailaddress.email)
        self.next_url = self.action_url

    def validate_action_set_preferred(self, action, data):
        """Make sure the user selected an address."""
        emailaddress = self._validate_selected_address(data,
                                                       'VALIDATED_SELECTED')
        if emailaddress is None:
            return self.errors

        if emailaddress.status == EmailAddressStatus.PREFERRED:
            self.request.response.addInfoNotification(
                "%s is already set as your contact address." % (
                    emailaddress.email))
        return self.errors

    @action(_("Set as Contact Address"), name="set_preferred",
            validator=validate_action_set_preferred)
    def action_set_preferred(self, action, data):
        """Set the selected email as preferred for the person in context."""
        emailaddress = data['VALIDATED_SELECTED']
        if emailaddress.status != EmailAddressStatus.PREFERRED:
            self.context.setPreferredEmail(emailaddress)
            self.request.response.addInfoNotification(
                "Your contact address has been changed to: %s" % (
                    emailaddress.email))
        self.next_url = self.action_url

    # Actions to do with unvalidated email addresses.

    def validate_action_confirm(self, action, data):
        """Make sure the user selected an email address to confirm."""
        self._validate_selected_address(data, 'UNVALIDATED_SELECTED')
        return self.errors

    @action(_('Confirm'), name='validate', validator=validate_action_confirm)
    def action_confirm(self, action, data):
        """Mail a validation URL to the selected email address."""
        email = data['UNVALIDATED_SELECTED']
        if IEmailAddress.providedBy(email):
            email = email.email
        token = getUtility(ILoginTokenSet).new(
                    self.context, getUtility(ILaunchBag).login, email,
                    LoginTokenType.VALIDATEEMAIL)
        token.sendEmailValidationRequest(self.request.getApplicationURL())
        self.request.response.addInfoNotification(
            "An e-mail message was sent to '%s' with "
            "instructions on how to confirm that "
            "it belongs to you." % email)
        self.next_url = self.action_url

    def validate_action_remove_unvalidated(self, action, data):
        """Make sure the user selected an email address to remove."""
        email = self._validate_selected_address(data, 'UNVALIDATED_SELECTED')
        if email is not None and IEmailAddress.providedBy(email):
            assert self.context.preferredemail.id != email.id
        return self.errors

    @action(_("Remove"), name="remove_unvalidated",
            validator=validate_action_remove_unvalidated)
    def action_remove_unvalidated(self, action, data):
        """Delete the selected (un-validated) email address.

        This selected address can be either on the EmailAddress table
        marked with status NEW, or in the LoginToken table.
        """
        emailaddress = data['UNVALIDATED_SELECTED']
        if IEmailAddress.providedBy(emailaddress):
            emailaddress.destroySelf()
            email = emailaddress.email
        elif isinstance(emailaddress, unicode):
            logintokenset = getUtility(ILoginTokenSet)
            logintokenset.deleteByEmailRequesterAndType(
                emailaddress, self.context, LoginTokenType.VALIDATEEMAIL)
            email = emailaddress
        else:
            raise AssertionError("Selected address was not EmailAddress "
                                 "or Unicode string!")

        self.request.response.addInfoNotification(
            "The email address '%s' has been removed." % email)
        self.next_url = self.action_url

    # Actions to do with new email addresses

    def validate_action_add_email(self, action, data):
        """Make sure the user entered a valid email address.

        The email address must be syntactically valid and must not already
        be in use.
        """
        has_errors = bool(self.validate_widgets(data, ['newemail']))
        if has_errors:
            # We know that 'newemail' is empty.
            return self.errors

        newemail = data['newemail']
        if not valid_email(newemail):
            self.addError(
                "'%s' doesn't seem to be a valid email address." % newemail)
            return self.errors

        email = getUtility(IEmailAddressSet).getByEmail(newemail)
        person = self.context
        if email is not None:
            if email.person == person:
                self.addError(
                    "The email address '%s' is already registered as your "
                    "email address. This can be either because you already "
                    "added this email address before or because our system "
                    "detected it as being yours. If it was detected by our "
                    "system, it's probably shown on this page and is waiting "
                    "to be confirmed as yours." % email.email)
            else:
                owner = email.person
                owner_name = urllib.quote(owner.name)
                merge_url = (
                    '%s/+requestmerge?field.dupeaccount=%s'
                    % (canonical_url(getUtility(IPersonSet)), owner_name))
                self.addError(
                    structured(
                    "The email address '%s' is already registered to "
                    '<a href="%s">%s</a>. If you think that is a '
                    'duplicated account, you can <a href="%s">merge it</a> '
                    "into your account. ",
                    email.email,
                    canonical_url(owner),
                    owner.browsername,
                    merge_url))
        return self.errors

    @action(_("Add"), name="add_email", validator=validate_action_add_email)
    def action_add_email(self, action, data):
        """Register a new email for the person in context."""
        newemail = data['newemail']
        logintokenset = getUtility(ILoginTokenSet)
        token = logintokenset.new(
                    self.context, getUtility(ILaunchBag).login, newemail,
                    LoginTokenType.VALIDATEEMAIL)
        token.sendEmailValidationRequest(self.request.getApplicationURL())

        self.request.response.addInfoNotification(
                "A confirmation message has been sent to '%s'. "
                "Follow the instructions in that message to confirm that the "
                "address is yours. "
                "(If the message doesn't arrive in a few minutes, your mail "
                "provider might use 'greylisting', which could delay the "
                "message for up to an hour or two.)" % newemail)
        self.next_url = self.action_url

    # Actions to do with subscription management.

    def validate_action_update_subscriptions(self, action, data):
        """Make sure the user is subscribing using a valid address.

        Valid addresses are the ones presented as options for the mailing
        list widgets.
        """
        names = [w.context.getName() for w in self.mailing_list_widgets]
        self.validate_widgets(data, names)
        return self.errors

    @action(_("Update Subscriptions"), name="update_subscriptions",
            validator=validate_action_update_subscriptions)
    def action_update_subscriptions(self, action, data):
        """Change the user's mailing list subscriptions."""
        mailing_list_set = getUtility(IMailingListSet)
        dirty = False
        prefix_length = len('subscription.')
        for widget in self.mailing_list_widgets:
            mailing_list_name = widget.context.getName()[prefix_length:]
            mailing_list = mailing_list_set.get(mailing_list_name)
            new_value = data[widget.context.getName()]
            old_value = self._mailing_list_subscription_type(mailing_list)
            if IEmailAddress.providedBy(new_value):
                new_value_string = new_value.email
            else:
                new_value_string = new_value
            if new_value_string != old_value:
                dirty = True
                if new_value == "Don't subscribe":
                    # Delete the subscription.
                    mailing_list.unsubscribe(self.context)
                else:
                    if new_value == "Preferred address":
                        # If the user is subscribed but not under any
                        # particular address, her current preferred
                        # address will always be used.
                        new_value = None
                    subscription = mailing_list.getSubscription(self.context)
                    if subscription is None:
                        mailing_list.subscribe(self.context, new_value)
                    else:
                        mailing_list.changeAddress(self.context, new_value)
        if dirty:
            self.request.response.addInfoNotification(
                "Subscriptions updated.")
        self.next_url = self.action_url

    def validate_action_update_autosubscribe_policy(self, action, data):
        """Ensure that the requested auto-subscribe setting is valid."""
        # XXX mars 2008-04-27:
        # This validator appears pointless and untestable, but it is
        # required for LaunchpadFormView to tell apart the three <form>
        # elements on the page.  See bug #223303.

        widget = self.widgets['mailing_list_auto_subscribe_policy']
        self.validate_widgets(data, widget.name)
        return self.errors

    @action(
        _('Update Policy'),
        name="update_autosubscribe_policy",
        validator=validate_action_update_autosubscribe_policy)
    def action_update_autosubscribe_policy(self, action, data):
        newpolicy = data['mailing_list_auto_subscribe_policy']
        self.context.mailing_list_auto_subscribe_policy = newpolicy
        self.request.response.addInfoNotification(
            'Your auto-subscription policy has been updated.')
        self.next_url = self.action_url


class TeamReassignmentView(ObjectReassignmentView):

    ownerOrMaintainerAttr = 'teamowner'
    schema = ITeamReassignment

    def __init__(self, context, request):
        ObjectReassignmentView.__init__(self, context, request)
        self.callback = self._addOwnerAsMember

    @property
    def contextName(self):
        return self.context.browsername

    def _addOwnerAsMember(self, team, oldOwner, newOwner):
        """Add the new and the old owners as administrators of the team.

        When a user creates a new team, he is added as an administrator of
        that team. To be consistent with this, we must make the new owner an
        administrator of the team. This rule is ignored only if the new owner
        is an inactive member of the team, as that means he's not interested
        in being a member. The same applies to the old owner.
        """
        # Both new and old owners won't be added as administrators of the team
        # only if they're inactive members. If they're either active or
        # proposed members they'll be made administrators of the team.
        if newOwner not in team.inactivemembers:
            team.addMember(
                newOwner, reviewer=oldOwner,
                status=TeamMembershipStatus.ADMIN, force_team_add=True)
        if oldOwner not in team.inactivemembers:
            team.addMember(
                oldOwner, reviewer=oldOwner,
                status=TeamMembershipStatus.ADMIN, force_team_add=True)


class PersonLatestQuestionsView(LaunchpadView):
    """View used by the porlet displaying the latest questions made by
    a person.
    """

    @cachedproperty
    def getLatestQuestions(self, quantity=5):
        """Return <quantity> latest questions created for this target. """
        return self.context.searchQuestions(
            participation=QuestionParticipation.OWNER)[:quantity]


class PersonSearchQuestionsView(SearchQuestionsView):
    """View used to search and display questions in which an IPerson is
    involved.
    """

    display_target_column = True

    @property
    def pageheading(self):
        """See `SearchQuestionsView`."""
        return _('Questions involving $name',
                 mapping=dict(name=self.context.displayname))

    @property
    def empty_listing_message(self):
        """See `SearchQuestionsView`."""
        return _('No questions  involving $name found with the '
                 'requested statuses.',
                 mapping=dict(name=self.context.displayname))


class SearchAnsweredQuestionsView(SearchQuestionsView):
    """View used to search and display questions answered by an IPerson."""

    display_target_column = True

    def getDefaultFilter(self):
        """See `SearchQuestionsView`."""
        return dict(participation=QuestionParticipation.ANSWERER)

    @property
    def pageheading(self):
        """See `SearchQuestionsView`."""
        return _('Questions answered by $name',
                 mapping=dict(name=self.context.displayname))

    @property
    def empty_listing_message(self):
        """See `SearchQuestionsView`."""
        return _('No questions answered by $name found with the '
                 'requested statuses.',
                 mapping=dict(name=self.context.displayname))


class SearchAssignedQuestionsView(SearchQuestionsView):
    """View used to search and display questions assigned to an IPerson."""

    display_target_column = True

    def getDefaultFilter(self):
        """See `SearchQuestionsView`."""
        return dict(participation=QuestionParticipation.ASSIGNEE)

    @property
    def pageheading(self):
        """See `SearchQuestionsView`."""
        return _('Questions assigned to $name',
                 mapping=dict(name=self.context.displayname))

    @property
    def empty_listing_message(self):
        """See `SearchQuestionsView`."""
        return _('No questions assigned to $name found with the '
                 'requested statuses.',
                 mapping=dict(name=self.context.displayname))


class SearchCommentedQuestionsView(SearchQuestionsView):
    """View used to search and show questions commented on by an IPerson."""

    display_target_column = True

    def getDefaultFilter(self):
        """See `SearchQuestionsView`."""
        return dict(participation=QuestionParticipation.COMMENTER)

    @property
    def pageheading(self):
        """See `SearchQuestionsView`."""
        return _('Questions commented on by $name ',
                 mapping=dict(name=self.context.displayname))

    @property
    def empty_listing_message(self):
        """See `SearchQuestionsView`."""
        return _('No questions commented on by $name found with the '
                 'requested statuses.',
                 mapping=dict(name=self.context.displayname))


class SearchCreatedQuestionsView(SearchQuestionsView):
    """View used to search and display questions created by an IPerson."""

    display_target_column = True

    def getDefaultFilter(self):
        """See `SearchQuestionsView`."""
        return dict(participation=QuestionParticipation.OWNER)

    @property
    def pageheading(self):
        """See `SearchQuestionsView`."""
        return _('Questions asked by $name',
                 mapping=dict(name=self.context.displayname))

    @property
    def empty_listing_message(self):
        """See `SearchQuestionsView`."""
        return _('No questions asked by $name found with the '
                 'requested statuses.',
                 mapping=dict(name=self.context.displayname))


class SearchNeedAttentionQuestionsView(SearchQuestionsView):
    """View used to search and show questions needing an IPerson attention."""

    display_target_column = True

    def getDefaultFilter(self):
        """See `SearchQuestionsView`."""
        return dict(needs_attention=True)

    @property
    def pageheading(self):
        """See `SearchQuestionsView`."""
        return _("Questions needing $name's attention",
                 mapping=dict(name=self.context.displayname))

    @property
    def empty_listing_message(self):
        """See `SearchQuestionsView`."""
        return _("No questions need $name's attention.",
                 mapping=dict(name=self.context.displayname))


class SearchSubscribedQuestionsView(SearchQuestionsView):
    """View used to search and show questions subscribed to by an IPerson."""

    display_target_column = True

    def getDefaultFilter(self):
        """See `SearchQuestionsView`."""
        return dict(participation=QuestionParticipation.SUBSCRIBER)

    @property
    def pageheading(self):
        """See `SearchQuestionsView`."""
        return _('Questions $name is subscribed to',
                 mapping=dict(name=self.context.displayname))

    @property
    def empty_listing_message(self):
        """See `SearchQuestionsView`."""
        return _('No questions subscribed to by $name found with the '
                 'requested statuses.',
                 mapping=dict(name=self.context.displayname))


class PersonAnswerContactForView(LaunchpadView):
    """View used to show all the IQuestionTargets that an IPerson is an answer
    contact for.
    """

    @cachedproperty
    def direct_question_targets(self):
        """List of targets that the IPerson is a direct answer contact.

        Return a list of IQuestionTargets sorted alphabetically by title.
        """
        return sorted(
            self.context.getDirectAnswerQuestionTargets(),
            key=attrgetter('title'))

    @cachedproperty
    def team_question_targets(self):
        """List of IQuestionTargets for the context's team membership.

        Sorted alphabetically by title.
        """
        return sorted(
            self.context.getTeamAnswerQuestionTargets(),
            key=attrgetter('title'))

    def showRemoveYourselfLink(self):
        """The link is shown when the page is in the user's own profile."""
        return self.user == self.context


class PersonAnswersMenu(ApplicationMenu):

    usedfor = IPerson
    facet = 'answers'
    links = ['answered', 'assigned', 'created', 'commented', 'need_attention',
             'subscribed', 'answer_contact_for']

    def answer_contact_for(self):
        summary = "Projects for which %s is an answer contact for" % (
            self.context.displayname)
        return Link('+answer-contact-for', 'Answer contact for', summary)

    def answered(self):
        summary = 'Questions answered by %s' % self.context.displayname
        return Link(
            '+answeredquestions', 'Answered', summary, icon='question')

    def assigned(self):
        summary = 'Questions assigned to %s' % self.context.displayname
        return Link(
            '+assignedquestions', 'Assigned', summary, icon='question')

    def created(self):
        summary = 'Questions asked by %s' % self.context.displayname
        return Link('+createdquestions', 'Asked', summary, icon='question')

    def commented(self):
        summary = 'Questions commented on by %s' % (
            self.context.displayname)
        return Link(
            '+commentedquestions', 'Commented', summary, icon='question')

    def need_attention(self):
        summary = 'Questions needing %s attention' % (
            self.context.displayname)
        return Link('+needattentionquestions', 'Need attention', summary,
                    icon='question')

    def subscribed(self):
        text = 'Subscribed'
        summary = 'Questions subscribed to by %s' % (
                self.context.displayname)
        return Link('+subscribedquestions', text, summary, icon='question')


class PersonBranchCountMixin:
    """A mixin class for person branch listings."""

    @cachedproperty
    def total_branch_count(self):
        """Return the number of branches related to the person."""
        query = getUtility(IBranchSet).getBranchesForContext(
            self.context, visible_by_user=self.user)
        return query.count()

    @cachedproperty
    def registered_branch_count(self):
        """Return the number of branches registered by the person."""
        query = getUtility(IBranchSet).getBranchesForContext(
            BranchPersonSearchContext(
                self.context, BranchPersonSearchRestriction.REGISTERED),
            visible_by_user=self.user)
        return query.count()

    @cachedproperty
    def owned_branch_count(self):
        """Return the number of branches owned by the person."""
        query = getUtility(IBranchSet).getBranchesForContext(
            BranchPersonSearchContext(
                self.context, BranchPersonSearchRestriction.OWNED),
            visible_by_user=self.user)
        return query.count()

    @cachedproperty
    def subscribed_branch_count(self):
        """Return the number of branches subscribed to by the person."""
        query = getUtility(IBranchSet).getBranchesForContext(
            BranchPersonSearchContext(
                self.context, BranchPersonSearchRestriction.SUBSCRIBED),
            visible_by_user=self.user)
        return query.count()

    @property
    def user_in_context_team(self):
        if self.user is None:
            return False
        return self.user.inTeam(self.context)


class PersonBranchesView(BranchListingView, PersonBranchCountMixin):
    """View for branch listing for a person."""

    no_sort_by = (BranchListingSort.DEFAULT,)
    heading_template = 'Bazaar branches related to %(displayname)s'


class PersonRegisteredBranchesView(BranchListingView, PersonBranchCountMixin):
    """View for branch listing for a person's registered branches."""

    heading_template = 'Bazaar branches registered by %(displayname)s'
    no_sort_by = (BranchListingSort.DEFAULT, BranchListingSort.REGISTRANT)

    @property
    def branch_search_context(self):
        """See `BranchListingView`."""
        return BranchPersonSearchContext(
            self.context, BranchPersonSearchRestriction.REGISTERED)


class PersonOwnedBranchesView(BranchListingView, PersonBranchCountMixin):
    """View for branch listing for a person's owned branches."""

    heading_template = 'Bazaar branches owned by %(displayname)s'
    no_sort_by = (BranchListingSort.DEFAULT, BranchListingSort.REGISTRANT)

    @property
    def branch_search_context(self):
        """See `BranchListingView`."""
        return BranchPersonSearchContext(
            self.context, BranchPersonSearchRestriction.OWNED)


class SourcePackageReleaseWithStats:
    """An ISourcePackageRelease, with extra stats added."""

    implements(ISourcePackageRelease)
    decorates(ISourcePackageRelease)

    def __init__(self, sourcepackage_release, open_bugs, open_questions):
        self.context = sourcepackage_release
        self.open_bugs = open_bugs
        self.open_questions = open_questions


class PersonPackagesView(LaunchpadView):
    """View for +packages."""

    def getLatestUploadedPPAPackagesWithStats(self):
        """Return the sourcepackagereleases uploaded to PPAs by this person.

        Results are filtered according to the permission of the requesting
        user to see private archives.
        """
        packages = self.context.getLatestUploadedPPAPackages()

        # For each package we find out which archives it was published in.
        # If the user has permission to see any of those archives then
        # the user is permitted to see the package.
        #
        # Ideally this check should be done in
        # IPerson.getLatestUploadedPPAPackages() but formulating the SQL
        # query is virtually impossible!
        results = []
        for package in packages:
            # Make a shallow copy to remove the Zope security.
            archives = set(package.published_archives)
            # Ensure the SPR.upload_archive is also considered.
            archives.add(package.upload_archive)
            for archive in archives:
                if check_permission('launchpad.View', archive):
                    results.append(package)
                    break
        return self._addStatsToPackages(results)

    def getLatestMaintainedPackagesWithStats(self):
        """Return the latest maintained packages, including stats."""
        return self._addStatsToPackages(
            self.context.getLatestMaintainedPackages())

    def getLatestUploadedButNotMaintainedPackagesWithStats(self):
        """Return the latest uploaded packages, including stats.

        Don't include packages that are maintained by the user.
        """
        return self._addStatsToPackages(
            self.context.getLatestUploadedButNotMaintainedPackages())

    def _addStatsToPackages(self, package_releases):
        """Add stats to the given package releases, and return them."""
        distro_packages = [
            package_release.distrosourcepackage
            for package_release in package_releases]
        package_bug_counts = getUtility(IBugTaskSet).getBugCountsForPackages(
            self.user, distro_packages)
        open_bugs = {}
        for bug_count in package_bug_counts:
            distro_package = bug_count['package']
            open_bugs[distro_package] = bug_count['open']

        question_set = getUtility(IQuestionSet)
        package_question_counts = question_set.getOpenQuestionCountByPackages(
            distro_packages)

        return [
            SourcePackageReleaseWithStats(
                package, open_bugs[package.distrosourcepackage],
                package_question_counts[package.distrosourcepackage])
            for package in package_releases]


class PersonSubscribedBranchesView(BranchListingView, PersonBranchCountMixin):
    """View for branch listing for a person's subscribed branches."""

    heading_template = 'Bazaar branches subscribed to by %(displayname)s'
    no_sort_by = (BranchListingSort.DEFAULT,)

    @property
    def branch_search_context(self):
        """See `BranchListingView`."""
        return BranchPersonSearchContext(
            self.context, BranchPersonSearchRestriction.SUBSCRIBED)


class PersonTeamBranchesView(LaunchpadView):
    """View for team branches portlet."""

    @cachedproperty
    def teams_with_branches(self):
        return [team for team in self.context.teams_participated_in
                if team.branches.count() > 0 and team != self.context]


class PersonOAuthTokensView(LaunchpadView):
    """Where users can see/revoke their non-expired access tokens."""

    def initialize(self):
        # Store the (sorted) list of access tokens that are going to be
        # used in the template.
        self.tokens = sorted(
            self.context.oauth_access_tokens,
            key=lambda token: token.consumer.key)
        if self.request.method == 'POST':
            self.expireToken()

    def expireToken(self):
        """Expire the token with the key contained in the request's form."""
        form = self.request.form
        consumer = getUtility(IOAuthConsumerSet).getByKey(
            form.get('consumer_key'))
        token = consumer.getAccessToken(form.get('token_key'))
        if token is not None:
            token.date_expires = datetime.now(pytz.timezone('UTC'))
            self.request.response.addInfoNotification(
                "Authorization revoked successfully.")
            self.request.response.redirect(canonical_url(self.user))
        else:
            self.request.response.addInfoNotification(
                "Couldn't find authorization given to %s. Maybe it has been "
                "revoked already?" % consumer.key)<|MERGE_RESOLUTION|>--- conflicted
+++ resolved
@@ -3055,14 +3055,9 @@
 class PersonEditView(BasePersonEditView):
     """The Launchpad 2.0 Person 'Edit' page."""
 
-<<<<<<< HEAD
     field_names = ['displayname', 'name', 'homepage_content',
                    'hide_email_addresses', 'verbose_bugnotifications',
                    'timezone']
-=======
-    field_names = ['displayname', 'name', 'hide_email_addresses',
-                   'verbose_bugnotifications', 'timezone']
->>>>>>> 6b604716
     custom_widget('timezone', SelectWidget, size=15)
 
     implements(IPersonEditMenu)
